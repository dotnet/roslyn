﻿// Licensed to the .NET Foundation under one or more agreements.
// The .NET Foundation licenses this file to you under the MIT license.
// See the LICENSE file in the project root for more information.

#nullable disable

using System;
using System.Collections.Concurrent;
using System.Collections.Generic;
using System.Collections.Immutable;
using System.Diagnostics;
using System.Linq;
using System.Threading;
using System.Threading.Tasks;
using Microsoft.CodeAnalysis.CodeGen;
using Microsoft.CodeAnalysis.CSharp.Emit;
using Microsoft.CodeAnalysis.CSharp.Symbols;
using Microsoft.CodeAnalysis.CSharp.Syntax;
using Microsoft.CodeAnalysis.Debugging;
using Microsoft.CodeAnalysis.Diagnostics;
using Microsoft.CodeAnalysis.Emit;
using Microsoft.CodeAnalysis.PooledObjects;
using Roslyn.Utilities;

namespace Microsoft.CodeAnalysis.CSharp
{
    internal sealed class MethodCompiler : CSharpSymbolVisitor<TypeCompilationState, object>
    {
        private readonly CSharpCompilation _compilation;
        private readonly bool _emittingPdb;
        private readonly bool _emitTestCoverageData;
        private readonly CancellationToken _cancellationToken;
        private readonly BindingDiagnosticBag _diagnostics;
        private readonly bool _hasDeclarationErrors;
        private readonly bool _emitMethodBodies;
        private readonly PEModuleBuilder _moduleBeingBuiltOpt; // Null if compiling for diagnostics
        private readonly Predicate<Symbol> _filterOpt;         // If not null, limit analysis to specific symbols
        private readonly DebugDocumentProvider _debugDocumentProvider;
        private readonly SynthesizedEntryPointSymbol.AsyncForwardEntryPoint _entryPointOpt;

        //
        // MethodCompiler employs concurrency by following flattened fork/join pattern.
        //
        // For every item that we want to compile in parallel a new task is forked.
        // compileTaskQueue is used to track and observe all the tasks.
        // Once compileTaskQueue is empty, we know that there are no more tasks (and no more can be created)
        // and that means we are done compiling. WaitForWorkers ensures this condition.
        //
        // Note that while tasks may fork more tasks (nested types, lambdas, whatever else that may introduce more types),
        // we do not want any child/parent relationship between spawned tasks and their creators.
        // Creator has no real dependencies on the completion of its children and should finish and release any resources
        // as soon as it can regardless of the tasks it may have spawned.
        //
        // Stack is used so that the wait would observe the most recently added task and have
        // more chances to do inlined execution.
        private ConcurrentStack<Task> _compilerTasks;

        // This field tracks whether any bound method body had hasErrors set or whether any constant field had a bad value.
        // We track it so that we can abort emission in the event that an error occurs without a corresponding diagnostic
        // (e.g. if this module depends on a bad type or constant from another module).
        // CONSIDER: instead of storing a flag, we could track the first member symbol with an error (to improve the diagnostic).

        // NOTE: once the flag is set to true, it should never go back to false!!!
        // Do not use this as a short-circuiting for stages that might produce diagnostics.
        // That would make diagnostics to depend on the random order in which methods are compiled.
        private bool _globalHasErrors;

        private void SetGlobalErrorIfTrue(bool arg)
        {
            //NOTE: this is not a volatile write
            //      for correctness we need only single threaded consistency.
            //      Within a single task - if we have got an error it may not be safe to continue with some lowerings.
            //      It is ok if other tasks will see the change after some delay or does not observe at all.
            //      Such races are unavoidable and will just result in performing some work that is safe to do
            //      but may no longer be needed.
            //      The final Join of compiling tasks cannot happen without interlocked operations and that
            //      will ensure that any write of the flag is globally visible.
            if (arg)
            {
                _globalHasErrors = true;
            }
        }

        // Internal for testing only.
        internal MethodCompiler(CSharpCompilation compilation, PEModuleBuilder moduleBeingBuiltOpt, bool emittingPdb, bool emitTestCoverageData, bool hasDeclarationErrors, bool emitMethodBodies,
            BindingDiagnosticBag diagnostics, Predicate<Symbol> filterOpt, SynthesizedEntryPointSymbol.AsyncForwardEntryPoint entryPointOpt, CancellationToken cancellationToken)
        {
            Debug.Assert(compilation != null);
            Debug.Assert(diagnostics != null);
            Debug.Assert(diagnostics.DiagnosticBag != null);
            Debug.Assert(diagnostics.DependenciesBag == null || diagnostics.DependenciesBag is ConcurrentSet<AssemblySymbol>);

            _compilation = compilation;
            _moduleBeingBuiltOpt = moduleBeingBuiltOpt;
            _emittingPdb = emittingPdb;
            _cancellationToken = cancellationToken;
            _diagnostics = diagnostics;
            _filterOpt = filterOpt;
            _entryPointOpt = entryPointOpt;

            _hasDeclarationErrors = hasDeclarationErrors;
            SetGlobalErrorIfTrue(hasDeclarationErrors);

            if (emittingPdb || emitTestCoverageData)
            {
                _debugDocumentProvider = (path, basePath) => moduleBeingBuiltOpt.DebugDocumentsBuilder.GetOrAddDebugDocument(path, basePath, CreateDebugDocumentForFile);
            }

            _emitTestCoverageData = emitTestCoverageData;
            _emitMethodBodies = emitMethodBodies;
        }

        public static void CompileMethodBodies(
            CSharpCompilation compilation,
            PEModuleBuilder moduleBeingBuiltOpt,
            bool emittingPdb,
            bool emitTestCoverageData,
            bool hasDeclarationErrors,
            bool emitMethodBodies,
            BindingDiagnosticBag diagnostics,
            Predicate<Symbol> filterOpt,
            CancellationToken cancellationToken)
        {
            Debug.Assert(compilation != null);
            Debug.Assert(diagnostics != null);
            Debug.Assert(diagnostics.DiagnosticBag != null);

            if (compilation.PreviousSubmission != null)
            {
                // In case there is a previous submission, we should ensure
                // it has already created anonymous type/delegates templates

                // NOTE: if there are any errors, we will pick up what was created anyway
                compilation.PreviousSubmission.EnsureAnonymousTypeTemplates(cancellationToken);

                // TODO: revise to use a loop instead of a recursion
            }

            MethodSymbol entryPoint = null;
            if (filterOpt is null)
            {
                entryPoint = GetEntryPoint(compilation, moduleBeingBuiltOpt, hasDeclarationErrors, emitMethodBodies, diagnostics, cancellationToken);
            }

            var methodCompiler = new MethodCompiler(
                compilation,
                moduleBeingBuiltOpt,
                emittingPdb,
                emitTestCoverageData,
                hasDeclarationErrors,
                emitMethodBodies,
                diagnostics,
                filterOpt,
                entryPoint as SynthesizedEntryPointSymbol.AsyncForwardEntryPoint,
                cancellationToken);

            if (compilation.Options.ConcurrentBuild)
            {
                methodCompiler._compilerTasks = new ConcurrentStack<Task>();
            }

            // directly traverse global namespace (no point to defer this to async)
            methodCompiler.CompileNamespace(compilation.SourceModule.GlobalNamespace);
            methodCompiler.WaitForWorkers();

            // compile additional and anonymous types if any
            if (moduleBeingBuiltOpt != null)
            {
                var additionalTypes = moduleBeingBuiltOpt.GetAdditionalTopLevelTypes();
                methodCompiler.CompileSynthesizedMethods(additionalTypes, diagnostics);

                var embeddedTypes = moduleBeingBuiltOpt.GetEmbeddedTypes(diagnostics);
                methodCompiler.CompileSynthesizedMethods(embeddedTypes, diagnostics);

                if (emitMethodBodies)
                {
                    // By this time we have processed all types reachable from module's global namespace
                    compilation.AnonymousTypeManager.AssignTemplatesNamesAndCompile(methodCompiler, moduleBeingBuiltOpt, diagnostics);
                }

<<<<<<< HEAD
=======
                moduleBeingBuiltOpt.DelegateCacheManager.AssignNamesAndFreeze(diagnostics);

                // By this time we have processed all types reachable from module's global namespace
                compilation.AnonymousTypeManager.AssignTemplatesNamesAndCompile(methodCompiler, moduleBeingBuiltOpt, diagnostics);
>>>>>>> eb1a6484
                methodCompiler.WaitForWorkers();

                var privateImplClass = moduleBeingBuiltOpt.PrivateImplClass;
                if (privateImplClass != null)
                {
                    // all threads that were adding methods must be finished now, we can freeze the class:
                    privateImplClass.Freeze();

                    methodCompiler.CompileSynthesizedMethods(privateImplClass, diagnostics);
                }
            }

            // If we are trying to emit and there's an error without a corresponding diagnostic (e.g. because
            // we depend on an invalid type or constant from another module), then explicitly add a diagnostic.
            // This diagnostic is not very helpful to the user, but it will prevent us from emitting an invalid
            // module or crashing.
            if (moduleBeingBuiltOpt != null && (methodCompiler._globalHasErrors || moduleBeingBuiltOpt.SourceModule.HasBadAttributes) && !diagnostics.HasAnyErrors() && !hasDeclarationErrors)
            {
                var messageResourceName = methodCompiler._globalHasErrors ? nameof(CodeAnalysisResources.UnableToDetermineSpecificCauseOfFailure) : nameof(CodeAnalysisResources.ModuleHasInvalidAttributes);
                diagnostics.Add(ErrorCode.ERR_ModuleEmitFailure, NoLocation.Singleton, ((Cci.INamedEntity)moduleBeingBuiltOpt).Name,
                    new LocalizableResourceString(messageResourceName, CodeAnalysisResources.ResourceManager, typeof(CodeAnalysisResources)));
            }

            diagnostics.AddRange(compilation.AdditionalCodegenWarnings);

            // we can get unused field warnings only if compiling whole compilation.
            if (filterOpt == null)
            {
                WarnUnusedFields(compilation, diagnostics, cancellationToken);

                if (moduleBeingBuiltOpt != null && entryPoint != null && compilation.Options.OutputKind.IsApplication())
                {
                    moduleBeingBuiltOpt.SetPEEntryPoint(entryPoint, diagnostics.DiagnosticBag);
                }
            }
        }

        // Returns the MethodSymbol for the assembly entrypoint.  If the user has a Task returning main,
        // this function returns the synthesized Main MethodSymbol.
        private static MethodSymbol GetEntryPoint(CSharpCompilation compilation, PEModuleBuilder moduleBeingBuilt, bool hasDeclarationErrors, bool emitMethodBodies, BindingDiagnosticBag diagnostics, CancellationToken cancellationToken)
        {
            Debug.Assert(diagnostics.DiagnosticBag != null);

            var entryPointAndDiagnostics = compilation.GetEntryPointAndDiagnostics(cancellationToken);

            Debug.Assert(!entryPointAndDiagnostics.Diagnostics.Diagnostics.IsDefault);
            diagnostics.AddRange(entryPointAndDiagnostics.Diagnostics, allowMismatchInDependencyAccumulation: true);
            var entryPoint = entryPointAndDiagnostics.MethodSymbol;

            if ((object)entryPoint == null)
            {
                return null;
            }

            // entryPoint can be a SynthesizedEntryPointSymbol if a script is being compiled.
            SynthesizedEntryPointSymbol synthesizedEntryPoint = entryPoint as SynthesizedEntryPointSymbol;
            if ((object)synthesizedEntryPoint == null)
            {
                var returnType = entryPoint.ReturnType;
                if (returnType.IsGenericTaskType(compilation) || returnType.IsNonGenericTaskType(compilation))
                {
                    synthesizedEntryPoint = new SynthesizedEntryPointSymbol.AsyncForwardEntryPoint(compilation, entryPoint.ContainingType, entryPoint);
                    entryPoint = synthesizedEntryPoint;
                    if ((object)moduleBeingBuilt != null)
                    {
                        moduleBeingBuilt.AddSynthesizedDefinition(entryPoint.ContainingType, synthesizedEntryPoint.GetCciAdapter());
                    }
                }
            }

            if (((object)synthesizedEntryPoint != null) &&
                (moduleBeingBuilt != null) &&
                !hasDeclarationErrors &&
                !diagnostics.HasAnyErrors())
            {
                BoundStatement body = synthesizedEntryPoint.CreateBody(diagnostics);
                if (body.HasErrors || diagnostics.HasAnyErrors())
                {
                    return entryPoint;
                }

                var dynamicAnalysisSpans = ImmutableArray<SourceSpan>.Empty;
                VariableSlotAllocator lazyVariableSlotAllocator = null;
                var lambdaDebugInfoBuilder = ArrayBuilder<LambdaDebugInfo>.GetInstance();
                var closureDebugInfoBuilder = ArrayBuilder<ClosureDebugInfo>.GetInstance();
                StateMachineTypeSymbol stateMachineTypeOpt = null;
                const int methodOrdinal = -1;

                var loweredBody = LowerBodyOrInitializer(
                    synthesizedEntryPoint,
                    methodOrdinal,
                    body,
                    null,
                    new TypeCompilationState(synthesizedEntryPoint.ContainingType, compilation, moduleBeingBuilt),
                    false,
                    null,
                    ref dynamicAnalysisSpans,
                    diagnostics,
                    ref lazyVariableSlotAllocator,
                    lambdaDebugInfoBuilder,
                    closureDebugInfoBuilder,
                    out stateMachineTypeOpt);

                Debug.Assert((object)lazyVariableSlotAllocator == null);
                Debug.Assert((object)stateMachineTypeOpt == null);
                Debug.Assert(dynamicAnalysisSpans.IsEmpty);
                Debug.Assert(lambdaDebugInfoBuilder.IsEmpty());
                Debug.Assert(closureDebugInfoBuilder.IsEmpty());

                lambdaDebugInfoBuilder.Free();
                closureDebugInfoBuilder.Free();

                if (emitMethodBodies)
                {
                    var emittedBody = GenerateMethodBody(
                        moduleBeingBuilt,
                        synthesizedEntryPoint,
                        methodOrdinal,
                        loweredBody,
                        ImmutableArray<LambdaDebugInfo>.Empty,
                        ImmutableArray<ClosureDebugInfo>.Empty,
                        stateMachineTypeOpt: null,
                        variableSlotAllocatorOpt: null,
                        diagnostics: diagnostics,
                        debugDocumentProvider: null,
                        importChainOpt: null,
                        emittingPdb: false,
                        emitTestCoverageData: false,
                        dynamicAnalysisSpans: ImmutableArray<SourceSpan>.Empty,
                        entryPointOpt: null);
                    moduleBeingBuilt.SetMethodBody(synthesizedEntryPoint, emittedBody);
                }
            }

            return entryPoint;
        }

        private void WaitForWorkers()
        {
            var tasks = _compilerTasks;
            if (tasks == null)
            {
                return;
            }

            Task curTask;
            while (tasks.TryPop(out curTask))
            {
                curTask.GetAwaiter().GetResult();
            }
        }

        private static void WarnUnusedFields(CSharpCompilation compilation, BindingDiagnosticBag diagnostics, CancellationToken cancellationToken)
        {
            SourceAssemblySymbol assembly = (SourceAssemblySymbol)compilation.Assembly;
            diagnostics.AddRange(assembly.GetUnusedFieldWarnings(cancellationToken));
        }

        // Do not report nullable diagnostics when emitting EnC delta since they are not needed. 
        private bool ReportNullableDiagnostics
            => _moduleBeingBuiltOpt?.IsEncDelta != true;

        public override object VisitNamespace(NamespaceSymbol symbol, TypeCompilationState arg)
        {
            if (!PassesFilter(_filterOpt, symbol))
            {
                return null;
            }

            arg = null; // do not use compilation state of outer type.
            _cancellationToken.ThrowIfCancellationRequested();

            if (_compilation.Options.ConcurrentBuild)
            {
                Task worker = CompileNamespaceAsAsync(symbol);
                _compilerTasks.Push(worker);
            }
            else
            {
                CompileNamespace(symbol);
            }

            return null;
        }

        private Task CompileNamespaceAsAsync(NamespaceSymbol symbol)
        {
            return Task.Run(UICultureUtilities.WithCurrentUICulture(() =>
                {
                    try
                    {
                        CompileNamespace(symbol);
                    }
                    catch (Exception e) when (FatalError.ReportAndPropagateUnlessCanceled(e))
                    {
                        throw ExceptionUtilities.Unreachable;
                    }
                }), _cancellationToken);
        }

        private void CompileNamespace(NamespaceSymbol symbol)
        {
            foreach (var s in symbol.GetMembersUnordered())
            {
                s.Accept(this, null);
            }
        }

        public override object VisitNamedType(NamedTypeSymbol symbol, TypeCompilationState arg)
        {
            if (!PassesFilter(_filterOpt, symbol))
            {
                return null;
            }

            arg = null; // do not use compilation state of outer type.
            _cancellationToken.ThrowIfCancellationRequested();

            if (_compilation.Options.ConcurrentBuild)
            {
                Task worker = CompileNamedTypeAsync(symbol);
                _compilerTasks.Push(worker);
            }
            else
            {
                CompileNamedType(symbol);
            }

            return null;
        }

        private Task CompileNamedTypeAsync(NamedTypeSymbol symbol)
        {
            return Task.Run(UICultureUtilities.WithCurrentUICulture(() =>
                {
                    try
                    {
                        CompileNamedType(symbol);
                    }
                    catch (Exception e) when (FatalError.ReportAndPropagateUnlessCanceled(e))
                    {
                        throw ExceptionUtilities.Unreachable;
                    }
                }), _cancellationToken);
        }

        private void CompileNamedType(NamedTypeSymbol containingType)
        {
            var compilationState = new TypeCompilationState(containingType, _compilation, _moduleBeingBuiltOpt);

            _cancellationToken.ThrowIfCancellationRequested();

            // Find the constructor of a script class.
            SynthesizedInstanceConstructor scriptCtor = null;
            SynthesizedInteractiveInitializerMethod scriptInitializer = null;
            SynthesizedEntryPointSymbol scriptEntryPoint = null;
            int scriptCtorOrdinal = -1;
            if (containingType.IsScriptClass)
            {
                // The field initializers of a script class could be arbitrary statements,
                // including blocks.  Field initializers containing blocks need to
                // use a MethodBodySemanticModel to build up the appropriate tree of binders, and
                // MethodBodySemanticModel requires an "owning" method.  That's why we're digging out
                // the constructor - it will own the field initializers.
                scriptCtor = containingType.GetScriptConstructor();
                scriptInitializer = containingType.GetScriptInitializer();
                scriptEntryPoint = containingType.GetScriptEntryPoint();
                Debug.Assert((object)scriptCtor != null);
                Debug.Assert((object)scriptInitializer != null);
            }

            var synthesizedSubmissionFields = containingType.IsSubmissionClass ? new SynthesizedSubmissionFields(_compilation, containingType) : null;
            var processedStaticInitializers = new Binder.ProcessedFieldInitializers();
            var processedInstanceInitializers = new Binder.ProcessedFieldInitializers();

            var sourceTypeSymbol = containingType as SourceMemberContainerTypeSymbol;

            if ((object)sourceTypeSymbol != null)
            {
                _cancellationToken.ThrowIfCancellationRequested();
                Binder.BindFieldInitializers(_compilation, scriptInitializer, sourceTypeSymbol.StaticInitializers, _diagnostics, ref processedStaticInitializers);

                _cancellationToken.ThrowIfCancellationRequested();
                Binder.BindFieldInitializers(_compilation, scriptInitializer, sourceTypeSymbol.InstanceInitializers, _diagnostics, ref processedInstanceInitializers);

                if (compilationState.Emitting)
                {
                    CompileSynthesizedExplicitImplementations(sourceTypeSymbol, compilationState);
                }
            }

            // Indicates if a static constructor is in the member,
            // so we can decide to synthesize a static constructor.
            bool hasStaticConstructor = false;

            var members = containingType.GetMembers();
            for (int memberOrdinal = 0; memberOrdinal < members.Length; memberOrdinal++)
            {
                var member = members[memberOrdinal];

                //When a filter is supplied, limit the compilation of members passing the filter.
                if (!PassesFilter(_filterOpt, member))
                {
                    continue;
                }

                switch (member.Kind)
                {
                    case SymbolKind.NamedType:
                        member.Accept(this, compilationState);
                        break;

                    case SymbolKind.Method:
                        {
                            MethodSymbol method = (MethodSymbol)member;
                            if (method.IsScriptConstructor)
                            {
                                Debug.Assert(scriptCtorOrdinal == -1);
                                Debug.Assert((object)scriptCtor == method);
                                scriptCtorOrdinal = memberOrdinal;
                                continue;
                            }

                            if ((object)method == scriptEntryPoint)
                            {
                                continue;
                            }

                            if (IsFieldLikeEventAccessor(method))
                            {
                                continue;
                            }

                            if (method.IsPartialDefinition())
                            {
                                method = method.PartialImplementationPart;
                                if ((object)method == null)
                                {
                                    continue;
                                }
                            }

                            Binder.ProcessedFieldInitializers processedInitializers =
                                (method.MethodKind == MethodKind.Constructor || method.IsScriptInitializer) ? processedInstanceInitializers :
                                method.MethodKind == MethodKind.StaticConstructor ? processedStaticInitializers :
                                default(Binder.ProcessedFieldInitializers);

                            CompileMethod(method, memberOrdinal, ref processedInitializers, synthesizedSubmissionFields, compilationState);

                            // Set a flag to indicate that a static constructor is created.
                            if (method.MethodKind == MethodKind.StaticConstructor)
                            {
                                hasStaticConstructor = true;
                            }
                            break;
                        }

                    case SymbolKind.Property:
                        {
                            var sourceProperty = member as SourcePropertySymbolBase;
                            if ((object)sourceProperty != null && sourceProperty.IsSealed && compilationState.Emitting)
                            {
                                CompileSynthesizedSealedAccessors(sourceProperty, compilationState);
                            }
                            break;
                        }

                    case SymbolKind.Event:
                        {
                            SourceEventSymbol eventSymbol = member as SourceEventSymbol;
                            if ((object)eventSymbol != null && eventSymbol.HasAssociatedField && !eventSymbol.IsAbstract && compilationState.Emitting)
                            {
                                CompileFieldLikeEventAccessor(eventSymbol, isAddMethod: true);
                                CompileFieldLikeEventAccessor(eventSymbol, isAddMethod: false);
                            }
                            break;
                        }

                    case SymbolKind.Field:
                        {
                            var fieldSymbol = (FieldSymbol)member;
                            if (member is TupleErrorFieldSymbol)
                            {
                                break;
                            }

                            if (fieldSymbol.IsConst)
                            {
                                // We check specifically for constant fields with bad values because they never result
                                // in bound nodes being inserted into method bodies (in which case, they would be covered
                                // by the method-level check).
                                ConstantValue constantValue = fieldSymbol.GetConstantValue(ConstantFieldsInProgress.Empty, earlyDecodingWellKnownAttributes: false);
                                SetGlobalErrorIfTrue(constantValue == null || constantValue.IsBad);
                            }

                            if (fieldSymbol.IsFixedSizeBuffer && compilationState.Emitting)
                            {
                                // force the generation of implementation types for fixed-size buffers
                                TypeSymbol discarded = fieldSymbol.FixedImplementationType(compilationState.ModuleBuilderOpt);
                            }
                            break;
                        }
                }
            }

            Debug.Assert(containingType.IsScriptClass == (scriptCtorOrdinal >= 0));

            // process additional anonymous type members
            if (AnonymousTypeManager.IsAnonymousTypeTemplate(containingType))
            {
                var processedInitializers = default(Binder.ProcessedFieldInitializers);
                foreach (var method in AnonymousTypeManager.GetAnonymousTypeHiddenMethods(containingType))
                {
                    CompileMethod(method, -1, ref processedInitializers, synthesizedSubmissionFields, compilationState);
                }
            }

            // In the case there are field initializers but we haven't created an implicit static constructor (.cctor) for it,
            // (since we may not add .cctor implicitly created for decimals into the symbol table)
            // it is necessary for the compiler to generate the static constructor here if we are emitting.
            if (_moduleBeingBuiltOpt != null && !hasStaticConstructor && !processedStaticInitializers.BoundInitializers.IsDefaultOrEmpty)
            {
                Debug.Assert(processedStaticInitializers.BoundInitializers.All((init) =>
                    (init.Kind == BoundKind.FieldEqualsValue) && !((BoundFieldEqualsValue)init).Field.IsMetadataConstant));

                MethodSymbol method = new SynthesizedStaticConstructor(sourceTypeSymbol);
                if (PassesFilter(_filterOpt, method))
                {
                    CompileMethod(method, -1, ref processedStaticInitializers, synthesizedSubmissionFields, compilationState);

                    // If this method has been successfully built, we emit it.
                    if (_moduleBeingBuiltOpt.GetMethodBody(method) != null)
                    {
                        _moduleBeingBuiltOpt.AddSynthesizedDefinition(sourceTypeSymbol, method.GetCciAdapter());
                    }
                }
            }

            // If there is no explicit or implicit .cctor and no static initializers, then report
            // warnings for any static non-nullable fields. (If there is no .cctor, there
            // shouldn't be any initializers but for robustness, we check both.)
            if (!hasStaticConstructor &&
                processedStaticInitializers.BoundInitializers.IsDefaultOrEmpty &&
                _compilation.LanguageVersion >= MessageID.IDS_FeatureNullableReferenceTypes.RequiredVersion() &&
                containingType is { IsImplicitlyDeclared: false, TypeKind: TypeKind.Class or TypeKind.Struct or TypeKind.Interface } &&
                ReportNullableDiagnostics)
            {
                NullableWalker.AnalyzeIfNeeded(
                    this._compilation,
                    new SynthesizedStaticConstructor(containingType),
                    GetSynthesizedEmptyBody(containingType),
                    _diagnostics.DiagnosticBag,
                    useConstructorExitWarnings: true,
                    initialNullableState: null,
                    getFinalNullableState: false,
                    finalNullableState: out _);
            }

            // compile submission constructor last so that synthesized submission fields are collected from all script methods:
            if (scriptCtor != null && compilationState.Emitting)
            {
                Debug.Assert(scriptCtorOrdinal >= 0);
                var processedInitializers = new Binder.ProcessedFieldInitializers() { BoundInitializers = ImmutableArray<BoundInitializer>.Empty };
                CompileMethod(scriptCtor, scriptCtorOrdinal, ref processedInitializers, synthesizedSubmissionFields, compilationState);
                if (synthesizedSubmissionFields != null)
                {
                    synthesizedSubmissionFields.AddToType(containingType, compilationState.ModuleBuilderOpt);
                }
            }

            // Emit synthesized methods produced during lowering if any
            if (_moduleBeingBuiltOpt != null)
            {
                CompileSynthesizedMethods(compilationState);
            }

            compilationState.Free();
        }

        private void CompileSynthesizedMethods(PrivateImplementationDetails privateImplClass, BindingDiagnosticBag diagnostics)
        {
            Debug.Assert(_moduleBeingBuiltOpt != null);

            var compilationState = new TypeCompilationState(null, _compilation, _moduleBeingBuiltOpt);
            foreach (Cci.IMethodDefinition definition in privateImplClass.GetMethods(new EmitContext(_moduleBeingBuiltOpt, null, diagnostics.DiagnosticBag, metadataOnly: false, includePrivateMembers: true)))
            {
                var method = (MethodSymbol)definition.GetInternalSymbol();
                Debug.Assert(method.SynthesizesLoweredBoundBody);
                method.GenerateMethodBody(compilationState, diagnostics);
            }

            CompileSynthesizedMethods(compilationState);
            compilationState.Free();
        }

        private void CompileSynthesizedMethods(ImmutableArray<NamedTypeSymbol> additionalTypes, BindingDiagnosticBag diagnostics)
        {
            Debug.Assert(diagnostics.DiagnosticBag != null);

            foreach (var additionalType in additionalTypes)
            {
                var compilationState = new TypeCompilationState(additionalType, _compilation, _moduleBeingBuiltOpt);
                foreach (var method in additionalType.GetMethodsToEmit())
                {
                    method.GenerateMethodBody(compilationState, diagnostics);
                }

                if (!diagnostics.HasAnyErrors())
                {
                    CompileSynthesizedMethods(compilationState);
                }

                compilationState.Free();
            }
        }

        private void CompileSynthesizedMethods(TypeCompilationState compilationState)
        {
            Debug.Assert(_moduleBeingBuiltOpt != null);
            Debug.Assert(compilationState.ModuleBuilderOpt == _moduleBeingBuiltOpt);

            var synthesizedMethods = compilationState.SynthesizedMethods;
            if (synthesizedMethods == null)
            {
                return;
            }

            var oldImportChain = compilationState.CurrentImportChain;
            try
            {
                foreach (var methodWithBody in synthesizedMethods)
                {
                    var importChain = methodWithBody.ImportChain;
                    compilationState.CurrentImportChain = importChain;

                    // We make sure that an asynchronous mutation to the diagnostic bag does not
                    // confuse the method body generator by making a fresh bag and then loading
                    // any diagnostics emitted into it back into the main diagnostic bag.
                    var diagnosticsThisMethod = BindingDiagnosticBag.GetInstance(_diagnostics);

                    var method = methodWithBody.Method;
                    var lambda = method as SynthesizedClosureMethod;
                    var variableSlotAllocatorOpt = ((object)lambda != null) ?
                        _moduleBeingBuiltOpt.TryCreateVariableSlotAllocator(lambda, lambda.TopLevelMethod, diagnosticsThisMethod.DiagnosticBag) :
                        _moduleBeingBuiltOpt.TryCreateVariableSlotAllocator(method, method, diagnosticsThisMethod.DiagnosticBag);

                    // Synthesized methods have no ordinal stored in custom debug information (only user-defined methods have ordinals).
                    // In case of async lambdas, which synthesize a state machine type during the following rewrite, the containing method has already been uniquely named,
                    // so there is no need to produce a unique method ordinal for the corresponding state machine type, whose name includes the (unique) containing method name.
                    const int methodOrdinal = -1;
                    MethodBody emittedBody = null;

                    try
                    {
                        // Local functions can be iterators as well as be async (lambdas can only be async), so we need to lower both iterators and async
                        IteratorStateMachine iteratorStateMachine;
                        BoundStatement loweredBody = IteratorRewriter.Rewrite(methodWithBody.Body, method, methodOrdinal, variableSlotAllocatorOpt, compilationState, diagnosticsThisMethod, out iteratorStateMachine);
                        StateMachineTypeSymbol stateMachine = iteratorStateMachine;

                        if (!loweredBody.HasErrors)
                        {
                            AsyncStateMachine asyncStateMachine;
                            loweredBody = AsyncRewriter.Rewrite(loweredBody, method, methodOrdinal, variableSlotAllocatorOpt, compilationState, diagnosticsThisMethod, out asyncStateMachine);

                            Debug.Assert((object)iteratorStateMachine == null || (object)asyncStateMachine == null);
                            stateMachine = stateMachine ?? asyncStateMachine;
                        }

                        if (_emitMethodBodies && !diagnosticsThisMethod.HasAnyErrors() && !_globalHasErrors)
                        {
                            emittedBody = GenerateMethodBody(
                                _moduleBeingBuiltOpt,
                                method,
                                methodOrdinal,
                                loweredBody,
                                ImmutableArray<LambdaDebugInfo>.Empty,
                                ImmutableArray<ClosureDebugInfo>.Empty,
                                stateMachine,
                                variableSlotAllocatorOpt,
                                diagnosticsThisMethod,
                                _debugDocumentProvider,
                                method.GenerateDebugInfo ? importChain : null,
                                emittingPdb: _emittingPdb,
                                emitTestCoverageData: _emitTestCoverageData,
                                dynamicAnalysisSpans: ImmutableArray<SourceSpan>.Empty,
                                _entryPointOpt);
                        }
                    }
                    catch (BoundTreeVisitor.CancelledByStackGuardException ex)
                    {
                        ex.AddAnError(_diagnostics);
                    }

                    _diagnostics.AddRange(diagnosticsThisMethod);
                    diagnosticsThisMethod.Free();

                    if (_emitMethodBodies)
                    {
                        // error while generating IL
                        if (emittedBody == null)
                        {
                            break;
                        }

                        _moduleBeingBuiltOpt.SetMethodBody(method, emittedBody);
                    }
                    else
                    {
                        Debug.Assert(emittedBody is null);
                    }
                }
            }
            finally
            {
                compilationState.CurrentImportChain = oldImportChain;
            }
        }

        private static bool IsFieldLikeEventAccessor(MethodSymbol method)
        {
            Symbol associatedPropertyOrEvent = method.AssociatedSymbol;
            return (object)associatedPropertyOrEvent != null &&
                associatedPropertyOrEvent.Kind == SymbolKind.Event &&
                ((EventSymbol)associatedPropertyOrEvent).HasAssociatedField;
        }

        /// <summary>
        /// In some circumstances (e.g. implicit implementation of an interface method by a non-virtual method in a
        /// base type from another assembly) it is necessary for the compiler to generate explicit implementations for
        /// some interface methods.  They don't go in the symbol table, but if we are emitting, then we should
        /// generate code for them.
        /// </summary>
        private void CompileSynthesizedExplicitImplementations(SourceMemberContainerTypeSymbol sourceTypeSymbol, TypeCompilationState compilationState)
        {
            // we are not generating any observable diagnostics here so it is ok to short-circuit on global errors.
            if (!_globalHasErrors)
            {
                var discardedDiagnostics = BindingDiagnosticBag.GetInstance(_diagnostics);
                foreach (var synthesizedExplicitImpl in sourceTypeSymbol.GetSynthesizedExplicitImplementations(_cancellationToken).ForwardingMethods)
                {
                    Debug.Assert(synthesizedExplicitImpl.SynthesizesLoweredBoundBody);
                    synthesizedExplicitImpl.GenerateMethodBody(compilationState, discardedDiagnostics);
                    Debug.Assert(!discardedDiagnostics.HasAnyErrors());
                    discardedDiagnostics.DiagnosticBag.Clear();
                    _moduleBeingBuiltOpt.AddSynthesizedDefinition(sourceTypeSymbol, synthesizedExplicitImpl.GetCciAdapter());
                }

                _diagnostics.AddRangeAndFree(discardedDiagnostics);
            }
        }

        private void CompileSynthesizedSealedAccessors(SourcePropertySymbolBase sourceProperty, TypeCompilationState compilationState)
        {
            SynthesizedSealedPropertyAccessor synthesizedAccessor = sourceProperty.SynthesizedSealedAccessorOpt;

            // we are not generating any observable diagnostics here so it is ok to short-circuit on global errors.
            if ((object)synthesizedAccessor != null && !_globalHasErrors)
            {
                Debug.Assert(synthesizedAccessor.SynthesizesLoweredBoundBody);
                var discardedDiagnostics = BindingDiagnosticBag.GetInstance(_diagnostics);
                synthesizedAccessor.GenerateMethodBody(compilationState, discardedDiagnostics);
                Debug.Assert(!discardedDiagnostics.HasAnyErrors());
                _diagnostics.AddDependencies(discardedDiagnostics);
                discardedDiagnostics.Free();

                _moduleBeingBuiltOpt.AddSynthesizedDefinition(sourceProperty.ContainingType, synthesizedAccessor.GetCciAdapter());
            }
        }

        private void CompileFieldLikeEventAccessor(SourceEventSymbol eventSymbol, bool isAddMethod)
        {
            MethodSymbol accessor = isAddMethod ? eventSymbol.AddMethod : eventSymbol.RemoveMethod;

            var diagnosticsThisMethod = BindingDiagnosticBag.GetInstance(_diagnostics);
            try
            {
                BoundBlock boundBody = MethodBodySynthesizer.ConstructFieldLikeEventAccessorBody(eventSymbol, isAddMethod, _compilation, diagnosticsThisMethod);
                var hasErrors = diagnosticsThisMethod.HasAnyErrors();
                SetGlobalErrorIfTrue(hasErrors);

                // we cannot rely on GlobalHasErrors since that can be changed concurrently by other methods compiling
                // we however do not want to continue with generating method body if we have errors in this particular method - generating may crash
                // or if had declaration errors - we will fail anyways, but if some types are bad enough, generating may produce duplicate errors about that.
                if (!hasErrors && !_hasDeclarationErrors && _emitMethodBodies)
                {
                    const int accessorOrdinal = -1;

                    MethodBody emittedBody = GenerateMethodBody(
                        _moduleBeingBuiltOpt,
                        accessor,
                        accessorOrdinal,
                        boundBody,
                        ImmutableArray<LambdaDebugInfo>.Empty,
                        ImmutableArray<ClosureDebugInfo>.Empty,
                        stateMachineTypeOpt: null,
                        variableSlotAllocatorOpt: null,
                        diagnostics: diagnosticsThisMethod,
                        debugDocumentProvider: _debugDocumentProvider,
                        importChainOpt: null,
                        emittingPdb: false,
                        emitTestCoverageData: _emitTestCoverageData,
                        dynamicAnalysisSpans: ImmutableArray<SourceSpan>.Empty,
                        entryPointOpt: null);

                    _moduleBeingBuiltOpt.SetMethodBody(accessor, emittedBody);
                    // Definition is already in the symbol table, so don't call moduleBeingBuilt.AddCompilerGeneratedDefinition
                }
            }
            finally
            {
                _diagnostics.AddRange(diagnosticsThisMethod);
                diagnosticsThisMethod.Free();
            }
        }

        public override object VisitMethod(MethodSymbol symbol, TypeCompilationState arg)
        {
            throw ExceptionUtilities.Unreachable;
        }

        public override object VisitProperty(PropertySymbol symbol, TypeCompilationState argument)
        {
            throw ExceptionUtilities.Unreachable;
        }

        public override object VisitEvent(EventSymbol symbol, TypeCompilationState argument)
        {
            throw ExceptionUtilities.Unreachable;
        }

        public override object VisitField(FieldSymbol symbol, TypeCompilationState argument)
        {
            throw ExceptionUtilities.Unreachable;
        }

        private void CompileMethod(
            MethodSymbol methodSymbol,
            int methodOrdinal,
            ref Binder.ProcessedFieldInitializers processedInitializers,
            SynthesizedSubmissionFields previousSubmissionFields,
            TypeCompilationState compilationState)
        {
            _cancellationToken.ThrowIfCancellationRequested();
            SourceMemberMethodSymbol sourceMethod = methodSymbol as SourceMemberMethodSymbol;

            if (methodSymbol.IsAbstract || methodSymbol.ContainingType?.IsDelegateType() == true)
            {
                if ((object)sourceMethod != null)
                {
                    bool diagsWritten;
                    sourceMethod.SetDiagnostics(ImmutableArray<Diagnostic>.Empty, out diagsWritten);
                    if (diagsWritten && !methodSymbol.IsImplicitlyDeclared && _compilation.EventQueue != null)
                    {
                        _compilation.SymbolDeclaredEvent(methodSymbol);
                    }
                }

                return;
            }

            // get cached diagnostics if not building and we have 'em
            if (_moduleBeingBuiltOpt == null && (object)sourceMethod != null)
            {
                var cachedDiagnostics = sourceMethod.Diagnostics;

                if (!cachedDiagnostics.IsDefault)
                {
                    _diagnostics.AddRange(cachedDiagnostics);
                    return;
                }
            }

            ImportChain oldImportChain = compilationState.CurrentImportChain;

            // In order to avoid generating code for methods with errors, we create a diagnostic bag just for this method.
            var diagsForCurrentMethod = BindingDiagnosticBag.GetInstance(_diagnostics);

            try
            {
                // if synthesized method returns its body in lowered form
                if (methodSymbol.SynthesizesLoweredBoundBody)
                {
                    if (_moduleBeingBuiltOpt != null)
                    {
                        methodSymbol.GenerateMethodBody(compilationState, diagsForCurrentMethod);
                        _diagnostics.AddRange(diagsForCurrentMethod);
                    }

                    return;
                }

                // no need to emit the default ctor, we are not emitting those
                if (methodSymbol.IsDefaultValueTypeConstructor(requireZeroInit: true))
                {
                    return;
                }

                bool includeNonEmptyInitializersInBody = false;
                BoundBlock body;
                bool originalBodyNested = false;

                // initializers that have been analyzed but not yet lowered.
                BoundStatementList analyzedInitializers = null;
                MethodBodySemanticModel.InitialState forSemanticModel = default;
                ImportChain importChain = null;
                var hasTrailingExpression = false;

                if (methodSymbol.IsScriptConstructor)
                {
                    Debug.Assert(methodSymbol.IsImplicitlyDeclared);
                    body = new BoundBlock(methodSymbol.GetNonNullSyntaxNode(), ImmutableArray<LocalSymbol>.Empty, ImmutableArray<BoundStatement>.Empty) { WasCompilerGenerated = true };
                }
                else if (methodSymbol.IsScriptInitializer)
                {
                    Debug.Assert(methodSymbol.IsImplicitlyDeclared);

                    // rewrite top-level statements and script variable declarations to a list of statements and assignments, respectively:
                    var initializerStatements = InitializerRewriter.RewriteScriptInitializer(processedInitializers.BoundInitializers, (SynthesizedInteractiveInitializerMethod)methodSymbol, out hasTrailingExpression);

                    // the lowered script initializers should not be treated as initializers anymore but as a method body:
                    body = BoundBlock.SynthesizedNoLocals(initializerStatements.Syntax, initializerStatements.Statements);

                    if (ReportNullableDiagnostics)
                    {
                        NullableWalker.AnalyzeIfNeeded(
                            _compilation,
                            methodSymbol,
                            initializerStatements,
                            diagsForCurrentMethod.DiagnosticBag,
                            useConstructorExitWarnings: false,
                            initialNullableState: null,
                            getFinalNullableState: true,
                            out processedInitializers.AfterInitializersState);
                    }

                    var unusedDiagnostics = DiagnosticBag.GetInstance();
                    DefiniteAssignmentPass.Analyze(_compilation, methodSymbol, initializerStatements, unusedDiagnostics, requireOutParamsAssigned: false);
                    DiagnosticsPass.IssueDiagnostics(_compilation, initializerStatements, BindingDiagnosticBag.Discarded, methodSymbol);
                    unusedDiagnostics.Free();
                }
                else
                {
                    var includeInitializersInBody = methodSymbol.IncludeFieldInitializersInBody();
                    // Do not emit initializers if we are invoking another constructor of this class.
                    includeNonEmptyInitializersInBody = includeInitializersInBody && !processedInitializers.BoundInitializers.IsDefaultOrEmpty;

                    if (includeNonEmptyInitializersInBody && processedInitializers.LoweredInitializers == null)
                    {
                        analyzedInitializers = InitializerRewriter.RewriteConstructor(processedInitializers.BoundInitializers, methodSymbol);
                        processedInitializers.HasErrors = processedInitializers.HasErrors || analyzedInitializers.HasAnyErrors;
                    }

                    if (includeInitializersInBody &&
                        processedInitializers.AfterInitializersState is null &&
                        ReportNullableDiagnostics)
                    {
                        NullableWalker.AnalyzeIfNeeded(
                            _compilation,
                            methodSymbol,
                            // we analyze to produce an AfterInitializersState even if there are no initializers
                            // because it conveniently allows us to capture all the 'default' states for applicable members
                            analyzedInitializers ?? GetSynthesizedEmptyBody(methodSymbol),
                            diagsForCurrentMethod.DiagnosticBag,
                            useConstructorExitWarnings: false,
                            initialNullableState: null,
                            getFinalNullableState: true,
                            out processedInitializers.AfterInitializersState);
                    }

                    body = BindMethodBody(
                        methodSymbol,
                        compilationState,
                        diagsForCurrentMethod,
                        processedInitializers.AfterInitializersState,
                        ReportNullableDiagnostics,
                        includesFieldInitializers: includeInitializersInBody && !processedInitializers.BoundInitializers.IsEmpty,
                        out importChain,
                        out originalBodyNested,
                        out forSemanticModel);

                    if (diagsForCurrentMethod.HasAnyErrors() && body != null)
                    {
                        body = (BoundBlock)body.WithHasErrors();
                    }

                    // lower initializers just once. the lowered tree will be reused when emitting all constructors
                    // with field initializers. Once lowered, these initializers will be stashed in processedInitializers.LoweredInitializers
                    // (see later in this method). Don't bother lowering _now_ if this particular ctor won't have the initializers
                    // appended to its body.
                    if (includeNonEmptyInitializersInBody && processedInitializers.LoweredInitializers == null)
                    {
                        if (body != null && ((methodSymbol.ContainingType.IsStructType() && !methodSymbol.IsImplicitConstructor) || methodSymbol is SynthesizedRecordConstructor || _emitTestCoverageData))
                        {
                            if (_emitTestCoverageData && methodSymbol.IsImplicitConstructor)
                            {
                                // Flow analysis over the initializers is necessary in order to find assignments to fields.
                                // Bodies of implicit constructors do not get flow analysis later, so the initializers
                                // are analyzed here.
                                DefiniteAssignmentPass.Analyze(_compilation, methodSymbol, analyzedInitializers, diagsForCurrentMethod.DiagnosticBag, requireOutParamsAssigned: false);
                            }

                            // In order to get correct diagnostics, we need to analyze initializers and the body together.
                            body = body.Update(body.Locals, body.LocalFunctions, body.Statements.Insert(0, analyzedInitializers));
                            includeNonEmptyInitializersInBody = false;
                            analyzedInitializers = null;
                        }
                        else
                        {
                            // These analyses check for diagnostics in lambdas.
                            // Control flow analysis and implicit return insertion are unnecessary.
                            DefiniteAssignmentPass.Analyze(_compilation, methodSymbol, analyzedInitializers, diagsForCurrentMethod.DiagnosticBag, requireOutParamsAssigned: false);
                            DiagnosticsPass.IssueDiagnostics(_compilation, analyzedInitializers, diagsForCurrentMethod, methodSymbol);
                        }
                    }
                }

#if DEBUG
                // If the method is a synthesized static or instance constructor, then debugImports will be null and we will use the value
                // from the first field initializer.
                if ((methodSymbol.MethodKind == MethodKind.Constructor || methodSymbol.MethodKind == MethodKind.StaticConstructor) &&
                    methodSymbol.IsImplicitlyDeclared && body == null)
                {
                    // There was no body to bind, so we didn't get anything from BindMethodBody.
                    Debug.Assert(importChain == null);
                }

                // Either there were no field initializers or we grabbed debug imports from the first one.
                Debug.Assert(processedInitializers.BoundInitializers.IsDefaultOrEmpty || processedInitializers.FirstImportChain != null);
#endif

                importChain = importChain ?? processedInitializers.FirstImportChain;

                // Associate these debug imports with all methods generated from this one.
                compilationState.CurrentImportChain = importChain;

                if (body != null)
                {
                    DiagnosticsPass.IssueDiagnostics(_compilation, body, diagsForCurrentMethod, methodSymbol);
                }

                BoundBlock flowAnalyzedBody = null;
                if (body != null)
                {
                    flowAnalyzedBody = FlowAnalysisPass.Rewrite(methodSymbol, body, diagsForCurrentMethod.DiagnosticBag, hasTrailingExpression: hasTrailingExpression, originalBodyNested: originalBodyNested);
                }

                bool hasErrors = _hasDeclarationErrors || diagsForCurrentMethod.HasAnyErrors() || processedInitializers.HasErrors;

                // Record whether or not the bound tree for the lowered method body (including any initializers) contained any
                // errors (note: errors, not diagnostics).
                SetGlobalErrorIfTrue(hasErrors);

                bool diagsWritten = false;
                var actualDiagnostics = diagsForCurrentMethod.ToReadOnly();
                if (sourceMethod != null)
                {
                    actualDiagnostics = new ImmutableBindingDiagnostic<AssemblySymbol>(sourceMethod.SetDiagnostics(actualDiagnostics.Diagnostics, out diagsWritten), actualDiagnostics.Dependencies);
                }

                if (diagsWritten && !methodSymbol.IsImplicitlyDeclared && _compilation.EventQueue != null)
                {
                    // If compilation has a caching semantic model provider, then cache the already-computed bound tree
                    // onto the semantic model and store it on the event.
                    SyntaxTreeSemanticModel semanticModelWithCachedBoundNodes = null;
                    if (body != null &&
                        forSemanticModel.Syntax is { } semanticModelSyntax &&
                        _compilation.SemanticModelProvider is CachingSemanticModelProvider cachingSemanticModelProvider)
                    {
                        var syntax = body.Syntax;
                        semanticModelWithCachedBoundNodes = (SyntaxTreeSemanticModel)cachingSemanticModelProvider.GetSemanticModel(syntax.SyntaxTree, _compilation);
                        semanticModelWithCachedBoundNodes.GetOrAddModel(semanticModelSyntax,
                                                    (rootSyntax) =>
                                                    {
                                                        Debug.Assert(rootSyntax == forSemanticModel.Syntax);
                                                        return MethodBodySemanticModel.Create(semanticModelWithCachedBoundNodes,
                                                                                              methodSymbol,
                                                                                              forSemanticModel);
                                                    });
                    }

                    _compilation.EventQueue.TryEnqueue(new SymbolDeclaredCompilationEvent(_compilation, methodSymbol.GetPublicSymbol(), semanticModelWithCachedBoundNodes));
                }

                // Don't lower if we're not emitting or if there were errors.
                // Methods that had binding errors are considered too broken to be lowered reliably.
                if (_moduleBeingBuiltOpt == null || hasErrors)
                {
                    _diagnostics.AddRange(actualDiagnostics);
                    return;
                }

                // ############################
                // LOWERING AND EMIT
                // Any errors generated below here are considered Emit diagnostics
                // and will not be reported to callers Compilation.GetDiagnostics()

                ImmutableArray<SourceSpan> dynamicAnalysisSpans = ImmutableArray<SourceSpan>.Empty;
                bool hasBody = flowAnalyzedBody != null;
                VariableSlotAllocator lazyVariableSlotAllocator = null;
                StateMachineTypeSymbol stateMachineTypeOpt = null;
                var lambdaDebugInfoBuilder = ArrayBuilder<LambdaDebugInfo>.GetInstance();
                var closureDebugInfoBuilder = ArrayBuilder<ClosureDebugInfo>.GetInstance();
                BoundStatement loweredBodyOpt = null;

                try
                {
                    if (hasBody)
                    {
                        loweredBodyOpt = LowerBodyOrInitializer(
                            methodSymbol,
                            methodOrdinal,
                            flowAnalyzedBody,
                            previousSubmissionFields,
                            compilationState,
                            _emitTestCoverageData,
                            _debugDocumentProvider,
                            ref dynamicAnalysisSpans,
                            diagsForCurrentMethod,
                            ref lazyVariableSlotAllocator,
                            lambdaDebugInfoBuilder,
                            closureDebugInfoBuilder,
                            out stateMachineTypeOpt);

                        Debug.Assert(loweredBodyOpt != null);
                    }
                    else
                    {
                        loweredBodyOpt = null;
                    }

                    hasErrors = hasErrors || (hasBody && loweredBodyOpt.HasErrors) || diagsForCurrentMethod.HasAnyErrors();
                    SetGlobalErrorIfTrue(hasErrors);

                    // don't emit if the resulting method would contain initializers with errors
                    if (!hasErrors && (hasBody || includeNonEmptyInitializersInBody))
                    {
                        Debug.Assert(!(methodSymbol.IsImplicitInstanceConstructor && methodSymbol.ParameterCount == 0) ||
                                     !methodSymbol.IsDefaultValueTypeConstructor(requireZeroInit: true));

                        // Fields must be initialized before constructor initializer (which is the first statement of the analyzed body, if specified),
                        // so that the initialization occurs before any method overridden by the declaring class can be invoked from the base constructor
                        // and access the fields.

                        ImmutableArray<BoundStatement> boundStatements;

                        if (methodSymbol.IsScriptConstructor)
                        {
                            boundStatements = MethodBodySynthesizer.ConstructScriptConstructorBody(loweredBodyOpt, methodSymbol, previousSubmissionFields, _compilation);
                        }
                        else
                        {
                            boundStatements = ImmutableArray<BoundStatement>.Empty;

                            if (analyzedInitializers != null)
                            {
                                // For dynamic analysis, field initializers are instrumented as part of constructors,
                                // and so are never instrumented here.
                                Debug.Assert(!_emitTestCoverageData);
                                StateMachineTypeSymbol initializerStateMachineTypeOpt;

                                BoundStatement lowered = LowerBodyOrInitializer(
                                    methodSymbol,
                                    methodOrdinal,
                                    analyzedInitializers,
                                    previousSubmissionFields,
                                    compilationState,
                                    _emitTestCoverageData,
                                    _debugDocumentProvider,
                                    ref dynamicAnalysisSpans,
                                    diagsForCurrentMethod,
                                    ref lazyVariableSlotAllocator,
                                    lambdaDebugInfoBuilder,
                                    closureDebugInfoBuilder,
                                    out initializerStateMachineTypeOpt);

                                processedInitializers.LoweredInitializers = lowered;

                                // initializers can't produce state machines
                                Debug.Assert((object)initializerStateMachineTypeOpt == null);
                                Debug.Assert(!hasErrors);
                                hasErrors = lowered.HasAnyErrors || diagsForCurrentMethod.HasAnyErrors();
                                SetGlobalErrorIfTrue(hasErrors);
                                if (hasErrors)
                                {
                                    _diagnostics.AddRange(diagsForCurrentMethod);
                                    return;
                                }

                                // Only do the cast if we haven't returned with some error diagnostics.
                                // Otherwise, `lowered` might have been a BoundBadStatement.
                                processedInitializers.LoweredInitializers = (BoundStatementList)lowered;
                            }

                            // initializers for global code have already been included in the body
                            if (includeNonEmptyInitializersInBody)
                            {
                                if (processedInitializers.LoweredInitializers.Kind == BoundKind.StatementList)
                                {
                                    BoundStatementList lowered = (BoundStatementList)processedInitializers.LoweredInitializers;
                                    boundStatements = boundStatements.Concat(lowered.Statements);
                                }
                                else
                                {
                                    boundStatements = boundStatements.Add(processedInitializers.LoweredInitializers);
                                }
                            }

                            if (hasBody)
                            {
                                boundStatements = boundStatements.Concat(ImmutableArray.Create(loweredBodyOpt));
                            }
                        }

                        if (_emitMethodBodies && (!(methodSymbol is SynthesizedStaticConstructor cctor) || cctor.ShouldEmit(processedInitializers.BoundInitializers)))
                        {
                            CSharpSyntaxNode syntax = methodSymbol.GetNonNullSyntaxNode();

                            var boundBody = BoundStatementList.Synthesized(syntax, boundStatements);

                            var emittedBody = GenerateMethodBody(
                                _moduleBeingBuiltOpt,
                                methodSymbol,
                                methodOrdinal,
                                boundBody,
                                lambdaDebugInfoBuilder.ToImmutable(),
                                closureDebugInfoBuilder.ToImmutable(),
                                stateMachineTypeOpt,
                                lazyVariableSlotAllocator,
                                diagsForCurrentMethod,
                                _debugDocumentProvider,
                                importChain,
                                _emittingPdb,
                                _emitTestCoverageData,
                                dynamicAnalysisSpans,
                                entryPointOpt: null);

                            _moduleBeingBuiltOpt.SetMethodBody(methodSymbol.PartialDefinitionPart ?? methodSymbol, emittedBody);
                        }
                    }

                    _diagnostics.AddRange(diagsForCurrentMethod);
                }
                finally
                {
                    lambdaDebugInfoBuilder.Free();
                    closureDebugInfoBuilder.Free();
                }
            }
            finally
            {
                diagsForCurrentMethod.Free();
                compilationState.CurrentImportChain = oldImportChain;
            }
        }

        // internal for testing
        internal static BoundStatement LowerBodyOrInitializer(
            MethodSymbol method,
            int methodOrdinal,
            BoundStatement body,
            SynthesizedSubmissionFields previousSubmissionFields,
            TypeCompilationState compilationState,
            bool instrumentForDynamicAnalysis,
            DebugDocumentProvider debugDocumentProvider,
            ref ImmutableArray<SourceSpan> dynamicAnalysisSpans,
            BindingDiagnosticBag diagnostics,
            ref VariableSlotAllocator lazyVariableSlotAllocator,
            ArrayBuilder<LambdaDebugInfo> lambdaDebugInfoBuilder,
            ArrayBuilder<ClosureDebugInfo> closureDebugInfoBuilder,
            out StateMachineTypeSymbol stateMachineTypeOpt)
        {
            Debug.Assert(compilationState.ModuleBuilderOpt != null);
            stateMachineTypeOpt = null;

            if (body.HasErrors)
            {
                return body;
            }

            try
            {
                var loweredBody = LocalRewriter.Rewrite(
                    method.DeclaringCompilation,
                    method,
                    methodOrdinal,
                    method.ContainingType,
                    body,
                    compilationState,
                    previousSubmissionFields: previousSubmissionFields,
                    allowOmissionOfConditionalCalls: true,
                    instrumentForDynamicAnalysis: instrumentForDynamicAnalysis,
                    debugDocumentProvider: debugDocumentProvider,
                    dynamicAnalysisSpans: ref dynamicAnalysisSpans,
                    diagnostics: diagnostics,
                    sawLambdas: out bool sawLambdas,
                    sawLocalFunctions: out bool sawLocalFunctions,
                    sawAwaitInExceptionHandler: out bool sawAwaitInExceptionHandler);

                if (loweredBody.HasErrors)
                {
                    return loweredBody;
                }

                if (sawAwaitInExceptionHandler)
                {
                    // If we have awaits in handlers, we need to
                    // replace handlers with synthetic ones which can be consumed by async rewriter.
                    // The reason why this rewrite happens before the lambda rewrite
                    // is that we may need access to exception locals and it would be fairly hard to do
                    // if these locals are captured into closures (possibly nested ones).
                    loweredBody = AsyncExceptionHandlerRewriter.Rewrite(
                        method,
                        method.ContainingType,
                        loweredBody,
                        compilationState,
                        diagnostics);
                }

                if (loweredBody.HasErrors)
                {
                    return loweredBody;
                }

                if (lazyVariableSlotAllocator == null)
                {
                    lazyVariableSlotAllocator = compilationState.ModuleBuilderOpt.TryCreateVariableSlotAllocator(method, method, diagnostics.DiagnosticBag);
                }

                BoundStatement bodyWithoutLambdas = loweredBody;
                if (sawLambdas || sawLocalFunctions)
                {
                    bodyWithoutLambdas = ClosureConversion.Rewrite(
                        loweredBody,
                        method.ContainingType,
                        method.ThisParameter,
                        method,
                        methodOrdinal,
                        null,
                        lambdaDebugInfoBuilder,
                        closureDebugInfoBuilder,
                        lazyVariableSlotAllocator,
                        compilationState,
                        diagnostics,
                        assignLocals: null);
                }

                if (bodyWithoutLambdas.HasErrors)
                {
                    return bodyWithoutLambdas;
                }

                BoundStatement bodyWithoutIterators = IteratorRewriter.Rewrite(bodyWithoutLambdas, method, methodOrdinal, lazyVariableSlotAllocator, compilationState, diagnostics,
                    out IteratorStateMachine iteratorStateMachine);

                if (bodyWithoutIterators.HasErrors)
                {
                    return bodyWithoutIterators;
                }

                BoundStatement bodyWithoutAsync = AsyncRewriter.Rewrite(bodyWithoutIterators, method, methodOrdinal, lazyVariableSlotAllocator, compilationState, diagnostics,
                    out AsyncStateMachine asyncStateMachine);

                Debug.Assert((object)iteratorStateMachine == null || (object)asyncStateMachine == null);
                stateMachineTypeOpt = (StateMachineTypeSymbol)iteratorStateMachine ?? asyncStateMachine;

                return bodyWithoutAsync;
            }
            catch (BoundTreeVisitor.CancelledByStackGuardException ex)
            {
                ex.AddAnError(diagnostics);
                return new BoundBadStatement(body.Syntax, ImmutableArray.Create<BoundNode>(body), hasErrors: true);
            }
        }

        /// <summary>
        /// entryPointOpt is only considered for synthesized methods (to recognize the synthesized MoveNext method for async Main)
        /// </summary>
        private static MethodBody GenerateMethodBody(
            PEModuleBuilder moduleBuilder,
            MethodSymbol method,
            int methodOrdinal,
            BoundStatement block,
            ImmutableArray<LambdaDebugInfo> lambdaDebugInfo,
            ImmutableArray<ClosureDebugInfo> closureDebugInfo,
            StateMachineTypeSymbol stateMachineTypeOpt,
            VariableSlotAllocator variableSlotAllocatorOpt,
            BindingDiagnosticBag diagnostics,
            DebugDocumentProvider debugDocumentProvider,
            ImportChain importChainOpt,
            bool emittingPdb,
            bool emitTestCoverageData,
            ImmutableArray<SourceSpan> dynamicAnalysisSpans,
            SynthesizedEntryPointSymbol.AsyncForwardEntryPoint entryPointOpt)
        {
            // Note: don't call diagnostics.HasAnyErrors() in release; could be expensive if compilation has many warnings.
            Debug.Assert(!diagnostics.HasAnyErrors(), "Running code generator when errors exist might be dangerous; code generator not expecting errors");

            var compilation = moduleBuilder.Compilation;
            var localSlotManager = new LocalSlotManager(variableSlotAllocatorOpt);
            var optimizations = compilation.Options.OptimizationLevel;

            ILBuilder builder = new ILBuilder(moduleBuilder, localSlotManager, optimizations, method.AreLocalsZeroed);
            bool hasStackalloc;
            var diagnosticsForThisMethod = BindingDiagnosticBag.GetInstance(withDiagnostics: true, diagnostics.AccumulatesDependencies);
            try
            {
                StateMachineMoveNextBodyDebugInfo moveNextBodyDebugInfoOpt = null;

                var codeGen = new CodeGen.CodeGenerator(method, block, builder, moduleBuilder, diagnosticsForThisMethod.DiagnosticBag, optimizations, emittingPdb);

                if (diagnosticsForThisMethod.HasAnyErrors())
                {
                    // we are done here. Since there were errors we should not emit anything.
                    return null;
                }

                bool isAsyncStateMachine;
                MethodSymbol kickoffMethod;

                if (method is SynthesizedStateMachineMethod stateMachineMethod &&
                    method.Name == WellKnownMemberNames.MoveNextMethodName)
                {
                    kickoffMethod = stateMachineMethod.StateMachineType.KickoffMethod;
                    Debug.Assert(kickoffMethod != null);

                    isAsyncStateMachine = kickoffMethod.IsAsync;

                    // Async void method may be partial. Debug info needs to be associated with the emitted definition,
                    // but the kickoff method is the method implementation (the part with body).
                    kickoffMethod = kickoffMethod.PartialDefinitionPart ?? kickoffMethod;
                }
                else
                {
                    kickoffMethod = null;
                    isAsyncStateMachine = false;
                }

                if (isAsyncStateMachine)
                {
                    codeGen.Generate(out int asyncCatchHandlerOffset, out var asyncYieldPoints, out var asyncResumePoints, out hasStackalloc);

                    // The exception handler IL offset is used by the debugger to treat exceptions caught by the marked catch block as "user unhandled".
                    // This is important for async void because async void exceptions generally result in the process being terminated,
                    // but without anything useful on the call stack. Async Task methods on the other hand return exceptions as the result of the Task.
                    // So it is undesirable to consider these exceptions "user unhandled" since there may well be user code that is awaiting the task.
                    // This is a heuristic since it's possible that there is no user code awaiting the task.

                    // We do the same for async Main methods, since it is unlikely that user code will be awaiting the Task:
                    // AsyncForwardEntryPoint <Main> -> kick-off method Main -> MoveNext.

                    bool isAsyncMainMoveNext = entryPointOpt?.UserMain.Equals(kickoffMethod) == true;

                    moveNextBodyDebugInfoOpt = new AsyncMoveNextBodyDebugInfo(
                        kickoffMethod.GetCciAdapter(),
                        catchHandlerOffset: (kickoffMethod.ReturnsVoid || isAsyncMainMoveNext) ? asyncCatchHandlerOffset : -1,
                        asyncYieldPoints,
                        asyncResumePoints);
                }
                else
                {
                    codeGen.Generate(out hasStackalloc);

                    if ((object)kickoffMethod != null)
                    {
                        moveNextBodyDebugInfoOpt = new IteratorMoveNextBodyDebugInfo(kickoffMethod.GetCciAdapter());
                    }
                }

                // Compiler-generated MoveNext methods have hoisted local scopes.
                // These are built by call to CodeGen.Generate.
                var stateMachineHoistedLocalScopes = ((object)kickoffMethod != null) ?
                    builder.GetHoistedLocalScopes() : default(ImmutableArray<StateMachineHoistedLocalScope>);

                // Translate the imports even if we are not writing PDBs. The translation has an impact on generated metadata
                // and we don't want to emit different metadata depending on whether or we emit with PDB stream.
                // TODO (https://github.com/dotnet/roslyn/issues/2846): This will need to change for member initializers in partial class.
                var importScopeOpt = importChainOpt?.Translate(moduleBuilder, diagnosticsForThisMethod.DiagnosticBag);

                var localVariables = builder.LocalSlotManager.LocalsInOrder();

                if (localVariables.Length > 0xFFFE)
                {
                    diagnosticsForThisMethod.Add(ErrorCode.ERR_TooManyLocals, method.Locations.First());
                }

                if (diagnosticsForThisMethod.HasAnyErrors())
                {
                    // we are done here. Since there were errors we should not emit anything.
                    return null;
                }

                // We will only save the IL builders when running tests.
                if (moduleBuilder.SaveTestData)
                {
                    moduleBuilder.SetMethodTestData(method, builder.GetSnapshot());
                }

                var stateMachineHoistedLocalSlots = default(ImmutableArray<EncHoistedLocalInfo>);
                var stateMachineAwaiterSlots = default(ImmutableArray<Cci.ITypeReference>);
                if (optimizations == OptimizationLevel.Debug && (object)stateMachineTypeOpt != null)
                {
                    Debug.Assert(method.IsAsync || method.IsIterator);
                    GetStateMachineSlotDebugInfo(moduleBuilder, moduleBuilder.GetSynthesizedFields(stateMachineTypeOpt), variableSlotAllocatorOpt, diagnosticsForThisMethod, out stateMachineHoistedLocalSlots, out stateMachineAwaiterSlots);
                    Debug.Assert(!diagnostics.HasAnyErrors());
                }

                DynamicAnalysisMethodBodyData dynamicAnalysisDataOpt = null;
                if (emitTestCoverageData)
                {
                    Debug.Assert(debugDocumentProvider != null);
                    dynamicAnalysisDataOpt = new DynamicAnalysisMethodBodyData(dynamicAnalysisSpans);
                }

                return new MethodBody(
                    builder.RealizedIL,
                    builder.MaxStack,
                    (method.PartialDefinitionPart ?? method).GetCciAdapter(),
                    variableSlotAllocatorOpt?.MethodId ?? new DebugId(methodOrdinal, moduleBuilder.CurrentGenerationOrdinal),
                    localVariables,
                    builder.RealizedSequencePoints,
                    debugDocumentProvider,
                    builder.RealizedExceptionHandlers,
                    builder.AreLocalsZeroed,
                    hasStackalloc,
                    builder.GetAllScopes(),
                    builder.HasDynamicLocal,
                    importScopeOpt,
                    lambdaDebugInfo,
                    closureDebugInfo,
                    stateMachineTypeOpt?.Name,
                    stateMachineHoistedLocalScopes,
                    stateMachineHoistedLocalSlots,
                    stateMachineAwaiterSlots,
                    moveNextBodyDebugInfoOpt,
                    dynamicAnalysisDataOpt);
            }
            finally
            {
                // Basic blocks contain poolable builders for IL and sequence points. Free those back
                // to their pools.
                builder.FreeBasicBlocks();

                // Remember diagnostics.
                diagnostics.AddRange(diagnosticsForThisMethod);
                diagnosticsForThisMethod.Free();
            }
        }

        private static void GetStateMachineSlotDebugInfo(
            PEModuleBuilder moduleBuilder,
            IEnumerable<Cci.IFieldDefinition> fieldDefs,
            VariableSlotAllocator variableSlotAllocatorOpt,
            BindingDiagnosticBag diagnostics,
            out ImmutableArray<EncHoistedLocalInfo> hoistedVariableSlots,
            out ImmutableArray<Cci.ITypeReference> awaiterSlots)
        {
            var hoistedVariables = ArrayBuilder<EncHoistedLocalInfo>.GetInstance();
            var awaiters = ArrayBuilder<Cci.ITypeReference>.GetInstance();

            foreach (StateMachineFieldSymbol field in
                     fieldDefs
#if DEBUG
                     .Select(f => ((FieldSymbolAdapter)f).AdaptedFieldSymbol)
#endif
                     )
            {
                int index = field.SlotIndex;

                if (field.SlotDebugInfo.SynthesizedKind == SynthesizedLocalKind.AwaiterField)
                {
                    Debug.Assert(index >= 0);

                    while (index >= awaiters.Count)
                    {
                        awaiters.Add(null);
                    }

                    awaiters[index] = moduleBuilder.EncTranslateLocalVariableType(field.Type, diagnostics.DiagnosticBag);
                }
                else if (!field.SlotDebugInfo.Id.IsNone)
                {
                    Debug.Assert(index >= 0 && field.SlotDebugInfo.SynthesizedKind.IsLongLived());

                    while (index >= hoistedVariables.Count)
                    {
                        // Empty slots may be present if variables were deleted during EnC.
                        hoistedVariables.Add(new EncHoistedLocalInfo(true));
                    }

                    hoistedVariables[index] = new EncHoistedLocalInfo(field.SlotDebugInfo, moduleBuilder.EncTranslateLocalVariableType(field.Type, diagnostics.DiagnosticBag));
                }
            }

            // Fill in empty slots for variables deleted during EnC that are not followed by an existing variable:
            if (variableSlotAllocatorOpt != null)
            {
                int previousAwaiterCount = variableSlotAllocatorOpt.PreviousAwaiterSlotCount;
                while (awaiters.Count < previousAwaiterCount)
                {
                    awaiters.Add(null);
                }

                int previousAwaiterSlotCount = variableSlotAllocatorOpt.PreviousHoistedLocalSlotCount;
                while (hoistedVariables.Count < previousAwaiterSlotCount)
                {
                    hoistedVariables.Add(new EncHoistedLocalInfo(true));
                }
            }

            hoistedVariableSlots = hoistedVariables.ToImmutableAndFree();
            awaiterSlots = awaiters.ToImmutableAndFree();
        }

        // NOTE: can return null if the method has no body.
        internal static BoundBlock BindMethodBody(MethodSymbol method, TypeCompilationState compilationState, BindingDiagnosticBag diagnostics)
        {
            return BindMethodBody(method, compilationState, diagnostics, nullableInitialState: null, reportNullableDiagnostics: true, includesFieldInitializers: false, out _, out _, out _);
        }

        // NOTE: can return null if the method has no body.
        private static BoundBlock BindMethodBody(
            MethodSymbol method,
            TypeCompilationState compilationState,
            BindingDiagnosticBag diagnostics,
            NullableWalker.VariableState nullableInitialState,
            bool reportNullableDiagnostics,
            bool includesFieldInitializers,
            out ImportChain importChain,
            out bool originalBodyNested,
            out MethodBodySemanticModel.InitialState forSemanticModel)
        {
            originalBodyNested = false;
            importChain = null;
            forSemanticModel = default;

            BoundBlock body;

            if (method is SynthesizedRecordConstructor recordStructPrimaryCtor && method.ContainingType.IsRecordStruct)
            {
                body = BoundBlock.SynthesizedNoLocals(recordStructPrimaryCtor.GetSyntax());
            }
            else if (method is SourceMemberMethodSymbol sourceMethod)
            {
                CSharpSyntaxNode syntaxNode = sourceMethod.SyntaxNode;

                // Static constructor can't have any this/base call
                if (method.MethodKind == MethodKind.StaticConstructor &&
                    syntaxNode is ConstructorDeclarationSyntax constructorSyntax &&
                    constructorSyntax.Initializer != null)
                {
                    diagnostics.Add(
                        ErrorCode.ERR_StaticConstructorWithExplicitConstructorCall,
                        constructorSyntax.Initializer.ThisOrBaseKeyword.GetLocation(),
                        constructorSyntax.Identifier.ValueText);
                }

                Debug.Assert(!sourceMethod.IsDefaultValueTypeConstructor(requireZeroInit: false));
                if (sourceMethod.IsExtern)
                {
                    return null;
                }

                Binder bodyBinder = sourceMethod.TryGetBodyBinder();
                if (bodyBinder != null)
                {
                    importChain = bodyBinder.ImportChain;
                    BoundNode methodBody = bodyBinder.BindMethodBody(syntaxNode, diagnostics, includesFieldInitializers);
                    BoundNode methodBodyForSemanticModel = methodBody;
                    NullableWalker.SnapshotManager snapshotManager = null;
                    ImmutableDictionary<Symbol, Symbol> remappedSymbols = null;
                    var compilation = bodyBinder.Compilation;

                    if (reportNullableDiagnostics)
                    {
                        if (compilation.IsNullableAnalysisEnabledIn(method))
                        {
                            var isSufficientLangVersion = compilation.LanguageVersion >= MessageID.IDS_FeatureNullableReferenceTypes.RequiredVersion();

                            methodBodyForSemanticModel = NullableWalker.AnalyzeAndRewrite(
                                compilation,
                                method,
                                methodBody,
                                bodyBinder,
                                nullableInitialState,
                                // if language version is insufficient, we do not want to surface nullability diagnostics,
                                // but we should still provide nullability information through the semantic model.
                                isSufficientLangVersion ? diagnostics.DiagnosticBag : new DiagnosticBag(),
                                createSnapshots: true,
                                out snapshotManager,
                                ref remappedSymbols);
                        }
                        else
                        {
                            NullableWalker.AnalyzeIfNeeded(
                                compilation,
                                method,
                                methodBody,
                                diagnostics.DiagnosticBag,
                                useConstructorExitWarnings: true,
                                nullableInitialState,
                                getFinalNullableState: false,
                                finalNullableState: out _);
                        }
                    }

                    forSemanticModel = new MethodBodySemanticModel.InitialState(syntaxNode, methodBodyForSemanticModel, bodyBinder, snapshotManager, remappedSymbols);

                    switch (methodBody.Kind)
                    {
                        case BoundKind.ConstructorMethodBody:
                            var constructor = (BoundConstructorMethodBody)methodBody;
                            body = constructor.BlockBody ?? constructor.ExpressionBody;

                            if (constructor.Initializer is BoundNoOpStatement)
                            {
                                // We have field initializers and `: this()` is a default value type constructor.
                                Debug.Assert(body is not null);
                                return body;
                            }
                            else if (constructor.Initializer is BoundExpressionStatement expressionStatement)
                            {
                                ReportCtorInitializerCycles(method, expressionStatement.Expression, compilationState, diagnostics);

                                if (body == null)
                                {
                                    body = new BoundBlock(constructor.Syntax, constructor.Locals, ImmutableArray.Create<BoundStatement>(constructor.Initializer));
                                }
                                else
                                {
                                    body = new BoundBlock(constructor.Syntax, constructor.Locals, ImmutableArray.Create<BoundStatement>(constructor.Initializer, body));
                                    originalBodyNested = true;
                                }

                                return body;
                            }
                            else
                            {
                                Debug.Assert(constructor.Initializer is null);
                                Debug.Assert(constructor.Locals.IsEmpty);
                            }
                            break;

                        case BoundKind.NonConstructorMethodBody:
                            var nonConstructor = (BoundNonConstructorMethodBody)methodBody;
                            body = nonConstructor.BlockBody ?? nonConstructor.ExpressionBody;
                            break;

                        case BoundKind.Block:
                            body = (BoundBlock)methodBody;
                            break;
                        default:
                            throw ExceptionUtilities.UnexpectedValue(methodBody.Kind);
                    }
                }
                else
                {
                    var property = sourceMethod.AssociatedSymbol as SourcePropertySymbolBase;
                    if ((object)property != null && property.IsAutoPropertyWithGetAccessor)
                    {
                        return MethodBodySynthesizer.ConstructAutoPropertyAccessorBody(sourceMethod);
                    }

                    return null;
                }
            }
            else if (method is SynthesizedInstanceConstructor ctor)
            {
                // Synthesized instance constructors may partially synthesize
                // their body
                var node = ctor.GetNonNullSyntaxNode();
                var factory = new SyntheticBoundNodeFactory(ctor, node, compilationState, diagnostics);
                var stmts = ArrayBuilder<BoundStatement>.GetInstance();
                ctor.GenerateMethodBodyStatements(factory, stmts, diagnostics);
                body = BoundBlock.SynthesizedNoLocals(node, stmts.ToImmutableAndFree());
            }
            else
            {
                // synthesized methods should return their bound bodies
                body = null;
            }

            if (reportNullableDiagnostics && method.IsConstructor() && method.IsImplicitlyDeclared && nullableInitialState is object)
            {
                NullableWalker.AnalyzeIfNeeded(
                    compilationState.Compilation,
                    method,
                    body ?? GetSynthesizedEmptyBody(method),
                    diagnostics.DiagnosticBag,
                    useConstructorExitWarnings: true,
                    nullableInitialState,
                    getFinalNullableState: false,
                    finalNullableState: out _);
            }

            if (method.MethodKind == MethodKind.Destructor && body != null)
            {
                return MethodBodySynthesizer.ConstructDestructorBody(method, body);
            }

            var constructorInitializer = BindImplicitConstructorInitializerIfAny(method, compilationState, diagnostics);
            ImmutableArray<BoundStatement> statements;

            if (constructorInitializer == null)
            {
                if (body != null)
                {
                    return body;
                }

                statements = ImmutableArray<BoundStatement>.Empty;
            }
            else if (body == null)
            {
                statements = ImmutableArray.Create(constructorInitializer);
            }
            else
            {
                statements = ImmutableArray.Create(constructorInitializer, body);
                originalBodyNested = true;
            }

            return BoundBlock.SynthesizedNoLocals(method.GetNonNullSyntaxNode(), statements);
        }

        private static BoundBlock GetSynthesizedEmptyBody(Symbol symbol)
        {
            return BoundBlock.SynthesizedNoLocals(symbol.GetNonNullSyntaxNode());
        }

        private static BoundStatement BindImplicitConstructorInitializerIfAny(MethodSymbol method, TypeCompilationState compilationState, BindingDiagnosticBag diagnostics)
        {
            Debug.Assert(!method.ContainingType.IsDelegateType());

            // delegates have constructors but not constructor initializers
            if (method.MethodKind == MethodKind.Constructor && !method.IsExtern)
            {
                var compilation = method.DeclaringCompilation;
                var initializerInvocation = BindImplicitConstructorInitializer(method, diagnostics, compilation);

                if (initializerInvocation != null)
                {
                    ReportCtorInitializerCycles(method, initializerInvocation, compilationState, diagnostics);

                    //  Base WasCompilerGenerated state off of whether constructor is implicitly declared, this will ensure proper instrumentation.
                    var constructorInitializer = new BoundExpressionStatement(initializerInvocation.Syntax, initializerInvocation) { WasCompilerGenerated = method.IsImplicitlyDeclared };
                    Debug.Assert(initializerInvocation.HasAnyErrors || constructorInitializer.IsConstructorInitializer(), "Please keep this bound node in sync with BoundNodeExtensions.IsConstructorInitializer.");
                    return constructorInitializer;
                }
            }

            return null;
        }

        private static void ReportCtorInitializerCycles(MethodSymbol method, BoundExpression initializerInvocation, TypeCompilationState compilationState, BindingDiagnosticBag diagnostics)
        {
            var ctorCall = initializerInvocation as BoundCall;
            if (ctorCall != null && !ctorCall.HasAnyErrors && ctorCall.Method != method && TypeSymbol.Equals(ctorCall.Method.ContainingType, method.ContainingType, TypeCompareKind.ConsiderEverything2))
            {
                // Detect and report indirect cycles in the ctor-initializer call graph.
                compilationState.ReportCtorInitializerCycles(method, ctorCall.Method, ctorCall.Syntax, diagnostics);
            }
        }

        /// <summary>
        /// Bind the implicit constructor initializer of a constructor symbol.
        /// </summary>
        /// <param name="constructor">Constructor method.</param>
        /// <param name="diagnostics">Accumulates errors (e.g. access "this" in constructor initializer).</param>
        /// <param name="compilation">Used to retrieve binder.</param>
        /// <returns>A bound expression for the constructor initializer call.</returns>
        internal static BoundExpression BindImplicitConstructorInitializer(
            MethodSymbol constructor, BindingDiagnosticBag diagnostics, CSharpCompilation compilation)
        {
            // Note that the base type can be null if we're compiling System.Object in source.
            NamedTypeSymbol containingType = constructor.ContainingType;
            NamedTypeSymbol baseType = containingType.BaseTypeNoUseSiteDiagnostics;

            SourceMemberMethodSymbol sourceConstructor = constructor as SourceMemberMethodSymbol;
            Debug.Assert(sourceConstructor?.SyntaxNode is RecordDeclarationSyntax
                || ((ConstructorDeclarationSyntax)sourceConstructor?.SyntaxNode)?.Initializer == null);

            // The common case is that the type inherits directly from object.
            // Also, we might be trying to generate a constructor for an entirely compiler-generated class such
            // as a closure class; in that case it is vexing to try to find a suitable binder for the non-existing
            // constructor syntax so that we can do unnecessary overload resolution on the non-existing initializer!
            // Simply take the early out: bind directly to the parameterless object ctor rather than attempting
            // overload resolution.
            if ((object)baseType != null)
            {
                if (baseType.SpecialType == SpecialType.System_Object)
                {
                    return GenerateBaseParameterlessConstructorInitializer(constructor, diagnostics);
                }
                else if (baseType.IsErrorType() || baseType.IsStatic)
                {
                    // If the base type is bad and there is no initializer then we can just bail.
                    // We have no expressions we need to analyze to report errors on.
                    return null;
                }
            }

            if (containingType.IsStructType() || containingType.IsEnumType())
            {
                return null;
            }
            else if (constructor is SynthesizedRecordCopyCtor copyCtor)
            {
                return GenerateBaseCopyConstructorInitializer(copyCtor, diagnostics);
            }

            // Now, in order to do overload resolution, we're going to need a binder. There are
            // two possible situations:
            //
            // class D1 : B { }
            // class D2 : B { D2(int x) { } }
            //
            // In the first case the binder needs to be the binder associated with
            // the *body* of D1 because if the base class ctor is protected, we need
            // to be inside the body of a derived class in order for it to be in the
            // accessibility domain of the protected base class ctor.
            //
            // In the second case the binder could be the binder associated with
            // the body of D2; since the implicit call to base() will have no arguments
            // there is no need to look up "x".
            Binder outerBinder;

            if ((object)sourceConstructor == null)
            {
                // The constructor is implicit. We need to get the binder for the body
                // of the enclosing class.
                CSharpSyntaxNode containerNode = constructor.GetNonNullSyntaxNode();
                BinderFactory binderFactory = compilation.GetBinderFactory(containerNode.SyntaxTree);

                if (containerNode is RecordDeclarationSyntax recordDecl)
                {
                    outerBinder = binderFactory.GetInRecordBodyBinder(recordDecl);
                }
                else
                {
                    SyntaxToken bodyToken = GetImplicitConstructorBodyToken(containerNode);
                    outerBinder = binderFactory.GetBinder(containerNode, bodyToken.Position);
                }
            }
            else
            {
                BinderFactory binderFactory = compilation.GetBinderFactory(sourceConstructor.SyntaxTree);

                switch (sourceConstructor.SyntaxNode)
                {
                    case ConstructorDeclarationSyntax ctorDecl:
                        // We have a ctor in source but no explicit constructor initializer.  We can't just use the binder for the
                        // type containing the ctor because the ctor might be marked unsafe.  Use the binder for the parameter list
                        // as an approximation - the extra symbols won't matter because there are no identifiers to bind.

                        outerBinder = binderFactory.GetBinder(ctorDecl.ParameterList);
                        break;

                    case RecordDeclarationSyntax recordDecl:
                        outerBinder = binderFactory.GetInRecordBodyBinder(recordDecl);
                        break;

                    default:
                        throw ExceptionUtilities.Unreachable;
                }
            }

            // wrap in ConstructorInitializerBinder for appropriate errors
            // Handle scoping for possible pattern variables declared in the initializer
            Binder initializerBinder = outerBinder.WithAdditionalFlagsAndContainingMemberOrLambda(BinderFlags.ConstructorInitializer, constructor);

            return initializerBinder.BindConstructorInitializer(null, constructor, diagnostics);
        }

        private static SyntaxToken GetImplicitConstructorBodyToken(CSharpSyntaxNode containerNode)
        {
            return ((BaseTypeDeclarationSyntax)containerNode).OpenBraceToken;
        }

        internal static BoundCall GenerateBaseParameterlessConstructorInitializer(MethodSymbol constructor, BindingDiagnosticBag diagnostics)
        {
            NamedTypeSymbol baseType = constructor.ContainingType.BaseTypeNoUseSiteDiagnostics;
            MethodSymbol baseConstructor = null;
            LookupResultKind resultKind = LookupResultKind.Viable;
            Location diagnosticsLocation = constructor.Locations.IsEmpty ? NoLocation.Singleton : constructor.Locations[0];

            foreach (MethodSymbol ctor in baseType.InstanceConstructors)
            {
                if (ctor.ParameterCount == 0)
                {
                    baseConstructor = ctor;
                    break;
                }
            }

            // UNDONE: If this happens then something is deeply wrong. Should we give a better error?
            if ((object)baseConstructor == null)
            {
                diagnostics.Add(ErrorCode.ERR_BadCtorArgCount, diagnosticsLocation, baseType, /*desired param count*/ 0);
                return null;
            }

            if (Binder.ReportUseSite(baseConstructor, diagnostics, diagnosticsLocation))
            {
                return null;
            }

            // UNDONE: If this happens then something is deeply wrong. Should we give a better error?
            bool hasErrors = false;
            var useSiteInfo = new CompoundUseSiteInfo<AssemblySymbol>(diagnostics, constructor.ContainingAssembly);
            if (!AccessCheck.IsSymbolAccessible(baseConstructor, constructor.ContainingType, ref useSiteInfo))
            {
                diagnostics.Add(ErrorCode.ERR_BadAccess, diagnosticsLocation, baseConstructor);
                resultKind = LookupResultKind.Inaccessible;
                hasErrors = true;
            }

            diagnostics.Add(diagnosticsLocation, useSiteInfo);

            CSharpSyntaxNode syntax = constructor.GetNonNullSyntaxNode();

            BoundExpression receiver = new BoundThisReference(syntax, constructor.ContainingType) { WasCompilerGenerated = true };
            return new BoundCall(
                syntax: syntax,
                receiverOpt: receiver,
                method: baseConstructor,
                arguments: ImmutableArray<BoundExpression>.Empty,
                argumentNamesOpt: ImmutableArray<string>.Empty,
                argumentRefKindsOpt: ImmutableArray<RefKind>.Empty,
                isDelegateCall: false,
                expanded: false,
                invokedAsExtensionMethod: false,
                argsToParamsOpt: ImmutableArray<int>.Empty,
                defaultArguments: BitVector.Empty,
                resultKind: resultKind,
                type: baseConstructor.ReturnType,
                hasErrors: hasErrors)
            { WasCompilerGenerated = true };
        }

        private static BoundCall GenerateBaseCopyConstructorInitializer(SynthesizedRecordCopyCtor constructor, BindingDiagnosticBag diagnostics)
        {
            NamedTypeSymbol containingType = constructor.ContainingType;
            NamedTypeSymbol baseType = containingType.BaseTypeNoUseSiteDiagnostics;
            Location diagnosticsLocation = constructor.Locations.FirstOrNone();

            var useSiteInfo = new CompoundUseSiteInfo<AssemblySymbol>(diagnostics, containingType.ContainingAssembly);
            MethodSymbol baseConstructor = SynthesizedRecordCopyCtor.FindCopyConstructor(baseType, containingType, ref useSiteInfo);

            if (baseConstructor is null)
            {
                diagnostics.Add(ErrorCode.ERR_NoCopyConstructorInBaseType, diagnosticsLocation, baseType);
                return null;
            }

            if (Binder.ReportUseSite(baseConstructor, diagnostics, diagnosticsLocation))
            {
                return null;
            }

            diagnostics.Add(diagnosticsLocation, useSiteInfo);

            CSharpSyntaxNode syntax = constructor.GetNonNullSyntaxNode();
            BoundExpression receiver = new BoundThisReference(syntax, constructor.ContainingType) { WasCompilerGenerated = true };
            BoundExpression argument = new BoundParameter(syntax, constructor.Parameters[0]);

            return new BoundCall(
                syntax: syntax,
                receiverOpt: receiver,
                method: baseConstructor,
                arguments: ImmutableArray.Create(argument),
                argumentNamesOpt: default,
                argumentRefKindsOpt: default,
                isDelegateCall: false,
                expanded: false,
                invokedAsExtensionMethod: false,
                argsToParamsOpt: default,
                defaultArguments: default,
                resultKind: LookupResultKind.Viable,
                type: baseConstructor.ReturnType,
                hasErrors: false)
            { WasCompilerGenerated = true };
        }

        private static Cci.DebugSourceDocument CreateDebugDocumentForFile(string normalizedPath)
        {
            return new Cci.DebugSourceDocument(normalizedPath, Cci.DebugSourceDocument.CorSymLanguageTypeCSharp);
        }

        private static bool PassesFilter(Predicate<Symbol> filterOpt, Symbol symbol)
        {
            return (filterOpt == null) || filterOpt(symbol);
        }
    }
}<|MERGE_RESOLUTION|>--- conflicted
+++ resolved
@@ -169,6 +169,8 @@
                 var additionalTypes = moduleBeingBuiltOpt.GetAdditionalTopLevelTypes();
                 methodCompiler.CompileSynthesizedMethods(additionalTypes, diagnostics);
 
+                moduleBeingBuiltOpt.DelegateCacheManager.AssignNamesAndFreeze(diagnostics);
+
                 var embeddedTypes = moduleBeingBuiltOpt.GetEmbeddedTypes(diagnostics);
                 methodCompiler.CompileSynthesizedMethods(embeddedTypes, diagnostics);
 
@@ -178,13 +180,6 @@
                     compilation.AnonymousTypeManager.AssignTemplatesNamesAndCompile(methodCompiler, moduleBeingBuiltOpt, diagnostics);
                 }
 
-<<<<<<< HEAD
-=======
-                moduleBeingBuiltOpt.DelegateCacheManager.AssignNamesAndFreeze(diagnostics);
-
-                // By this time we have processed all types reachable from module's global namespace
-                compilation.AnonymousTypeManager.AssignTemplatesNamesAndCompile(methodCompiler, moduleBeingBuiltOpt, diagnostics);
->>>>>>> eb1a6484
                 methodCompiler.WaitForWorkers();
 
                 var privateImplClass = moduleBeingBuiltOpt.PrivateImplClass;
