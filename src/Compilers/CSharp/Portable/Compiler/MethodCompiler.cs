﻿// Licensed to the .NET Foundation under one or more agreements.
// The .NET Foundation licenses this file to you under the MIT license.
// See the LICENSE file in the project root for more information.

#nullable disable

using System;
using System.Collections.Concurrent;
using System.Collections.Generic;
using System.Collections.Immutable;
using System.Diagnostics;
using System.Linq;
using System.Threading;
using System.Threading.Tasks;
using Microsoft.CodeAnalysis.CodeGen;
using Microsoft.CodeAnalysis.CSharp.Emit;
using Microsoft.CodeAnalysis.CSharp.Symbols;
using Microsoft.CodeAnalysis.CSharp.Syntax;
using Microsoft.CodeAnalysis.Debugging;
using Microsoft.CodeAnalysis.Diagnostics;
using Microsoft.CodeAnalysis.Emit;
using Microsoft.CodeAnalysis.ErrorReporting;
using Microsoft.CodeAnalysis.PooledObjects;
using Roslyn.Utilities;

namespace Microsoft.CodeAnalysis.CSharp
{
    internal sealed class MethodCompiler : CSharpSymbolVisitor<TypeCompilationState, object>
    {
        private readonly CSharpCompilation _compilation;
        private readonly bool _emittingPdb;
        private readonly bool _emitTestCoverageData;
        private readonly CancellationToken _cancellationToken;
        private readonly BindingDiagnosticBag _diagnostics;
        private readonly bool _hasDeclarationErrors;
        private readonly bool _emitMethodBodies;
        private readonly PEModuleBuilder _moduleBeingBuiltOpt; // Null if compiling for diagnostics
        private readonly Predicate<Symbol> _filterOpt;         // If not null, limit analysis to specific symbols
        private readonly DebugDocumentProvider _debugDocumentProvider;
        private readonly SynthesizedEntryPointSymbol.AsyncForwardEntryPoint _entryPointOpt;

        //
        // MethodCompiler employs concurrency by following flattened fork/join pattern.
        //
        // For every item that we want to compile in parallel a new task is forked.
        // compileTaskQueue is used to track and observe all the tasks.
        // Once compileTaskQueue is empty, we know that there are no more tasks (and no more can be created)
        // and that means we are done compiling. WaitForWorkers ensures this condition.
        //
        // Note that while tasks may fork more tasks (nested types, lambdas, whatever else that may introduce more types),
        // we do not want any child/parent relationship between spawned tasks and their creators.
        // Creator has no real dependencies on the completion of its children and should finish and release any resources
        // as soon as it can regardless of the tasks it may have spawned.
        //
        // Stack is used so that the wait would observe the most recently added task and have
        // more chances to do inlined execution.
        private ConcurrentStack<Task> _compilerTasks;

        // This field tracks whether any bound method body had hasErrors set or whether any constant field had a bad value.
        // We track it so that we can abort emission in the event that an error occurs without a corresponding diagnostic
        // (e.g. if this module depends on a bad type or constant from another module).
        // CONSIDER: instead of storing a flag, we could track the first member symbol with an error (to improve the diagnostic).

        // NOTE: once the flag is set to true, it should never go back to false!!!
        // Do not use this as a short-circuiting for stages that might produce diagnostics.
        // That would make diagnostics to depend on the random order in which methods are compiled.
        private bool _globalHasErrors;

        private void SetGlobalErrorIfTrue(bool arg)
        {
            //NOTE: this is not a volatile write
            //      for correctness we need only single threaded consistency.
            //      Within a single task - if we have got an error it may not be safe to continue with some lowerings.
            //      It is ok if other tasks will see the change after some delay or does not observe at all.
            //      Such races are unavoidable and will just result in performing some work that is safe to do
            //      but may no longer be needed.
            //      The final Join of compiling tasks cannot happen without interlocked operations and that
            //      will ensure that any write of the flag is globally visible.
            if (arg)
            {
                _globalHasErrors = true;
            }
        }

        // Internal for testing only.
        internal MethodCompiler(CSharpCompilation compilation, PEModuleBuilder moduleBeingBuiltOpt, bool emittingPdb, bool emitTestCoverageData, bool hasDeclarationErrors, bool emitMethodBodies,
            BindingDiagnosticBag diagnostics, Predicate<Symbol> filterOpt, SynthesizedEntryPointSymbol.AsyncForwardEntryPoint entryPointOpt, CancellationToken cancellationToken)
        {
            Debug.Assert(compilation != null);
            Debug.Assert(diagnostics != null);
            Debug.Assert(diagnostics.DiagnosticBag != null);
            Debug.Assert(diagnostics.DependenciesBag == null || diagnostics.DependenciesBag is ConcurrentSet<AssemblySymbol>);

            _compilation = compilation;
            _moduleBeingBuiltOpt = moduleBeingBuiltOpt;
            _emittingPdb = emittingPdb;
            _cancellationToken = cancellationToken;
            _diagnostics = diagnostics;
            _filterOpt = filterOpt;
            _entryPointOpt = entryPointOpt;

            _hasDeclarationErrors = hasDeclarationErrors;
            SetGlobalErrorIfTrue(hasDeclarationErrors);

            if (emittingPdb || emitTestCoverageData)
            {
                _debugDocumentProvider = (path, basePath) => moduleBeingBuiltOpt.DebugDocumentsBuilder.GetOrAddDebugDocument(path, basePath, CreateDebugDocumentForFile);
            }

            _emitTestCoverageData = emitTestCoverageData;
            _emitMethodBodies = emitMethodBodies;
        }

        public static void CompileMethodBodies(
            CSharpCompilation compilation,
            PEModuleBuilder moduleBeingBuiltOpt,
            bool emittingPdb,
            bool emitTestCoverageData,
            bool hasDeclarationErrors,
            bool emitMethodBodies,
            BindingDiagnosticBag diagnostics,
            Predicate<Symbol> filterOpt,
            CancellationToken cancellationToken)
        {
            Debug.Assert(compilation != null);
            Debug.Assert(diagnostics != null);
            Debug.Assert(diagnostics.DiagnosticBag != null);

            if (compilation.PreviousSubmission != null)
            {
                // In case there is a previous submission, we should ensure
                // it has already created anonymous type/delegates templates

                // NOTE: if there are any errors, we will pick up what was created anyway
                compilation.PreviousSubmission.EnsureAnonymousTypeTemplates(cancellationToken);

                // TODO: revise to use a loop instead of a recursion
            }

            MethodSymbol entryPoint = null;
            if (filterOpt is null)
            {
                entryPoint = GetEntryPoint(compilation, moduleBeingBuiltOpt, hasDeclarationErrors, emitMethodBodies, diagnostics, cancellationToken);
            }

            var methodCompiler = new MethodCompiler(
                compilation,
                moduleBeingBuiltOpt,
                emittingPdb,
                emitTestCoverageData,
                hasDeclarationErrors,
                emitMethodBodies,
                diagnostics,
                filterOpt,
                entryPoint as SynthesizedEntryPointSymbol.AsyncForwardEntryPoint,
                cancellationToken);

            if (compilation.Options.ConcurrentBuild)
            {
                methodCompiler._compilerTasks = new ConcurrentStack<Task>();
            }

            // directly traverse global namespace (no point to defer this to async)
            methodCompiler.CompileNamespace(compilation.SourceModule.GlobalNamespace);
            methodCompiler.WaitForWorkers();

            // compile additional and anonymous types if any
            if (moduleBeingBuiltOpt != null)
            {
                var additionalTypes = moduleBeingBuiltOpt.GetAdditionalTopLevelTypes();
                methodCompiler.CompileSynthesizedMethods(additionalTypes, diagnostics);

                var embeddedTypes = moduleBeingBuiltOpt.GetEmbeddedTypes(diagnostics);
                methodCompiler.CompileSynthesizedMethods(embeddedTypes, diagnostics);

                if (emitMethodBodies)
                {
                    // By this time we have processed all types reachable from module's global namespace
                    compilation.AnonymousTypeManager.AssignTemplatesNamesAndCompile(methodCompiler, moduleBeingBuiltOpt, diagnostics);
                }

                methodCompiler.WaitForWorkers();

                var privateImplClass = moduleBeingBuiltOpt.PrivateImplClass;
                if (privateImplClass != null)
                {
                    // all threads that were adding methods must be finished now, we can freeze the class:
                    privateImplClass.Freeze();

                    methodCompiler.CompileSynthesizedMethods(privateImplClass, diagnostics);
                }
            }

            // If we are trying to emit and there's an error without a corresponding diagnostic (e.g. because
            // we depend on an invalid type or constant from another module), then explicitly add a diagnostic.
            // This diagnostic is not very helpful to the user, but it will prevent us from emitting an invalid
            // module or crashing.
            if (moduleBeingBuiltOpt != null && (methodCompiler._globalHasErrors || moduleBeingBuiltOpt.SourceModule.HasBadAttributes) && !diagnostics.HasAnyErrors() && !hasDeclarationErrors)
            {
                var messageResourceName = methodCompiler._globalHasErrors ? nameof(CodeAnalysisResources.UnableToDetermineSpecificCauseOfFailure) : nameof(CodeAnalysisResources.ModuleHasInvalidAttributes);
                diagnostics.Add(ErrorCode.ERR_ModuleEmitFailure, NoLocation.Singleton, ((Cci.INamedEntity)moduleBeingBuiltOpt).Name,
                    new LocalizableResourceString(messageResourceName, CodeAnalysisResources.ResourceManager, typeof(CodeAnalysisResources)));
            }

            diagnostics.AddRange(compilation.AdditionalCodegenWarnings);

            // we can get unused field warnings only if compiling whole compilation.
            if (filterOpt == null)
            {
                WarnUnusedFields(compilation, diagnostics, cancellationToken);

                if (moduleBeingBuiltOpt != null && entryPoint != null && compilation.Options.OutputKind.IsApplication())
                {
                    moduleBeingBuiltOpt.SetPEEntryPoint(entryPoint, diagnostics.DiagnosticBag);
                }
            }
        }

        // Returns the MethodSymbol for the assembly entrypoint.  If the user has a Task returning main,
        // this function returns the synthesized Main MethodSymbol.
        private static MethodSymbol GetEntryPoint(CSharpCompilation compilation, PEModuleBuilder moduleBeingBuilt, bool hasDeclarationErrors, bool emitMethodBodies, BindingDiagnosticBag diagnostics, CancellationToken cancellationToken)
        {
            Debug.Assert(diagnostics.DiagnosticBag != null);

            var entryPointAndDiagnostics = compilation.GetEntryPointAndDiagnostics(cancellationToken);

            Debug.Assert(!entryPointAndDiagnostics.Diagnostics.Diagnostics.IsDefault);
            diagnostics.AddRange(entryPointAndDiagnostics.Diagnostics, allowMismatchInDependencyAccumulation: true);
            var entryPoint = entryPointAndDiagnostics.MethodSymbol;

            if ((object)entryPoint == null)
            {
                return null;
            }

            // entryPoint can be a SynthesizedEntryPointSymbol if a script is being compiled.
            SynthesizedEntryPointSymbol synthesizedEntryPoint = entryPoint as SynthesizedEntryPointSymbol;
            if ((object)synthesizedEntryPoint == null)
            {
                var returnType = entryPoint.ReturnType;
                if (returnType.IsGenericTaskType(compilation) || returnType.IsNonGenericTaskType(compilation))
                {
                    synthesizedEntryPoint = new SynthesizedEntryPointSymbol.AsyncForwardEntryPoint(compilation, entryPoint.ContainingType, entryPoint);
                    entryPoint = synthesizedEntryPoint;
                    if ((object)moduleBeingBuilt != null)
                    {
                        moduleBeingBuilt.AddSynthesizedDefinition(entryPoint.ContainingType, synthesizedEntryPoint.GetCciAdapter());
                    }
                }
            }

            if (((object)synthesizedEntryPoint != null) &&
                (moduleBeingBuilt != null) &&
                !hasDeclarationErrors &&
                !diagnostics.HasAnyErrors())
            {
                BoundStatement body = synthesizedEntryPoint.CreateBody(diagnostics);
                if (body.HasErrors || diagnostics.HasAnyErrors())
                {
                    return entryPoint;
                }

                var dynamicAnalysisSpans = ImmutableArray<SourceSpan>.Empty;
                VariableSlotAllocator lazyVariableSlotAllocator = null;
                var lambdaDebugInfoBuilder = ArrayBuilder<LambdaDebugInfo>.GetInstance();
                var closureDebugInfoBuilder = ArrayBuilder<ClosureDebugInfo>.GetInstance();
                StateMachineTypeSymbol stateMachineTypeOpt = null;
                const int methodOrdinal = -1;

                var loweredBody = LowerBodyOrInitializer(
                    synthesizedEntryPoint,
                    methodOrdinal,
                    body,
                    null,
                    new TypeCompilationState(synthesizedEntryPoint.ContainingType, compilation, moduleBeingBuilt),
                    false,
                    null,
                    ref dynamicAnalysisSpans,
                    diagnostics,
                    ref lazyVariableSlotAllocator,
                    lambdaDebugInfoBuilder,
                    closureDebugInfoBuilder,
                    out stateMachineTypeOpt);

                Debug.Assert((object)lazyVariableSlotAllocator == null);
                Debug.Assert((object)stateMachineTypeOpt == null);
                Debug.Assert(dynamicAnalysisSpans.IsEmpty);
                Debug.Assert(lambdaDebugInfoBuilder.IsEmpty());
                Debug.Assert(closureDebugInfoBuilder.IsEmpty());

                lambdaDebugInfoBuilder.Free();
                closureDebugInfoBuilder.Free();

                if (emitMethodBodies)
                {
                    var emittedBody = GenerateMethodBody(
                        moduleBeingBuilt,
                        synthesizedEntryPoint,
                        methodOrdinal,
                        loweredBody,
                        ImmutableArray<LambdaDebugInfo>.Empty,
                        ImmutableArray<ClosureDebugInfo>.Empty,
                        stateMachineTypeOpt: null,
                        variableSlotAllocatorOpt: null,
                        diagnostics: diagnostics,
                        debugDocumentProvider: null,
                        importChainOpt: null,
                        emittingPdb: false,
                        emitTestCoverageData: false,
                        dynamicAnalysisSpans: ImmutableArray<SourceSpan>.Empty,
                        entryPointOpt: null);
                    moduleBeingBuilt.SetMethodBody(synthesizedEntryPoint, emittedBody);
                }
            }

            return entryPoint;
        }

        private void WaitForWorkers()
        {
            var tasks = _compilerTasks;
            if (tasks == null)
            {
                return;
            }

            Task curTask;
            while (tasks.TryPop(out curTask))
            {
                curTask.GetAwaiter().GetResult();
            }
        }

        private static void WarnUnusedFields(CSharpCompilation compilation, BindingDiagnosticBag diagnostics, CancellationToken cancellationToken)
        {
            SourceAssemblySymbol assembly = (SourceAssemblySymbol)compilation.Assembly;
            diagnostics.AddRange(assembly.GetUnusedFieldWarnings(cancellationToken));
        }

        // Do not report nullable diagnostics when emitting EnC delta since they are not needed. 
        private bool ReportNullableDiagnostics
            => _moduleBeingBuiltOpt?.IsEncDelta != true;

        public override object VisitNamespace(NamespaceSymbol symbol, TypeCompilationState arg)
        {
            if (!PassesFilter(_filterOpt, symbol))
            {
                return null;
            }

            arg = null; // do not use compilation state of outer type.
            _cancellationToken.ThrowIfCancellationRequested();

            if (_compilation.Options.ConcurrentBuild)
            {
                Task worker = CompileNamespaceAsAsync(symbol);
                _compilerTasks.Push(worker);
            }
            else
            {
                CompileNamespace(symbol);
            }

            return null;
        }

        private Task CompileNamespaceAsAsync(NamespaceSymbol symbol)
        {
            return Task.Run(UICultureUtilities.WithCurrentUICulture(() =>
                {
                    try
                    {
                        CompileNamespace(symbol);
                    }
                    catch (Exception e) when (FatalError.ReportAndPropagateUnlessCanceled(e))
                    {
                        throw ExceptionUtilities.Unreachable;
                    }
                }), _cancellationToken);
        }

        private void CompileNamespace(NamespaceSymbol symbol)
        {
            foreach (var s in symbol.GetMembersUnordered())
            {
                s.Accept(this, null);
            }
        }

        public override object VisitNamedType(NamedTypeSymbol symbol, TypeCompilationState arg)
        {
            if (!PassesFilter(_filterOpt, symbol))
            {
                return null;
            }

            arg = null; // do not use compilation state of outer type.
            _cancellationToken.ThrowIfCancellationRequested();

            if (_compilation.Options.ConcurrentBuild)
            {
                Task worker = CompileNamedTypeAsync(symbol);
                _compilerTasks.Push(worker);
            }
            else
            {
                CompileNamedType(symbol);
            }

            return null;
        }

        private Task CompileNamedTypeAsync(NamedTypeSymbol symbol)
        {
            return Task.Run(UICultureUtilities.WithCurrentUICulture(() =>
                {
                    try
                    {
                        CompileNamedType(symbol);
                    }
                    catch (Exception e) when (FatalError.ReportAndPropagateUnlessCanceled(e))
                    {
                        throw ExceptionUtilities.Unreachable;
                    }
                }), _cancellationToken);
        }

        private void CompileNamedType(NamedTypeSymbol containingType)
        {
            var compilationState = new TypeCompilationState(containingType, _compilation, _moduleBeingBuiltOpt);

            _cancellationToken.ThrowIfCancellationRequested();

            // Find the constructor of a script class.
            SynthesizedInstanceConstructor scriptCtor = null;
            SynthesizedInteractiveInitializerMethod scriptInitializer = null;
            SynthesizedEntryPointSymbol scriptEntryPoint = null;
            int scriptCtorOrdinal = -1;
            if (containingType.IsScriptClass)
            {
                // The field initializers of a script class could be arbitrary statements,
                // including blocks.  Field initializers containing blocks need to
                // use a MethodBodySemanticModel to build up the appropriate tree of binders, and
                // MethodBodySemanticModel requires an "owning" method.  That's why we're digging out
                // the constructor - it will own the field initializers.
                scriptCtor = containingType.GetScriptConstructor();
                scriptInitializer = containingType.GetScriptInitializer();
                scriptEntryPoint = containingType.GetScriptEntryPoint();
                Debug.Assert((object)scriptCtor != null);
                Debug.Assert((object)scriptInitializer != null);
            }

            var synthesizedSubmissionFields = containingType.IsSubmissionClass ? new SynthesizedSubmissionFields(_compilation, containingType) : null;
            var processedStaticInitializers = new Binder.ProcessedFieldInitializers();
            var processedInstanceInitializers = new Binder.ProcessedFieldInitializers();

            var sourceTypeSymbol = containingType as SourceMemberContainerTypeSymbol;

            if ((object)sourceTypeSymbol != null)
            {
                _cancellationToken.ThrowIfCancellationRequested();
                Binder.BindFieldInitializers(_compilation, scriptInitializer, sourceTypeSymbol.StaticInitializers, _diagnostics, ref processedStaticInitializers);

                _cancellationToken.ThrowIfCancellationRequested();
                Binder.BindFieldInitializers(_compilation, scriptInitializer, sourceTypeSymbol.InstanceInitializers, _diagnostics, ref processedInstanceInitializers);

                if (compilationState.Emitting)
                {
                    CompileSynthesizedExplicitImplementations(sourceTypeSymbol, compilationState);
                }
            }

            var members = containingType.GetMembers();
            for (int memberOrdinal = 0; memberOrdinal < members.Length; memberOrdinal++)
            {
                var member = members[memberOrdinal];

                //When a filter is supplied, limit the compilation of members passing the filter.
                if (!PassesFilter(_filterOpt, member))
                {
                    continue;
                }

                switch (member.Kind)
                {
                    case SymbolKind.NamedType:
                        member.Accept(this, compilationState);
                        break;

                    case SymbolKind.Method:
                        {
                            MethodSymbol method = (MethodSymbol)member;
                            if (method.IsScriptConstructor)
                            {
                                Debug.Assert(scriptCtorOrdinal == -1);
                                Debug.Assert((object)scriptCtor == method);
                                scriptCtorOrdinal = memberOrdinal;
                                continue;
                            }

                            if ((object)method == scriptEntryPoint)
                            {
                                continue;
                            }

                            if (IsFieldLikeEventAccessor(method))
                            {
                                continue;
                            }

                            if (method.IsPartialDefinition())
                            {
                                method = method.PartialImplementationPart;
                                if ((object)method == null)
                                {
                                    continue;
                                }
                            }

                            Binder.ProcessedFieldInitializers processedInitializers =
                                (method.MethodKind == MethodKind.Constructor || method.IsScriptInitializer) ? processedInstanceInitializers :
                                method.MethodKind == MethodKind.StaticConstructor ? processedStaticInitializers :
                                default(Binder.ProcessedFieldInitializers);

                            CompileMethod(method, memberOrdinal, ref processedInitializers, synthesizedSubmissionFields, compilationState);
                            break;
                        }

                    case SymbolKind.Property:
                        {
                            var sourceProperty = member as SourcePropertySymbolBase;
                            if ((object)sourceProperty != null && sourceProperty.IsSealed && compilationState.Emitting)
                            {
                                CompileSynthesizedSealedAccessors(sourceProperty, compilationState);
                            }
                            break;
                        }

                    case SymbolKind.Event:
                        {
                            SourceEventSymbol eventSymbol = member as SourceEventSymbol;
                            if ((object)eventSymbol != null && eventSymbol.HasAssociatedField && !eventSymbol.IsAbstract && compilationState.Emitting)
                            {
                                CompileFieldLikeEventAccessor(eventSymbol, isAddMethod: true);
                                CompileFieldLikeEventAccessor(eventSymbol, isAddMethod: false);
                            }
                            break;
                        }

                    case SymbolKind.Field:
                        {
                            var fieldSymbol = (FieldSymbol)member;
                            if (member is TupleErrorFieldSymbol)
                            {
                                break;
                            }

                            if (fieldSymbol.IsConst)
                            {
                                // We check specifically for constant fields with bad values because they never result
                                // in bound nodes being inserted into method bodies (in which case, they would be covered
                                // by the method-level check).
                                ConstantValue constantValue = fieldSymbol.GetConstantValue(ConstantFieldsInProgress.Empty, earlyDecodingWellKnownAttributes: false);
                                SetGlobalErrorIfTrue(constantValue == null || constantValue.IsBad);
                            }

                            if (fieldSymbol.IsFixedSizeBuffer && compilationState.Emitting)
                            {
                                // force the generation of implementation types for fixed-size buffers
                                TypeSymbol discarded = fieldSymbol.FixedImplementationType(compilationState.ModuleBuilderOpt);
                            }
                            break;
                        }
                }
            }

            Debug.Assert(containingType.IsScriptClass == (scriptCtorOrdinal >= 0));

            // process additional anonymous type members
            if (AnonymousTypeManager.IsAnonymousTypeTemplate(containingType))
            {
                var processedInitializers = default(Binder.ProcessedFieldInitializers);
                foreach (var method in AnonymousTypeManager.GetAnonymousTypeHiddenMethods(containingType))
                {
                    CompileMethod(method, -1, ref processedInitializers, synthesizedSubmissionFields, compilationState);
                }
            }

            if (containingType.StaticConstructors.IsEmpty)
            {
                // In the case there are field initializers but we haven't created an implicit static constructor (.cctor) for it,
                // (since we may not add .cctor implicitly created for decimals into the symbol table)
                // it is necessary for the compiler to generate the static constructor here if we are emitting.
                if (_moduleBeingBuiltOpt != null && !processedStaticInitializers.BoundInitializers.IsDefaultOrEmpty)
                {
                    Debug.Assert(processedStaticInitializers.BoundInitializers.All((init) =>
                        (init.Kind == BoundKind.FieldEqualsValue) && !((BoundFieldEqualsValue)init).Field.IsMetadataConstant));

                    MethodSymbol method = new SynthesizedStaticConstructor(sourceTypeSymbol);
                    if (PassesFilter(_filterOpt, method))
                    {
                        CompileMethod(method, -1, ref processedStaticInitializers, synthesizedSubmissionFields, compilationState);

                        // If this method has been successfully built, we emit it.
                        if (_moduleBeingBuiltOpt.GetMethodBody(method) != null)
                        {
                            _moduleBeingBuiltOpt.AddSynthesizedDefinition(sourceTypeSymbol, method.GetCciAdapter());
                        }
                    }
                }

                // If there is no explicit or implicit .cctor and no static initializers, then report
                // warnings for any static non-nullable fields. (If there is no .cctor, there
                // shouldn't be any initializers but for robustness, we check both.)
                if (processedStaticInitializers.BoundInitializers.IsDefaultOrEmpty &&
                    _compilation.LanguageVersion >= MessageID.IDS_FeatureNullableReferenceTypes.RequiredVersion() &&
                    containingType is { IsImplicitlyDeclared: false, TypeKind: TypeKind.Class or TypeKind.Struct or TypeKind.Interface } &&
                    ReportNullableDiagnostics)
                {
                    NullableWalker.AnalyzeIfNeeded(
                        this._compilation,
                        new SynthesizedStaticConstructor(containingType),
                        GetSynthesizedEmptyBody(containingType),
                        _diagnostics.DiagnosticBag,
                        useConstructorExitWarnings: true,
                        initialNullableState: null,
                        getFinalNullableState: false,
                        baseOrThisInitializer: null,
                        finalNullableState: out _);
                }
            }

            // compile submission constructor last so that synthesized submission fields are collected from all script methods:
            if (scriptCtor != null && compilationState.Emitting)
            {
                Debug.Assert(scriptCtorOrdinal >= 0);
                var processedInitializers = new Binder.ProcessedFieldInitializers() { BoundInitializers = ImmutableArray<BoundInitializer>.Empty };
                CompileMethod(scriptCtor, scriptCtorOrdinal, ref processedInitializers, synthesizedSubmissionFields, compilationState);
                if (synthesizedSubmissionFields != null)
                {
                    synthesizedSubmissionFields.AddToType(containingType, compilationState.ModuleBuilderOpt);
                }
            }

            // Emit synthesized methods produced during lowering if any
            if (_moduleBeingBuiltOpt != null)
            {
                CompileSynthesizedMethods(compilationState);
            }

            compilationState.Free();
        }

        private void CompileSynthesizedMethods(PrivateImplementationDetails privateImplClass, BindingDiagnosticBag diagnostics)
        {
            Debug.Assert(_moduleBeingBuiltOpt != null);

            var compilationState = new TypeCompilationState(null, _compilation, _moduleBeingBuiltOpt);
            foreach (Cci.IMethodDefinition definition in privateImplClass.GetMethods(new EmitContext(_moduleBeingBuiltOpt, null, diagnostics.DiagnosticBag, metadataOnly: false, includePrivateMembers: true)))
            {
                var method = (MethodSymbol)definition.GetInternalSymbol();
                Debug.Assert(method.SynthesizesLoweredBoundBody);
                method.GenerateMethodBody(compilationState, diagnostics);
            }

            CompileSynthesizedMethods(compilationState);
            compilationState.Free();
        }

        private void CompileSynthesizedMethods(ImmutableArray<NamedTypeSymbol> additionalTypes, BindingDiagnosticBag diagnostics)
        {
            Debug.Assert(diagnostics.DiagnosticBag != null);

            foreach (var additionalType in additionalTypes)
            {
                var compilationState = new TypeCompilationState(additionalType, _compilation, _moduleBeingBuiltOpt);
                foreach (var method in additionalType.GetMethodsToEmit())
                {
                    method.GenerateMethodBody(compilationState, diagnostics);
                }

                if (!diagnostics.HasAnyErrors())
                {
                    CompileSynthesizedMethods(compilationState);
                }

                compilationState.Free();
            }
        }

        private void CompileSynthesizedMethods(TypeCompilationState compilationState)
        {
            Debug.Assert(_moduleBeingBuiltOpt != null);
            Debug.Assert(compilationState.ModuleBuilderOpt == _moduleBeingBuiltOpt);

            var synthesizedMethods = compilationState.SynthesizedMethods;
            if (synthesizedMethods == null)
            {
                return;
            }

            var oldImportChain = compilationState.CurrentImportChain;
            try
            {
                foreach (var methodWithBody in synthesizedMethods)
                {
                    var importChain = methodWithBody.ImportChain;
                    compilationState.CurrentImportChain = importChain;

                    // We make sure that an asynchronous mutation to the diagnostic bag does not
                    // confuse the method body generator by making a fresh bag and then loading
                    // any diagnostics emitted into it back into the main diagnostic bag.
                    var diagnosticsThisMethod = BindingDiagnosticBag.GetInstance(_diagnostics);

                    var method = methodWithBody.Method;
                    var lambda = method as SynthesizedClosureMethod;
                    var variableSlotAllocatorOpt = ((object)lambda != null) ?
                        _moduleBeingBuiltOpt.TryCreateVariableSlotAllocator(lambda, lambda.TopLevelMethod, diagnosticsThisMethod.DiagnosticBag) :
                        _moduleBeingBuiltOpt.TryCreateVariableSlotAllocator(method, method, diagnosticsThisMethod.DiagnosticBag);

                    // Synthesized methods have no ordinal stored in custom debug information (only user-defined methods have ordinals).
                    // In case of async lambdas, which synthesize a state machine type during the following rewrite, the containing method has already been uniquely named,
                    // so there is no need to produce a unique method ordinal for the corresponding state machine type, whose name includes the (unique) containing method name.
                    const int methodOrdinal = -1;
                    MethodBody emittedBody = null;

                    try
                    {
                        // Local functions can be iterators as well as be async (lambdas can only be async), so we need to lower both iterators and async
                        IteratorStateMachine iteratorStateMachine;
                        BoundStatement loweredBody = IteratorRewriter.Rewrite(methodWithBody.Body, method, methodOrdinal, variableSlotAllocatorOpt, compilationState, diagnosticsThisMethod, out iteratorStateMachine);
                        StateMachineTypeSymbol stateMachine = iteratorStateMachine;

                        if (!loweredBody.HasErrors)
                        {
                            AsyncStateMachine asyncStateMachine;
                            loweredBody = AsyncRewriter.Rewrite(loweredBody, method, methodOrdinal, variableSlotAllocatorOpt, compilationState, diagnosticsThisMethod, out asyncStateMachine);

                            Debug.Assert((object)iteratorStateMachine == null || (object)asyncStateMachine == null);
                            stateMachine = stateMachine ?? asyncStateMachine;
                        }

                        var factory = new SyntheticBoundNodeFactory(method, methodWithBody.Body.Syntax, compilationState, diagnosticsThisMethod);
                        var nullCheckStatements = LocalRewriter.ConstructNullCheckedStatementList(method.Parameters, factory);
                        if (!nullCheckStatements.IsEmpty)
                        {
                            loweredBody = factory.StatementList(nullCheckStatements.Concat(loweredBody));
                        }
                        SetGlobalErrorIfTrue(nullCheckStatements.HasErrors() || diagnosticsThisMethod.HasAnyErrors());

                        if (_emitMethodBodies && !diagnosticsThisMethod.HasAnyErrors() && !_globalHasErrors)
                        {
                            emittedBody = GenerateMethodBody(
                                _moduleBeingBuiltOpt,
                                method,
                                methodOrdinal,
                                loweredBody,
                                ImmutableArray<LambdaDebugInfo>.Empty,
                                ImmutableArray<ClosureDebugInfo>.Empty,
                                stateMachine,
                                variableSlotAllocatorOpt,
                                diagnosticsThisMethod,
                                _debugDocumentProvider,
                                method.GenerateDebugInfo ? importChain : null,
                                emittingPdb: _emittingPdb,
                                emitTestCoverageData: _emitTestCoverageData,
                                dynamicAnalysisSpans: ImmutableArray<SourceSpan>.Empty,
                                _entryPointOpt);
                        }
                    }
                    catch (BoundTreeVisitor.CancelledByStackGuardException ex)
                    {
                        ex.AddAnError(_diagnostics);
                    }

                    _diagnostics.AddRange(diagnosticsThisMethod);
                    diagnosticsThisMethod.Free();

                    if (_emitMethodBodies)
                    {
                        // error while generating IL
                        if (emittedBody == null)
                        {
                            break;
                        }

                        _moduleBeingBuiltOpt.SetMethodBody(method, emittedBody);
                    }
                    else
                    {
                        Debug.Assert(emittedBody is null);
                    }
                }
            }
            finally
            {
                compilationState.CurrentImportChain = oldImportChain;
            }
        }

        private static bool IsFieldLikeEventAccessor(MethodSymbol method)
        {
            Symbol associatedPropertyOrEvent = method.AssociatedSymbol;
            return (object)associatedPropertyOrEvent != null &&
                associatedPropertyOrEvent.Kind == SymbolKind.Event &&
                ((EventSymbol)associatedPropertyOrEvent).HasAssociatedField;
        }

        /// <summary>
        /// In some circumstances (e.g. implicit implementation of an interface method by a non-virtual method in a
        /// base type from another assembly) it is necessary for the compiler to generate explicit implementations for
        /// some interface methods.  They don't go in the symbol table, but if we are emitting, then we should
        /// generate code for them.
        /// </summary>
        private void CompileSynthesizedExplicitImplementations(SourceMemberContainerTypeSymbol sourceTypeSymbol, TypeCompilationState compilationState)
        {
            // we are not generating any observable diagnostics here so it is ok to short-circuit on global errors.
            if (!_globalHasErrors)
            {
                var discardedDiagnostics = BindingDiagnosticBag.GetInstance(_diagnostics);
                foreach (var synthesizedExplicitImpl in sourceTypeSymbol.GetSynthesizedExplicitImplementations(_cancellationToken).ForwardingMethods)
                {
                    Debug.Assert(synthesizedExplicitImpl.SynthesizesLoweredBoundBody);
                    synthesizedExplicitImpl.GenerateMethodBody(compilationState, discardedDiagnostics);
                    Debug.Assert(!discardedDiagnostics.HasAnyErrors());
                    discardedDiagnostics.DiagnosticBag.Clear();
                    _moduleBeingBuiltOpt.AddSynthesizedDefinition(sourceTypeSymbol, synthesizedExplicitImpl.GetCciAdapter());
                }

                _diagnostics.AddRangeAndFree(discardedDiagnostics);
            }
        }

        private void CompileSynthesizedSealedAccessors(SourcePropertySymbolBase sourceProperty, TypeCompilationState compilationState)
        {
            SynthesizedSealedPropertyAccessor synthesizedAccessor = sourceProperty.SynthesizedSealedAccessorOpt;

            // we are not generating any observable diagnostics here so it is ok to short-circuit on global errors.
            if ((object)synthesizedAccessor != null && !_globalHasErrors)
            {
                Debug.Assert(synthesizedAccessor.SynthesizesLoweredBoundBody);
                var discardedDiagnostics = BindingDiagnosticBag.GetInstance(_diagnostics);
                synthesizedAccessor.GenerateMethodBody(compilationState, discardedDiagnostics);
                Debug.Assert(!discardedDiagnostics.HasAnyErrors());
                _diagnostics.AddDependencies(discardedDiagnostics);
                discardedDiagnostics.Free();

                _moduleBeingBuiltOpt.AddSynthesizedDefinition(sourceProperty.ContainingType, synthesizedAccessor.GetCciAdapter());
            }
        }

        private void CompileFieldLikeEventAccessor(SourceEventSymbol eventSymbol, bool isAddMethod)
        {
            MethodSymbol accessor = isAddMethod ? eventSymbol.AddMethod : eventSymbol.RemoveMethod;

            var diagnosticsThisMethod = BindingDiagnosticBag.GetInstance(_diagnostics);
            try
            {
                BoundBlock boundBody = MethodBodySynthesizer.ConstructFieldLikeEventAccessorBody(eventSymbol, isAddMethod, _compilation, diagnosticsThisMethod);
                var hasErrors = diagnosticsThisMethod.HasAnyErrors();
                SetGlobalErrorIfTrue(hasErrors);

                // we cannot rely on GlobalHasErrors since that can be changed concurrently by other methods compiling
                // we however do not want to continue with generating method body if we have errors in this particular method - generating may crash
                // or if had declaration errors - we will fail anyways, but if some types are bad enough, generating may produce duplicate errors about that.
                if (!hasErrors && !_hasDeclarationErrors && _emitMethodBodies)
                {
                    const int accessorOrdinal = -1;

                    MethodBody emittedBody = GenerateMethodBody(
                        _moduleBeingBuiltOpt,
                        accessor,
                        accessorOrdinal,
                        boundBody,
                        ImmutableArray<LambdaDebugInfo>.Empty,
                        ImmutableArray<ClosureDebugInfo>.Empty,
                        stateMachineTypeOpt: null,
                        variableSlotAllocatorOpt: null,
                        diagnostics: diagnosticsThisMethod,
                        debugDocumentProvider: _debugDocumentProvider,
                        importChainOpt: null,
                        emittingPdb: false,
                        emitTestCoverageData: _emitTestCoverageData,
                        dynamicAnalysisSpans: ImmutableArray<SourceSpan>.Empty,
                        entryPointOpt: null);

                    _moduleBeingBuiltOpt.SetMethodBody(accessor, emittedBody);
                    // Definition is already in the symbol table, so don't call moduleBeingBuilt.AddCompilerGeneratedDefinition
                }
            }
            finally
            {
                _diagnostics.AddRange(diagnosticsThisMethod);
                diagnosticsThisMethod.Free();
            }
        }

        public override object VisitMethod(MethodSymbol symbol, TypeCompilationState arg)
        {
            throw ExceptionUtilities.Unreachable;
        }

        public override object VisitProperty(PropertySymbol symbol, TypeCompilationState argument)
        {
            throw ExceptionUtilities.Unreachable;
        }

        public override object VisitEvent(EventSymbol symbol, TypeCompilationState argument)
        {
            throw ExceptionUtilities.Unreachable;
        }

        public override object VisitField(FieldSymbol symbol, TypeCompilationState argument)
        {
            throw ExceptionUtilities.Unreachable;
        }

        private void CompileMethod(
            MethodSymbol methodSymbol,
            int methodOrdinal,
            ref Binder.ProcessedFieldInitializers processedInitializers,
            SynthesizedSubmissionFields previousSubmissionFields,
            TypeCompilationState compilationState)
        {
            _cancellationToken.ThrowIfCancellationRequested();
            SourceMemberMethodSymbol sourceMethod = methodSymbol as SourceMemberMethodSymbol;

            if (methodSymbol.IsAbstract || methodSymbol.ContainingType?.IsDelegateType() == true)
            {
                if ((object)sourceMethod != null)
                {
                    bool diagsWritten;
                    sourceMethod.SetDiagnostics(ImmutableArray<Diagnostic>.Empty, out diagsWritten);
                    if (diagsWritten && !methodSymbol.IsImplicitlyDeclared && _compilation.EventQueue != null)
                    {
                        _compilation.SymbolDeclaredEvent(methodSymbol);
                    }
                }

                return;
            }

            // get cached diagnostics if not building and we have 'em
            if (_moduleBeingBuiltOpt == null && (object)sourceMethod != null)
            {
                var cachedDiagnostics = sourceMethod.Diagnostics;

                if (!cachedDiagnostics.IsDefault)
                {
                    _diagnostics.AddRange(cachedDiagnostics);
                    return;
                }
            }

            ImportChain oldImportChain = compilationState.CurrentImportChain;

            // In order to avoid generating code for methods with errors, we create a diagnostic bag just for this method.
            var diagsForCurrentMethod = BindingDiagnosticBag.GetInstance(_diagnostics);

            try
            {
                // if synthesized method returns its body in lowered form
                if (methodSymbol.SynthesizesLoweredBoundBody)
                {
                    if (_moduleBeingBuiltOpt != null)
                    {
                        methodSymbol.GenerateMethodBody(compilationState, diagsForCurrentMethod);
                        _diagnostics.AddRange(diagsForCurrentMethod);
                    }

                    return;
                }

                // no need to emit the default ctor, we are not emitting those
                if (methodSymbol.IsDefaultValueTypeConstructor())
                {
                    return;
                }

                bool includeNonEmptyInitializersInBody = false;
                BoundBlock body;
                bool originalBodyNested = false;

                // initializers that have been analyzed but not yet lowered.
                BoundStatementList analyzedInitializers = null;
                MethodBodySemanticModel.InitialState forSemanticModel = default;
                ImportChain importChain = null;
                var hasTrailingExpression = false;

                if (methodSymbol.IsScriptConstructor)
                {
                    Debug.Assert(methodSymbol.IsImplicitlyDeclared);
                    body = new BoundBlock(methodSymbol.GetNonNullSyntaxNode(), ImmutableArray<LocalSymbol>.Empty, ImmutableArray<BoundStatement>.Empty) { WasCompilerGenerated = true };
                }
                else if (methodSymbol.IsScriptInitializer)
                {
                    Debug.Assert(methodSymbol.IsImplicitlyDeclared);

                    // rewrite top-level statements and script variable declarations to a list of statements and assignments, respectively:
                    var initializerStatements = InitializerRewriter.RewriteScriptInitializer(processedInitializers.BoundInitializers, (SynthesizedInteractiveInitializerMethod)methodSymbol, out hasTrailingExpression);

                    // the lowered script initializers should not be treated as initializers anymore but as a method body:
                    body = BoundBlock.SynthesizedNoLocals(initializerStatements.Syntax, initializerStatements.Statements);

                    if (ReportNullableDiagnostics)
                    {
                        NullableWalker.AnalyzeIfNeeded(
                            _compilation,
                            methodSymbol,
                            initializerStatements,
                            diagsForCurrentMethod.DiagnosticBag,
                            useConstructorExitWarnings: false,
                            initialNullableState: null,
                            getFinalNullableState: true,
                            baseOrThisInitializer: null,
                            out _);
                    }

                    var unusedDiagnostics = DiagnosticBag.GetInstance();
                    DefiniteAssignmentPass.Analyze(_compilation, methodSymbol, initializerStatements, unusedDiagnostics, out _, requireOutParamsAssigned: false);
                    DiagnosticsPass.IssueDiagnostics(_compilation, initializerStatements, BindingDiagnosticBag.Discarded, methodSymbol);
                    unusedDiagnostics.Free();
                }
                else
                {
                    var includeInitializersInBody = methodSymbol.IncludeFieldInitializersInBody();
                    // Do not emit initializers if we are invoking another constructor of this class.
                    includeNonEmptyInitializersInBody = includeInitializersInBody && !processedInitializers.BoundInitializers.IsDefaultOrEmpty;

                    if (includeNonEmptyInitializersInBody && processedInitializers.LoweredInitializers == null)
                    {
                        analyzedInitializers = InitializerRewriter.RewriteConstructor(processedInitializers.BoundInitializers, methodSymbol);
                        processedInitializers.HasErrors = processedInitializers.HasErrors || analyzedInitializers.HasAnyErrors;
                    }

                    body = BindMethodBody(
                        methodSymbol,
                        compilationState,
                        diagsForCurrentMethod,
                        includeInitializersInBody,
                        analyzedInitializers,
                        ReportNullableDiagnostics,
                        out importChain,
                        out originalBodyNested,
                        out bool prependedDefaultValueTypeConstructorInitializer,
                        out forSemanticModel);

                    Debug.Assert(!prependedDefaultValueTypeConstructorInitializer || originalBodyNested);
                    Debug.Assert(!prependedDefaultValueTypeConstructorInitializer || methodSymbol.ContainingType.IsStructType());

                    if (diagsForCurrentMethod.HasAnyErrors() && body != null)
                    {
                        body = (BoundBlock)body.WithHasErrors();
                    }

                    // lower initializers just once. the lowered tree will be reused when emitting all constructors
                    // with field initializers. Once lowered, these initializers will be stashed in processedInitializers.LoweredInitializers
                    // (see later in this method). Don't bother lowering _now_ if this particular ctor won't have the initializers
                    // appended to its body.
                    if (includeNonEmptyInitializersInBody && processedInitializers.LoweredInitializers == null)
                    {
                        if (body != null && ((methodSymbol.ContainingType.IsStructType() && !methodSymbol.IsImplicitConstructor) || methodSymbol is SynthesizedRecordConstructor || _emitTestCoverageData))
                        {
                            if (_emitTestCoverageData && methodSymbol.IsImplicitConstructor)
                            {
                                // Flow analysis over the initializers is necessary in order to find assignments to fields.
                                // Bodies of implicit constructors do not get flow analysis later, so the initializers
                                // are analyzed here.
                                DefiniteAssignmentPass.Analyze(_compilation, methodSymbol, analyzedInitializers, diagsForCurrentMethod.DiagnosticBag, out _, requireOutParamsAssigned: false);
                            }

                            // In order to get correct diagnostics, we need to analyze initializers and the body together.
                            int insertAt = 0;
                            if (originalBodyNested &&
                                prependedDefaultValueTypeConstructorInitializer)
                            {
                                insertAt = 1;
                            }
                            body = body.Update(body.Locals, body.LocalFunctions, body.Statements.Insert(insertAt, analyzedInitializers));
                            includeNonEmptyInitializersInBody = false;
                            analyzedInitializers = null;
                        }
                        else
                        {
                            // These analyses check for diagnostics in lambdas.
                            // Control flow analysis and implicit return insertion are unnecessary.
                            DefiniteAssignmentPass.Analyze(_compilation, methodSymbol, analyzedInitializers, diagsForCurrentMethod.DiagnosticBag, out _, requireOutParamsAssigned: false);
                            DiagnosticsPass.IssueDiagnostics(_compilation, analyzedInitializers, diagsForCurrentMethod, methodSymbol);
                        }
                    }
                }

#if DEBUG
                // If the method is a synthesized static or instance constructor, then debugImports will be null and we will use the value
                // from the first field initializer.
                if ((methodSymbol.MethodKind == MethodKind.Constructor || methodSymbol.MethodKind == MethodKind.StaticConstructor) &&
                    methodSymbol.IsImplicitlyDeclared && body == null)
                {
                    // There was no body to bind, so we didn't get anything from BindMethodBody.
                    Debug.Assert(importChain == null);
                }

                // Either there were no field initializers or we grabbed debug imports from the first one.
                Debug.Assert(processedInitializers.BoundInitializers.IsDefaultOrEmpty || processedInitializers.FirstImportChain != null);
#endif

                importChain = importChain ?? processedInitializers.FirstImportChain;

                // Associate these debug imports with all methods generated from this one.
                compilationState.CurrentImportChain = importChain;

                if (body != null)
                {
                    DiagnosticsPass.IssueDiagnostics(_compilation, body, diagsForCurrentMethod, methodSymbol);
                }

                BoundBlock flowAnalyzedBody = null;
                if (body != null)
                {
                    flowAnalyzedBody = FlowAnalysisPass.Rewrite(methodSymbol, body, compilationState, diagsForCurrentMethod, hasTrailingExpression: hasTrailingExpression, originalBodyNested: originalBodyNested);
                }

                bool hasErrors = _hasDeclarationErrors || diagsForCurrentMethod.HasAnyErrors() || processedInitializers.HasErrors;

                // Record whether or not the bound tree for the lowered method body (including any initializers) contained any
                // errors (note: errors, not diagnostics).
                SetGlobalErrorIfTrue(hasErrors);

                bool diagsWritten = false;
                var actualDiagnostics = diagsForCurrentMethod.ToReadOnly();
                if (sourceMethod != null)
                {
                    actualDiagnostics = new ImmutableBindingDiagnostic<AssemblySymbol>(sourceMethod.SetDiagnostics(actualDiagnostics.Diagnostics, out diagsWritten), actualDiagnostics.Dependencies);
                }

                if (diagsWritten && !methodSymbol.IsImplicitlyDeclared && _compilation.EventQueue != null)
                {
                    // If compilation has a caching semantic model provider, then cache the already-computed bound tree
                    // onto the semantic model and store it on the event.
                    SyntaxTreeSemanticModel semanticModelWithCachedBoundNodes = null;
                    if (body != null &&
                        forSemanticModel.Syntax is { } semanticModelSyntax &&
                        _compilation.SemanticModelProvider is CachingSemanticModelProvider cachingSemanticModelProvider)
                    {
                        var syntax = body.Syntax;
                        semanticModelWithCachedBoundNodes = (SyntaxTreeSemanticModel)cachingSemanticModelProvider.GetSemanticModel(syntax.SyntaxTree, _compilation);
                        semanticModelWithCachedBoundNodes.GetOrAddModel(semanticModelSyntax,
                                                    (rootSyntax) =>
                                                    {
                                                        Debug.Assert(rootSyntax == forSemanticModel.Syntax);
                                                        return MethodBodySemanticModel.Create(semanticModelWithCachedBoundNodes,
                                                                                              methodSymbol,
                                                                                              forSemanticModel);
                                                    });
                    }

                    _compilation.EventQueue.TryEnqueue(new SymbolDeclaredCompilationEvent(_compilation, methodSymbol.GetPublicSymbol(), semanticModelWithCachedBoundNodes));
                }

                // Don't lower if we're not emitting or if there were errors.
                // Methods that had binding errors are considered too broken to be lowered reliably.
                if (_moduleBeingBuiltOpt == null || hasErrors)
                {
                    _diagnostics.AddRange(actualDiagnostics);
                    return;
                }

                // ############################
                // LOWERING AND EMIT
                // Any errors generated below here are considered Emit diagnostics
                // and will not be reported to callers Compilation.GetDiagnostics()

                ImmutableArray<SourceSpan> dynamicAnalysisSpans = ImmutableArray<SourceSpan>.Empty;
                bool hasBody = flowAnalyzedBody != null;
                VariableSlotAllocator lazyVariableSlotAllocator = null;
                StateMachineTypeSymbol stateMachineTypeOpt = null;
                var lambdaDebugInfoBuilder = ArrayBuilder<LambdaDebugInfo>.GetInstance();
                var closureDebugInfoBuilder = ArrayBuilder<ClosureDebugInfo>.GetInstance();
                BoundStatement loweredBodyOpt = null;

                try
                {
                    if (hasBody)
                    {
                        loweredBodyOpt = LowerBodyOrInitializer(
                            methodSymbol,
                            methodOrdinal,
                            flowAnalyzedBody,
                            previousSubmissionFields,
                            compilationState,
                            _emitTestCoverageData,
                            _debugDocumentProvider,
                            ref dynamicAnalysisSpans,
                            diagsForCurrentMethod,
                            ref lazyVariableSlotAllocator,
                            lambdaDebugInfoBuilder,
                            closureDebugInfoBuilder,
                            out stateMachineTypeOpt);

                        Debug.Assert(loweredBodyOpt != null);
                    }
                    else
                    {
                        loweredBodyOpt = null;
                    }

                    hasErrors = hasErrors || (hasBody && loweredBodyOpt.HasErrors) || diagsForCurrentMethod.HasAnyErrors();
                    SetGlobalErrorIfTrue(hasErrors);
                    CSharpSyntaxNode syntax = methodSymbol.GetNonNullSyntaxNode();
                    // don't emit if the resulting method would contain initializers with errors
                    if (!hasErrors && (hasBody || includeNonEmptyInitializersInBody))
                    {
                        Debug.Assert(!(methodSymbol.IsImplicitInstanceConstructor && methodSymbol.ParameterCount == 0) ||
                                     !methodSymbol.IsDefaultValueTypeConstructor());

                        // Fields must be initialized before constructor initializer (which is the first statement of the analyzed body, if specified),
                        // so that the initialization occurs before any method overridden by the declaring class can be invoked from the base constructor
                        // and access the fields.

                        ImmutableArray<BoundStatement> boundStatements;

                        if (methodSymbol.IsScriptConstructor)
                        {
                            boundStatements = MethodBodySynthesizer.ConstructScriptConstructorBody(loweredBodyOpt, methodSymbol, previousSubmissionFields, _compilation);
                        }
                        else
                        {
                            boundStatements = ImmutableArray<BoundStatement>.Empty;

                            if (analyzedInitializers != null)
                            {
                                // For dynamic analysis, field initializers are instrumented as part of constructors,
                                // and so are never instrumented here.
                                Debug.Assert(!_emitTestCoverageData);
                                StateMachineTypeSymbol initializerStateMachineTypeOpt;

                                BoundStatement lowered = LowerBodyOrInitializer(
                                    methodSymbol,
                                    methodOrdinal,
                                    analyzedInitializers,
                                    previousSubmissionFields,
                                    compilationState,
                                    _emitTestCoverageData,
                                    _debugDocumentProvider,
                                    ref dynamicAnalysisSpans,
                                    diagsForCurrentMethod,
                                    ref lazyVariableSlotAllocator,
                                    lambdaDebugInfoBuilder,
                                    closureDebugInfoBuilder,
                                    out initializerStateMachineTypeOpt);

                                processedInitializers.LoweredInitializers = lowered;

                                // initializers can't produce state machines
                                Debug.Assert((object)initializerStateMachineTypeOpt == null);
                                Debug.Assert(!hasErrors);
                                hasErrors = lowered.HasAnyErrors || diagsForCurrentMethod.HasAnyErrors();
                                SetGlobalErrorIfTrue(hasErrors);
                                if (hasErrors)
                                {
                                    _diagnostics.AddRange(diagsForCurrentMethod);
                                    return;
                                }

                                // Only do the cast if we haven't returned with some error diagnostics.
                                // Otherwise, `lowered` might have been a BoundBadStatement.
                                processedInitializers.LoweredInitializers = (BoundStatementList)lowered;
                            }

                            // initializers for global code have already been included in the body
                            if (includeNonEmptyInitializersInBody)
                            {
                                if (processedInitializers.LoweredInitializers.Kind == BoundKind.StatementList)
                                {
                                    BoundStatementList lowered = (BoundStatementList)processedInitializers.LoweredInitializers;
                                    boundStatements = boundStatements.Concat(lowered.Statements);
                                }
                                else
                                {
                                    boundStatements = boundStatements.Add(processedInitializers.LoweredInitializers);
                                }
                            }

                            if (hasBody)
                            {
                                boundStatements = boundStatements.Concat(loweredBodyOpt);
                            }

                            var factory = new SyntheticBoundNodeFactory(methodSymbol, syntax, compilationState, diagsForCurrentMethod);

                            var nullCheckStatements = LocalRewriter.ConstructNullCheckedStatementList(methodSymbol.Parameters, factory);
                            boundStatements = nullCheckStatements.Concat(boundStatements);
                            hasErrors = nullCheckStatements.HasErrors() || diagsForCurrentMethod.HasAnyErrors();
                            SetGlobalErrorIfTrue(hasErrors);
                            if (hasErrors)
                            {
                                _diagnostics.AddRange(diagsForCurrentMethod);
                                return;
                            }
                        }
                        if (_emitMethodBodies && (!(methodSymbol is SynthesizedStaticConstructor cctor) || cctor.ShouldEmit(processedInitializers.BoundInitializers)))
                        {
                            var boundBody = BoundStatementList.Synthesized(syntax, boundStatements);

                            var emittedBody = GenerateMethodBody(
                                _moduleBeingBuiltOpt,
                                methodSymbol,
                                methodOrdinal,
                                boundBody,
                                lambdaDebugInfoBuilder.ToImmutable(),
                                closureDebugInfoBuilder.ToImmutable(),
                                stateMachineTypeOpt,
                                lazyVariableSlotAllocator,
                                diagsForCurrentMethod,
                                _debugDocumentProvider,
                                importChain,
                                _emittingPdb,
                                _emitTestCoverageData,
                                dynamicAnalysisSpans,
                                entryPointOpt: null);

                            _moduleBeingBuiltOpt.SetMethodBody(methodSymbol.PartialDefinitionPart ?? methodSymbol, emittedBody);
                        }
                    }

                    _diagnostics.AddRange(diagsForCurrentMethod);
                }
                finally
                {
                    lambdaDebugInfoBuilder.Free();
                    closureDebugInfoBuilder.Free();
                }
            }
            finally
            {
                diagsForCurrentMethod.Free();
                compilationState.CurrentImportChain = oldImportChain;
            }
        }

        // internal for testing
        internal static BoundStatement LowerBodyOrInitializer(
            MethodSymbol method,
            int methodOrdinal,
            BoundStatement body,
            SynthesizedSubmissionFields previousSubmissionFields,
            TypeCompilationState compilationState,
            bool instrumentForDynamicAnalysis,
            DebugDocumentProvider debugDocumentProvider,
            ref ImmutableArray<SourceSpan> dynamicAnalysisSpans,
            BindingDiagnosticBag diagnostics,
            ref VariableSlotAllocator lazyVariableSlotAllocator,
            ArrayBuilder<LambdaDebugInfo> lambdaDebugInfoBuilder,
            ArrayBuilder<ClosureDebugInfo> closureDebugInfoBuilder,
            out StateMachineTypeSymbol stateMachineTypeOpt)
        {
            Debug.Assert(compilationState.ModuleBuilderOpt != null);
            stateMachineTypeOpt = null;

            if (body.HasErrors)
            {
                return body;
            }

            try
            {
                var loweredBody = LocalRewriter.Rewrite(
                    method.DeclaringCompilation,
                    method,
                    methodOrdinal,
                    method.ContainingType,
                    body,
                    compilationState,
                    previousSubmissionFields: previousSubmissionFields,
                    allowOmissionOfConditionalCalls: true,
                    instrumentForDynamicAnalysis: instrumentForDynamicAnalysis,
                    debugDocumentProvider: debugDocumentProvider,
                    dynamicAnalysisSpans: ref dynamicAnalysisSpans,
                    diagnostics: diagnostics,
                    sawLambdas: out bool sawLambdas,
                    sawLocalFunctions: out bool sawLocalFunctions,
                    sawAwaitInExceptionHandler: out bool sawAwaitInExceptionHandler);

                if (loweredBody.HasErrors)
                {
                    return loweredBody;
                }

                if (sawAwaitInExceptionHandler)
                {
                    // If we have awaits in handlers, we need to
                    // replace handlers with synthetic ones which can be consumed by async rewriter.
                    // The reason why this rewrite happens before the lambda rewrite
                    // is that we may need access to exception locals and it would be fairly hard to do
                    // if these locals are captured into closures (possibly nested ones).
                    loweredBody = AsyncExceptionHandlerRewriter.Rewrite(
                        method,
                        method.ContainingType,
                        loweredBody,
                        compilationState,
                        diagnostics);
                }

                if (loweredBody.HasErrors)
                {
                    return loweredBody;
                }

                if (lazyVariableSlotAllocator == null)
                {
                    lazyVariableSlotAllocator = compilationState.ModuleBuilderOpt.TryCreateVariableSlotAllocator(method, method, diagnostics.DiagnosticBag);
                }

                BoundStatement bodyWithoutLambdas = loweredBody;
                if (sawLambdas || sawLocalFunctions)
                {
                    bodyWithoutLambdas = ClosureConversion.Rewrite(
                        loweredBody,
                        method.ContainingType,
                        method.ThisParameter,
                        method,
                        methodOrdinal,
                        null,
                        lambdaDebugInfoBuilder,
                        closureDebugInfoBuilder,
                        lazyVariableSlotAllocator,
                        compilationState,
                        diagnostics,
                        assignLocals: null);
                }

                if (bodyWithoutLambdas.HasErrors)
                {
                    return bodyWithoutLambdas;
                }

                BoundStatement bodyWithoutIterators = IteratorRewriter.Rewrite(bodyWithoutLambdas, method, methodOrdinal, lazyVariableSlotAllocator, compilationState, diagnostics,
                    out IteratorStateMachine iteratorStateMachine);

                if (bodyWithoutIterators.HasErrors)
                {
                    return bodyWithoutIterators;
                }

                BoundStatement bodyWithoutAsync = AsyncRewriter.Rewrite(bodyWithoutIterators, method, methodOrdinal, lazyVariableSlotAllocator, compilationState, diagnostics,
                    out AsyncStateMachine asyncStateMachine);

                Debug.Assert((object)iteratorStateMachine == null || (object)asyncStateMachine == null);
                stateMachineTypeOpt = (StateMachineTypeSymbol)iteratorStateMachine ?? asyncStateMachine;

                return bodyWithoutAsync;
            }
            catch (BoundTreeVisitor.CancelledByStackGuardException ex)
            {
                ex.AddAnError(diagnostics);
                return new BoundBadStatement(body.Syntax, ImmutableArray.Create<BoundNode>(body), hasErrors: true);
            }
        }

        /// <summary>
        /// entryPointOpt is only considered for synthesized methods (to recognize the synthesized MoveNext method for async Main)
        /// </summary>
        private static MethodBody GenerateMethodBody(
            PEModuleBuilder moduleBuilder,
            MethodSymbol method,
            int methodOrdinal,
            BoundStatement block,
            ImmutableArray<LambdaDebugInfo> lambdaDebugInfo,
            ImmutableArray<ClosureDebugInfo> closureDebugInfo,
            StateMachineTypeSymbol stateMachineTypeOpt,
            VariableSlotAllocator variableSlotAllocatorOpt,
            BindingDiagnosticBag diagnostics,
            DebugDocumentProvider debugDocumentProvider,
            ImportChain importChainOpt,
            bool emittingPdb,
            bool emitTestCoverageData,
            ImmutableArray<SourceSpan> dynamicAnalysisSpans,
            SynthesizedEntryPointSymbol.AsyncForwardEntryPoint entryPointOpt)
        {
            // Note: don't call diagnostics.HasAnyErrors() in release; could be expensive if compilation has many warnings.
            Debug.Assert(!diagnostics.HasAnyErrors(), "Running code generator when errors exist might be dangerous; code generator not expecting errors");

            var compilation = moduleBuilder.Compilation;
            var localSlotManager = new LocalSlotManager(variableSlotAllocatorOpt);
            var optimizations = compilation.Options.OptimizationLevel;

            ILBuilder builder = new ILBuilder(moduleBuilder, localSlotManager, optimizations, method.AreLocalsZeroed);
            bool hasStackalloc;
            var diagnosticsForThisMethod = BindingDiagnosticBag.GetInstance(withDiagnostics: true, diagnostics.AccumulatesDependencies);
            try
            {
                StateMachineMoveNextBodyDebugInfo moveNextBodyDebugInfoOpt = null;

                var codeGen = new CodeGen.CodeGenerator(method, block, builder, moduleBuilder, diagnosticsForThisMethod.DiagnosticBag, optimizations, emittingPdb);

                if (diagnosticsForThisMethod.HasAnyErrors())
                {
                    // we are done here. Since there were errors we should not emit anything.
                    return null;
                }

                bool isAsyncStateMachine;
                MethodSymbol kickoffMethod;

                if (method is SynthesizedStateMachineMethod stateMachineMethod &&
                    method.Name == WellKnownMemberNames.MoveNextMethodName)
                {
                    kickoffMethod = stateMachineMethod.StateMachineType.KickoffMethod;
                    Debug.Assert(kickoffMethod != null);

                    isAsyncStateMachine = kickoffMethod.IsAsync;

                    // Async void method may be partial. Debug info needs to be associated with the emitted definition,
                    // but the kickoff method is the method implementation (the part with body).
                    kickoffMethod = kickoffMethod.PartialDefinitionPart ?? kickoffMethod;
                }
                else
                {
                    kickoffMethod = null;
                    isAsyncStateMachine = false;
                }

                if (isAsyncStateMachine)
                {
                    codeGen.Generate(out int asyncCatchHandlerOffset, out var asyncYieldPoints, out var asyncResumePoints, out hasStackalloc);

                    // The exception handler IL offset is used by the debugger to treat exceptions caught by the marked catch block as "user unhandled".
                    // This is important for async void because async void exceptions generally result in the process being terminated,
                    // but without anything useful on the call stack. Async Task methods on the other hand return exceptions as the result of the Task.
                    // So it is undesirable to consider these exceptions "user unhandled" since there may well be user code that is awaiting the task.
                    // This is a heuristic since it's possible that there is no user code awaiting the task.

                    // We do the same for async Main methods, since it is unlikely that user code will be awaiting the Task:
                    // AsyncForwardEntryPoint <Main> -> kick-off method Main -> MoveNext.

                    bool isAsyncMainMoveNext = entryPointOpt?.UserMain.Equals(kickoffMethod) == true;

                    moveNextBodyDebugInfoOpt = new AsyncMoveNextBodyDebugInfo(
                        kickoffMethod.GetCciAdapter(),
                        catchHandlerOffset: (kickoffMethod.ReturnsVoid || isAsyncMainMoveNext) ? asyncCatchHandlerOffset : -1,
                        asyncYieldPoints,
                        asyncResumePoints);
                }
                else
                {
                    codeGen.Generate(out hasStackalloc);

                    if ((object)kickoffMethod != null)
                    {
                        moveNextBodyDebugInfoOpt = new IteratorMoveNextBodyDebugInfo(kickoffMethod.GetCciAdapter());
                    }
                }

                // Compiler-generated MoveNext methods have hoisted local scopes.
                // These are built by call to CodeGen.Generate.
                var stateMachineHoistedLocalScopes = ((object)kickoffMethod != null) ?
                    builder.GetHoistedLocalScopes() : default(ImmutableArray<StateMachineHoistedLocalScope>);

                // Translate the imports even if we are not writing PDBs. The translation has an impact on generated metadata
                // and we don't want to emit different metadata depending on whether or we emit with PDB stream.
                // TODO (https://github.com/dotnet/roslyn/issues/2846): This will need to change for member initializers in partial class.
                var importScopeOpt = importChainOpt?.Translate(moduleBuilder, diagnosticsForThisMethod.DiagnosticBag);

                var localVariables = builder.LocalSlotManager.LocalsInOrder();

                if (localVariables.Length > 0xFFFE)
                {
                    diagnosticsForThisMethod.Add(ErrorCode.ERR_TooManyLocals, method.Locations.First());
                }

                if (diagnosticsForThisMethod.HasAnyErrors())
                {
                    // we are done here. Since there were errors we should not emit anything.
                    return null;
                }

                // We will only save the IL builders when running tests.
                if (moduleBuilder.SaveTestData)
                {
                    moduleBuilder.SetMethodTestData(method, builder.GetSnapshot());
                }

                var stateMachineHoistedLocalSlots = default(ImmutableArray<EncHoistedLocalInfo>);
                var stateMachineAwaiterSlots = default(ImmutableArray<Cci.ITypeReference>);
                if (optimizations == OptimizationLevel.Debug && (object)stateMachineTypeOpt != null)
                {
                    Debug.Assert(method.IsAsync || method.IsIterator);
                    GetStateMachineSlotDebugInfo(moduleBuilder, moduleBuilder.GetSynthesizedFields(stateMachineTypeOpt), variableSlotAllocatorOpt, diagnosticsForThisMethod, out stateMachineHoistedLocalSlots, out stateMachineAwaiterSlots);
                    Debug.Assert(!diagnostics.HasAnyErrors());
                }

                DynamicAnalysisMethodBodyData dynamicAnalysisDataOpt = null;
                if (emitTestCoverageData)
                {
                    Debug.Assert(debugDocumentProvider != null);
                    dynamicAnalysisDataOpt = new DynamicAnalysisMethodBodyData(dynamicAnalysisSpans);
                }

                return new MethodBody(
                    builder.RealizedIL,
                    builder.MaxStack,
                    (method.PartialDefinitionPart ?? method).GetCciAdapter(),
                    variableSlotAllocatorOpt?.MethodId ?? new DebugId(methodOrdinal, moduleBuilder.CurrentGenerationOrdinal),
                    localVariables,
                    builder.RealizedSequencePoints,
                    debugDocumentProvider,
                    builder.RealizedExceptionHandlers,
                    builder.AreLocalsZeroed,
                    hasStackalloc,
                    builder.GetAllScopes(),
                    builder.HasDynamicLocal,
                    importScopeOpt,
                    lambdaDebugInfo,
                    closureDebugInfo,
                    stateMachineTypeOpt?.Name,
                    stateMachineHoistedLocalScopes,
                    stateMachineHoistedLocalSlots,
                    stateMachineAwaiterSlots,
                    moveNextBodyDebugInfoOpt,
                    dynamicAnalysisDataOpt);
            }
            finally
            {
                // Basic blocks contain poolable builders for IL and sequence points. Free those back
                // to their pools.
                builder.FreeBasicBlocks();

                // Remember diagnostics.
                diagnostics.AddRange(diagnosticsForThisMethod);
                diagnosticsForThisMethod.Free();
            }
        }

        private static void GetStateMachineSlotDebugInfo(
            PEModuleBuilder moduleBuilder,
            IEnumerable<Cci.IFieldDefinition> fieldDefs,
            VariableSlotAllocator variableSlotAllocatorOpt,
            BindingDiagnosticBag diagnostics,
            out ImmutableArray<EncHoistedLocalInfo> hoistedVariableSlots,
            out ImmutableArray<Cci.ITypeReference> awaiterSlots)
        {
            var hoistedVariables = ArrayBuilder<EncHoistedLocalInfo>.GetInstance();
            var awaiters = ArrayBuilder<Cci.ITypeReference>.GetInstance();

            foreach (StateMachineFieldSymbol field in
                     fieldDefs
#if DEBUG
                     .Select(f => ((FieldSymbolAdapter)f).AdaptedFieldSymbol)
#endif
                     )
            {
                int index = field.SlotIndex;

                if (field.SlotDebugInfo.SynthesizedKind == SynthesizedLocalKind.AwaiterField)
                {
                    Debug.Assert(index >= 0);

                    while (index >= awaiters.Count)
                    {
                        awaiters.Add(null);
                    }

                    awaiters[index] = moduleBuilder.EncTranslateLocalVariableType(field.Type, diagnostics.DiagnosticBag);
                }
                else if (!field.SlotDebugInfo.Id.IsNone)
                {
                    Debug.Assert(index >= 0 && field.SlotDebugInfo.SynthesizedKind.IsLongLived());

                    while (index >= hoistedVariables.Count)
                    {
                        // Empty slots may be present if variables were deleted during EnC.
                        hoistedVariables.Add(new EncHoistedLocalInfo(true));
                    }

                    hoistedVariables[index] = new EncHoistedLocalInfo(field.SlotDebugInfo, moduleBuilder.EncTranslateLocalVariableType(field.Type, diagnostics.DiagnosticBag));
                }
            }

            // Fill in empty slots for variables deleted during EnC that are not followed by an existing variable:
            if (variableSlotAllocatorOpt != null)
            {
                int previousAwaiterCount = variableSlotAllocatorOpt.PreviousAwaiterSlotCount;
                while (awaiters.Count < previousAwaiterCount)
                {
                    awaiters.Add(null);
                }

                int previousAwaiterSlotCount = variableSlotAllocatorOpt.PreviousHoistedLocalSlotCount;
                while (hoistedVariables.Count < previousAwaiterSlotCount)
                {
                    hoistedVariables.Add(new EncHoistedLocalInfo(true));
                }
            }

            hoistedVariableSlots = hoistedVariables.ToImmutableAndFree();
            awaiterSlots = awaiters.ToImmutableAndFree();
        }

        // NOTE: can return null if the method has no body.
#nullable enable
        internal static BoundBlock? BindMethodBody(MethodSymbol method, TypeCompilationState compilationState, BindingDiagnosticBag diagnostics)
        {
<<<<<<< HEAD
            return BindMethodBody(
                method,
                compilationState,
                diagnostics,
                includeInitializersInBody: false,
                initializersBody: null,
                reportNullableDiagnostics: true,
                includesFieldInitializers: false,
                importChain: out _,
                originalBodyNested: out _,
                forSemanticModel: out _);
=======
            return BindMethodBody(method, compilationState, diagnostics, nullableInitialState: null, reportNullableDiagnostics: true, out _, out _, out _, out _);
>>>>>>> b0798f43
        }

        // NOTE: can return null if the method has no body.
        private static BoundBlock? BindMethodBody(
            MethodSymbol method,
            TypeCompilationState compilationState,
            BindingDiagnosticBag diagnostics,
            bool includeInitializersInBody,
            BoundNode? initializersBody,
            bool reportNullableDiagnostics,
<<<<<<< HEAD
            bool includesFieldInitializers,
            out ImportChain? importChain,
=======
            out ImportChain importChain,
>>>>>>> b0798f43
            out bool originalBodyNested,
            out bool prependedDefaultValueTypeConstructorInitializer,
            out MethodBodySemanticModel.InitialState forSemanticModel)
        {
            originalBodyNested = false;
            prependedDefaultValueTypeConstructorInitializer = false;
            importChain = null;
            forSemanticModel = default;

            BoundBlock? body;
            NullableWalker.VariableState? nullableInitialState = null;

            initializersBody ??= GetSynthesizedEmptyBody(method);

            if (method is SynthesizedRecordConstructor recordStructPrimaryCtor && method.ContainingType.IsRecordStruct)
            {
                body = BoundBlock.SynthesizedNoLocals(recordStructPrimaryCtor.GetSyntax());
                nullableInitialState = getInitializerState(body);
            }
            else if (method is SourceMemberMethodSymbol sourceMethod)
            {
                CSharpSyntaxNode syntaxNode = sourceMethod.SyntaxNode;

                // Static constructor can't have any this/base call
                if (method.MethodKind == MethodKind.StaticConstructor &&
                    syntaxNode is ConstructorDeclarationSyntax constructorSyntax &&
                    constructorSyntax.Initializer != null)
                {
                    diagnostics.Add(
                        ErrorCode.ERR_StaticConstructorWithExplicitConstructorCall,
                        constructorSyntax.Initializer.ThisOrBaseKeyword.GetLocation(),
                        constructorSyntax.Identifier.ValueText);
                }

                Debug.Assert(!sourceMethod.IsDefaultValueTypeConstructor());
                if (sourceMethod.IsExtern)
                {
                    return null;
                }

                Binder bodyBinder = sourceMethod.TryGetBodyBinder();
                if (bodyBinder != null)
                {
                    importChain = bodyBinder.ImportChain;
                    BoundNode methodBody = bodyBinder.BindMethodBody(syntaxNode, diagnostics);
                    BoundNode methodBodyForSemanticModel = methodBody;
                    NullableWalker.SnapshotManager? snapshotManager = null;
                    ImmutableDictionary<Symbol, Symbol>? remappedSymbols = null;
                    var compilation = bodyBinder.Compilation;

                    nullableInitialState = getInitializerState(methodBody);

                    if (reportNullableDiagnostics)
                    {
                        Debug.Assert(diagnostics.DiagnosticBag != null);
                        if (compilation.IsNullableAnalysisEnabledIn(method))
                        {
                            var isSufficientLangVersion = compilation.LanguageVersion >= MessageID.IDS_FeatureNullableReferenceTypes.RequiredVersion();

                            methodBodyForSemanticModel = NullableWalker.AnalyzeAndRewrite(
                                compilation,
                                method,
                                methodBody,
                                bodyBinder,
                                nullableInitialState,
                                // if language version is insufficient, we do not want to surface nullability diagnostics,
                                // but we should still provide nullability information through the semantic model.
                                isSufficientLangVersion ? diagnostics.DiagnosticBag : new DiagnosticBag(),
                                createSnapshots: true,
                                out snapshotManager,
                                ref remappedSymbols);
                        }
                        else
                        {
                            NullableWalker.AnalyzeIfNeeded(
                                compilation,
                                method,
                                methodBody,
                                diagnostics.DiagnosticBag,
                                useConstructorExitWarnings: true,
                                nullableInitialState,
                                getFinalNullableState: false,
                                baseOrThisInitializer: null,
                                finalNullableState: out _);
                        }
                    }
                    forSemanticModel = new MethodBodySemanticModel.InitialState(syntaxNode, methodBodyForSemanticModel, bodyBinder, snapshotManager, remappedSymbols);

                    switch (methodBody.Kind)
                    {
                        case BoundKind.ConstructorMethodBody:
                            var constructor = (BoundConstructorMethodBody)methodBody;
                            body = constructor.BlockBody ?? constructor.ExpressionBody!;
                            Debug.Assert(body != null);

                            if (constructor.Initializer is BoundExpressionStatement expressionStatement)
                            {
                                ReportCtorInitializerCycles(method, expressionStatement.Expression, compilationState, diagnostics);

                                if (body == null)
                                {
                                    body = new BoundBlock(constructor.Syntax, constructor.Locals, ImmutableArray.Create<BoundStatement>(constructor.Initializer));
                                }
                                else
                                {
                                    body = new BoundBlock(constructor.Syntax, constructor.Locals, ImmutableArray.Create<BoundStatement>(constructor.Initializer, body));
                                    originalBodyNested = true;
                                    prependedDefaultValueTypeConstructorInitializer =
                                        expressionStatement.Expression is BoundCall { Method: var initMethod } && initMethod.IsDefaultValueTypeConstructor();
                                }

                                return body;
                            }
                            else
                            {
                                Debug.Assert(constructor.Initializer is null);
                                Debug.Assert(constructor.Locals.IsEmpty);
                            }
                            break;

                        case BoundKind.NonConstructorMethodBody:
                            var nonConstructor = (BoundNonConstructorMethodBody)methodBody;
                            body = nonConstructor.BlockBody ?? nonConstructor.ExpressionBody!;
                            Debug.Assert(body != null);
                            break;

                        case BoundKind.Block:
                            body = (BoundBlock)methodBody;
                            break;
                        default:
                            throw ExceptionUtilities.UnexpectedValue(methodBody.Kind);
                    }
                }
                else
                {
                    var property = sourceMethod.AssociatedSymbol as SourcePropertySymbolBase;
                    if (property is not null && property.IsAutoPropertyWithGetAccessor)
                    {
                        return MethodBodySynthesizer.ConstructAutoPropertyAccessorBody(sourceMethod);
                    }

                    return null;
                }
            }
            else if (method is SynthesizedInstanceConstructor ctor)
            {
                // Synthesized instance constructors may partially synthesize
                // their body
                var node = ctor.GetNonNullSyntaxNode();
                var factory = new SyntheticBoundNodeFactory(ctor, node, compilationState, diagnostics);
                var stmts = ArrayBuilder<BoundStatement>.GetInstance();
                ctor.GenerateMethodBodyStatements(factory, stmts, diagnostics);
                body = BoundBlock.SynthesizedNoLocals(node, stmts.ToImmutableAndFree());
                nullableInitialState = getInitializerState(body);
            }
            else
            {
                // synthesized methods should return their bound bodies
                body = null;
                nullableInitialState = getInitializerState(null);
            }

            if (reportNullableDiagnostics && method.IsConstructor() && method.IsImplicitlyDeclared && nullableInitialState is object)
            {
                Debug.Assert(diagnostics.AccumulatesDiagnostics);
                NullableWalker.AnalyzeIfNeeded(
                    compilationState.Compilation,
                    method,
                    body ?? GetSynthesizedEmptyBody(method),
                    diagnostics.DiagnosticBag,
                    useConstructorExitWarnings: true,
                    nullableInitialState,
                    getFinalNullableState: false,
                    baseOrThisInitializer: null,
                    finalNullableState: out _);
            }

            if (method.MethodKind == MethodKind.Destructor && body != null)
            {
                return MethodBodySynthesizer.ConstructDestructorBody(method, body);
            }

            var constructorInitializer = BindImplicitConstructorInitializerIfAny(method, compilationState, diagnostics);
            ImmutableArray<BoundStatement> statements;

            if (constructorInitializer == null)
            {
                if (body != null)
                {
                    return body;
                }

                statements = ImmutableArray<BoundStatement>.Empty;
            }
            else if (body == null)
            {
                statements = ImmutableArray.Create(constructorInitializer);
            }
            else
            {
                statements = ImmutableArray.Create(constructorInitializer, body);
                originalBodyNested = true;
            }

            return BoundBlock.SynthesizedNoLocals(method.GetNonNullSyntaxNode(), statements);

            NullableWalker.VariableState? getInitializerState(BoundNode? body)
            {
                if (reportNullableDiagnostics && includeInitializersInBody)
                {
                    return NullableWalker.GetAfterInitializersState(compilationState.Compilation, method, initializersBody, body, diagnostics);
                }

                return null;
            }
        }
#nullable disable

        private static BoundBlock GetSynthesizedEmptyBody(Symbol symbol)
        {
            return BoundBlock.SynthesizedNoLocals(symbol.GetNonNullSyntaxNode());
        }

        private static BoundStatement BindImplicitConstructorInitializerIfAny(MethodSymbol method, TypeCompilationState compilationState, BindingDiagnosticBag diagnostics)
        {
            Debug.Assert(!method.ContainingType.IsDelegateType());

            // delegates have constructors but not constructor initializers
            if (method.MethodKind == MethodKind.Constructor && !method.IsExtern)
            {
                var compilation = method.DeclaringCompilation;
                var initializerInvocation = BindImplicitConstructorInitializer(method, diagnostics, compilation);

                if (initializerInvocation != null)
                {
                    ReportCtorInitializerCycles(method, initializerInvocation, compilationState, diagnostics);

                    //  Base WasCompilerGenerated state off of whether constructor is implicitly declared, this will ensure proper instrumentation.
                    var constructorInitializer = new BoundExpressionStatement(initializerInvocation.Syntax, initializerInvocation) { WasCompilerGenerated = method.IsImplicitlyDeclared };
                    Debug.Assert(initializerInvocation.HasAnyErrors || constructorInitializer.IsConstructorInitializer(), "Please keep this bound node in sync with BoundNodeExtensions.IsConstructorInitializer.");
                    return constructorInitializer;
                }
            }

            return null;
        }

        private static void ReportCtorInitializerCycles(MethodSymbol method, BoundExpression initializerInvocation, TypeCompilationState compilationState, BindingDiagnosticBag diagnostics)
        {
            var ctorCall = initializerInvocation as BoundCall;
            if (ctorCall != null && !ctorCall.HasAnyErrors && ctorCall.Method != method && TypeSymbol.Equals(ctorCall.Method.ContainingType, method.ContainingType, TypeCompareKind.ConsiderEverything2))
            {
                // Detect and report indirect cycles in the ctor-initializer call graph.
                compilationState.ReportCtorInitializerCycles(method, ctorCall.Method, ctorCall.Syntax, diagnostics);
            }
        }

        /// <summary>
        /// Bind the implicit constructor initializer of a constructor symbol.
        /// </summary>
        /// <param name="constructor">Constructor method.</param>
        /// <param name="diagnostics">Accumulates errors (e.g. access "this" in constructor initializer).</param>
        /// <param name="compilation">Used to retrieve binder.</param>
        /// <returns>A bound expression for the constructor initializer call.</returns>
        internal static BoundExpression BindImplicitConstructorInitializer(
            MethodSymbol constructor, BindingDiagnosticBag diagnostics, CSharpCompilation compilation)
        {
            // Note that the base type can be null if we're compiling System.Object in source.
            NamedTypeSymbol containingType = constructor.ContainingType;
            NamedTypeSymbol baseType = containingType.BaseTypeNoUseSiteDiagnostics;

            SourceMemberMethodSymbol sourceConstructor = constructor as SourceMemberMethodSymbol;
            Debug.Assert(sourceConstructor?.SyntaxNode is RecordDeclarationSyntax
                || ((ConstructorDeclarationSyntax)sourceConstructor?.SyntaxNode)?.Initializer == null);

            // The common case is that the type inherits directly from object.
            // Also, we might be trying to generate a constructor for an entirely compiler-generated class such
            // as a closure class; in that case it is vexing to try to find a suitable binder for the non-existing
            // constructor syntax so that we can do unnecessary overload resolution on the non-existing initializer!
            // Simply take the early out: bind directly to the parameterless object ctor rather than attempting
            // overload resolution.
            if ((object)baseType != null)
            {
                if (baseType.SpecialType == SpecialType.System_Object)
                {
                    return GenerateBaseParameterlessConstructorInitializer(constructor, diagnostics);
                }
                else if (baseType.IsErrorType() || baseType.IsStatic)
                {
                    // If the base type is bad and there is no initializer then we can just bail.
                    // We have no expressions we need to analyze to report errors on.
                    return null;
                }
            }

            if (containingType.IsStructType() || containingType.IsEnumType())
            {
                return null;
            }
            else if (constructor is SynthesizedRecordCopyCtor copyCtor)
            {
                return GenerateBaseCopyConstructorInitializer(copyCtor, diagnostics);
            }

            // Now, in order to do overload resolution, we're going to need a binder. There are
            // two possible situations:
            //
            // class D1 : B { }
            // class D2 : B { D2(int x) { } }
            //
            // In the first case the binder needs to be the binder associated with
            // the *body* of D1 because if the base class ctor is protected, we need
            // to be inside the body of a derived class in order for it to be in the
            // accessibility domain of the protected base class ctor.
            //
            // In the second case the binder could be the binder associated with
            // the body of D2; since the implicit call to base() will have no arguments
            // there is no need to look up "x".
            Binder outerBinder;

            if ((object)sourceConstructor == null)
            {
                // The constructor is implicit. We need to get the binder for the body
                // of the enclosing class.
                CSharpSyntaxNode containerNode = constructor.GetNonNullSyntaxNode();
                BinderFactory binderFactory = compilation.GetBinderFactory(containerNode.SyntaxTree);

                if (containerNode is RecordDeclarationSyntax recordDecl)
                {
                    outerBinder = binderFactory.GetInRecordBodyBinder(recordDecl);
                }
                else
                {
                    SyntaxToken bodyToken = GetImplicitConstructorBodyToken(containerNode);
                    outerBinder = binderFactory.GetBinder(containerNode, bodyToken.Position);
                }
            }
            else
            {
                BinderFactory binderFactory = compilation.GetBinderFactory(sourceConstructor.SyntaxTree);

                switch (sourceConstructor.SyntaxNode)
                {
                    case ConstructorDeclarationSyntax ctorDecl:
                        // We have a ctor in source but no explicit constructor initializer.  We can't just use the binder for the
                        // type containing the ctor because the ctor might be marked unsafe.  Use the binder for the parameter list
                        // as an approximation - the extra symbols won't matter because there are no identifiers to bind.

                        outerBinder = binderFactory.GetBinder(ctorDecl.ParameterList);
                        break;

                    case RecordDeclarationSyntax recordDecl:
                        outerBinder = binderFactory.GetInRecordBodyBinder(recordDecl);
                        break;

                    default:
                        throw ExceptionUtilities.Unreachable;
                }
            }

            // wrap in ConstructorInitializerBinder for appropriate errors
            // Handle scoping for possible pattern variables declared in the initializer
            Binder initializerBinder = outerBinder.WithAdditionalFlagsAndContainingMemberOrLambda(BinderFlags.ConstructorInitializer, constructor);

            return initializerBinder.BindConstructorInitializer(null, constructor, diagnostics);
        }

        private static SyntaxToken GetImplicitConstructorBodyToken(CSharpSyntaxNode containerNode)
        {
            return ((BaseTypeDeclarationSyntax)containerNode).OpenBraceToken;
        }

        internal static BoundCall GenerateBaseParameterlessConstructorInitializer(MethodSymbol constructor, BindingDiagnosticBag diagnostics)
        {
            NamedTypeSymbol baseType = constructor.ContainingType.BaseTypeNoUseSiteDiagnostics;
            MethodSymbol baseConstructor = null;
            LookupResultKind resultKind = LookupResultKind.Viable;
            Location diagnosticsLocation = constructor.Locations.IsEmpty ? NoLocation.Singleton : constructor.Locations[0];

            foreach (MethodSymbol ctor in baseType.InstanceConstructors)
            {
                if (ctor.ParameterCount == 0)
                {
                    baseConstructor = ctor;
                    break;
                }
            }

            // UNDONE: If this happens then something is deeply wrong. Should we give a better error?
            if ((object)baseConstructor == null)
            {
                diagnostics.Add(ErrorCode.ERR_BadCtorArgCount, diagnosticsLocation, baseType, /*desired param count*/ 0);
                return null;
            }

            if (Binder.ReportUseSite(baseConstructor, diagnostics, diagnosticsLocation))
            {
                return null;
            }

            // UNDONE: If this happens then something is deeply wrong. Should we give a better error?
            bool hasErrors = false;
            var useSiteInfo = new CompoundUseSiteInfo<AssemblySymbol>(diagnostics, constructor.ContainingAssembly);
            if (!AccessCheck.IsSymbolAccessible(baseConstructor, constructor.ContainingType, ref useSiteInfo))
            {
                diagnostics.Add(ErrorCode.ERR_BadAccess, diagnosticsLocation, baseConstructor);
                resultKind = LookupResultKind.Inaccessible;
                hasErrors = true;
            }

            diagnostics.Add(diagnosticsLocation, useSiteInfo);

            CSharpSyntaxNode syntax = constructor.GetNonNullSyntaxNode();

            BoundExpression receiver = new BoundThisReference(syntax, constructor.ContainingType) { WasCompilerGenerated = true };
            return new BoundCall(
                syntax: syntax,
                receiverOpt: receiver,
                method: baseConstructor,
                arguments: ImmutableArray<BoundExpression>.Empty,
                argumentNamesOpt: ImmutableArray<string>.Empty,
                argumentRefKindsOpt: ImmutableArray<RefKind>.Empty,
                isDelegateCall: false,
                expanded: false,
                invokedAsExtensionMethod: false,
                argsToParamsOpt: ImmutableArray<int>.Empty,
                defaultArguments: BitVector.Empty,
                resultKind: resultKind,
                type: baseConstructor.ReturnType,
                hasErrors: hasErrors)
            { WasCompilerGenerated = true };
        }

        private static BoundCall GenerateBaseCopyConstructorInitializer(SynthesizedRecordCopyCtor constructor, BindingDiagnosticBag diagnostics)
        {
            NamedTypeSymbol containingType = constructor.ContainingType;
            NamedTypeSymbol baseType = containingType.BaseTypeNoUseSiteDiagnostics;
            Location diagnosticsLocation = constructor.Locations.FirstOrNone();

            var useSiteInfo = new CompoundUseSiteInfo<AssemblySymbol>(diagnostics, containingType.ContainingAssembly);
            MethodSymbol baseConstructor = SynthesizedRecordCopyCtor.FindCopyConstructor(baseType, containingType, ref useSiteInfo);

            if (baseConstructor is null)
            {
                diagnostics.Add(ErrorCode.ERR_NoCopyConstructorInBaseType, diagnosticsLocation, baseType);
                return null;
            }

            var constructorUseSiteInfo = new CompoundUseSiteInfo<AssemblySymbol>(diagnostics, constructor.ContainingAssembly);
            constructorUseSiteInfo.Add(baseConstructor.GetUseSiteInfo());
            if (Binder.ReportConstructorUseSiteDiagnostics(diagnosticsLocation, diagnostics, suppressUnsupportedRequiredMembersError: constructor.HasSetsRequiredMembers, constructorUseSiteInfo))
            {
                return null;
            }

            diagnostics.Add(diagnosticsLocation, useSiteInfo);

            CSharpSyntaxNode syntax = constructor.GetNonNullSyntaxNode();
            BoundExpression receiver = new BoundThisReference(syntax, constructor.ContainingType) { WasCompilerGenerated = true };
            BoundExpression argument = new BoundParameter(syntax, constructor.Parameters[0]);

            return new BoundCall(
                syntax: syntax,
                receiverOpt: receiver,
                method: baseConstructor,
                arguments: ImmutableArray.Create(argument),
                argumentNamesOpt: default,
                argumentRefKindsOpt: default,
                isDelegateCall: false,
                expanded: false,
                invokedAsExtensionMethod: false,
                argsToParamsOpt: default,
                defaultArguments: default,
                resultKind: LookupResultKind.Viable,
                type: baseConstructor.ReturnType,
                hasErrors: false)
            { WasCompilerGenerated = true };
        }

        private static Cci.DebugSourceDocument CreateDebugDocumentForFile(string normalizedPath)
        {
            return new Cci.DebugSourceDocument(normalizedPath, Cci.DebugSourceDocument.CorSymLanguageTypeCSharp);
        }

        private static bool PassesFilter(Predicate<Symbol> filterOpt, Symbol symbol)
        {
            return (filterOpt == null) || filterOpt(symbol);
        }
    }
}<|MERGE_RESOLUTION|>--- conflicted
+++ resolved
@@ -1700,7 +1700,6 @@
 #nullable enable
         internal static BoundBlock? BindMethodBody(MethodSymbol method, TypeCompilationState compilationState, BindingDiagnosticBag diagnostics)
         {
-<<<<<<< HEAD
             return BindMethodBody(
                 method,
                 compilationState,
@@ -1708,13 +1707,10 @@
                 includeInitializersInBody: false,
                 initializersBody: null,
                 reportNullableDiagnostics: true,
-                includesFieldInitializers: false,
                 importChain: out _,
                 originalBodyNested: out _,
+                prependedDefaultValueTypeConstructorInitializer: out _,
                 forSemanticModel: out _);
-=======
-            return BindMethodBody(method, compilationState, diagnostics, nullableInitialState: null, reportNullableDiagnostics: true, out _, out _, out _, out _);
->>>>>>> b0798f43
         }
 
         // NOTE: can return null if the method has no body.
@@ -1725,12 +1721,7 @@
             bool includeInitializersInBody,
             BoundNode? initializersBody,
             bool reportNullableDiagnostics,
-<<<<<<< HEAD
-            bool includesFieldInitializers,
             out ImportChain? importChain,
-=======
-            out ImportChain importChain,
->>>>>>> b0798f43
             out bool originalBodyNested,
             out bool prependedDefaultValueTypeConstructorInitializer,
             out MethodBodySemanticModel.InitialState forSemanticModel)
