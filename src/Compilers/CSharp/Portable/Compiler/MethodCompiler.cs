--- conflicted
+++ resolved
@@ -1960,12 +1960,7 @@
                 }
                 else
                 {
-<<<<<<< HEAD
                     if (sourceMethod is SourcePropertyAccessorSymbol { BodyShouldBeSynthesized: true })
-=======
-                    var property = sourceMethod.AssociatedSymbol as SourcePropertySymbolBase;
-                    if (property is not null && property.IsAutoPropertyWithGetAccessor)
->>>>>>> 96beab67
                     {
                         return MethodBodySynthesizer.ConstructAutoPropertyAccessorBody(sourceMethod);
                     }
