﻿// Licensed to the .NET Foundation under one or more agreements.
// The .NET Foundation licenses this file to you under the MIT license.
// See the LICENSE file in the project root for more information.

#nullable disable

using System;
using System.Collections.Concurrent;
using System.Collections.Generic;
using System.Collections.Immutable;
using System.Diagnostics;
using System.Linq;
using System.Threading;
using System.Threading.Tasks;
using Microsoft.CodeAnalysis.CodeGen;
using Microsoft.CodeAnalysis.CSharp.Emit;
using Microsoft.CodeAnalysis.CSharp.Symbols;
using Microsoft.CodeAnalysis.CSharp.Syntax;
using Microsoft.CodeAnalysis.Debugging;
using Microsoft.CodeAnalysis.Diagnostics;
using Microsoft.CodeAnalysis.Emit;
using Microsoft.CodeAnalysis.ErrorReporting;
using Microsoft.CodeAnalysis.PooledObjects;
using Roslyn.Utilities;

namespace Microsoft.CodeAnalysis.CSharp
{
    internal sealed class MethodCompiler : CSharpSymbolVisitor<TypeCompilationState, object>
    {
        private readonly CSharpCompilation _compilation;
        private readonly bool _emittingPdb;
        private readonly bool _emitTestCoverageData;
        private readonly CancellationToken _cancellationToken;
        private readonly BindingDiagnosticBag _diagnostics;
        private readonly bool _hasDeclarationErrors;
        private readonly bool _emitMethodBodies;
        private readonly PEModuleBuilder _moduleBeingBuiltOpt; // Null if compiling for diagnostics
        private readonly Predicate<Symbol> _filterOpt;         // If not null, limit analysis to specific symbols
        private readonly DebugDocumentProvider _debugDocumentProvider;
        private readonly SynthesizedEntryPointSymbol.AsyncForwardEntryPoint _entryPointOpt;

        //
        // MethodCompiler employs concurrency by following flattened fork/join pattern.
        //
        // For every item that we want to compile in parallel a new task is forked.
        // compileTaskQueue is used to track and observe all the tasks.
        // Once compileTaskQueue is empty, we know that there are no more tasks (and no more can be created)
        // and that means we are done compiling. WaitForWorkers ensures this condition.
        //
        // Note that while tasks may fork more tasks (nested types, lambdas, whatever else that may introduce more types),
        // we do not want any child/parent relationship between spawned tasks and their creators.
        // Creator has no real dependencies on the completion of its children and should finish and release any resources
        // as soon as it can regardless of the tasks it may have spawned.
        //
        // Stack is used so that the wait would observe the most recently added task and have
        // more chances to do inlined execution.
        private ConcurrentStack<Task> _compilerTasks;

        // This field tracks whether any bound method body had hasErrors set or whether any constant field had a bad value.
        // We track it so that we can abort emission in the event that an error occurs without a corresponding diagnostic
        // (e.g. if this module depends on a bad type or constant from another module).
        // CONSIDER: instead of storing a flag, we could track the first member symbol with an error (to improve the diagnostic).

        // NOTE: once the flag is set to true, it should never go back to false!!!
        // Do not use this as a short-circuiting for stages that might produce diagnostics.
        // That would make diagnostics to depend on the random order in which methods are compiled.
        private bool _globalHasErrors;

        private void SetGlobalErrorIfTrue(bool arg)
        {
            //NOTE: this is not a volatile write
            //      for correctness we need only single threaded consistency.
            //      Within a single task - if we have got an error it may not be safe to continue with some lowerings.
            //      It is ok if other tasks will see the change after some delay or does not observe at all.
            //      Such races are unavoidable and will just result in performing some work that is safe to do
            //      but may no longer be needed.
            //      The final Join of compiling tasks cannot happen without interlocked operations and that
            //      will ensure that any write of the flag is globally visible.
            if (arg)
            {
                _globalHasErrors = true;
            }
        }

        // Internal for testing only.
        internal MethodCompiler(CSharpCompilation compilation, PEModuleBuilder moduleBeingBuiltOpt, bool emittingPdb, bool emitTestCoverageData, bool hasDeclarationErrors, bool emitMethodBodies,
            BindingDiagnosticBag diagnostics, Predicate<Symbol> filterOpt, SynthesizedEntryPointSymbol.AsyncForwardEntryPoint entryPointOpt, CancellationToken cancellationToken)
        {
            Debug.Assert(compilation != null);
            Debug.Assert(diagnostics != null);
            Debug.Assert(diagnostics.DiagnosticBag != null);
            Debug.Assert(diagnostics.DependenciesBag == null || diagnostics.DependenciesBag is ConcurrentSet<AssemblySymbol>);

            _compilation = compilation;
            _moduleBeingBuiltOpt = moduleBeingBuiltOpt;
            _emittingPdb = emittingPdb;
            _cancellationToken = cancellationToken;
            _diagnostics = diagnostics;
            _filterOpt = filterOpt;
            _entryPointOpt = entryPointOpt;

            _hasDeclarationErrors = hasDeclarationErrors;
            SetGlobalErrorIfTrue(hasDeclarationErrors);

            if (emittingPdb || emitTestCoverageData)
            {
                _debugDocumentProvider = (path, basePath) => moduleBeingBuiltOpt.DebugDocumentsBuilder.GetOrAddDebugDocument(path, basePath, CreateDebugDocumentForFile);
            }

            _emitTestCoverageData = emitTestCoverageData;
            _emitMethodBodies = emitMethodBodies;
        }

        public static void CompileMethodBodies(
            CSharpCompilation compilation,
            PEModuleBuilder moduleBeingBuiltOpt,
            bool emittingPdb,
            bool emitTestCoverageData,
            bool hasDeclarationErrors,
            bool emitMethodBodies,
            BindingDiagnosticBag diagnostics,
            Predicate<Symbol> filterOpt,
            CancellationToken cancellationToken)
        {
            Debug.Assert(compilation != null);
            Debug.Assert(diagnostics != null);
            Debug.Assert(diagnostics.DiagnosticBag != null);

            if (compilation.PreviousSubmission != null)
            {
                // In case there is a previous submission, we should ensure
                // it has already created anonymous type/delegates templates

                // NOTE: if there are any errors, we will pick up what was created anyway
                compilation.PreviousSubmission.EnsureAnonymousTypeTemplates(cancellationToken);

                // TODO: revise to use a loop instead of a recursion
            }

            MethodSymbol entryPoint = null;
            if (filterOpt is null)
            {
                entryPoint = GetEntryPoint(compilation, moduleBeingBuiltOpt, hasDeclarationErrors, emitMethodBodies, diagnostics, cancellationToken);
            }

            var methodCompiler = new MethodCompiler(
                compilation,
                moduleBeingBuiltOpt,
                emittingPdb,
                emitTestCoverageData,
                hasDeclarationErrors,
                emitMethodBodies,
                diagnostics,
                filterOpt,
                entryPoint as SynthesizedEntryPointSymbol.AsyncForwardEntryPoint,
                cancellationToken);

            if (compilation.Options.ConcurrentBuild)
            {
                methodCompiler._compilerTasks = new ConcurrentStack<Task>();
            }

            // directly traverse global namespace (no point to defer this to async)
            methodCompiler.CompileNamespace(compilation.SourceModule.GlobalNamespace);
            methodCompiler.WaitForWorkers();

            // compile additional and anonymous types if any
            if (moduleBeingBuiltOpt != null)
            {
                var additionalTypes = moduleBeingBuiltOpt.GetAdditionalTopLevelTypes();
                methodCompiler.CompileSynthesizedMethods(additionalTypes, diagnostics);

                var embeddedTypes = moduleBeingBuiltOpt.GetEmbeddedTypes(diagnostics);
                methodCompiler.CompileSynthesizedMethods(embeddedTypes, diagnostics);

                if (emitMethodBodies)
                {
                    // By this time we have processed all types reachable from module's global namespace
                    compilation.AnonymousTypeManager.AssignTemplatesNamesAndCompile(methodCompiler, moduleBeingBuiltOpt, diagnostics);
                }

                methodCompiler.WaitForWorkers();

                var privateImplClass = moduleBeingBuiltOpt.PrivateImplClass;
                if (privateImplClass != null)
                {
                    // all threads that were adding methods must be finished now, we can freeze the class:
                    privateImplClass.Freeze();

                    methodCompiler.CompileSynthesizedMethods(privateImplClass, diagnostics);
                }
            }

            // If we are trying to emit and there's an error without a corresponding diagnostic (e.g. because
            // we depend on an invalid type or constant from another module), then explicitly add a diagnostic.
            // This diagnostic is not very helpful to the user, but it will prevent us from emitting an invalid
            // module or crashing.
            if (moduleBeingBuiltOpt != null && (methodCompiler._globalHasErrors || moduleBeingBuiltOpt.SourceModule.HasBadAttributes) && !diagnostics.HasAnyErrors() && !hasDeclarationErrors)
            {
                var messageResourceName = methodCompiler._globalHasErrors ? nameof(CodeAnalysisResources.UnableToDetermineSpecificCauseOfFailure) : nameof(CodeAnalysisResources.ModuleHasInvalidAttributes);
                diagnostics.Add(ErrorCode.ERR_ModuleEmitFailure, NoLocation.Singleton, ((Cci.INamedEntity)moduleBeingBuiltOpt).Name,
                    new LocalizableResourceString(messageResourceName, CodeAnalysisResources.ResourceManager, typeof(CodeAnalysisResources)));
            }

            diagnostics.AddRange(compilation.AdditionalCodegenWarnings);

            // we can get unused field warnings only if compiling whole compilation.
            if (filterOpt == null)
            {
                WarnUnusedFields(compilation, diagnostics, cancellationToken);

                if (moduleBeingBuiltOpt != null && entryPoint != null && compilation.Options.OutputKind.IsApplication())
                {
                    moduleBeingBuiltOpt.SetPEEntryPoint(entryPoint, diagnostics.DiagnosticBag);
                }
            }
        }

        // Returns the MethodSymbol for the assembly entrypoint.  If the user has a Task returning main,
        // this function returns the synthesized Main MethodSymbol.
        private static MethodSymbol GetEntryPoint(CSharpCompilation compilation, PEModuleBuilder moduleBeingBuilt, bool hasDeclarationErrors, bool emitMethodBodies, BindingDiagnosticBag diagnostics, CancellationToken cancellationToken)
        {
            Debug.Assert(diagnostics.DiagnosticBag != null);

            var entryPointAndDiagnostics = compilation.GetEntryPointAndDiagnostics(cancellationToken);

            Debug.Assert(!entryPointAndDiagnostics.Diagnostics.Diagnostics.IsDefault);
            diagnostics.AddRange(entryPointAndDiagnostics.Diagnostics, allowMismatchInDependencyAccumulation: true);
            var entryPoint = entryPointAndDiagnostics.MethodSymbol;

            if ((object)entryPoint == null)
            {
                return null;
            }

            // entryPoint can be a SynthesizedEntryPointSymbol if a script is being compiled.
            SynthesizedEntryPointSymbol synthesizedEntryPoint = entryPoint as SynthesizedEntryPointSymbol;
            if ((object)synthesizedEntryPoint == null)
            {
                var returnType = entryPoint.ReturnType;
                if (returnType.IsGenericTaskType(compilation) || returnType.IsNonGenericTaskType(compilation))
                {
                    synthesizedEntryPoint = new SynthesizedEntryPointSymbol.AsyncForwardEntryPoint(compilation, entryPoint.ContainingType, entryPoint);
                    entryPoint = synthesizedEntryPoint;
                    if ((object)moduleBeingBuilt != null)
                    {
                        moduleBeingBuilt.AddSynthesizedDefinition(entryPoint.ContainingType, synthesizedEntryPoint.GetCciAdapter());
                    }
                }
            }

            if (((object)synthesizedEntryPoint != null) &&
                (moduleBeingBuilt != null) &&
                !hasDeclarationErrors &&
                !diagnostics.HasAnyErrors())
            {
                BoundStatement body = synthesizedEntryPoint.CreateBody(diagnostics);
                if (body.HasErrors || diagnostics.HasAnyErrors())
                {
                    return entryPoint;
                }

                var dynamicAnalysisSpans = ImmutableArray<SourceSpan>.Empty;
                VariableSlotAllocator lazyVariableSlotAllocator = null;
                var lambdaDebugInfoBuilder = ArrayBuilder<LambdaDebugInfo>.GetInstance();
                var closureDebugInfoBuilder = ArrayBuilder<ClosureDebugInfo>.GetInstance();
                var stateMachineStateDebugInfoBuilder = ArrayBuilder<StateMachineStateDebugInfo>.GetInstance();
                StateMachineTypeSymbol stateMachineTypeOpt = null;
                const int methodOrdinal = -1;

                var loweredBody = LowerBodyOrInitializer(
                    synthesizedEntryPoint,
                    methodOrdinal,
                    body,
                    null,
                    new TypeCompilationState(synthesizedEntryPoint.ContainingType, compilation, moduleBeingBuilt),
                    false,
                    null,
                    ref dynamicAnalysisSpans,
                    diagnostics,
                    ref lazyVariableSlotAllocator,
                    lambdaDebugInfoBuilder,
                    closureDebugInfoBuilder,
                    stateMachineStateDebugInfoBuilder,
                    out stateMachineTypeOpt);

                Debug.Assert((object)lazyVariableSlotAllocator == null);
                Debug.Assert((object)stateMachineTypeOpt == null);
                Debug.Assert(dynamicAnalysisSpans.IsEmpty);
                Debug.Assert(lambdaDebugInfoBuilder.IsEmpty());
                Debug.Assert(closureDebugInfoBuilder.IsEmpty());
                Debug.Assert(stateMachineStateDebugInfoBuilder.IsEmpty());

                lambdaDebugInfoBuilder.Free();
                closureDebugInfoBuilder.Free();
                stateMachineStateDebugInfoBuilder.Free();

                if (emitMethodBodies)
                {
                    var emittedBody = GenerateMethodBody(
                        moduleBeingBuilt,
                        synthesizedEntryPoint,
                        methodOrdinal,
                        loweredBody,
                        ImmutableArray<LambdaDebugInfo>.Empty,
                        ImmutableArray<ClosureDebugInfo>.Empty,
                        ImmutableArray<StateMachineStateDebugInfo>.Empty,
                        stateMachineTypeOpt: null,
                        variableSlotAllocatorOpt: null,
                        diagnostics: diagnostics,
                        debugDocumentProvider: null,
                        importChainOpt: null,
                        emittingPdb: false,
                        emitTestCoverageData: false,
                        dynamicAnalysisSpans: ImmutableArray<SourceSpan>.Empty,
                        entryPointOpt: null);
                    moduleBeingBuilt.SetMethodBody(synthesizedEntryPoint, emittedBody);
                }
            }

            return entryPoint;
        }

        private void WaitForWorkers()
        {
            var tasks = _compilerTasks;
            if (tasks == null)
            {
                return;
            }

            Task curTask;
            while (tasks.TryPop(out curTask))
            {
                curTask.GetAwaiter().GetResult();
            }
        }

        private static void WarnUnusedFields(CSharpCompilation compilation, BindingDiagnosticBag diagnostics, CancellationToken cancellationToken)
        {
            SourceAssemblySymbol assembly = (SourceAssemblySymbol)compilation.Assembly;
            diagnostics.AddRange(assembly.GetUnusedFieldWarnings(cancellationToken));
        }

        // Do not report nullable diagnostics when emitting EnC delta since they are not needed. 
        private bool ReportNullableDiagnostics
            => _moduleBeingBuiltOpt?.IsEncDelta != true;

        public override object VisitNamespace(NamespaceSymbol symbol, TypeCompilationState arg)
        {
            if (!PassesFilter(_filterOpt, symbol))
            {
                return null;
            }

            arg = null; // do not use compilation state of outer type.
            _cancellationToken.ThrowIfCancellationRequested();

            if (_compilation.Options.ConcurrentBuild)
            {
                Task worker = CompileNamespaceAsAsync(symbol);
                _compilerTasks.Push(worker);
            }
            else
            {
                CompileNamespace(symbol);
            }

            return null;
        }

        private Task CompileNamespaceAsAsync(NamespaceSymbol symbol)
        {
            return Task.Run(UICultureUtilities.WithCurrentUICulture(() =>
                {
                    try
                    {
                        CompileNamespace(symbol);
                    }
                    catch (Exception e) when (FatalError.ReportAndPropagateUnlessCanceled(e))
                    {
                        throw ExceptionUtilities.Unreachable();
                    }
                }), _cancellationToken);
        }

        private void CompileNamespace(NamespaceSymbol symbol)
        {
            foreach (var s in symbol.GetMembersUnordered())
            {
                s.Accept(this, null);
            }
        }

        public override object VisitNamedType(NamedTypeSymbol symbol, TypeCompilationState arg)
        {
            if (!PassesFilter(_filterOpt, symbol))
            {
                return null;
            }

            arg = null; // do not use compilation state of outer type.
            _cancellationToken.ThrowIfCancellationRequested();

            if (_compilation.Options.ConcurrentBuild)
            {
                Task worker = CompileNamedTypeAsync(symbol);
                _compilerTasks.Push(worker);
            }
            else
            {
                CompileNamedType(symbol);
            }

            return null;
        }

        private Task CompileNamedTypeAsync(NamedTypeSymbol symbol)
        {
            return Task.Run(UICultureUtilities.WithCurrentUICulture(() =>
                {
                    try
                    {
                        CompileNamedType(symbol);
                    }
                    catch (Exception e) when (FatalError.ReportAndPropagateUnlessCanceled(e))
                    {
                        throw ExceptionUtilities.Unreachable();
                    }
                }), _cancellationToken);
        }

        private void CompileNamedType(NamedTypeSymbol containingType)
        {
            var compilationState = new TypeCompilationState(containingType, _compilation, _moduleBeingBuiltOpt);

            _cancellationToken.ThrowIfCancellationRequested();

            // Find the constructor of a script class.
            SynthesizedInstanceConstructor scriptCtor = null;
            SynthesizedInteractiveInitializerMethod scriptInitializer = null;
            SynthesizedEntryPointSymbol scriptEntryPoint = null;
            int scriptCtorOrdinal = -1;
            if (containingType.IsScriptClass)
            {
                // The field initializers of a script class could be arbitrary statements,
                // including blocks.  Field initializers containing blocks need to
                // use a MethodBodySemanticModel to build up the appropriate tree of binders, and
                // MethodBodySemanticModel requires an "owning" method.  That's why we're digging out
                // the constructor - it will own the field initializers.
                scriptCtor = containingType.GetScriptConstructor();
                scriptInitializer = containingType.GetScriptInitializer();
                scriptEntryPoint = containingType.GetScriptEntryPoint();
                Debug.Assert((object)scriptCtor != null);
                Debug.Assert((object)scriptInitializer != null);
            }

            var synthesizedSubmissionFields = containingType.IsSubmissionClass ? new SynthesizedSubmissionFields(_compilation, containingType) : null;
            var processedStaticInitializers = new Binder.ProcessedFieldInitializers();
            var processedInstanceInitializers = new Binder.ProcessedFieldInitializers();

            var sourceTypeSymbol = containingType as SourceMemberContainerTypeSymbol;

            if ((object)sourceTypeSymbol != null)
            {
                _cancellationToken.ThrowIfCancellationRequested();
                Binder.BindFieldInitializers(_compilation, scriptInitializer, sourceTypeSymbol.StaticInitializers, _diagnostics, ref processedStaticInitializers);

                _cancellationToken.ThrowIfCancellationRequested();
                Binder.BindFieldInitializers(_compilation, scriptInitializer, sourceTypeSymbol.InstanceInitializers, _diagnostics, ref processedInstanceInitializers);

                if (compilationState.Emitting)
                {
                    CompileSynthesizedExplicitImplementations(sourceTypeSymbol, compilationState);
                }
            }

            var members = containingType.GetMembers();
            for (int memberOrdinal = 0; memberOrdinal < members.Length; memberOrdinal++)
            {
                var member = members[memberOrdinal];

                //When a filter is supplied, limit the compilation of members passing the filter.
                if (!PassesFilter(_filterOpt, member))
                {
                    continue;
                }

                switch (member.Kind)
                {
                    case SymbolKind.NamedType:
                        member.Accept(this, compilationState);
                        break;

                    case SymbolKind.Method:
                        {
                            MethodSymbol method = (MethodSymbol)member;
                            if (method.IsScriptConstructor)
                            {
                                Debug.Assert(scriptCtorOrdinal == -1);
                                Debug.Assert((object)scriptCtor == method);
                                scriptCtorOrdinal = memberOrdinal;
                                continue;
                            }

                            if ((object)method == scriptEntryPoint)
                            {
                                continue;
                            }

                            if (IsFieldLikeEventAccessor(method))
                            {
                                continue;
                            }

                            if (method.IsPartialDefinition())
                            {
                                method = method.PartialImplementationPart;
                                if ((object)method == null)
                                {
                                    continue;
                                }
                            }

                            Binder.ProcessedFieldInitializers processedInitializers =
                                (method.MethodKind == MethodKind.Constructor || method.IsScriptInitializer) ? processedInstanceInitializers :
                                method.MethodKind == MethodKind.StaticConstructor ? processedStaticInitializers :
                                default(Binder.ProcessedFieldInitializers);

                            CompileMethod(method, memberOrdinal, ref processedInitializers, synthesizedSubmissionFields, compilationState);
                            break;
                        }

                    case SymbolKind.Property:
                        {
                            var sourceProperty = member as SourcePropertySymbolBase;
                            if ((object)sourceProperty != null && sourceProperty.IsSealed && compilationState.Emitting)
                            {
                                CompileSynthesizedSealedAccessors(sourceProperty, compilationState);
                            }
                            break;
                        }

                    case SymbolKind.Event:
                        {
                            SourceEventSymbol eventSymbol = member as SourceEventSymbol;
                            if ((object)eventSymbol != null && eventSymbol.HasAssociatedField && !eventSymbol.IsAbstract && compilationState.Emitting)
                            {
                                CompileFieldLikeEventAccessor(eventSymbol, isAddMethod: true);
                                CompileFieldLikeEventAccessor(eventSymbol, isAddMethod: false);
                            }
                            break;
                        }

                    case SymbolKind.Field:
                        {
                            var fieldSymbol = (FieldSymbol)member;
                            if (member is TupleErrorFieldSymbol)
                            {
                                break;
                            }

                            if (fieldSymbol.IsConst)
                            {
                                // We check specifically for constant fields with bad values because they never result
                                // in bound nodes being inserted into method bodies (in which case, they would be covered
                                // by the method-level check).
                                ConstantValue constantValue = fieldSymbol.GetConstantValue(ConstantFieldsInProgress.Empty, earlyDecodingWellKnownAttributes: false);
                                SetGlobalErrorIfTrue(constantValue == null || constantValue.IsBad);
                            }

                            if (fieldSymbol.IsFixedSizeBuffer && compilationState.Emitting)
                            {
                                // force the generation of implementation types for fixed-size buffers
                                TypeSymbol discarded = fieldSymbol.FixedImplementationType(compilationState.ModuleBuilderOpt);
                            }
                            break;
                        }
                }
            }

            Debug.Assert(containingType.IsScriptClass == (scriptCtorOrdinal >= 0));

            // process additional anonymous type members
            if (AnonymousTypeManager.IsAnonymousTypeTemplate(containingType))
            {
                var processedInitializers = default(Binder.ProcessedFieldInitializers);
                foreach (var method in AnonymousTypeManager.GetAnonymousTypeHiddenMethods(containingType))
                {
                    CompileMethod(method, -1, ref processedInitializers, synthesizedSubmissionFields, compilationState);
                }
            }

            if (containingType.StaticConstructors.IsEmpty)
            {
                // In the case there are field initializers but we haven't created an implicit static constructor (.cctor) for it,
                // (since we may not add .cctor implicitly created for decimals into the symbol table)
                // it is necessary for the compiler to generate the static constructor here if we are emitting.
                if (_moduleBeingBuiltOpt != null && !processedStaticInitializers.BoundInitializers.IsDefaultOrEmpty)
                {
                    Debug.Assert(processedStaticInitializers.BoundInitializers.All((init) =>
                        (init.Kind == BoundKind.FieldEqualsValue) && !((BoundFieldEqualsValue)init).Field.IsMetadataConstant));

                    MethodSymbol method = new SynthesizedStaticConstructor(sourceTypeSymbol);
                    if (PassesFilter(_filterOpt, method))
                    {
                        CompileMethod(method, -1, ref processedStaticInitializers, synthesizedSubmissionFields, compilationState);

                        // If this method has been successfully built, we emit it.
                        if (_moduleBeingBuiltOpt.GetMethodBody(method) != null)
                        {
                            _moduleBeingBuiltOpt.AddSynthesizedDefinition(sourceTypeSymbol, method.GetCciAdapter());
                        }
                    }
                }

                // If there is no explicit or implicit .cctor and no static initializers, then report
                // warnings for any static non-nullable fields. (If there is no .cctor, there
                // shouldn't be any initializers but for robustness, we check both.)
                if (processedStaticInitializers.BoundInitializers.IsDefaultOrEmpty &&
                    _compilation.LanguageVersion >= MessageID.IDS_FeatureNullableReferenceTypes.RequiredVersion() &&
                    containingType is { IsImplicitlyDeclared: false, TypeKind: TypeKind.Class or TypeKind.Struct or TypeKind.Interface } &&
                    ReportNullableDiagnostics)
                {
                    NullableWalker.AnalyzeIfNeeded(
                        this._compilation,
                        new SynthesizedStaticConstructor(containingType),
                        GetSynthesizedEmptyBody(containingType),
                        _diagnostics.DiagnosticBag,
                        useConstructorExitWarnings: true,
                        initialNullableState: null,
                        getFinalNullableState: false,
                        baseOrThisInitializer: null,
                        finalNullableState: out _);
                }
            }

            // compile submission constructor last so that synthesized submission fields are collected from all script methods:
            if (scriptCtor != null && compilationState.Emitting)
            {
                Debug.Assert(scriptCtorOrdinal >= 0);
                var processedInitializers = new Binder.ProcessedFieldInitializers() { BoundInitializers = ImmutableArray<BoundInitializer>.Empty };
                CompileMethod(scriptCtor, scriptCtorOrdinal, ref processedInitializers, synthesizedSubmissionFields, compilationState);
                if (synthesizedSubmissionFields != null)
                {
                    synthesizedSubmissionFields.AddToType(containingType, compilationState.ModuleBuilderOpt);
                }
            }

            // Emit synthesized methods produced during lowering if any
            if (_moduleBeingBuiltOpt != null)
            {
                CompileSynthesizedMethods(compilationState);
            }

            compilationState.Free();
        }

        private void CompileSynthesizedMethods(PrivateImplementationDetails privateImplClass, BindingDiagnosticBag diagnostics)
        {
            Debug.Assert(_moduleBeingBuiltOpt != null);

            var compilationState = new TypeCompilationState(null, _compilation, _moduleBeingBuiltOpt);
            foreach (Cci.IMethodDefinition definition in privateImplClass.GetMethods(new EmitContext(_moduleBeingBuiltOpt, null, diagnostics.DiagnosticBag, metadataOnly: false, includePrivateMembers: true)))
            {
                var method = (MethodSymbol)definition.GetInternalSymbol();
                Debug.Assert(method.SynthesizesLoweredBoundBody);
                method.GenerateMethodBody(compilationState, diagnostics);
            }

            CompileSynthesizedMethods(compilationState);
            compilationState.Free();
        }

        private void CompileSynthesizedMethods(ImmutableArray<NamedTypeSymbol> additionalTypes, BindingDiagnosticBag diagnostics)
        {
            Debug.Assert(diagnostics.DiagnosticBag != null);

            foreach (var additionalType in additionalTypes)
            {
                var compilationState = new TypeCompilationState(additionalType, _compilation, _moduleBeingBuiltOpt);
                foreach (var method in additionalType.GetMethodsToEmit())
                {
                    method.GenerateMethodBody(compilationState, diagnostics);
                }

                if (!diagnostics.HasAnyErrors())
                {
                    CompileSynthesizedMethods(compilationState);
                }

                compilationState.Free();
            }
        }

        private void CompileSynthesizedMethods(TypeCompilationState compilationState)
        {
            Debug.Assert(_moduleBeingBuiltOpt != null);
            Debug.Assert(compilationState.ModuleBuilderOpt == _moduleBeingBuiltOpt);

            var synthesizedMethods = compilationState.SynthesizedMethods;
            if (synthesizedMethods == null)
            {
                return;
            }

            var stateMachineStateDebugInfoBuilder = ArrayBuilder<StateMachineStateDebugInfo>.GetInstance();
            var oldImportChain = compilationState.CurrentImportChain;
            try
            {
                foreach (var methodWithBody in synthesizedMethods)
                {
                    var importChain = methodWithBody.ImportChain;
                    compilationState.CurrentImportChain = importChain;

                    // We make sure that an asynchronous mutation to the diagnostic bag does not
                    // confuse the method body generator by making a fresh bag and then loading
                    // any diagnostics emitted into it back into the main diagnostic bag.
                    var diagnosticsThisMethod = BindingDiagnosticBag.GetInstance(_diagnostics);

                    var method = methodWithBody.Method;
                    var lambda = method as SynthesizedClosureMethod;
                    var variableSlotAllocatorOpt = ((object)lambda != null) ?
                        _moduleBeingBuiltOpt.TryCreateVariableSlotAllocator(lambda, lambda.TopLevelMethod, diagnosticsThisMethod.DiagnosticBag) :
                        _moduleBeingBuiltOpt.TryCreateVariableSlotAllocator(method, method, diagnosticsThisMethod.DiagnosticBag);

                    // Synthesized methods have no ordinal stored in custom debug information (only user-defined methods have ordinals).
                    // In case of async lambdas, which synthesize a state machine type during the following rewrite, the containing method has already been uniquely named,
                    // so there is no need to produce a unique method ordinal for the corresponding state machine type, whose name includes the (unique) containing method name.
                    const int methodOrdinal = -1;
                    MethodBody emittedBody = null;

                    try
                    {
                        // Local functions can be iterators as well as be async (lambdas can only be async), so we need to lower both iterators and async
                        IteratorStateMachine iteratorStateMachine;
                        BoundStatement loweredBody = IteratorRewriter.Rewrite(methodWithBody.Body, method, methodOrdinal, stateMachineStateDebugInfoBuilder, variableSlotAllocatorOpt, compilationState, diagnosticsThisMethod, out iteratorStateMachine);
                        StateMachineTypeSymbol stateMachine = iteratorStateMachine;

                        if (!loweredBody.HasErrors)
                        {
                            AsyncStateMachine asyncStateMachine;
                            loweredBody = AsyncRewriter.Rewrite(loweredBody, method, methodOrdinal, stateMachineStateDebugInfoBuilder, variableSlotAllocatorOpt, compilationState, diagnosticsThisMethod, out asyncStateMachine);

                            Debug.Assert((object)iteratorStateMachine == null || (object)asyncStateMachine == null);
                            stateMachine = stateMachine ?? asyncStateMachine;
                        }

                        var factory = new SyntheticBoundNodeFactory(method, methodWithBody.Body.Syntax, compilationState, diagnosticsThisMethod);
                        SetGlobalErrorIfTrue(diagnosticsThisMethod.HasAnyErrors());

                        if (_emitMethodBodies && !diagnosticsThisMethod.HasAnyErrors() && !_globalHasErrors)
                        {
                            emittedBody = GenerateMethodBody(
                                _moduleBeingBuiltOpt,
                                method,
                                methodOrdinal,
                                loweredBody,
                                ImmutableArray<LambdaDebugInfo>.Empty,
                                ImmutableArray<ClosureDebugInfo>.Empty,
                                stateMachineStateDebugInfoBuilder.ToImmutable(),
                                stateMachine,
                                variableSlotAllocatorOpt,
                                diagnosticsThisMethod,
                                _debugDocumentProvider,
                                method.GenerateDebugInfo ? importChain : null,
                                emittingPdb: _emittingPdb,
                                emitTestCoverageData: _emitTestCoverageData,
                                dynamicAnalysisSpans: ImmutableArray<SourceSpan>.Empty,
                                _entryPointOpt);
                        }
                    }
                    catch (BoundTreeVisitor.CancelledByStackGuardException ex)
                    {
                        ex.AddAnError(_diagnostics);
                    }

                    _diagnostics.AddRange(diagnosticsThisMethod);
                    diagnosticsThisMethod.Free();

                    if (_emitMethodBodies)
                    {
                        // error while generating IL
                        if (emittedBody == null)
                        {
                            break;
                        }

                        _moduleBeingBuiltOpt.SetMethodBody(method, emittedBody);
                    }
                    else
                    {
                        Debug.Assert(emittedBody is null);
                    }

                    stateMachineStateDebugInfoBuilder.Clear();
                }
            }
            finally
            {
                compilationState.CurrentImportChain = oldImportChain;
                stateMachineStateDebugInfoBuilder.Free();
            }
        }

        private static bool IsFieldLikeEventAccessor(MethodSymbol method)
        {
            Symbol associatedPropertyOrEvent = method.AssociatedSymbol;
            return (object)associatedPropertyOrEvent != null &&
                associatedPropertyOrEvent.Kind == SymbolKind.Event &&
                ((EventSymbol)associatedPropertyOrEvent).HasAssociatedField;
        }

        /// <summary>
        /// In some circumstances (e.g. implicit implementation of an interface method by a non-virtual method in a
        /// base type from another assembly) it is necessary for the compiler to generate explicit implementations for
        /// some interface methods.  They don't go in the symbol table, but if we are emitting, then we should
        /// generate code for them.
        /// </summary>
        private void CompileSynthesizedExplicitImplementations(SourceMemberContainerTypeSymbol sourceTypeSymbol, TypeCompilationState compilationState)
        {
            // we are not generating any observable diagnostics here so it is ok to short-circuit on global errors.
            if (!_globalHasErrors)
            {
                var discardedDiagnostics = BindingDiagnosticBag.GetInstance(_diagnostics);
                foreach (var synthesizedExplicitImpl in sourceTypeSymbol.GetSynthesizedExplicitImplementations(_cancellationToken).ForwardingMethods)
                {
                    Debug.Assert(synthesizedExplicitImpl.SynthesizesLoweredBoundBody);
                    synthesizedExplicitImpl.GenerateMethodBody(compilationState, discardedDiagnostics);
                    Debug.Assert(!discardedDiagnostics.HasAnyErrors());
                    discardedDiagnostics.DiagnosticBag.Clear();
                    _moduleBeingBuiltOpt.AddSynthesizedDefinition(sourceTypeSymbol, synthesizedExplicitImpl.GetCciAdapter());
                }

                _diagnostics.AddRangeAndFree(discardedDiagnostics);
            }
        }

        private void CompileSynthesizedSealedAccessors(SourcePropertySymbolBase sourceProperty, TypeCompilationState compilationState)
        {
            SynthesizedSealedPropertyAccessor synthesizedAccessor = sourceProperty.SynthesizedSealedAccessorOpt;

            // we are not generating any observable diagnostics here so it is ok to short-circuit on global errors.
            if ((object)synthesizedAccessor != null && !_globalHasErrors)
            {
                Debug.Assert(synthesizedAccessor.SynthesizesLoweredBoundBody);
                var discardedDiagnostics = BindingDiagnosticBag.GetInstance(_diagnostics);
                synthesizedAccessor.GenerateMethodBody(compilationState, discardedDiagnostics);
                Debug.Assert(!discardedDiagnostics.HasAnyErrors());
                _diagnostics.AddDependencies(discardedDiagnostics);
                discardedDiagnostics.Free();

                _moduleBeingBuiltOpt.AddSynthesizedDefinition(sourceProperty.ContainingType, synthesizedAccessor.GetCciAdapter());
            }
        }

        private void CompileFieldLikeEventAccessor(SourceEventSymbol eventSymbol, bool isAddMethod)
        {
            MethodSymbol accessor = isAddMethod ? eventSymbol.AddMethod : eventSymbol.RemoveMethod;

            var diagnosticsThisMethod = BindingDiagnosticBag.GetInstance(_diagnostics);
            try
            {
                BoundBlock boundBody = MethodBodySynthesizer.ConstructFieldLikeEventAccessorBody(eventSymbol, isAddMethod, _compilation, diagnosticsThisMethod);
                var hasErrors = diagnosticsThisMethod.HasAnyErrors();
                SetGlobalErrorIfTrue(hasErrors);

                // we cannot rely on GlobalHasErrors since that can be changed concurrently by other methods compiling
                // we however do not want to continue with generating method body if we have errors in this particular method - generating may crash
                // or if had declaration errors - we will fail anyways, but if some types are bad enough, generating may produce duplicate errors about that.
                if (!hasErrors && !_hasDeclarationErrors && _emitMethodBodies)
                {
                    const int accessorOrdinal = -1;

                    MethodBody emittedBody = GenerateMethodBody(
                        _moduleBeingBuiltOpt,
                        accessor,
                        accessorOrdinal,
                        boundBody,
                        ImmutableArray<LambdaDebugInfo>.Empty,
                        ImmutableArray<ClosureDebugInfo>.Empty,
                        ImmutableArray<StateMachineStateDebugInfo>.Empty,
                        stateMachineTypeOpt: null,
                        variableSlotAllocatorOpt: null,
                        diagnostics: diagnosticsThisMethod,
                        debugDocumentProvider: _debugDocumentProvider,
                        importChainOpt: null,
                        emittingPdb: false,
                        emitTestCoverageData: _emitTestCoverageData,
                        dynamicAnalysisSpans: ImmutableArray<SourceSpan>.Empty,
                        entryPointOpt: null);

                    _moduleBeingBuiltOpt.SetMethodBody(accessor, emittedBody);
                    // Definition is already in the symbol table, so don't call moduleBeingBuilt.AddCompilerGeneratedDefinition
                }
            }
            finally
            {
                _diagnostics.AddRange(diagnosticsThisMethod);
                diagnosticsThisMethod.Free();
            }
        }

        public override object VisitMethod(MethodSymbol symbol, TypeCompilationState arg)
        {
            throw ExceptionUtilities.Unreachable();
        }

        public override object VisitProperty(PropertySymbol symbol, TypeCompilationState argument)
        {
            throw ExceptionUtilities.Unreachable();
        }

        public override object VisitEvent(EventSymbol symbol, TypeCompilationState argument)
        {
            throw ExceptionUtilities.Unreachable();
        }

        public override object VisitField(FieldSymbol symbol, TypeCompilationState argument)
        {
            throw ExceptionUtilities.Unreachable();
        }

        private void CompileMethod(
            MethodSymbol methodSymbol,
            int methodOrdinal,
            ref Binder.ProcessedFieldInitializers processedInitializers,
            SynthesizedSubmissionFields previousSubmissionFields,
            TypeCompilationState compilationState)
        {
            _cancellationToken.ThrowIfCancellationRequested();
            SourceMemberMethodSymbol sourceMethod = methodSymbol as SourceMemberMethodSymbol;

            if (methodSymbol.IsAbstract || methodSymbol.ContainingType?.IsDelegateType() == true)
            {
                if ((object)sourceMethod != null)
                {
                    bool diagsWritten;
                    sourceMethod.SetDiagnostics(ImmutableArray<Diagnostic>.Empty, out diagsWritten);
                    if (diagsWritten && !methodSymbol.IsImplicitlyDeclared && _compilation.EventQueue != null)
                    {
                        _compilation.SymbolDeclaredEvent(methodSymbol);
                    }
                }

                return;
            }

            // get cached diagnostics if not building and we have 'em
            if (_moduleBeingBuiltOpt == null && (object)sourceMethod != null)
            {
                var cachedDiagnostics = sourceMethod.Diagnostics;

                if (!cachedDiagnostics.IsDefault)
                {
                    _diagnostics.AddRange(cachedDiagnostics);
                    return;
                }
            }

            ImportChain oldImportChain = compilationState.CurrentImportChain;

            // In order to avoid generating code for methods with errors, we create a diagnostic bag just for this method.
            var diagsForCurrentMethod = BindingDiagnosticBag.GetInstance(_diagnostics);

            try
            {
                // if synthesized method returns its body in lowered form
                if (methodSymbol.SynthesizesLoweredBoundBody)
                {
                    if (_moduleBeingBuiltOpt != null)
                    {
                        methodSymbol.GenerateMethodBody(compilationState, diagsForCurrentMethod);
                        _diagnostics.AddRange(diagsForCurrentMethod);
                    }

                    return;
                }

                // no need to emit the default ctor, we are not emitting those
                if (methodSymbol.IsDefaultValueTypeConstructor())
                {
                    return;
                }

                bool includeNonEmptyInitializersInBody = false;
                BoundBlock body;
                bool originalBodyNested = false;

                // initializers that have been analyzed but not yet lowered.
                BoundStatementList analyzedInitializers = null;
                MethodBodySemanticModel.InitialState forSemanticModel = default;
                ImportChain importChain = null;
                var hasTrailingExpression = false;

                if (methodSymbol.IsScriptConstructor)
                {
                    Debug.Assert(methodSymbol.IsImplicitlyDeclared);
                    body = new BoundBlock(methodSymbol.GetNonNullSyntaxNode(), ImmutableArray<LocalSymbol>.Empty, ImmutableArray<BoundStatement>.Empty) { WasCompilerGenerated = true };
                }
                else if (methodSymbol.IsScriptInitializer)
                {
                    Debug.Assert(methodSymbol.IsImplicitlyDeclared);

                    // rewrite top-level statements and script variable declarations to a list of statements and assignments, respectively:
                    var initializerStatements = InitializerRewriter.RewriteScriptInitializer(processedInitializers.BoundInitializers, (SynthesizedInteractiveInitializerMethod)methodSymbol, out hasTrailingExpression);

                    // the lowered script initializers should not be treated as initializers anymore but as a method body:
                    body = BoundBlock.SynthesizedNoLocals(initializerStatements.Syntax, initializerStatements.Statements);

                    if (ReportNullableDiagnostics)
                    {
                        NullableWalker.AnalyzeIfNeeded(
                            _compilation,
                            methodSymbol,
                            initializerStatements,
                            diagsForCurrentMethod.DiagnosticBag,
                            useConstructorExitWarnings: false,
                            initialNullableState: null,
                            getFinalNullableState: true,
                            baseOrThisInitializer: null,
                            out _);
                    }

                    var unusedDiagnostics = DiagnosticBag.GetInstance();
                    DefiniteAssignmentPass.Analyze(_compilation, methodSymbol, initializerStatements, unusedDiagnostics, out _, requireOutParamsAssigned: false);
                    DiagnosticsPass.IssueDiagnostics(_compilation, initializerStatements, BindingDiagnosticBag.Discarded, methodSymbol);
                    unusedDiagnostics.Free();
                }
                else
                {
                    var includeInitializersInBody = methodSymbol.IncludeFieldInitializersInBody();
                    // Do not emit initializers if we are invoking another constructor of this class.
                    includeNonEmptyInitializersInBody = includeInitializersInBody && !processedInitializers.BoundInitializers.IsDefaultOrEmpty;

                    if (includeNonEmptyInitializersInBody && processedInitializers.LoweredInitializers == null)
                    {
                        analyzedInitializers = InitializerRewriter.RewriteConstructor(processedInitializers.BoundInitializers, methodSymbol);
                        processedInitializers.HasErrors = processedInitializers.HasErrors || analyzedInitializers.HasAnyErrors;

                        RefSafetyAnalysis.Analyze(_compilation, methodSymbol, processedInitializers.BoundInitializers, diagsForCurrentMethod);
                    }

                    body = BindMethodBody(
                        methodSymbol,
                        compilationState,
                        diagsForCurrentMethod,
                        includeInitializersInBody,
                        analyzedInitializers,
                        ReportNullableDiagnostics,
                        out importChain,
                        out originalBodyNested,
                        out bool prependedDefaultValueTypeConstructorInitializer,
                        out forSemanticModel);

                    Debug.Assert(!prependedDefaultValueTypeConstructorInitializer || originalBodyNested);
                    Debug.Assert(!prependedDefaultValueTypeConstructorInitializer || methodSymbol.ContainingType.IsStructType());

                    if (diagsForCurrentMethod.HasAnyErrors() && body != null)
                    {
                        body = (BoundBlock)body.WithHasErrors();
                    }

                    // lower initializers just once. the lowered tree will be reused when emitting all constructors
                    // with field initializers. Once lowered, these initializers will be stashed in processedInitializers.LoweredInitializers
                    // (see later in this method). Don't bother lowering _now_ if this particular ctor won't have the initializers
                    // appended to its body.
                    if (includeNonEmptyInitializersInBody && processedInitializers.LoweredInitializers == null)
                    {
                        if (body != null && ((methodSymbol.ContainingType.IsStructType() && !methodSymbol.IsImplicitConstructor) || methodSymbol is SynthesizedRecordConstructor || _emitTestCoverageData))
                        {
                            if (_emitTestCoverageData && methodSymbol.IsImplicitConstructor)
                            {
                                // Flow analysis over the initializers is necessary in order to find assignments to fields.
                                // Bodies of implicit constructors do not get flow analysis later, so the initializers
                                // are analyzed here.
                                DefiniteAssignmentPass.Analyze(_compilation, methodSymbol, analyzedInitializers, diagsForCurrentMethod.DiagnosticBag, out _, requireOutParamsAssigned: false);
                            }

                            // In order to get correct diagnostics, we need to analyze initializers and the body together.
                            int insertAt = 0;
                            if (originalBodyNested &&
                                prependedDefaultValueTypeConstructorInitializer)
                            {
                                insertAt = 1;
                            }
                            body = body.Update(body.Locals, body.LocalFunctions, body.InUnsafeRegion, body.Statements.Insert(insertAt, analyzedInitializers));
                            includeNonEmptyInitializersInBody = false;
                            analyzedInitializers = null;
                        }
                        else
                        {
                            // These analyses check for diagnostics in lambdas.
                            // Control flow analysis and implicit return insertion are unnecessary.
                            DefiniteAssignmentPass.Analyze(_compilation, methodSymbol, analyzedInitializers, diagsForCurrentMethod.DiagnosticBag, out _, requireOutParamsAssigned: false);
                            DiagnosticsPass.IssueDiagnostics(_compilation, analyzedInitializers, diagsForCurrentMethod, methodSymbol);
                        }
                    }
                }

#if DEBUG
                // If the method is a synthesized static or instance constructor, then debugImports will be null and we will use the value
                // from the first field initializer.
                if ((methodSymbol.MethodKind == MethodKind.Constructor || methodSymbol.MethodKind == MethodKind.StaticConstructor) &&
                    methodSymbol.IsImplicitlyDeclared && body == null)
                {
                    // There was no body to bind, so we didn't get anything from BindMethodBody.
                    Debug.Assert(importChain == null);
                }

                // Either there were no field initializers or we grabbed debug imports from the first one.
                Debug.Assert(processedInitializers.BoundInitializers.IsDefaultOrEmpty || processedInitializers.FirstImportChain != null);
#endif

                importChain = importChain ?? processedInitializers.FirstImportChain;

                // Associate these debug imports with all methods generated from this one.
                compilationState.CurrentImportChain = importChain;

                if (body != null)
                {
                    DiagnosticsPass.IssueDiagnostics(_compilation, body, diagsForCurrentMethod, methodSymbol);
                }

                BoundBlock flowAnalyzedBody = null;
                if (body != null)
                {
                    flowAnalyzedBody = FlowAnalysisPass.Rewrite(methodSymbol, body, compilationState, diagsForCurrentMethod, hasTrailingExpression: hasTrailingExpression, originalBodyNested: originalBodyNested);
                }

                bool hasErrors = _hasDeclarationErrors || diagsForCurrentMethod.HasAnyErrors() || processedInitializers.HasErrors;

                // Record whether or not the bound tree for the lowered method body (including any initializers) contained any
                // errors (note: errors, not diagnostics).
                SetGlobalErrorIfTrue(hasErrors);

                var actualDiagnostics = diagsForCurrentMethod.ToReadOnly();
                if (sourceMethod != null)
                {
                    _compilation.RegisterPossibleUpcomingEventEnqueue();

                    try
                    {
                        bool diagsWritten;
                        actualDiagnostics = new ImmutableBindingDiagnostic<AssemblySymbol>(sourceMethod.SetDiagnostics(actualDiagnostics.Diagnostics, out diagsWritten), actualDiagnostics.Dependencies);

                        if (diagsWritten && !methodSymbol.IsImplicitlyDeclared && _compilation.EventQueue != null)
                        {
                            // If compilation has a caching semantic model provider, then cache the already-computed bound tree
                            // onto the semantic model and store it on the event.
                            SyntaxTreeSemanticModel semanticModelWithCachedBoundNodes = null;
                            if (body != null &&
                                forSemanticModel.Syntax is { } semanticModelSyntax &&
                                _compilation.SemanticModelProvider is CachingSemanticModelProvider cachingSemanticModelProvider)
                            {
                                var syntax = body.Syntax;
                                semanticModelWithCachedBoundNodes = (SyntaxTreeSemanticModel)cachingSemanticModelProvider.GetSemanticModel(syntax.SyntaxTree, _compilation);
                                semanticModelWithCachedBoundNodes.GetOrAddModel(semanticModelSyntax,
                                                            (rootSyntax) =>
                                                            {
                                                                Debug.Assert(rootSyntax == forSemanticModel.Syntax);
                                                                return MethodBodySemanticModel.Create(semanticModelWithCachedBoundNodes,
                                                                                                      methodSymbol,
                                                                                                      forSemanticModel);
                                                            });
                            }

                            _compilation.EventQueue.TryEnqueue(new SymbolDeclaredCompilationEvent(_compilation, methodSymbol.GetPublicSymbol(), semanticModelWithCachedBoundNodes));
                        }
                    }
                    finally
                    {
                        _compilation.UnregisterPossibleUpcomingEventEnqueue();
                    }
                }

                // Don't lower if we're not emitting or if there were errors.
                // Methods that had binding errors are considered too broken to be lowered reliably.
                if (_moduleBeingBuiltOpt == null || hasErrors)
                {
                    _diagnostics.AddRange(actualDiagnostics);
                    return;
                }

                // ############################
                // LOWERING AND EMIT
                // Any errors generated below here are considered Emit diagnostics
                // and will not be reported to callers Compilation.GetDiagnostics()

                ImmutableArray<SourceSpan> dynamicAnalysisSpans = ImmutableArray<SourceSpan>.Empty;
                bool hasBody = flowAnalyzedBody != null;
                VariableSlotAllocator lazyVariableSlotAllocator = null;
                StateMachineTypeSymbol stateMachineTypeOpt = null;
                var lambdaDebugInfoBuilder = ArrayBuilder<LambdaDebugInfo>.GetInstance();
                var closureDebugInfoBuilder = ArrayBuilder<ClosureDebugInfo>.GetInstance();
                var stateMachineStateDebugInfoBuilder = ArrayBuilder<StateMachineStateDebugInfo>.GetInstance();
                BoundStatement loweredBodyOpt = null;

                try
                {
                    if (hasBody)
                    {
                        loweredBodyOpt = LowerBodyOrInitializer(
                            methodSymbol,
                            methodOrdinal,
                            flowAnalyzedBody,
                            previousSubmissionFields,
                            compilationState,
                            _emitTestCoverageData,
                            _debugDocumentProvider,
                            ref dynamicAnalysisSpans,
                            diagsForCurrentMethod,
                            ref lazyVariableSlotAllocator,
                            lambdaDebugInfoBuilder,
                            closureDebugInfoBuilder,
                            stateMachineStateDebugInfoBuilder,
                            out stateMachineTypeOpt);

                        Debug.Assert(loweredBodyOpt != null);
                    }
                    else
                    {
                        loweredBodyOpt = null;
                    }

                    hasErrors = hasErrors || (hasBody && loweredBodyOpt.HasErrors) || diagsForCurrentMethod.HasAnyErrors();
                    SetGlobalErrorIfTrue(hasErrors);
                    CSharpSyntaxNode syntax = methodSymbol.GetNonNullSyntaxNode();
                    // don't emit if the resulting method would contain initializers with errors
                    if (!hasErrors && (hasBody || includeNonEmptyInitializersInBody))
                    {
                        Debug.Assert(!(methodSymbol.IsImplicitInstanceConstructor && methodSymbol.ParameterCount == 0) ||
                                     !methodSymbol.IsDefaultValueTypeConstructor());

                        // Fields must be initialized before constructor initializer (which is the first statement of the analyzed body, if specified),
                        // so that the initialization occurs before any method overridden by the declaring class can be invoked from the base constructor
                        // and access the fields.

                        ImmutableArray<BoundStatement> boundStatements;

                        if (methodSymbol.IsScriptConstructor)
                        {
                            boundStatements = MethodBodySynthesizer.ConstructScriptConstructorBody(loweredBodyOpt, methodSymbol, previousSubmissionFields, _compilation);
                        }
                        else
                        {
                            boundStatements = ImmutableArray<BoundStatement>.Empty;

                            if (analyzedInitializers != null)
                            {
                                // For dynamic analysis, field initializers are instrumented as part of constructors,
                                // and so are never instrumented here.
                                Debug.Assert(!_emitTestCoverageData);
                                StateMachineTypeSymbol initializerStateMachineTypeOpt;

                                BoundStatement lowered = LowerBodyOrInitializer(
                                    methodSymbol,
                                    methodOrdinal,
                                    analyzedInitializers,
                                    previousSubmissionFields,
                                    compilationState,
                                    _emitTestCoverageData,
                                    _debugDocumentProvider,
                                    ref dynamicAnalysisSpans,
                                    diagsForCurrentMethod,
                                    ref lazyVariableSlotAllocator,
                                    lambdaDebugInfoBuilder,
                                    closureDebugInfoBuilder,
                                    stateMachineStateDebugInfoBuilder,
                                    out initializerStateMachineTypeOpt);

                                processedInitializers.LoweredInitializers = lowered;

                                // initializers can't produce state machines
                                Debug.Assert((object)initializerStateMachineTypeOpt == null);
                                Debug.Assert(!hasErrors);
                                hasErrors = lowered.HasAnyErrors || diagsForCurrentMethod.HasAnyErrors();
                                SetGlobalErrorIfTrue(hasErrors);
                                if (hasErrors)
                                {
                                    _diagnostics.AddRange(diagsForCurrentMethod);
                                    return;
                                }

                                // Only do the cast if we haven't returned with some error diagnostics.
                                // Otherwise, `lowered` might have been a BoundBadStatement.
                                processedInitializers.LoweredInitializers = (BoundStatementList)lowered;
                            }

                            // initializers for global code have already been included in the body
                            if (includeNonEmptyInitializersInBody)
                            {
                                if (processedInitializers.LoweredInitializers.Kind == BoundKind.StatementList)
                                {
                                    BoundStatementList lowered = (BoundStatementList)processedInitializers.LoweredInitializers;
                                    boundStatements = boundStatements.Concat(lowered.Statements);
                                }
                                else
                                {
                                    boundStatements = boundStatements.Add(processedInitializers.LoweredInitializers);
                                }
                            }

                            if (hasBody)
                            {
                                boundStatements = boundStatements.Concat(loweredBodyOpt);
                            }

                            var factory = new SyntheticBoundNodeFactory(methodSymbol, syntax, compilationState, diagsForCurrentMethod);

                            hasErrors = diagsForCurrentMethod.HasAnyErrors();
                            SetGlobalErrorIfTrue(hasErrors);
                            if (hasErrors)
                            {
                                _diagnostics.AddRange(diagsForCurrentMethod);
                                return;
                            }
                        }
                        if (_emitMethodBodies && (!(methodSymbol is SynthesizedStaticConstructor cctor) || cctor.ShouldEmit(processedInitializers.BoundInitializers)))
                        {
                            var boundBody = BoundStatementList.Synthesized(syntax, boundStatements);

                            var emittedBody = GenerateMethodBody(
                                _moduleBeingBuiltOpt,
                                methodSymbol,
                                methodOrdinal,
                                boundBody,
                                lambdaDebugInfoBuilder.ToImmutable(),
                                closureDebugInfoBuilder.ToImmutable(),
                                stateMachineStateDebugInfoBuilder.ToImmutable(),
                                stateMachineTypeOpt,
                                lazyVariableSlotAllocator,
                                diagsForCurrentMethod,
                                _debugDocumentProvider,
                                importChain,
                                _emittingPdb,
                                _emitTestCoverageData,
                                dynamicAnalysisSpans,
                                entryPointOpt: null);

                            _moduleBeingBuiltOpt.SetMethodBody(methodSymbol.PartialDefinitionPart ?? methodSymbol, emittedBody);
                        }
                    }

                    _diagnostics.AddRange(diagsForCurrentMethod);
                }
                finally
                {
                    lambdaDebugInfoBuilder.Free();
                    closureDebugInfoBuilder.Free();
                    stateMachineStateDebugInfoBuilder.Free();
                }
            }
            finally
            {
                diagsForCurrentMethod.Free();
                compilationState.CurrentImportChain = oldImportChain;
            }
        }

        // internal for testing
        internal static BoundStatement LowerBodyOrInitializer(
            MethodSymbol method,
            int methodOrdinal,
            BoundStatement body,
            SynthesizedSubmissionFields previousSubmissionFields,
            TypeCompilationState compilationState,
            bool instrumentForDynamicAnalysis,
            DebugDocumentProvider debugDocumentProvider,
            ref ImmutableArray<SourceSpan> dynamicAnalysisSpans,
            BindingDiagnosticBag diagnostics,
            ref VariableSlotAllocator lazyVariableSlotAllocator,
            ArrayBuilder<LambdaDebugInfo> lambdaDebugInfoBuilder,
            ArrayBuilder<ClosureDebugInfo> closureDebugInfoBuilder,
            ArrayBuilder<StateMachineStateDebugInfo> stateMachineStateDebugInfoBuilder,
            out StateMachineTypeSymbol stateMachineTypeOpt)
        {
            Debug.Assert(compilationState.ModuleBuilderOpt != null);
            stateMachineTypeOpt = null;

            if (body.HasErrors)
            {
                return body;
            }

            try
            {
                var loweredBody = LocalRewriter.Rewrite(
                    method.DeclaringCompilation,
                    method,
                    methodOrdinal,
                    method.ContainingType,
                    body,
                    compilationState,
                    previousSubmissionFields: previousSubmissionFields,
                    allowOmissionOfConditionalCalls: true,
                    instrumentForDynamicAnalysis: instrumentForDynamicAnalysis,
                    debugDocumentProvider: debugDocumentProvider,
                    dynamicAnalysisSpans: ref dynamicAnalysisSpans,
                    diagnostics: diagnostics,
                    sawLambdas: out bool sawLambdas,
                    sawLocalFunctions: out bool sawLocalFunctions,
                    sawAwaitInExceptionHandler: out bool sawAwaitInExceptionHandler);

                if (loweredBody.HasErrors)
                {
                    return loweredBody;
                }

                if (sawAwaitInExceptionHandler)
                {
                    // If we have awaits in handlers, we need to
                    // replace handlers with synthetic ones which can be consumed by async rewriter.
                    // The reason why this rewrite happens before the lambda rewrite
                    // is that we may need access to exception locals and it would be fairly hard to do
                    // if these locals are captured into closures (possibly nested ones).
                    loweredBody = AsyncExceptionHandlerRewriter.Rewrite(
                        method,
                        method.ContainingType,
                        loweredBody,
                        compilationState,
                        diagnostics);
                }

                if (loweredBody.HasErrors)
                {
                    return loweredBody;
                }

                lazyVariableSlotAllocator ??= compilationState.ModuleBuilderOpt.TryCreateVariableSlotAllocator(method, method, diagnostics.DiagnosticBag);

                BoundStatement bodyWithoutLambdas = loweredBody;
                if (sawLambdas || sawLocalFunctions)
                {
                    bodyWithoutLambdas = ClosureConversion.Rewrite(
                        loweredBody,
                        method.ContainingType,
                        method.ThisParameter,
                        method,
                        methodOrdinal,
                        null,
                        lambdaDebugInfoBuilder,
                        closureDebugInfoBuilder,
                        lazyVariableSlotAllocator,
                        compilationState,
                        diagnostics,
                        assignLocals: null);
                }

                if (bodyWithoutLambdas.HasErrors)
                {
                    return bodyWithoutLambdas;
                }

                BoundStatement bodyWithoutIterators = IteratorRewriter.Rewrite(bodyWithoutLambdas, method, methodOrdinal, stateMachineStateDebugInfoBuilder, lazyVariableSlotAllocator, compilationState, diagnostics,
                    out IteratorStateMachine iteratorStateMachine);

                if (bodyWithoutIterators.HasErrors)
                {
                    return bodyWithoutIterators;
                }

                BoundStatement bodyWithoutAsync = AsyncRewriter.Rewrite(bodyWithoutIterators, method, methodOrdinal, stateMachineStateDebugInfoBuilder, lazyVariableSlotAllocator, compilationState, diagnostics,
                    out AsyncStateMachine asyncStateMachine);

                Debug.Assert((object)iteratorStateMachine == null || (object)asyncStateMachine == null);
                stateMachineTypeOpt = (StateMachineTypeSymbol)iteratorStateMachine ?? asyncStateMachine;

                return bodyWithoutAsync;
            }
            catch (BoundTreeVisitor.CancelledByStackGuardException ex)
            {
                ex.AddAnError(diagnostics);
                return new BoundBadStatement(body.Syntax, ImmutableArray.Create<BoundNode>(body), hasErrors: true);
            }
        }

        /// <summary>
        /// entryPointOpt is only considered for synthesized methods (to recognize the synthesized MoveNext method for async Main)
        /// </summary>
        private static MethodBody GenerateMethodBody(
            PEModuleBuilder moduleBuilder,
            MethodSymbol method,
            int methodOrdinal,
            BoundStatement block,
            ImmutableArray<LambdaDebugInfo> lambdaDebugInfo,
            ImmutableArray<ClosureDebugInfo> closureDebugInfo,
            ImmutableArray<StateMachineStateDebugInfo> stateMachineStateDebugInfos,
            StateMachineTypeSymbol stateMachineTypeOpt,
            VariableSlotAllocator variableSlotAllocatorOpt,
            BindingDiagnosticBag diagnostics,
            DebugDocumentProvider debugDocumentProvider,
            ImportChain importChainOpt,
            bool emittingPdb,
            bool emitTestCoverageData,
            ImmutableArray<SourceSpan> dynamicAnalysisSpans,
            SynthesizedEntryPointSymbol.AsyncForwardEntryPoint entryPointOpt)
        {
            // Note: don't call diagnostics.HasAnyErrors() in release; could be expensive if compilation has many warnings.
            Debug.Assert(!diagnostics.HasAnyErrors(), "Running code generator when errors exist might be dangerous; code generator not expecting errors");

            var compilation = moduleBuilder.Compilation;
            var localSlotManager = new LocalSlotManager(variableSlotAllocatorOpt);
            var optimizations = compilation.Options.OptimizationLevel;

            ILBuilder builder = new ILBuilder(moduleBuilder, localSlotManager, optimizations, method.AreLocalsZeroed);
            bool hasStackalloc;
            var diagnosticsForThisMethod = BindingDiagnosticBag.GetInstance(withDiagnostics: true, diagnostics.AccumulatesDependencies);
            try
            {
                StateMachineMoveNextBodyDebugInfo moveNextBodyDebugInfoOpt = null;

                var codeGen = new CodeGen.CodeGenerator(method, block, builder, moduleBuilder, diagnosticsForThisMethod, optimizations, emittingPdb);

                if (diagnosticsForThisMethod.HasAnyErrors())
                {
                    // we are done here. Since there were errors we should not emit anything.
                    return null;
                }

                bool isAsyncStateMachine;
                MethodSymbol kickoffMethod;

                if (method is SynthesizedStateMachineMethod stateMachineMethod &&
                    method.Name == WellKnownMemberNames.MoveNextMethodName)
                {
                    kickoffMethod = stateMachineMethod.StateMachineType.KickoffMethod;
                    Debug.Assert(kickoffMethod != null);

                    isAsyncStateMachine = kickoffMethod.IsAsync;

                    // Async void method may be partial. Debug info needs to be associated with the emitted definition,
                    // but the kickoff method is the method implementation (the part with body).
                    kickoffMethod = kickoffMethod.PartialDefinitionPart ?? kickoffMethod;
                }
                else
                {
                    kickoffMethod = null;
                    isAsyncStateMachine = false;
                }

                if (isAsyncStateMachine)
                {
                    codeGen.Generate(out int asyncCatchHandlerOffset, out var asyncYieldPoints, out var asyncResumePoints, out hasStackalloc);

                    // The exception handler IL offset is used by the debugger to treat exceptions caught by the marked catch block as "user unhandled".
                    // This is important for async void because async void exceptions generally result in the process being terminated,
                    // but without anything useful on the call stack. Async Task methods on the other hand return exceptions as the result of the Task.
                    // So it is undesirable to consider these exceptions "user unhandled" since there may well be user code that is awaiting the task.
                    // This is a heuristic since it's possible that there is no user code awaiting the task.

                    // We do the same for async Main methods, since it is unlikely that user code will be awaiting the Task:
                    // AsyncForwardEntryPoint <Main> -> kick-off method Main -> MoveNext.

                    bool isAsyncMainMoveNext = entryPointOpt?.UserMain.Equals(kickoffMethod) == true;

                    moveNextBodyDebugInfoOpt = new AsyncMoveNextBodyDebugInfo(
                        kickoffMethod.GetCciAdapter(),
                        catchHandlerOffset: (kickoffMethod.ReturnsVoid || isAsyncMainMoveNext) ? asyncCatchHandlerOffset : -1,
                        asyncYieldPoints,
                        asyncResumePoints);
                }
                else
                {
                    codeGen.Generate(out hasStackalloc);

                    if ((object)kickoffMethod != null)
                    {
                        moveNextBodyDebugInfoOpt = new IteratorMoveNextBodyDebugInfo(kickoffMethod.GetCciAdapter());
                    }
                }

                // Compiler-generated MoveNext methods have hoisted local scopes.
                // These are built by call to CodeGen.Generate.
                var stateMachineHoistedLocalScopes = ((object)kickoffMethod != null) ?
                    builder.GetHoistedLocalScopes() : default(ImmutableArray<StateMachineHoistedLocalScope>);

                // Translate the imports even if we are not writing PDBs. The translation has an impact on generated metadata
                // and we don't want to emit different metadata depending on whether or we emit with PDB stream.
                // TODO (https://github.com/dotnet/roslyn/issues/2846): This will need to change for member initializers in partial class.
                var importScopeOpt = importChainOpt?.Translate(moduleBuilder, diagnosticsForThisMethod.DiagnosticBag);

                var localVariables = builder.LocalSlotManager.LocalsInOrder();

                if (localVariables.Length > 0xFFFE)
                {
                    diagnosticsForThisMethod.Add(ErrorCode.ERR_TooManyLocals, method.Locations.First());
                }

                if (diagnosticsForThisMethod.HasAnyErrors())
                {
                    // we are done here. Since there were errors we should not emit anything.
                    return null;
                }

                // We will only save the IL builders when running tests.
                if (moduleBuilder.SaveTestData)
                {
                    moduleBuilder.SetMethodTestData(method, builder.GetSnapshot());
                }

                var stateMachineHoistedLocalSlots = default(ImmutableArray<EncHoistedLocalInfo>);
                var stateMachineAwaiterSlots = default(ImmutableArray<Cci.ITypeReference>);
                if (optimizations == OptimizationLevel.Debug && (object)stateMachineTypeOpt != null)
                {
                    Debug.Assert(method.IsAsync || method.IsIterator);
                    GetStateMachineSlotDebugInfo(moduleBuilder, moduleBuilder.GetSynthesizedFields(stateMachineTypeOpt), variableSlotAllocatorOpt, diagnosticsForThisMethod, out stateMachineHoistedLocalSlots, out stateMachineAwaiterSlots);
                    Debug.Assert(!diagnostics.HasAnyErrors());
                }

                DynamicAnalysisMethodBodyData dynamicAnalysisDataOpt = null;
                if (emitTestCoverageData)
                {
                    Debug.Assert(debugDocumentProvider != null);
                    dynamicAnalysisDataOpt = new DynamicAnalysisMethodBodyData(dynamicAnalysisSpans);
                }

                return new MethodBody(
                    builder.RealizedIL,
                    builder.MaxStack,
                    (method.PartialDefinitionPart ?? method).GetCciAdapter(),
                    variableSlotAllocatorOpt?.MethodId ?? new DebugId(methodOrdinal, moduleBuilder.CurrentGenerationOrdinal),
                    localVariables,
                    builder.RealizedSequencePoints,
                    debugDocumentProvider,
                    builder.RealizedExceptionHandlers,
                    builder.AreLocalsZeroed,
                    hasStackalloc,
                    builder.GetAllScopes(),
                    builder.HasDynamicLocal,
                    importScopeOpt,
                    lambdaDebugInfo,
                    closureDebugInfo,
                    stateMachineTypeOpt?.Name,
                    stateMachineHoistedLocalScopes,
                    stateMachineHoistedLocalSlots,
                    stateMachineAwaiterSlots,
                    StateMachineStatesDebugInfo.Create(variableSlotAllocatorOpt, stateMachineStateDebugInfos),
                    moveNextBodyDebugInfoOpt,
                    dynamicAnalysisDataOpt);
            }
            finally
            {
                // Basic blocks contain poolable builders for IL and sequence points. Free those back
                // to their pools.
                builder.FreeBasicBlocks();

                // Remember diagnostics.
                diagnostics.AddRange(diagnosticsForThisMethod);
                diagnosticsForThisMethod.Free();
            }
        }

        private static void GetStateMachineSlotDebugInfo(
            PEModuleBuilder moduleBuilder,
            IEnumerable<Cci.IFieldDefinition> fieldDefs,
            VariableSlotAllocator variableSlotAllocatorOpt,
            BindingDiagnosticBag diagnostics,
            out ImmutableArray<EncHoistedLocalInfo> hoistedVariableSlots,
            out ImmutableArray<Cci.ITypeReference> awaiterSlots)
        {
            var hoistedVariables = ArrayBuilder<EncHoistedLocalInfo>.GetInstance();
            var awaiters = ArrayBuilder<Cci.ITypeReference>.GetInstance();

            foreach (StateMachineFieldSymbol field in
                     fieldDefs
#if DEBUG
                     .Select(f => ((FieldSymbolAdapter)f).AdaptedFieldSymbol)
#endif
                     )
            {
                int index = field.SlotIndex;

                if (field.SlotDebugInfo.SynthesizedKind == SynthesizedLocalKind.AwaiterField)
                {
                    Debug.Assert(index >= 0);

                    while (index >= awaiters.Count)
                    {
                        awaiters.Add(null);
                    }

                    awaiters[index] = moduleBuilder.EncTranslateLocalVariableType(field.Type, diagnostics.DiagnosticBag);
                }
                else if (!field.SlotDebugInfo.Id.IsNone)
                {
                    Debug.Assert(index >= 0 && field.SlotDebugInfo.SynthesizedKind.IsLongLived());

                    while (index >= hoistedVariables.Count)
                    {
                        // Empty slots may be present if variables were deleted during EnC.
                        hoistedVariables.Add(new EncHoistedLocalInfo(true));
                    }

                    hoistedVariables[index] = new EncHoistedLocalInfo(field.SlotDebugInfo, moduleBuilder.EncTranslateLocalVariableType(field.Type, diagnostics.DiagnosticBag));
                }
            }

            // Fill in empty slots for variables deleted during EnC that are not followed by an existing variable:
            if (variableSlotAllocatorOpt != null)
            {
                int previousAwaiterCount = variableSlotAllocatorOpt.PreviousAwaiterSlotCount;
                while (awaiters.Count < previousAwaiterCount)
                {
                    awaiters.Add(null);
                }

                int previousAwaiterSlotCount = variableSlotAllocatorOpt.PreviousHoistedLocalSlotCount;
                while (hoistedVariables.Count < previousAwaiterSlotCount)
                {
                    hoistedVariables.Add(new EncHoistedLocalInfo(true));
                }
            }

            hoistedVariableSlots = hoistedVariables.ToImmutableAndFree();
            awaiterSlots = awaiters.ToImmutableAndFree();
        }

        // NOTE: can return null if the method has no body.
#nullable enable
        internal static BoundBlock? BindMethodBody(MethodSymbol method, TypeCompilationState compilationState, BindingDiagnosticBag diagnostics)
        {
            return BindMethodBody(
                method,
                compilationState,
                diagnostics,
                includeInitializersInBody: false,
                initializersBody: null,
                reportNullableDiagnostics: true,
                importChain: out _,
                originalBodyNested: out _,
                prependedDefaultValueTypeConstructorInitializer: out _,
                forSemanticModel: out _);
        }

        // NOTE: can return null if the method has no body.
        private static BoundBlock? BindMethodBody(
            MethodSymbol method,
            TypeCompilationState compilationState,
            BindingDiagnosticBag diagnostics,
            bool includeInitializersInBody,
            BoundNode? initializersBody,
            bool reportNullableDiagnostics,
            out ImportChain? importChain,
            out bool originalBodyNested,
            out bool prependedDefaultValueTypeConstructorInitializer,
            out MethodBodySemanticModel.InitialState forSemanticModel)
        {
            originalBodyNested = false;
            prependedDefaultValueTypeConstructorInitializer = false;
            importChain = null;
            forSemanticModel = default;

            BoundBlock? body;
            NullableWalker.VariableState? nullableInitialState = null;

            initializersBody ??= GetSynthesizedEmptyBody(method);

            if (method is SynthesizedRecordConstructor recordStructPrimaryCtor && method.ContainingType.IsRecordStruct)
            {
                body = BoundBlock.SynthesizedNoLocals(recordStructPrimaryCtor.GetSyntax());
                nullableInitialState = getInitializerState(body);
            }
            else if (method is SourceMemberMethodSymbol sourceMethod)
            {
                CSharpSyntaxNode syntaxNode = sourceMethod.SyntaxNode;

                // Static constructor can't have any this/base call
                if (method.MethodKind == MethodKind.StaticConstructor &&
                    syntaxNode is ConstructorDeclarationSyntax constructorSyntax &&
                    constructorSyntax.Initializer != null)
                {
                    diagnostics.Add(
                        ErrorCode.ERR_StaticConstructorWithExplicitConstructorCall,
                        constructorSyntax.Initializer.ThisOrBaseKeyword.GetLocation(),
                        constructorSyntax.Identifier.ValueText);
                }

                Debug.Assert(!sourceMethod.IsDefaultValueTypeConstructor());
                if (sourceMethod.IsExtern)
                {
                    return null;
                }

                Binder bodyBinder = sourceMethod.TryGetBodyBinder();
                if (bodyBinder != null)
                {
                    importChain = bodyBinder.ImportChain;
                    BoundNode methodBody = bodyBinder.BindMethodBody(syntaxNode, diagnostics);
                    BoundNode methodBodyForSemanticModel = methodBody;
                    NullableWalker.SnapshotManager? snapshotManager = null;
                    ImmutableDictionary<Symbol, Symbol>? remappedSymbols = null;
                    var compilation = bodyBinder.Compilation;

                    nullableInitialState = getInitializerState(methodBody);

                    if (reportNullableDiagnostics)
                    {
                        Debug.Assert(diagnostics.DiagnosticBag != null);
                        if (compilation.IsNullableAnalysisEnabledIn(method))
                        {
                            var isSufficientLangVersion = compilation.LanguageVersion >= MessageID.IDS_FeatureNullableReferenceTypes.RequiredVersion();

                            methodBodyForSemanticModel = NullableWalker.AnalyzeAndRewrite(
                                compilation,
                                method,
                                methodBody,
                                bodyBinder,
                                nullableInitialState,
                                // if language version is insufficient, we do not want to surface nullability diagnostics,
                                // but we should still provide nullability information through the semantic model.
                                isSufficientLangVersion ? diagnostics.DiagnosticBag : new DiagnosticBag(),
                                createSnapshots: true,
                                out snapshotManager,
                                ref remappedSymbols);
                        }
                        else
                        {
                            NullableWalker.AnalyzeIfNeeded(
                                compilation,
                                method,
                                methodBody,
                                diagnostics.DiagnosticBag,
                                useConstructorExitWarnings: true,
                                nullableInitialState,
                                getFinalNullableState: false,
                                baseOrThisInitializer: null,
                                finalNullableState: out _);
                        }
                    }

                    forSemanticModel = new MethodBodySemanticModel.InitialState(syntaxNode, methodBodyForSemanticModel, bodyBinder, snapshotManager, remappedSymbols);

<<<<<<< HEAD
                    RefSafetyAnalysis.Analyze(compilation, method, methodBody, diagnostics);
=======
#if DEBUG
                    Debug.Assert(IsEmptyRewritePossible(methodBody));
#endif
>>>>>>> 29cdbf9a

                    switch (methodBody.Kind)
                    {
                        case BoundKind.ConstructorMethodBody:
                            var constructor = (BoundConstructorMethodBody)methodBody;
                            body = constructor.BlockBody ?? constructor.ExpressionBody!;

                            if (constructor.Initializer is BoundExpressionStatement expressionStatement)
                            {
                                ReportCtorInitializerCycles(method, expressionStatement.Expression, compilationState, diagnostics);

                                if (body == null)
                                {
                                    body = new BoundBlock(constructor.Syntax, constructor.Locals, ImmutableArray.Create<BoundStatement>(constructor.Initializer));
                                }
                                else
                                {
                                    body = new BoundBlock(constructor.Syntax, constructor.Locals, ImmutableArray.Create<BoundStatement>(constructor.Initializer, body));
                                    originalBodyNested = true;
                                    prependedDefaultValueTypeConstructorInitializer =
                                        expressionStatement.Expression is BoundCall { Method: var initMethod } && initMethod.IsDefaultValueTypeConstructor();
                                }

                            }
                            else
                            {
                                Debug.Assert(constructor.Initializer is null);
                                Debug.Assert(constructor.Locals.IsEmpty);
                                Debug.Assert(BindImplicitConstructorInitializerIfAny(method, compilationState, BindingDiagnosticBag.Discarded) is null);
                            }

                            return body;

                        case BoundKind.NonConstructorMethodBody:
                            var nonConstructor = (BoundNonConstructorMethodBody)methodBody;
                            body = nonConstructor.BlockBody ?? nonConstructor.ExpressionBody!;
                            Debug.Assert(body != null);
                            break;

                        case BoundKind.Block:
                            body = (BoundBlock)methodBody;
                            break;
                        default:
                            throw ExceptionUtilities.UnexpectedValue(methodBody.Kind);
                    }
                }
                else
                {
                    var property = sourceMethod.AssociatedSymbol as SourcePropertySymbolBase;
                    if (property is not null && property.IsAutoPropertyWithGetAccessor)
                    {
                        return MethodBodySynthesizer.ConstructAutoPropertyAccessorBody(sourceMethod);
                    }

                    return null;
                }
            }
            else if (method is SynthesizedInstanceConstructor ctor)
            {
                // Synthesized instance constructors may partially synthesize
                // their body
                var node = ctor.GetNonNullSyntaxNode();
                var factory = new SyntheticBoundNodeFactory(ctor, node, compilationState, diagnostics);
                var stmts = ArrayBuilder<BoundStatement>.GetInstance();
                ctor.GenerateMethodBodyStatements(factory, stmts, diagnostics);
                body = BoundBlock.SynthesizedNoLocals(node, stmts.ToImmutableAndFree());
                nullableInitialState = getInitializerState(body);
            }
            else
            {
                // synthesized methods should return their bound bodies
                body = null;
                nullableInitialState = getInitializerState(null);
            }

            if (reportNullableDiagnostics && method.IsConstructor() && method.IsImplicitlyDeclared && nullableInitialState is object)
            {
                Debug.Assert(diagnostics.AccumulatesDiagnostics);
                NullableWalker.AnalyzeIfNeeded(
                    compilationState.Compilation,
                    method,
                    body ?? GetSynthesizedEmptyBody(method),
                    diagnostics.DiagnosticBag,
                    useConstructorExitWarnings: true,
                    nullableInitialState,
                    getFinalNullableState: false,
                    baseOrThisInitializer: null,
                    finalNullableState: out _);
            }

            if (method.MethodKind == MethodKind.Destructor && body != null)
            {
                return MethodBodySynthesizer.ConstructDestructorBody(method, body);
            }

            var constructorInitializer = BindImplicitConstructorInitializerIfAny(method, compilationState, diagnostics);
            ImmutableArray<BoundStatement> statements;

            if (constructorInitializer == null)
            {
                if (body != null)
                {
                    return body;
                }

                statements = ImmutableArray<BoundStatement>.Empty;
            }
            else if (body == null)
            {
                statements = ImmutableArray.Create(constructorInitializer);
            }
            else
            {
                statements = ImmutableArray.Create(constructorInitializer, body);
                originalBodyNested = true;
            }

            return BoundBlock.SynthesizedNoLocals(method.GetNonNullSyntaxNode(), statements);

            NullableWalker.VariableState? getInitializerState(BoundNode? body)
            {
                if (reportNullableDiagnostics && includeInitializersInBody)
                {
                    return NullableWalker.GetAfterInitializersState(compilationState.Compilation, method, initializersBody, body, diagnostics);
                }

                return null;
            }
        }

#if DEBUG
        private static bool IsEmptyRewritePossible(BoundNode node)
        {
            var rewriter = new EmptyRewriter();
            try
            {
                var rewritten = rewriter.Visit(node);
                return (object)rewritten == node;
            }
            catch (BoundTreeVisitor.CancelledByStackGuardException)
            {
                return true;
            }
        }

        private sealed class EmptyRewriter : BoundTreeRewriterWithStackGuard
        {
        }
#endif
#nullable disable

        private static BoundBlock GetSynthesizedEmptyBody(Symbol symbol)
        {
            return BoundBlock.SynthesizedNoLocals(symbol.GetNonNullSyntaxNode());
        }

        private static BoundStatement BindImplicitConstructorInitializerIfAny(MethodSymbol method, TypeCompilationState compilationState, BindingDiagnosticBag diagnostics)
        {
            Debug.Assert(!method.ContainingType.IsDelegateType());

            // delegates have constructors but not constructor initializers
            if (method.MethodKind == MethodKind.Constructor && !method.IsExtern)
            {
                var compilation = method.DeclaringCompilation;
                var initializerInvocation = Binder.BindImplicitConstructorInitializer(method, diagnostics, compilation);

                if (initializerInvocation != null)
                {
                    ReportCtorInitializerCycles(method, initializerInvocation, compilationState, diagnostics);

                    //  Base WasCompilerGenerated state off of whether constructor is implicitly declared, this will ensure proper instrumentation.
                    var constructorInitializer = new BoundExpressionStatement(initializerInvocation.Syntax, initializerInvocation) { WasCompilerGenerated = method.IsImplicitlyDeclared };
                    Debug.Assert(initializerInvocation.HasAnyErrors || constructorInitializer.IsConstructorInitializer(), "Please keep this bound node in sync with BoundNodeExtensions.IsConstructorInitializer.");
                    return constructorInitializer;
                }
            }

            return null;
        }

        private static void ReportCtorInitializerCycles(MethodSymbol method, BoundExpression initializerInvocation, TypeCompilationState compilationState, BindingDiagnosticBag diagnostics)
        {
            var ctorCall = initializerInvocation as BoundCall;
            if (ctorCall != null && !ctorCall.HasAnyErrors && ctorCall.Method != method && TypeSymbol.Equals(ctorCall.Method.ContainingType, method.ContainingType, TypeCompareKind.ConsiderEverything2))
            {
                // Detect and report indirect cycles in the ctor-initializer call graph.
                compilationState.ReportCtorInitializerCycles(method, ctorCall.Method, ctorCall.Syntax, diagnostics);
            }
        }

        private static Cci.DebugSourceDocument CreateDebugDocumentForFile(string normalizedPath)
        {
            return new Cci.DebugSourceDocument(normalizedPath, Cci.DebugSourceDocument.CorSymLanguageTypeCSharp);
        }

        private static bool PassesFilter(Predicate<Symbol> filterOpt, Symbol symbol)
        {
            return (filterOpt == null) || filterOpt(symbol);
        }
    }
}<|MERGE_RESOLUTION|>--- conflicted
+++ resolved
@@ -1831,13 +1831,11 @@
 
                     forSemanticModel = new MethodBodySemanticModel.InitialState(syntaxNode, methodBodyForSemanticModel, bodyBinder, snapshotManager, remappedSymbols);
 
-<<<<<<< HEAD
-                    RefSafetyAnalysis.Analyze(compilation, method, methodBody, diagnostics);
-=======
 #if DEBUG
                     Debug.Assert(IsEmptyRewritePossible(methodBody));
 #endif
->>>>>>> 29cdbf9a
+
+                    RefSafetyAnalysis.Analyze(compilation, method, methodBody, diagnostics);
 
                     switch (methodBody.Kind)
                     {
