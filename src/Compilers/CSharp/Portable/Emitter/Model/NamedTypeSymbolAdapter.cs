--- conflicted
+++ resolved
@@ -409,12 +409,8 @@
             foreach (var f in AdaptedNamedTypeSymbol.GetFieldsToEmit())
             {
                 Debug.Assert((object)(f.TupleUnderlyingField ?? f) == f);
-<<<<<<< HEAD
                 Debug.Assert(!(f is TupleErrorFieldSymbol));
-                if (isStruct || f.ShouldInclude(context))
-=======
                 if (isStruct || f.GetCciAdapter().ShouldInclude(context))
->>>>>>> 22df4096
                 {
                     yield return f.GetCciAdapter();
                 }
