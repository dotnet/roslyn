﻿// Licensed to the .NET Foundation under one or more agreements.
// The .NET Foundation licenses this file to you under the MIT license.
// See the LICENSE file in the project root for more information.

using Microsoft.CodeAnalysis.CSharp.Symbols;
using Microsoft.CodeAnalysis.Emit;
using Microsoft.CodeAnalysis.PooledObjects;
using Roslyn.Utilities;
using System;
using System.Collections.Concurrent;
using System.Collections.Generic;
using System.Collections.Immutable;
using System.Diagnostics;
using System.Linq;
using System.Threading;
using Microsoft.CodeAnalysis.CSharp.Symbols.Metadata.PE;
using Microsoft.CodeAnalysis.Symbols;
using System.Diagnostics.CodeAnalysis;

namespace Microsoft.CodeAnalysis.CSharp.Emit
{
    internal sealed class CSharpSymbolMatcher : SymbolMatcher
    {
        private readonly MatchDefs _defs;
        private readonly MatchSymbols _symbols;

        public CSharpSymbolMatcher(
            IReadOnlyDictionary<AnonymousTypeKey, AnonymousTypeValue> anonymousTypeMap,
            IReadOnlyDictionary<SynthesizedDelegateKey, SynthesizedDelegateValue> anonymousDelegates,
            IReadOnlyDictionary<string, AnonymousTypeValue> anonymousDelegatesWithFixedTypes,
            SourceAssemblySymbol sourceAssembly,
            EmitContext sourceContext,
            SourceAssemblySymbol otherAssembly,
            EmitContext otherContext,
            ImmutableDictionary<ISymbolInternal, ImmutableArray<ISymbolInternal>>? otherSynthesizedMembers,
            ImmutableDictionary<ISymbolInternal, ImmutableArray<ISymbolInternal>>? otherDeletedMembers)
        {
            _defs = new MatchDefsToSource(sourceContext, otherContext);
<<<<<<< HEAD
            _symbols = new MatchSymbols(anonymousTypeMap, anonymousDelegates, anonymousDelegatesWithFixedTypes, sourceAssembly, otherAssembly, otherSynthesizedMembersOpt, new DeepTranslator(otherAssembly.GetSpecialType(SpecialType.System_Object)));
=======
            _symbols = new MatchSymbols(anonymousTypeMap, anonymousDelegates, anonymousDelegatesWithFixedTypes, sourceAssembly, otherAssembly, otherSynthesizedMembers, otherDeletedMembers, new DeepTranslator(otherAssembly.GetSpecialType(SpecialType.System_Object)));
>>>>>>> 80a8ce8d
        }

        public CSharpSymbolMatcher(
            IReadOnlyDictionary<AnonymousTypeKey, AnonymousTypeValue> anonymousTypeMap,
            IReadOnlyDictionary<SynthesizedDelegateKey, SynthesizedDelegateValue> anonymousDelegates,
            IReadOnlyDictionary<string, AnonymousTypeValue> anonymousDelegatesWithFixedTypes,
            SourceAssemblySymbol sourceAssembly,
            EmitContext sourceContext,
            PEAssemblySymbol otherAssembly)
        {
            _defs = new MatchDefsToMetadata(sourceContext, otherAssembly);

            _symbols = new MatchSymbols(
                anonymousTypeMap,
                anonymousDelegates,
                anonymousDelegatesWithFixedTypes,
                sourceAssembly,
                otherAssembly,
                otherSynthesizedMembers: null,
                deepTranslator: null,
                otherDeletedMembers: null);
        }

        public override Cci.IDefinition? MapDefinition(Cci.IDefinition definition)
        {
            if (definition.GetInternalSymbol() is Symbol symbol)
            {
                return (Cci.IDefinition?)_symbols.Visit(symbol)?.GetCciAdapter();
            }

            // TODO: this appears to be dead code, remove (https://github.com/dotnet/roslyn/issues/51595)
            return _defs.VisitDef(definition);
        }

        public override Cci.INamespace? MapNamespace(Cci.INamespace @namespace)
        {
            if (@namespace.GetInternalSymbol() is NamespaceSymbol symbol)
            {
                return (Cci.INamespace?)_symbols.Visit(symbol)?.GetCciAdapter();
            }

            return null;
        }

        public override Cci.ITypeReference? MapReference(Cci.ITypeReference reference)
        {
            if (reference.GetInternalSymbol() is Symbol symbol)
            {
                return (Cci.ITypeReference?)_symbols.Visit(symbol)?.GetCciAdapter();
            }

            return null;
        }

        internal bool TryGetAnonymousTypeName(AnonymousTypeManager.AnonymousTypeTemplateSymbol template, [NotNullWhen(true)] out string? name, out int index)
            => _symbols.TryGetAnonymousTypeName(template, out name, out index);

        private abstract class MatchDefs
        {
            private readonly EmitContext _sourceContext;
            private readonly ConcurrentDictionary<Cci.IDefinition, Cci.IDefinition?> _matches = new(ReferenceEqualityComparer.Instance);
            private IReadOnlyDictionary<string, Cci.INamespaceTypeDefinition>? _lazyTopLevelTypes;

            public MatchDefs(EmitContext sourceContext)
            {
                _sourceContext = sourceContext;
            }

            public Cci.IDefinition? VisitDef(Cci.IDefinition def)
                => _matches.GetOrAdd(def, VisitDefInternal);

            private Cci.IDefinition? VisitDefInternal(Cci.IDefinition def)
            {
                if (def is Cci.ITypeDefinition type)
                {
                    var namespaceType = type.AsNamespaceTypeDefinition(_sourceContext);
                    if (namespaceType != null)
                    {
                        return VisitNamespaceType(namespaceType);
                    }

                    var nestedType = type.AsNestedTypeDefinition(_sourceContext);
                    Debug.Assert(nestedType != null);

                    var otherContainer = (Cci.ITypeDefinition?)VisitDef(nestedType.ContainingTypeDefinition);
                    if (otherContainer == null)
                    {
                        return null;
                    }

                    return VisitTypeMembers(otherContainer, nestedType, GetNestedTypes, (a, b) => StringOrdinalComparer.Equals(a.Name, b.Name));
                }

                if (def is Cci.ITypeDefinitionMember member)
                {
                    var otherContainer = (Cci.ITypeDefinition?)VisitDef(member.ContainingTypeDefinition);
                    if (otherContainer == null)
                    {
                        return null;
                    }

                    if (def is Cci.IFieldDefinition field)
                    {
                        return VisitTypeMembers(otherContainer, field, GetFields, (a, b) => StringOrdinalComparer.Equals(a.Name, b.Name));
                    }
                }

                // We are only expecting types and fields currently.
                throw ExceptionUtilities.UnexpectedValue(def);
            }

            protected abstract IEnumerable<Cci.INamespaceTypeDefinition> GetTopLevelTypes();
            protected abstract IEnumerable<Cci.INestedTypeDefinition> GetNestedTypes(Cci.ITypeDefinition def);
            protected abstract IEnumerable<Cci.IFieldDefinition> GetFields(Cci.ITypeDefinition def);

            private Cci.INamespaceTypeDefinition? VisitNamespaceType(Cci.INamespaceTypeDefinition def)
            {
                // All generated top-level types are assumed to be in the global namespace.
                // However, this may be an embedded NoPIA type within a namespace.
                // Since we do not support edits that include references to NoPIA types
                // (see #855640), it's reasonable to simply drop such cases.
                if (!string.IsNullOrEmpty(def.NamespaceName))
                {
                    return null;
                }

                RoslynDebug.AssertNotNull(def.Name);

                var topLevelTypes = GetTopLevelTypesByName();
                topLevelTypes.TryGetValue(def.Name, out var otherDef);
                return otherDef;
            }

            private IReadOnlyDictionary<string, Cci.INamespaceTypeDefinition> GetTopLevelTypesByName()
            {
                if (_lazyTopLevelTypes == null)
                {
                    var typesByName = new Dictionary<string, Cci.INamespaceTypeDefinition>(StringOrdinalComparer.Instance);
                    foreach (var type in GetTopLevelTypes())
                    {
                        // All generated top-level types are assumed to be in the global namespace.
                        if (string.IsNullOrEmpty(type.NamespaceName))
                        {
                            RoslynDebug.AssertNotNull(type.Name);
                            typesByName.Add(type.Name, type);
                        }
                    }

                    Interlocked.CompareExchange(ref _lazyTopLevelTypes, typesByName, null);
                }

                return _lazyTopLevelTypes;
            }

            private static T VisitTypeMembers<T>(
                Cci.ITypeDefinition otherContainer,
                T member,
                Func<Cci.ITypeDefinition, IEnumerable<T>> getMembers,
                Func<T, T, bool> predicate)
                where T : class, Cci.ITypeDefinitionMember
            {
                // We could cache the members by name (see Matcher.VisitNamedTypeMembers)
                // but the assumption is this class is only used for types with few members
                // so caching is not necessary and linear search is acceptable.
                return getMembers(otherContainer).FirstOrDefault(otherMember => predicate(member, otherMember));
            }
        }

        private sealed class MatchDefsToMetadata : MatchDefs
        {
            private readonly PEAssemblySymbol _otherAssembly;

            public MatchDefsToMetadata(EmitContext sourceContext, PEAssemblySymbol otherAssembly) :
                base(sourceContext)
            {
                _otherAssembly = otherAssembly;
            }

            protected override IEnumerable<Cci.INamespaceTypeDefinition> GetTopLevelTypes()
            {
                var builder = ArrayBuilder<Cci.INamespaceTypeDefinition>.GetInstance();
                GetTopLevelTypes(builder, _otherAssembly.GlobalNamespace);
                return builder.ToArrayAndFree();
            }

            protected override IEnumerable<Cci.INestedTypeDefinition> GetNestedTypes(Cci.ITypeDefinition def)
            {
                var type = (PENamedTypeSymbol)def;
                return type.GetTypeMembers().Cast<Cci.INestedTypeDefinition>();
            }

            protected override IEnumerable<Cci.IFieldDefinition> GetFields(Cci.ITypeDefinition def)
            {
                var type = (PENamedTypeSymbol)def;
                return type.GetFieldsToEmit().Cast<Cci.IFieldDefinition>();
            }

            private static void GetTopLevelTypes(ArrayBuilder<Cci.INamespaceTypeDefinition> builder, NamespaceSymbol @namespace)
            {
                foreach (var member in @namespace.GetMembers())
                {
                    if (member.Kind == SymbolKind.Namespace)
                    {
                        GetTopLevelTypes(builder, (NamespaceSymbol)member);
                    }
                    else
                    {
                        builder.Add((Cci.INamespaceTypeDefinition)member.GetCciAdapter());
                    }
                }
            }
        }

        private sealed class MatchDefsToSource : MatchDefs
        {
            private readonly EmitContext _otherContext;

            public MatchDefsToSource(
                EmitContext sourceContext,
                EmitContext otherContext) :
                base(sourceContext)
            {
                _otherContext = otherContext;
            }

            protected override IEnumerable<Cci.INamespaceTypeDefinition> GetTopLevelTypes()
            {
                return _otherContext.Module.GetTopLevelTypeDefinitions(_otherContext);
            }

            protected override IEnumerable<Cci.INestedTypeDefinition> GetNestedTypes(Cci.ITypeDefinition def)
            {
                return def.GetNestedTypes(_otherContext);
            }

            protected override IEnumerable<Cci.IFieldDefinition> GetFields(Cci.ITypeDefinition def)
            {
                return def.GetFields(_otherContext);
            }
        }

        private sealed class MatchSymbols : CSharpSymbolVisitor<Symbol?>
        {
            private readonly IReadOnlyDictionary<AnonymousTypeKey, AnonymousTypeValue> _anonymousTypeMap;
            private readonly IReadOnlyDictionary<SynthesizedDelegateKey, SynthesizedDelegateValue> _anonymousDelegates;
            private readonly IReadOnlyDictionary<string, AnonymousTypeValue> _anonymousDelegatesWithFixedTypes;
            private readonly SourceAssemblySymbol _sourceAssembly;

            // metadata or source assembly:
            private readonly AssemblySymbol _otherAssembly;

            /// <summary>
            /// Members that are not listed directly on their containing type or namespace symbol as they were synthesized in a lowering phase,
            /// after the symbol has been created.
            /// </summary>
            private readonly ImmutableDictionary<ISymbolInternal, ImmutableArray<ISymbolInternal>>? _otherSynthesizedMembers;

            private readonly ImmutableDictionary<ISymbolInternal, ImmutableArray<ISymbolInternal>>? _otherDeletedMembers;

            private readonly SymbolComparer _comparer;
            private readonly ConcurrentDictionary<Symbol, Symbol?> _matches = new(ReferenceEqualityComparer.Instance);

            /// <summary>
            /// A cache of members per type, populated when the first member for a given
            /// type is needed. Within each type, members are indexed by name. The reason
            /// for caching, and indexing by name, is to avoid searching sequentially
            /// through all members of a given kind each time a member is matched.
            /// </summary>
            private readonly ConcurrentDictionary<ISymbolInternal, IReadOnlyDictionary<string, ImmutableArray<ISymbolInternal>>> _otherMembers = new(ReferenceEqualityComparer.Instance);

            public MatchSymbols(
                IReadOnlyDictionary<AnonymousTypeKey, AnonymousTypeValue> anonymousTypeMap,
                IReadOnlyDictionary<SynthesizedDelegateKey, SynthesizedDelegateValue> anonymousDelegates,
                IReadOnlyDictionary<string, AnonymousTypeValue> anonymousDelegatesWithFixedTypes,
                SourceAssemblySymbol sourceAssembly,
                AssemblySymbol otherAssembly,
                ImmutableDictionary<ISymbolInternal, ImmutableArray<ISymbolInternal>>? otherSynthesizedMembers,
                ImmutableDictionary<ISymbolInternal, ImmutableArray<ISymbolInternal>>? otherDeletedMembers,
                DeepTranslator? deepTranslator)
            {
                _anonymousTypeMap = anonymousTypeMap;
                _anonymousDelegates = anonymousDelegates;
                _anonymousDelegatesWithFixedTypes = anonymousDelegatesWithFixedTypes;
                _sourceAssembly = sourceAssembly;
                _otherAssembly = otherAssembly;
                _otherSynthesizedMembers = otherSynthesizedMembers;
                _otherDeletedMembers = otherDeletedMembers;
                _comparer = new SymbolComparer(this, deepTranslator);
            }

            internal bool TryGetAnonymousTypeName(AnonymousTypeManager.AnonymousTypeTemplateSymbol type, [NotNullWhen(true)] out string? name, out int index)
            {
                if (TryFindAnonymousType(type, out var otherType))
                {
                    name = otherType.Name;
                    index = otherType.UniqueIndex;
                    return true;
                }

                name = null;
                index = -1;
                return false;
            }

            public override Symbol DefaultVisit(Symbol symbol)
            {
                // Symbol should have been handled elsewhere.
                throw ExceptionUtilities.Unreachable;
            }

            public override Symbol? Visit(Symbol symbol)
            {
                Debug.Assert((object)symbol.ContainingAssembly != (object)_otherAssembly);

                // Add an entry for the match, even if there is no match, to avoid
                // matching the same symbol unsuccessfully multiple times.
                return _matches.GetOrAdd(symbol, base.Visit);
            }

            public override Symbol? VisitArrayType(ArrayTypeSymbol symbol)
            {
                var otherElementType = (TypeSymbol?)Visit(symbol.ElementType);
                if (otherElementType is null)
                {
                    // For a newly added type, there is no match in the previous generation, so it could be null.
                    return null;
                }

                var otherModifiers = VisitCustomModifiers(symbol.ElementTypeWithAnnotations.CustomModifiers);

                if (symbol.IsSZArray)
                {
                    return ArrayTypeSymbol.CreateSZArray(_otherAssembly, symbol.ElementTypeWithAnnotations.WithTypeAndModifiers(otherElementType, otherModifiers));
                }

                return ArrayTypeSymbol.CreateMDArray(_otherAssembly, symbol.ElementTypeWithAnnotations.WithTypeAndModifiers(otherElementType, otherModifiers), symbol.Rank, symbol.Sizes, symbol.LowerBounds);
            }

            public override Symbol? VisitEvent(EventSymbol symbol)
                => VisitNamedTypeMember(symbol, AreEventsEqual);

            public override Symbol? VisitField(FieldSymbol symbol)
                => VisitNamedTypeMember(symbol, AreFieldsEqual);

            public override Symbol? VisitMethod(MethodSymbol symbol)
            {
                // Not expecting constructed method.
                Debug.Assert(symbol.IsDefinition);
                return VisitNamedTypeMember(symbol, AreMethodsEqual);
            }

            public override Symbol? VisitModule(ModuleSymbol module)
            {
                var otherAssembly = (AssemblySymbol?)Visit(module.ContainingAssembly);
                if (otherAssembly is null)
                {
                    return null;
                }

                // manifest module:
                if (module.Ordinal == 0)
                {
                    return otherAssembly.Modules[0];
                }

                // match non-manifest module by name:
                for (int i = 1; i < otherAssembly.Modules.Length; i++)
                {
                    var otherModule = otherAssembly.Modules[i];

                    // use case sensitive comparison -- modules whose names differ in casing are considered distinct:
                    if (StringComparer.Ordinal.Equals(otherModule.Name, module.Name))
                    {
                        return otherModule;
                    }
                }

                return null;
            }

            public override Symbol? VisitAssembly(AssemblySymbol assembly)
            {
                if (assembly.IsLinked)
                {
                    return assembly;
                }

                // When we map synthesized symbols from previous generations to the latest compilation 
                // we might encounter a symbol that is defined in arbitrary preceding generation, 
                // not just the immediately preceding generation. If the source assembly uses time-based 
                // versioning assemblies of preceding generations might differ in their version number.
                if (IdentityEqualIgnoringVersionWildcard(assembly, _sourceAssembly))
                {
                    return _otherAssembly;
                }

                // find a referenced assembly with the same source identity (modulo assembly version patterns):
                foreach (var otherReferencedAssembly in _otherAssembly.Modules[0].ReferencedAssemblySymbols)
                {
                    if (IdentityEqualIgnoringVersionWildcard(assembly, otherReferencedAssembly))
                    {
                        return otherReferencedAssembly;
                    }
                }

                return null;
            }

            private static bool IdentityEqualIgnoringVersionWildcard(AssemblySymbol left, AssemblySymbol right)
            {
                var leftIdentity = left.Identity;
                var rightIdentity = right.Identity;

                return AssemblyIdentityComparer.SimpleNameComparer.Equals(leftIdentity.Name, rightIdentity.Name) &&
                       (left.AssemblyVersionPattern ?? leftIdentity.Version).Equals(right.AssemblyVersionPattern ?? rightIdentity.Version) &&
                       AssemblyIdentity.EqualIgnoringNameAndVersion(leftIdentity, rightIdentity);
            }

            public override Symbol? VisitNamespace(NamespaceSymbol @namespace)
            {
                var otherContainer = Visit(@namespace.ContainingSymbol);

                // Containing namespace will be missing from other assembly
                // if its was added in the (newer) source assembly.
                if (otherContainer is null)
                {
                    return null;
                }

                switch (otherContainer.Kind)
                {
                    case SymbolKind.NetModule:
                        Debug.Assert(@namespace.IsGlobalNamespace);
                        return ((ModuleSymbol)otherContainer).GlobalNamespace;

                    case SymbolKind.Namespace:
                        return FindMatchingMember(otherContainer, @namespace, AreNamespacesEqual);

                    default:
                        throw ExceptionUtilities.UnexpectedValue(otherContainer.Kind);
                }
            }

            public override Symbol VisitDynamicType(DynamicTypeSymbol symbol)
            {
                return _otherAssembly.GetSpecialType(SpecialType.System_Object);
            }

            public override Symbol? VisitNamedType(NamedTypeSymbol sourceType)
            {
                var originalDef = sourceType.OriginalDefinition;
                if ((object)originalDef != (object)sourceType)
                {
                    var discardedUseSiteInfo = CompoundUseSiteInfo<AssemblySymbol>.Discarded;
                    var typeArguments = sourceType.GetAllTypeArguments(ref discardedUseSiteInfo);

                    var otherDef = (NamedTypeSymbol?)Visit(originalDef);
                    if (otherDef is null)
                    {
                        return null;
                    }

                    var otherTypeParameters = otherDef.GetAllTypeParameters();
                    bool translationFailed = false;

                    var otherTypeArguments = typeArguments.SelectAsArray((t, v) =>
                    {
                        var newType = (TypeSymbol?)v.Visit(t.Type);

                        if (newType is null)
                        {
                            // For a newly added type, there is no match in the previous generation, so it could be null.
                            translationFailed = true;
                            newType = t.Type;
                        }

                        return t.WithTypeAndModifiers(newType, v.VisitCustomModifiers(t.CustomModifiers));
                    }, this);

                    if (translationFailed)
                    {
                        // For a newly added type, there is no match in the previous generation, so it could be null.
                        return null;
                    }

                    // TODO: LambdaFrame has alpha renamed type parameters, should we rather fix that?
                    var typeMap = new TypeMap(otherTypeParameters, otherTypeArguments, allowAlpha: true);
                    return typeMap.SubstituteNamedType(otherDef);
                }

                Debug.Assert(sourceType.IsDefinition);

                var otherContainer = this.Visit(sourceType.ContainingSymbol);
                // Containing type will be missing from other assembly
                // if the type was added in the (newer) source assembly.
                if (otherContainer is null)
                {
                    return null;
                }

                switch (otherContainer.Kind)
                {
                    case SymbolKind.Namespace:
                        if (sourceType is AnonymousTypeManager.AnonymousTypeTemplateSymbol typeTemplate)
                        {
                            Debug.Assert((object)otherContainer == (object)_otherAssembly.GlobalNamespace);
                            TryFindAnonymousType(typeTemplate, out var value);
                            return (NamedTypeSymbol?)value.Type?.GetInternalSymbol();
                        }
                        else if (sourceType is AnonymousTypeManager.AnonymousDelegateTemplateSymbol delegateTemplate)
                        {
                            Debug.Assert((object)otherContainer == (object)_otherAssembly.GlobalNamespace);
                            if (delegateTemplate.HasFixedTypes)
                            {
                                TryFindAnonymousDelegateWithFixedType(delegateTemplate, out var value);
                                return (NamedTypeSymbol?)value.Type?.GetInternalSymbol();
                            }
                            else
                            {
                                TryFindAnonymousDelegate(delegateTemplate, out var value);
                                return (NamedTypeSymbol?)value.Delegate?.GetInternalSymbol();
                            }
                        }

                        if (sourceType.IsAnonymousType)
                        {
                            return Visit(AnonymousTypeManager.TranslateAnonymousTypeSymbol(sourceType));
                        }

                        return FindMatchingMember(otherContainer, sourceType, AreNamedTypesEqual);

                    case SymbolKind.NamedType:
                        return FindMatchingMember(otherContainer, sourceType, AreNamedTypesEqual);

                    default:
                        throw ExceptionUtilities.UnexpectedValue(otherContainer.Kind);
                }
            }

            public override Symbol VisitParameter(ParameterSymbol parameter)
            {
                // Should never reach here. Should be matched as a result of matching the container.
                throw ExceptionUtilities.Unreachable;
            }

            public override Symbol? VisitPointerType(PointerTypeSymbol symbol)
            {
                var otherPointedAtType = (TypeSymbol?)Visit(symbol.PointedAtType);
                if (otherPointedAtType is null)
                {
                    // For a newly added type, there is no match in the previous generation, so it could be null.
                    return null;
                }

                var otherModifiers = VisitCustomModifiers(symbol.PointedAtTypeWithAnnotations.CustomModifiers);
                return new PointerTypeSymbol(symbol.PointedAtTypeWithAnnotations.WithTypeAndModifiers(otherPointedAtType, otherModifiers));
            }

            public override Symbol? VisitFunctionPointerType(FunctionPointerTypeSymbol symbol)
            {
                var sig = symbol.Signature;

                var otherReturnType = (TypeSymbol?)Visit(sig.ReturnType);
                if (otherReturnType is null)
                {
                    return null;
                }

                var otherRefCustomModifiers = VisitCustomModifiers(sig.RefCustomModifiers);
                var otherReturnTypeWithAnnotations = sig.ReturnTypeWithAnnotations.WithTypeAndModifiers(otherReturnType, VisitCustomModifiers(sig.ReturnTypeWithAnnotations.CustomModifiers));

                var otherParameterTypes = ImmutableArray<TypeWithAnnotations>.Empty;
                ImmutableArray<ImmutableArray<CustomModifier>> otherParamRefCustomModifiers = default;

                if (sig.ParameterCount > 0)
                {
                    var otherParamsBuilder = ArrayBuilder<TypeWithAnnotations>.GetInstance(sig.ParameterCount);
                    var otherParamRefCustomModifiersBuilder = ArrayBuilder<ImmutableArray<CustomModifier>>.GetInstance(sig.ParameterCount);

                    foreach (var param in sig.Parameters)
                    {
                        var otherType = (TypeSymbol?)Visit(param.Type);
                        if (otherType is null)
                        {
                            otherParamsBuilder.Free();
                            otherParamRefCustomModifiersBuilder.Free();
                            return null;
                        }

                        otherParamRefCustomModifiersBuilder.Add(VisitCustomModifiers(param.RefCustomModifiers));
                        otherParamsBuilder.Add(param.TypeWithAnnotations.WithTypeAndModifiers(otherType, VisitCustomModifiers(param.TypeWithAnnotations.CustomModifiers)));
                    }

                    otherParameterTypes = otherParamsBuilder.ToImmutableAndFree();
                    otherParamRefCustomModifiers = otherParamRefCustomModifiersBuilder.ToImmutableAndFree();
                }

                return symbol.SubstituteTypeSymbol(otherReturnTypeWithAnnotations, otherParameterTypes, otherRefCustomModifiers, otherParamRefCustomModifiers);
            }

            public override Symbol? VisitProperty(PropertySymbol symbol)
                => VisitNamedTypeMember(symbol, ArePropertiesEqual);

            public override Symbol VisitTypeParameter(TypeParameterSymbol symbol)
            {
                if (symbol is IndexedTypeParameterSymbol indexed)
                {
                    return indexed;
                }

                var otherContainer = Visit(symbol.ContainingSymbol);
                RoslynDebug.AssertNotNull(otherContainer);

                var otherTypeParameters = otherContainer.Kind switch
                {
                    SymbolKind.NamedType or SymbolKind.ErrorType => ((NamedTypeSymbol)otherContainer).TypeParameters,
                    SymbolKind.Method => ((MethodSymbol)otherContainer).TypeParameters,
                    _ => throw ExceptionUtilities.UnexpectedValue(otherContainer.Kind),
                };

                return otherTypeParameters[symbol.Ordinal];
            }

            private ImmutableArray<CustomModifier> VisitCustomModifiers(ImmutableArray<CustomModifier> modifiers)
            {
                return modifiers.SelectAsArray(VisitCustomModifier);
            }

            private CustomModifier VisitCustomModifier(CustomModifier modifier)
            {
                var type = (NamedTypeSymbol?)Visit(((CSharpCustomModifier)modifier).ModifierSymbol);
                RoslynDebug.AssertNotNull(type);

                return modifier.IsOptional ?
                    CSharpCustomModifier.CreateOptional(type) :
                    CSharpCustomModifier.CreateRequired(type);
            }

            internal bool TryFindAnonymousType(AnonymousTypeManager.AnonymousTypeTemplateSymbol type, out AnonymousTypeValue otherType)
            {
                Debug.Assert((object)type.ContainingSymbol == (object)_sourceAssembly.GlobalNamespace);

                return _anonymousTypeMap.TryGetValue(type.GetAnonymousTypeKey(), out otherType);
            }

            internal bool TryFindAnonymousDelegate(AnonymousTypeManager.AnonymousDelegateTemplateSymbol delegateSymbol, out SynthesizedDelegateValue otherDelegateSymbol)
            {
                Debug.Assert((object)delegateSymbol.ContainingSymbol == (object)_sourceAssembly.GlobalNamespace);

                var key = new SynthesizedDelegateKey(delegateSymbol.MetadataName);
                return _anonymousDelegates.TryGetValue(key, out otherDelegateSymbol);
            }

            internal bool TryFindAnonymousDelegateWithFixedType(AnonymousTypeManager.AnonymousDelegateTemplateSymbol type, out AnonymousTypeValue otherType)
            {
                Debug.Assert((object)type.ContainingSymbol == (object)_sourceAssembly.GlobalNamespace);

                // Anonymous delegates with fixed types are indexed by name, and the names are <>f__AnonymousDelegate0, 1, ... .
                // Within a compilation, the index in the name is determined by source order, but the actual signature
                // of the delegate type may change between generations. For instance, the signature of a lambda
                // expression may have been changed explicitly, or another lambda expression may have been inserted
                // ahead of this one in source order. Therefore, we need to verify the signatures of the delegate types
                // are equivalent - by comparing the Invoke() method signatures.
                if (_anonymousDelegatesWithFixedTypes.TryGetValue(type.Name, out otherType) &&
                    otherType.Type.GetInternalSymbol() is NamedTypeSymbol otherDelegateType &&
                    isCorrespondingAnonymousDelegate(type, otherDelegateType))
                {
                    return true;
                }

                otherType = default;
                return false;

                bool isCorrespondingAnonymousDelegate(NamedTypeSymbol type, NamedTypeSymbol otherType)
                {
                    if (type.Arity != otherType.Arity)
                    {
                        return false;
                    }

                    type = SubstituteTypeParameters(type);
                    otherType = SubstituteTypeParameters(otherType);

                    return type.DelegateInvokeMethod is { } invokeMethod &&
                        otherType.DelegateInvokeMethod is { } otherInvokeMethod &&
                        invokeMethod.Parameters.SequenceEqual(otherInvokeMethod.Parameters, (x, y) => isCorrespondingType(x.TypeWithAnnotations, y.TypeWithAnnotations)) &&
                        isCorrespondingType(invokeMethod.ReturnTypeWithAnnotations, otherInvokeMethod.ReturnTypeWithAnnotations);
                }

                bool isCorrespondingType(TypeWithAnnotations type, TypeWithAnnotations expectedType)
                {
                    var otherType = type.WithTypeAndModifiers((TypeSymbol?)this.Visit(type.Type), this.VisitCustomModifiers(type.CustomModifiers));
                    return otherType.Equals(expectedType, TypeCompareKind.CLRSignatureCompareOptions);
                }
            }

            private Symbol? VisitNamedTypeMember<T>(T member, Func<T, T, bool> predicate)
                where T : Symbol
            {
                var otherType = (NamedTypeSymbol?)Visit(member.ContainingType);

                // Containing type may be null for synthesized
                // types such as iterators.
                if (otherType is null)
                {
                    return null;
                }

                return FindMatchingMember(otherType, member, predicate);
            }

            private T? FindMatchingMember<T>(ISymbolInternal otherTypeOrNamespace, T sourceMember, Func<T, T, bool> predicate)
                where T : Symbol
            {
                Debug.Assert(!string.IsNullOrEmpty(sourceMember.MetadataName));

                var otherMembersByName = _otherMembers.GetOrAdd(otherTypeOrNamespace, GetAllEmittedMembers);
                if (otherMembersByName.TryGetValue(sourceMember.MetadataName, out var otherMembers))
                {
                    foreach (var otherMember in otherMembers)
                    {
                        if (otherMember is T other && predicate(sourceMember, other))
                        {
                            return other;
                        }
                    }
                }

                return null;
            }

            private bool AreArrayTypesEqual(ArrayTypeSymbol type, ArrayTypeSymbol other)
            {
                // TODO: Test with overloads (from PE base class?) that have modifiers.
                Debug.Assert(type.ElementTypeWithAnnotations.CustomModifiers.IsEmpty);
                Debug.Assert(other.ElementTypeWithAnnotations.CustomModifiers.IsEmpty);

                return type.HasSameShapeAs(other) &&
                    AreTypesEqual(type.ElementType, other.ElementType);
            }

            private bool AreEventsEqual(EventSymbol @event, EventSymbol other)
            {
                Debug.Assert(StringOrdinalComparer.Equals(@event.Name, other.Name));
                return _comparer.Equals(@event.Type, other.Type);
            }

            private bool AreFieldsEqual(FieldSymbol field, FieldSymbol other)
            {
                Debug.Assert(StringOrdinalComparer.Equals(field.Name, other.Name));
                return _comparer.Equals(field.Type, other.Type);
            }

            private bool AreMethodsEqual(MethodSymbol method, MethodSymbol other)
            {
                Debug.Assert(StringOrdinalComparer.Equals(method.Name, other.Name));

                Debug.Assert(method.IsDefinition);
                Debug.Assert(other.IsDefinition);

                method = SubstituteTypeParameters(method);
                other = SubstituteTypeParameters(other);

                return _comparer.Equals(method.ReturnType, other.ReturnType) &&
                    method.RefKind.Equals(other.RefKind) &&
                    method.Parameters.SequenceEqual(other.Parameters, AreParametersEqual) &&
                    method.TypeParameters.SequenceEqual(other.TypeParameters, AreTypesEqual);
            }

            private static MethodSymbol SubstituteTypeParameters(MethodSymbol method)
            {
                Debug.Assert(method.IsDefinition);

                var typeParameters = method.TypeParameters;
                int n = typeParameters.Length;
                if (n == 0)
                {
                    return method;
                }

                return method.Construct(IndexedTypeParameterSymbol.Take(n));
            }

            private bool AreNamedTypesEqual(NamedTypeSymbol type, NamedTypeSymbol other)
            {
                Debug.Assert(StringOrdinalComparer.Equals(type.MetadataName, other.MetadataName));

                // TODO: Test with overloads (from PE base class?) that have modifiers.
                Debug.Assert(type.TypeArgumentsWithAnnotationsNoUseSiteDiagnostics.All(t => t.CustomModifiers.IsEmpty));
                Debug.Assert(other.TypeArgumentsWithAnnotationsNoUseSiteDiagnostics.All(t => t.CustomModifiers.IsEmpty));

                return type.TypeArgumentsWithAnnotationsNoUseSiteDiagnostics.SequenceEqual(other.TypeArgumentsWithAnnotationsNoUseSiteDiagnostics, AreTypesEqual);
            }

            private static NamedTypeSymbol SubstituteTypeParameters(NamedTypeSymbol type)
            {
                Debug.Assert(type.IsDefinition);

                var typeParameters = type.TypeParameters;
                int n = typeParameters.Length;
                if (n == 0)
                {
                    return type;
                }

                return type.Construct(IndexedTypeParameterSymbol.Take(n));
            }

            private bool AreNamespacesEqual(NamespaceSymbol @namespace, NamespaceSymbol other)
            {
                Debug.Assert(StringOrdinalComparer.Equals(@namespace.MetadataName, other.MetadataName));
                return true;
            }

            private bool AreParametersEqual(ParameterSymbol parameter, ParameterSymbol other)
            {
                Debug.Assert(parameter.Ordinal == other.Ordinal);
                return (parameter.RefKind == other.RefKind) &&
                    _comparer.Equals(parameter.Type, other.Type);
            }

            private bool ArePointerTypesEqual(PointerTypeSymbol type, PointerTypeSymbol other)
            {
                // TODO: Test with overloads (from PE base class?) that have modifiers.
                Debug.Assert(type.PointedAtTypeWithAnnotations.CustomModifiers.IsEmpty);
                Debug.Assert(other.PointedAtTypeWithAnnotations.CustomModifiers.IsEmpty);

                return AreTypesEqual(type.PointedAtType, other.PointedAtType);
            }

            private bool AreFunctionPointerTypesEqual(FunctionPointerTypeSymbol type, FunctionPointerTypeSymbol other)
            {
                var sig = type.Signature;
                var otherSig = other.Signature;

                ValidateFunctionPointerParamOrReturn(sig.ReturnTypeWithAnnotations, sig.RefKind, sig.RefCustomModifiers, allowOut: false);
                ValidateFunctionPointerParamOrReturn(otherSig.ReturnTypeWithAnnotations, otherSig.RefKind, otherSig.RefCustomModifiers, allowOut: false);
                if (sig.RefKind != otherSig.RefKind || !AreTypesEqual(sig.ReturnTypeWithAnnotations, otherSig.ReturnTypeWithAnnotations))
                {
                    return false;
                }

                return sig.Parameters.SequenceEqual(otherSig.Parameters, AreFunctionPointerParametersEqual);
            }

            private bool AreFunctionPointerParametersEqual(ParameterSymbol param, ParameterSymbol otherParam)
            {
                ValidateFunctionPointerParamOrReturn(param.TypeWithAnnotations, param.RefKind, param.RefCustomModifiers, allowOut: true);
                ValidateFunctionPointerParamOrReturn(otherParam.TypeWithAnnotations, otherParam.RefKind, otherParam.RefCustomModifiers, allowOut: true);

                return param.RefKind == otherParam.RefKind && AreTypesEqual(param.TypeWithAnnotations, otherParam.TypeWithAnnotations);
            }

            [Conditional("DEBUG")]
            private static void ValidateFunctionPointerParamOrReturn(TypeWithAnnotations type, RefKind refKind, ImmutableArray<CustomModifier> refCustomModifiers, bool allowOut)
            {
                Debug.Assert(type.CustomModifiers.IsEmpty);
                Debug.Assert(verifyRefModifiers(refCustomModifiers, refKind, allowOut));

                static bool verifyRefModifiers(ImmutableArray<CustomModifier> modifiers, RefKind refKind, bool allowOut)
                {
                    Debug.Assert(RefKind.RefReadOnly == RefKind.In);
                    switch (refKind)
                    {
                        case RefKind.RefReadOnly:
                        case RefKind.Out when allowOut:
                            return modifiers.Length == 1;
                        default:
                            return modifiers.IsEmpty;
                    }
                }
            }

            private bool ArePropertiesEqual(PropertySymbol property, PropertySymbol other)
            {
                Debug.Assert(StringOrdinalComparer.Equals(property.MetadataName, other.MetadataName));
                return _comparer.Equals(property.Type, other.Type) &&
                    property.RefKind.Equals(other.RefKind) &&
                    property.Parameters.SequenceEqual(other.Parameters, AreParametersEqual);
            }

            private static bool AreTypeParametersEqual(TypeParameterSymbol type, TypeParameterSymbol other)
            {
                Debug.Assert(type.Ordinal == other.Ordinal);
                Debug.Assert(StringOrdinalComparer.Equals(type.Name, other.Name));
                // Comparing constraints is unnecessary: two methods cannot differ by
                // constraints alone and changing the signature of a method is a rude
                // edit. Furthermore, comparing constraint types might lead to a cycle.
                Debug.Assert(type.HasConstructorConstraint == other.HasConstructorConstraint);
                Debug.Assert(type.HasValueTypeConstraint == other.HasValueTypeConstraint);
                Debug.Assert(type.HasUnmanagedTypeConstraint == other.HasUnmanagedTypeConstraint);
                Debug.Assert(type.HasReferenceTypeConstraint == other.HasReferenceTypeConstraint);
                Debug.Assert(type.ConstraintTypesNoUseSiteDiagnostics.Length == other.ConstraintTypesNoUseSiteDiagnostics.Length);
                return true;
            }

            private bool AreTypesEqual(TypeWithAnnotations type, TypeWithAnnotations other)
            {
                Debug.Assert(type.CustomModifiers.IsDefaultOrEmpty);
                Debug.Assert(other.CustomModifiers.IsDefaultOrEmpty);
                return AreTypesEqual(type.Type, other.Type);
            }

            private bool AreTypesEqual(TypeSymbol type, TypeSymbol other)
            {
                if (type.Kind != other.Kind)
                {
                    return false;
                }

                switch (type.Kind)
                {
                    case SymbolKind.ArrayType:
                        return AreArrayTypesEqual((ArrayTypeSymbol)type, (ArrayTypeSymbol)other);

                    case SymbolKind.PointerType:
                        return ArePointerTypesEqual((PointerTypeSymbol)type, (PointerTypeSymbol)other);

                    case SymbolKind.FunctionPointerType:
                        return AreFunctionPointerTypesEqual((FunctionPointerTypeSymbol)type, (FunctionPointerTypeSymbol)other);

                    case SymbolKind.NamedType:
                    case SymbolKind.ErrorType:
                        return AreNamedTypesEqual((NamedTypeSymbol)type, (NamedTypeSymbol)other);

                    case SymbolKind.TypeParameter:
                        return AreTypeParametersEqual((TypeParameterSymbol)type, (TypeParameterSymbol)other);

                    default:
                        throw ExceptionUtilities.UnexpectedValue(type.Kind);
                }
            }

            private IReadOnlyDictionary<string, ImmutableArray<ISymbolInternal>> GetAllEmittedMembers(ISymbolInternal symbol)
            {
                var members = ArrayBuilder<ISymbolInternal>.GetInstance();

                if (symbol.Kind == SymbolKind.NamedType)
                {
                    var type = (NamedTypeSymbol)symbol;
                    members.AddRange(type.GetEventsToEmit());
                    members.AddRange(type.GetFieldsToEmit());
                    members.AddRange(type.GetMethodsToEmit());
                    members.AddRange(type.GetTypeMembers());
                    members.AddRange(type.GetPropertiesToEmit());
                }
                else
                {
                    members.AddRange(((NamespaceSymbol)symbol).GetMembers());
                }

                if (_otherSynthesizedMembers != null && _otherSynthesizedMembers.TryGetValue(symbol, out var synthesizedMembers))
                {
                    members.AddRange(synthesizedMembers);
                }

                if (_otherDeletedMembers?.TryGetValue(symbol, out var deletedMembers) == true)
                {
                    members.AddRange(deletedMembers);
                }

                var result = members.ToDictionary(s => s.MetadataName, StringOrdinalComparer.Instance);
                members.Free();
                return result;
            }

            private sealed class SymbolComparer
            {
                private readonly MatchSymbols _matcher;
                private readonly DeepTranslator? _deepTranslator;

                public SymbolComparer(MatchSymbols matcher, DeepTranslator? deepTranslator)
                {
                    Debug.Assert(matcher != null);
                    _matcher = matcher;
                    _deepTranslator = deepTranslator;
                }

                public bool Equals(TypeSymbol source, TypeSymbol other)
                {
                    if (ReferenceEquals(source, other))
                    {
                        return true;
                    }

                    var visitedSource = (TypeSymbol?)_matcher.Visit(source);
                    var visitedOther = (_deepTranslator != null) ? (TypeSymbol)_deepTranslator.Visit(other) : other;

                    return visitedSource?.Equals(visitedOther, TypeCompareKind.IgnoreDynamicAndTupleNames | TypeCompareKind.IgnoreNullableModifiersForReferenceTypes) == true;
                }
            }
        }

        internal sealed class DeepTranslator : CSharpSymbolVisitor<Symbol>
        {
            private readonly ConcurrentDictionary<Symbol, Symbol> _matches;
            private readonly NamedTypeSymbol _systemObject;

            public DeepTranslator(NamedTypeSymbol systemObject)
            {
                _matches = new ConcurrentDictionary<Symbol, Symbol>(ReferenceEqualityComparer.Instance);
                _systemObject = systemObject;
            }

            public override Symbol DefaultVisit(Symbol symbol)
            {
                // Symbol should have been handled elsewhere.
                throw ExceptionUtilities.Unreachable;
            }

            public override Symbol Visit(Symbol symbol)
            {
                return _matches.GetOrAdd(symbol, base.Visit(symbol));
            }

            public override Symbol VisitArrayType(ArrayTypeSymbol symbol)
            {
                var translatedElementType = (TypeSymbol)this.Visit(symbol.ElementType);
                var translatedModifiers = VisitCustomModifiers(symbol.ElementTypeWithAnnotations.CustomModifiers);

                if (symbol.IsSZArray)
                {
                    return ArrayTypeSymbol.CreateSZArray(symbol.BaseTypeNoUseSiteDiagnostics.ContainingAssembly, symbol.ElementTypeWithAnnotations.WithTypeAndModifiers(translatedElementType, translatedModifiers));
                }

                return ArrayTypeSymbol.CreateMDArray(symbol.BaseTypeNoUseSiteDiagnostics.ContainingAssembly, symbol.ElementTypeWithAnnotations.WithTypeAndModifiers(translatedElementType, translatedModifiers), symbol.Rank, symbol.Sizes, symbol.LowerBounds);
            }

            public override Symbol VisitDynamicType(DynamicTypeSymbol symbol)
            {
                return _systemObject;
            }

            public override Symbol VisitNamedType(NamedTypeSymbol type)
            {
                var originalDef = type.OriginalDefinition;
                if ((object)originalDef != type)
                {
                    var discardedUseSiteInfo = CompoundUseSiteInfo<AssemblySymbol>.Discarded;
                    var translatedTypeArguments = type.GetAllTypeArguments(ref discardedUseSiteInfo).SelectAsArray((t, v) => t.WithTypeAndModifiers((TypeSymbol)v.Visit(t.Type),
                                                                                                                                                  v.VisitCustomModifiers(t.CustomModifiers)),
                                                                                                                 this);

                    var translatedOriginalDef = (NamedTypeSymbol)this.Visit(originalDef);
                    var typeMap = new TypeMap(translatedOriginalDef.GetAllTypeParameters(), translatedTypeArguments, allowAlpha: true);
                    return typeMap.SubstituteNamedType(translatedOriginalDef);
                }

                Debug.Assert(type.IsDefinition);

                if (type.IsAnonymousType)
                {
                    return this.Visit(AnonymousTypeManager.TranslateAnonymousTypeSymbol(type));
                }

                return type;
            }

            public override Symbol VisitPointerType(PointerTypeSymbol symbol)
            {
                var translatedPointedAtType = (TypeSymbol)this.Visit(symbol.PointedAtType);
                var translatedModifiers = VisitCustomModifiers(symbol.PointedAtTypeWithAnnotations.CustomModifiers);
                return new PointerTypeSymbol(symbol.PointedAtTypeWithAnnotations.WithTypeAndModifiers(translatedPointedAtType, translatedModifiers));
            }

            public override Symbol VisitFunctionPointerType(FunctionPointerTypeSymbol symbol)
            {
                var sig = symbol.Signature;
                var translatedReturnType = (TypeSymbol)Visit(sig.ReturnType);
                var translatedReturnTypeWithAnnotations = sig.ReturnTypeWithAnnotations.WithTypeAndModifiers(translatedReturnType, VisitCustomModifiers(sig.ReturnTypeWithAnnotations.CustomModifiers));
                var translatedRefCustomModifiers = VisitCustomModifiers(sig.RefCustomModifiers);

                var translatedParameterTypes = ImmutableArray<TypeWithAnnotations>.Empty;
                ImmutableArray<ImmutableArray<CustomModifier>> translatedParamRefCustomModifiers = default;

                if (sig.ParameterCount > 0)
                {
                    var translatedParamsBuilder = ArrayBuilder<TypeWithAnnotations>.GetInstance(sig.ParameterCount);
                    var translatedParamRefCustomModifiersBuilder = ArrayBuilder<ImmutableArray<CustomModifier>>.GetInstance(sig.ParameterCount);

                    foreach (var param in sig.Parameters)
                    {
                        var translatedParamType = (TypeSymbol)Visit(param.Type);
                        translatedParamsBuilder.Add(param.TypeWithAnnotations.WithTypeAndModifiers(translatedParamType, VisitCustomModifiers(param.TypeWithAnnotations.CustomModifiers)));
                        translatedParamRefCustomModifiersBuilder.Add(VisitCustomModifiers(param.RefCustomModifiers));
                    }

                    translatedParameterTypes = translatedParamsBuilder.ToImmutableAndFree();
                    translatedParamRefCustomModifiers = translatedParamRefCustomModifiersBuilder.ToImmutableAndFree();
                }

                return symbol.SubstituteTypeSymbol(translatedReturnTypeWithAnnotations, translatedParameterTypes, translatedRefCustomModifiers, translatedParamRefCustomModifiers);
            }

            public override Symbol VisitTypeParameter(TypeParameterSymbol symbol)
            {
                return symbol;
            }

            private ImmutableArray<CustomModifier> VisitCustomModifiers(ImmutableArray<CustomModifier> modifiers)
            {
                return modifiers.SelectAsArray(VisitCustomModifier);
            }

            private CustomModifier VisitCustomModifier(CustomModifier modifier)
            {
                var translatedType = (NamedTypeSymbol)this.Visit(((CSharpCustomModifier)modifier).ModifierSymbol);
                Debug.Assert((object)translatedType != null);
                return modifier.IsOptional ?
                    CSharpCustomModifier.CreateOptional(translatedType) :
                    CSharpCustomModifier.CreateRequired(translatedType);
            }
        }
    }
}<|MERGE_RESOLUTION|>--- conflicted
+++ resolved
@@ -36,11 +36,7 @@
             ImmutableDictionary<ISymbolInternal, ImmutableArray<ISymbolInternal>>? otherDeletedMembers)
         {
             _defs = new MatchDefsToSource(sourceContext, otherContext);
-<<<<<<< HEAD
-            _symbols = new MatchSymbols(anonymousTypeMap, anonymousDelegates, anonymousDelegatesWithFixedTypes, sourceAssembly, otherAssembly, otherSynthesizedMembersOpt, new DeepTranslator(otherAssembly.GetSpecialType(SpecialType.System_Object)));
-=======
             _symbols = new MatchSymbols(anonymousTypeMap, anonymousDelegates, anonymousDelegatesWithFixedTypes, sourceAssembly, otherAssembly, otherSynthesizedMembers, otherDeletedMembers, new DeepTranslator(otherAssembly.GetSpecialType(SpecialType.System_Object)));
->>>>>>> 80a8ce8d
         }
 
         public CSharpSymbolMatcher(
