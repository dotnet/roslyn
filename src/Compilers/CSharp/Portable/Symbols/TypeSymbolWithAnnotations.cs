﻿// Copyright (c) Microsoft.  All Rights Reserved.  Licensed under the Apache License, Version 2.0.  See License.txt in the project root for license information.

using Roslyn.Utilities;
using System;
using System.Collections.Generic;
using System.Collections.Immutable;
using System.Diagnostics;
using System.Linq;
using System.Threading;
using Microsoft.CodeAnalysis.PooledObjects;

namespace Microsoft.CodeAnalysis.CSharp.Symbols
{
    internal enum NullableAnnotation : byte
    {
        Unknown,     // No information. Think oblivious.
        NotNullable, // For string, int, T
        Nullable,    // For string?, T? where T : class; and for int?, T? where T : struct.
        NotNullableBasedOnAnalysis, // Explicitly set by flow analysis
        NullableBasedOnAnalysis, // Explicitly set by flow analysis
    }

    internal static class NullableAnnotationExtensions
    {
        public static bool IsAnyNullable(this NullableAnnotation annotation)
        {
            return annotation == NullableAnnotation.Nullable || annotation == NullableAnnotation.NullableBasedOnAnalysis;
        }

        public static bool IsAnyNotNullable(this NullableAnnotation annotation)
        {
            return annotation == NullableAnnotation.NotNullable || annotation == NullableAnnotation.NotNullableBasedOnAnalysis;
        }
    }

    /// <summary>
    /// A simple class that combines a single type symbol with annotations
    /// </summary>
    [DebuggerDisplay("{GetDebuggerDisplay(), nq}")]
    internal readonly struct TypeSymbolWithAnnotations : IFormattable
    {
        /// <summary>
        /// A builder for lazy instances of TypeSymbolWithAnnotations.
        /// </summary>
        [DebuggerDisplay("{GetDebuggerDisplay(), nq}")]
        internal struct Builder
        {
            private TypeSymbol _defaultType;
            private NullableAnnotation _nullableAnnotation;
            private Extensions _extensions;

            /// <summary>
            /// The underlying type, unless overridden by _extensions.
            /// </summary>
            internal TypeSymbol DefaultType => _defaultType;

            /// <summary>
            /// True if the fields of the builder are unset.
            /// </summary>
            internal bool IsNull => _defaultType is null;

            /// <summary>
            /// Set the fields of the builder.
            /// </summary>
            /// <remarks>
            /// This method guarantees: fields will be set once; exactly one caller is
            /// returned true; and IsNull will return true until all fields are initialized.
            /// This method does not guarantee that all fields will be set by the same
            /// caller. Instead, the expectation is that all callers will attempt to initialize
            /// the builder with equivalent TypeSymbolWithAnnotations instances where
            /// different fields of the builder may be assigned from different instances.
            /// </remarks>
            internal bool InterlockedInitialize(TypeSymbolWithAnnotations type)
            {
                if ((object)_defaultType != null)
                {
                    return false;
                }
                _nullableAnnotation = type.NullableAnnotation;
                Interlocked.CompareExchange(ref _extensions, type._extensions, null);
                return (object)Interlocked.CompareExchange(ref _defaultType, type._defaultType, null) == null;
            }

            /// <summary>
            /// Create immutable TypeSymbolWithAnnotations instance.
            /// </summary>
            internal TypeSymbolWithAnnotations ToType()
            {
                return (object)_defaultType == null ?
                    default :
                    new TypeSymbolWithAnnotations(_defaultType, _nullableAnnotation, _extensions);
            }

            internal string GetDebuggerDisplay() => ToType().GetDebuggerDisplay();
        }

        /// <summary>
        /// The underlying type, unless overridden by _extensions.
        /// </summary>
        private readonly TypeSymbol _defaultType;

        /// <summary>
        /// Additional data or behavior. Such cases should be
        /// uncommon to minimize allocations.
        /// </summary>
        private readonly Extensions _extensions;

        public readonly NullableAnnotation NullableAnnotation;

        private TypeSymbolWithAnnotations(TypeSymbol defaultType, NullableAnnotation nullableAnnotation, Extensions extensions)
        {
            Debug.Assert((object)defaultType != null);
            Debug.Assert(!defaultType.IsNullableType() || nullableAnnotation.IsAnyNullable());
            Debug.Assert(extensions != null);
            _defaultType = defaultType;

            NullableAnnotation = nullableAnnotation;
            _extensions = extensions;
        }

        public override string ToString() => TypeSymbol.ToString();
        public string Name => TypeSymbol.Name;
        public SymbolKind Kind => TypeSymbol.Kind;

        // Note: We cannot pull on NonNullTypes while debugging, as that causes cycles, so we only display annotated vs. un-annotated.
        internal static readonly SymbolDisplayFormat DebuggerDisplayFormat = new SymbolDisplayFormat(
            typeQualificationStyle: SymbolDisplayTypeQualificationStyle.NameAndContainingTypesAndNamespaces,
            genericsOptions: SymbolDisplayGenericsOptions.IncludeTypeParameters,
            miscellaneousOptions: SymbolDisplayMiscellaneousOptions.UseSpecialTypes | SymbolDisplayMiscellaneousOptions.IncludeNullableReferenceTypeModifier);

        internal static readonly SymbolDisplayFormat TestDisplayFormat = new SymbolDisplayFormat(
            typeQualificationStyle: SymbolDisplayTypeQualificationStyle.NameAndContainingTypesAndNamespaces,
            genericsOptions: SymbolDisplayGenericsOptions.IncludeTypeParameters,
            miscellaneousOptions: SymbolDisplayMiscellaneousOptions.UseSpecialTypes | SymbolDisplayMiscellaneousOptions.IncludeNullableReferenceTypeModifier,
            compilerInternalOptions: SymbolDisplayCompilerInternalOptions.IncludeNonNullableTypeModifier);

        internal static TypeSymbolWithAnnotations Create(INonNullTypesContext nonNullTypesContext, TypeSymbol typeSymbol, bool isAnnotated = false, ImmutableArray<CustomModifier> customModifiers = default)
        {
            Debug.Assert(nonNullTypesContext != null);
            Debug.Assert((nonNullTypesContext as Symbol)?.IsDefinition != false);
#if DEBUG
            _ = nonNullTypesContext.NonNullTypes; // Should be able to ask this question right away.
#endif
            if (typeSymbol is null)
            {
                return default;
            }

            return Create(typeSymbol, nullableAnnotation: isAnnotated ? NullableAnnotation.Nullable : nonNullTypesContext.NonNullTypes == true ? NullableAnnotation.NotNullable : NullableAnnotation.Unknown,
                          customModifiers.NullToEmpty());
        }

        internal static TypeSymbolWithAnnotations Create(TypeSymbol typeSymbol, NullableAnnotation nullableAnnotation = NullableAnnotation.Unknown, ImmutableArray<CustomModifier> customModifiers = default)
        {
            if (typeSymbol is null)
            {
                return default;
            }

            if (!nullableAnnotation.IsAnyNullable() && typeSymbol.IsNullableType())
            {
                // int?, T? where T : struct (add annotation)
                nullableAnnotation = NullableAnnotation.Nullable;
            }

            return CreateNonLazyType(typeSymbol, nullableAnnotation, customModifiers.NullToEmpty());
        }

        internal bool IsPossiblyNullableReferenceTypeTypeParameter()
        {
            return NullableAnnotation == NullableAnnotation.NotNullable && TypeSymbol.IsPossiblyNullableReferenceTypeTypeParameter();
        }

        internal NullableAnnotation GetValueNullableAnnotation()
        {
            if (IsPossiblyNullableReferenceTypeTypeParameter())
            {
                return NullableAnnotation.NullableBasedOnAnalysis;
            }

            return NullableAnnotation;
        }

        internal bool? ValueCanBeNull()
        {
            switch (NullableAnnotation)
            {
                case NullableAnnotation.Unknown:
                    return null;

                case NullableAnnotation.Nullable:
                case NullableAnnotation.NullableBasedOnAnalysis:
                    return true;

                case NullableAnnotation.NotNullableBasedOnAnalysis:
                    return false;

                case NullableAnnotation.NotNullable:
                    return TypeSymbol.IsPossiblyNullableReferenceTypeTypeParameter();

                default:
                    throw ExceptionUtilities.UnexpectedValue(NullableAnnotation);
            }
        }

        // https://github.com/dotnet/roslyn/issues/30050: Check we are not using this method on type references in
        // member signatures visible outside the assembly. Consider overriding, implementing, NoPIA embedding, etc.

        public static TypeSymbolWithAnnotations Create(TypeSymbol typeSymbol, bool? isNullableIfReferenceType, ImmutableArray<CustomModifier> customModifiers = default, bool fromDeclaration = false)
        {
            if (typeSymbol is null)
            {
                return default;
            }

            NullableAnnotation nullableAnnotation;

            if (typeSymbol.IsValueType)
            {
                nullableAnnotation = typeSymbol.IsNullableType() ?
                    NullableAnnotation.Nullable :
                    isNullableIfReferenceType == null ? NullableAnnotation.Unknown : NullableAnnotation.NotNullable;
            }
            else
            {
                switch (isNullableIfReferenceType)
                {
                    case true:
                        nullableAnnotation = fromDeclaration ? NullableAnnotation.Nullable : NullableAnnotation.NullableBasedOnAnalysis;
                        break;
                    case false:
                        nullableAnnotation = fromDeclaration ? NullableAnnotation.NotNullable : NullableAnnotation.NotNullableBasedOnAnalysis;
                        break;
                    default:
                        nullableAnnotation = NullableAnnotation.Unknown;
                        break;
                }
            }

            return Create(typeSymbol, nullableAnnotation, customModifiers.NullToEmpty());
        }

        private static bool IsIndexedTypeParameter(TypeSymbol typeSymbol)
        {
            return typeSymbol is IndexedTypeParameterSymbol ||
                   typeSymbol is IndexedTypeParameterSymbolForOverriding;
        }

        private static TypeSymbolWithAnnotations CreateNonLazyType(TypeSymbol typeSymbol, NullableAnnotation nullableAnnotation, ImmutableArray<CustomModifier> customModifiers)
        {
            return new TypeSymbolWithAnnotations(typeSymbol, nullableAnnotation, Extensions.Create(customModifiers));
        }

        private static TypeSymbolWithAnnotations CreateLazyNullableType(CSharpCompilation compilation, TypeSymbolWithAnnotations underlying)
        {
            return new TypeSymbolWithAnnotations(defaultType: underlying._defaultType, nullableAnnotation: NullableAnnotation.Nullable, Extensions.CreateLazy(compilation, underlying));
        }

        /// <summary>
        /// True if the fields are unset.
        /// </summary>
        internal bool IsNull => _defaultType is null;

        public TypeSymbolWithAnnotations SetIsAnnotated(CSharpCompilation compilation)
        {
            Debug.Assert(CustomModifiers.IsEmpty);

            var typeSymbol = this.TypeSymbol;

            // It is not safe to check if a type parameter is a reference type right away, this can send us into a cycle.
            // In this case we delay asking this question as long as possible.
            if (typeSymbol.TypeKind != TypeKind.TypeParameter)
            {
                if (!typeSymbol.IsValueType && !typeSymbol.IsErrorType())
                {
                    return CreateNonLazyType(typeSymbol, NullableAnnotation.Nullable, this.CustomModifiers);
                }
                else
                {
                    return Create(compilation.GetSpecialType(SpecialType.System_Nullable_T).Construct(ImmutableArray.Create(typeSymbol)));
                }
            }

            return CreateLazyNullableType(compilation, this);
        }

        public TypeSymbolWithAnnotations AsNullableReferenceType(bool fromDeclaration) => _extensions.AsNullableReferenceType(this, fromDeclaration);
        public TypeSymbolWithAnnotations AsNotNullableReferenceType() => _extensions.AsNotNullableReferenceType(this);

        /// <summary>
        /// Merges top-level and nested nullability from an otherwise identical type.
        /// <paramref name="hadNullabilityMismatch"/> is true if there was conflict
        /// merging nullability and warning should be reported by the caller.
        /// </summary>
        internal TypeSymbolWithAnnotations MergeNullability(TypeSymbolWithAnnotations other, VarianceKind variance, out bool hadNullabilityMismatch)
        {
            TypeSymbol typeSymbol = other.TypeSymbol;
            NullableAnnotation nullableAnnotation = MergeNullableAnnotation(typeSymbol, NullableAnnotation, other.NullableAnnotation, variance, out bool hadTopLevelMismatch);
            TypeSymbol type = TypeSymbol.MergeNullability(typeSymbol, variance, out bool hadNestedMismatch);
            Debug.Assert((object)type != null);
            hadNullabilityMismatch = hadTopLevelMismatch | hadNestedMismatch;
            return Create(type, nullableAnnotation, CustomModifiers);
        }

        /// <summary>
        /// Merges nullability.
        /// <paramref name="hadNullabilityMismatch"/> is true if there was conflict.
        /// </summary>
        private static NullableAnnotation MergeNullableAnnotation(TypeSymbol type, NullableAnnotation a, NullableAnnotation b, VarianceKind variance, out bool hadNullabilityMismatch)
        {
            hadNullabilityMismatch = false;
            if (a == b)
            {
                return a;
            }

            if (a.IsAnyNullable() && b.IsAnyNullable())
            {
                return NullableAnnotation.Nullable;
            }

            switch (variance)
            {
                case VarianceKind.In:

                    // If nullability on both sides matches - result is that nullability (trivial cases like these are handled before the switch)
                    // If either candidate is not nullable - result is not nullable
                    // Otherwise - result is "oblivious". 

                    if (a == NullableAnnotation.NotNullableBasedOnAnalysis || b == NullableAnnotation.NotNullableBasedOnAnalysis)
                    {
                        return NullableAnnotation.NotNullableBasedOnAnalysis;
                    }

                    if (a == NullableAnnotation.NotNullable || b == NullableAnnotation.NotNullable)
                    {
                        return NullableAnnotation.NotNullable;
                    }

                    Debug.Assert(a == NullableAnnotation.Unknown || b == NullableAnnotation.Unknown);
                    return NullableAnnotation.Unknown;

                case VarianceKind.Out:

                    // If nullability on both sides matches - result is that nullability (trivial cases like these are handled before the switch)
                    // If either candidate is nullable - result is nullable
                    // Otherwise - result is "oblivious". 

                    if (a.IsAnyNullable())
                    {
                        Debug.Assert(!b.IsAnyNullable());
                        return a;
                    }

                    if (b.IsAnyNullable())
                    {
                        return b;
                    }

                    if (a == NullableAnnotation.Unknown || b == NullableAnnotation.Unknown)
                    {
                        return NullableAnnotation.Unknown;
                    }

                    Debug.Assert((a == NullableAnnotation.NotNullable && b == NullableAnnotation.NotNullableBasedOnAnalysis) ||
                        (b == NullableAnnotation.NotNullable && a == NullableAnnotation.NotNullableBasedOnAnalysis));
                    return NullableAnnotation.NotNullable; // It is reasonable to settle on this value because the difference in annotations is either
                                                           // not significant for the type, or candidate corresponding to this value is possibly a 
                                                           // nullable reference type type parameter and nullable should win. 

                default:

                    // If nullability on both sides matches - result is that nullability (trivial cases like these are handled before the switch)
                    // If either candidate is "oblivious" - result is the nullability of the other candidate
                    // Otherwise - we declare a mismatch and result is "oblivious". 

                    if (a == NullableAnnotation.Unknown)
                    {
                        return b;
                    }
                    if (b == NullableAnnotation.Unknown)
                    {
                        return a;
                    }

                    // At this point we know that either nullability of both sides is significantly different NotNullable vs. Nullable,
                    // or we are dealing with different flavors of not nullable for both candidates
                    if ((a == NullableAnnotation.NotNullable && b == NullableAnnotation.NotNullableBasedOnAnalysis) ||
                        (b == NullableAnnotation.NotNullable && a == NullableAnnotation.NotNullableBasedOnAnalysis))
                    {
                        if (!type.IsPossiblyNullableReferenceTypeTypeParameter())
                        {
                            // For this type both not nullable annotations are equivalent and therefore match.
                            return NullableAnnotation.NotNullable;
                        }

                        // We are dealing with different flavors of not nullable for a possibly nullable reference type parameter,
                        // we don't have a reliable way to merge them since one of them can actually represent a nullable type.
                    }
                    else
                    {
                        Debug.Assert(a.IsAnyNullable() != b.IsAnyNullable());
                    }

                    hadNullabilityMismatch = true;
<<<<<<< HEAD
                    return NullableAnnotation.Unknown;
=======
                    return false;
>>>>>>> e923acdf
            }
        }

        public TypeSymbolWithAnnotations WithModifiers(ImmutableArray<CustomModifier> customModifiers) =>
            _extensions.WithModifiers(this, customModifiers);

        public TypeSymbol TypeSymbol => _extensions?.GetResolvedType(_defaultType);
        public TypeSymbol NullableUnderlyingTypeOrSelf => _extensions.GetNullableUnderlyingTypeOrSelf(_defaultType);

        // https://github.com/dotnet/roslyn/issues/30051: IsNullable depends on IsValueType which
        // can lead to cycles when IsNullable is queried early. Replace this property with
        // the Annotation property that depends on IsAnnotated and NonNullTypes only.
        // Should review all the usages of IsNullable outside of NullableWalker.

        /// <summary>
        /// Returns:
        /// true if this is a nullable reference or value type;
        /// false if this is an unannotated reference type and [NonNullTypes(true)],
        /// or a value type regardless of [NonNullTypes]; and
        /// null if an unannotated reference type and [NonNullTypes(false)].
        /// If this is a nullable value type, <see cref="TypeSymbol"/>
        /// returns symbol for constructed System.Nullable`1 type.
        /// If this is a nullable reference type, <see cref="TypeSymbol"/>
        /// simply returns a symbol for the reference type.
        /// </summary>
        public bool? IsNullable
        {
            get
            {
                if (_defaultType is null)
                {
                    return null;
                }

                switch (NullableAnnotation)
                {
                    case NullableAnnotation.Unknown:
                        Debug.Assert(!TypeSymbol.IsNullableType());
                        if (TypeSymbol.IsValueType)
                        {
                            return false;
                        }

                        return null;

                    case NullableAnnotation.Nullable:
                    case NullableAnnotation.NullableBasedOnAnalysis:
                        return true;

                    case NullableAnnotation.NotNullableBasedOnAnalysis:
                    case NullableAnnotation.NotNullable:
                        return false;

                    default:
                        throw ExceptionUtilities.UnexpectedValue(NullableAnnotation);
                }
            }
        }

        /// <summary>
        /// Is this System.Nullable`1 type, or its substitution.
        /// </summary>
        public bool IsNullableType() => TypeSymbol.IsNullableType();

        /// <summary>
        /// The list of custom modifiers, if any, associated with the <see cref="TypeSymbol"/>.
        /// </summary>
        public ImmutableArray<CustomModifier> CustomModifiers => _extensions.CustomModifiers;

        public bool IsReferenceType => TypeSymbol.IsReferenceType;
        public bool IsValueType => TypeSymbol.IsValueType;
        public TypeKind TypeKind => TypeSymbol.TypeKind;
        public SpecialType SpecialType => _extensions.GetSpecialType(_defaultType);
        public bool IsManagedType => TypeSymbol.IsManagedType;
        public Cci.PrimitiveTypeCode PrimitiveTypeCode => TypeSymbol.PrimitiveTypeCode;
        public bool IsEnumType() => TypeSymbol.IsEnumType();
        public bool IsDynamic() => TypeSymbol.IsDynamic();
        public bool IsObjectType() => TypeSymbol.IsObjectType();
        public bool IsArray() => TypeSymbol.IsArray();
        public bool IsRestrictedType(bool ignoreSpanLikeTypes = false) =>
            _extensions.IsRestrictedType(_defaultType, ignoreSpanLikeTypes);
        public bool IsPointerType() => TypeSymbol.IsPointerType();
        public bool IsErrorType() => TypeSymbol.IsErrorType();
        public bool IsUnsafe() => TypeSymbol.IsUnsafe();
        public bool IsStatic => _extensions.IsStatic(_defaultType);
        public bool IsNullableTypeOrTypeParameter() => TypeSymbol.IsNullableTypeOrTypeParameter();
        public bool IsVoid => _extensions.IsVoid(_defaultType);
        public bool IsSZArray() => _extensions.IsSZArray(_defaultType);
        public TypeSymbolWithAnnotations GetNullableUnderlyingType() =>
            TypeSymbol.GetNullableUnderlyingTypeWithAnnotations();

        internal bool GetIsReferenceType(ConsList<TypeParameterSymbol> inProgress) =>
            _extensions.GetIsReferenceType(_defaultType, inProgress);
        internal bool GetIsValueType(ConsList<TypeParameterSymbol> inProgress) =>
            _extensions.GetIsValueType(_defaultType, inProgress);

        public string ToDisplayString(SymbolDisplayFormat format = null)
        {
            var str = TypeSymbol.ToDisplayString(format);
            if (format != null)
            {
                if (format.MiscellaneousOptions.IncludesOption(SymbolDisplayMiscellaneousOptions.IncludeNullableReferenceTypeModifier) &&
                    !IsNullableType() &&
                    (NullableAnnotation == NullableAnnotation.Nullable ||
                     (NullableAnnotation == NullableAnnotation.NullableBasedOnAnalysis && !TypeSymbol.IsUnconstrainedTypeParameter())))
                {
                    return str + "?";
                }
                else if (format.CompilerInternalOptions.IncludesOption(SymbolDisplayCompilerInternalOptions.IncludeNonNullableTypeModifier) &&
                    !IsValueType &&
                    IsNullable == false && !TypeSymbol.IsUnconstrainedTypeParameter())
                {
                    return str + "!";
                }
            }
            return str;
        }

        internal string GetDebuggerDisplay() => _defaultType is null ? "null" : ToDisplayString(DebuggerDisplayFormat);

        string IFormattable.ToString(string format, IFormatProvider formatProvider)
        {
            return ToDisplayString(SymbolDisplayFormat.CSharpErrorMessageFormat);
        }

        public bool Equals(TypeSymbolWithAnnotations other, TypeCompareKind comparison)
        {
            if (this.IsSameAs(other))
            {
                return true;
            }

            if (other.IsNull || !TypeSymbolEquals(other, comparison))
            {
                return false;
            }

            // Make sure custom modifiers are the same.
            if ((comparison & TypeCompareKind.IgnoreCustomModifiersAndArraySizesAndLowerBounds) == 0 &&
                !this.CustomModifiers.SequenceEqual(other.CustomModifiers))
            {
                return false;
            }

            if ((comparison & TypeCompareKind.IgnoreNullableModifiersForReferenceTypes) == 0)
            {
                var thisAnnotation = NullableAnnotation;
                var otherAnnotation = other.NullableAnnotation;
                if (otherAnnotation != thisAnnotation)
                {
                    if (thisAnnotation == NullableAnnotation.Unknown || otherAnnotation == NullableAnnotation.Unknown)
                    {
                        if ((comparison & TypeCompareKind.UnknownNullableModifierMatchesAny) == 0)
                        {
                            return false;
                        }
                    }
                    else if ((comparison & TypeCompareKind.IgnoreInsignificantNullableModifiersDifference) == 0)
                    {
                        return false;
                    }
                    else if (thisAnnotation.IsAnyNullable())
                    {
                        if (!otherAnnotation.IsAnyNullable())
                        {
                            return false;
                        }
                    }
                    else if (!otherAnnotation.IsAnyNullable())
                    {
                        Debug.Assert(thisAnnotation.IsAnyNotNullable());
                        Debug.Assert(otherAnnotation.IsAnyNotNullable());
                        if (TypeSymbol.IsPossiblyNullableReferenceTypeTypeParameter())
                        {
                            return false;
                        }
                    }
                    else
                    {
                        return false;
                    }
                }
            }

            return true;
        }

        internal sealed class EqualsComparer : EqualityComparer<TypeSymbolWithAnnotations>
        {
            internal static readonly EqualsComparer Instance = new EqualsComparer();

            private EqualsComparer()
            {
            }

            public override int GetHashCode(TypeSymbolWithAnnotations obj)
            {
                if (obj.IsNull)
                {
                    return 0;
                }
                return obj.TypeSymbol.GetHashCode();
            }

            public override bool Equals(TypeSymbolWithAnnotations x, TypeSymbolWithAnnotations y)
            {
                if (x.IsNull)
                {
                    return y.IsNull;
                }
                return x.Equals(y, TypeCompareKind.ConsiderEverything);
            }
        }

        internal bool TypeSymbolEquals(TypeSymbolWithAnnotations other, TypeCompareKind comparison) =>
            _extensions.TypeSymbolEquals(this, other, comparison);

        public bool GetUnificationUseSiteDiagnosticRecursive(ref DiagnosticInfo result, Symbol owner, ref HashSet<TypeSymbol> checkedTypes)
        {
            return TypeSymbol.GetUnificationUseSiteDiagnosticRecursive(ref result, owner, ref checkedTypes) ||
                   Symbol.GetUnificationUseSiteDiagnosticRecursive(ref result, this.CustomModifiers, owner, ref checkedTypes);
        }

        public void CheckAllConstraints(ConversionsBase conversions, Location location, DiagnosticBag diagnostics)
        {
            TypeSymbol.CheckAllConstraints(conversions, location, diagnostics);
        }

        public bool IsAtLeastAsVisibleAs(Symbol sym, ref HashSet<DiagnosticInfo> useSiteDiagnostics)
        {
            // System.Nullable is public, so it is safe to delegate to the underlying.
            return NullableUnderlyingTypeOrSelf.IsAtLeastAsVisibleAs(sym, ref useSiteDiagnostics);
        }

        public TypeSymbolWithAnnotations SubstituteType(AbstractTypeMap typeMap) =>
            _extensions.SubstituteType(this, typeMap, withTupleUnification: false);
        public TypeSymbolWithAnnotations SubstituteTypeWithTupleUnification(AbstractTypeMap typeMap) =>
            _extensions.SubstituteType(this, typeMap, withTupleUnification: true);

        internal TypeSymbolWithAnnotations TransformToTupleIfCompatible() => _extensions.TransformToTupleIfCompatible(this);

        internal TypeSymbolWithAnnotations SubstituteTypeCore(AbstractTypeMap typeMap, bool withTupleUnification)
        {
            var newCustomModifiers = typeMap.SubstituteCustomModifiers(this.CustomModifiers);
            TypeSymbol typeSymbol = this.TypeSymbol;
            var newTypeWithModifiers = typeMap.SubstituteType(typeSymbol, withTupleUnification);

            if (!typeSymbol.IsTypeParameter())
            {
                Debug.Assert(newTypeWithModifiers.NullableAnnotation == NullableAnnotation.Unknown || (typeSymbol.IsNullableType() && newTypeWithModifiers.NullableAnnotation.IsAnyNullable()));
                Debug.Assert(newTypeWithModifiers.CustomModifiers.IsEmpty);

                if (typeSymbol.Equals(newTypeWithModifiers.TypeSymbol, TypeCompareKind.ConsiderEverything) &&
                    newCustomModifiers == CustomModifiers)
                {
                    return this; // substitution had no effect on the type or modifiers
                }
                else if ((NullableAnnotation == NullableAnnotation.Unknown || (typeSymbol.IsNullableType() && NullableAnnotation.IsAnyNullable())) &&
                    newCustomModifiers.IsEmpty)
                {
                    return newTypeWithModifiers;
                }

                return Create(newTypeWithModifiers.TypeSymbol, NullableAnnotation, newCustomModifiers);
            }

            if (newTypeWithModifiers.Is((TypeParameterSymbol)typeSymbol) &&
                newCustomModifiers == CustomModifiers)
            {
                return this; // substitution had no effect on the type or modifiers
            }
            else if(Is((TypeParameterSymbol)typeSymbol))
            {
                return newTypeWithModifiers;
            }

            NullableAnnotation newAnnotation;

            Debug.Assert(!IsIndexedTypeParameter(newTypeWithModifiers.TypeSymbol) || newTypeWithModifiers.NullableAnnotation == NullableAnnotation.Unknown);

            if (NullableAnnotation.IsAnyNullable() || newTypeWithModifiers.NullableAnnotation.IsAnyNullable())
            {
                newAnnotation = NullableAnnotation == NullableAnnotation.Nullable || newTypeWithModifiers.NullableAnnotation == NullableAnnotation.Nullable ?
                    NullableAnnotation.Nullable : NullableAnnotation.NullableBasedOnAnalysis;
            }
            else if (IsIndexedTypeParameter(newTypeWithModifiers.TypeSymbol))
            {
                newAnnotation = NullableAnnotation;
            }
            else if (NullableAnnotation != NullableAnnotation.Unknown)
            {
                if (!typeSymbol.IsUnconstrainedTypeParameter())
                {
                    newAnnotation = NullableAnnotation;
                }
                else
                {
                    newAnnotation = newTypeWithModifiers.NullableAnnotation;
                }
            }
            else if (newTypeWithModifiers.NullableAnnotation != NullableAnnotation.Unknown)
            {
                newAnnotation = newTypeWithModifiers.NullableAnnotation;
            }
            else
            {
                Debug.Assert(NullableAnnotation == NullableAnnotation.Unknown);
                Debug.Assert(newTypeWithModifiers.NullableAnnotation == NullableAnnotation.Unknown);
                newAnnotation = NullableAnnotation;
            }

            return CreateNonLazyType(
                newTypeWithModifiers.TypeSymbol,
                newAnnotation,
                newCustomModifiers.Concat(newTypeWithModifiers.CustomModifiers));
        }

        public void ReportDiagnosticsIfObsolete(Binder binder, SyntaxNode syntax, DiagnosticBag diagnostics) =>
            _extensions.ReportDiagnosticsIfObsolete(this, binder, syntax, diagnostics);

        internal bool TypeSymbolEqualsCore(TypeSymbolWithAnnotations other, TypeCompareKind comparison)
        {
            return TypeSymbol.Equals(other.TypeSymbol, comparison);
        }

        internal void ReportDiagnosticsIfObsoleteCore(Binder binder, SyntaxNode syntax, DiagnosticBag diagnostics)
        {
            binder.ReportDiagnosticsIfObsolete(diagnostics, TypeSymbol, syntax, hasBaseReceiver: false);
        }

        /// <summary>
        /// Extract type under assumption that there should be no custom modifiers or annotations.
        /// The method asserts otherwise.
        /// </summary>
        public TypeSymbol AsTypeSymbolOnly() => _extensions.AsTypeSymbolOnly(_defaultType);

        /// <summary>
        /// Is this the given type parameter?
        /// </summary>
        public bool Is(TypeParameterSymbol other)
        {
            return NullableAnnotation == NullableAnnotation.Unknown && ((object)_defaultType == other) &&
                   CustomModifiers.IsEmpty;
        }

        public TypeSymbolWithAnnotations WithTypeAndModifiers(TypeSymbol typeSymbol, ImmutableArray<CustomModifier> customModifiers) =>
            _extensions.WithTypeAndModifiers(this, typeSymbol, customModifiers);

        public bool ContainsNullableReferenceTypes()
        {
            return ContainsNullableReferenceTypes(this, typeOpt: null);
        }

        public static bool ContainsNullableReferenceTypes(
            TypeSymbolWithAnnotations typeWithAnnotationsOpt,
            TypeSymbol typeOpt)
        {
            var type = TypeSymbolExtensions.VisitType(
                typeWithAnnotationsOpt,
                typeOpt,
                typeWithAnnotationsPredicateOpt: (t, a, b) => t.NullableAnnotation.IsAnyNullable() && !t.TypeSymbol.IsErrorType() && !t.TypeSymbol.IsValueType,
                typePredicateOpt: null,
                arg: (object)null);
            return (object)type != null;
        }

        public void AddNullableTransforms(ArrayBuilder<bool> transforms)
        {
            var typeSymbol = TypeSymbol;
            transforms.Add(NullableAnnotation.IsAnyNullable() && !typeSymbol.IsValueType);
            typeSymbol.AddNullableTransforms(transforms);
        }

        public bool ApplyNullableTransforms(ImmutableArray<bool> transforms, INonNullTypesContext nonNullTypesContext, ref int position, out TypeSymbolWithAnnotations result)
        {
            Debug.Assert(nonNullTypesContext != null);

            result = this;

            bool isAnnotated;
            if (transforms.IsDefault)
            {
                // No explicit transforms. All reference types are unannotated.
                isAnnotated = false;
            }
            else if (position < transforms.Length)
            {
                isAnnotated = transforms[position++];
            }
            else
            {
                return false;
            }

            TypeSymbol oldTypeSymbol = TypeSymbol;
            TypeSymbol newTypeSymbol;

            if (!oldTypeSymbol.ApplyNullableTransforms(transforms, nonNullTypesContext, ref position, out newTypeSymbol))
            {
                return false;
            }

            if ((object)oldTypeSymbol != newTypeSymbol)
            {
                result = result.WithTypeAndModifiers(newTypeSymbol, result.CustomModifiers);
            }

            if (isAnnotated)
            {
                result = result.AsNullableReferenceType(fromDeclaration: true);
            }
            else if (nonNullTypesContext.NonNullTypes == true)
            {
                result = result.AsNotNullableReferenceType();
            }
            else if (result.NullableAnnotation != NullableAnnotation.Unknown && (!result.NullableAnnotation.IsAnyNullable() || !oldTypeSymbol.IsValueType))
            {
                result = CreateNonLazyType(newTypeSymbol, NullableAnnotation.Unknown, result.CustomModifiers);
            }

            return true;
        }

        public TypeSymbolWithAnnotations WithTopLevelNonNullabilityForReferenceTypes()
        {
            var typeSymbol = TypeSymbol;
            if (NullableAnnotation == NullableAnnotation.NotNullableBasedOnAnalysis || typeSymbol.IsValueType)
            {
                return this;
            }

            return CreateNonLazyType(typeSymbol, NullableAnnotation.NotNullableBasedOnAnalysis, CustomModifiers);
        }

        public TypeSymbolWithAnnotations SetUnknownNullabilityForReferenceTypes()
        {
            var typeSymbol = TypeSymbol;

            if (IsNullable.HasValue)
            {
                if (!typeSymbol.IsValueType)
                {
                    typeSymbol = typeSymbol.SetUnknownNullabilityForReferenceTypes();

                    return CreateNonLazyType(typeSymbol, NullableAnnotation.Unknown, CustomModifiers);
                }
            }

            var newTypeSymbol = typeSymbol.SetUnknownNullabilityForReferenceTypes();

            if ((object)newTypeSymbol != typeSymbol)
            {
                return WithTypeAndModifiers(newTypeSymbol, CustomModifiers);
            }

            return this;
        }

#pragma warning disable CS0809
        [Obsolete("Unsupported", error: true)]
        public override bool Equals(object other)
#pragma warning restore CS0809
        {
            throw ExceptionUtilities.Unreachable;
        }

#pragma warning disable CS0809
        [Obsolete("Unsupported", error: true)]
        public override int GetHashCode()
#pragma warning restore CS0809
        {
            if (IsNull)
            {
                return 0;
            }
            return TypeSymbol.GetHashCode();
        }

#pragma warning disable CS0809
        [Obsolete("Unsupported", error: true)]
        public static bool operator ==(TypeSymbolWithAnnotations? x, TypeSymbolWithAnnotations? y)
#pragma warning restore CS0809
        {
            throw ExceptionUtilities.Unreachable;
        }

#pragma warning disable CS0809
        [Obsolete("Unsupported", error: true)]
        public static bool operator !=(TypeSymbolWithAnnotations? x, TypeSymbolWithAnnotations? y)
#pragma warning restore CS0809
        {
            throw ExceptionUtilities.Unreachable;
        }

        // Field-wise ReferenceEquals.
        internal bool IsSameAs(TypeSymbolWithAnnotations other)
        {
            return ReferenceEquals(_defaultType, other._defaultType) &&
                NullableAnnotation == other.NullableAnnotation &&
                ReferenceEquals(_extensions, other._extensions);
        }

        /// <summary>
        /// Additional data or behavior beyond the core TypeSymbolWithAnnotations.
        /// </summary>
        private abstract class Extensions
        {
            internal static readonly Extensions Default = new NonLazyType(ImmutableArray<CustomModifier>.Empty);

            internal static Extensions Create(ImmutableArray<CustomModifier> customModifiers)
            {
                if (customModifiers.IsEmpty)
                {
                    return Default;
                }
                return new NonLazyType(customModifiers);
            }

            internal static Extensions CreateLazy(CSharpCompilation compilation, TypeSymbolWithAnnotations underlying)
            {
                return new LazyNullableTypeParameter(compilation, underlying);
            }

            internal abstract TypeSymbol GetResolvedType(TypeSymbol defaultType);
            internal abstract ImmutableArray<CustomModifier> CustomModifiers { get; }

            internal abstract TypeSymbolWithAnnotations AsNullableReferenceType(TypeSymbolWithAnnotations type, bool fromDeclaration);
            internal abstract TypeSymbolWithAnnotations AsNotNullableReferenceType(TypeSymbolWithAnnotations type);

            internal abstract TypeSymbolWithAnnotations WithModifiers(TypeSymbolWithAnnotations type, ImmutableArray<CustomModifier> customModifiers);

            internal abstract TypeSymbol GetNullableUnderlyingTypeOrSelf(TypeSymbol typeSymbol);

            internal abstract bool GetIsReferenceType(TypeSymbol typeSymbol, ConsList<TypeParameterSymbol> inProgress);
            internal abstract bool GetIsValueType(TypeSymbol typeSymbol, ConsList<TypeParameterSymbol> inProgress);

            internal abstract TypeSymbol AsTypeSymbolOnly(TypeSymbol typeSymbol);

            internal abstract SpecialType GetSpecialType(TypeSymbol typeSymbol);
            internal abstract bool IsRestrictedType(TypeSymbol typeSymbol, bool ignoreSpanLikeTypes);
            internal abstract bool IsStatic(TypeSymbol typeSymbol);
            internal abstract bool IsVoid(TypeSymbol typeSymbol);
            internal abstract bool IsSZArray(TypeSymbol typeSymbol);

            internal abstract TypeSymbolWithAnnotations WithTypeAndModifiers(TypeSymbolWithAnnotations type, TypeSymbol typeSymbol, ImmutableArray<CustomModifier> customModifiers);

            internal abstract bool TypeSymbolEquals(TypeSymbolWithAnnotations type, TypeSymbolWithAnnotations other, TypeCompareKind comparison);
            internal abstract TypeSymbolWithAnnotations SubstituteType(TypeSymbolWithAnnotations type, AbstractTypeMap typeMap, bool withTupleUnification);
            internal abstract TypeSymbolWithAnnotations TransformToTupleIfCompatible(TypeSymbolWithAnnotations type);
            internal abstract void ReportDiagnosticsIfObsolete(TypeSymbolWithAnnotations type, Binder binder, SyntaxNode syntax, DiagnosticBag diagnostics);
        }

        private sealed class NonLazyType : Extensions
        {
            private readonly ImmutableArray<CustomModifier> _customModifiers;

            public NonLazyType(ImmutableArray<CustomModifier> customModifiers)
            {
                Debug.Assert(!customModifiers.IsDefault);
                _customModifiers = customModifiers;
            }

            internal override TypeSymbol GetResolvedType(TypeSymbol defaultType) => defaultType;
            internal override ImmutableArray<CustomModifier> CustomModifiers => _customModifiers;

            internal override SpecialType GetSpecialType(TypeSymbol typeSymbol) => typeSymbol.SpecialType;
            internal override bool IsRestrictedType(TypeSymbol typeSymbol, bool ignoreSpanLikeTypes) => typeSymbol.IsRestrictedType(ignoreSpanLikeTypes);
            internal override bool IsStatic(TypeSymbol typeSymbol) => typeSymbol.IsStatic;
            internal override bool IsVoid(TypeSymbol typeSymbol) => typeSymbol.SpecialType == SpecialType.System_Void;
            internal override bool IsSZArray(TypeSymbol typeSymbol) => typeSymbol.IsSZArray();

            internal override TypeSymbol GetNullableUnderlyingTypeOrSelf(TypeSymbol typeSymbol) => typeSymbol.StrippedType();

            internal override bool GetIsReferenceType(TypeSymbol typeSymbol, ConsList<TypeParameterSymbol> inProgress)
            {
                if (typeSymbol.TypeKind == TypeKind.TypeParameter)
                {
                    return ((TypeParameterSymbol)typeSymbol).GetIsReferenceType(inProgress);
                }
                return typeSymbol.IsReferenceType;
            }

            internal override bool GetIsValueType(TypeSymbol typeSymbol, ConsList<TypeParameterSymbol> inProgress)
            {
                if (typeSymbol.TypeKind == TypeKind.TypeParameter)
                {
                    return ((TypeParameterSymbol)typeSymbol).GetIsValueType(inProgress);
                }
                return typeSymbol.IsValueType;
            }

            internal override TypeSymbolWithAnnotations WithModifiers(TypeSymbolWithAnnotations type, ImmutableArray<CustomModifier> customModifiers)
            {
                return CreateNonLazyType(type._defaultType, type.NullableAnnotation, customModifiers);
            }

            internal override TypeSymbol AsTypeSymbolOnly(TypeSymbol typeSymbol) => typeSymbol;

            internal override TypeSymbolWithAnnotations WithTypeAndModifiers(TypeSymbolWithAnnotations type, TypeSymbol typeSymbol, ImmutableArray<CustomModifier> customModifiers)
            {
                return CreateNonLazyType(typeSymbol, type.NullableAnnotation, customModifiers);
            }

            internal override TypeSymbolWithAnnotations AsNullableReferenceType(TypeSymbolWithAnnotations type, bool fromDeclaration)
            {
                return CreateNonLazyType(type._defaultType, fromDeclaration ? NullableAnnotation.Nullable : NullableAnnotation.NullableBasedOnAnalysis, _customModifiers);
            }

            internal override TypeSymbolWithAnnotations AsNotNullableReferenceType(TypeSymbolWithAnnotations type)
            {
                var defaultType = type._defaultType;
                return CreateNonLazyType(defaultType, defaultType.IsNullableType() ? type.NullableAnnotation : NullableAnnotation.NotNullable, _customModifiers);
            }

            internal override bool TypeSymbolEquals(TypeSymbolWithAnnotations type, TypeSymbolWithAnnotations other, TypeCompareKind comparison)
            {
                return type.TypeSymbolEqualsCore(other, comparison);
            }

            internal override TypeSymbolWithAnnotations SubstituteType(TypeSymbolWithAnnotations type, AbstractTypeMap typeMap, bool withTupleUnification)
            {
                return type.SubstituteTypeCore(typeMap, withTupleUnification);
            }

            internal override TypeSymbolWithAnnotations TransformToTupleIfCompatible(TypeSymbolWithAnnotations type)
            {
                var defaultType = type._defaultType;
                var transformedType = TupleTypeSymbol.TransformToTupleIfCompatible(defaultType);
                if ((object)defaultType != transformedType)
                {
                    return TypeSymbolWithAnnotations.Create(transformedType, type.NullableAnnotation, _customModifiers);
                }
                return type;
            }

            internal override void ReportDiagnosticsIfObsolete(TypeSymbolWithAnnotations type, Binder binder, SyntaxNode syntax, DiagnosticBag diagnostics)
            {
                type.ReportDiagnosticsIfObsoleteCore(binder, syntax, diagnostics);
            }
        }

        /// <summary>
        /// Nullable type parameter. The underlying TypeSymbol is resolved
        /// lazily to avoid cycles when binding declarations.
        /// </summary>
        private sealed class LazyNullableTypeParameter : Extensions
        {
            private readonly CSharpCompilation _compilation;
            private readonly TypeSymbolWithAnnotations _underlying;
            private TypeSymbol _resolved;

            public LazyNullableTypeParameter(CSharpCompilation compilation, TypeSymbolWithAnnotations underlying)
            {
                Debug.Assert(!underlying.NullableAnnotation.IsAnyNullable());
                Debug.Assert(underlying.TypeKind == TypeKind.TypeParameter);
                Debug.Assert(underlying.CustomModifiers.IsEmpty);
                _compilation = compilation;
                _underlying = underlying;
            }

            internal override bool IsVoid(TypeSymbol typeSymbol) => false;
            internal override bool IsSZArray(TypeSymbol typeSymbol) => false;
            internal override bool IsStatic(TypeSymbol typeSymbol) => false;

            private TypeSymbol GetResolvedType()
            {
                if ((object)_resolved == null)
                {
                    if (!_underlying.IsValueType)
                    {
                        _resolved = _underlying.TypeSymbol;
                    }
                    else
                    {
                        Interlocked.CompareExchange(ref _resolved,
                            _compilation.GetSpecialType(SpecialType.System_Nullable_T).Construct(ImmutableArray.Create(_underlying)),
                            null);
                    }
                }

                return _resolved;
            }

            internal override bool GetIsReferenceType(TypeSymbol typeSymbol, ConsList<TypeParameterSymbol> inProgress)
            {
                return _underlying.GetIsReferenceType(inProgress);
            }

            internal override bool GetIsValueType(TypeSymbol typeSymbol, ConsList<TypeParameterSymbol> inProgress)
            {
                return _underlying.GetIsValueType(inProgress);
            }

            internal override TypeSymbol GetNullableUnderlyingTypeOrSelf(TypeSymbol typeSymbol) => _underlying.TypeSymbol;

            internal override SpecialType GetSpecialType(TypeSymbol typeSymbol)
            {
                var specialType = _underlying.SpecialType;
                return specialType.IsValueType() ? SpecialType.None : specialType;
            }

            internal override bool IsRestrictedType(TypeSymbol typeSymbol, bool ignoreSpanLikeTypes) => _underlying.IsRestrictedType(ignoreSpanLikeTypes);

            internal override TypeSymbol AsTypeSymbolOnly(TypeSymbol typeSymbol)
            {
                var resolvedType = GetResolvedType();
                Debug.Assert(resolvedType.IsNullableType() && CustomModifiers.IsEmpty);
                return resolvedType;
            }

            internal override TypeSymbol GetResolvedType(TypeSymbol defaultType) => GetResolvedType();
            internal override ImmutableArray<CustomModifier> CustomModifiers => ImmutableArray<CustomModifier>.Empty;

            internal override TypeSymbolWithAnnotations WithModifiers(TypeSymbolWithAnnotations type, ImmutableArray<CustomModifier> customModifiers)
            {
                if (customModifiers.IsEmpty)
                {
                    return type;
                }

                var resolvedType = GetResolvedType();
                if (resolvedType.IsNullableType())
                {
                    return TypeSymbolWithAnnotations.Create(resolvedType, customModifiers: customModifiers);
                }

                return CreateNonLazyType(resolvedType, type.NullableAnnotation, customModifiers);
            }

            internal override TypeSymbolWithAnnotations WithTypeAndModifiers(TypeSymbolWithAnnotations type, TypeSymbol typeSymbol, ImmutableArray<CustomModifier> customModifiers)
            {
                if (typeSymbol.IsNullableType())
                {
                    return TypeSymbolWithAnnotations.Create(typeSymbol, customModifiers: customModifiers);
                }

                return CreateNonLazyType(typeSymbol, type.NullableAnnotation, customModifiers);
            }

            internal override TypeSymbolWithAnnotations AsNullableReferenceType(TypeSymbolWithAnnotations type, bool fromDeclaration)
            {
                return type;
            }

            internal override TypeSymbolWithAnnotations AsNotNullableReferenceType(TypeSymbolWithAnnotations type)
            {
                if (!_underlying.TypeSymbol.IsValueType)
                {
                    return _underlying;
                }
                return type;
            }

            internal override TypeSymbolWithAnnotations SubstituteType(TypeSymbolWithAnnotations type, AbstractTypeMap typeMap, bool withTupleUnification)
            {
                if ((object)_resolved != null)
                {
                    return type.SubstituteTypeCore(typeMap, withTupleUnification);
                }

                var newUnderlying = _underlying.SubstituteTypeCore(typeMap, withTupleUnification);
                if (!newUnderlying.IsSameAs(this._underlying))
                {
                    if ((newUnderlying.TypeSymbol.Equals(this._underlying.TypeSymbol, TypeCompareKind.ConsiderEverything) ||
                            newUnderlying.TypeSymbol is IndexedTypeParameterSymbolForOverriding) &&
                        newUnderlying.CustomModifiers.IsEmpty)
                    {
                        return CreateLazyNullableType(_compilation, newUnderlying);
                    }

                    return type.SubstituteTypeCore(typeMap, withTupleUnification);
                }
                else
                {
                    return type; // substitution had no effect on the type or modifiers
                }
            }

            internal override TypeSymbolWithAnnotations TransformToTupleIfCompatible(TypeSymbolWithAnnotations type)
            {
                return type;
            }

            internal override void ReportDiagnosticsIfObsolete(TypeSymbolWithAnnotations type, Binder binder, SyntaxNode syntax, DiagnosticBag diagnostics)
            {
                if ((object)_resolved != null)
                {
                    type.ReportDiagnosticsIfObsoleteCore(binder, syntax, diagnostics);
                }
                else
                {
                    diagnostics.Add(new LazyObsoleteDiagnosticInfo(type, binder.ContainingMemberOrLambda, binder.Flags), syntax.GetLocation());
                }
            }

            internal override bool TypeSymbolEquals(TypeSymbolWithAnnotations type, TypeSymbolWithAnnotations other, TypeCompareKind comparison)
            {
                var otherLazy = other._extensions as LazyNullableTypeParameter;

                if ((object)otherLazy != null)
                {
                    return _underlying.TypeSymbolEquals(otherLazy._underlying, comparison);
                }

                return type.TypeSymbolEqualsCore(other, comparison);
            }
        }
    }
}<|MERGE_RESOLUTION|>--- conflicted
+++ resolved
@@ -372,7 +372,7 @@
 
                     // If nullability on both sides matches - result is that nullability (trivial cases like these are handled before the switch)
                     // If either candidate is "oblivious" - result is the nullability of the other candidate
-                    // Otherwise - we declare a mismatch and result is "oblivious". 
+                    // Otherwise - we declare a mismatch and result is not nullable. 
 
                     if (a == NullableAnnotation.Unknown)
                     {
@@ -403,11 +403,7 @@
                     }
 
                     hadNullabilityMismatch = true;
-<<<<<<< HEAD
-                    return NullableAnnotation.Unknown;
-=======
-                    return false;
->>>>>>> e923acdf
+                    return NullableAnnotation.NotNullable;
             }
         }
 
