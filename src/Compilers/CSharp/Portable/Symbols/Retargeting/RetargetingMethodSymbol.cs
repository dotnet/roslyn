﻿// Licensed to the .NET Foundation under one or more agreements.
// The .NET Foundation licenses this file to you under the MIT license.
// See the LICENSE file in the project root for more information.

using System;
using System.Collections.Generic;
using System.Collections.Immutable;
using System.Diagnostics;
using System.Threading;
using Microsoft.CodeAnalysis.CSharp.Emit;
using Microsoft.CodeAnalysis.PooledObjects;
using Microsoft.CodeAnalysis.Symbols;
using Roslyn.Utilities;

namespace Microsoft.CodeAnalysis.CSharp.Symbols.Retargeting
{
    /// <summary>
    /// Represents a method in a RetargetingModuleSymbol. Essentially this is a wrapper around 
    /// another MethodSymbol that is responsible for retargeting symbols from one assembly to another. 
    /// It can retarget symbols for multiple assemblies at the same time.
    /// </summary>
    internal sealed class RetargetingMethodSymbol : WrappedMethodSymbol
    {
        /// <summary>
        /// Owning RetargetingModuleSymbol.
        /// </summary>
        private readonly RetargetingModuleSymbol _retargetingModule;

        /// <summary>
        /// The underlying MethodSymbol.
        /// </summary>
        private readonly MethodSymbol _underlyingMethod;

        private ImmutableArray<TypeParameterSymbol> _lazyTypeParameters;

        private ImmutableArray<ParameterSymbol> _lazyParameters;

        private ImmutableArray<CustomModifier> _lazyRefCustomModifiers;

        /// <summary>
        /// Retargeted custom attributes
        /// </summary>
        private ImmutableArray<CSharpAttributeData> _lazyCustomAttributes;

        /// <summary>
        /// Retargeted return type custom attributes
        /// </summary>
        private ImmutableArray<CSharpAttributeData> _lazyReturnTypeCustomAttributes;

        private ImmutableArray<MethodSymbol> _lazyExplicitInterfaceImplementations;
        private CachedUseSiteInfo<AssemblySymbol> _lazyCachedUseSiteInfo = CachedUseSiteInfo<AssemblySymbol>.Uninitialized;

        private TypeWithAnnotations.Boxed _lazyReturnType;

        private UnmanagedCallersOnlyAttributeData _lazyUnmanagedAttributeData = UnmanagedCallersOnlyAttributeData.Uninitialized;

        public RetargetingMethodSymbol(RetargetingModuleSymbol retargetingModule, MethodSymbol underlyingMethod)
        {
            Debug.Assert((object)retargetingModule != null);
            Debug.Assert((object)underlyingMethod != null);
            Debug.Assert(!(underlyingMethod is RetargetingMethodSymbol));

            _retargetingModule = retargetingModule;
            _underlyingMethod = underlyingMethod;
        }

        private RetargetingModuleSymbol.RetargetingSymbolTranslator RetargetingTranslator
        {
            get
            {
                return _retargetingModule.RetargetingTranslator;
            }
        }

        public RetargetingModuleSymbol RetargetingModule
        {
            get
            {
                return _retargetingModule;
            }
        }

        public override MethodSymbol UnderlyingMethod
        {
            get
            {
                return _underlyingMethod;
            }
        }

        public override ImmutableArray<TypeParameterSymbol> TypeParameters
        {
            get
            {
                if (_lazyTypeParameters.IsDefault)
                {
                    if (!IsGenericMethod)
                    {
                        _lazyTypeParameters = ImmutableArray<TypeParameterSymbol>.Empty;
                    }
                    else
                    {
                        ImmutableInterlocked.InterlockedCompareExchange(ref _lazyTypeParameters,
                            this.RetargetingTranslator.Retarget(_underlyingMethod.TypeParameters), default(ImmutableArray<TypeParameterSymbol>));
                    }
                }

                return _lazyTypeParameters;
            }
        }

        public override ImmutableArray<TypeWithAnnotations> TypeArgumentsWithAnnotations
        {
            get
            {
                if (IsGenericMethod)
                {
                    return GetTypeParametersAsTypeArguments();
                }
                else
                {
                    return ImmutableArray<TypeWithAnnotations>.Empty;
                }
            }
        }

        public override TypeWithAnnotations ReturnTypeWithAnnotations
        {
            get
            {
                if (_lazyReturnType is null)
                {
                    Interlocked.CompareExchange(ref _lazyReturnType,
                                                new TypeWithAnnotations.Boxed(this.RetargetingTranslator.Retarget(_underlyingMethod.ReturnTypeWithAnnotations, RetargetOptions.RetargetPrimitiveTypesByTypeCode, this.ContainingType)),
                                                null);
                }
                return _lazyReturnType.Value;
            }
        }

        public override ImmutableArray<CustomModifier> RefCustomModifiers
        {
            get
            {
                return RetargetingTranslator.RetargetModifiers(_underlyingMethod.RefCustomModifiers, ref _lazyRefCustomModifiers);
            }
        }

        public override ImmutableArray<ParameterSymbol> Parameters
        {
            get
            {
                if (_lazyParameters.IsDefault)
                {
                    ImmutableInterlocked.InterlockedCompareExchange(ref _lazyParameters, this.RetargetParameters(), default(ImmutableArray<ParameterSymbol>));
                }

                return _lazyParameters;
            }
        }

        private ImmutableArray<ParameterSymbol> RetargetParameters()
        {
            var list = _underlyingMethod.Parameters;
            int count = list.Length;

            if (count == 0)
            {
                return ImmutableArray<ParameterSymbol>.Empty;
            }
            else
            {
                ParameterSymbol[] parameters = new ParameterSymbol[count];

                for (int i = 0; i < count; i++)
                {
                    parameters[i] = new RetargetingMethodParameterSymbol(this, list[i]);
                }

                return parameters.AsImmutableOrNull();
            }
        }

        public override Symbol AssociatedSymbol
        {
            get
            {
                var associatedPropertyOrEvent = _underlyingMethod.AssociatedSymbol;
                return (object)associatedPropertyOrEvent == null ? null : this.RetargetingTranslator.Retarget(associatedPropertyOrEvent);
            }
        }

        public override Symbol ContainingSymbol
        {
            get
            {
                return this.RetargetingTranslator.Retarget(_underlyingMethod.ContainingSymbol);
            }
        }

        internal override MarshalPseudoCustomAttributeData ReturnValueMarshallingInformation
        {
            get
            {
                return _retargetingModule.RetargetingTranslator.Retarget(_underlyingMethod.ReturnValueMarshallingInformation);
            }
        }

        public override ImmutableArray<CSharpAttributeData> GetAttributes()
        {
            return this.RetargetingTranslator.GetRetargetedAttributes(_underlyingMethod.GetAttributes(), ref _lazyCustomAttributes);
        }

        internal override IEnumerable<CSharpAttributeData> GetCustomAttributesToEmit(PEModuleBuilder moduleBuilder)
        {
            return this.RetargetingTranslator.RetargetAttributes(_underlyingMethod.GetCustomAttributesToEmit(moduleBuilder));
        }

        // Get return type attributes
        public override ImmutableArray<CSharpAttributeData> GetReturnTypeAttributes()
        {
            return this.RetargetingTranslator.GetRetargetedAttributes(_underlyingMethod.GetReturnTypeAttributes(), ref _lazyReturnTypeCustomAttributes);
        }

#nullable enable
        internal override UnmanagedCallersOnlyAttributeData? GetUnmanagedCallersOnlyAttributeData(bool forceComplete)
        {
            if (ReferenceEquals(_lazyUnmanagedAttributeData, UnmanagedCallersOnlyAttributeData.Uninitialized))
            {
                var data = _underlyingMethod.GetUnmanagedCallersOnlyAttributeData(forceComplete);
                if (ReferenceEquals(data, UnmanagedCallersOnlyAttributeData.Uninitialized)
                    || ReferenceEquals(data, UnmanagedCallersOnlyAttributeData.AttributePresentDataNotBound))
                {
                    // Underlying hasn't been found yet either, just return it. We'll check again the next
                    // time this is called
                    return data;
                }

                if (data?.CallingConventionTypes.IsEmpty == false)
                {
                    var builder = PooledHashSet<INamedTypeSymbolInternal>.GetInstance();
                    foreach (var identifier in data.CallingConventionTypes)
                    {
                        builder.Add((INamedTypeSymbolInternal)RetargetingTranslator.Retarget((NamedTypeSymbol)identifier));
                    }

                    data = UnmanagedCallersOnlyAttributeData.Create(builder.ToImmutableHashSet());
                    builder.Free();
                }

                Interlocked.CompareExchange(ref _lazyUnmanagedAttributeData, data, UnmanagedCallersOnlyAttributeData.Uninitialized);
            }

            return _lazyUnmanagedAttributeData;
        }
#nullable restore

        public override AssemblySymbol ContainingAssembly
        {
            get
            {
                return _retargetingModule.ContainingAssembly;
            }
        }

        internal override ModuleSymbol ContainingModule
        {
            get
            {
                return _retargetingModule;
            }
        }

        internal override bool IsExplicitInterfaceImplementation
        {
            get { return _underlyingMethod.IsExplicitInterfaceImplementation; }
        }

        public override ImmutableArray<MethodSymbol> ExplicitInterfaceImplementations
        {
            get
            {
                if (_lazyExplicitInterfaceImplementations.IsDefault)
                {
                    ImmutableInterlocked.InterlockedCompareExchange(
                        ref _lazyExplicitInterfaceImplementations,
                        this.RetargetExplicitInterfaceImplementations(),
                        default(ImmutableArray<MethodSymbol>));
                }
                return _lazyExplicitInterfaceImplementations;
            }
        }

        private ImmutableArray<MethodSymbol> RetargetExplicitInterfaceImplementations()
        {
            var impls = _underlyingMethod.ExplicitInterfaceImplementations;

            if (impls.IsEmpty)
            {
                return impls;
            }

            // CONSIDER: we could skip the builder until the first time we see a different method after retargeting

            var builder = ArrayBuilder<MethodSymbol>.GetInstance();

            for (int i = 0; i < impls.Length; i++)
            {
                var retargeted = this.RetargetingTranslator.Retarget(impls[i], MemberSignatureComparer.RetargetedExplicitImplementationComparer);
                if ((object)retargeted != null)
                {
                    builder.Add(retargeted);
                }
            }

            return builder.ToImmutableAndFree();
        }

<<<<<<< HEAD
        internal override UseSiteInfo<AssemblySymbol> GetUseSiteInfo()
=======
        /// <summary>
        /// The explicitly overridden method (e.g. as would be declared in the PE method in covariant return scenarios).
        /// </summary>
        internal MethodSymbol ExplicitlyOverriddenClassMethod
        {
            get
            {
                return
                    _underlyingMethod.RequiresExplicitOverride(out _)
                        ? this.RetargetingTranslator.Retarget(_underlyingMethod.OverriddenMethod, MemberSignatureComparer.RetargetedExplicitImplementationComparer)
                        : null;
            }
        }

        internal override DiagnosticInfo GetUseSiteDiagnostic()
>>>>>>> cdb59565
        {
            if (!_lazyCachedUseSiteInfo.IsInitialized)
            {
                AssemblySymbol primaryDependency = PrimaryDependency;
                var result = new UseSiteInfo<AssemblySymbol>(primaryDependency);
                CalculateUseSiteDiagnostic(ref result);
                _lazyCachedUseSiteInfo.Initialize(primaryDependency, result);
            }

            return _lazyCachedUseSiteInfo.ToUseSiteInfo(PrimaryDependency);
        }

        internal sealed override CSharpCompilation DeclaringCompilation // perf, not correctness
        {
            get { return null; }
        }

        internal override bool GenerateDebugInfo
        {
            get { return false; }
        }

        internal override int CalculateLocalSyntaxOffset(int localPosition, SyntaxTree localTree)
        {
            // retargeting symbols refer to a symbol from another compilation, they don't define locals in the current compilation
            throw ExceptionUtilities.Unreachable;
        }
    }
}<|MERGE_RESOLUTION|>--- conflicted
+++ resolved
@@ -316,9 +316,6 @@
             return builder.ToImmutableAndFree();
         }
 
-<<<<<<< HEAD
-        internal override UseSiteInfo<AssemblySymbol> GetUseSiteInfo()
-=======
         /// <summary>
         /// The explicitly overridden method (e.g. as would be declared in the PE method in covariant return scenarios).
         /// </summary>
@@ -333,8 +330,7 @@
             }
         }
 
-        internal override DiagnosticInfo GetUseSiteDiagnostic()
->>>>>>> cdb59565
+        internal override UseSiteInfo<AssemblySymbol> GetUseSiteInfo()
         {
             if (!_lazyCachedUseSiteInfo.IsInitialized)
             {
