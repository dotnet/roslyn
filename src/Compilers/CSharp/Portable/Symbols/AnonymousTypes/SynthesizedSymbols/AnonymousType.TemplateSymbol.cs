--- conflicted
+++ resolved
@@ -102,11 +102,8 @@
             {
                 get { return TypeKind.Class; }
             }
-<<<<<<< HEAD
-=======
 
             internal override bool HasDeclaredRequiredMembers => false;
->>>>>>> 80a8ce8d
 
             public override ImmutableArray<Symbol> GetMembers()
             {
