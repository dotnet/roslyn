﻿// Licensed to the .NET Foundation under one or more agreements.
// The .NET Foundation licenses this file to you under the MIT license.
// See the LICENSE file in the project root for more information.

#nullable disable

using System;
using System.Collections.Generic;
using System.Collections.Immutable;
using System.Diagnostics;
using System.Linq;
using System.Reflection;
using System.Reflection.PortableExecutable;
using Microsoft.CodeAnalysis.Collections;
using Microsoft.CodeAnalysis.PooledObjects;
using Microsoft.CodeAnalysis.Symbols;
using Roslyn.Utilities;

namespace Microsoft.CodeAnalysis.CSharp.Symbols
{
    /// <summary>
    /// Represents a .NET assembly, consisting of one or more modules.
    /// </summary>
    internal abstract class AssemblySymbol : Symbol, IAssemblySymbolInternal
    {
        // !!!!!!!!!!!!!!!!!!!!!!!!!!!!!!!!!!!!!!!!!!!!
        // Changes to the public interface of this class should remain synchronized with the VB version.
        // Do not make any changes to the public interface without making the corresponding change
        // to the VB version.
        // !!!!!!!!!!!!!!!!!!!!!!!!!!!!!!!!!!!!!!!!!!!!

        /// <summary>
        /// The system assembly, which provides primitive types like Object, String, etc., e.g. mscorlib.dll. 
        /// The value is provided by ReferenceManager and must not be modified. For SourceAssemblySymbol, non-missing 
        /// coreLibrary must match one of the referenced assemblies returned by GetReferencedAssemblySymbols() method of 
        /// the main module. If there is no existing assembly that can be used as a source for the primitive types, 
        /// the value is a Compilation.MissingCorLibrary. 
        /// </summary>
        private AssemblySymbol _corLibrary;

        /// <summary>
        /// The system assembly, which provides primitive types like Object, String, etc., e.g. mscorlib.dll. 
        /// The value is MissingAssemblySymbol if none of the referenced assemblies can be used as a source for the 
        /// primitive types and the owning assembly cannot be used as the source too. Otherwise, it is one of 
        /// the referenced assemblies returned by GetReferencedAssemblySymbols() method or the owning assembly.
        /// </summary>
        internal AssemblySymbol CorLibrary
        {
            get
            {
                return _corLibrary;
            }
        }

        /// <summary>
        /// A helper method for ReferenceManager to set the system assembly, which provides primitive 
        /// types like Object, String, etc., e.g. mscorlib.dll. 
        /// </summary>
        internal void SetCorLibrary(AssemblySymbol corLibrary)
        {
            Debug.Assert((object)_corLibrary == null);
            _corLibrary = corLibrary;
        }

        /// <summary>
        /// Simple name the assembly.
        /// </summary>
        /// <remarks>
        /// This is equivalent to <see cref="Identity"/>.<see cref="AssemblyIdentity.Name"/>, but may be 
        /// much faster to retrieve for source code assemblies, since it does not require binding
        /// the assembly-level attributes that contain the version number and other assembly
        /// information.
        /// </remarks>
        public override string Name
        {
            get
            {
                return Identity.Name;
            }
        }

        /// <summary>
        /// Gets the identity of this assembly.
        /// </summary>
        public abstract AssemblyIdentity Identity { get; }

        AssemblyIdentity IAssemblySymbolInternal.Identity => Identity;

        /// <summary>
        /// Assembly version pattern with wildcards represented by <see cref="ushort.MaxValue"/>,
        /// or null if the version string specified in the <see cref="AssemblyVersionAttribute"/> doesn't contain a wildcard.
        /// 
        /// For example, 
        ///   AssemblyVersion("1.2.*") is represented as 1.2.65535.65535,
        ///   AssemblyVersion("1.2.3.*") is represented as 1.2.3.65535.
        /// </summary>
        public abstract Version AssemblyVersionPattern { get; }

        /// <summary>
        /// Target architecture of the machine.
        /// </summary>
        internal Machine Machine
        {
            get
            {
                return Modules[0].Machine;
            }
        }

        /// <summary>
        /// Indicates that this PE file makes Win32 calls. See CorPEKind.pe32BitRequired for more information (http://msdn.microsoft.com/en-us/library/ms230275.aspx).
        /// </summary>
        internal bool Bit32Required
        {
            get
            {
                return Modules[0].Bit32Required;
            }
        }

        /// <summary>
        /// Gets the merged root namespace that contains all namespaces and types defined in the modules
        /// of this assembly. If there is just one module in this assembly, this property just returns the 
        /// GlobalNamespace of that module.
        /// </summary>
        public abstract NamespaceSymbol GlobalNamespace
        {
            get;
        }

        /// <summary>
        /// Given a namespace symbol, returns the corresponding assembly specific namespace symbol
        /// </summary>
        internal NamespaceSymbol GetAssemblyNamespace(NamespaceSymbol namespaceSymbol)
        {
            if (namespaceSymbol.IsGlobalNamespace)
            {
                return this.GlobalNamespace;
            }

            NamespaceSymbol container = namespaceSymbol.ContainingNamespace;

            if ((object)container == null)
            {
                return this.GlobalNamespace;
            }

            if (namespaceSymbol.NamespaceKind == NamespaceKind.Assembly && namespaceSymbol.ContainingAssembly == this)
            {
                // this is already the correct assembly namespace
                return namespaceSymbol;
            }

            NamespaceSymbol assemblyContainer = GetAssemblyNamespace(container);

            if ((object)assemblyContainer == (object)container)
            {
                // Trivial case, container isn't merged.
                return namespaceSymbol;
            }

            if ((object)assemblyContainer == null)
            {
                return null;
            }

            return assemblyContainer.GetNestedNamespace(namespaceSymbol.Name);
        }

        /// <summary>
        /// Gets a read-only list of all the modules in this assembly. (There must be at least one.) The first one is the main module
        /// that holds the assembly manifest.
        /// </summary>
        public abstract ImmutableArray<ModuleSymbol> Modules { get; }

        internal override TResult Accept<TArgument, TResult>(CSharpSymbolVisitor<TArgument, TResult> visitor, TArgument argument)
        {
            return visitor.VisitAssembly(this, argument);
        }

        public override void Accept(CSharpSymbolVisitor visitor)
        {
            visitor.VisitAssembly(this);
        }

        public override TResult Accept<TResult>(CSharpSymbolVisitor<TResult> visitor)
        {
            return visitor.VisitAssembly(this);
        }

        public sealed override SymbolKind Kind
        {
            get
            {
                return SymbolKind.Assembly;
            }
        }

        public sealed override AssemblySymbol ContainingAssembly
        {
            get
            {
                return null;
            }
        }

        // Only the compiler can create AssemblySymbols.
        internal AssemblySymbol()
        {
        }

        /// <summary>
        /// Does this symbol represent a missing assembly.
        /// </summary>
        internal abstract bool IsMissing
        {
            get;
        }

        public sealed override Accessibility DeclaredAccessibility
        {
            get
            {
                return Accessibility.NotApplicable;
            }
        }

        public sealed override bool IsStatic
        {
            get
            {
                return false;
            }
        }

        public sealed override bool IsVirtual
        {
            get
            {
                return false;
            }
        }

        public sealed override bool IsOverride
        {
            get
            {
                return false;
            }
        }

        public sealed override bool IsAbstract
        {
            get
            {
                return false;
            }
        }

        public sealed override bool IsSealed
        {
            get
            {
                return false;
            }
        }

        public sealed override bool IsExtern
        {
            get
            {
                return false;
            }
        }

        /// <summary>
        /// Returns data decoded from Obsolete attribute or null if there is no Obsolete attribute.
        /// This property returns ObsoleteAttributeData.Uninitialized if attribute arguments haven't been decoded yet.
        /// </summary>
        internal sealed override ObsoleteAttributeData ObsoleteAttributeData
        {
            get { return null; }
        }

        public override ImmutableArray<SyntaxReference> DeclaringSyntaxReferences
        {
            get
            {
                return ImmutableArray<SyntaxReference>.Empty;
            }
        }

        /// <summary>
        /// True if the assembly contains interactive code.
        /// </summary>
        public virtual bool IsInteractive
        {
            get
            {
                return false;
            }
        }

        public sealed override Symbol ContainingSymbol
        {
            get
            {
                return null;
            }
        }

        /// <summary>
        /// Lookup a top level type referenced from metadata, names should be
        /// compared case-sensitively.
        /// </summary>
        /// <param name="emittedName">
        /// Full type name with generic name mangling.
        /// </param>
        /// <param name="digThroughForwardedTypes">
        /// Take forwarded types into account.
        /// </param>
        /// <remarks></remarks>
        internal NamedTypeSymbol LookupTopLevelMetadataType(ref MetadataTypeName emittedName, bool digThroughForwardedTypes)
        {
            return LookupTopLevelMetadataTypeWithCycleDetection(ref emittedName, visitedAssemblies: null, digThroughForwardedTypes: digThroughForwardedTypes);
        }

        /// <summary>
        /// Lookup a top level type referenced from metadata, names should be
        /// compared case-sensitively.  Detect cycles during lookup.
        /// </summary>
        /// <param name="emittedName">
        /// Full type name, possibly with generic name mangling.
        /// </param>
        /// <param name="visitedAssemblies">
        /// List of assemblies lookup has already visited (since type forwarding can introduce cycles).
        /// </param>
        /// <param name="digThroughForwardedTypes">
        /// Take forwarded types into account.
        /// </param>
        internal abstract NamedTypeSymbol LookupTopLevelMetadataTypeWithCycleDetection(ref MetadataTypeName emittedName, ConsList<AssemblySymbol> visitedAssemblies, bool digThroughForwardedTypes);

        /// <summary>
        /// Returns the type symbol for a forwarded type based its canonical CLR metadata name.
        /// The name should refer to a non-nested type. If type with this name is not forwarded,
        /// null is returned.
        /// </summary>
        public NamedTypeSymbol ResolveForwardedType(string fullyQualifiedMetadataName)
        {
            if (fullyQualifiedMetadataName == null)
            {
                throw new ArgumentNullException(nameof(fullyQualifiedMetadataName));
            }

            var emittedName = MetadataTypeName.FromFullName(fullyQualifiedMetadataName);
            return TryLookupForwardedMetadataType(ref emittedName);
        }

        /// <summary>
        /// Look up the given metadata type, if it is forwarded.
        /// </summary>
        internal NamedTypeSymbol TryLookupForwardedMetadataType(ref MetadataTypeName emittedName)
        {
            return TryLookupForwardedMetadataTypeWithCycleDetection(ref emittedName, visitedAssemblies: null);
        }

        /// <summary>
        /// Look up the given metadata type, if it is forwarded.
        /// </summary>
        internal virtual NamedTypeSymbol TryLookupForwardedMetadataTypeWithCycleDetection(ref MetadataTypeName emittedName, ConsList<AssemblySymbol> visitedAssemblies)
        {
            return null;
        }

        internal ErrorTypeSymbol CreateCycleInTypeForwarderErrorTypeSymbol(ref MetadataTypeName emittedName)
        {
            DiagnosticInfo diagnosticInfo = new CSDiagnosticInfo(ErrorCode.ERR_CycleInTypeForwarder, emittedName.FullName, this.Name);
            return new MissingMetadataTypeSymbol.TopLevel(this.Modules[0], ref emittedName, diagnosticInfo);
        }

        internal ErrorTypeSymbol CreateMultipleForwardingErrorTypeSymbol(ref MetadataTypeName emittedName, ModuleSymbol forwardingModule, AssemblySymbol destination1, AssemblySymbol destination2)
        {
            var diagnosticInfo = new CSDiagnosticInfo(ErrorCode.ERR_TypeForwardedToMultipleAssemblies, forwardingModule, this, emittedName.FullName, destination1, destination2);
            return new MissingMetadataTypeSymbol.TopLevel(forwardingModule, ref emittedName, diagnosticInfo);
        }

        internal abstract IEnumerable<NamedTypeSymbol> GetAllTopLevelForwardedTypes();

        /// <summary>
        /// Lookup declaration for predefined CorLib type in this Assembly.
        /// </summary>
        /// <returns>The symbol for the pre-defined type or an error type if the type is not defined in the core library.</returns>
        internal abstract NamedTypeSymbol GetDeclaredSpecialType(SpecialType type);

        /// <summary>
        /// Register declaration of predefined CorLib type in this Assembly.
        /// </summary>
        /// <param name="corType"></param>
        internal virtual void RegisterDeclaredSpecialType(NamedTypeSymbol corType)
        {
            throw ExceptionUtilities.Unreachable;
        }

        /// <summary>
        /// Continue looking for declaration of predefined CorLib type in this Assembly
        /// while symbols for new type declarations are constructed.
        /// </summary>
        internal virtual bool KeepLookingForDeclaredSpecialTypes
        {
            get
            {
                throw ExceptionUtilities.Unreachable;
            }
        }

        /// <summary>
        /// Return the native integer type corresponding to the underlying type.
        /// </summary>
        internal virtual NamedTypeSymbol GetNativeIntegerType(NamedTypeSymbol underlyingType)
        {
            throw ExceptionUtilities.Unreachable;
        }

        /// <summary>
        /// Figure out if the target runtime supports default interface implementation.
        /// </summary>
        internal bool RuntimeSupportsDefaultInterfaceImplementation
        {
            get => RuntimeSupportsFeature(SpecialMember.System_Runtime_CompilerServices_RuntimeFeature__DefaultImplementationsOfInterfaces);
        }

        private bool RuntimeSupportsFeature(SpecialMember feature)
        {
            Debug.Assert((SpecialType)SpecialMembers.GetDescriptor(feature).DeclaringTypeId == SpecialType.System_Runtime_CompilerServices_RuntimeFeature);
            return GetSpecialType(SpecialType.System_Runtime_CompilerServices_RuntimeFeature) is { TypeKind: TypeKind.Class, IsStatic: true } &&
                   GetSpecialTypeMember(feature) is object;
        }

        internal bool RuntimeSupportsUnmanagedSignatureCallingConvention
<<<<<<< HEAD
            => GetSpecialTypeMember(SpecialMember.System_Runtime_CompilerServices_RuntimeFeature__UnmanagedSignatureCallingConvention) is object;
=======
            => RuntimeSupportsFeature(SpecialMember.System_Runtime_CompilerServices_RuntimeFeature__UnmanagedSignatureCallingConvention)
               || _overrideRuntimeSupportUnmanagedSignatureCallingConvention;
>>>>>>> d525bcf7

        /// <summary>
        /// True if the target runtime support covariant returns of methods declared in classes.
        /// </summary>
        internal bool RuntimeSupportsCovariantReturnsOfClasses
        {
            get
            {
                // check for the runtime feature indicator and the required attribute.
                return
                    RuntimeSupportsFeature(SpecialMember.System_Runtime_CompilerServices_RuntimeFeature__CovariantReturnsOfClasses) &&
                    GetSpecialType(SpecialType.System_Runtime_CompilerServices_PreserveBaseOverridesAttribute) is { TypeKind: TypeKind.Class };
            }
        }

        /// <summary>
        /// Return an array of assemblies involved in canonical type resolution of
        /// NoPia local types defined within this assembly. In other words, all 
        /// references used by previous compilation referencing this assembly.
        /// </summary>
        /// <returns></returns>
        internal abstract ImmutableArray<AssemblySymbol> GetNoPiaResolutionAssemblies();
        internal abstract void SetNoPiaResolutionAssemblies(ImmutableArray<AssemblySymbol> assemblies);

        /// <summary>
        /// Return an array of assemblies referenced by this assembly, which are linked (/l-ed) by 
        /// each compilation that is using this AssemblySymbol as a reference. 
        /// If this AssemblySymbol is linked too, it will be in this array too.
        /// </summary>
        internal abstract ImmutableArray<AssemblySymbol> GetLinkedReferencedAssemblies();
        internal abstract void SetLinkedReferencedAssemblies(ImmutableArray<AssemblySymbol> assemblies);

        internal abstract IEnumerable<ImmutableArray<byte>> GetInternalsVisibleToPublicKeys(string simpleName);
        internal abstract bool AreInternalsVisibleToThisAssembly(AssemblySymbol other);

        /// <summary>
        /// Assembly is /l-ed by compilation that is using it as a reference.
        /// </summary>
        internal abstract bool IsLinked { get; }

        /// <summary>
        /// Returns true and a string from the first GuidAttribute on the assembly, 
        /// the string might be null or an invalid guid representation. False, 
        /// if there is no GuidAttribute with string argument.
        /// </summary>
        internal virtual bool GetGuidString(out string guidString)
        {
            return GetGuidStringDefaultImplementation(out guidString);
        }

        /// <summary>
        /// Gets the set of type identifiers from this assembly.
        /// </summary>
        /// <remarks>
        /// These names are the simple identifiers for the type, and do not include namespaces,
        /// outer type names, or type parameters.
        /// 
        /// This functionality can be used for features that want to quickly know if a name could be
        /// a type for performance reasons.  For example, classification does not want to incur an
        /// expensive binding call cost if it knows that there is no type with the name that they
        /// are looking at.
        /// </remarks>
        public abstract ICollection<string> TypeNames { get; }

        /// <summary>
        /// Gets the set of namespace names from this assembly.
        /// </summary>
        public abstract ICollection<string> NamespaceNames { get; }

        /// <summary>
        /// Returns true if this assembly might contain extension methods. If this property
        /// returns false, there are no extension methods in this assembly.
        /// </summary>
        /// <remarks>
        /// This property allows the search for extension methods to be narrowed quickly.
        /// </remarks>
        public abstract bool MightContainExtensionMethods { get; }

        /// <summary>
        /// Gets the symbol for the pre-defined type from core library associated with this assembly.
        /// </summary>
        /// <returns>The symbol for the pre-defined type or an error type if the type is not defined in the core library.</returns>
        internal NamedTypeSymbol GetSpecialType(SpecialType type)
        {
            return CorLibrary.GetDeclaredSpecialType(type);
        }

        internal static TypeSymbol DynamicType
        {
            get
            {
                return DynamicTypeSymbol.Instance;
            }
        }

        /// <summary>
        /// The NamedTypeSymbol for the .NET System.Object type, which could have a TypeKind of
        /// Error if there was no COR Library in a compilation using the assembly.
        /// </summary>
        internal NamedTypeSymbol ObjectType
        {
            get
            {
                return GetSpecialType(SpecialType.System_Object);
            }
        }

        /// <summary>
        /// Get symbol for predefined type from Cor Library used by this assembly.
        /// </summary>
        /// <param name="type"></param>
        /// <returns></returns>
        internal NamedTypeSymbol GetPrimitiveType(Microsoft.Cci.PrimitiveTypeCode type)
        {
            return GetSpecialType(SpecialTypes.GetTypeFromMetadataName(type));
        }

        /// <summary>
        /// Lookup a type within the assembly using the canonical CLR metadata name of the type.
        /// </summary>
        /// <param name="fullyQualifiedMetadataName">Type name.</param>
        /// <returns>Symbol for the type or null if type cannot be found or is ambiguous. </returns>
        public NamedTypeSymbol GetTypeByMetadataName(string fullyQualifiedMetadataName)
        {
            if (fullyQualifiedMetadataName == null)
            {
                throw new ArgumentNullException(nameof(fullyQualifiedMetadataName));
            }

            return this.GetTypeByMetadataName(fullyQualifiedMetadataName, includeReferences: false, isWellKnownType: false, conflicts: out var _);
        }

        /// <summary>
        /// Lookup a type within the assembly using its canonical CLR metadata name.
        /// </summary>
        /// <param name="metadataName"></param>
        /// <param name="includeReferences">
        /// If search within assembly fails, lookup in assemblies referenced by the primary module.
        /// For source assembly, this is equivalent to all assembly references given to compilation.
        /// </param>
        /// <param name="isWellKnownType">
        /// Extra restrictions apply when searching for a well-known type.  In particular, the type must be public.
        /// </param>
        /// <param name="useCLSCompliantNameArityEncoding">
        /// While resolving the name, consider only types following CLS-compliant generic type names and arity encoding (ECMA-335, section 10.7.2).
        /// I.e. arity is inferred from the name and matching type must have the same emitted name and arity.
        /// </param>
        /// <param name="warnings">
        /// A diagnostic bag to receive warnings if we should allow multiple definitions and pick one.
        /// </param>
        /// <param name="ignoreCorLibraryDuplicatedTypes">
        /// In case duplicate types are found, ignore the one from corlib. This is useful for any kind of compilation at runtime
        /// (EE/scripting/Powershell) using a type that is being migrated to corlib.
        /// </param>
        /// <param name="conflicts">
        /// In cases a type could not be found because of ambiguity, we return two of the candidates that caused the ambiguity.
        /// </param>
        /// <returns>Null if the type can't be found.</returns>
        internal NamedTypeSymbol GetTypeByMetadataName(
            string metadataName,
            bool includeReferences,
            bool isWellKnownType,
            out (AssemblySymbol, AssemblySymbol) conflicts,
            bool useCLSCompliantNameArityEncoding = false,
            DiagnosticBag warnings = null,
            bool ignoreCorLibraryDuplicatedTypes = false)
        {
            NamedTypeSymbol type;
            MetadataTypeName mdName;

            if (metadataName.IndexOf('+') >= 0)
            {
                var parts = metadataName.Split(s_nestedTypeNameSeparators);
                Debug.Assert(parts.Length > 0);
                mdName = MetadataTypeName.FromFullName(parts[0], useCLSCompliantNameArityEncoding);
                type = GetTopLevelTypeByMetadataName(ref mdName, assemblyOpt: null, includeReferences: includeReferences, isWellKnownType: isWellKnownType,
                    conflicts: out conflicts, warnings: warnings, ignoreCorLibraryDuplicatedTypes: ignoreCorLibraryDuplicatedTypes);

                for (int i = 1; (object)type != null && !type.IsErrorType() && i < parts.Length; i++)
                {
                    mdName = MetadataTypeName.FromTypeName(parts[i]);
                    NamedTypeSymbol temp = type.LookupMetadataType(ref mdName);
                    type = (!isWellKnownType || IsValidWellKnownType(temp)) ? temp : null;
                }
            }
            else
            {
                mdName = MetadataTypeName.FromFullName(metadataName, useCLSCompliantNameArityEncoding);
                type = GetTopLevelTypeByMetadataName(ref mdName, assemblyOpt: null, includeReferences: includeReferences, isWellKnownType: isWellKnownType,
                    conflicts: out conflicts, warnings: warnings, ignoreCorLibraryDuplicatedTypes: ignoreCorLibraryDuplicatedTypes);
            }

            return ((object)type == null || type.IsErrorType()) ? null : type;
        }

        private static readonly char[] s_nestedTypeNameSeparators = new char[] { '+' };

        /// <summary>
        /// Resolves <see cref="System.Type"/> to a <see cref="TypeSymbol"/> available in this assembly
        /// its referenced assemblies.
        /// </summary>
        /// <param name="type">The type to resolve.</param>
        /// <param name="includeReferences">Use referenced assemblies for resolution.</param>
        /// <returns>The resolved symbol if successful or null on failure.</returns>
        internal TypeSymbol GetTypeByReflectionType(Type type, bool includeReferences)
        {
            System.Reflection.TypeInfo typeInfo = type.GetTypeInfo();

            Debug.Assert(!typeInfo.IsByRef);

            // not supported (we don't accept open types as submission results nor host types):
            Debug.Assert(!typeInfo.ContainsGenericParameters);

            if (typeInfo.IsArray)
            {
                TypeSymbol symbol = GetTypeByReflectionType(typeInfo.GetElementType(), includeReferences);
                if ((object)symbol == null)
                {
                    return null;
                }

                int rank = typeInfo.GetArrayRank();

                return ArrayTypeSymbol.CreateCSharpArray(this, TypeWithAnnotations.Create(symbol), rank);
            }
            else if (typeInfo.IsPointer)
            {
                TypeSymbol symbol = GetTypeByReflectionType(typeInfo.GetElementType(), includeReferences);
                if ((object)symbol == null)
                {
                    return null;
                }

                return new PointerTypeSymbol(TypeWithAnnotations.Create(symbol));
            }
            else if (typeInfo.DeclaringType != null)
            {
                Debug.Assert(!typeInfo.IsArray);

                // consolidated generic arguments (includes arguments of all declaring types):
                Type[] genericArguments = typeInfo.GenericTypeArguments;
                int typeArgumentIndex = 0;

                var currentTypeInfo = typeInfo.IsGenericType ? typeInfo.GetGenericTypeDefinition().GetTypeInfo() : typeInfo;
                var nestedTypes = ArrayBuilder<System.Reflection.TypeInfo>.GetInstance();
                while (true)
                {
                    Debug.Assert(currentTypeInfo.IsGenericTypeDefinition || !currentTypeInfo.IsGenericType);

                    nestedTypes.Add(currentTypeInfo);
                    if (currentTypeInfo.DeclaringType == null)
                    {
                        break;
                    }

                    currentTypeInfo = currentTypeInfo.DeclaringType.GetTypeInfo();
                }

                int i = nestedTypes.Count - 1;
                var symbol = (NamedTypeSymbol)GetTypeByReflectionType(nestedTypes[i].AsType(), includeReferences);
                if ((object)symbol == null)
                {
                    return null;
                }

                while (--i >= 0)
                {
                    int forcedArity = nestedTypes[i].GenericTypeParameters.Length - nestedTypes[i + 1].GenericTypeParameters.Length;
                    MetadataTypeName mdName = MetadataTypeName.FromTypeName(nestedTypes[i].Name, forcedArity: forcedArity);

                    symbol = symbol.LookupMetadataType(ref mdName);
                    if ((object)symbol == null || symbol.IsErrorType())
                    {
                        return null;
                    }

                    symbol = ApplyGenericArguments(symbol, genericArguments, ref typeArgumentIndex, includeReferences);
                    if ((object)symbol == null)
                    {
                        return null;
                    }
                }

                nestedTypes.Free();
                Debug.Assert(typeArgumentIndex == genericArguments.Length);
                return symbol;
            }
            else
            {
                AssemblyIdentity assemblyId = AssemblyIdentity.FromAssemblyDefinition(typeInfo.Assembly);

                MetadataTypeName mdName = MetadataTypeName.FromNamespaceAndTypeName(
                    typeInfo.Namespace ?? string.Empty,
                    typeInfo.Name,
                    forcedArity: typeInfo.GenericTypeArguments.Length);

                NamedTypeSymbol symbol = GetTopLevelTypeByMetadataName(ref mdName, assemblyId, includeReferences, isWellKnownType: false, conflicts: out var _);

                if ((object)symbol == null || symbol.IsErrorType())
                {
                    return null;
                }

                int typeArgumentIndex = 0;
                Type[] genericArguments = typeInfo.GenericTypeArguments;
                symbol = ApplyGenericArguments(symbol, genericArguments, ref typeArgumentIndex, includeReferences);
                Debug.Assert(typeArgumentIndex == genericArguments.Length);
                return symbol;
            }
        }

        private NamedTypeSymbol ApplyGenericArguments(NamedTypeSymbol symbol, Type[] typeArguments, ref int currentTypeArgument, bool includeReferences)
        {
            int remainingTypeArguments = typeArguments.Length - currentTypeArgument;

            // in case we are specializing a nested generic definition we might have more arguments than the current symbol:
            Debug.Assert(remainingTypeArguments >= symbol.Arity);

            if (remainingTypeArguments == 0)
            {
                return symbol;
            }

            var length = symbol.TypeArgumentsWithAnnotationsNoUseSiteDiagnostics.Length;
            var typeArgumentSymbols = ArrayBuilder<TypeWithAnnotations>.GetInstance(length);
            for (int i = 0; i < length; i++)
            {
                var argSymbol = GetTypeByReflectionType(typeArguments[currentTypeArgument++], includeReferences);
                if ((object)argSymbol == null)
                {
                    return null;
                }
                typeArgumentSymbols.Add(TypeWithAnnotations.Create(argSymbol));
            }

            return symbol.ConstructIfGeneric(typeArgumentSymbols.ToImmutableAndFree());
        }

        internal NamedTypeSymbol GetTopLevelTypeByMetadataName(
            ref MetadataTypeName metadataName,
            AssemblyIdentity assemblyOpt,
            bool includeReferences,
            bool isWellKnownType,
            out (AssemblySymbol, AssemblySymbol) conflicts,
            DiagnosticBag warnings = null,
            bool ignoreCorLibraryDuplicatedTypes = false)
        {
            conflicts = default;
            NamedTypeSymbol result;

            // First try this assembly
            result = GetTopLevelTypeByMetadataName(this, ref metadataName, assemblyOpt);

            if (isWellKnownType && !IsValidWellKnownType(result))
            {
                result = null;
            }

            // ignore any types of the same name that might be in referenced assemblies (prefer the current assembly):
            if ((object)result != null || !includeReferences)
            {
                return result;
            }

            Debug.Assert(this is SourceAssemblySymbol,
                "Never include references for a non-source assembly, because they don't know about aliases.");

            var assemblies = ArrayBuilder<AssemblySymbol>.GetInstance();

            // ignore reference aliases if searching for a type from a specific assembly:
            if (assemblyOpt != null)
            {
                assemblies.AddRange(DeclaringCompilation.GetBoundReferenceManager().ReferencedAssemblies);
            }
            else
            {
                DeclaringCompilation.GetUnaliasedReferencedAssemblies(assemblies);
            }

            // Lookup in references
            foreach (var assembly in assemblies)
            {
                Debug.Assert(!(this is SourceAssemblySymbol && assembly.IsMissing)); // Non-source assemblies can have missing references

                NamedTypeSymbol candidate = GetTopLevelTypeByMetadataName(assembly, ref metadataName, assemblyOpt);

                if (isWellKnownType && !IsValidWellKnownType(candidate))
                {
                    candidate = null;
                }

                if ((object)candidate == null)
                {
                    continue;
                }

                if (candidate.IsHiddenByCodeAnalysisEmbeddedAttribute())
                {
                    continue;
                }

                Debug.Assert(!TypeSymbol.Equals(candidate, result, TypeCompareKind.ConsiderEverything2));

                if ((object)result != null)
                {
                    // duplicate
                    if (ignoreCorLibraryDuplicatedTypes)
                    {
                        if (IsInCorLib(candidate))
                        {
                            // ignore candidate
                            continue;
                        }
                        if (IsInCorLib(result))
                        {
                            // drop previous result
                            result = candidate;
                            continue;
                        }
                    }

                    if (warnings == null)
                    {
                        conflicts = (result.ContainingAssembly, candidate.ContainingAssembly);
                        result = null;
                    }
                    else
                    {
                        // The predefined type '{0}' is defined in multiple assemblies in the global alias; using definition from '{1}'
                        warnings.Add(ErrorCode.WRN_MultiplePredefTypes, NoLocation.Singleton, result, result.ContainingAssembly);
                    }

                    break;
                }

                result = candidate;
            }

            assemblies.Free();
            return result;
        }

        private bool IsInCorLib(NamedTypeSymbol type)
        {
            return (object)type.ContainingAssembly == CorLibrary;
        }

        private bool IsValidWellKnownType(NamedTypeSymbol result)
        {
            if ((object)result == null || result.TypeKind == TypeKind.Error)
            {
                return false;
            }

            Debug.Assert((object)result.ContainingType == null || IsValidWellKnownType(result.ContainingType),
                "Checking the containing type is the caller's responsibility.");

            return result.DeclaredAccessibility == Accessibility.Public || IsSymbolAccessible(result, this);
        }

        private static NamedTypeSymbol GetTopLevelTypeByMetadataName(AssemblySymbol assembly, ref MetadataTypeName metadataName, AssemblyIdentity assemblyOpt)
        {
            var result = assembly.LookupTopLevelMetadataType(ref metadataName, digThroughForwardedTypes: false);
            if (!IsAcceptableMatchForGetTypeByMetadataName(result))
            {
                return null;
            }

            if (assemblyOpt != null && !assemblyOpt.Equals(assembly.Identity))
            {
                return null;
            }

            return result;
        }

        private static bool IsAcceptableMatchForGetTypeByMetadataName(NamedTypeSymbol candidate)
        {
            return candidate.Kind != SymbolKind.ErrorType || !(candidate is MissingMetadataTypeSymbol);
        }

        /// <summary>
        /// Lookup member declaration in predefined CorLib type in this Assembly. Only valid if this 
        /// assembly is the Cor Library
        /// </summary>
        internal virtual Symbol GetDeclaredSpecialTypeMember(SpecialMember member)
        {
            return null;
        }

        /// <summary>
        /// Lookup member declaration in predefined CorLib type used by this Assembly.
        /// </summary>
        internal virtual Symbol GetSpecialTypeMember(SpecialMember member)
        {
            return CorLibrary.GetDeclaredSpecialTypeMember(member);
        }

        internal abstract ImmutableArray<byte> PublicKey { get; }

        /// <summary>
        /// If this symbol represents a metadata assembly returns the underlying <see cref="AssemblyMetadata"/>.
        /// 
        /// Otherwise, this returns <see langword="null"/>.
        /// </summary>
        public abstract AssemblyMetadata GetMetadata();

        protected override ISymbol CreateISymbol()
        {
            return new PublicModel.NonSourceAssemblySymbol(this);
        }
    }
}<|MERGE_RESOLUTION|>--- conflicted
+++ resolved
@@ -437,12 +437,7 @@
         }
 
         internal bool RuntimeSupportsUnmanagedSignatureCallingConvention
-<<<<<<< HEAD
-            => GetSpecialTypeMember(SpecialMember.System_Runtime_CompilerServices_RuntimeFeature__UnmanagedSignatureCallingConvention) is object;
-=======
-            => RuntimeSupportsFeature(SpecialMember.System_Runtime_CompilerServices_RuntimeFeature__UnmanagedSignatureCallingConvention)
-               || _overrideRuntimeSupportUnmanagedSignatureCallingConvention;
->>>>>>> d525bcf7
+            => RuntimeSupportsFeature(SpecialMember.System_Runtime_CompilerServices_RuntimeFeature__UnmanagedSignatureCallingConvention);
 
         /// <summary>
         /// True if the target runtime support covariant returns of methods declared in classes.
