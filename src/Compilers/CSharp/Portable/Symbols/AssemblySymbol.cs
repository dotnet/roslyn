--- conflicted
+++ resolved
@@ -912,70 +912,9 @@
         /// </summary>
         public abstract AssemblyMetadata? GetMetadata();
 
-<<<<<<< HEAD
-        INamedTypeSymbol? IAssemblySymbol.ResolveForwardedType(string fullyQualifiedMetadataName)
-        {
-            return ResolveForwardedType(fullyQualifiedMetadataName);
-        }
-
-        bool IAssemblySymbol.GivesAccessTo(IAssemblySymbol assemblyWantingAccess)
-        {
-            if (Equals(this, assemblyWantingAccess))
-            {
-                return true;
-            }
-
-            var myKeys = GetInternalsVisibleToPublicKeys(assemblyWantingAccess.Name);
-
-            // We have an easy out here. Suppose the assembly wanting access is 
-            // being compiled as a module. You can only strong-name an assembly. So we are going to optimistically 
-            // assume that it is going to be compiled into an assembly with a matching strong name, if necessary.
-            if (myKeys.Any() && assemblyWantingAccess.IsNetModule())
-            {
-                return true;
-            }
-
-            foreach (var key in myKeys)
-            {
-                IVTConclusion conclusion = this.Identity.PerformIVTCheck(assemblyWantingAccess.Identity.PublicKey, key);
-                Debug.Assert(conclusion != IVTConclusion.NoRelationshipClaimed);
-                if (conclusion == IVTConclusion.Match || conclusion == IVTConclusion.OneSignedOneNot)
-                {
-                    return true;
-                }
-            }
-
-            return false;
-        }
-
-        INamedTypeSymbol? IAssemblySymbol.GetTypeByMetadataName(string metadataName)
-=======
         protected override ISymbol CreateISymbol()
->>>>>>> a3c3a44a
         {
             return new PublicModel.NonSourceAssemblySymbol(this);
         }
-<<<<<<< HEAD
-
-        #endregion
-
-        #region ISymbol Members
-
-        public override void Accept(SymbolVisitor visitor)
-        {
-            visitor.VisitAssembly(this);
-        }
-
-        [return: MaybeNull]
-        public override TResult Accept<TResult>(SymbolVisitor<TResult> visitor)
-        {
-#pragma warning disable CS8717 // A member returning a [MaybeNull] value introduces a null value when 'TResult' is a non-nullable reference type.
-            return visitor.VisitAssembly(this);
-#pragma warning restore CS8717 // A member returning a [MaybeNull] value introduces a null value when 'TResult' is a non-nullable reference type.
-        }
-
-        #endregion
-=======
->>>>>>> a3c3a44a
     }
 }