﻿// Licensed to the .NET Foundation under one or more agreements.
// The .NET Foundation licenses this file to you under the MIT license.
// See the LICENSE file in the project root for more information.

#nullable disable

using System;
using System.Collections.Generic;
using System.Collections.Immutable;
using System.Diagnostics;
using System.Globalization;
using System.Runtime.InteropServices;
using System.Text;
using System.Threading;
using Microsoft.CodeAnalysis.CSharp.Emit;
using Microsoft.CodeAnalysis.CSharp.Symbols;
using Microsoft.CodeAnalysis.CSharp.Symbols.Metadata.PE;
using Microsoft.CodeAnalysis.CSharp.Syntax;
using Microsoft.CodeAnalysis.PooledObjects;
using Microsoft.CodeAnalysis.Symbols;
using Microsoft.CodeAnalysis.Text;
using Roslyn.Utilities;

namespace Microsoft.CodeAnalysis.CSharp
{
    /// <summary>
    /// The base class for all symbols (namespaces, classes, method, parameters, etc.) that are 
    /// exposed by the compiler.
    /// </summary>
    [DebuggerDisplay("{GetDebuggerDisplay(), nq}")]
    internal abstract partial class Symbol : ISymbolInternal, IFormattable
    {
        private ISymbol _lazyISymbol;

        // !!!!!!!!!!!!!!!!!!!!!!!!!!!!!!!!!!!!!!!!!!!!
        // Changes to the public interface of this class should remain synchronized with the VB version of Symbol.
        // Do not make any changes to the public interface without making the corresponding change
        // to the VB version.
        // !!!!!!!!!!!!!!!!!!!!!!!!!!!!!!!!!!!!!!!!!!!!

        /// <summary>
        /// True if this Symbol should be completed by calling ForceComplete.
        /// Intuitively, true for source entities (from any compilation).
        /// </summary>
        internal virtual bool RequiresCompletion
        {
            get { return false; }
        }

        internal virtual void ForceComplete(SourceLocation locationOpt, CancellationToken cancellationToken)
        {
            // must be overridden by source symbols, no-op for other symbols
            Debug.Assert(!this.RequiresCompletion);
        }

        internal virtual bool HasComplete(CompletionPart part)
        {
            // must be overridden by source symbols, no-op for other symbols
            Debug.Assert(!this.RequiresCompletion);
            return true;
        }

        /// <summary>
        /// Gets the name of this symbol. Symbols without a name return the empty string; null is
        /// never returned.
        /// </summary>
        public virtual string Name
        {
            get
            {
                return string.Empty;
            }
        }

        /// <summary>
        /// Gets the name of a symbol as it appears in metadata. Most of the time, this
        /// is the same as the Name property, with the following exceptions:
        /// 1) The metadata name of generic types includes the "`1", "`2" etc. suffix that
        /// indicates the number of type parameters (it does not include, however, names of
        /// containing types or namespaces).
        /// 2) The metadata name of explicit interface names have spaces removed, compared to
        /// the name property.
        /// </summary>
        public virtual string MetadataName
        {
            get
            {
                return this.Name;
            }
        }

        /// <summary>
        /// Gets the token for this symbol as it appears in metadata. Most of the time this is 0,
        /// as it is when the symbol is not loaded from metadata.
        /// </summary>
        public virtual int MetadataToken => 0;

        /// <summary>
        /// Gets the kind of this symbol.
        /// </summary>
        public abstract SymbolKind Kind { get; }

        /// <summary>
        /// Get the symbol that logically contains this symbol. 
        /// </summary>
        public abstract Symbol ContainingSymbol { get; }

        /// <summary>
        /// Returns the nearest lexically enclosing type, or null if there is none.
        /// </summary>
        public virtual NamedTypeSymbol ContainingType
        {
            get
            {
                Symbol container = this.ContainingSymbol;

                NamedTypeSymbol containerAsType = container as NamedTypeSymbol;

                // NOTE: container could be null, so we do not check 
                //       whether containerAsType is not null, but 
                //       instead check if it did not change after 
                //       the cast.
                if ((object)containerAsType == (object)container)
                {
                    // this should be relatively uncommon
                    // most symbols that may be contained in a type
                    // know their containing type and can override ContainingType
                    // with a more precise implementation
                    return containerAsType;
                }

                // this is recursive, but recursion should be very short 
                // before we reach symbol that definitely knows its containing type.
                return container.ContainingType;
            }
        }

        /// <summary>
        /// Gets the nearest enclosing namespace for this namespace or type. For a nested type,
        /// returns the namespace that contains its container.
        /// </summary>
        public virtual NamespaceSymbol ContainingNamespace
        {
            get
            {
                for (var container = this.ContainingSymbol; (object)container != null; container = container.ContainingSymbol)
                {
                    var ns = container as NamespaceSymbol;
                    if ((object)ns != null)
                    {
                        return ns;
                    }
                }

                return null;
            }
        }

        /// <summary>
        /// Returns the assembly containing this symbol. If this symbol is shared across multiple
        /// assemblies, or doesn't belong to an assembly, returns null.
        /// </summary>
        public virtual AssemblySymbol ContainingAssembly
        {
            get
            {
                // Default implementation gets the containers assembly.

                var container = this.ContainingSymbol;
                return (object)container != null ? container.ContainingAssembly : null;
            }
        }

        /// <summary>
        /// For a source assembly, the associated compilation.
        /// For any other assembly, null.
        /// For a source module, the DeclaringCompilation of the associated source assembly.
        /// For any other module, null.
        /// For any other symbol, the DeclaringCompilation of the associated module.
        /// </summary>
        /// <remarks>
        /// We're going through the containing module, rather than the containing assembly,
        /// because of /addmodule (symbols in such modules should return null).
        /// 
        /// Remarks, not "ContainingCompilation" because it isn't transitive.
        /// </remarks>
        internal virtual CSharpCompilation DeclaringCompilation
        {
            get
            {
                if (!this.IsDefinition)
                {
                    return OriginalDefinition.DeclaringCompilation;
                }

                switch (this.Kind)
                {
                    case SymbolKind.ErrorType:
                        return null;
                    case SymbolKind.Assembly:
                        Debug.Assert(!(this is SourceAssemblySymbol), "SourceAssemblySymbol must override DeclaringCompilation");
                        return null;
                    case SymbolKind.NetModule:
                        Debug.Assert(!(this is SourceModuleSymbol), "SourceModuleSymbol must override DeclaringCompilation");
                        return null;
                }

                switch (this.ContainingModule)
                {
                    case SourceModuleSymbol sourceModuleSymbol:
                        return sourceModuleSymbol.DeclaringCompilation;

                    case PEModuleSymbol:
                        // A special handling for EE.
                        return ContainingSymbol?.DeclaringCompilation;
                }

                return null;
            }
        }

        Compilation ISymbolInternal.DeclaringCompilation
            => DeclaringCompilation;

        string ISymbolInternal.Name => this.Name;

        string ISymbolInternal.MetadataName => this.MetadataName;

        ISymbolInternal ISymbolInternal.ContainingSymbol => this.ContainingSymbol;

        IModuleSymbolInternal ISymbolInternal.ContainingModule => this.ContainingModule;

        IAssemblySymbolInternal ISymbolInternal.ContainingAssembly => this.ContainingAssembly;

        ImmutableArray<Location> ISymbolInternal.Locations => this.Locations;

        INamespaceSymbolInternal ISymbolInternal.ContainingNamespace => this.ContainingNamespace;

        bool ISymbolInternal.IsImplicitlyDeclared => this.IsImplicitlyDeclared;

        INamedTypeSymbolInternal ISymbolInternal.ContainingType
        {
            get
            {
                return this.ContainingType;
            }
        }

        ISymbol ISymbolInternal.GetISymbol() => this.ISymbol;

        /// <summary>
        /// Returns the module containing this symbol. If this symbol is shared across multiple
        /// modules, or doesn't belong to a module, returns null.
        /// </summary>
        internal virtual ModuleSymbol ContainingModule
        {
            get
            {
                // Default implementation gets the containers module.

                var container = this.ContainingSymbol;
                return (object)container != null ? container.ContainingModule : null;
            }
        }

        /// <summary>
        /// The index of this member in the containing symbol. This is an optional
        /// property, implemented by anonymous type properties only, for comparing
        /// symbols in flow analysis.
        /// </summary>
        /// <remarks>
        /// Should this be used for tuple fields as well?
        /// </remarks>
        internal virtual int? MemberIndexOpt => null;

        /// <summary>
        /// The original definition of this symbol. If this symbol is constructed from another
        /// symbol by type substitution then OriginalDefinition gets the original symbol as it was defined in
        /// source or metadata.
        /// </summary>
        public Symbol OriginalDefinition
        {
            get
            {
                return OriginalSymbolDefinition;
            }
        }

        protected virtual Symbol OriginalSymbolDefinition
        {
            get
            {
                return this;
            }
        }

        /// <summary>
        /// Returns true if this is the original definition of this symbol.
        /// </summary>
        public bool IsDefinition
        {
            get
            {
                return (object)this == (object)OriginalDefinition;
            }
        }

        /// <summary>
        /// <para>
        /// Get a source location key for sorting. For performance, it's important that this
        /// be able to be returned from a symbol without doing any additional allocations (even
        /// if nothing is cached yet.)
        /// </para>
        /// <para>
        /// Only (original) source symbols and namespaces that can be merged
        /// need implement this function if they want to do so for efficiency.
        /// </para>
        /// </summary>
        internal virtual LexicalSortKey GetLexicalSortKey()
        {
            var firstLocation = this.TryGetFirstLocation();
            if (firstLocation is null)
                return LexicalSortKey.NotInSource;

            var declaringCompilation = this.DeclaringCompilation;
            Debug.Assert(declaringCompilation != null); // require that it is a source symbol
            return new LexicalSortKey(firstLocation, declaringCompilation);
        }

        /// <summary>
        /// Gets the locations where this symbol was originally defined, either in source or
        /// metadata. Some symbols (for example, partial classes) may be defined in more than one
        /// location.
        /// </summary>
        public abstract ImmutableArray<Location> Locations { get; }

#nullable enable

        public virtual Location? TryGetFirstLocation()
        {
            // Simple (but allocating) impl that can be overridden in subtypes if they show up in traces.
            var locations = this.Locations;
            return locations.IsEmpty ? null : locations[0];
        }

        public Location GetFirstLocation()
            => TryGetFirstLocation() ?? throw new InvalidOperationException("Symbol has no locations");

<<<<<<< HEAD
        /// <summary>
        /// Determines if there is a location (see <see cref="Locations"/>) for this symbol whose span is in <paramref
        /// name="tree"/> and is contained within <paramref name="declarationSpan"/>.  Subclasses can override this to
        /// be more efficient if desired (especially if avoiding allocations of the <see cref="Locations"/> array is
        /// desired).
        /// </summary>
        public virtual bool HasLocationContainedWithin(SyntaxTree tree, TextSpan declarationSpan, out bool wasZeroWidthMatch)
        {
            foreach (var loc in this.Locations)
            {
                if (IsLocationContainedWithin(loc, tree, declarationSpan, out wasZeroWidthMatch))
                    return true;
            }

            wasZeroWidthMatch = false;
            return false;
        }

        protected static bool IsLocationContainedWithin(Location loc, SyntaxTree tree, TextSpan declarationSpan, out bool wasZeroWidthMatch)
        {
            if (loc.IsInSource && loc.SourceTree == tree && declarationSpan.Contains(loc.SourceSpan))
            {
                wasZeroWidthMatch = loc.SourceSpan.IsEmpty && loc.SourceSpan.End == declarationSpan.Start;
                return true;
            }

            wasZeroWidthMatch = false;
            return false;
        }
=======
        public Location GetFirstLocationOrNone()
            => TryGetFirstLocation() ?? Location.None;
>>>>>>> 6ff04057

#nullable disable

        /// <summary>
        /// <para>
        /// Get the syntax node(s) where this symbol was declared in source. Some symbols (for
        /// example, partial classes) may be defined in more than one location. This property should
        /// return one or more syntax nodes only if the symbol was declared in source code and also
        /// was not implicitly declared (see the <see cref="IsImplicitlyDeclared"/> property). 
        /// </para>
        /// <para>
        /// Note that for namespace symbol, the declaring syntax might be declaring a nested
        /// namespace. For example, the declaring syntax node for N1 in "namespace N1.N2 {...}" is
        /// the entire <see cref="BaseNamespaceDeclarationSyntax"/> for N1.N2. For the global namespace, the declaring
        /// syntax will be the <see cref="CompilationUnitSyntax"/>.
        /// </para>
        /// </summary>
        /// <returns>
        /// The syntax node(s) that declared the symbol. If the symbol was declared in metadata or
        /// was implicitly declared, returns an empty read-only array.
        /// </returns>
        /// <remarks>
        /// To go the opposite direction (from syntax node to symbol), see <see
        /// cref="CSharpSemanticModel.GetDeclaredSymbol(MemberDeclarationSyntax, CancellationToken)"/>.
        /// </remarks>
        public abstract ImmutableArray<SyntaxReference> DeclaringSyntaxReferences { get; }

        /// <summary>
        /// Helper for implementing <see cref="DeclaringSyntaxReferences"/> for derived classes that store a location but not a 
        /// <see cref="CSharpSyntaxNode"/> or <see cref="SyntaxReference"/>.
        /// </summary>
        internal static ImmutableArray<SyntaxReference> GetDeclaringSyntaxReferenceHelper<TNode>(ImmutableArray<Location> locations)
            where TNode : CSharpSyntaxNode
        {
            if (locations.IsEmpty)
            {
                return ImmutableArray<SyntaxReference>.Empty;
            }

            ArrayBuilder<SyntaxReference> builder = ArrayBuilder<SyntaxReference>.GetInstance();
            foreach (Location location in locations)
            {
                // Location may be null. See https://github.com/dotnet/roslyn/issues/28862.
                if (location == null || !location.IsInSource)
                {
                    continue;
                }

                if (location.SourceSpan.Length != 0)
                {
                    SyntaxToken token = location.SourceTree.GetRoot().FindToken(location.SourceSpan.Start);
                    if (token.Kind() != SyntaxKind.None)
                    {
                        CSharpSyntaxNode node = token.Parent.FirstAncestorOrSelf<TNode>();
                        if (node != null)
                        {
                            builder.Add(node.GetReference());
                        }
                    }
                }
                else
                {
                    // Since the location we're interested in can't contain a token, we'll inspect the whole tree,
                    // pruning away branches that don't contain that location. We'll pick the narrowest node of the type
                    // we're looking for.
                    // eg: finding the ParameterSyntax from the empty location of a blank identifier
                    SyntaxNode parent = location.SourceTree.GetRoot();
                    SyntaxNode found = null;
                    foreach (var descendant in parent.DescendantNodesAndSelf(c => c.Location.SourceSpan.Contains(location.SourceSpan)))
                    {
                        if (descendant is TNode && descendant.Location.SourceSpan.Contains(location.SourceSpan))
                        {
                            found = descendant;
                        }
                    }

                    if (found is object)
                    {
                        builder.Add(found.GetReference());
                    }
                }
            }

            return builder.ToImmutableAndFree();
        }

        /// <summary>
        /// Get this accessibility that was declared on this symbol. For symbols that do not have
        /// accessibility declared on them, returns <see cref="Accessibility.NotApplicable"/>.
        /// </summary>
        public abstract Accessibility DeclaredAccessibility { get; }

        /// <summary>
        /// Returns true if this symbol is "static"; i.e., declared with the <c>static</c> modifier or
        /// implicitly static.
        /// </summary>
        public abstract bool IsStatic { get; }

        /// <summary>
        /// Returns true if this symbol is "virtual", has an implementation, and does not override a
        /// base class member; i.e., declared with the <c>virtual</c> modifier. Does not return true for
        /// members declared as abstract or override.
        /// </summary>
        public abstract bool IsVirtual { get; }

        /// <summary>
        /// Returns true if this symbol was declared to override a base class member; i.e., declared
        /// with the <c>override</c> modifier. Still returns true if member was declared to override
        /// something, but (erroneously) no member to override exists.
        /// </summary>
        /// <remarks>
        /// Even for metadata symbols, <see cref="IsOverride"/> = true does not imply that <see cref="IMethodSymbol.OverriddenMethod"/> will
        /// be non-null.
        /// </remarks>
        public abstract bool IsOverride { get; }

        /// <summary>
        /// Returns true if this symbol was declared as requiring an override; i.e., declared with
        /// the <c>abstract</c> modifier. Also returns true on a type declared as "abstract", all
        /// interface types, and members of interface types.
        /// </summary>
        public abstract bool IsAbstract { get; }

        /// <summary>
        /// Returns true if this symbol was declared to override a base class member and was also
        /// sealed from further overriding; i.e., declared with the <c>sealed</c> modifier. Also set for
        /// types that do not allow a derived class (declared with <c>sealed</c> or <c>static</c> or <c>struct</c>
        /// or <c>enum</c> or <c>delegate</c>).
        /// </summary>
        public abstract bool IsSealed { get; }

        /// <summary>
        /// Returns true if this symbol has external implementation; i.e., declared with the 
        /// <c>extern</c> modifier. 
        /// </summary>
        public abstract bool IsExtern { get; }

        /// <summary>
        /// Returns true if this symbol was automatically created by the compiler, and does not
        /// have an explicit corresponding source code declaration.  
        /// 
        /// This is intended for symbols that are ordinary symbols in the language sense,
        /// and may be used by code, but that are simply declared implicitly rather than
        /// with explicit language syntax.
        /// 
        /// Examples include (this list is not exhaustive):
        ///   the default constructor for a class or struct that is created if one is not provided,
        ///   the BeginInvoke/Invoke/EndInvoke methods for a delegate,
        ///   the generated backing field for an auto property or a field-like event,
        ///   the "this" parameter for non-static methods,
        ///   the "value" parameter for a property setter,
        ///   the parameters on indexer accessor methods (not on the indexer itself),
        ///   methods in anonymous types,
        ///   anonymous functions
        /// </summary>
        public virtual bool IsImplicitlyDeclared
        {
            get { return false; }
        }

        /// <summary>
        /// Returns true if this symbol can be referenced by its name in code. Examples of symbols
        /// that cannot be referenced by name are:
        ///    constructors, destructors, operators, explicit interface implementations,
        ///    accessor methods for properties and events, array types.
        /// </summary>
        public bool CanBeReferencedByName
        {
            get
            {
                switch (this.Kind)
                {
                    case SymbolKind.Local:
                    case SymbolKind.Label:
                    case SymbolKind.Alias:
                    case SymbolKind.RangeVariable:
                        // never imported, and always references by name.
                        return true;

                    case SymbolKind.Namespace:
                    case SymbolKind.Field:
                    case SymbolKind.ErrorType:
                    case SymbolKind.Parameter:
                    case SymbolKind.TypeParameter:
                    case SymbolKind.Event:
                        break;

                    case SymbolKind.NamedType:
                        if (((NamedTypeSymbol)this).IsSubmissionClass)
                        {
                            return false;
                        }
                        break;

                    case SymbolKind.Property:
                        var property = (PropertySymbol)this;
                        if (property.IsIndexer || property.MustCallMethodsDirectly)
                        {
                            return false;
                        }
                        break;

                    case SymbolKind.Method:
                        var method = (MethodSymbol)this;
                        switch (method.MethodKind)
                        {
                            case MethodKind.Ordinary:
                            case MethodKind.LocalFunction:
                            case MethodKind.ReducedExtension:
                                break;
                            case MethodKind.Destructor:
                                // You wouldn't think that destructors would be referenceable by name, but
                                // dev11 only prevents them from being invoked - they can still be assigned
                                // to delegates.
                                return true;
                            case MethodKind.DelegateInvoke:
                                return true;
                            case MethodKind.PropertyGet:
                            case MethodKind.PropertySet:
                                if (!((PropertySymbol)method.AssociatedSymbol).CanCallMethodsDirectly())
                                {
                                    return false;
                                }
                                break;
                            default:
                                return false;
                        }
                        break;

                    case SymbolKind.ArrayType:
                    case SymbolKind.PointerType:
                    case SymbolKind.FunctionPointerType:
                    case SymbolKind.Assembly:
                    case SymbolKind.DynamicType:
                    case SymbolKind.NetModule:
                    case SymbolKind.Discard:
                        return false;

                    default:
                        throw ExceptionUtilities.UnexpectedValue(this.Kind);
                }

                // This will eliminate backing fields for auto-props, explicit interface implementations,
                // indexers, etc.
                // See the comment on ContainsDroppedIdentifierCharacters for an explanation of why
                // such names are not referenceable (or see DevDiv #14432).
                return SyntaxFacts.IsValidIdentifier(this.Name) &&
                    !SyntaxFacts.ContainsDroppedIdentifierCharacters(this.Name);
            }
        }

        /// <summary>
        /// As an optimization, viability checking in the lookup code should use this property instead
        /// of <see cref="CanBeReferencedByName"/>. The full name check will then be performed in the <see cref="CSharpSemanticModel"/>.
        /// </summary>
        /// <remarks>
        /// This property exists purely for performance reasons.
        /// </remarks>
        internal bool CanBeReferencedByNameIgnoringIllegalCharacters
        {
            get
            {
                if (this.Kind == SymbolKind.Method)
                {
                    var method = (MethodSymbol)this;
                    switch (method.MethodKind)
                    {
                        case MethodKind.Ordinary:
                        case MethodKind.LocalFunction:
                        case MethodKind.DelegateInvoke:
                        case MethodKind.Destructor: // See comment in CanBeReferencedByName.
                            return true;
                        case MethodKind.PropertyGet:
                        case MethodKind.PropertySet:
                            return ((PropertySymbol)method.AssociatedSymbol).CanCallMethodsDirectly();
                        default:
                            return false;
                    }
                }
                return true;
            }
        }

        /// <summary>
        /// Perform additional checks after the member has been
        /// added to the member list of the containing type.
        /// </summary>
        internal virtual void AfterAddingTypeMembersChecks(ConversionsBase conversions, BindingDiagnosticBag diagnostics)
        {
        }

        // Note: This is no public "IsNew". This is intentional, because new has no syntactic meaning.
        // It serves only to remove a warning. Furthermore, it can not be inferred from 
        // metadata. For symbols defined in source, the modifiers in the syntax tree
        // can be examined.

        /// <summary>
        /// Compare two symbol objects to see if they refer to the same symbol. You should always
        /// use <see cref="operator =="/> and <see cref="operator !="/>, or the <see cref="Equals(object)"/> method, to compare two symbols for equality.
        /// </summary>
        public static bool operator ==(Symbol left, Symbol right)
        {
            //PERF: this function is often called with
            //      1) left referencing same object as the right 
            //      2) right being null
            //      The code attempts to check for these conditions before 
            //      resorting to .Equals

            // the condition is expected to be folded when inlining "someSymbol == null"
            if (right is null)
            {
                return left is null;
            }

            // this part is expected to disappear when inlining "someSymbol == null"
            return (object)left == (object)right || right.Equals(left);
        }

        /// <summary>
        /// Compare two symbol objects to see if they refer to the same symbol. You should always
        /// use == and !=, or the Equals method, to compare two symbols for equality.
        /// </summary>
        public static bool operator !=(Symbol left, Symbol right)
        {
            //PERF: this function is often called with
            //      1) left referencing same object as the right 
            //      2) right being null
            //      The code attempts to check for these conditions before 
            //      resorting to .Equals
            //
            //NOTE: we do not implement this as !(left == right) 
            //      since that sometimes results in a worse code

            // the condition is expected to be folded when inlining "someSymbol != null"
            if (right is null)
            {
                return left is object;
            }

            // this part is expected to disappear when inlining "someSymbol != null"
            return (object)left != (object)right && !right.Equals(left);
        }

        public sealed override bool Equals(object obj)
        {
            return this.Equals(obj as Symbol, SymbolEqualityComparer.Default.CompareKind);
        }

        public bool Equals(Symbol other)
        {
            return this.Equals(other, SymbolEqualityComparer.Default.CompareKind);
        }

        bool ISymbolInternal.Equals(ISymbolInternal other, TypeCompareKind compareKind)
        {
            return this.Equals(other as Symbol, compareKind);
        }

        // By default we don't consider the compareKind, and do reference equality. This can be overridden.
        public virtual bool Equals(Symbol other, TypeCompareKind compareKind)
        {
            return (object)this == other;
        }

        // By default, we do reference equality. This can be overridden.
        public override int GetHashCode()
        {
            return System.Runtime.CompilerServices.RuntimeHelpers.GetHashCode(this);
        }

        public static bool Equals(Symbol first, Symbol second, TypeCompareKind compareKind)
        {
            if (first is null)
            {
                return second is null;
            }

            return first.Equals(second, compareKind);
        }

        /// <summary>
        /// Returns a string representation of this symbol, suitable for debugging purposes, or
        /// for placing in an error message.
        /// </summary>
        /// <remarks>
        /// This will provide a useful representation, but it would be clearer to call <see cref="ToDisplayString"/>
        /// directly and provide an explicit format.
        /// Sealed so that <see cref="ToString"/> and <see cref="ToDisplayString"/> can't get out of sync.
        /// </remarks>
        public sealed override string ToString()
        {
            return this.ToDisplayString();
        }

        // ---- End of Public Definition ---
        // Below here can be various useful virtual methods that are useful to the compiler, but we don't
        // want to expose publicly.
        // ---- End of Public Definition ---

        // Must override this in derived classes for visitor pattern.
        internal abstract TResult Accept<TArgument, TResult>(CSharpSymbolVisitor<TArgument, TResult> visitor, TArgument a);

        // Prevent anyone else from deriving from this class.
        internal Symbol()
        {
        }

        /// <summary>
        /// Build and add synthesized attributes for this symbol.
        /// </summary>
        internal virtual void AddSynthesizedAttributes(PEModuleBuilder moduleBuilder, ref ArrayBuilder<SynthesizedAttributeData> attributes)
        {
        }

        /// <summary>
        /// Convenience helper called by subclasses to add a synthesized attribute to a collection of attributes.
        /// </summary>
        internal static void AddSynthesizedAttribute(ref ArrayBuilder<SynthesizedAttributeData> attributes, SynthesizedAttributeData attribute)
        {
            if (attribute != null)
            {
                if (attributes == null)
                {
                    attributes = new ArrayBuilder<SynthesizedAttributeData>(1);
                }

                attributes.Add(attribute);
            }
        }

        /// <summary>
        /// <see cref="CharSet"/> effective for this symbol (type or DllImport method).
        /// Nothing if <see cref="DefaultCharSetAttribute"/> isn't applied on the containing module or it doesn't apply on this symbol.
        /// </summary>
        /// <remarks>
        /// Determined based upon value specified via <see cref="DefaultCharSetAttribute"/> applied on the containing module.
        /// </remarks>
        internal CharSet? GetEffectiveDefaultMarshallingCharSet()
        {
            Debug.Assert(this.Kind == SymbolKind.NamedType || this.Kind == SymbolKind.Method);
            return this.ContainingModule.DefaultMarshallingCharSet;
        }

        internal bool IsFromCompilation(CSharpCompilation compilation)
        {
            Debug.Assert(compilation != null);
            return compilation == this.DeclaringCompilation;
        }

        /// <summary>
        /// Always prefer <see cref="IsFromCompilation"/>.
        /// </summary>
        /// <remarks>
        /// <para>
        /// Unfortunately, when determining overriding/hiding/implementation relationships, we don't 
        /// have the "current" compilation available.  We could, but that would clutter up the API 
        /// without providing much benefit.  As a compromise, we consider all compilations "current".
        /// </para>
        /// <para>
        /// Unlike in VB, we are not allowing retargeting symbols.  This method is used as an approximation
        /// for <see cref="IsFromCompilation"/> when a compilation is not available and that method will never return
        /// true for retargeting symbols.
        /// </para>
        /// </remarks>
        internal bool Dangerous_IsFromSomeCompilation
        {
            get { return this.DeclaringCompilation != null; }
        }

        public virtual bool IsDefinedInSourceTree(SyntaxTree tree, TextSpan? definedWithinSpan, CancellationToken cancellationToken = default(CancellationToken))
        {
            var declaringReferences = this.DeclaringSyntaxReferences;
            if (this.IsImplicitlyDeclared && declaringReferences.Length == 0)
            {
                return this.ContainingSymbol.IsDefinedInSourceTree(tree, definedWithinSpan, cancellationToken);
            }

            foreach (var syntaxRef in declaringReferences)
            {
                cancellationToken.ThrowIfCancellationRequested();

                if (syntaxRef.SyntaxTree == tree &&
                    (!definedWithinSpan.HasValue || syntaxRef.Span.IntersectsWith(definedWithinSpan.Value)))
                {
                    return true;
                }
            }

            return false;
        }

        internal static void ForceCompleteMemberByLocation(SourceLocation locationOpt, Symbol member, CancellationToken cancellationToken)
        {
            if (locationOpt == null || member.IsDefinedInSourceTree(locationOpt.SourceTree, locationOpt.SourceSpan, cancellationToken))
            {
                cancellationToken.ThrowIfCancellationRequested();
                member.ForceComplete(locationOpt, cancellationToken);
            }
        }

        /// <summary>
        /// Returns the Documentation Comment ID for the symbol, or null if the symbol doesn't
        /// support documentation comments.
        /// </summary>
        public virtual string GetDocumentationCommentId()
        {
            // NOTE: we're using a try-finally here because there's a test that specifically
            // triggers an exception here to confirm that some symbols don't have documentation
            // comment IDs.  We don't care about "leaks" in such cases, but we don't want spew
            // in the test output.
            var pool = PooledStringBuilder.GetInstance();
            try
            {
                StringBuilder builder = pool.Builder;
                DocumentationCommentIDVisitor.Instance.Visit(this, builder);
                return builder.Length == 0 ? null : builder.ToString();
            }
            finally
            {
                pool.Free();
            }
        }

#nullable enable 
        /// <summary>
        /// Fetches the documentation comment for this element with a cancellation token.
        /// </summary>
        /// <param name="preferredCulture">Optionally, retrieve the comments formatted for a particular culture. No impact on source documentation comments.</param>
        /// <param name="expandIncludes">Optionally, expand <![CDATA[<include>]]> elements. No impact on non-source documentation comments.</param>
        /// <param name="cancellationToken">Optionally, allow cancellation of documentation comment retrieval.</param>
        /// <returns>The XML that would be written to the documentation file for the symbol.</returns>
        public virtual string GetDocumentationCommentXml(
            CultureInfo? preferredCulture = null,
            bool expandIncludes = false,
            CancellationToken cancellationToken = default(CancellationToken))
        {
            return "";
        }
#nullable disable

        private static readonly SymbolDisplayFormat s_debuggerDisplayFormat =
            SymbolDisplayFormat.TestFormat
                .AddMiscellaneousOptions(SymbolDisplayMiscellaneousOptions.IncludeNullableReferenceTypeModifier
                    | SymbolDisplayMiscellaneousOptions.IncludeNotNullableReferenceTypeModifier)
                .WithCompilerInternalOptions(SymbolDisplayCompilerInternalOptions.IncludeContainingFileForFileTypes);

        internal virtual string GetDebuggerDisplay()
        {
            return $"{this.Kind} {this.ToDisplayString(s_debuggerDisplayFormat)}";
        }

        internal virtual void AddDeclarationDiagnostics(BindingDiagnosticBag diagnostics)
        {
#if DEBUG
            if (ContainingSymbol is SourceMemberContainerTypeSymbol container)
            {
                container.AssertMemberExposure(this, forDiagnostics: true);
            }
#endif
            if (diagnostics.DiagnosticBag?.IsEmptyWithoutResolution == false || diagnostics.DependenciesBag?.Count > 0)
            {
                CSharpCompilation compilation = this.DeclaringCompilation;
                Debug.Assert(compilation != null);

                compilation.AddUsedAssemblies(diagnostics.DependenciesBag);

                if (diagnostics.DiagnosticBag?.IsEmptyWithoutResolution == false)
                {
                    compilation.DeclarationDiagnostics.AddRange(diagnostics.DiagnosticBag);
                }
            }
        }

        #region Use-Site Diagnostics

        /// <summary>
        /// True if the symbol has a use-site diagnostic with error severity.
        /// </summary>
        internal bool HasUseSiteError
        {
            get
            {
                var info = GetUseSiteInfo();
                return info.DiagnosticInfo?.Severity == DiagnosticSeverity.Error;
            }
        }

        /// <summary>
        /// Returns diagnostic info that should be reported at the use site of the symbol, or default if there is none.
        /// </summary>
        internal virtual UseSiteInfo<AssemblySymbol> GetUseSiteInfo()
        {
            return default;
        }

        protected AssemblySymbol PrimaryDependency
        {
            get
            {
                AssemblySymbol dependency = this.ContainingAssembly;
                if (dependency is object && dependency.CorLibrary == dependency)
                {
                    return null;
                }

                return dependency;
            }
        }

        /// <summary>
        /// Returns true if the error code is the highest priority while calculating use site error for this symbol. 
        /// Supposed to be ErrorCode, but it causes inconsistent accessibility error.
        /// </summary>
        protected virtual bool IsHighestPriorityUseSiteErrorCode(int code) => true;

        /// <summary>
        /// Indicates that this symbol uses metadata that cannot be supported by the language.
        /// 
        /// Examples include:
        ///    - Pointer types in VB
        ///    - ByRef return type
        ///    - Required custom modifiers
        ///    
        /// This is distinguished from, for example, references to metadata symbols defined in assemblies that weren't referenced.
        /// Symbols where this returns true can never be used successfully, and thus should never appear in any IDE feature.
        /// 
        /// This is set for metadata symbols, as follows:
        /// Type - if a type is unsupported (e.g., a pointer type, etc.)
        /// Method - parameter or return type is unsupported
        /// Field - type is unsupported
        /// Event - type is unsupported
        /// Property - type is unsupported
        /// Parameter - type is unsupported
        /// </summary>
        public virtual bool HasUnsupportedMetadata
        {
            get
            {
                return false;
            }
        }

        /// <summary>
        /// Merges given diagnostic to the existing result diagnostic.
        /// </summary>
        internal bool MergeUseSiteDiagnostics(ref DiagnosticInfo result, DiagnosticInfo info)
        {
            if (info == null)
            {
                return false;
            }

            if (info.Severity == DiagnosticSeverity.Error && IsHighestPriorityUseSiteErrorCode(info.Code))
            {
                // this error is final, no other error can override it:
                result = info;
                return true;
            }

            if (result == null || result.Severity == DiagnosticSeverity.Warning && info.Severity == DiagnosticSeverity.Error)
            {
                // there could be an error of higher-priority
                result = info;
                return false;
            }

            // we have a second low-pri error, continue looking for a higher priority one
            return false;
        }

        /// <summary>
        /// Merges given diagnostic and dependencies to the existing result.
        /// </summary>
        internal bool MergeUseSiteInfo(ref UseSiteInfo<AssemblySymbol> result, UseSiteInfo<AssemblySymbol> info)
        {
            DiagnosticInfo diagnosticInfo = result.DiagnosticInfo;

            bool retVal = MergeUseSiteDiagnostics(ref diagnosticInfo, info.DiagnosticInfo);

            if (diagnosticInfo?.Severity == DiagnosticSeverity.Error)
            {
                result = new UseSiteInfo<AssemblySymbol>(diagnosticInfo);
                return retVal;
            }

            var secondaryDependencies = result.SecondaryDependencies;
            var primaryDependency = result.PrimaryDependency;

            info.MergeDependencies(ref primaryDependency, ref secondaryDependencies);

            result = new UseSiteInfo<AssemblySymbol>(diagnosticInfo, primaryDependency, secondaryDependencies);
            Debug.Assert(!retVal);
            return retVal;
        }

        /// <summary>
        /// Reports specified use-site diagnostic to given diagnostic bag. 
        /// </summary>
        /// <remarks>
        /// This method should be the only method adding use-site diagnostics to a diagnostic bag. 
        /// It performs additional adjustments of the location for unification related diagnostics and 
        /// may be the place where to add more use-site location post-processing.
        /// </remarks>
        /// <returns>True if the diagnostic has error severity.</returns>
        internal static bool ReportUseSiteDiagnostic(DiagnosticInfo info, DiagnosticBag diagnostics, Location location)
        {
            // Unlike VB the C# Dev11 compiler reports only a single unification error/warning.
            // By dropping the location we effectively merge all unification use-site errors that have the same error code into a single error.
            // The error message clearly explains how to fix the problem and reporting the error for each location wouldn't add much value. 
            if (info.Code == (int)ErrorCode.WRN_UnifyReferenceBldRev ||
                info.Code == (int)ErrorCode.WRN_UnifyReferenceMajMin ||
                info.Code == (int)ErrorCode.ERR_AssemblyMatchBadVersion)
            {
                location = NoLocation.Singleton;
            }

            diagnostics.Add(info, location);
            return info.Severity == DiagnosticSeverity.Error;
        }

        internal static bool ReportUseSiteDiagnostic(DiagnosticInfo info, BindingDiagnosticBag diagnostics, Location location)
        {
            return diagnostics.ReportUseSiteDiagnostic(info, location);
        }

        /// <summary>
        /// Derive use-site info from a type symbol.
        /// </summary>
        internal bool DeriveUseSiteInfoFromType(ref UseSiteInfo<AssemblySymbol> result, TypeSymbol type)
        {
            UseSiteInfo<AssemblySymbol> info = type.GetUseSiteInfo();
            if (info.DiagnosticInfo?.Code == (int)ErrorCode.ERR_BogusType)
            {
                GetSymbolSpecificUnsupportedMetadataUseSiteErrorInfo(ref info);
            }

            return MergeUseSiteInfo(ref result, info);
        }

        private void GetSymbolSpecificUnsupportedMetadataUseSiteErrorInfo(ref UseSiteInfo<AssemblySymbol> info)
        {
            switch (this.Kind)
            {
                case SymbolKind.Field:
                case SymbolKind.Method:
                case SymbolKind.Property:
                case SymbolKind.Event:
                    info = info.AdjustDiagnosticInfo(new CSDiagnosticInfo(ErrorCode.ERR_BindToBogus, this));
                    break;
            }
        }

        private UseSiteInfo<AssemblySymbol> GetSymbolSpecificUnsupportedMetadataUseSiteErrorInfo()
        {
            var useSiteInfo = new UseSiteInfo<AssemblySymbol>(new CSDiagnosticInfo(ErrorCode.ERR_BogusType, string.Empty));
            GetSymbolSpecificUnsupportedMetadataUseSiteErrorInfo(ref useSiteInfo);
            return useSiteInfo;
        }

        internal bool DeriveUseSiteInfoFromType(ref UseSiteInfo<AssemblySymbol> result, TypeWithAnnotations type, AllowedRequiredModifierType allowedRequiredModifierType)
        {
            return DeriveUseSiteInfoFromType(ref result, type.Type) ||
                   DeriveUseSiteInfoFromCustomModifiers(ref result, type.CustomModifiers, allowedRequiredModifierType);
        }

        internal bool DeriveUseSiteInfoFromParameter(ref UseSiteInfo<AssemblySymbol> result, ParameterSymbol param)
        {
            return DeriveUseSiteInfoFromType(ref result, param.TypeWithAnnotations, AllowedRequiredModifierType.None) ||
                   DeriveUseSiteInfoFromCustomModifiers(ref result, param.RefCustomModifiers,
                                                              this is MethodSymbol method && method.MethodKind == MethodKind.FunctionPointerSignature ?
                                                                  AllowedRequiredModifierType.System_Runtime_InteropServices_InAttribute | AllowedRequiredModifierType.System_Runtime_CompilerServices_OutAttribute :
                                                                  AllowedRequiredModifierType.System_Runtime_InteropServices_InAttribute);
        }

        internal bool DeriveUseSiteInfoFromParameters(ref UseSiteInfo<AssemblySymbol> result, ImmutableArray<ParameterSymbol> parameters)
        {
            foreach (ParameterSymbol param in parameters)
            {
                if (DeriveUseSiteInfoFromParameter(ref result, param))
                {
                    return true;
                }
            }

            return false;
        }

        [Flags]
        internal enum AllowedRequiredModifierType
        {
            None = 0,
            System_Runtime_CompilerServices_Volatile = 1,
            System_Runtime_InteropServices_InAttribute = 1 << 1,
            System_Runtime_CompilerServices_IsExternalInit = 1 << 2,
            System_Runtime_CompilerServices_OutAttribute = 1 << 3,
        }

        internal bool DeriveUseSiteInfoFromCustomModifiers(ref UseSiteInfo<AssemblySymbol> result, ImmutableArray<CustomModifier> customModifiers, AllowedRequiredModifierType allowedRequiredModifierType)
        {
            AllowedRequiredModifierType requiredModifiersFound = AllowedRequiredModifierType.None;
            bool checkRequiredModifiers = true;

            foreach (CustomModifier modifier in customModifiers)
            {
                NamedTypeSymbol modifierType = ((CSharpCustomModifier)modifier).ModifierSymbol;

                if (checkRequiredModifiers && !modifier.IsOptional)
                {
                    AllowedRequiredModifierType current = AllowedRequiredModifierType.None;

                    if ((allowedRequiredModifierType & AllowedRequiredModifierType.System_Runtime_InteropServices_InAttribute) != 0 &&
                        modifierType.IsWellKnownTypeInAttribute())
                    {
                        current = AllowedRequiredModifierType.System_Runtime_InteropServices_InAttribute;
                    }
                    else if ((allowedRequiredModifierType & AllowedRequiredModifierType.System_Runtime_CompilerServices_Volatile) != 0 &&
                        modifierType.SpecialType == SpecialType.System_Runtime_CompilerServices_IsVolatile)
                    {
                        current = AllowedRequiredModifierType.System_Runtime_CompilerServices_Volatile;
                    }
                    else if ((allowedRequiredModifierType & AllowedRequiredModifierType.System_Runtime_CompilerServices_IsExternalInit) != 0 &&
                        modifierType.IsWellKnownTypeIsExternalInit())
                    {
                        current = AllowedRequiredModifierType.System_Runtime_CompilerServices_IsExternalInit;
                    }
                    else if ((allowedRequiredModifierType & AllowedRequiredModifierType.System_Runtime_CompilerServices_OutAttribute) != 0 &&
                        modifierType.IsWellKnownTypeOutAttribute())
                    {
                        current = AllowedRequiredModifierType.System_Runtime_CompilerServices_OutAttribute;
                    }

                    if (current == AllowedRequiredModifierType.None ||
                        (current != requiredModifiersFound && requiredModifiersFound != AllowedRequiredModifierType.None)) // At the moment we don't support applying different allowed modreqs to the same target.
                    {
                        if (MergeUseSiteInfo(ref result, GetSymbolSpecificUnsupportedMetadataUseSiteErrorInfo()))
                        {
                            return true;
                        }

                        checkRequiredModifiers = false;
                    }

                    requiredModifiersFound |= current;
                }

                // Unbound generic type is valid as a modifier, let's not report any use site diagnostics because of that.
                if (modifierType.IsUnboundGenericType)
                {
                    modifierType = modifierType.OriginalDefinition;
                }

                if (DeriveUseSiteInfoFromType(ref result, modifierType))
                {
                    return true;
                }
            }

            return false;
        }

        internal static bool GetUnificationUseSiteDiagnosticRecursive<T>(ref DiagnosticInfo result, ImmutableArray<T> types, Symbol owner, ref HashSet<TypeSymbol> checkedTypes) where T : TypeSymbol
        {
            foreach (var t in types)
            {
                if (t.GetUnificationUseSiteDiagnosticRecursive(ref result, owner, ref checkedTypes))
                {
                    return true;
                }
            }

            return false;
        }

        internal static bool GetUnificationUseSiteDiagnosticRecursive(ref DiagnosticInfo result, ImmutableArray<TypeWithAnnotations> types, Symbol owner, ref HashSet<TypeSymbol> checkedTypes)
        {
            foreach (var t in types)
            {
                if (t.GetUnificationUseSiteDiagnosticRecursive(ref result, owner, ref checkedTypes))
                {
                    return true;
                }
            }

            return false;
        }

        internal static bool GetUnificationUseSiteDiagnosticRecursive(ref DiagnosticInfo result, ImmutableArray<CustomModifier> modifiers, Symbol owner, ref HashSet<TypeSymbol> checkedTypes)
        {
            foreach (var modifier in modifiers)
            {
                if (((CSharpCustomModifier)modifier).ModifierSymbol.GetUnificationUseSiteDiagnosticRecursive(ref result, owner, ref checkedTypes))
                {
                    return true;
                }
            }

            return false;
        }

        internal static bool GetUnificationUseSiteDiagnosticRecursive(ref DiagnosticInfo result, ImmutableArray<ParameterSymbol> parameters, Symbol owner, ref HashSet<TypeSymbol> checkedTypes)
        {
            foreach (var parameter in parameters)
            {
                if (parameter.TypeWithAnnotations.GetUnificationUseSiteDiagnosticRecursive(ref result, owner, ref checkedTypes) ||
                    GetUnificationUseSiteDiagnosticRecursive(ref result, parameter.RefCustomModifiers, owner, ref checkedTypes))
                {
                    return true;
                }
            }

            return false;
        }

        internal static bool GetUnificationUseSiteDiagnosticRecursive(ref DiagnosticInfo result, ImmutableArray<TypeParameterSymbol> typeParameters, Symbol owner, ref HashSet<TypeSymbol> checkedTypes)
        {
            foreach (var typeParameter in typeParameters)
            {
                if (GetUnificationUseSiteDiagnosticRecursive(ref result, typeParameter.ConstraintTypesNoUseSiteDiagnostics, owner, ref checkedTypes))
                {
                    return true;
                }
            }

            return false;
        }

        #endregion

        /// <summary>
        /// True if this symbol has been marked with the <see cref="ObsoleteAttribute"/> attribute. 
        /// This property returns <see cref="ThreeState.Unknown"/> if the <see cref="ObsoleteAttribute"/> attribute hasn't been cracked yet.
        /// </summary>
        internal ThreeState ObsoleteState
        {
            get
            {
                switch (ObsoleteKind)
                {
                    case ObsoleteAttributeKind.None:
                    case ObsoleteAttributeKind.Experimental:
                        return ThreeState.False;
                    case ObsoleteAttributeKind.Uninitialized:
                        return ThreeState.Unknown;
                    default:
                        return ThreeState.True;
                }
            }
        }

        internal ObsoleteAttributeKind ObsoleteKind
        {
            get
            {
                var data = this.ObsoleteAttributeData;
                return (data == null) ? ObsoleteAttributeKind.None : data.Kind;
            }
        }

        /// <summary>
        /// Returns data decoded from <see cref="ObsoleteAttribute"/> attribute or null if there is no <see cref="ObsoleteAttribute"/> attribute.
        /// This property returns <see cref="Microsoft.CodeAnalysis.ObsoleteAttributeData.Uninitialized"/> if attribute arguments haven't been decoded yet.
        /// </summary>
        internal abstract ObsoleteAttributeData ObsoleteAttributeData { get; }

        /// <summary>
        /// Returns true and a <see cref="string"/> from the first <see cref="GuidAttribute"/> on the symbol, 
        /// the string might be null or an invalid guid representation. False, 
        /// if there is no <see cref="GuidAttribute"/> with string argument.
        /// </summary>
        internal bool GetGuidStringDefaultImplementation(out string guidString)
        {
            foreach (var attrData in this.GetAttributes())
            {
                if (attrData.IsTargetAttribute(this, AttributeDescription.GuidAttribute))
                {
                    if (attrData.TryGetGuidAttributeValue(out guidString))
                    {
                        return true;
                    }
                }
            }

            guidString = null;
            return false;
        }

        public string ToDisplayString(SymbolDisplayFormat format = null)
        {
            return SymbolDisplay.ToDisplayString(ISymbol, format);
        }

        public ImmutableArray<SymbolDisplayPart> ToDisplayParts(SymbolDisplayFormat format = null)
        {
            return SymbolDisplay.ToDisplayParts(ISymbol, format);
        }

        public string ToMinimalDisplayString(
            SemanticModel semanticModel,
            int position,
            SymbolDisplayFormat format = null)
        {
            return SymbolDisplay.ToMinimalDisplayString(ISymbol, semanticModel, position, format);
        }

        public ImmutableArray<SymbolDisplayPart> ToMinimalDisplayParts(
            SemanticModel semanticModel,
            int position,
            SymbolDisplayFormat format = null)
        {
            return SymbolDisplay.ToMinimalDisplayParts(ISymbol, semanticModel, position, format);
        }

        internal static void ReportErrorIfHasConstraints(
            SyntaxList<TypeParameterConstraintClauseSyntax> constraintClauses, DiagnosticBag diagnostics)
        {
            if (constraintClauses.Count > 0)
            {
                diagnostics.Add(
                    ErrorCode.ERR_ConstraintOnlyAllowedOnGenericDecl,
                    constraintClauses[0].WhereKeyword.GetLocation());
            }
        }

        internal static void CheckForBlockAndExpressionBody(
            CSharpSyntaxNode block,
            CSharpSyntaxNode expression,
            CSharpSyntaxNode syntax,
            BindingDiagnosticBag diagnostics)
        {
            if (block != null && expression != null)
            {
                diagnostics.Add(ErrorCode.ERR_BlockBodyAndExpressionBody, syntax.GetLocation());
            }
        }

        [Flags]
        internal enum ReservedAttributes
        {
            DynamicAttribute = 1 << 1,
            IsReadOnlyAttribute = 1 << 2,
            IsUnmanagedAttribute = 1 << 3,
            IsByRefLikeAttribute = 1 << 4,
            TupleElementNamesAttribute = 1 << 5,
            NullableAttribute = 1 << 6,
            NullableContextAttribute = 1 << 7,
            NullablePublicOnlyAttribute = 1 << 8,
            NativeIntegerAttribute = 1 << 9,
            CaseSensitiveExtensionAttribute = 1 << 10,
            RequiredMemberAttribute = 1 << 11,
            ScopedRefAttribute = 1 << 12,
            RefSafetyRulesAttribute = 1 << 13,
        }

        internal bool ReportExplicitUseOfReservedAttributes(in DecodeWellKnownAttributeArguments<AttributeSyntax, CSharpAttributeData, AttributeLocation> arguments, ReservedAttributes reserved)
        {
            var attribute = arguments.Attribute;
            var diagnostics = (BindingDiagnosticBag)arguments.Diagnostics;

            if ((reserved & ReservedAttributes.DynamicAttribute) != 0 &&
                attribute.IsTargetAttribute(this, AttributeDescription.DynamicAttribute))
            {
                // DynamicAttribute should not be set explicitly.
                diagnostics.Add(ErrorCode.ERR_ExplicitDynamicAttr, arguments.AttributeSyntaxOpt.Location);
            }
            else if ((reserved & ReservedAttributes.IsReadOnlyAttribute) != 0 &&
                reportExplicitUseOfReservedAttribute(attribute, arguments, AttributeDescription.IsReadOnlyAttribute))
            {
            }
            else if ((reserved & ReservedAttributes.IsUnmanagedAttribute) != 0 &&
                reportExplicitUseOfReservedAttribute(attribute, arguments, AttributeDescription.IsUnmanagedAttribute))
            {
            }
            else if ((reserved & ReservedAttributes.IsByRefLikeAttribute) != 0 &&
                reportExplicitUseOfReservedAttribute(attribute, arguments, AttributeDescription.IsByRefLikeAttribute))
            {
            }
            else if ((reserved & ReservedAttributes.TupleElementNamesAttribute) != 0 &&
                attribute.IsTargetAttribute(this, AttributeDescription.TupleElementNamesAttribute))
            {
                diagnostics.Add(ErrorCode.ERR_ExplicitTupleElementNamesAttribute, arguments.AttributeSyntaxOpt.Location);
            }
            else if ((reserved & ReservedAttributes.NullableAttribute) != 0 &&
                attribute.IsTargetAttribute(this, AttributeDescription.NullableAttribute))
            {
                // NullableAttribute should not be set explicitly.
                diagnostics.Add(ErrorCode.ERR_ExplicitNullableAttribute, arguments.AttributeSyntaxOpt.Location);
            }
            else if ((reserved & ReservedAttributes.NullableContextAttribute) != 0 &&
                reportExplicitUseOfReservedAttribute(attribute, arguments, AttributeDescription.NullableContextAttribute))
            {
            }
            else if ((reserved & ReservedAttributes.NullablePublicOnlyAttribute) != 0 &&
                reportExplicitUseOfReservedAttribute(attribute, arguments, AttributeDescription.NullablePublicOnlyAttribute))
            {
            }
            else if ((reserved & ReservedAttributes.NativeIntegerAttribute) != 0 &&
                reportExplicitUseOfReservedAttribute(attribute, arguments, AttributeDescription.NativeIntegerAttribute))
            {
            }
            else if ((reserved & ReservedAttributes.CaseSensitiveExtensionAttribute) != 0 &&
                attribute.IsTargetAttribute(this, AttributeDescription.CaseSensitiveExtensionAttribute))
            {
                // ExtensionAttribute should not be set explicitly.
                diagnostics.Add(ErrorCode.ERR_ExplicitExtension, arguments.AttributeSyntaxOpt.Location);
            }
            else if ((reserved & ReservedAttributes.RequiredMemberAttribute) != 0 &&
                attribute.IsTargetAttribute(this, AttributeDescription.RequiredMemberAttribute))
            {
                // Do not use 'System.Runtime.CompilerServices.RequiredMemberAttribute'. Use the 'required' keyword on required fields and properties instead.
                diagnostics.Add(ErrorCode.ERR_ExplicitRequiredMember, arguments.AttributeSyntaxOpt.Location);
            }
            else if ((reserved & ReservedAttributes.ScopedRefAttribute) != 0 &&
                attribute.IsTargetAttribute(this, AttributeDescription.ScopedRefAttribute))
            {
                // Do not use 'System.Runtime.CompilerServices.ScopedRefAttribute'. Use the 'scoped' keyword instead.
                diagnostics.Add(ErrorCode.ERR_ExplicitScopedRef, arguments.AttributeSyntaxOpt.Location);
            }
            else if ((reserved & ReservedAttributes.RefSafetyRulesAttribute) != 0 &&
                reportExplicitUseOfReservedAttribute(attribute, arguments, AttributeDescription.RefSafetyRulesAttribute))
            {
            }
            else
            {
                return false;
            }
            return true;

            bool reportExplicitUseOfReservedAttribute(CSharpAttributeData attribute, in DecodeWellKnownAttributeArguments<AttributeSyntax, CSharpAttributeData, AttributeLocation> arguments, in AttributeDescription attributeDescription)
            {
                if (attribute.IsTargetAttribute(this, attributeDescription))
                {
                    // Do not use '{FullName}'. This is reserved for compiler usage.
                    diagnostics.Add(ErrorCode.ERR_ExplicitReservedAttr, arguments.AttributeSyntaxOpt.Location, attributeDescription.FullName);
                    return true;
                }
                return false;
            }
        }

        internal virtual byte? GetNullableContextValue()
        {
            return GetLocalNullableContextValue() ?? ContainingSymbol?.GetNullableContextValue();
        }

        internal virtual byte? GetLocalNullableContextValue()
        {
            return null;
        }

        internal void GetCommonNullableValues(CSharpCompilation compilation, ref MostCommonNullableValueBuilder builder)
        {
            switch (this.Kind)
            {
                case SymbolKind.NamedType:
                    if (compilation.ShouldEmitNullableAttributes(this))
                    {
                        builder.AddValue(this.GetLocalNullableContextValue());
                    }
                    break;
                case SymbolKind.Event:
                    if (compilation.ShouldEmitNullableAttributes(this))
                    {
                        builder.AddValue(((EventSymbol)this).TypeWithAnnotations);
                    }
                    break;
                case SymbolKind.Field:
                    var field = (FieldSymbol)this;
                    if (field is TupleElementFieldSymbol tupleElement)
                    {
                        field = tupleElement.TupleUnderlyingField;
                    }

                    if (compilation.ShouldEmitNullableAttributes(field))
                    {
                        builder.AddValue(field.TypeWithAnnotations);
                    }
                    break;
                case SymbolKind.Method:
                    if (compilation.ShouldEmitNullableAttributes(this))
                    {
                        builder.AddValue(this.GetLocalNullableContextValue());
                    }
                    break;
                case SymbolKind.Property:
                    if (compilation.ShouldEmitNullableAttributes(this))
                    {
                        builder.AddValue(((PropertySymbol)this).TypeWithAnnotations);
                        // Attributes are not emitted for property parameters.
                    }
                    break;
                case SymbolKind.Parameter:
                    builder.AddValue(((ParameterSymbol)this).TypeWithAnnotations);
                    break;
                case SymbolKind.TypeParameter:
                    if (this is SourceTypeParameterSymbolBase typeParameter)
                    {
                        builder.AddValue(typeParameter.GetSynthesizedNullableAttributeValue());
                        foreach (var constraintType in typeParameter.ConstraintTypesNoUseSiteDiagnostics)
                        {
                            builder.AddValue(constraintType);
                        }
                    }
                    break;
            }
        }

        internal bool ShouldEmitNullableContextValue(out byte value)
        {
            byte? localValue = GetLocalNullableContextValue();
            if (localValue == null)
            {
                value = 0;
                return false;
            }

            value = localValue.GetValueOrDefault();
            byte containingValue = ContainingSymbol?.GetNullableContextValue() ?? 0;
            return value != containingValue;
        }

#nullable enable
        /// <summary>
        /// True if the symbol is declared outside of the scope of the containing
        /// symbol
        /// </summary>
        internal static bool IsCaptured(Symbol variable, SourceMethodSymbol containingSymbol)
        {
            switch (variable.Kind)
            {
                case SymbolKind.Field:
                case SymbolKind.Property:
                case SymbolKind.Event:
                // Range variables are not captured, but their underlying parameters
                // may be. If this is a range underlying parameter it will be a
                // ParameterSymbol, not a RangeVariableSymbol.
                case SymbolKind.RangeVariable:
                    return false;

                case SymbolKind.Local:
                    if (((LocalSymbol)variable).IsConst)
                    {
                        return false;
                    }
                    break;

                case SymbolKind.Parameter:
                    break;

                case SymbolKind.Method:
                    if (variable is LocalFunctionSymbol localFunction)
                    {
                        // calling a static local function doesn't require capturing state
                        if (localFunction.IsStatic)
                        {
                            return false;
                        }

                        break;
                    }

                    throw ExceptionUtilities.UnexpectedValue(variable);

                default:
                    throw ExceptionUtilities.UnexpectedValue(variable.Kind);
            }

            // Walk up the containing symbols until we find the target function, in which
            // case the variable is not captured by the target function, or null, in which
            // case it is.
            for (var currentFunction = variable.ContainingSymbol;
                 (object)currentFunction != null;
                 currentFunction = currentFunction.ContainingSymbol)
            {
                if (ReferenceEquals(currentFunction, containingSymbol))
                {
                    return false;
                }
            }

            return true;
        }
#nullable disable

        bool ISymbolInternal.IsStatic
        {
            get { return this.IsStatic; }
        }

        bool ISymbolInternal.IsVirtual
        {
            get { return this.IsVirtual; }
        }

        bool ISymbolInternal.IsOverride
        {
            get { return this.IsOverride; }
        }

        bool ISymbolInternal.IsAbstract
        {
            get
            {
                return this.IsAbstract;
            }
        }

        Accessibility ISymbolInternal.DeclaredAccessibility
        {
            get
            {
                return this.DeclaredAccessibility;
            }
        }

        public abstract void Accept(CSharpSymbolVisitor visitor);

        public abstract TResult Accept<TResult>(CSharpSymbolVisitor<TResult> visitor);

        string IFormattable.ToString(string format, IFormatProvider formatProvider)
        {
            return ToString();
        }

        protected abstract ISymbol CreateISymbol();

        internal ISymbol ISymbol
        {
            get
            {
                if (_lazyISymbol is null)
                {
                    Interlocked.CompareExchange(ref _lazyISymbol, CreateISymbol(), null);
                }

                return _lazyISymbol;
            }
        }
    }
}<|MERGE_RESOLUTION|>--- conflicted
+++ resolved
@@ -346,7 +346,9 @@
         public Location GetFirstLocation()
             => TryGetFirstLocation() ?? throw new InvalidOperationException("Symbol has no locations");
 
-<<<<<<< HEAD
+        public Location GetFirstLocationOrNone()
+            => TryGetFirstLocation() ?? Location.None;
+
         /// <summary>
         /// Determines if there is a location (see <see cref="Locations"/>) for this symbol whose span is in <paramref
         /// name="tree"/> and is contained within <paramref name="declarationSpan"/>.  Subclasses can override this to
@@ -376,10 +378,6 @@
             wasZeroWidthMatch = false;
             return false;
         }
-=======
-        public Location GetFirstLocationOrNone()
-            => TryGetFirstLocation() ?? Location.None;
->>>>>>> 6ff04057
 
 #nullable disable
 
