﻿// Licensed to the .NET Foundation under one or more agreements.
// The .NET Foundation licenses this file to you under the MIT license.
// See the LICENSE file in the project root for more information.

#nullable disable

using System;
using System.Collections.Generic;
using System.Collections.Immutable;
using System.Diagnostics;
using System.Globalization;
using System.Runtime.InteropServices;
using System.Text;
using System.Threading;
using Microsoft.CodeAnalysis.CSharp.Emit;
using Microsoft.CodeAnalysis.CSharp.Symbols;
using Microsoft.CodeAnalysis.CSharp.Symbols.Metadata.PE;
using Microsoft.CodeAnalysis.CSharp.Syntax;
using Microsoft.CodeAnalysis.PooledObjects;
using Microsoft.CodeAnalysis.Symbols;
using Microsoft.CodeAnalysis.Text;
using Roslyn.Utilities;

namespace Microsoft.CodeAnalysis.CSharp
{
    /// <summary>
    /// The base class for all symbols (namespaces, classes, method, parameters, etc.) that are 
    /// exposed by the compiler.
    /// </summary>
    [DebuggerDisplay("{GetDebuggerDisplay(), nq}")]
    internal abstract partial class Symbol : ISymbolInternal, IFormattable
    {
        private ISymbol _lazyISymbol;

        // !!!!!!!!!!!!!!!!!!!!!!!!!!!!!!!!!!!!!!!!!!!!
        // Changes to the public interface of this class should remain synchronized with the VB version of Symbol.
        // Do not make any changes to the public interface without making the corresponding change
        // to the VB version.
        // !!!!!!!!!!!!!!!!!!!!!!!!!!!!!!!!!!!!!!!!!!!!

        /// <summary>
        /// True if this Symbol should be completed by calling ForceComplete.
        /// Intuitively, true for source entities (from any compilation).
        /// </summary>
        internal virtual bool RequiresCompletion
        {
            get { return false; }
        }

        internal virtual void ForceComplete(SourceLocation locationOpt, CancellationToken cancellationToken)
        {
            // must be overridden by source symbols, no-op for other symbols
            Debug.Assert(!this.RequiresCompletion);
        }

        internal virtual bool HasComplete(CompletionPart part)
        {
            // must be overridden by source symbols, no-op for other symbols
            Debug.Assert(!this.RequiresCompletion);
            return true;
        }

        /// <summary>
        /// Gets the name of this symbol. Symbols without a name return the empty string; null is
        /// never returned.
        /// </summary>
        public virtual string Name
        {
            get
            {
                return string.Empty;
            }
        }

        /// <summary>
        /// Gets the name of a symbol as it appears in metadata. Most of the time, this
        /// is the same as the Name property, with the following exceptions:
        /// 1) The metadata name of generic types includes the "`1", "`2" etc. suffix that
        /// indicates the number of type parameters (it does not include, however, names of
        /// containing types or namespaces).
        /// 2) The metadata name of explicit interface names have spaces removed, compared to
        /// the name property.
        /// </summary>
        public virtual string MetadataName
        {
            get
            {
                return this.Name;
            }
        }

        /// <summary>
        /// Gets the token for this symbol as it appears in metadata. Most of the time this is 0,
        /// as it is when the symbol is not loaded from metadata.
        /// </summary>
        public virtual int MetadataToken => 0;

        /// <summary>
        /// Gets the kind of this symbol.
        /// </summary>
        public abstract SymbolKind Kind { get; }

        /// <summary>
        /// Get the symbol that logically contains this symbol. 
        /// </summary>
        public abstract Symbol ContainingSymbol { get; }

        /// <summary>
        /// Returns the nearest lexically enclosing type, or null if there is none.
        /// </summary>
        public virtual NamedTypeSymbol ContainingType
        {
            get
            {
                Symbol container = this.ContainingSymbol;

                NamedTypeSymbol containerAsType = container as NamedTypeSymbol;

                // NOTE: container could be null, so we do not check 
                //       whether containerAsType is not null, but 
                //       instead check if it did not change after 
                //       the cast.
                if ((object)containerAsType == (object)container)
                {
                    // this should be relatively uncommon
                    // most symbols that may be contained in a type
                    // know their containing type and can override ContainingType
                    // with a more precise implementation
                    return containerAsType;
                }

                // this is recursive, but recursion should be very short 
                // before we reach symbol that definitely knows its containing type.
                return container.ContainingType;
            }
        }

        /// <summary>
        /// Gets the nearest enclosing namespace for this namespace or type. For a nested type,
        /// returns the namespace that contains its container.
        /// </summary>
        public virtual NamespaceSymbol ContainingNamespace
        {
            get
            {
                for (var container = this.ContainingSymbol; (object)container != null; container = container.ContainingSymbol)
                {
                    var ns = container as NamespaceSymbol;
                    if ((object)ns != null)
                    {
                        return ns;
                    }
                }

                return null;
            }
        }

        /// <summary>
        /// Returns the assembly containing this symbol. If this symbol is shared across multiple
        /// assemblies, or doesn't belong to an assembly, returns null.
        /// </summary>
        public virtual AssemblySymbol ContainingAssembly
        {
            get
            {
                // Default implementation gets the containers assembly.

                var container = this.ContainingSymbol;
                return (object)container != null ? container.ContainingAssembly : null;
            }
        }

        /// <summary>
        /// For a source assembly, the associated compilation.
        /// For any other assembly, null.
        /// For a source module, the DeclaringCompilation of the associated source assembly.
        /// For any other module, null.
        /// For any other symbol, the DeclaringCompilation of the associated module.
        /// </summary>
        /// <remarks>
        /// We're going through the containing module, rather than the containing assembly,
        /// because of /addmodule (symbols in such modules should return null).
        /// 
        /// Remarks, not "ContainingCompilation" because it isn't transitive.
        /// </remarks>
        internal virtual CSharpCompilation DeclaringCompilation
        {
            get
            {
                if (!this.IsDefinition)
                {
                    return OriginalDefinition.DeclaringCompilation;
                }

                switch (this.Kind)
                {
                    case SymbolKind.ErrorType:
                        return null;
                    case SymbolKind.Assembly:
                        Debug.Assert(!(this is SourceAssemblySymbol), "SourceAssemblySymbol must override DeclaringCompilation");
                        return null;
                    case SymbolKind.NetModule:
                        Debug.Assert(!(this is SourceModuleSymbol), "SourceModuleSymbol must override DeclaringCompilation");
                        return null;
                }

                switch (this.ContainingModule)
                {
                    case SourceModuleSymbol sourceModuleSymbol:
                        return sourceModuleSymbol.DeclaringCompilation;

                    case PEModuleSymbol:
                        // A special handling for EE.
                        return ContainingSymbol?.DeclaringCompilation;
                }

                return null;
            }
        }

        Compilation ISymbolInternal.DeclaringCompilation
            => DeclaringCompilation;

        string ISymbolInternal.Name => this.Name;

        string ISymbolInternal.MetadataName => this.MetadataName;

        ISymbolInternal ISymbolInternal.ContainingSymbol => this.ContainingSymbol;

        IModuleSymbolInternal ISymbolInternal.ContainingModule => this.ContainingModule;

        IAssemblySymbolInternal ISymbolInternal.ContainingAssembly => this.ContainingAssembly;

        ImmutableArray<Location> ISymbolInternal.Locations => this.Locations;

        INamespaceSymbolInternal ISymbolInternal.ContainingNamespace => this.ContainingNamespace;

        bool ISymbolInternal.IsImplicitlyDeclared => this.IsImplicitlyDeclared;

        INamedTypeSymbolInternal ISymbolInternal.ContainingType
        {
            get
            {
                return this.ContainingType;
            }
        }

        ISymbol ISymbolInternal.GetISymbol() => this.ISymbol;

        /// <summary>
        /// Returns the module containing this symbol. If this symbol is shared across multiple
        /// modules, or doesn't belong to a module, returns null.
        /// </summary>
        internal virtual ModuleSymbol ContainingModule
        {
            get
            {
                // Default implementation gets the containers module.

                var container = this.ContainingSymbol;
                return (object)container != null ? container.ContainingModule : null;
            }
        }

        /// <summary>
        /// The index of this member in the containing symbol. This is an optional
        /// property, implemented by anonymous type properties only, for comparing
        /// symbols in flow analysis.
        /// </summary>
        /// <remarks>
        /// Should this be used for tuple fields as well?
        /// </remarks>
        internal virtual int? MemberIndexOpt => null;

        /// <summary>
        /// The original definition of this symbol. If this symbol is constructed from another
        /// symbol by type substitution then OriginalDefinition gets the original symbol as it was defined in
        /// source or metadata.
        /// </summary>
        public Symbol OriginalDefinition
        {
            get
            {
                return OriginalSymbolDefinition;
            }
        }

        protected virtual Symbol OriginalSymbolDefinition
        {
            get
            {
                return this;
            }
        }

        /// <summary>
        /// Returns true if this is the original definition of this symbol.
        /// </summary>
        public bool IsDefinition
        {
            get
            {
                return (object)this == (object)OriginalDefinition;
            }
        }

        /// <summary>
        /// <para>
        /// Get a source location key for sorting. For performance, it's important that this
        /// be able to be returned from a symbol without doing any additional allocations (even
        /// if nothing is cached yet.)
        /// </para>
        /// <para>
        /// Only (original) source symbols and namespaces that can be merged
        /// need implement this function if they want to do so for efficiency.
        /// </para>
        /// </summary>
        internal virtual LexicalSortKey GetLexicalSortKey()
        {
            var firstLocation = this.TryGetFirstLocation();
            if (firstLocation is null)
                return LexicalSortKey.NotInSource;

            var declaringCompilation = this.DeclaringCompilation;
            Debug.Assert(declaringCompilation != null); // require that it is a source symbol
            return new LexicalSortKey(firstLocation, declaringCompilation);
        }

        /// <summary>
        /// Gets the locations where this symbol was originally defined, either in source or
        /// metadata. Some symbols (for example, partial classes) may be defined in more than one
        /// location.
        /// </summary>
        public abstract ImmutableArray<Location> Locations { get; }

<<<<<<< HEAD
        public virtual bool HasLocationInTree(SyntaxTree tree)
        {
            // Simple (but allocating) impl that can be overridden in subtypes if they show up in traces.
            foreach (var location in Locations)
            {
                if (location.SourceTree == tree)
                    return true;
            }

            return false;
        }

=======
>>>>>>> 8a471cd2
#nullable enable

        public virtual Location? TryGetFirstLocation()
        {
            // Simple (but allocating) impl that can be overridden in subtypes if they show up in traces.
            var locations = this.Locations;
            return locations.IsEmpty ? null : locations[0];
        }

<<<<<<< HEAD
        public virtual Location GetFirstLocation()
        {
            // Simple (but allocating) impl that can be overridden in subtypes if they show up in traces.
            return this.Locations[0];
        }
=======
        public Location GetFirstLocation()
            => TryGetFirstLocation() ?? throw new InvalidOperationException("Symbol has no locations");
>>>>>>> 8a471cd2

#nullable disable

        /// <summary>
        /// <para>
        /// Get the syntax node(s) where this symbol was declared in source. Some symbols (for
        /// example, partial classes) may be defined in more than one location. This property should
        /// return one or more syntax nodes only if the symbol was declared in source code and also
        /// was not implicitly declared (see the <see cref="IsImplicitlyDeclared"/> property). 
        /// </para>
        /// <para>
        /// Note that for namespace symbol, the declaring syntax might be declaring a nested
        /// namespace. For example, the declaring syntax node for N1 in "namespace N1.N2 {...}" is
        /// the entire <see cref="BaseNamespaceDeclarationSyntax"/> for N1.N2. For the global namespace, the declaring
        /// syntax will be the <see cref="CompilationUnitSyntax"/>.
        /// </para>
        /// </summary>
        /// <returns>
        /// The syntax node(s) that declared the symbol. If the symbol was declared in metadata or
        /// was implicitly declared, returns an empty read-only array.
        /// </returns>
        /// <remarks>
        /// To go the opposite direction (from syntax node to symbol), see <see
        /// cref="CSharpSemanticModel.GetDeclaredSymbol(MemberDeclarationSyntax, CancellationToken)"/>.
        /// </remarks>
        public abstract ImmutableArray<SyntaxReference> DeclaringSyntaxReferences { get; }

        /// <summary>
        /// Helper for implementing <see cref="DeclaringSyntaxReferences"/> for derived classes that store a location but not a 
        /// <see cref="CSharpSyntaxNode"/> or <see cref="SyntaxReference"/>.
        /// </summary>
        internal static ImmutableArray<SyntaxReference> GetDeclaringSyntaxReferenceHelper<TNode>(ImmutableArray<Location> locations)
            where TNode : CSharpSyntaxNode
        {
            if (locations.IsEmpty)
            {
                return ImmutableArray<SyntaxReference>.Empty;
            }

            ArrayBuilder<SyntaxReference> builder = ArrayBuilder<SyntaxReference>.GetInstance();
            foreach (Location location in locations)
            {
                // Location may be null. See https://github.com/dotnet/roslyn/issues/28862.
                if (location == null || !location.IsInSource)
                {
                    continue;
                }

                if (location.SourceSpan.Length != 0)
                {
                    SyntaxToken token = location.SourceTree.GetRoot().FindToken(location.SourceSpan.Start);
                    if (token.Kind() != SyntaxKind.None)
                    {
                        CSharpSyntaxNode node = token.Parent.FirstAncestorOrSelf<TNode>();
                        if (node != null)
                        {
                            builder.Add(node.GetReference());
                        }
                    }
                }
                else
                {
                    // Since the location we're interested in can't contain a token, we'll inspect the whole tree,
                    // pruning away branches that don't contain that location. We'll pick the narrowest node of the type
                    // we're looking for.
                    // eg: finding the ParameterSyntax from the empty location of a blank identifier
                    SyntaxNode parent = location.SourceTree.GetRoot();
                    SyntaxNode found = null;
                    foreach (var descendant in parent.DescendantNodesAndSelf(c => c.Location.SourceSpan.Contains(location.SourceSpan)))
                    {
                        if (descendant is TNode && descendant.Location.SourceSpan.Contains(location.SourceSpan))
                        {
                            found = descendant;
                        }
                    }

                    if (found is object)
                    {
                        builder.Add(found.GetReference());
                    }
                }
            }

            return builder.ToImmutableAndFree();
        }

        /// <summary>
        /// Get this accessibility that was declared on this symbol. For symbols that do not have
        /// accessibility declared on them, returns <see cref="Accessibility.NotApplicable"/>.
        /// </summary>
        public abstract Accessibility DeclaredAccessibility { get; }

        /// <summary>
        /// Returns true if this symbol is "static"; i.e., declared with the <c>static</c> modifier or
        /// implicitly static.
        /// </summary>
        public abstract bool IsStatic { get; }

        /// <summary>
        /// Returns true if this symbol is "virtual", has an implementation, and does not override a
        /// base class member; i.e., declared with the <c>virtual</c> modifier. Does not return true for
        /// members declared as abstract or override.
        /// </summary>
        public abstract bool IsVirtual { get; }

        /// <summary>
        /// Returns true if this symbol was declared to override a base class member; i.e., declared
        /// with the <c>override</c> modifier. Still returns true if member was declared to override
        /// something, but (erroneously) no member to override exists.
        /// </summary>
        /// <remarks>
        /// Even for metadata symbols, <see cref="IsOverride"/> = true does not imply that <see cref="IMethodSymbol.OverriddenMethod"/> will
        /// be non-null.
        /// </remarks>
        public abstract bool IsOverride { get; }

        /// <summary>
        /// Returns true if this symbol was declared as requiring an override; i.e., declared with
        /// the <c>abstract</c> modifier. Also returns true on a type declared as "abstract", all
        /// interface types, and members of interface types.
        /// </summary>
        public abstract bool IsAbstract { get; }

        /// <summary>
        /// Returns true if this symbol was declared to override a base class member and was also
        /// sealed from further overriding; i.e., declared with the <c>sealed</c> modifier. Also set for
        /// types that do not allow a derived class (declared with <c>sealed</c> or <c>static</c> or <c>struct</c>
        /// or <c>enum</c> or <c>delegate</c>).
        /// </summary>
        public abstract bool IsSealed { get; }

        /// <summary>
        /// Returns true if this symbol has external implementation; i.e., declared with the 
        /// <c>extern</c> modifier. 
        /// </summary>
        public abstract bool IsExtern { get; }

        /// <summary>
        /// Returns true if this symbol was automatically created by the compiler, and does not
        /// have an explicit corresponding source code declaration.  
        /// 
        /// This is intended for symbols that are ordinary symbols in the language sense,
        /// and may be used by code, but that are simply declared implicitly rather than
        /// with explicit language syntax.
        /// 
        /// Examples include (this list is not exhaustive):
        ///   the default constructor for a class or struct that is created if one is not provided,
        ///   the BeginInvoke/Invoke/EndInvoke methods for a delegate,
        ///   the generated backing field for an auto property or a field-like event,
        ///   the "this" parameter for non-static methods,
        ///   the "value" parameter for a property setter,
        ///   the parameters on indexer accessor methods (not on the indexer itself),
        ///   methods in anonymous types,
        ///   anonymous functions
        /// </summary>
        public virtual bool IsImplicitlyDeclared
        {
            get { return false; }
        }

        /// <summary>
        /// Returns true if this symbol can be referenced by its name in code. Examples of symbols
        /// that cannot be referenced by name are:
        ///    constructors, destructors, operators, explicit interface implementations,
        ///    accessor methods for properties and events, array types.
        /// </summary>
        public bool CanBeReferencedByName
        {
            get
            {
                switch (this.Kind)
                {
                    case SymbolKind.Local:
                    case SymbolKind.Label:
                    case SymbolKind.Alias:
                    case SymbolKind.RangeVariable:
                        // never imported, and always references by name.
                        return true;

                    case SymbolKind.Namespace:
                    case SymbolKind.Field:
                    case SymbolKind.ErrorType:
                    case SymbolKind.Parameter:
                    case SymbolKind.TypeParameter:
                    case SymbolKind.Event:
                        break;

                    case SymbolKind.NamedType:
                        if (((NamedTypeSymbol)this).IsSubmissionClass)
                        {
                            return false;
                        }
                        break;

                    case SymbolKind.Property:
                        var property = (PropertySymbol)this;
                        if (property.IsIndexer || property.MustCallMethodsDirectly)
                        {
                            return false;
                        }
                        break;

                    case SymbolKind.Method:
                        var method = (MethodSymbol)this;
                        switch (method.MethodKind)
                        {
                            case MethodKind.Ordinary:
                            case MethodKind.LocalFunction:
                            case MethodKind.ReducedExtension:
                                break;
                            case MethodKind.Destructor:
                                // You wouldn't think that destructors would be referenceable by name, but
                                // dev11 only prevents them from being invoked - they can still be assigned
                                // to delegates.
                                return true;
                            case MethodKind.DelegateInvoke:
                                return true;
                            case MethodKind.PropertyGet:
                            case MethodKind.PropertySet:
                                if (!((PropertySymbol)method.AssociatedSymbol).CanCallMethodsDirectly())
                                {
                                    return false;
                                }
                                break;
                            default:
                                return false;
                        }
                        break;

                    case SymbolKind.ArrayType:
                    case SymbolKind.PointerType:
                    case SymbolKind.FunctionPointerType:
                    case SymbolKind.Assembly:
                    case SymbolKind.DynamicType:
                    case SymbolKind.NetModule:
                    case SymbolKind.Discard:
                        return false;

                    default:
                        throw ExceptionUtilities.UnexpectedValue(this.Kind);
                }

                // This will eliminate backing fields for auto-props, explicit interface implementations,
                // indexers, etc.
                // See the comment on ContainsDroppedIdentifierCharacters for an explanation of why
                // such names are not referenceable (or see DevDiv #14432).
                return SyntaxFacts.IsValidIdentifier(this.Name) &&
                    !SyntaxFacts.ContainsDroppedIdentifierCharacters(this.Name);
            }
        }

        /// <summary>
        /// As an optimization, viability checking in the lookup code should use this property instead
        /// of <see cref="CanBeReferencedByName"/>. The full name check will then be performed in the <see cref="CSharpSemanticModel"/>.
        /// </summary>
        /// <remarks>
        /// This property exists purely for performance reasons.
        /// </remarks>
        internal bool CanBeReferencedByNameIgnoringIllegalCharacters
        {
            get
            {
                if (this.Kind == SymbolKind.Method)
                {
                    var method = (MethodSymbol)this;
                    switch (method.MethodKind)
                    {
                        case MethodKind.Ordinary:
                        case MethodKind.LocalFunction:
                        case MethodKind.DelegateInvoke:
                        case MethodKind.Destructor: // See comment in CanBeReferencedByName.
                            return true;
                        case MethodKind.PropertyGet:
                        case MethodKind.PropertySet:
                            return ((PropertySymbol)method.AssociatedSymbol).CanCallMethodsDirectly();
                        default:
                            return false;
                    }
                }
                return true;
            }
        }

        /// <summary>
        /// Perform additional checks after the member has been
        /// added to the member list of the containing type.
        /// </summary>
        internal virtual void AfterAddingTypeMembersChecks(ConversionsBase conversions, BindingDiagnosticBag diagnostics)
        {
        }

        // Note: This is no public "IsNew". This is intentional, because new has no syntactic meaning.
        // It serves only to remove a warning. Furthermore, it can not be inferred from 
        // metadata. For symbols defined in source, the modifiers in the syntax tree
        // can be examined.

        /// <summary>
        /// Compare two symbol objects to see if they refer to the same symbol. You should always
        /// use <see cref="operator =="/> and <see cref="operator !="/>, or the <see cref="Equals(object)"/> method, to compare two symbols for equality.
        /// </summary>
        public static bool operator ==(Symbol left, Symbol right)
        {
            //PERF: this function is often called with
            //      1) left referencing same object as the right 
            //      2) right being null
            //      The code attempts to check for these conditions before 
            //      resorting to .Equals

            // the condition is expected to be folded when inlining "someSymbol == null"
            if (right is null)
            {
                return left is null;
            }

            // this part is expected to disappear when inlining "someSymbol == null"
            return (object)left == (object)right || right.Equals(left);
        }

        /// <summary>
        /// Compare two symbol objects to see if they refer to the same symbol. You should always
        /// use == and !=, or the Equals method, to compare two symbols for equality.
        /// </summary>
        public static bool operator !=(Symbol left, Symbol right)
        {
            //PERF: this function is often called with
            //      1) left referencing same object as the right 
            //      2) right being null
            //      The code attempts to check for these conditions before 
            //      resorting to .Equals
            //
            //NOTE: we do not implement this as !(left == right) 
            //      since that sometimes results in a worse code

            // the condition is expected to be folded when inlining "someSymbol != null"
            if (right is null)
            {
                return left is object;
            }

            // this part is expected to disappear when inlining "someSymbol != null"
            return (object)left != (object)right && !right.Equals(left);
        }

        public sealed override bool Equals(object obj)
        {
            return this.Equals(obj as Symbol, SymbolEqualityComparer.Default.CompareKind);
        }

        public bool Equals(Symbol other)
        {
            return this.Equals(other, SymbolEqualityComparer.Default.CompareKind);
        }

        bool ISymbolInternal.Equals(ISymbolInternal other, TypeCompareKind compareKind)
        {
            return this.Equals(other as Symbol, compareKind);
        }

        // By default we don't consider the compareKind, and do reference equality. This can be overridden.
        public virtual bool Equals(Symbol other, TypeCompareKind compareKind)
        {
            return (object)this == other;
        }

        // By default, we do reference equality. This can be overridden.
        public override int GetHashCode()
        {
            return System.Runtime.CompilerServices.RuntimeHelpers.GetHashCode(this);
        }

        public static bool Equals(Symbol first, Symbol second, TypeCompareKind compareKind)
        {
            if (first is null)
            {
                return second is null;
            }

            return first.Equals(second, compareKind);
        }

        /// <summary>
        /// Returns a string representation of this symbol, suitable for debugging purposes, or
        /// for placing in an error message.
        /// </summary>
        /// <remarks>
        /// This will provide a useful representation, but it would be clearer to call <see cref="ToDisplayString"/>
        /// directly and provide an explicit format.
        /// Sealed so that <see cref="ToString"/> and <see cref="ToDisplayString"/> can't get out of sync.
        /// </remarks>
        public sealed override string ToString()
        {
            return this.ToDisplayString();
        }

        // ---- End of Public Definition ---
        // Below here can be various useful virtual methods that are useful to the compiler, but we don't
        // want to expose publicly.
        // ---- End of Public Definition ---

        // Must override this in derived classes for visitor pattern.
        internal abstract TResult Accept<TArgument, TResult>(CSharpSymbolVisitor<TArgument, TResult> visitor, TArgument a);

        // Prevent anyone else from deriving from this class.
        internal Symbol()
        {
        }

        /// <summary>
        /// Build and add synthesized attributes for this symbol.
        /// </summary>
        internal virtual void AddSynthesizedAttributes(PEModuleBuilder moduleBuilder, ref ArrayBuilder<SynthesizedAttributeData> attributes)
        {
        }

        /// <summary>
        /// Convenience helper called by subclasses to add a synthesized attribute to a collection of attributes.
        /// </summary>
        internal static void AddSynthesizedAttribute(ref ArrayBuilder<SynthesizedAttributeData> attributes, SynthesizedAttributeData attribute)
        {
            if (attribute != null)
            {
                if (attributes == null)
                {
                    attributes = new ArrayBuilder<SynthesizedAttributeData>(1);
                }

                attributes.Add(attribute);
            }
        }

        /// <summary>
        /// <see cref="CharSet"/> effective for this symbol (type or DllImport method).
        /// Nothing if <see cref="DefaultCharSetAttribute"/> isn't applied on the containing module or it doesn't apply on this symbol.
        /// </summary>
        /// <remarks>
        /// Determined based upon value specified via <see cref="DefaultCharSetAttribute"/> applied on the containing module.
        /// </remarks>
        internal CharSet? GetEffectiveDefaultMarshallingCharSet()
        {
            Debug.Assert(this.Kind == SymbolKind.NamedType || this.Kind == SymbolKind.Method);
            return this.ContainingModule.DefaultMarshallingCharSet;
        }

        internal bool IsFromCompilation(CSharpCompilation compilation)
        {
            Debug.Assert(compilation != null);
            return compilation == this.DeclaringCompilation;
        }

        /// <summary>
        /// Always prefer <see cref="IsFromCompilation"/>.
        /// </summary>
        /// <remarks>
        /// <para>
        /// Unfortunately, when determining overriding/hiding/implementation relationships, we don't 
        /// have the "current" compilation available.  We could, but that would clutter up the API 
        /// without providing much benefit.  As a compromise, we consider all compilations "current".
        /// </para>
        /// <para>
        /// Unlike in VB, we are not allowing retargeting symbols.  This method is used as an approximation
        /// for <see cref="IsFromCompilation"/> when a compilation is not available and that method will never return
        /// true for retargeting symbols.
        /// </para>
        /// </remarks>
        internal bool Dangerous_IsFromSomeCompilation
        {
            get { return this.DeclaringCompilation != null; }
        }

        public virtual bool IsDefinedInSourceTree(SyntaxTree tree, TextSpan? definedWithinSpan, CancellationToken cancellationToken = default(CancellationToken))
        {
            var declaringReferences = this.DeclaringSyntaxReferences;
            if (this.IsImplicitlyDeclared && declaringReferences.Length == 0)
            {
                return this.ContainingSymbol.IsDefinedInSourceTree(tree, definedWithinSpan, cancellationToken);
            }

            foreach (var syntaxRef in declaringReferences)
            {
                cancellationToken.ThrowIfCancellationRequested();

                if (syntaxRef.SyntaxTree == tree &&
                    (!definedWithinSpan.HasValue || syntaxRef.Span.IntersectsWith(definedWithinSpan.Value)))
                {
                    return true;
                }
            }

            return false;
        }

        internal static void ForceCompleteMemberByLocation(SourceLocation locationOpt, Symbol member, CancellationToken cancellationToken)
        {
            if (locationOpt == null || member.IsDefinedInSourceTree(locationOpt.SourceTree, locationOpt.SourceSpan, cancellationToken))
            {
                cancellationToken.ThrowIfCancellationRequested();
                member.ForceComplete(locationOpt, cancellationToken);
            }
        }

        /// <summary>
        /// Returns the Documentation Comment ID for the symbol, or null if the symbol doesn't
        /// support documentation comments.
        /// </summary>
        public virtual string GetDocumentationCommentId()
        {
            // NOTE: we're using a try-finally here because there's a test that specifically
            // triggers an exception here to confirm that some symbols don't have documentation
            // comment IDs.  We don't care about "leaks" in such cases, but we don't want spew
            // in the test output.
            var pool = PooledStringBuilder.GetInstance();
            try
            {
                StringBuilder builder = pool.Builder;
                DocumentationCommentIDVisitor.Instance.Visit(this, builder);
                return builder.Length == 0 ? null : builder.ToString();
            }
            finally
            {
                pool.Free();
            }
        }

#nullable enable 
        /// <summary>
        /// Fetches the documentation comment for this element with a cancellation token.
        /// </summary>
        /// <param name="preferredCulture">Optionally, retrieve the comments formatted for a particular culture. No impact on source documentation comments.</param>
        /// <param name="expandIncludes">Optionally, expand <![CDATA[<include>]]> elements. No impact on non-source documentation comments.</param>
        /// <param name="cancellationToken">Optionally, allow cancellation of documentation comment retrieval.</param>
        /// <returns>The XML that would be written to the documentation file for the symbol.</returns>
        public virtual string GetDocumentationCommentXml(
            CultureInfo? preferredCulture = null,
            bool expandIncludes = false,
            CancellationToken cancellationToken = default(CancellationToken))
        {
            return "";
        }
#nullable disable

        private static readonly SymbolDisplayFormat s_debuggerDisplayFormat =
            SymbolDisplayFormat.TestFormat
                .AddMiscellaneousOptions(SymbolDisplayMiscellaneousOptions.IncludeNullableReferenceTypeModifier
                    | SymbolDisplayMiscellaneousOptions.IncludeNotNullableReferenceTypeModifier)
                .WithCompilerInternalOptions(SymbolDisplayCompilerInternalOptions.IncludeContainingFileForFileTypes);

        internal virtual string GetDebuggerDisplay()
        {
            return $"{this.Kind} {this.ToDisplayString(s_debuggerDisplayFormat)}";
        }

        internal virtual void AddDeclarationDiagnostics(BindingDiagnosticBag diagnostics)
        {
#if DEBUG
            if (ContainingSymbol is SourceMemberContainerTypeSymbol container)
            {
                container.AssertMemberExposure(this, forDiagnostics: true);
            }
#endif
            if (diagnostics.DiagnosticBag?.IsEmptyWithoutResolution == false || diagnostics.DependenciesBag?.Count > 0)
            {
                CSharpCompilation compilation = this.DeclaringCompilation;
                Debug.Assert(compilation != null);

                compilation.AddUsedAssemblies(diagnostics.DependenciesBag);

                if (diagnostics.DiagnosticBag?.IsEmptyWithoutResolution == false)
                {
                    compilation.DeclarationDiagnostics.AddRange(diagnostics.DiagnosticBag);
                }
            }
        }

        #region Use-Site Diagnostics

        /// <summary>
        /// True if the symbol has a use-site diagnostic with error severity.
        /// </summary>
        internal bool HasUseSiteError
        {
            get
            {
                var info = GetUseSiteInfo();
                return info.DiagnosticInfo?.Severity == DiagnosticSeverity.Error;
            }
        }

        /// <summary>
        /// Returns diagnostic info that should be reported at the use site of the symbol, or default if there is none.
        /// </summary>
        internal virtual UseSiteInfo<AssemblySymbol> GetUseSiteInfo()
        {
            return default;
        }

        protected AssemblySymbol PrimaryDependency
        {
            get
            {
                AssemblySymbol dependency = this.ContainingAssembly;
                if (dependency is object && dependency.CorLibrary == dependency)
                {
                    return null;
                }

                return dependency;
            }
        }

        /// <summary>
        /// Returns true if the error code is the highest priority while calculating use site error for this symbol. 
        /// Supposed to be ErrorCode, but it causes inconsistent accessibility error.
        /// </summary>
        protected virtual bool IsHighestPriorityUseSiteErrorCode(int code) => true;

        /// <summary>
        /// Indicates that this symbol uses metadata that cannot be supported by the language.
        /// 
        /// Examples include:
        ///    - Pointer types in VB
        ///    - ByRef return type
        ///    - Required custom modifiers
        ///    
        /// This is distinguished from, for example, references to metadata symbols defined in assemblies that weren't referenced.
        /// Symbols where this returns true can never be used successfully, and thus should never appear in any IDE feature.
        /// 
        /// This is set for metadata symbols, as follows:
        /// Type - if a type is unsupported (e.g., a pointer type, etc.)
        /// Method - parameter or return type is unsupported
        /// Field - type is unsupported
        /// Event - type is unsupported
        /// Property - type is unsupported
        /// Parameter - type is unsupported
        /// </summary>
        public virtual bool HasUnsupportedMetadata
        {
            get
            {
                return false;
            }
        }

        /// <summary>
        /// Merges given diagnostic to the existing result diagnostic.
        /// </summary>
        internal bool MergeUseSiteDiagnostics(ref DiagnosticInfo result, DiagnosticInfo info)
        {
            if (info == null)
            {
                return false;
            }

            if (info.Severity == DiagnosticSeverity.Error && IsHighestPriorityUseSiteErrorCode(info.Code))
            {
                // this error is final, no other error can override it:
                result = info;
                return true;
            }

            if (result == null || result.Severity == DiagnosticSeverity.Warning && info.Severity == DiagnosticSeverity.Error)
            {
                // there could be an error of higher-priority
                result = info;
                return false;
            }

            // we have a second low-pri error, continue looking for a higher priority one
            return false;
        }

        /// <summary>
        /// Merges given diagnostic and dependencies to the existing result.
        /// </summary>
        internal bool MergeUseSiteInfo(ref UseSiteInfo<AssemblySymbol> result, UseSiteInfo<AssemblySymbol> info)
        {
            DiagnosticInfo diagnosticInfo = result.DiagnosticInfo;

            bool retVal = MergeUseSiteDiagnostics(ref diagnosticInfo, info.DiagnosticInfo);

            if (diagnosticInfo?.Severity == DiagnosticSeverity.Error)
            {
                result = new UseSiteInfo<AssemblySymbol>(diagnosticInfo);
                return retVal;
            }

            var secondaryDependencies = result.SecondaryDependencies;
            var primaryDependency = result.PrimaryDependency;

            info.MergeDependencies(ref primaryDependency, ref secondaryDependencies);

            result = new UseSiteInfo<AssemblySymbol>(diagnosticInfo, primaryDependency, secondaryDependencies);
            Debug.Assert(!retVal);
            return retVal;
        }

        /// <summary>
        /// Reports specified use-site diagnostic to given diagnostic bag. 
        /// </summary>
        /// <remarks>
        /// This method should be the only method adding use-site diagnostics to a diagnostic bag. 
        /// It performs additional adjustments of the location for unification related diagnostics and 
        /// may be the place where to add more use-site location post-processing.
        /// </remarks>
        /// <returns>True if the diagnostic has error severity.</returns>
        internal static bool ReportUseSiteDiagnostic(DiagnosticInfo info, DiagnosticBag diagnostics, Location location)
        {
            // Unlike VB the C# Dev11 compiler reports only a single unification error/warning.
            // By dropping the location we effectively merge all unification use-site errors that have the same error code into a single error.
            // The error message clearly explains how to fix the problem and reporting the error for each location wouldn't add much value. 
            if (info.Code == (int)ErrorCode.WRN_UnifyReferenceBldRev ||
                info.Code == (int)ErrorCode.WRN_UnifyReferenceMajMin ||
                info.Code == (int)ErrorCode.ERR_AssemblyMatchBadVersion)
            {
                location = NoLocation.Singleton;
            }

            diagnostics.Add(info, location);
            return info.Severity == DiagnosticSeverity.Error;
        }

        internal static bool ReportUseSiteDiagnostic(DiagnosticInfo info, BindingDiagnosticBag diagnostics, Location location)
        {
            return diagnostics.ReportUseSiteDiagnostic(info, location);
        }

        /// <summary>
        /// Derive use-site info from a type symbol.
        /// </summary>
        internal bool DeriveUseSiteInfoFromType(ref UseSiteInfo<AssemblySymbol> result, TypeSymbol type)
        {
            UseSiteInfo<AssemblySymbol> info = type.GetUseSiteInfo();
            if (info.DiagnosticInfo?.Code == (int)ErrorCode.ERR_BogusType)
            {
                GetSymbolSpecificUnsupportedMetadataUseSiteErrorInfo(ref info);
            }

            return MergeUseSiteInfo(ref result, info);
        }

        private void GetSymbolSpecificUnsupportedMetadataUseSiteErrorInfo(ref UseSiteInfo<AssemblySymbol> info)
        {
            switch (this.Kind)
            {
                case SymbolKind.Field:
                case SymbolKind.Method:
                case SymbolKind.Property:
                case SymbolKind.Event:
                    info = info.AdjustDiagnosticInfo(new CSDiagnosticInfo(ErrorCode.ERR_BindToBogus, this));
                    break;
            }
        }

        private UseSiteInfo<AssemblySymbol> GetSymbolSpecificUnsupportedMetadataUseSiteErrorInfo()
        {
            var useSiteInfo = new UseSiteInfo<AssemblySymbol>(new CSDiagnosticInfo(ErrorCode.ERR_BogusType, string.Empty));
            GetSymbolSpecificUnsupportedMetadataUseSiteErrorInfo(ref useSiteInfo);
            return useSiteInfo;
        }

        internal bool DeriveUseSiteInfoFromType(ref UseSiteInfo<AssemblySymbol> result, TypeWithAnnotations type, AllowedRequiredModifierType allowedRequiredModifierType)
        {
            return DeriveUseSiteInfoFromType(ref result, type.Type) ||
                   DeriveUseSiteInfoFromCustomModifiers(ref result, type.CustomModifiers, allowedRequiredModifierType);
        }

        internal bool DeriveUseSiteInfoFromParameter(ref UseSiteInfo<AssemblySymbol> result, ParameterSymbol param)
        {
            return DeriveUseSiteInfoFromType(ref result, param.TypeWithAnnotations, AllowedRequiredModifierType.None) ||
                   DeriveUseSiteInfoFromCustomModifiers(ref result, param.RefCustomModifiers,
                                                              this is MethodSymbol method && method.MethodKind == MethodKind.FunctionPointerSignature ?
                                                                  AllowedRequiredModifierType.System_Runtime_InteropServices_InAttribute | AllowedRequiredModifierType.System_Runtime_CompilerServices_OutAttribute :
                                                                  AllowedRequiredModifierType.System_Runtime_InteropServices_InAttribute);
        }

        internal bool DeriveUseSiteInfoFromParameters(ref UseSiteInfo<AssemblySymbol> result, ImmutableArray<ParameterSymbol> parameters)
        {
            foreach (ParameterSymbol param in parameters)
            {
                if (DeriveUseSiteInfoFromParameter(ref result, param))
                {
                    return true;
                }
            }

            return false;
        }

        [Flags]
        internal enum AllowedRequiredModifierType
        {
            None = 0,
            System_Runtime_CompilerServices_Volatile = 1,
            System_Runtime_InteropServices_InAttribute = 1 << 1,
            System_Runtime_CompilerServices_IsExternalInit = 1 << 2,
            System_Runtime_CompilerServices_OutAttribute = 1 << 3,
        }

        internal bool DeriveUseSiteInfoFromCustomModifiers(ref UseSiteInfo<AssemblySymbol> result, ImmutableArray<CustomModifier> customModifiers, AllowedRequiredModifierType allowedRequiredModifierType)
        {
            AllowedRequiredModifierType requiredModifiersFound = AllowedRequiredModifierType.None;
            bool checkRequiredModifiers = true;

            foreach (CustomModifier modifier in customModifiers)
            {
                NamedTypeSymbol modifierType = ((CSharpCustomModifier)modifier).ModifierSymbol;

                if (checkRequiredModifiers && !modifier.IsOptional)
                {
                    AllowedRequiredModifierType current = AllowedRequiredModifierType.None;

                    if ((allowedRequiredModifierType & AllowedRequiredModifierType.System_Runtime_InteropServices_InAttribute) != 0 &&
                        modifierType.IsWellKnownTypeInAttribute())
                    {
                        current = AllowedRequiredModifierType.System_Runtime_InteropServices_InAttribute;
                    }
                    else if ((allowedRequiredModifierType & AllowedRequiredModifierType.System_Runtime_CompilerServices_Volatile) != 0 &&
                        modifierType.SpecialType == SpecialType.System_Runtime_CompilerServices_IsVolatile)
                    {
                        current = AllowedRequiredModifierType.System_Runtime_CompilerServices_Volatile;
                    }
                    else if ((allowedRequiredModifierType & AllowedRequiredModifierType.System_Runtime_CompilerServices_IsExternalInit) != 0 &&
                        modifierType.IsWellKnownTypeIsExternalInit())
                    {
                        current = AllowedRequiredModifierType.System_Runtime_CompilerServices_IsExternalInit;
                    }
                    else if ((allowedRequiredModifierType & AllowedRequiredModifierType.System_Runtime_CompilerServices_OutAttribute) != 0 &&
                        modifierType.IsWellKnownTypeOutAttribute())
                    {
                        current = AllowedRequiredModifierType.System_Runtime_CompilerServices_OutAttribute;
                    }

                    if (current == AllowedRequiredModifierType.None ||
                        (current != requiredModifiersFound && requiredModifiersFound != AllowedRequiredModifierType.None)) // At the moment we don't support applying different allowed modreqs to the same target.
                    {
                        if (MergeUseSiteInfo(ref result, GetSymbolSpecificUnsupportedMetadataUseSiteErrorInfo()))
                        {
                            return true;
                        }

                        checkRequiredModifiers = false;
                    }

                    requiredModifiersFound |= current;
                }

                // Unbound generic type is valid as a modifier, let's not report any use site diagnostics because of that.
                if (modifierType.IsUnboundGenericType)
                {
                    modifierType = modifierType.OriginalDefinition;
                }

                if (DeriveUseSiteInfoFromType(ref result, modifierType))
                {
                    return true;
                }
            }

            return false;
        }

        internal static bool GetUnificationUseSiteDiagnosticRecursive<T>(ref DiagnosticInfo result, ImmutableArray<T> types, Symbol owner, ref HashSet<TypeSymbol> checkedTypes) where T : TypeSymbol
        {
            foreach (var t in types)
            {
                if (t.GetUnificationUseSiteDiagnosticRecursive(ref result, owner, ref checkedTypes))
                {
                    return true;
                }
            }

            return false;
        }

        internal static bool GetUnificationUseSiteDiagnosticRecursive(ref DiagnosticInfo result, ImmutableArray<TypeWithAnnotations> types, Symbol owner, ref HashSet<TypeSymbol> checkedTypes)
        {
            foreach (var t in types)
            {
                if (t.GetUnificationUseSiteDiagnosticRecursive(ref result, owner, ref checkedTypes))
                {
                    return true;
                }
            }

            return false;
        }

        internal static bool GetUnificationUseSiteDiagnosticRecursive(ref DiagnosticInfo result, ImmutableArray<CustomModifier> modifiers, Symbol owner, ref HashSet<TypeSymbol> checkedTypes)
        {
            foreach (var modifier in modifiers)
            {
                if (((CSharpCustomModifier)modifier).ModifierSymbol.GetUnificationUseSiteDiagnosticRecursive(ref result, owner, ref checkedTypes))
                {
                    return true;
                }
            }

            return false;
        }

        internal static bool GetUnificationUseSiteDiagnosticRecursive(ref DiagnosticInfo result, ImmutableArray<ParameterSymbol> parameters, Symbol owner, ref HashSet<TypeSymbol> checkedTypes)
        {
            foreach (var parameter in parameters)
            {
                if (parameter.TypeWithAnnotations.GetUnificationUseSiteDiagnosticRecursive(ref result, owner, ref checkedTypes) ||
                    GetUnificationUseSiteDiagnosticRecursive(ref result, parameter.RefCustomModifiers, owner, ref checkedTypes))
                {
                    return true;
                }
            }

            return false;
        }

        internal static bool GetUnificationUseSiteDiagnosticRecursive(ref DiagnosticInfo result, ImmutableArray<TypeParameterSymbol> typeParameters, Symbol owner, ref HashSet<TypeSymbol> checkedTypes)
        {
            foreach (var typeParameter in typeParameters)
            {
                if (GetUnificationUseSiteDiagnosticRecursive(ref result, typeParameter.ConstraintTypesNoUseSiteDiagnostics, owner, ref checkedTypes))
                {
                    return true;
                }
            }

            return false;
        }

        #endregion

        /// <summary>
        /// True if this symbol has been marked with the <see cref="ObsoleteAttribute"/> attribute. 
        /// This property returns <see cref="ThreeState.Unknown"/> if the <see cref="ObsoleteAttribute"/> attribute hasn't been cracked yet.
        /// </summary>
        internal ThreeState ObsoleteState
        {
            get
            {
                switch (ObsoleteKind)
                {
                    case ObsoleteAttributeKind.None:
                    case ObsoleteAttributeKind.Experimental:
                        return ThreeState.False;
                    case ObsoleteAttributeKind.Uninitialized:
                        return ThreeState.Unknown;
                    default:
                        return ThreeState.True;
                }
            }
        }

        internal ObsoleteAttributeKind ObsoleteKind
        {
            get
            {
                var data = this.ObsoleteAttributeData;
                return (data == null) ? ObsoleteAttributeKind.None : data.Kind;
            }
        }

        /// <summary>
        /// Returns data decoded from <see cref="ObsoleteAttribute"/> attribute or null if there is no <see cref="ObsoleteAttribute"/> attribute.
        /// This property returns <see cref="Microsoft.CodeAnalysis.ObsoleteAttributeData.Uninitialized"/> if attribute arguments haven't been decoded yet.
        /// </summary>
        internal abstract ObsoleteAttributeData ObsoleteAttributeData { get; }

        /// <summary>
        /// Returns true and a <see cref="string"/> from the first <see cref="GuidAttribute"/> on the symbol, 
        /// the string might be null or an invalid guid representation. False, 
        /// if there is no <see cref="GuidAttribute"/> with string argument.
        /// </summary>
        internal bool GetGuidStringDefaultImplementation(out string guidString)
        {
            foreach (var attrData in this.GetAttributes())
            {
                if (attrData.IsTargetAttribute(this, AttributeDescription.GuidAttribute))
                {
                    if (attrData.TryGetGuidAttributeValue(out guidString))
                    {
                        return true;
                    }
                }
            }

            guidString = null;
            return false;
        }

        public string ToDisplayString(SymbolDisplayFormat format = null)
        {
            return SymbolDisplay.ToDisplayString(ISymbol, format);
        }

        public ImmutableArray<SymbolDisplayPart> ToDisplayParts(SymbolDisplayFormat format = null)
        {
            return SymbolDisplay.ToDisplayParts(ISymbol, format);
        }

        public string ToMinimalDisplayString(
            SemanticModel semanticModel,
            int position,
            SymbolDisplayFormat format = null)
        {
            return SymbolDisplay.ToMinimalDisplayString(ISymbol, semanticModel, position, format);
        }

        public ImmutableArray<SymbolDisplayPart> ToMinimalDisplayParts(
            SemanticModel semanticModel,
            int position,
            SymbolDisplayFormat format = null)
        {
            return SymbolDisplay.ToMinimalDisplayParts(ISymbol, semanticModel, position, format);
        }

        internal static void ReportErrorIfHasConstraints(
            SyntaxList<TypeParameterConstraintClauseSyntax> constraintClauses, DiagnosticBag diagnostics)
        {
            if (constraintClauses.Count > 0)
            {
                diagnostics.Add(
                    ErrorCode.ERR_ConstraintOnlyAllowedOnGenericDecl,
                    constraintClauses[0].WhereKeyword.GetLocation());
            }
        }

        internal static void CheckForBlockAndExpressionBody(
            CSharpSyntaxNode block,
            CSharpSyntaxNode expression,
            CSharpSyntaxNode syntax,
            BindingDiagnosticBag diagnostics)
        {
            if (block != null && expression != null)
            {
                diagnostics.Add(ErrorCode.ERR_BlockBodyAndExpressionBody, syntax.GetLocation());
            }
        }

        [Flags]
        internal enum ReservedAttributes
        {
            DynamicAttribute = 1 << 1,
            IsReadOnlyAttribute = 1 << 2,
            IsUnmanagedAttribute = 1 << 3,
            IsByRefLikeAttribute = 1 << 4,
            TupleElementNamesAttribute = 1 << 5,
            NullableAttribute = 1 << 6,
            NullableContextAttribute = 1 << 7,
            NullablePublicOnlyAttribute = 1 << 8,
            NativeIntegerAttribute = 1 << 9,
            CaseSensitiveExtensionAttribute = 1 << 10,
            RequiredMemberAttribute = 1 << 11,
            ScopedRefAttribute = 1 << 12,
            RefSafetyRulesAttribute = 1 << 13,
        }

        internal bool ReportExplicitUseOfReservedAttributes(in DecodeWellKnownAttributeArguments<AttributeSyntax, CSharpAttributeData, AttributeLocation> arguments, ReservedAttributes reserved)
        {
            var attribute = arguments.Attribute;
            var diagnostics = (BindingDiagnosticBag)arguments.Diagnostics;

            if ((reserved & ReservedAttributes.DynamicAttribute) != 0 &&
                attribute.IsTargetAttribute(this, AttributeDescription.DynamicAttribute))
            {
                // DynamicAttribute should not be set explicitly.
                diagnostics.Add(ErrorCode.ERR_ExplicitDynamicAttr, arguments.AttributeSyntaxOpt.Location);
            }
            else if ((reserved & ReservedAttributes.IsReadOnlyAttribute) != 0 &&
                reportExplicitUseOfReservedAttribute(attribute, arguments, AttributeDescription.IsReadOnlyAttribute))
            {
            }
            else if ((reserved & ReservedAttributes.IsUnmanagedAttribute) != 0 &&
                reportExplicitUseOfReservedAttribute(attribute, arguments, AttributeDescription.IsUnmanagedAttribute))
            {
            }
            else if ((reserved & ReservedAttributes.IsByRefLikeAttribute) != 0 &&
                reportExplicitUseOfReservedAttribute(attribute, arguments, AttributeDescription.IsByRefLikeAttribute))
            {
            }
            else if ((reserved & ReservedAttributes.TupleElementNamesAttribute) != 0 &&
                attribute.IsTargetAttribute(this, AttributeDescription.TupleElementNamesAttribute))
            {
                diagnostics.Add(ErrorCode.ERR_ExplicitTupleElementNamesAttribute, arguments.AttributeSyntaxOpt.Location);
            }
            else if ((reserved & ReservedAttributes.NullableAttribute) != 0 &&
                attribute.IsTargetAttribute(this, AttributeDescription.NullableAttribute))
            {
                // NullableAttribute should not be set explicitly.
                diagnostics.Add(ErrorCode.ERR_ExplicitNullableAttribute, arguments.AttributeSyntaxOpt.Location);
            }
            else if ((reserved & ReservedAttributes.NullableContextAttribute) != 0 &&
                reportExplicitUseOfReservedAttribute(attribute, arguments, AttributeDescription.NullableContextAttribute))
            {
            }
            else if ((reserved & ReservedAttributes.NullablePublicOnlyAttribute) != 0 &&
                reportExplicitUseOfReservedAttribute(attribute, arguments, AttributeDescription.NullablePublicOnlyAttribute))
            {
            }
            else if ((reserved & ReservedAttributes.NativeIntegerAttribute) != 0 &&
                reportExplicitUseOfReservedAttribute(attribute, arguments, AttributeDescription.NativeIntegerAttribute))
            {
            }
            else if ((reserved & ReservedAttributes.CaseSensitiveExtensionAttribute) != 0 &&
                attribute.IsTargetAttribute(this, AttributeDescription.CaseSensitiveExtensionAttribute))
            {
                // ExtensionAttribute should not be set explicitly.
                diagnostics.Add(ErrorCode.ERR_ExplicitExtension, arguments.AttributeSyntaxOpt.Location);
            }
            else if ((reserved & ReservedAttributes.RequiredMemberAttribute) != 0 &&
                attribute.IsTargetAttribute(this, AttributeDescription.RequiredMemberAttribute))
            {
                // Do not use 'System.Runtime.CompilerServices.RequiredMemberAttribute'. Use the 'required' keyword on required fields and properties instead.
                diagnostics.Add(ErrorCode.ERR_ExplicitRequiredMember, arguments.AttributeSyntaxOpt.Location);
            }
            else if ((reserved & ReservedAttributes.ScopedRefAttribute) != 0 &&
                attribute.IsTargetAttribute(this, AttributeDescription.ScopedRefAttribute))
            {
                // Do not use 'System.Runtime.CompilerServices.ScopedRefAttribute'. Use the 'scoped' keyword instead.
                diagnostics.Add(ErrorCode.ERR_ExplicitScopedRef, arguments.AttributeSyntaxOpt.Location);
            }
            else if ((reserved & ReservedAttributes.RefSafetyRulesAttribute) != 0 &&
                reportExplicitUseOfReservedAttribute(attribute, arguments, AttributeDescription.RefSafetyRulesAttribute))
            {
            }
            else
            {
                return false;
            }
            return true;

            bool reportExplicitUseOfReservedAttribute(CSharpAttributeData attribute, in DecodeWellKnownAttributeArguments<AttributeSyntax, CSharpAttributeData, AttributeLocation> arguments, in AttributeDescription attributeDescription)
            {
                if (attribute.IsTargetAttribute(this, attributeDescription))
                {
                    // Do not use '{FullName}'. This is reserved for compiler usage.
                    diagnostics.Add(ErrorCode.ERR_ExplicitReservedAttr, arguments.AttributeSyntaxOpt.Location, attributeDescription.FullName);
                    return true;
                }
                return false;
            }
        }

        internal virtual byte? GetNullableContextValue()
        {
            return GetLocalNullableContextValue() ?? ContainingSymbol?.GetNullableContextValue();
        }

        internal virtual byte? GetLocalNullableContextValue()
        {
            return null;
        }

        internal void GetCommonNullableValues(CSharpCompilation compilation, ref MostCommonNullableValueBuilder builder)
        {
            switch (this.Kind)
            {
                case SymbolKind.NamedType:
                    if (compilation.ShouldEmitNullableAttributes(this))
                    {
                        builder.AddValue(this.GetLocalNullableContextValue());
                    }
                    break;
                case SymbolKind.Event:
                    if (compilation.ShouldEmitNullableAttributes(this))
                    {
                        builder.AddValue(((EventSymbol)this).TypeWithAnnotations);
                    }
                    break;
                case SymbolKind.Field:
                    var field = (FieldSymbol)this;
                    if (field is TupleElementFieldSymbol tupleElement)
                    {
                        field = tupleElement.TupleUnderlyingField;
                    }

                    if (compilation.ShouldEmitNullableAttributes(field))
                    {
                        builder.AddValue(field.TypeWithAnnotations);
                    }
                    break;
                case SymbolKind.Method:
                    if (compilation.ShouldEmitNullableAttributes(this))
                    {
                        builder.AddValue(this.GetLocalNullableContextValue());
                    }
                    break;
                case SymbolKind.Property:
                    if (compilation.ShouldEmitNullableAttributes(this))
                    {
                        builder.AddValue(((PropertySymbol)this).TypeWithAnnotations);
                        // Attributes are not emitted for property parameters.
                    }
                    break;
                case SymbolKind.Parameter:
                    builder.AddValue(((ParameterSymbol)this).TypeWithAnnotations);
                    break;
                case SymbolKind.TypeParameter:
                    if (this is SourceTypeParameterSymbolBase typeParameter)
                    {
                        builder.AddValue(typeParameter.GetSynthesizedNullableAttributeValue());
                        foreach (var constraintType in typeParameter.ConstraintTypesNoUseSiteDiagnostics)
                        {
                            builder.AddValue(constraintType);
                        }
                    }
                    break;
            }
        }

        internal bool ShouldEmitNullableContextValue(out byte value)
        {
            byte? localValue = GetLocalNullableContextValue();
            if (localValue == null)
            {
                value = 0;
                return false;
            }

            value = localValue.GetValueOrDefault();
            byte containingValue = ContainingSymbol?.GetNullableContextValue() ?? 0;
            return value != containingValue;
        }

#nullable enable
        /// <summary>
        /// True if the symbol is declared outside of the scope of the containing
        /// symbol
        /// </summary>
        internal static bool IsCaptured(Symbol variable, SourceMethodSymbol containingSymbol)
        {
            switch (variable.Kind)
            {
                case SymbolKind.Field:
                case SymbolKind.Property:
                case SymbolKind.Event:
                // Range variables are not captured, but their underlying parameters
                // may be. If this is a range underlying parameter it will be a
                // ParameterSymbol, not a RangeVariableSymbol.
                case SymbolKind.RangeVariable:
                    return false;

                case SymbolKind.Local:
                    if (((LocalSymbol)variable).IsConst)
                    {
                        return false;
                    }
                    break;

                case SymbolKind.Parameter:
                    break;

                case SymbolKind.Method:
                    if (variable is LocalFunctionSymbol localFunction)
                    {
                        // calling a static local function doesn't require capturing state
                        if (localFunction.IsStatic)
                        {
                            return false;
                        }

                        break;
                    }

                    throw ExceptionUtilities.UnexpectedValue(variable);

                default:
                    throw ExceptionUtilities.UnexpectedValue(variable.Kind);
            }

            // Walk up the containing symbols until we find the target function, in which
            // case the variable is not captured by the target function, or null, in which
            // case it is.
            for (var currentFunction = variable.ContainingSymbol;
                 (object)currentFunction != null;
                 currentFunction = currentFunction.ContainingSymbol)
            {
                if (ReferenceEquals(currentFunction, containingSymbol))
                {
                    return false;
                }
            }

            return true;
        }
#nullable disable

        bool ISymbolInternal.IsStatic
        {
            get { return this.IsStatic; }
        }

        bool ISymbolInternal.IsVirtual
        {
            get { return this.IsVirtual; }
        }

        bool ISymbolInternal.IsOverride
        {
            get { return this.IsOverride; }
        }

        bool ISymbolInternal.IsAbstract
        {
            get
            {
                return this.IsAbstract;
            }
        }

        Accessibility ISymbolInternal.DeclaredAccessibility
        {
            get
            {
                return this.DeclaredAccessibility;
            }
        }

        public abstract void Accept(CSharpSymbolVisitor visitor);

        public abstract TResult Accept<TResult>(CSharpSymbolVisitor<TResult> visitor);

        string IFormattable.ToString(string format, IFormatProvider formatProvider)
        {
            return ToString();
        }

        protected abstract ISymbol CreateISymbol();

        internal ISymbol ISymbol
        {
            get
            {
                if (_lazyISymbol is null)
                {
                    Interlocked.CompareExchange(ref _lazyISymbol, CreateISymbol(), null);
                }

                return _lazyISymbol;
            }
        }
    }
}<|MERGE_RESOLUTION|>--- conflicted
+++ resolved
@@ -334,21 +334,6 @@
         /// </summary>
         public abstract ImmutableArray<Location> Locations { get; }
 
-<<<<<<< HEAD
-        public virtual bool HasLocationInTree(SyntaxTree tree)
-        {
-            // Simple (but allocating) impl that can be overridden in subtypes if they show up in traces.
-            foreach (var location in Locations)
-            {
-                if (location.SourceTree == tree)
-                    return true;
-            }
-
-            return false;
-        }
-
-=======
->>>>>>> 8a471cd2
 #nullable enable
 
         public virtual Location? TryGetFirstLocation()
@@ -358,16 +343,8 @@
             return locations.IsEmpty ? null : locations[0];
         }
 
-<<<<<<< HEAD
-        public virtual Location GetFirstLocation()
-        {
-            // Simple (but allocating) impl that can be overridden in subtypes if they show up in traces.
-            return this.Locations[0];
-        }
-=======
         public Location GetFirstLocation()
             => TryGetFirstLocation() ?? throw new InvalidOperationException("Symbol has no locations");
->>>>>>> 8a471cd2
 
 #nullable disable
 
