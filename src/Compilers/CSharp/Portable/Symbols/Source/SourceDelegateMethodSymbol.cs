﻿// Licensed to the .NET Foundation under one or more agreements.
// The .NET Foundation licenses this file to you under the MIT license.
// See the LICENSE file in the project root for more information.

#nullable disable

using System.Collections.Generic;
using System.Collections.Immutable;
using System.Diagnostics;
using System.Reflection.Metadata;
using Microsoft.CodeAnalysis.CSharp.Syntax;
using Microsoft.CodeAnalysis.PooledObjects;
using Roslyn.Utilities;

namespace Microsoft.CodeAnalysis.CSharp.Symbols
{
    internal abstract class SourceDelegateMethodSymbol : SourceMemberMethodSymbol
    {
        private ImmutableArray<ParameterSymbol> _parameters;
        private readonly TypeWithAnnotations _returnType;

        protected SourceDelegateMethodSymbol(
            SourceMemberContainerTypeSymbol delegateType,
            TypeWithAnnotations returnType,
            DelegateDeclarationSyntax syntax,
            MethodKind methodKind,
            RefKind refKind,
            DeclarationModifiers declarationModifiers)
            : base(delegateType, syntax.GetReference(), location: syntax.Identifier.GetLocation(), isIterator: false,
                   (declarationModifiers, MakeFlags(
                                                    methodKind, refKind, declarationModifiers, returnType.IsVoidType(), isExpressionBodied: false,
                                                    isExtensionMethod: false, isVarArg: false, isNullableAnalysisEnabled: false, isExplicitInterfaceImplementation: false)))
        {
            _returnType = returnType;
<<<<<<< HEAD
            this.MakeFlags(
                methodKind, refKind, declarationModifiers, _returnType.IsVoidType(), returnsVoidIsSet: true, hasAnyBody: false, isExpressionBodied: false,
                isExtensionMethod: false, isVarArg: false, isNullableAnalysisEnabled: false);
=======
>>>>>>> c022624f
        }

        internal sealed override ExecutableCodeBinder TryGetBodyBinder(BinderFactory binderFactoryOpt = null, bool ignoreAccessibility = false) => throw ExceptionUtilities.Unreachable();

        protected void InitializeParameters(ImmutableArray<ParameterSymbol> parameters)
        {
            Debug.Assert(_parameters.IsDefault);
            _parameters = parameters;
        }

        internal static void AddDelegateMembers(
            SourceMemberContainerTypeSymbol delegateType,
            ArrayBuilder<Symbol> symbols,
            DelegateDeclarationSyntax syntax,
            BindingDiagnosticBag diagnostics)
        {
            Binder binder = delegateType.GetBinder(syntax.ParameterList);
            TypeSyntax returnTypeSyntax = syntax.ReturnType;
            Debug.Assert(returnTypeSyntax is not ScopedTypeSyntax);

            returnTypeSyntax = returnTypeSyntax.SkipScoped(out _).SkipRefInLocalOrReturn(diagnostics, out RefKind refKind);
            var returnType = binder.BindType(returnTypeSyntax, diagnostics);

            // reuse types to avoid reporting duplicate errors if missing:
            var voidType = TypeWithAnnotations.Create(binder.GetSpecialType(SpecialType.System_Void, diagnostics, syntax));
            // https://github.com/dotnet/roslyn/issues/30079: Should the 'object', IAsyncResult and AsyncCallback parameters be considered nullable or not nullable?
            var objectType = TypeWithAnnotations.Create(binder.GetSpecialType(SpecialType.System_Object, diagnostics, syntax));
            var intPtrType = TypeWithAnnotations.Create(binder.GetSpecialType(SpecialType.System_IntPtr, diagnostics, syntax));

            if (returnType.IsRestrictedType(ignoreSpanLikeTypes: true))
            {
                // The return type of a method, delegate, or function pointer cannot be '{0}'
                diagnostics.Add(ErrorCode.ERR_MethodReturnCantBeRefAny, returnTypeSyntax.Location, returnType.Type);
            }

            // A delegate has the following members: (see CLI spec 13.6)
            // (1) a method named Invoke with the specified signature
            var invoke = new InvokeMethod(delegateType, refKind, returnType, syntax, binder, diagnostics);
            invoke.CheckDelegateVarianceSafety(diagnostics);
            symbols.Add(invoke);

            // (2) a constructor with argument types (object, System.IntPtr)
            symbols.Add(new Constructor(delegateType, voidType, objectType, intPtrType, syntax));

            if (binder.Compilation.GetSpecialType(SpecialType.System_IAsyncResult).TypeKind != TypeKind.Error &&
                binder.Compilation.GetSpecialType(SpecialType.System_AsyncCallback).TypeKind != TypeKind.Error &&
                // WinRT delegates don't have Begin/EndInvoke methods
                !delegateType.IsCompilationOutputWinMdObj())
            {
                var iAsyncResultType = TypeWithAnnotations.Create(binder.GetSpecialType(SpecialType.System_IAsyncResult, diagnostics, syntax));
                var asyncCallbackType = TypeWithAnnotations.Create(binder.GetSpecialType(SpecialType.System_AsyncCallback, diagnostics, syntax));

                // (3) BeginInvoke
                symbols.Add(new BeginInvokeMethod(invoke, iAsyncResultType, objectType, asyncCallbackType, syntax));

                // and (4) EndInvoke methods
                symbols.Add(new EndInvokeMethod(invoke, iAsyncResultType, syntax));
            }

            if (delegateType.DeclaredAccessibility <= Accessibility.Private)
            {
                return;
            }

            var useSiteInfo = new CompoundUseSiteInfo<AssemblySymbol>(diagnostics, delegateType.ContainingAssembly);

            if (!delegateType.IsNoMoreVisibleThan(invoke.ReturnTypeWithAnnotations, ref useSiteInfo))
            {
                // Inconsistent accessibility: return type '{1}' is less accessible than delegate '{0}'
                diagnostics.Add(ErrorCode.ERR_BadVisDelegateReturn, delegateType.GetFirstLocation(), delegateType, invoke.ReturnType);
            }

            var delegateTypeIsFile = delegateType.HasFileLocalTypes();
            if (!delegateTypeIsFile && invoke.ReturnType.HasFileLocalTypes())
            {
                diagnostics.Add(ErrorCode.ERR_FileTypeDisallowedInSignature, delegateType.GetFirstLocation(), invoke.ReturnType, delegateType);
            }

            for (int i = 0; i < invoke.Parameters.Length; i++)
            {
                var parameterSymbol = invoke.Parameters[i];
                if (!parameterSymbol.TypeWithAnnotations.IsAtLeastAsVisibleAs(delegateType, ref useSiteInfo))
                {
                    // Inconsistent accessibility: parameter type '{1}' is less accessible than delegate '{0}'
                    diagnostics.Add(ErrorCode.ERR_BadVisDelegateParam, delegateType.GetFirstLocation(), delegateType, parameterSymbol.Type);
                }
                else if (!delegateTypeIsFile && parameterSymbol.Type.HasFileLocalTypes())
                {
                    diagnostics.Add(ErrorCode.ERR_FileTypeDisallowedInSignature, delegateType.GetFirstLocation(), parameterSymbol.Type, delegateType);
                }
            }

            diagnostics.Add(delegateType.GetFirstLocation(), useSiteInfo);
        }

        protected override void MethodChecks(BindingDiagnosticBag diagnostics)
        {
            // TODO: move more functionality into here, making these symbols more lazy
        }

        public sealed override ImmutableArray<ParameterSymbol> Parameters
        {
            get
            {
                Debug.Assert(!_parameters.IsDefault, $"Expected {nameof(InitializeParameters)} prior to accessing this property.");
                return _parameters.NullToEmpty();
            }
        }

        public override ImmutableArray<TypeParameterSymbol> TypeParameters
        {
            get
            {
                return ImmutableArray<TypeParameterSymbol>.Empty;
            }
        }

        public override ImmutableArray<ImmutableArray<TypeWithAnnotations>> GetTypeParameterConstraintTypes()
            => ImmutableArray<ImmutableArray<TypeWithAnnotations>>.Empty;

        public override ImmutableArray<TypeParameterConstraintKind> GetTypeParameterConstraintKinds()
            => ImmutableArray<TypeParameterConstraintKind>.Empty;

        public sealed override TypeWithAnnotations ReturnTypeWithAnnotations
        {
            get
            {
                return _returnType;
            }
        }

        public sealed override bool IsImplicitlyDeclared
        {
            get
            {
                return true;
            }
        }

        internal override bool GenerateDebugInfo
        {
            get { return false; }
        }

        protected sealed override IAttributeTargetSymbol AttributeOwner
        {
            get
            {
                return (SourceNamedTypeSymbol)ContainingSymbol;
            }
        }

        internal sealed override System.Reflection.MethodImplAttributes ImplementationAttributes
        {
            get { return System.Reflection.MethodImplAttributes.Runtime; }
        }

        internal sealed override OneOrMany<SyntaxList<AttributeListSyntax>> GetAttributeDeclarations()
        {
            // TODO: This implementation looks strange. It might make sense for the Invoke method, but
            //       not for constructor and other methods.
            return OneOrMany.Create(((SourceNamedTypeSymbol)ContainingSymbol).GetAttributeDeclarations());
        }

        internal sealed override System.AttributeTargets GetAttributeTarget()
        {
            return System.AttributeTargets.Delegate;
        }

        private sealed class Constructor : SourceDelegateMethodSymbol
        {
            internal Constructor(
                SourceMemberContainerTypeSymbol delegateType,
                TypeWithAnnotations voidType,
                TypeWithAnnotations objectType,
                TypeWithAnnotations intPtrType,
                DelegateDeclarationSyntax syntax)
                : base(delegateType, voidType, syntax, MethodKind.Constructor, RefKind.None, DeclarationModifiers.Public)
            {
                InitializeParameters(ImmutableArray.Create<ParameterSymbol>(
                    SynthesizedParameterSymbol.Create(this, objectType, 0, RefKind.None, "object"),
                    SynthesizedParameterSymbol.Create(this, intPtrType, 1, RefKind.None, "method")));
            }

            public override string Name
            {
                get { return WellKnownMemberNames.InstanceConstructorName; }
            }

            internal override OneOrMany<SyntaxList<AttributeListSyntax>> GetReturnTypeAttributeDeclarations()
            {
                // Constructors don't have return type attributes
                return OneOrMany.Create(default(SyntaxList<AttributeListSyntax>));
            }

            internal override LexicalSortKey GetLexicalSortKey()
            {
                // associate "Invoke and .ctor" with whole delegate declaration for the sorting purposes
                // other methods will be associated with delegate's identifier
                // we want this just to keep the order of synthesized methods the same as in Dev12
                // Dev12 order is not strictly alphabetical - .ctor and Invoke go before other members.
                // there are no real reasons for emitting the members in one order or another, 
                // so we will keep them the same.
                return new LexicalSortKey(this.syntaxReferenceOpt.GetLocation(), this.DeclaringCompilation);
            }

            protected override bool HasSetsRequiredMembersImpl => false;
        }

        private sealed class InvokeMethod : SourceDelegateMethodSymbol
        {
            private readonly ImmutableArray<CustomModifier> _refCustomModifiers;

            internal InvokeMethod(
                SourceMemberContainerTypeSymbol delegateType,
                RefKind refKind,
                TypeWithAnnotations returnType,
                DelegateDeclarationSyntax syntax,
                Binder binder,
                BindingDiagnosticBag diagnostics)
                : base(delegateType, returnType, syntax, MethodKind.DelegateInvoke, refKind, DeclarationModifiers.Virtual | DeclarationModifiers.Public)
            {
                SyntaxToken arglistToken;
                var parameters = ParameterHelpers.MakeParameters(
                    binder, this, syntax.ParameterList, out arglistToken,
                    allowRefOrOut: true,
                    allowThis: false,
                    addRefReadOnlyModifier: true,
                    diagnostics: diagnostics);

                if (arglistToken.Kind() == SyntaxKind.ArgListKeyword)
                {
                    // This is a parse-time error in the native compiler; it is a semantic analysis error in Roslyn.

                    // error CS1669: __arglist is not valid in this context
                    diagnostics.Add(ErrorCode.ERR_IllegalVarArgs, new SourceLocation(arglistToken));
                }

                if (this.RefKind == RefKind.RefReadOnly)
                {
                    var modifierType = binder.GetWellKnownType(WellKnownType.System_Runtime_InteropServices_InAttribute, diagnostics, syntax.ReturnType);
                    _refCustomModifiers = ImmutableArray.Create(CSharpCustomModifier.CreateRequired(modifierType));
                }
                else
                {
                    _refCustomModifiers = ImmutableArray<CustomModifier>.Empty;
                }

                InitializeParameters(parameters.Cast<SourceParameterSymbol, ParameterSymbol>());
            }

            public override string Name
            {
                get { return WellKnownMemberNames.DelegateInvokeName; }
            }

            internal override LexicalSortKey GetLexicalSortKey()
            {
                // associate "Invoke and .ctor" with whole delegate declaration for the sorting purposes
                // other methods will be associated with delegate's identifier
                // we want this just to keep the order of synthesized methods the same as in Dev12
                // Dev12 order is not strictly alphabetical - .ctor and Invoke go before other members.
                // there are no real reasons for emitting the members in one order or another, 
                // so we will keep them the same.
                return new LexicalSortKey(this.syntaxReferenceOpt.GetLocation(), this.DeclaringCompilation);
            }

            internal override void AfterAddingTypeMembersChecks(ConversionsBase conversions, BindingDiagnosticBag diagnostics)
            {
                var syntax = (DelegateDeclarationSyntax)SyntaxRef.GetSyntax();
                var location = syntax.ReturnType.GetLocation();
                var compilation = DeclaringCompilation;

                Debug.Assert(location != null);

                base.AfterAddingTypeMembersChecks(conversions, diagnostics);

                if (this.RefKind == RefKind.RefReadOnly)
                {
                    compilation.EnsureIsReadOnlyAttributeExists(diagnostics, location, modifyCompilation: true);
                }

                ParameterHelpers.EnsureIsReadOnlyAttributeExists(compilation, Parameters, diagnostics, modifyCompilation: true);

                if (compilation.ShouldEmitNativeIntegerAttributes(ReturnType))
                {
                    compilation.EnsureNativeIntegerAttributeExists(diagnostics, location, modifyCompilation: true);
                }

                ParameterHelpers.EnsureNativeIntegerAttributeExists(compilation, Parameters, diagnostics, modifyCompilation: true);
                ParameterHelpers.EnsureScopedRefAttributeExists(compilation, Parameters, diagnostics, modifyCompilation: true);

                if (compilation.ShouldEmitNullableAttributes(this) &&
                    ReturnTypeWithAnnotations.NeedsNullableAttribute())
                {
                    compilation.EnsureNullableAttributeExists(diagnostics, location, modifyCompilation: true);
                }

                ParameterHelpers.EnsureNullableAttributeExists(compilation, this, Parameters, diagnostics, modifyCompilation: true);
            }

            public override ImmutableArray<CustomModifier> RefCustomModifiers => _refCustomModifiers;
        }

        private sealed class BeginInvokeMethod : SourceDelegateMethodSymbol
        {
            internal BeginInvokeMethod(
                InvokeMethod invoke,
                TypeWithAnnotations iAsyncResultType,
                TypeWithAnnotations objectType,
                TypeWithAnnotations asyncCallbackType,
                DelegateDeclarationSyntax syntax)
                : base((SourceNamedTypeSymbol)invoke.ContainingType, iAsyncResultType, syntax, MethodKind.Ordinary, RefKind.None, DeclarationModifiers.Virtual | DeclarationModifiers.Public)
            {
                var parameters = ArrayBuilder<ParameterSymbol>.GetInstance();
                foreach (SourceParameterSymbol p in invoke.Parameters)
                {
                    var synthesizedParam = new SourceDelegateClonedParameterSymbolForBeginAndEndInvoke(originalParam: p, newOwner: this, newOrdinal: p.Ordinal);
                    parameters.Add(synthesizedParam);
                }

                int paramCount = invoke.ParameterCount;
                parameters.Add(SynthesizedParameterSymbol.Create(this, asyncCallbackType, paramCount, RefKind.None, GetUniqueParameterName(parameters, "callback")));
                parameters.Add(SynthesizedParameterSymbol.Create(this, objectType, paramCount + 1, RefKind.None, GetUniqueParameterName(parameters, "object")));

                InitializeParameters(parameters.ToImmutableAndFree());
            }

            public override string Name
            {
                get { return WellKnownMemberNames.DelegateBeginInvokeName; }
            }

            internal override OneOrMany<SyntaxList<AttributeListSyntax>> GetReturnTypeAttributeDeclarations()
            {
                // BeginInvoke method doesn't have return type attributes
                // because it doesn't inherit Delegate declaration's return type.
                // It has a special return type: SpecialType.System.IAsyncResult.
                return OneOrMany.Create(default(SyntaxList<AttributeListSyntax>));
            }
        }

        private sealed class EndInvokeMethod : SourceDelegateMethodSymbol
        {
            private readonly InvokeMethod _invoke;

            internal EndInvokeMethod(
                InvokeMethod invoke,
                TypeWithAnnotations iAsyncResultType,
                DelegateDeclarationSyntax syntax)
                : base((SourceNamedTypeSymbol)invoke.ContainingType, invoke.ReturnTypeWithAnnotations, syntax, MethodKind.Ordinary, invoke.RefKind, DeclarationModifiers.Virtual | DeclarationModifiers.Public)
            {
                _invoke = invoke;

                var parameters = ArrayBuilder<ParameterSymbol>.GetInstance();
                int ordinal = 0;

                foreach (SourceParameterSymbol p in invoke.Parameters)
                {
                    if (p.RefKind != RefKind.None)
                    {
                        var synthesizedParam = new SourceDelegateClonedParameterSymbolForBeginAndEndInvoke(originalParam: p, newOwner: this, newOrdinal: ordinal++);
                        parameters.Add(synthesizedParam);
                    }
                }

                parameters.Add(SynthesizedParameterSymbol.Create(this, iAsyncResultType, ordinal++, RefKind.None, GetUniqueParameterName(parameters, "result")));
                InitializeParameters(parameters.ToImmutableAndFree());
            }

            protected override SourceMemberMethodSymbol BoundAttributesSource => _invoke;

            public override string Name => WellKnownMemberNames.DelegateEndInvokeName;

            public override ImmutableArray<CustomModifier> RefCustomModifiers => _invoke.RefCustomModifiers;
        }

        private static string GetUniqueParameterName(ArrayBuilder<ParameterSymbol> currentParameters, string name)
        {
            while (!IsUnique(currentParameters, name))
            {
                name = "__" + name;
            }

            return name;
        }

        private static bool IsUnique(ArrayBuilder<ParameterSymbol> currentParameters, string name)
        {
            foreach (var p in currentParameters)
            {
                if (string.CompareOrdinal(p.Name, name) == 0)
                {
                    return false;
                }
            }

            return true;
        }
    }
}<|MERGE_RESOLUTION|>--- conflicted
+++ resolved
@@ -32,12 +32,6 @@
                                                     isExtensionMethod: false, isVarArg: false, isNullableAnalysisEnabled: false, isExplicitInterfaceImplementation: false)))
         {
             _returnType = returnType;
-<<<<<<< HEAD
-            this.MakeFlags(
-                methodKind, refKind, declarationModifiers, _returnType.IsVoidType(), returnsVoidIsSet: true, hasAnyBody: false, isExpressionBodied: false,
-                isExtensionMethod: false, isVarArg: false, isNullableAnalysisEnabled: false);
-=======
->>>>>>> c022624f
         }
 
         internal sealed override ExecutableCodeBinder TryGetBodyBinder(BinderFactory binderFactoryOpt = null, bool ignoreAccessibility = false) => throw ExceptionUtilities.Unreachable();
