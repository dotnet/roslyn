--- conflicted
+++ resolved
@@ -30,12 +30,8 @@
         {
             _returnType = returnType;
             this.MakeFlags(
-<<<<<<< HEAD
-                methodKind, declarationModifiers, _returnType.IsVoidType(), isExpressionBodied: false, isExtensionMethod: false, isNullableAnalysisEnabled: false);
-=======
                 methodKind, refKind, declarationModifiers, _returnType.IsVoidType(), hasAnyBody: false, isExpressionBodied: false,
                 isExtensionMethod: false, isVarArg: false, isNullableAnalysisEnabled: false);
->>>>>>> 35d72b81
         }
 
         internal sealed override ExecutableCodeBinder TryGetBodyBinder(BinderFactory binderFactoryOpt = null, bool ignoreAccessibility = false) => throw ExceptionUtilities.Unreachable();
