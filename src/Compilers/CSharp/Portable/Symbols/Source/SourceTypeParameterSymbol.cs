﻿// Licensed to the .NET Foundation under one or more agreements.
// The .NET Foundation licenses this file to you under the MIT license.
// See the LICENSE file in the project root for more information.

#nullable disable

using System.Collections.Generic;
using System.Collections.Immutable;
using System.Diagnostics;
using System.Linq;
using System.Threading;
using Microsoft.CodeAnalysis.CSharp.Emit;
using Microsoft.CodeAnalysis.CSharp.Syntax;
using Microsoft.CodeAnalysis.PooledObjects;
using Roslyn.Utilities;

namespace Microsoft.CodeAnalysis.CSharp.Symbols
{
    /// <summary>
    /// Base class for type and method type parameters.
    /// </summary>
    internal abstract class SourceTypeParameterSymbolBase : TypeParameterSymbol, IAttributeTargetSymbol
    {
        private readonly ImmutableArray<SyntaxReference> _syntaxRefs;
        private readonly ImmutableArray<Location> _locations;
        private readonly string _name;
        private readonly short _ordinal;

        private SymbolCompletionState _state;
        private CustomAttributesBag<CSharpAttributeData> _lazyCustomAttributesBag;
        private TypeParameterBounds _lazyBounds = TypeParameterBounds.Unset;

        protected SourceTypeParameterSymbolBase(string name, int ordinal, ImmutableArray<Location> locations, ImmutableArray<SyntaxReference> syntaxRefs)
        {
            Debug.Assert(!syntaxRefs.IsEmpty);

            _name = name;
            _ordinal = (short)ordinal;
            _locations = locations;
            _syntaxRefs = syntaxRefs;
        }

        public override ImmutableArray<Location> Locations
        {
            get
            {
                return _locations;
            }
        }

        public override ImmutableArray<SyntaxReference> DeclaringSyntaxReferences
        {
            get
            {
                return _syntaxRefs;
            }
        }

        internal ImmutableArray<SyntaxReference> SyntaxReferences
        {
            get
            {
                return _syntaxRefs;
            }
        }

        public override int Ordinal
        {
            get
            {
                return _ordinal;
            }
        }

        public override VarianceKind Variance
        {
            get
            {
                return VarianceKind.None;
            }
        }

        public override string Name
        {
            get
            {
                return _name;
            }
        }

        internal override ImmutableArray<TypeWithAnnotations> GetConstraintTypes(ConsList<TypeParameterSymbol> inProgress)
        {
            var bounds = this.GetBounds(inProgress);
            return (bounds != null) ? bounds.ConstraintTypes : ImmutableArray<TypeWithAnnotations>.Empty;
        }

        internal override ImmutableArray<NamedTypeSymbol> GetInterfaces(ConsList<TypeParameterSymbol> inProgress)
        {
            var bounds = this.GetBounds(inProgress);
            return (bounds != null) ? bounds.Interfaces : ImmutableArray<NamedTypeSymbol>.Empty;
        }

        internal override NamedTypeSymbol GetEffectiveBaseClass(ConsList<TypeParameterSymbol> inProgress)
        {
            var bounds = this.GetBounds(inProgress);
            return (bounds != null) ? bounds.EffectiveBaseClass : this.GetDefaultBaseType();
        }

        internal override TypeSymbol GetDeducedBaseType(ConsList<TypeParameterSymbol> inProgress)
        {
            var bounds = this.GetBounds(inProgress);
            return (bounds != null) ? bounds.DeducedBaseType : this.GetDefaultBaseType();
        }

        internal ImmutableArray<SyntaxList<AttributeListSyntax>> MergedAttributeDeclarationSyntaxLists
        {
            get
            {
                var mergedAttributesBuilder = ArrayBuilder<SyntaxList<AttributeListSyntax>>.GetInstance();

                foreach (var syntaxRef in _syntaxRefs)
                {
                    var syntax = (TypeParameterSyntax)syntaxRef.GetSyntax();
                    mergedAttributesBuilder.Add(syntax.AttributeLists);
                }

                var sourceMethod = this.ContainingSymbol as SourceOrdinaryMethodSymbol;
                if ((object)sourceMethod != null && sourceMethod.IsPartial)
                {
                    var implementingPart = sourceMethod.SourcePartialImplementation;
                    if ((object)implementingPart != null)
                    {
                        var typeParameter = (SourceTypeParameterSymbolBase)implementingPart.TypeParameters[_ordinal];
                        mergedAttributesBuilder.AddRange(typeParameter.MergedAttributeDeclarationSyntaxLists);
                    }
                }

                return mergedAttributesBuilder.ToImmutableAndFree();
            }
        }

        IAttributeTargetSymbol IAttributeTargetSymbol.AttributesOwner
        {
            get { return this; }
        }

        AttributeLocation IAttributeTargetSymbol.DefaultAttributeLocation
        {
            get { return AttributeLocation.TypeParameter; }
        }

        AttributeLocation IAttributeTargetSymbol.AllowedAttributeLocations
        {
            get { return AttributeLocation.TypeParameter; }
        }

        /// <summary>
        /// Gets the attributes applied on this symbol.
        /// Returns an empty array if there are no attributes.
        /// </summary>
        /// <remarks>
        /// NOTE: This method should always be kept as a sealed override.
        /// If you want to override attribute binding logic for a sub-class, then override <see cref="GetAttributesBag"/> method.
        /// </remarks>
        public sealed override ImmutableArray<CSharpAttributeData> GetAttributes()
        {
            return this.GetAttributesBag().Attributes;
        }

        /// <summary>
        /// Returns a bag of applied custom attributes and data decoded from well-known attributes. Returns null if there are no attributes applied on the symbol.
        /// </summary>
        /// <remarks>
        /// Forces binding and decoding of attributes.
        /// </remarks>
        internal virtual CustomAttributesBag<CSharpAttributeData> GetAttributesBag()
        {
            if (_lazyCustomAttributesBag == null || !_lazyCustomAttributesBag.IsSealed)
            {
                bool lazyAttributesStored = false;

                var sourceMethod = this.ContainingSymbol as SourceOrdinaryMethodSymbol;
                if ((object)sourceMethod == null || (object)sourceMethod.SourcePartialDefinition == null)
                {
                    lazyAttributesStored = LoadAndValidateAttributes(
                        OneOrMany.Create(this.MergedAttributeDeclarationSyntaxLists),
                        ref _lazyCustomAttributesBag,
                        binderOpt: (ContainingSymbol as LocalFunctionSymbol)?.WithTypeParametersBinder);
                }
                else
                {
                    var typeParameter = (SourceTypeParameterSymbolBase)sourceMethod.SourcePartialDefinition.TypeParameters[_ordinal];
                    CustomAttributesBag<CSharpAttributeData> attributesBag = typeParameter.GetAttributesBag();

                    lazyAttributesStored = Interlocked.CompareExchange(ref _lazyCustomAttributesBag, attributesBag, null) == null;
                }

                if (lazyAttributesStored)
                {
                    _state.NotePartComplete(CompletionPart.Attributes);
                }
            }

            return _lazyCustomAttributesBag;
        }

        internal override void EnsureAllConstraintsAreResolved()
        {
            if (!_lazyBounds.IsSet())
            {
                EnsureAllConstraintsAreResolved(this.ContainerTypeParameters);
            }
        }

        protected abstract ImmutableArray<TypeParameterSymbol> ContainerTypeParameters
        {
            get;
        }

        private TypeParameterBounds GetBounds(ConsList<TypeParameterSymbol> inProgress)
        {
            Debug.Assert(!inProgress.ContainsReference(this));
            Debug.Assert(!inProgress.Any() || ReferenceEquals(inProgress.Head.ContainingSymbol, this.ContainingSymbol));

            if (!_lazyBounds.IsSet())
            {
                var diagnostics = BindingDiagnosticBag.GetInstance();
                var bounds = this.ResolveBounds(inProgress, diagnostics);

                if (ReferenceEquals(Interlocked.CompareExchange(ref _lazyBounds, bounds, TypeParameterBounds.Unset), TypeParameterBounds.Unset))
                {
                    this.CheckConstraintTypeConstraints(diagnostics);
                    this.CheckUnmanagedConstraint(diagnostics);
                    this.EnsureAttributesFromConstraints(diagnostics);
                    this.AddDeclarationDiagnostics(diagnostics);
                    _state.NotePartComplete(CompletionPart.TypeParameterConstraints);
                }

                diagnostics.Free();
            }

            return _lazyBounds;
        }

        protected abstract TypeParameterBounds ResolveBounds(ConsList<TypeParameterSymbol> inProgress, BindingDiagnosticBag diagnostics);

        /// <summary>
        /// Check constraints of generic types referenced in constraint types. For instance,
        /// with "interface I&lt;T&gt; where T : I&lt;T&gt; {}", check T satisfies constraints
        /// on I&lt;T&gt;. Those constraints are not checked when binding ConstraintTypes
        /// since ConstraintTypes has not been set on I&lt;T&gt; at that point.
        /// </summary>
        private void CheckConstraintTypeConstraints(BindingDiagnosticBag diagnostics)
        {
            var constraintTypes = this.ConstraintTypesNoUseSiteDiagnostics;
            if (constraintTypes.Length == 0)
            {
                return;
            }

<<<<<<< HEAD
            using var pooledArgs = ConstraintsHelper.CheckConstraintsArgsBoxed.Create(
                DeclaringCompilation, new TypeConversions(ContainingAssembly.CorLibrary), _locations[0], diagnostics);

            var args = pooledArgs.BoxedArgs;
=======
            var args = ConstraintsHelper.CheckConstraintsArgsBoxed.Allocate(
                DeclaringCompilation, new TypeConversions(ContainingAssembly.CorLibrary), _locations[0], diagnostics);
>>>>>>> 9f68ceea
            foreach (var constraintType in constraintTypes)
            {
                if (!diagnostics.ReportUseSite(constraintType.Type, args.Args.Location))
                {
                    constraintType.Type.CheckAllConstraints(args);
                }
            }

            args.Free();
        }

        private void CheckUnmanagedConstraint(BindingDiagnosticBag diagnostics)
        {
            if (this.HasUnmanagedTypeConstraint)
            {
                DeclaringCompilation.EnsureIsUnmanagedAttributeExists(diagnostics, this.GetNonNullSyntaxNode().Location, ModifyCompilationForAttributeEmbedding());
            }
        }

        private bool ModifyCompilationForAttributeEmbedding()
        {
            bool modifyCompilation;

            switch (this.ContainingSymbol)
            {
                case SourceOrdinaryMethodSymbol _:
                case SourceMemberContainerTypeSymbol _:
                    modifyCompilation = true;
                    break;
                case LocalFunctionSymbol _:
                    modifyCompilation = false;
                    break;
                default:
                    throw ExceptionUtilities.UnexpectedValue(this.ContainingSymbol);
            }

            return modifyCompilation;
        }

        private void EnsureAttributesFromConstraints(BindingDiagnosticBag diagnostics)
        {
            if (DeclaringCompilation.ShouldEmitNativeIntegerAttributes()
                && ConstraintTypesNoUseSiteDiagnostics.Any(static t => t.ContainsNativeIntegerWrapperType()))
            {
                DeclaringCompilation.EnsureNativeIntegerAttributeExists(diagnostics, getLocation(), ModifyCompilationForAttributeEmbedding());
            }

            if (ConstraintsNeedNullableAttribute())
            {
                DeclaringCompilation.EnsureNullableAttributeExists(diagnostics, getLocation(), ModifyCompilationForAttributeEmbedding());
            }

            Location getLocation() => this.GetNonNullSyntaxNode().Location;
        }

        // See https://github.com/dotnet/roslyn/blob/main/docs/features/nullable-metadata.md
        internal bool ConstraintsNeedNullableAttribute()
        {
            if (!DeclaringCompilation.ShouldEmitNullableAttributes(this))
            {
                return false;
            }
            if (this.HasReferenceTypeConstraint && this.ReferenceTypeConstraintIsNullable != null)
            {
                return true;
            }
            if (this.ConstraintTypesNoUseSiteDiagnostics.Any(static c => c.NeedsNullableAttribute()))
            {
                return true;
            }
            if (this.HasNotNullConstraint)
            {
                return true;
            }
            return !this.HasReferenceTypeConstraint &&
                !this.HasValueTypeConstraint &&
                this.ConstraintTypesNoUseSiteDiagnostics.IsEmpty &&
                this.IsNotNullable == false;
        }

        private NamedTypeSymbol GetDefaultBaseType()
        {
            return this.ContainingAssembly.GetSpecialType(SpecialType.System_Object);
        }

        internal override void ForceComplete(SourceLocation locationOpt, CancellationToken cancellationToken)
        {
            while (true)
            {
                cancellationToken.ThrowIfCancellationRequested();
                var incompletePart = _state.NextIncompletePart;
                switch (incompletePart)
                {
                    case CompletionPart.Attributes:
                        GetAttributes();
                        break;

                    case CompletionPart.TypeParameterConstraints:
                        var constraintTypes = this.ConstraintTypesNoUseSiteDiagnostics;

                        // Nested type parameter references might not be valid in error scenarios.
                        //Debug.Assert(this.ContainingSymbol.IsContainingSymbolOfAllTypeParameters(this.ConstraintTypes));
                        //Debug.Assert(this.ContainingSymbol.IsContainingSymbolOfAllTypeParameters(ImmutableArray<TypeSymbol>.CreateFrom(this.Interfaces)));
                        Debug.Assert(this.ContainingSymbol.IsContainingSymbolOfAllTypeParameters(this.EffectiveBaseClassNoUseSiteDiagnostics));
                        Debug.Assert(this.ContainingSymbol.IsContainingSymbolOfAllTypeParameters(this.DeducedBaseTypeNoUseSiteDiagnostics));
                        break;

                    case CompletionPart.None:
                        return;

                    default:
                        // any other values are completion parts intended for other kinds of symbols
                        _state.NotePartComplete(CompletionPart.All & ~CompletionPart.TypeParameterSymbolAll);
                        break;
                }

                _state.SpinWaitComplete(incompletePart, cancellationToken);
            }
        }

        internal override void AddSynthesizedAttributes(PEModuleBuilder moduleBuilder, ref ArrayBuilder<SynthesizedAttributeData> attributes)
        {
            base.AddSynthesizedAttributes(moduleBuilder, ref attributes);

            if (this.HasUnmanagedTypeConstraint)
            {
                AddSynthesizedAttribute(ref attributes, moduleBuilder.SynthesizeIsUnmanagedAttribute(this));
            }

            var compilation = DeclaringCompilation;
            if (compilation.ShouldEmitNullableAttributes(this))
            {
                AddSynthesizedAttribute(
                    ref attributes,
                    moduleBuilder.SynthesizeNullableAttributeIfNecessary(GetNullableContextValue(), GetSynthesizedNullableAttributeValue()));
            }
        }

        internal byte GetSynthesizedNullableAttributeValue()
        {
            if (this.HasReferenceTypeConstraint)
            {
                switch (this.ReferenceTypeConstraintIsNullable)
                {
                    case true:
                        return NullableAnnotationExtensions.AnnotatedAttributeValue;
                    case false:
                        return NullableAnnotationExtensions.NotAnnotatedAttributeValue;
                }
            }
            else if (this.HasNotNullConstraint)
            {
                return NullableAnnotationExtensions.NotAnnotatedAttributeValue;
            }
            else if (!this.HasValueTypeConstraint && this.ConstraintTypesNoUseSiteDiagnostics.IsEmpty && this.IsNotNullable == false)
            {
                return NullableAnnotationExtensions.AnnotatedAttributeValue;
            }
            return NullableAnnotationExtensions.ObliviousAttributeValue;
        }

        protected sealed override void DecodeWellKnownAttributeImpl(ref DecodeWellKnownAttributeArguments<AttributeSyntax, CSharpAttributeData, AttributeLocation> arguments)
        {
            Debug.Assert((object)arguments.AttributeSyntaxOpt != null);
            Debug.Assert(arguments.Diagnostics is BindingDiagnosticBag);

            var attribute = arguments.Attribute;
            Debug.Assert(!attribute.HasErrors);
            Debug.Assert(arguments.SymbolPart == AttributeLocation.None);

            ReportExplicitUseOfReservedAttributes(in arguments, ReservedAttributes.NullableAttribute);

            base.DecodeWellKnownAttributeImpl(ref arguments);
        }

        protected bool? CalculateReferenceTypeConstraintIsNullable(TypeParameterConstraintKind constraints)
        {
            if ((constraints & TypeParameterConstraintKind.ReferenceType) == 0)
            {
                return false;
            }

            switch (constraints & TypeParameterConstraintKind.AllReferenceTypeKinds)
            {
                case TypeParameterConstraintKind.NullableReferenceType:
                    return true;
                case TypeParameterConstraintKind.NotNullableReferenceType:
                    return false;
            }

            return null;
        }
    }

    internal sealed class SourceTypeParameterSymbol : SourceTypeParameterSymbolBase
    {
        private readonly SourceNamedTypeSymbol _owner;
        private readonly VarianceKind _varianceKind;

        public SourceTypeParameterSymbol(SourceNamedTypeSymbol owner, string name, int ordinal, VarianceKind varianceKind, ImmutableArray<Location> locations, ImmutableArray<SyntaxReference> syntaxRefs)
            : base(name, ordinal, locations, syntaxRefs)
        {
            _owner = owner;
            _varianceKind = varianceKind;
        }

        public override TypeParameterKind TypeParameterKind
        {
            get
            {
                return TypeParameterKind.Type;
            }
        }

        public override Symbol ContainingSymbol
        {
            get { return _owner; }
        }

        public override VarianceKind Variance
        {
            get { return _varianceKind; }
        }

        public override bool HasConstructorConstraint
        {
            get
            {
                var constraints = this.GetConstraintKinds();
                return (constraints & TypeParameterConstraintKind.Constructor) != 0;
            }
        }

        public override bool HasValueTypeConstraint
        {
            get
            {
                var constraints = this.GetConstraintKinds();
                return (constraints & TypeParameterConstraintKind.AllValueTypeKinds) != 0;
            }
        }

        public override bool IsValueTypeFromConstraintTypes
        {
            get
            {
                Debug.Assert(!HasValueTypeConstraint);
                var constraints = this.GetConstraintKinds();
                return (constraints & TypeParameterConstraintKind.ValueTypeFromConstraintTypes) != 0;
            }
        }

        public override bool HasReferenceTypeConstraint
        {
            get
            {
                var constraints = this.GetConstraintKinds();
                return (constraints & TypeParameterConstraintKind.ReferenceType) != 0;
            }
        }

        public override bool IsReferenceTypeFromConstraintTypes
        {
            get
            {
                var constraints = this.GetConstraintKinds();
                return (constraints & TypeParameterConstraintKind.ReferenceTypeFromConstraintTypes) != 0;
            }
        }

        internal override bool? ReferenceTypeConstraintIsNullable
        {
            get
            {
                return CalculateReferenceTypeConstraintIsNullable(this.GetConstraintKinds());
            }
        }

        public override bool HasNotNullConstraint
        {
            get
            {
                var constraints = this.GetConstraintKinds();
                return (constraints & TypeParameterConstraintKind.NotNull) != 0;
            }
        }

        internal override bool? IsNotNullable
        {
            get
            {
                if ((this.GetConstraintKinds() & TypeParameterConstraintKind.ObliviousNullabilityIfReferenceType) != 0)
                {
                    return null;
                }

                return CalculateIsNotNullable();
            }
        }

        public override bool HasUnmanagedTypeConstraint
        {
            get
            {
                var constraints = this.GetConstraintKinds();
                return (constraints & TypeParameterConstraintKind.Unmanaged) != 0;
            }
        }

        protected override ImmutableArray<TypeParameterSymbol> ContainerTypeParameters
        {
            get { return _owner.TypeParameters; }
        }

        protected override TypeParameterBounds ResolveBounds(ConsList<TypeParameterSymbol> inProgress, BindingDiagnosticBag diagnostics)
        {
            var constraintTypes = _owner.GetTypeParameterConstraintTypes(this.Ordinal);
            if (constraintTypes.IsEmpty && GetConstraintKinds() == TypeParameterConstraintKind.None)
            {
                return null;
            }

            return this.ResolveBounds(this.ContainingAssembly.CorLibrary, inProgress.Prepend(this), constraintTypes, inherited: false, this.DeclaringCompilation, diagnostics);
        }

        private TypeParameterConstraintKind GetConstraintKinds()
        {
            return _owner.GetTypeParameterConstraintKind(this.Ordinal);
        }
    }

    internal sealed class SourceMethodTypeParameterSymbol : SourceTypeParameterSymbolBase
    {
        private readonly SourceMethodSymbol _owner;

        public SourceMethodTypeParameterSymbol(SourceMethodSymbol owner, string name, int ordinal, ImmutableArray<Location> locations, ImmutableArray<SyntaxReference> syntaxRefs)
            : base(name, ordinal, locations, syntaxRefs)
        {
            _owner = owner;
        }

        internal override void AddDeclarationDiagnostics(BindingDiagnosticBag diagnostics)
            => _owner.AddDeclarationDiagnostics(diagnostics);

        public override TypeParameterKind TypeParameterKind
        {
            get
            {
                return TypeParameterKind.Method;
            }
        }

        public override Symbol ContainingSymbol
        {
            get { return _owner; }
        }

        public override bool HasConstructorConstraint
        {
            get
            {
                var constraints = this.GetConstraintKinds();
                return (constraints & TypeParameterConstraintKind.Constructor) != 0;
            }
        }

        public override bool HasValueTypeConstraint
        {
            get
            {
                var constraints = this.GetConstraintKinds();
                return (constraints & TypeParameterConstraintKind.AllValueTypeKinds) != 0;
            }
        }

        public override bool IsValueTypeFromConstraintTypes
        {
            get
            {
                Debug.Assert(!HasValueTypeConstraint);
                var constraints = this.GetConstraintKinds();
                return (constraints & TypeParameterConstraintKind.ValueTypeFromConstraintTypes) != 0;
            }
        }

        public override bool HasReferenceTypeConstraint
        {
            get
            {
                var constraints = this.GetConstraintKinds();
                return (constraints & TypeParameterConstraintKind.ReferenceType) != 0;
            }
        }

        public override bool IsReferenceTypeFromConstraintTypes
        {
            get
            {
                var constraints = this.GetConstraintKinds();
                return (constraints & TypeParameterConstraintKind.ReferenceTypeFromConstraintTypes) != 0;
            }
        }

        public override bool HasNotNullConstraint
        {
            get
            {
                var constraints = this.GetConstraintKinds();
                return (constraints & TypeParameterConstraintKind.NotNull) != 0;
            }
        }

        internal override bool? ReferenceTypeConstraintIsNullable
        {
            get
            {
                return CalculateReferenceTypeConstraintIsNullable(this.GetConstraintKinds());
            }
        }

        internal override bool? IsNotNullable
        {
            get
            {
                if ((this.GetConstraintKinds() & TypeParameterConstraintKind.ObliviousNullabilityIfReferenceType) != 0)
                {
                    return null;
                }

                return CalculateIsNotNullable();
            }
        }

        public override bool HasUnmanagedTypeConstraint
        {
            get
            {
                var constraints = this.GetConstraintKinds();
                return (constraints & TypeParameterConstraintKind.Unmanaged) != 0;
            }
        }

        protected override ImmutableArray<TypeParameterSymbol> ContainerTypeParameters
        {
            get { return _owner.TypeParameters; }
        }

        protected override TypeParameterBounds ResolveBounds(ConsList<TypeParameterSymbol> inProgress, BindingDiagnosticBag diagnostics)
        {
            var constraints = _owner.GetTypeParameterConstraintTypes();
            var constraintTypes = constraints.IsEmpty ? ImmutableArray<TypeWithAnnotations>.Empty : constraints[Ordinal];

            if (constraintTypes.IsEmpty && GetConstraintKinds() == TypeParameterConstraintKind.None)
            {
                return null;
            }

            return this.ResolveBounds(this.ContainingAssembly.CorLibrary, inProgress.Prepend(this), constraintTypes, inherited: false, this.DeclaringCompilation, diagnostics);
        }

        private TypeParameterConstraintKind GetConstraintKinds()
        {
            var constraintKinds = _owner.GetTypeParameterConstraintKinds();
            return constraintKinds.IsEmpty ? TypeParameterConstraintKind.None : constraintKinds[Ordinal];
        }
    }

    /// <summary>
    /// A map shared by all type parameters for an overriding method or a method
    /// that explicitly implements an interface. The map caches the overridden method
    /// and a type map from overridden type parameters to overriding type parameters.
    /// </summary>
    internal abstract class OverriddenMethodTypeParameterMapBase
    {
        // Method representing overriding or explicit implementation.
        private readonly SourceOrdinaryMethodSymbol _overridingMethod;

        // Type map shared by all type parameters for this explicit implementation.
        private TypeMap _lazyTypeMap;

        // Overridden or explicitly implemented method. May be null in error cases.
        private MethodSymbol _lazyOverriddenMethod = ErrorMethodSymbol.UnknownMethod;

        protected OverriddenMethodTypeParameterMapBase(SourceOrdinaryMethodSymbol overridingMethod)
        {
            _overridingMethod = overridingMethod;
        }

        public SourceOrdinaryMethodSymbol OverridingMethod
        {
            get { return _overridingMethod; }
        }

        public TypeParameterSymbol GetOverriddenTypeParameter(int ordinal)
        {
            var overriddenMethod = this.OverriddenMethod;
            return ((object)overriddenMethod != null) ? overriddenMethod.TypeParameters[ordinal] : null;
        }

        public TypeMap TypeMap
        {
            get
            {
                if (_lazyTypeMap == null)
                {
                    var overriddenMethod = this.OverriddenMethod;
                    if ((object)overriddenMethod != null)
                    {
                        var overriddenTypeParameters = overriddenMethod.TypeParameters;
                        var overridingTypeParameters = _overridingMethod.TypeParameters;

                        Debug.Assert(overriddenTypeParameters.Length == overridingTypeParameters.Length);

                        var typeMap = new TypeMap(overriddenTypeParameters, overridingTypeParameters, allowAlpha: true);
                        Interlocked.CompareExchange(ref _lazyTypeMap, typeMap, null);
                    }
                }

                return _lazyTypeMap;
            }
        }

        private MethodSymbol OverriddenMethod
        {
            get
            {
                if (ReferenceEquals(_lazyOverriddenMethod, ErrorMethodSymbol.UnknownMethod))
                {
                    Interlocked.CompareExchange(ref _lazyOverriddenMethod, this.GetOverriddenMethod(_overridingMethod), ErrorMethodSymbol.UnknownMethod);
                }
                return _lazyOverriddenMethod;
            }
        }

        protected abstract MethodSymbol GetOverriddenMethod(SourceOrdinaryMethodSymbol overridingMethod);
    }

    internal sealed class OverriddenMethodTypeParameterMap : OverriddenMethodTypeParameterMapBase
    {
        public OverriddenMethodTypeParameterMap(SourceOrdinaryMethodSymbol overridingMethod)
            : base(overridingMethod)
        {
            Debug.Assert(overridingMethod.IsOverride);
        }

        protected override MethodSymbol GetOverriddenMethod(SourceOrdinaryMethodSymbol overridingMethod)
        {
            MethodSymbol method = overridingMethod;
            Debug.Assert(method.IsOverride);
            do
            {
                method = method.OverriddenMethod;
            } while (((object)method != null) && method.IsOverride);
            // OverriddenMethod may be null in error situations.
            return method;
        }
    }

    internal sealed class ExplicitInterfaceMethodTypeParameterMap : OverriddenMethodTypeParameterMapBase
    {
        public ExplicitInterfaceMethodTypeParameterMap(SourceOrdinaryMethodSymbol implementationMethod)
            : base(implementationMethod)
        {
            Debug.Assert(implementationMethod.IsExplicitInterfaceImplementation);
        }

        protected override MethodSymbol GetOverriddenMethod(SourceOrdinaryMethodSymbol overridingMethod)
        {
            var explicitImplementations = overridingMethod.ExplicitInterfaceImplementations;
            Debug.Assert(explicitImplementations.Length <= 1);

            // ExplicitInterfaceImplementations may be empty in error situations.
            return (explicitImplementations.Length > 0) ? explicitImplementations[0] : null;
        }
    }

    /// <summary>
    /// A type parameter for a method that either overrides a base
    /// type method or explicitly implements an interface method.
    /// </summary>
    /// <remarks>
    /// Exists to copy constraints from the corresponding type parameter of an overridden method.
    /// </remarks>
    internal sealed class SourceOverridingMethodTypeParameterSymbol : SourceTypeParameterSymbolBase
    {
        private readonly OverriddenMethodTypeParameterMapBase _map;

        public SourceOverridingMethodTypeParameterSymbol(OverriddenMethodTypeParameterMapBase map, string name, int ordinal, ImmutableArray<Location> locations, ImmutableArray<SyntaxReference> syntaxRefs)
            : base(name, ordinal, locations, syntaxRefs)
        {
            _map = map;
        }

        public SourceOrdinaryMethodSymbol Owner
        {
            get { return _map.OverridingMethod; }
        }

        public override TypeParameterKind TypeParameterKind
        {
            get
            {
                return TypeParameterKind.Method;
            }
        }

        public override Symbol ContainingSymbol
        {
            get { return this.Owner; }
        }

        public override bool HasConstructorConstraint
        {
            get
            {
                var typeParameter = this.OverriddenTypeParameter;
                return ((object)typeParameter != null) && typeParameter.HasConstructorConstraint;
            }
        }

        public override bool HasValueTypeConstraint
        {
            get
            {
                var typeParameter = this.OverriddenTypeParameter;
                return ((object)typeParameter != null) && typeParameter.HasValueTypeConstraint;
            }
        }

        public override bool IsValueTypeFromConstraintTypes
        {
            get
            {
                var typeParameter = this.OverriddenTypeParameter;
                return ((object)typeParameter != null) && (typeParameter.IsValueTypeFromConstraintTypes || CalculateIsValueTypeFromConstraintTypes(ConstraintTypesNoUseSiteDiagnostics));
            }
        }

        public override bool HasReferenceTypeConstraint
        {
            get
            {
                var typeParameter = this.OverriddenTypeParameter;
                return ((object)typeParameter != null) && typeParameter.HasReferenceTypeConstraint;
            }
        }

        public override bool IsReferenceTypeFromConstraintTypes
        {
            get
            {
                var typeParameter = this.OverriddenTypeParameter;
                return ((object)typeParameter != null) && (typeParameter.IsReferenceTypeFromConstraintTypes || CalculateIsReferenceTypeFromConstraintTypes(ConstraintTypesNoUseSiteDiagnostics));
            }
        }

        internal override bool? ReferenceTypeConstraintIsNullable
        {
            get
            {
                TypeParameterSymbol typeParameter = this.OverriddenTypeParameter;
                return ((object)typeParameter != null) ? typeParameter.ReferenceTypeConstraintIsNullable : false;
            }
        }

        public override bool HasNotNullConstraint
        {
            get
            {
                return this.OverriddenTypeParameter?.HasNotNullConstraint == true;
            }
        }

        internal override bool? IsNotNullable
        {
            get
            {
                return this.OverriddenTypeParameter?.IsNotNullable;
            }
        }

        public override bool HasUnmanagedTypeConstraint
        {
            get
            {
                var typeParameter = this.OverriddenTypeParameter;
                return ((object)typeParameter != null) && typeParameter.HasUnmanagedTypeConstraint;
            }
        }

        protected override ImmutableArray<TypeParameterSymbol> ContainerTypeParameters
        {
            get { return this.Owner.TypeParameters; }
        }

        protected override TypeParameterBounds ResolveBounds(ConsList<TypeParameterSymbol> inProgress, BindingDiagnosticBag diagnostics)
        {
            var typeParameter = this.OverriddenTypeParameter;
            if ((object)typeParameter == null)
            {
                return null;
            }
            var map = _map.TypeMap;
            Debug.Assert(map != null);

            var constraintTypes = map.SubstituteTypes(typeParameter.ConstraintTypesNoUseSiteDiagnostics);
            return this.ResolveBounds(this.ContainingAssembly.CorLibrary, inProgress.Prepend(this), constraintTypes, inherited: true, this.DeclaringCompilation, diagnostics);
        }

        /// <summary>
        /// The type parameter to use for determining constraints. If there is a base
        /// method that the owner method is overriding, the corresponding type
        /// parameter on that method is used. Otherwise, the result is null.
        /// </summary>
        private TypeParameterSymbol OverriddenTypeParameter
        {
            get
            {
                return _map.GetOverriddenTypeParameter(this.Ordinal);
            }
        }
    }
}<|MERGE_RESOLUTION|>--- conflicted
+++ resolved
@@ -258,15 +258,8 @@
                 return;
             }
 
-<<<<<<< HEAD
-            using var pooledArgs = ConstraintsHelper.CheckConstraintsArgsBoxed.Create(
-                DeclaringCompilation, new TypeConversions(ContainingAssembly.CorLibrary), _locations[0], diagnostics);
-
-            var args = pooledArgs.BoxedArgs;
-=======
             var args = ConstraintsHelper.CheckConstraintsArgsBoxed.Allocate(
                 DeclaringCompilation, new TypeConversions(ContainingAssembly.CorLibrary), _locations[0], diagnostics);
->>>>>>> 9f68ceea
             foreach (var constraintType in constraintTypes)
             {
                 if (!diagnostics.ReportUseSite(constraintType.Type, args.Args.Location))
