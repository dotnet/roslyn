--- conflicted
+++ resolved
@@ -653,11 +653,7 @@
         internal bool IsAutoPropertyOrUsesFieldKeyword
             => IsAutoProperty || UsesFieldKeyword;
 
-<<<<<<< HEAD
         internal bool UsesFieldKeyword
-=======
-        private bool UsesFieldKeyword
->>>>>>> b8c1ea0b
             => (_propertyFlags & Flags.UsesFieldKeyword) != 0;
 
         protected bool HasExplicitAccessModifier
