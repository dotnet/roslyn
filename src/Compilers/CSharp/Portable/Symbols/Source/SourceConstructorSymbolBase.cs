--- conflicted
+++ resolved
@@ -242,13 +242,9 @@
             }
 
             // we haven't found the constructor part that declares the variable:
-<<<<<<< HEAD
-            // <Metalama> - instead of `throw ExceptionUtilities.Unreachable;`
+            // <Metalama> - instead of `throw ExceptionUtilities.Unreachable();`
             return -1;
             // </Metalama>
-=======
-            throw ExceptionUtilities.Unreachable();
->>>>>>> 651d32d8
         }
 
         internal abstract override bool IsNullableAnalysisEnabled();
