--- conflicted
+++ resolved
@@ -701,16 +701,11 @@
             }
         }
 
-<<<<<<< HEAD
-        private static void CheckOverrideMember(Symbol overridingMember, OverriddenOrHiddenMembersResult overriddenOrHiddenMembers,
-            BindingDiagnosticBag diagnostics, out bool suppressAccessors)
-=======
         private void CheckOverrideMember(
             Symbol overridingMember,
             OverriddenOrHiddenMembersResult overriddenOrHiddenMembers,
-            DiagnosticBag diagnostics,
+            BindingDiagnosticBag diagnostics,
             out bool suppressAccessors)
->>>>>>> cdb59565
         {
             Debug.Assert((object)overridingMember != null);
             Debug.Assert(overriddenOrHiddenMembers != null);
@@ -833,11 +828,7 @@
 
             return;
 
-<<<<<<< HEAD
-            static void checkSingleOverriddenMember(Symbol overridingMember, Symbol overriddenMember, BindingDiagnosticBag diagnostics, ref bool suppressAccessors)
-=======
-            void checkSingleOverriddenMember(Symbol overridingMember, Symbol overriddenMember, DiagnosticBag diagnostics, ref bool suppressAccessors)
->>>>>>> cdb59565
+            void checkSingleOverriddenMember(Symbol overridingMember, Symbol overriddenMember, BindingDiagnosticBag diagnostics, ref bool suppressAccessors)
             {
                 var overridingMemberLocation = overridingMember.Locations[0];
                 var overridingMemberIsMethod = overridingMember.Kind == SymbolKind.Method;
@@ -1009,11 +1000,7 @@
                     }
                 }
 
-<<<<<<< HEAD
-                static void checkOverriddenProperty(PropertySymbol overridingProperty, PropertySymbol overriddenProperty, BindingDiagnosticBag diagnostics, ref bool suppressAccessors)
-=======
-                void checkOverriddenProperty(PropertySymbol overridingProperty, PropertySymbol overriddenProperty, DiagnosticBag diagnostics, ref bool suppressAccessors)
->>>>>>> cdb59565
+                void checkOverriddenProperty(PropertySymbol overridingProperty, PropertySymbol overriddenProperty, BindingDiagnosticBag diagnostics, ref bool suppressAccessors)
                 {
                     var overridingMemberLocation = overridingProperty.Locations[0];
                     var overridingType = overridingProperty.ContainingType;
@@ -1183,15 +1170,9 @@
 
         internal static void CheckValidNullableMethodOverride<TArg>(
             CSharpCompilation compilation,
-<<<<<<< HEAD
-            MethodSymbol overriddenMethod,
-            MethodSymbol overridingMethod,
-            BindingDiagnosticBag diagnostics,
-=======
             MethodSymbol baseMethod,
             MethodSymbol overrideMethod,
-            DiagnosticBag diagnostics,
->>>>>>> cdb59565
+            BindingDiagnosticBag diagnostics,
             ReportMismatchInReturnType<TArg> reportMismatchInReturnType,
             ReportMismatchInParameterType<TArg> reportMismatchInParameterType,
             TArg extraArgument,
