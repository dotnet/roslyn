﻿// Licensed to the .NET Foundation under one or more agreements.
// The .NET Foundation licenses this file to you under the MIT license.
// See the LICENSE file in the project root for more information.

using System;
using System.Collections.Immutable;
using System.Diagnostics;
using System.Linq;
using System.Threading;
using Microsoft.CodeAnalysis.CSharp.Syntax;
using Roslyn.Utilities;

namespace Microsoft.CodeAnalysis.CSharp.Symbols
{
    internal sealed class SourcePropertySymbol : SourcePropertySymbolBase
    {
        private SourcePropertySymbol? _otherPartOfPartial;

        internal static SourcePropertySymbol Create(SourceMemberContainerTypeSymbol containingType, Binder bodyBinder, PropertyDeclarationSyntax syntax, BindingDiagnosticBag diagnostics)
        {
            var nameToken = syntax.Identifier;
            var location = nameToken.GetLocation();
            return Create(containingType, bodyBinder, syntax, nameToken.ValueText, location, diagnostics);
        }

        internal static SourcePropertySymbol Create(SourceMemberContainerTypeSymbol containingType, Binder bodyBinder, IndexerDeclarationSyntax syntax, BindingDiagnosticBag diagnostics)
        {
            var location = syntax.ThisKeyword.GetLocation();
            return Create(containingType, bodyBinder, syntax, DefaultIndexerName, location, diagnostics);
        }

        private static SourcePropertySymbol Create(
            SourceMemberContainerTypeSymbol containingType,
            Binder binder,
            BasePropertyDeclarationSyntax syntax,
            string name,
            Location location,
            BindingDiagnosticBag diagnostics)
        {
            GetAccessorDeclarations(
                syntax,
                diagnostics,
                out bool isExpressionBodied,
                out bool hasGetAccessorImplementation,
                out bool hasSetAccessorImplementation,
                out bool getterUsesFieldKeyword,
                out bool setterUsesFieldKeyword,
                out var getSyntax,
                out var setSyntax);

            Debug.Assert(!usesFieldKeyword ||
                ((CSharpParseOptions)syntax.SyntaxTree.Options).IsFeatureEnabled(MessageID.IDS_FeatureFieldKeyword));

            bool accessorsHaveImplementation = hasGetAccessorImplementation || hasSetAccessorImplementation;

            var explicitInterfaceSpecifier = GetExplicitInterfaceSpecifier(syntax);
            SyntaxTokenList modifiersTokenList = GetModifierTokensSyntax(syntax);
            bool isExplicitInterfaceImplementation = explicitInterfaceSpecifier is object;
            var (modifiers, hasExplicitAccessMod) = MakeModifiers(
                containingType,
                modifiersTokenList,
                isExplicitInterfaceImplementation,
                isIndexer: syntax.Kind() == SyntaxKind.IndexerDeclaration,
                accessorsHaveImplementation: accessorsHaveImplementation,
                location,
                diagnostics,
                out _);

            bool allowAutoPropertyAccessors = (modifiers & (DeclarationModifiers.Abstract | DeclarationModifiers.Extern | DeclarationModifiers.Indexer)) == 0 &&
                (!containingType.IsInterface || hasGetAccessorImplementation || hasSetAccessorImplementation || (modifiers & DeclarationModifiers.Static) != 0) &&
                ((modifiers & DeclarationModifiers.Partial) == 0 || hasGetAccessorImplementation || hasSetAccessorImplementation);
            bool hasAutoPropertyGet = allowAutoPropertyAccessors && getSyntax != null && !hasGetAccessorImplementation;
            bool hasAutoPropertySet = allowAutoPropertyAccessors && setSyntax != null && !hasSetAccessorImplementation;

            binder = binder.SetOrClearUnsafeRegionIfNecessary(modifiersTokenList);
            TypeSymbol? explicitInterfaceType;
            string? aliasQualifierOpt;
            string memberName = ExplicitInterfaceHelpers.GetMemberNameAndInterfaceSymbol(binder, explicitInterfaceSpecifier, name, diagnostics, out explicitInterfaceType, out aliasQualifierOpt);

            return new SourcePropertySymbol(
                containingType,
                syntax,
                hasGetAccessor: getSyntax != null || isExpressionBodied,
                hasSetAccessor: setSyntax != null,
                isExplicitInterfaceImplementation,
                explicitInterfaceType,
                aliasQualifierOpt,
                modifiers,
                hasExplicitAccessMod: hasExplicitAccessMod,
                hasAutoPropertyGet: hasAutoPropertyGet,
                hasAutoPropertySet: hasAutoPropertySet,
                isExpressionBodied: isExpressionBodied,
                accessorsHaveImplementation: accessorsHaveImplementation,
                getterUsesFieldKeyword: getterUsesFieldKeyword,
                setterUsesFieldKeyword: setterUsesFieldKeyword,
                memberName,
                location,
                diagnostics);
        }

        private SourcePropertySymbol(
            SourceMemberContainerTypeSymbol containingType,
            BasePropertyDeclarationSyntax syntax,
            bool hasGetAccessor,
            bool hasSetAccessor,
            bool isExplicitInterfaceImplementation,
            TypeSymbol? explicitInterfaceType,
            string? aliasQualifierOpt,
            DeclarationModifiers modifiers,
            bool hasExplicitAccessMod,
            bool hasAutoPropertyGet,
            bool hasAutoPropertySet,
            bool isExpressionBodied,
            bool accessorsHaveImplementation,
            bool getterUsesFieldKeyword,
            bool setterUsesFieldKeyword,
            string memberName,
            Location location,
            BindingDiagnosticBag diagnostics)
            : base(
                containingType,
                syntax,
                hasGetAccessor: hasGetAccessor,
                hasSetAccessor: hasSetAccessor,
                isExplicitInterfaceImplementation,
                explicitInterfaceType,
                aliasQualifierOpt,
                modifiers,
                hasInitializer: HasInitializer(syntax),
                hasExplicitAccessMod: hasExplicitAccessMod,
                hasAutoPropertyGet: hasAutoPropertyGet,
                hasAutoPropertySet: hasAutoPropertySet,
                isExpressionBodied: isExpressionBodied,
                accessorsHaveImplementation: accessorsHaveImplementation,
                getterUsesFieldKeyword: getterUsesFieldKeyword,
                setterUsesFieldKeyword: setterUsesFieldKeyword,
                syntax.Type.SkipScoped(out _).GetRefKindInLocalOrReturn(diagnostics),
                memberName,
                syntax.AttributeLists,
                location,
                diagnostics)
        {
            Debug.Assert(syntax.Type is not ScopedTypeSyntax);

            if (hasAutoPropertyGet || hasAutoPropertySet)
            {
                Binder.CheckFeatureAvailability(
                    syntax,
                    hasGetAccessor && hasSetAccessor ?
                        (hasAutoPropertyGet && hasAutoPropertySet ? MessageID.IDS_FeatureAutoImplementedProperties : MessageID.IDS_FeatureFieldKeyword) :
                        (hasAutoPropertyGet ? MessageID.IDS_FeatureReadonlyAutoImplementedProperties : MessageID.IDS_FeatureAutoImplementedProperties),
                    diagnostics,
                    location);
            }

            CheckForBlockAndExpressionBody(
                syntax.AccessorList,
                syntax.GetExpressionBodySyntax(),
                syntax,
                diagnostics);

            if (syntax is PropertyDeclarationSyntax { Initializer: { } initializer })
                MessageID.IDS_FeatureAutoPropertyInitializer.CheckFeatureAvailability(diagnostics, initializer.EqualsToken);
        }

        internal override void ForceComplete(SourceLocation? locationOpt, Predicate<Symbol>? filter, CancellationToken cancellationToken)
        {
            PartialImplementationPart?.ForceComplete(locationOpt, filter, cancellationToken);
            base.ForceComplete(locationOpt, filter, cancellationToken);
        }

        private TypeSyntax GetTypeSyntax(SyntaxNode syntax) => ((BasePropertyDeclarationSyntax)syntax).Type;

        protected override Location TypeLocation
            => GetTypeSyntax(CSharpSyntaxNode).Location;

        private static SyntaxTokenList GetModifierTokensSyntax(SyntaxNode syntax)
            => ((BasePropertyDeclarationSyntax)syntax).Modifiers;

        private static ArrowExpressionClauseSyntax? GetArrowExpression(SyntaxNode syntax)
            => syntax switch
            {
                PropertyDeclarationSyntax p => p.ExpressionBody,
                IndexerDeclarationSyntax i => i.ExpressionBody,
                _ => throw ExceptionUtilities.UnexpectedValue(syntax.Kind())
            };

        private static bool HasInitializer(SyntaxNode syntax)
            => syntax is PropertyDeclarationSyntax { Initializer: { } };

        public override OneOrMany<SyntaxList<AttributeListSyntax>> GetAttributeDeclarations()
        {
            // Attributes on partial properties are owned by the definition part.
            // If this symbol has a non-null PartialDefinitionPart, we should have accessed this method through that definition symbol instead
            Debug.Assert(PartialDefinitionPart is null
                // We might still get here when asking for the attributes on a backing field in error scenarios.
                || this.BackingField is not null);

            if (SourcePartialImplementationPart is { } implementationPart)
            {
                return OneOrMany.Create(
                    ((BasePropertyDeclarationSyntax)CSharpSyntaxNode).AttributeLists,
                    ((BasePropertyDeclarationSyntax)implementationPart.CSharpSyntaxNode).AttributeLists);
            }
            else
            {
                return OneOrMany.Create(((BasePropertyDeclarationSyntax)CSharpSyntaxNode).AttributeLists);
            }
        }

        protected override SourcePropertySymbolBase? BoundAttributesSource => SourcePartialDefinitionPart;

        public override IAttributeTargetSymbol AttributesOwner => this;

        private static void GetAccessorDeclarations(
            CSharpSyntaxNode syntaxNode,
            BindingDiagnosticBag diagnostics,
            out bool isExpressionBodied,
            out bool hasGetAccessorImplementation,
            out bool hasSetAccessorImplementation,
            out bool getterUsesFieldKeyword,
            out bool setterUsesFieldKeyword,
            out AccessorDeclarationSyntax? getSyntax,
            out AccessorDeclarationSyntax? setSyntax)
        {
            var syntax = (BasePropertyDeclarationSyntax)syntaxNode;
            isExpressionBodied = syntax.AccessorList is null;
            getSyntax = null;
            setSyntax = null;

            if (!isExpressionBodied)
            {
                getterUsesFieldKeyword = false;
                setterUsesFieldKeyword = false;
                hasGetAccessorImplementation = false;
                hasSetAccessorImplementation = false;
                foreach (var accessor in syntax.AccessorList!.Accessors)
                {
                    switch (accessor.Kind())
                    {
                        case SyntaxKind.GetAccessorDeclaration:
                            if (getSyntax == null)
                            {
                                getSyntax = accessor;
                                hasGetAccessorImplementation = hasImplementation(accessor);
                                getterUsesFieldKeyword = containsFieldKeyword(accessor);
                            }
                            else
                            {
                                diagnostics.Add(ErrorCode.ERR_DuplicateAccessor, accessor.Keyword.GetLocation());
                            }
                            break;
                        case SyntaxKind.SetAccessorDeclaration:
                        case SyntaxKind.InitAccessorDeclaration:
                            if (setSyntax == null)
                            {
                                setSyntax = accessor;
                                hasSetAccessorImplementation = hasImplementation(accessor);
                                setterUsesFieldKeyword = containsFieldKeyword(accessor);
                            }
                            else
                            {
                                diagnostics.Add(ErrorCode.ERR_DuplicateAccessor, accessor.Keyword.GetLocation());
                            }
                            break;
                        case SyntaxKind.AddAccessorDeclaration:
                        case SyntaxKind.RemoveAccessorDeclaration:
                            diagnostics.Add(ErrorCode.ERR_GetOrSetExpected, accessor.Keyword.GetLocation());
                            continue;
                        case SyntaxKind.UnknownAccessorDeclaration:
                            // We don't need to report an error here as the parser will already have
                            // done that for us.
                            continue;
                        default:
                            throw ExceptionUtilities.UnexpectedValue(accessor.Kind());
                    }
<<<<<<< HEAD
=======

                    usesFieldKeyword = usesFieldKeyword || containsFieldExpressionInAccessor(accessor);
>>>>>>> ca56c416
                }
            }
            else
            {
                var body = GetArrowExpression(syntax);
                hasGetAccessorImplementation = body is object;
                hasSetAccessorImplementation = false;
<<<<<<< HEAD
                getterUsesFieldKeyword = body is { } && containsFieldKeyword(body);
                setterUsesFieldKeyword = false;
=======
                usesFieldKeyword = body is { } && containsFieldExpressionInGreenNode(body.Green);
>>>>>>> ca56c416
                Debug.Assert(hasGetAccessorImplementation); // it's not clear how this even parsed as a property if it has no accessor list and no arrow expression.
            }

            static bool hasImplementation(AccessorDeclarationSyntax accessor)
            {
                var body = (SyntaxNode?)accessor.Body ?? accessor.ExpressionBody;
                return body != null;
            }

            static bool containsFieldExpressionInAccessor(AccessorDeclarationSyntax syntax)
            {
                var accessorDeclaration = (Syntax.InternalSyntax.AccessorDeclarationSyntax)syntax.Green;
                foreach (var attributeList in accessorDeclaration.AttributeLists)
                {
                    var attributes = attributeList.Attributes;
                    for (int i = 0; i < attributes.Count; i++)
                    {
                        if (containsFieldExpressionInGreenNode(attributes[i]))
                        {
                            return true;
                        }
                    }
                }
                return containsFieldExpressionInGreenNode(accessorDeclaration.Body) ||
                    containsFieldExpressionInGreenNode(accessorDeclaration.ExpressionBody);
            }

            static bool containsFieldExpressionInGreenNode(GreenNode? green)
            {
                if (green is { })
                {
                    foreach (var node in green.EnumerateNodes())
                    {
                        if (node.RawKind == (int)SyntaxKind.FieldExpression)
                        {
                            return true;
                        }
                    }
                }
                return false;
            }
        }

        private static AccessorDeclarationSyntax GetGetAccessorDeclaration(BasePropertyDeclarationSyntax syntax)
        {
            foreach (var accessor in syntax.AccessorList!.Accessors)
            {
                switch (accessor.Kind())
                {
                    case SyntaxKind.GetAccessorDeclaration:
                        return accessor;
                }
            }

            throw ExceptionUtilities.Unreachable();
        }

        private static AccessorDeclarationSyntax GetSetAccessorDeclaration(BasePropertyDeclarationSyntax syntax)
        {
            foreach (var accessor in syntax.AccessorList!.Accessors)
            {
                switch (accessor.Kind())
                {
                    case SyntaxKind.SetAccessorDeclaration:
                    case SyntaxKind.InitAccessorDeclaration:
                        return accessor;
                }
            }

            throw ExceptionUtilities.Unreachable();
        }

        private static (DeclarationModifiers modifiers, bool hasExplicitAccessMod) MakeModifiers(
            NamedTypeSymbol containingType,
            SyntaxTokenList modifiers,
            bool isExplicitInterfaceImplementation,
            bool isIndexer,
            bool accessorsHaveImplementation,
            Location location,
            BindingDiagnosticBag diagnostics,
            out bool modifierErrors)
        {
            bool isInterface = containingType.IsInterface;
            var defaultAccess = isInterface && !isExplicitInterfaceImplementation ? DeclarationModifiers.Public : DeclarationModifiers.Private;

            // Check that the set of modifiers is allowed
            var allowedModifiers = DeclarationModifiers.Partial | DeclarationModifiers.Unsafe;
            var defaultInterfaceImplementationModifiers = DeclarationModifiers.None;

            if (!isExplicitInterfaceImplementation)
            {
                allowedModifiers |= DeclarationModifiers.New |
                                    DeclarationModifiers.Sealed |
                                    DeclarationModifiers.Abstract |
                                    DeclarationModifiers.Virtual |
                                    DeclarationModifiers.AccessibilityMask;

                if (!isIndexer)
                {
                    allowedModifiers |= DeclarationModifiers.Static;
                }

                if (!isInterface)
                {
                    allowedModifiers |= DeclarationModifiers.Override;

                    if (!isIndexer)
                    {
                        allowedModifiers |= DeclarationModifiers.Required;
                    }
                }
                else
                {
                    // This is needed to make sure we can detect 'public' modifier specified explicitly and
                    // check it against language version below.
                    defaultAccess = DeclarationModifiers.None;

                    defaultInterfaceImplementationModifiers |= DeclarationModifiers.Sealed |
                                                               DeclarationModifiers.Abstract |
                                                               (isIndexer ? 0 : DeclarationModifiers.Static) |
                                                               DeclarationModifiers.Virtual |
                                                               DeclarationModifiers.Extern |
                                                               DeclarationModifiers.AccessibilityMask;
                }
            }
            else
            {
                Debug.Assert(isExplicitInterfaceImplementation);

                if (isInterface)
                {
                    allowedModifiers |= DeclarationModifiers.Abstract;
                }

                if (!isIndexer)
                {
                    allowedModifiers |= DeclarationModifiers.Static;
                }
            }

            if (containingType.IsStructType())
            {
                allowedModifiers |= DeclarationModifiers.ReadOnly;
            }

            allowedModifiers |= DeclarationModifiers.Extern;

            // In order to detect whether explicit accessibility mods were provided, we pass the default value
            // for 'defaultAccess' and manually add in the 'defaultAccess' flags after the call.
            bool hasExplicitAccessMod;
            var mods = ModifierUtils.MakeAndCheckNonTypeMemberModifiers(isOrdinaryMethod: false, isForInterfaceMember: isInterface,
                                                                        modifiers, defaultAccess: DeclarationModifiers.None, allowedModifiers, location, diagnostics, out modifierErrors);
            if ((mods & DeclarationModifiers.AccessibilityMask) == 0)
            {
                hasExplicitAccessMod = false;
                mods |= defaultAccess;
            }
            else
            {
                hasExplicitAccessMod = true;
            }

            if ((mods & DeclarationModifiers.Partial) != 0)
            {
                Debug.Assert(location.SourceTree is not null);

                LanguageVersion availableVersion = ((CSharpParseOptions)location.SourceTree.Options).LanguageVersion;
                LanguageVersion requiredVersion = MessageID.IDS_FeaturePartialProperties.RequiredVersion();
                if (availableVersion < requiredVersion)
                {
                    ModifierUtils.ReportUnsupportedModifiersForLanguageVersion(mods, DeclarationModifiers.Partial, location, diagnostics, availableVersion, requiredVersion);
                }
            }

            ModifierUtils.CheckFeatureAvailabilityForStaticAbstractMembersInInterfacesIfNeeded(mods, isExplicitInterfaceImplementation, location, diagnostics);

            containingType.CheckUnsafeModifier(mods, location, diagnostics);

            ModifierUtils.ReportDefaultInterfaceImplementationModifiers(accessorsHaveImplementation, mods,
                                                                        defaultInterfaceImplementationModifiers,
                                                                        location, diagnostics);

            // Let's overwrite modifiers for interface properties with what they are supposed to be.
            // Proper errors must have been reported by now.
            if (isInterface)
            {
                mods = ModifierUtils.AdjustModifiersForAnInterfaceMember(mods, accessorsHaveImplementation, isExplicitInterfaceImplementation);
            }

            if (isIndexer)
            {
                mods |= DeclarationModifiers.Indexer;
            }

            if ((mods & DeclarationModifiers.Static) != 0 && (mods & DeclarationModifiers.Required) != 0)
            {
                // The modifier 'required' is not valid for this item
                diagnostics.Add(ErrorCode.ERR_BadMemberFlag, location, SyntaxFacts.GetText(SyntaxKind.RequiredKeyword));
                mods &= ~DeclarationModifiers.Required;
            }

            return (mods, hasExplicitAccessMod);
        }

        protected override SourcePropertyAccessorSymbol CreateGetAccessorSymbol(bool isAutoPropertyAccessor, BindingDiagnosticBag diagnostics)
        {
            var syntax = (BasePropertyDeclarationSyntax)CSharpSyntaxNode;
            ArrowExpressionClauseSyntax? arrowExpression = GetArrowExpression(syntax);

            if (syntax.AccessorList is null && arrowExpression != null)
            {
                return CreateExpressionBodiedAccessor(
                    arrowExpression,
                    diagnostics);
            }
            else
            {
                return CreateAccessorSymbol(GetGetAccessorDeclaration(syntax), isAutoPropertyAccessor, diagnostics);
            }
        }

        protected override SourcePropertyAccessorSymbol CreateSetAccessorSymbol(bool isAutoPropertyAccessor, BindingDiagnosticBag diagnostics)
        {
            var syntax = (BasePropertyDeclarationSyntax)CSharpSyntaxNode;
            Debug.Assert(!(syntax.AccessorList is null && GetArrowExpression(syntax) != null));

            return CreateAccessorSymbol(GetSetAccessorDeclaration(syntax), isAutoPropertyAccessor, diagnostics);
        }

        private SourcePropertyAccessorSymbol CreateAccessorSymbol(
            AccessorDeclarationSyntax syntax,
            bool isAutoPropertyAccessor,
            BindingDiagnosticBag diagnostics)
        {
            return SourcePropertyAccessorSymbol.CreateAccessorSymbol(
                ContainingType,
                this,
                _modifiers,
                syntax,
                isAutoPropertyAccessor,
                diagnostics);
        }

        private SourcePropertyAccessorSymbol CreateExpressionBodiedAccessor(
            ArrowExpressionClauseSyntax syntax,
            BindingDiagnosticBag diagnostics)
        {
            return SourcePropertyAccessorSymbol.CreateAccessorSymbol(
                ContainingType,
                this,
                _modifiers,
                syntax,
                diagnostics);
        }

        private Binder CreateBinderForTypeAndParameters()
        {
            var compilation = this.DeclaringCompilation;
            var syntaxTree = SyntaxTree;
            var syntax = CSharpSyntaxNode;
            var binderFactory = compilation.GetBinderFactory(syntaxTree);
            var binder = binderFactory.GetBinder(syntax, syntax, this);
            SyntaxTokenList modifiers = GetModifierTokensSyntax(syntax);
            binder = binder.SetOrClearUnsafeRegionIfNecessary(modifiers);
            return binder.WithAdditionalFlagsAndContainingMemberOrLambda(BinderFlags.SuppressConstraintChecks, this);
        }

        protected override (TypeWithAnnotations Type, ImmutableArray<ParameterSymbol> Parameters) MakeParametersAndBindType(BindingDiagnosticBag diagnostics)
        {
            Binder binder = CreateBinderForTypeAndParameters();
            var syntax = CSharpSyntaxNode;

            return (ComputeType(binder, syntax, diagnostics), ComputeParameters(binder, syntax, diagnostics));
        }

        private TypeWithAnnotations ComputeType(Binder binder, SyntaxNode syntax, BindingDiagnosticBag diagnostics)
        {
            var typeSyntax = GetTypeSyntax(syntax);
            Debug.Assert(typeSyntax is not ScopedTypeSyntax);

            typeSyntax = typeSyntax.SkipScoped(out _).SkipRef();
            var type = binder.BindType(typeSyntax, diagnostics);
            CompoundUseSiteInfo<AssemblySymbol> useSiteInfo = binder.GetNewCompoundUseSiteInfo(diagnostics);

            if (GetExplicitInterfaceSpecifier() is null && !this.IsNoMoreVisibleThan(type, ref useSiteInfo))
            {
                // "Inconsistent accessibility: indexer return type '{1}' is less accessible than indexer '{0}'"
                // "Inconsistent accessibility: property type '{1}' is less accessible than property '{0}'"
                diagnostics.Add((this.IsIndexer ? ErrorCode.ERR_BadVisIndexerReturn : ErrorCode.ERR_BadVisPropertyType), Location, this, type.Type);
            }

            if (type.Type.HasFileLocalTypes() && !ContainingType.HasFileLocalTypes())
            {
                diagnostics.Add(ErrorCode.ERR_FileTypeDisallowedInSignature, Location, type.Type, ContainingType);
            }

            diagnostics.Add(Location, useSiteInfo);

            if (type.IsVoidType())
            {
                if (this.IsIndexer)
                {
                    diagnostics.Add(ErrorCode.ERR_IndexerCantHaveVoidType, Location);
                }
                else
                {
                    diagnostics.Add(ErrorCode.ERR_PropertyCantHaveVoidType, Location, this);
                }
            }

            return type;
        }

        private static ImmutableArray<ParameterSymbol> MakeParameters(
            Binder binder, SourcePropertySymbolBase owner, BaseParameterListSyntax? parameterSyntaxOpt, BindingDiagnosticBag diagnostics, bool addRefReadOnlyModifier)
        {
            if (parameterSyntaxOpt == null)
            {
                return ImmutableArray<ParameterSymbol>.Empty;
            }

            if (parameterSyntaxOpt.Parameters.Count < 1)
            {
                diagnostics.Add(ErrorCode.ERR_IndexerNeedsParam, parameterSyntaxOpt.GetLastToken().GetLocation());
            }

            SyntaxToken arglistToken;
            var parameters = ParameterHelpers.MakeParameters(
                binder, owner, parameterSyntaxOpt, out arglistToken,
                allowRefOrOut: false,
                allowThis: false,
                addRefReadOnlyModifier: addRefReadOnlyModifier,
                diagnostics: diagnostics).Cast<SourceParameterSymbol, ParameterSymbol>();

            if (arglistToken.Kind() != SyntaxKind.None)
            {
                diagnostics.Add(ErrorCode.ERR_IllegalVarArgs, arglistToken.GetLocation());
            }

            // There is a special warning for an indexer with exactly one parameter, which is optional.
            // ParameterHelpers already warns for default values on explicit interface implementations.
            if (parameters.Length == 1 && !owner.IsExplicitInterfaceImplementation)
            {
                ParameterSyntax parameterSyntax = parameterSyntaxOpt.Parameters[0];
                if (parameterSyntax.Default != null)
                {
                    SyntaxToken paramNameToken = parameterSyntax.Identifier;
                    diagnostics.Add(ErrorCode.WRN_DefaultValueForUnconsumedLocation, paramNameToken.GetLocation(), paramNameToken.ValueText);
                }
            }

            return parameters;
        }

        private ImmutableArray<ParameterSymbol> ComputeParameters(Binder binder, CSharpSyntaxNode syntax, BindingDiagnosticBag diagnostics)
        {
            var parameterSyntaxOpt = GetParameterListSyntax(syntax);
            var parameters = MakeParameters(binder, this, parameterSyntaxOpt, diagnostics, addRefReadOnlyModifier: IsVirtual || IsAbstract);
            return parameters;
        }

        internal override void AfterAddingTypeMembersChecks(ConversionsBase conversions, BindingDiagnosticBag diagnostics)
        {
            base.AfterAddingTypeMembersChecks(conversions, diagnostics);

            var useSiteInfo = new CompoundUseSiteInfo<AssemblySymbol>(diagnostics, ContainingAssembly);

            foreach (ParameterSymbol param in Parameters)
            {
                if (!IsExplicitInterfaceImplementation && !this.IsNoMoreVisibleThan(param.Type, ref useSiteInfo))
                {
                    diagnostics.Add(ErrorCode.ERR_BadVisIndexerParam, Location, this, param.Type);
                }
                else if (param.Type.HasFileLocalTypes() && !this.ContainingType.HasFileLocalTypes())
                {
                    diagnostics.Add(ErrorCode.ERR_FileTypeDisallowedInSignature, Location, param.Type, this.ContainingType);
                }
                else if (SetMethod is object && param.Name == ParameterSymbol.ValueParameterName)
                {
                    diagnostics.Add(ErrorCode.ERR_DuplicateGeneratedName, param.TryGetFirstLocation() ?? Location, param.Name);
                }
            }

            diagnostics.Add(Location, useSiteInfo);

            if (IsPartialDefinition && OtherPartOfPartial is { } implementation)
            {
                PartialPropertyChecks(implementation, diagnostics);
                implementation.CheckInitializerIfNeeded(diagnostics);
            }
        }

        /// <remarks>
        /// This method is analogous to <see cref="SourceOrdinaryMethodSymbol.PartialMethodChecks(SourceOrdinaryMethodSymbol, SourceOrdinaryMethodSymbol, BindingDiagnosticBag)" />.
        /// Whenever new checks are added to this method, the other method should also have those checks added, if applicable.
        /// </remarks>
        private void PartialPropertyChecks(SourcePropertySymbol implementation, BindingDiagnosticBag diagnostics)
        {
            Debug.Assert(this.IsPartialDefinition);
            Debug.Assert((object)this != implementation);
            Debug.Assert((object?)this.OtherPartOfPartial == implementation);

            // The purpose of this flag is to avoid cascading a type difference error with an additional redundant warning.
            bool hasTypeDifferences = !TypeWithAnnotations.Equals(implementation.TypeWithAnnotations, TypeCompareKind.AllIgnoreOptions);

            if (hasTypeDifferences)
            {
                diagnostics.Add(ErrorCode.ERR_PartialPropertyTypeDifference, implementation.GetFirstLocation());
            }
            else if (MemberSignatureComparer.ConsideringTupleNamesCreatesDifference(this, implementation))
            {
                hasTypeDifferences = true;
                diagnostics.Add(ErrorCode.ERR_PartialMemberInconsistentTupleNames, implementation.GetFirstLocation(), this, implementation);
            }

            if (RefKind != implementation.RefKind)
            {
                hasTypeDifferences = true;
                diagnostics.Add(ErrorCode.ERR_PartialMemberRefReturnDifference, implementation.GetFirstLocation());
            }

            if ((!hasTypeDifferences && !MemberSignatureComparer.PartialMethodsStrictComparer.Equals(this, implementation))
                || !Parameters.SequenceEqual(implementation.Parameters, (a, b) => a.Name == b.Name))
            {
                diagnostics.Add(ErrorCode.WRN_PartialPropertySignatureDifference, implementation.GetFirstLocation(),
                    new FormattedSymbol(this, SymbolDisplayFormat.MinimallyQualifiedFormat),
                    new FormattedSymbol(implementation, SymbolDisplayFormat.MinimallyQualifiedFormat));
            }

            if (IsRequired != implementation.IsRequired)
            {
                diagnostics.Add(ErrorCode.ERR_PartialPropertyRequiredDifference, implementation.GetFirstLocation());
            }

            if (IsStatic != implementation.IsStatic)
            {
                diagnostics.Add(ErrorCode.ERR_PartialMemberStaticDifference, implementation.GetFirstLocation());
            }

            if (HasReadOnlyModifier != implementation.HasReadOnlyModifier)
            {
                diagnostics.Add(ErrorCode.ERR_PartialMemberReadOnlyDifference, implementation.GetFirstLocation());
            }

            if ((_modifiers & DeclarationModifiers.Unsafe) != (implementation._modifiers & DeclarationModifiers.Unsafe) && this.CompilationAllowsUnsafe()) // Don't cascade.
            {
                diagnostics.Add(ErrorCode.ERR_PartialMemberUnsafeDifference, implementation.GetFirstLocation());
            }

            if (this.IsParams() != implementation.IsParams())
            {
                diagnostics.Add(ErrorCode.ERR_PartialMemberParamsDifference, implementation.GetFirstLocation());
            }

            if (DeclaredAccessibility != implementation.DeclaredAccessibility
                || HasExplicitAccessModifier != implementation.HasExplicitAccessModifier)
            {
                diagnostics.Add(ErrorCode.ERR_PartialMemberAccessibilityDifference, implementation.GetFirstLocation());
            }

            if (IsVirtual != implementation.IsVirtual
                || IsOverride != implementation.IsOverride
                || IsSealed != implementation.IsSealed
                || IsNew != implementation.IsNew)
            {
                diagnostics.Add(ErrorCode.ERR_PartialMemberExtendedModDifference, implementation.GetFirstLocation());
            }

            Debug.Assert(this.ParameterCount == implementation.ParameterCount);
            for (var i = 0; i < this.ParameterCount; i++)
            {
                // An error is only reported for a modifier difference here, regardless of whether the difference is safe or not.
                // Presence of UnscopedRefAttribute is also not considered when checking partial signatures, because when the attribute is used, it will affect both parts the same way.
                var definitionParameter = (SourceParameterSymbol)this.Parameters[i];
                var implementationParameter = (SourceParameterSymbol)implementation.Parameters[i];
                if (definitionParameter.DeclaredScope != implementationParameter.DeclaredScope)
                {
                    diagnostics.Add(ErrorCode.ERR_ScopedMismatchInParameterOfPartial, implementation.GetFirstLocation(), new FormattedSymbol(implementation.Parameters[i], SymbolDisplayFormat.ShortFormat));
                }
            }

            if (this.GetMethod is { } definitionGetAccessor && implementation.GetMethod is { } implementationGetAccessor)
            {
                ((SourcePropertyAccessorSymbol)definitionGetAccessor).PartialAccessorChecks((SourcePropertyAccessorSymbol)implementationGetAccessor, diagnostics);
            }

            if (this.SetMethod is { } definitionSetAccessor && implementation.SetMethod is { } implementationSetAccessor)
            {
                ((SourcePropertyAccessorSymbol)definitionSetAccessor).PartialAccessorChecks((SourcePropertyAccessorSymbol)implementationSetAccessor, diagnostics);
            }
        }

        private static BaseParameterListSyntax? GetParameterListSyntax(CSharpSyntaxNode syntax)
            => (syntax as IndexerDeclarationSyntax)?.ParameterList;

        public sealed override bool IsExtern => PartialImplementationPart is { } implementation ? implementation.IsExtern : HasExternModifier;

        internal SourcePropertySymbol? OtherPartOfPartial => _otherPartOfPartial;

        internal bool IsPartialDefinition => IsPartial && !AccessorsHaveImplementation && !HasExternModifier;

        internal bool IsPartialImplementation => IsPartial && (AccessorsHaveImplementation || HasExternModifier);

        internal SourcePropertySymbol? SourcePartialDefinitionPart => IsPartialImplementation ? OtherPartOfPartial : null;
        internal SourcePropertySymbol? SourcePartialImplementationPart => IsPartialDefinition ? OtherPartOfPartial : null;

        internal override PropertySymbol? PartialDefinitionPart => SourcePartialDefinitionPart;
        internal override PropertySymbol? PartialImplementationPart => SourcePartialImplementationPart;

        internal static void InitializePartialPropertyParts(SourcePropertySymbol definition, SourcePropertySymbol implementation)
        {
            Debug.Assert(definition.IsPartialDefinition);
            Debug.Assert(implementation.IsPartialImplementation);

            Debug.Assert(definition._otherPartOfPartial is not { } alreadySetImplPart || alreadySetImplPart == implementation);
            Debug.Assert(implementation._otherPartOfPartial is not { } alreadySetDefPart || alreadySetDefPart == definition);

            definition._otherPartOfPartial = implementation;
            implementation._otherPartOfPartial = definition;

            Debug.Assert(definition._otherPartOfPartial == implementation);
            Debug.Assert(implementation._otherPartOfPartial == definition);

            // Use the same backing field for both parts.
            var backingField = definition.DeclaredBackingField ?? implementation.DeclaredBackingField;
            definition.SetMergedBackingField(backingField);
            implementation.SetMergedBackingField(backingField);
        }
    }
}<|MERGE_RESOLUTION|>--- conflicted
+++ resolved
@@ -48,7 +48,7 @@
                 out var getSyntax,
                 out var setSyntax);
 
-            Debug.Assert(!usesFieldKeyword ||
+            Debug.Assert(!(getterUsesFieldKeyword || setterUsesFieldKeyword) ||
                 ((CSharpParseOptions)syntax.SyntaxTree.Options).IsFeatureEnabled(MessageID.IDS_FeatureFieldKeyword));
 
             bool accessorsHaveImplementation = hasGetAccessorImplementation || hasSetAccessorImplementation;
@@ -243,7 +243,7 @@
                             {
                                 getSyntax = accessor;
                                 hasGetAccessorImplementation = hasImplementation(accessor);
-                                getterUsesFieldKeyword = containsFieldKeyword(accessor);
+                                getterUsesFieldKeyword = containsFieldExpressionInAccessor(accessor);
                             }
                             else
                             {
@@ -256,7 +256,7 @@
                             {
                                 setSyntax = accessor;
                                 hasSetAccessorImplementation = hasImplementation(accessor);
-                                setterUsesFieldKeyword = containsFieldKeyword(accessor);
+                                setterUsesFieldKeyword = containsFieldExpressionInAccessor(accessor);
                             }
                             else
                             {
@@ -274,11 +274,6 @@
                         default:
                             throw ExceptionUtilities.UnexpectedValue(accessor.Kind());
                     }
-<<<<<<< HEAD
-=======
-
-                    usesFieldKeyword = usesFieldKeyword || containsFieldExpressionInAccessor(accessor);
->>>>>>> ca56c416
                 }
             }
             else
@@ -286,12 +281,8 @@
                 var body = GetArrowExpression(syntax);
                 hasGetAccessorImplementation = body is object;
                 hasSetAccessorImplementation = false;
-<<<<<<< HEAD
-                getterUsesFieldKeyword = body is { } && containsFieldKeyword(body);
+                getterUsesFieldKeyword = body is { } && containsFieldExpressionInGreenNode(body.Green);
                 setterUsesFieldKeyword = false;
-=======
-                usesFieldKeyword = body is { } && containsFieldExpressionInGreenNode(body.Green);
->>>>>>> ca56c416
                 Debug.Assert(hasGetAccessorImplementation); // it's not clear how this even parsed as a property if it has no accessor list and no arrow expression.
             }
 
