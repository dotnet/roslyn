--- conflicted
+++ resolved
@@ -382,14 +382,10 @@
 
             allowedModifiers |= DeclarationModifiers.Extern;
 
-<<<<<<< HEAD
-            var mods = ModifierUtils.MakeAndCheckNonTypeMemberModifiers(isOrdinaryMethod: false, isForInterfaceMember: inInterface,
-                                                                        modifiers, defaultAccess, allowedModifiers, location, diagnostics, out modifierErrors);
-=======
             // In order to detect whether explicit accessibility mods were provided, we pass the default value
             // for 'defaultAccess' and manually add in the 'defaultAccess' flags after the call.
             bool hasExplicitAccessMod;
-            var mods = ModifierUtils.MakeAndCheckNonTypeMemberModifiers(isOrdinaryMethod: false, isForInterfaceMember: isInterface,
+            var mods = ModifierUtils.MakeAndCheckNonTypeMemberModifiers(isOrdinaryMethod: false, isForInterfaceMember: inInterface,
                                                                         modifiers, defaultAccess: DeclarationModifiers.None, allowedModifiers, location, diagnostics, out modifierErrors);
             if ((mods & DeclarationModifiers.AccessibilityMask) == 0)
             {
@@ -412,7 +408,6 @@
                     ModifierUtils.ReportUnsupportedModifiersForLanguageVersion(mods, DeclarationModifiers.Partial, location, diagnostics, availableVersion, requiredVersion);
                 }
             }
->>>>>>> 7fa3cde1
 
             ModifierUtils.CheckFeatureAvailabilityForStaticAbstractMembersInInterfacesIfNeeded(mods, isExplicitInterfaceImplementation, location, diagnostics);
 
