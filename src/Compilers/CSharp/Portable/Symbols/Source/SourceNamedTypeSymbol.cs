﻿// Licensed to the .NET Foundation under one or more agreements.
// The .NET Foundation licenses this file to you under the MIT license.
// See the LICENSE file in the project root for more information.

#nullable disable

using System.Collections.Generic;
using System.Collections.Immutable;
using System.Diagnostics;
using System.Globalization;
using System.Linq;
using System.Runtime.InteropServices;
using System.Threading;
using Microsoft.CodeAnalysis.CSharp.Emit;
using Microsoft.CodeAnalysis.CSharp.Syntax;
using Microsoft.CodeAnalysis.PooledObjects;
using Microsoft.CodeAnalysis.Symbols;
using Roslyn.Utilities;

namespace Microsoft.CodeAnalysis.CSharp.Symbols
{
    // This is a type symbol associated with a type definition in source code.
    // That is, for a generic type C<T> this is the instance type C<T>.  
    internal sealed partial class SourceNamedTypeSymbol : SourceMemberContainerTypeSymbol, IAttributeTargetSymbol
    {
        private readonly TypeParameterInfo _typeParameterInfo;

        private CustomAttributesBag<CSharpAttributeData> _lazyCustomAttributesBag;

        private string _lazyDocComment;
        private string _lazyExpandedDocComment;

        private ThreeState _lazyIsExplicitDefinitionOfNoPiaLocalType = ThreeState.Unknown;

        protected override Location GetCorrespondingBaseListLocation(NamedTypeSymbol @base)
        {
            Location backupLocation = null;

            foreach (SyntaxReference part in SyntaxReferences)
            {
                TypeDeclarationSyntax typeBlock = (TypeDeclarationSyntax)part.GetSyntax();
                BaseListSyntax bases = typeBlock.BaseList;
                if (bases == null)
                {
                    continue;
                }
                SeparatedSyntaxList<BaseTypeSyntax> inheritedTypeDecls = bases.Types;

                var baseBinder = this.DeclaringCompilation.GetBinder(bases);
                baseBinder = baseBinder.WithAdditionalFlagsAndContainingMemberOrLambda(BinderFlags.SuppressConstraintChecks, this);

                if ((object)backupLocation == null)
                {
                    backupLocation = inheritedTypeDecls[0].Type.GetLocation();
                }

                foreach (BaseTypeSyntax baseTypeSyntax in inheritedTypeDecls)
                {
                    TypeSyntax t = baseTypeSyntax.Type;
                    TypeSymbol bt = baseBinder.BindType(t, BindingDiagnosticBag.Discarded).Type;

                    if (TypeSymbol.Equals(bt, @base, TypeCompareKind.ConsiderEverything2))
                    {
                        return t.GetLocation();
                    }
                }
            }

            return backupLocation;
        }

        internal SourceNamedTypeSymbol(NamespaceOrTypeSymbol containingSymbol, MergedTypeDeclaration declaration, BindingDiagnosticBag diagnostics, TupleExtraData tupleData = null)
            : base(containingSymbol, declaration, diagnostics, tupleData)
        {
            switch (declaration.Kind)
            {
                case DeclarationKind.Struct:
                case DeclarationKind.Interface:
                case DeclarationKind.Enum:
                case DeclarationKind.Delegate:
                case DeclarationKind.Class:
                case DeclarationKind.Record:
                case DeclarationKind.RecordStruct:
                    break;
                default:
                    Debug.Assert(false, "bad declaration kind");
                    break;
            }

            if (containingSymbol.Kind == SymbolKind.NamedType)
            {
                // Nested types are never unified.
                _lazyIsExplicitDefinitionOfNoPiaLocalType = ThreeState.False;
            }

            _typeParameterInfo = declaration.Arity == 0
                ? TypeParameterInfo.Empty
                : new TypeParameterInfo();
        }

        protected override NamedTypeSymbol WithTupleDataCore(TupleExtraData newData)
        {
            return new SourceNamedTypeSymbol(ContainingType, declaration, BindingDiagnosticBag.Discarded, newData);
        }

        #region Syntax

        private static SyntaxToken GetName(CSharpSyntaxNode node)
        {
            switch (node.Kind())
            {
                case SyntaxKind.EnumDeclaration:
                    return ((EnumDeclarationSyntax)node).Identifier;
                case SyntaxKind.DelegateDeclaration:
                    return ((DelegateDeclarationSyntax)node).Identifier;
                case SyntaxKind.ClassDeclaration:
                case SyntaxKind.InterfaceDeclaration:
                case SyntaxKind.StructDeclaration:
                case SyntaxKind.RecordDeclaration:
                case SyntaxKind.RecordStructDeclaration:
                    return ((BaseTypeDeclarationSyntax)node).Identifier;
                default:
                    return default(SyntaxToken);
            }
        }

        public override string GetDocumentationCommentXml(CultureInfo preferredCulture = null, bool expandIncludes = false, CancellationToken cancellationToken = default(CancellationToken))
        {
            ref var lazyDocComment = ref expandIncludes ? ref _lazyExpandedDocComment : ref _lazyDocComment;
            return SourceDocumentationCommentUtils.GetAndCacheDocumentationComment(this, expandIncludes, ref lazyDocComment);
        }

        #endregion

        #region Type Parameters

        private ImmutableArray<TypeParameterSymbol> MakeTypeParameters(BindingDiagnosticBag diagnostics)
        {
            if (declaration.Arity == 0)
            {
                return ImmutableArray<TypeParameterSymbol>.Empty;
            }

            var typeParameterMismatchReported = false;
            var typeParameterNames = new string[declaration.Arity];
            var typeParameterVarianceKeywords = new string[declaration.Arity];
            var parameterBuilders1 = new List<List<TypeParameterBuilder>>();

            foreach (var syntaxRef in this.SyntaxReferences)
            {
                var typeDecl = (CSharpSyntaxNode)syntaxRef.GetSyntax();
                var syntaxTree = syntaxRef.SyntaxTree;

                TypeParameterListSyntax tpl;
                SyntaxKind typeKind = typeDecl.Kind();
                switch (typeKind)
                {
                    case SyntaxKind.ClassDeclaration:
                    case SyntaxKind.StructDeclaration:
                    case SyntaxKind.InterfaceDeclaration:
                    case SyntaxKind.RecordDeclaration:
                    case SyntaxKind.RecordStructDeclaration:
                        tpl = ((TypeDeclarationSyntax)typeDecl).TypeParameterList;
                        break;

                    case SyntaxKind.DelegateDeclaration:
                        tpl = ((DelegateDeclarationSyntax)typeDecl).TypeParameterList;
                        break;

                    case SyntaxKind.EnumDeclaration:
                    default:
                        // there is no such thing as a generic enum, so code should never reach here.
                        throw ExceptionUtilities.UnexpectedValue(typeDecl.Kind());
                }

                MessageID.IDS_FeatureGenerics.CheckFeatureAvailability(diagnostics, tpl.LessThanToken);

                bool isInterfaceOrDelegate = typeKind == SyntaxKind.InterfaceDeclaration || typeKind == SyntaxKind.DelegateDeclaration;
                var parameterBuilder = new List<TypeParameterBuilder>();
                parameterBuilders1.Add(parameterBuilder);
                int i = 0;
                foreach (var tp in tpl.Parameters)
                {
                    if (tp.VarianceKeyword.Kind() != SyntaxKind.None)
                    {
                        if (!isInterfaceOrDelegate)
                        {
                            diagnostics.Add(ErrorCode.ERR_IllegalVarianceSyntax, tp.VarianceKeyword.GetLocation());
                        }
                        else
                        {
                            MessageID.IDS_FeatureTypeVariance.CheckFeatureAvailability(diagnostics, tp.VarianceKeyword);
                        }
                    }

                    var name = typeParameterNames[i];
                    var location = new SourceLocation(tp.Identifier);
                    var varianceKind = typeParameterVarianceKeywords[i];

                    ReportReservedTypeName(tp.Identifier.Text, this.DeclaringCompilation, diagnostics.DiagnosticBag, location);

                    if (name == null)
                    {
                        name = typeParameterNames[i] = tp.Identifier.ValueText;
                        varianceKind = typeParameterVarianceKeywords[i] = tp.VarianceKeyword.ValueText;
                        for (int j = 0; j < i; j++)
                        {
                            if (name == typeParameterNames[j])
                            {
                                typeParameterMismatchReported = true;
                                diagnostics.Add(ErrorCode.ERR_DuplicateTypeParameter, location, name);
                                goto next;
                            }
                        }

                        if (!ReferenceEquals(ContainingType, null))
                        {
                            var tpEnclosing = ContainingType.FindEnclosingTypeParameter(name);
                            if ((object)tpEnclosing != null)
                            {
                                // Type parameter '{0}' has the same name as the type parameter from outer type '{1}'
                                diagnostics.Add(ErrorCode.WRN_TypeParameterSameAsOuterTypeParameter, location, name, tpEnclosing.ContainingType);
                            }
                        }
next:;
                    }
                    else if (!typeParameterMismatchReported)
                    {
                        // Note: the "this", below, refers to the name of the current class, which includes its type
                        // parameter names.  But the type parameter names have not been computed yet.  Therefore, we
                        // take advantage of the fact that "this" won't undergo "ToString()" until later, when the
                        // diagnostic is printed, by which time the type parameters field will have been filled in.
                        if (varianceKind != tp.VarianceKeyword.ValueText)
                        {
                            // Dev10 reports CS1067, even if names also don't match
                            typeParameterMismatchReported = true;
                            diagnostics.Add(
                                ErrorCode.ERR_PartialWrongTypeParamsVariance,
                                declaration.NameLocations.First(),
                                this); // see comment above
                        }
                        else if (name != tp.Identifier.ValueText)
                        {
                            typeParameterMismatchReported = true;
                            diagnostics.Add(
                                ErrorCode.ERR_PartialWrongTypeParams,
                                declaration.NameLocations.First(),
                                this); // see comment above
                        }
                    }
                    parameterBuilder.Add(new TypeParameterBuilder(syntaxTree.GetReference(tp), this, location));
                    i++;
                }
            }

            var parameterBuilders2 = parameterBuilders1.Transpose(); // type arguments are positional
            var parameters = parameterBuilders2.Select((builders, i) => builders[0].MakeSymbol(i, builders, diagnostics));
            return parameters.AsImmutable();
        }

        /// <summary>
        /// Returns the constraint types for the given type parameter.
        /// </summary>
        internal ImmutableArray<TypeWithAnnotations> GetTypeParameterConstraintTypes(int ordinal)
        {
            var constraintTypes = GetTypeParameterConstraintTypes();
            return (constraintTypes.Length > 0) ? constraintTypes[ordinal] : ImmutableArray<TypeWithAnnotations>.Empty;
        }

        private ImmutableArray<ImmutableArray<TypeWithAnnotations>> GetTypeParameterConstraintTypes()
        {
            if (_typeParameterInfo.LazyTypeParameterConstraintTypes.IsDefault)
            {
                GetTypeParameterConstraintKinds();

                var diagnostics = BindingDiagnosticBag.GetInstance();
<<<<<<< HEAD

=======
>>>>>>> 236149d5
                if (ImmutableInterlocked.InterlockedInitialize(
                        ref _typeParameterInfo.LazyTypeParameterConstraintTypes,
                        MakeTypeParameterConstraintTypes(diagnostics)))
                {
                    this.AddDeclarationDiagnostics(diagnostics);
                }

                diagnostics.Free();
            }

            Debug.Assert(!_typeParameterInfo.LazyTypeParameterConstraintTypes.IsDefault);
            return _typeParameterInfo.LazyTypeParameterConstraintTypes;
        }

        /// <summary>
        /// Returns the constraint kind for the given type parameter.
        /// </summary>
        internal TypeParameterConstraintKind GetTypeParameterConstraintKind(int ordinal)
        {
            var constraintKinds = GetTypeParameterConstraintKinds();
            return (constraintKinds.Length > 0) ? constraintKinds[ordinal] : TypeParameterConstraintKind.None;
        }

        private ImmutableArray<TypeParameterConstraintKind> GetTypeParameterConstraintKinds()
        {
            if (_typeParameterInfo.LazyTypeParameterConstraintKinds.IsDefault)
            {
                ImmutableInterlocked.InterlockedInitialize(
                    ref _typeParameterInfo.LazyTypeParameterConstraintKinds,
                    MakeTypeParameterConstraintKinds());
            }

            Debug.Assert(!_typeParameterInfo.LazyTypeParameterConstraintKinds.IsDefault);
            return _typeParameterInfo.LazyTypeParameterConstraintKinds;
        }

        private ImmutableArray<ImmutableArray<TypeWithAnnotations>> MakeTypeParameterConstraintTypes(BindingDiagnosticBag diagnostics)
        {
            var typeParameters = this.TypeParameters;
            var results = ImmutableArray<TypeParameterConstraintClause>.Empty;

            int arity = typeParameters.Length;
            if (arity > 0)
            {
                bool skipPartialDeclarationsWithoutConstraintClauses = SkipPartialDeclarationsWithoutConstraintClauses();
                ArrayBuilder<ImmutableArray<TypeParameterConstraintClause>> otherPartialClauses = null;

                foreach (var decl in declaration.Declarations)
                {
                    var syntaxRef = decl.SyntaxReference;
                    var constraintClauses = GetConstraintClauses((CSharpSyntaxNode)syntaxRef.GetSyntax(), out TypeParameterListSyntax typeParameterList);

                    if (skipPartialDeclarationsWithoutConstraintClauses && constraintClauses.Count == 0)
                    {
                        continue;
                    }

                    var binderFactory = this.DeclaringCompilation.GetBinderFactory(syntaxRef.SyntaxTree);
                    Binder binder;
                    ImmutableArray<TypeParameterConstraintClause> constraints;

                    if (constraintClauses.Count == 0)
                    {
                        binder = binderFactory.GetBinder(typeParameterList.Parameters[0]);

                        constraints = binder.GetDefaultTypeParameterConstraintClauses(typeParameterList);
                    }
                    else
                    {
                        binder = binderFactory.GetBinder(constraintClauses[0]);

                        // Wrap binder from factory in a generic constraints specific binder 
                        // to avoid checking constraints when binding type names.
                        Debug.Assert(!binder.Flags.Includes(BinderFlags.GenericConstraintsClause));
                        binder = binder.WithContainingMemberOrLambda(this).WithAdditionalFlags(BinderFlags.GenericConstraintsClause | BinderFlags.SuppressConstraintChecks);

                        constraints = binder.BindTypeParameterConstraintClauses(this, typeParameters, typeParameterList, constraintClauses, diagnostics, performOnlyCycleSafeValidation: false);
                    }

                    Debug.Assert(constraints.Length == arity);

                    if (results.Length == 0)
                    {
                        results = constraints;
                    }
                    else
                    {
                        (otherPartialClauses ??= ArrayBuilder<ImmutableArray<TypeParameterConstraintClause>>.GetInstance()).Add(constraints);
                    }
                }

                results = MergeConstraintTypesForPartialDeclarations(results, otherPartialClauses, diagnostics);

                if (results.All(clause => clause.ConstraintTypes.IsEmpty))
                {
                    results = ImmutableArray<TypeParameterConstraintClause>.Empty;
                }

                otherPartialClauses?.Free();
            }

            return results.SelectAsArray(clause => clause.ConstraintTypes);
        }

        private bool SkipPartialDeclarationsWithoutConstraintClauses()
        {
            foreach (var decl in declaration.Declarations)
            {
                if (GetConstraintClauses((CSharpSyntaxNode)decl.SyntaxReference.GetSyntax(), out _).Count != 0)
                {
                    return true;
                }
            }

            return false;
        }

        private ImmutableArray<TypeParameterConstraintKind> MakeTypeParameterConstraintKinds()
        {
            var typeParameters = this.TypeParameters;
            var results = ImmutableArray<TypeParameterConstraintClause>.Empty;

            int arity = typeParameters.Length;
            if (arity > 0)
            {
                bool skipPartialDeclarationsWithoutConstraintClauses = SkipPartialDeclarationsWithoutConstraintClauses();
                ArrayBuilder<ImmutableArray<TypeParameterConstraintClause>> otherPartialClauses = null;

                foreach (var decl in declaration.Declarations)
                {
                    var syntaxRef = decl.SyntaxReference;
                    var constraintClauses = GetConstraintClauses((CSharpSyntaxNode)syntaxRef.GetSyntax(), out TypeParameterListSyntax typeParameterList);

                    if (skipPartialDeclarationsWithoutConstraintClauses && constraintClauses.Count == 0)
                    {
                        continue;
                    }

                    var binderFactory = this.DeclaringCompilation.GetBinderFactory(syntaxRef.SyntaxTree);
                    Binder binder;
                    ImmutableArray<TypeParameterConstraintClause> constraints;

                    if (constraintClauses.Count == 0)
                    {
                        binder = binderFactory.GetBinder(typeParameterList.Parameters[0]);
                        constraints = binder.GetDefaultTypeParameterConstraintClauses(typeParameterList);
                    }
                    else
                    {
                        binder = binderFactory.GetBinder(constraintClauses[0]);

                        // Wrap binder from factory in a generic constraints specific binder 
                        // to avoid checking constraints when binding type names.
                        // Also, suppress type argument binding in constraint types, this helps to avoid cycles while we figure out constraint kinds. 
                        Debug.Assert(!binder.Flags.Includes(BinderFlags.GenericConstraintsClause));
                        binder = binder.WithContainingMemberOrLambda(this).WithAdditionalFlags(BinderFlags.GenericConstraintsClause | BinderFlags.SuppressConstraintChecks | BinderFlags.SuppressTypeArgumentBinding);

                        // We will recompute this diagnostics more accurately later, when binding without BinderFlags.SuppressTypeArgumentBinding  
                        constraints = binder.BindTypeParameterConstraintClauses(this, typeParameters, typeParameterList, constraintClauses, BindingDiagnosticBag.Discarded, performOnlyCycleSafeValidation: true);
                    }

                    Debug.Assert(constraints.Length == arity);

                    if (results.Length == 0)
                    {
                        results = constraints;
                    }
                    else
                    {
                        (otherPartialClauses ??= ArrayBuilder<ImmutableArray<TypeParameterConstraintClause>>.GetInstance()).Add(constraints);
                    }
                }

                results = MergeConstraintKindsForPartialDeclarations(results, otherPartialClauses);
                results = ConstraintsHelper.AdjustConstraintKindsBasedOnConstraintTypes(typeParameters, results);

                if (results.All(clause => clause.Constraints == TypeParameterConstraintKind.None))
                {
                    results = ImmutableArray<TypeParameterConstraintClause>.Empty;
                }

                otherPartialClauses?.Free();
            }

            return results.SelectAsArray(clause => clause.Constraints);
        }

        private static SyntaxList<TypeParameterConstraintClauseSyntax> GetConstraintClauses(CSharpSyntaxNode node, out TypeParameterListSyntax typeParameterList)
        {
            switch (node.Kind())
            {
                case SyntaxKind.ClassDeclaration:
                case SyntaxKind.StructDeclaration:
                case SyntaxKind.InterfaceDeclaration:
                case SyntaxKind.RecordDeclaration:
                case SyntaxKind.RecordStructDeclaration:
                    var typeDeclaration = (TypeDeclarationSyntax)node;
                    typeParameterList = typeDeclaration.TypeParameterList;
                    return typeDeclaration.ConstraintClauses;
                case SyntaxKind.DelegateDeclaration:
                    var delegateDeclaration = (DelegateDeclarationSyntax)node;
                    typeParameterList = delegateDeclaration.TypeParameterList;
                    return delegateDeclaration.ConstraintClauses;
                default:
                    throw ExceptionUtilities.UnexpectedValue(node.Kind());
            }
        }

        /// <summary>
        /// Note, only nullability aspects are merged if possible, other mismatches are treated as failures.
        /// </summary>
        private ImmutableArray<TypeParameterConstraintClause> MergeConstraintTypesForPartialDeclarations(ImmutableArray<TypeParameterConstraintClause> constraintClauses,
                                                                                                         ArrayBuilder<ImmutableArray<TypeParameterConstraintClause>> otherPartialClauses,
                                                                                                         BindingDiagnosticBag diagnostics)
        {
            if (otherPartialClauses == null)
            {
                return constraintClauses;
            }

            ArrayBuilder<TypeParameterConstraintClause> builder = null;
            var typeParameters = TypeParameters;
            int arity = typeParameters.Length;

            Debug.Assert(constraintClauses.Length == arity);

            for (int i = 0; i < arity; i++)
            {
                var constraint = constraintClauses[i];

                ImmutableArray<TypeWithAnnotations> originalConstraintTypes = constraint.ConstraintTypes;
                ArrayBuilder<TypeWithAnnotations> mergedConstraintTypes = null;
                SmallDictionary<TypeWithAnnotations, int> originalConstraintTypesMap = null;

                // Constraints defined on multiple partial declarations.
                // Report any mismatched constraints.
                bool report = (GetTypeParameterConstraintKind(i) & TypeParameterConstraintKind.PartialMismatch) != 0;
                foreach (ImmutableArray<TypeParameterConstraintClause> otherPartialConstraints in otherPartialClauses)
                {
                    if (!mergeConstraints(originalConstraintTypes, ref originalConstraintTypesMap, ref mergedConstraintTypes, otherPartialConstraints[i]))
                    {
                        report = true;
                    }
                }

                if (report)
                {
                    // "Partial declarations of '{0}' have inconsistent constraints for type parameter '{1}'"
                    diagnostics.Add(ErrorCode.ERR_PartialWrongConstraints, GetFirstLocation(), this, typeParameters[i]);
                }

                if (mergedConstraintTypes != null)
                {
#if DEBUG
                    Debug.Assert(originalConstraintTypes.Length == mergedConstraintTypes.Count);

                    for (int j = 0; j < originalConstraintTypes.Length; j++)
                    {
                        Debug.Assert(originalConstraintTypes[j].Equals(mergedConstraintTypes[j], TypeCompareKind.ObliviousNullableModifierMatchesAny));
                    }
#endif
                    if (builder == null)
                    {
                        builder = ArrayBuilder<TypeParameterConstraintClause>.GetInstance(constraintClauses.Length);
                        builder.AddRange(constraintClauses);
                    }

                    builder[i] = TypeParameterConstraintClause.Create(constraint.Constraints,
                                                                      mergedConstraintTypes?.ToImmutableAndFree() ?? originalConstraintTypes);
                }
            }

            if (builder != null)
            {
                constraintClauses = builder.ToImmutableAndFree();
            }

            return constraintClauses;

            static bool mergeConstraints(ImmutableArray<TypeWithAnnotations> originalConstraintTypes,
                                         ref SmallDictionary<TypeWithAnnotations, int> originalConstraintTypesMap, ref ArrayBuilder<TypeWithAnnotations> mergedConstraintTypes,
                                         TypeParameterConstraintClause clause)
            {
                bool result = true;

                if (originalConstraintTypes.Length == 0)
                {
                    if (clause.ConstraintTypes.Length == 0)
                    {
                        return result;
                    }

                    return false;
                }
                else if (clause.ConstraintTypes.Length == 0)
                {
                    return false;
                }

                originalConstraintTypesMap ??= toDictionary(originalConstraintTypes,
                                                            TypeWithAnnotations.EqualsComparer.IgnoreNullableModifiersForReferenceTypesComparer);
                SmallDictionary<TypeWithAnnotations, int> clauseConstraintTypesMap = toDictionary(clause.ConstraintTypes, originalConstraintTypesMap.Comparer);

                foreach (int index1 in originalConstraintTypesMap.Values)
                {
                    TypeWithAnnotations constraintType1 = mergedConstraintTypes?[index1] ?? originalConstraintTypes[index1];
                    int index2;

                    if (!clauseConstraintTypesMap.TryGetValue(constraintType1, out index2))
                    {
                        // No matching type
                        result = false;
                        continue;
                    }

                    TypeWithAnnotations constraintType2 = clause.ConstraintTypes[index2];

                    if (!constraintType1.Equals(constraintType2, TypeCompareKind.ObliviousNullableModifierMatchesAny))
                    {
                        // Nullability mismatch that doesn't involve oblivious
                        result = false;
                        continue;
                    }

                    if (!constraintType1.Equals(constraintType2, TypeCompareKind.ConsiderEverything))
                    {
                        // Mismatch with oblivious, merge
                        if (mergedConstraintTypes == null)
                        {
                            mergedConstraintTypes = ArrayBuilder<TypeWithAnnotations>.GetInstance(originalConstraintTypes.Length);
                            mergedConstraintTypes.AddRange(originalConstraintTypes);
                        }

                        mergedConstraintTypes[index1] = constraintType1.MergeEquivalentTypes(constraintType2, VarianceKind.None);
                    }
                }

                foreach (var constraintType in clauseConstraintTypesMap.Keys)
                {
                    if (!originalConstraintTypesMap.ContainsKey(constraintType))
                    {
                        result = false;
                        break;
                    }
                }

                return result;
            }

            static SmallDictionary<TypeWithAnnotations, int> toDictionary(ImmutableArray<TypeWithAnnotations> constraintTypes, IEqualityComparer<TypeWithAnnotations> comparer)
            {
                var result = new SmallDictionary<TypeWithAnnotations, int>(comparer);

                for (int i = constraintTypes.Length - 1; i >= 0; i--)
                {
                    result[constraintTypes[i]] = i; // Use the first type among the duplicates as the source of the nullable information
                }

                return result;
            }
        }

        /// <summary>
        /// Note, only nullability aspects are merged if possible, other mismatches are treated as failures.
        /// </summary>
        private ImmutableArray<TypeParameterConstraintClause> MergeConstraintKindsForPartialDeclarations(ImmutableArray<TypeParameterConstraintClause> constraintClauses,
                                                                                                         ArrayBuilder<ImmutableArray<TypeParameterConstraintClause>> otherPartialClauses)
        {
            if (otherPartialClauses == null)
            {
                return constraintClauses;
            }

            ArrayBuilder<TypeParameterConstraintClause> builder = null;
            var typeParameters = TypeParameters;
            int arity = typeParameters.Length;

            Debug.Assert(constraintClauses.Length == arity);

            for (int i = 0; i < arity; i++)
            {
                var constraint = constraintClauses[i];

                TypeParameterConstraintKind mergedKind = constraint.Constraints;
                ImmutableArray<TypeWithAnnotations> originalConstraintTypes = constraint.ConstraintTypes;

                foreach (ImmutableArray<TypeParameterConstraintClause> otherPartialConstraints in otherPartialClauses)
                {
                    mergeConstraints(ref mergedKind, originalConstraintTypes, otherPartialConstraints[i]);
                }

                if (constraint.Constraints != mergedKind)
                {
                    Debug.Assert((constraint.Constraints & (TypeParameterConstraintKind.AllNonNullableKinds | TypeParameterConstraintKind.NotNull)) ==
                                 (mergedKind & (TypeParameterConstraintKind.AllNonNullableKinds | TypeParameterConstraintKind.NotNull)));
                    Debug.Assert((mergedKind & TypeParameterConstraintKind.ObliviousNullabilityIfReferenceType) == 0 ||
                                 (constraint.Constraints & TypeParameterConstraintKind.ObliviousNullabilityIfReferenceType) != 0);
                    Debug.Assert((constraint.Constraints & TypeParameterConstraintKind.AllReferenceTypeKinds) == (mergedKind & TypeParameterConstraintKind.AllReferenceTypeKinds) ||
                                 (constraint.Constraints & TypeParameterConstraintKind.AllReferenceTypeKinds) == TypeParameterConstraintKind.ReferenceType);

                    if (builder == null)
                    {
                        builder = ArrayBuilder<TypeParameterConstraintClause>.GetInstance(constraintClauses.Length);
                        builder.AddRange(constraintClauses);
                    }

                    builder[i] = TypeParameterConstraintClause.Create(mergedKind, originalConstraintTypes);
                }
            }

            if (builder != null)
            {
                constraintClauses = builder.ToImmutableAndFree();
            }

            return constraintClauses;

            static void mergeConstraints(ref TypeParameterConstraintKind mergedKind, ImmutableArray<TypeWithAnnotations> originalConstraintTypes, TypeParameterConstraintClause clause)
            {
                if ((mergedKind & (TypeParameterConstraintKind.AllNonNullableKinds | TypeParameterConstraintKind.NotNull)) != (clause.Constraints & (TypeParameterConstraintKind.AllNonNullableKinds | TypeParameterConstraintKind.NotNull)))
                {
                    mergedKind |= TypeParameterConstraintKind.PartialMismatch;
                }

                if ((mergedKind & TypeParameterConstraintKind.ReferenceType) != 0 && (clause.Constraints & TypeParameterConstraintKind.ReferenceType) != 0)
                {
                    // Try merging nullability of a 'class' constraint
                    TypeParameterConstraintKind clause1Constraints = mergedKind & TypeParameterConstraintKind.AllReferenceTypeKinds;
                    TypeParameterConstraintKind clause2Constraints = clause.Constraints & TypeParameterConstraintKind.AllReferenceTypeKinds;
                    if (clause1Constraints != clause2Constraints)
                    {
                        if (clause1Constraints == TypeParameterConstraintKind.ReferenceType) // Oblivious
                        {
                            // Take nullability from clause2
                            mergedKind = (mergedKind & (~TypeParameterConstraintKind.AllReferenceTypeKinds)) | clause2Constraints;
                        }
                        else if (clause2Constraints != TypeParameterConstraintKind.ReferenceType)
                        {
                            // Neither nullability is oblivious and they do not match. Cannot merge.
                            mergedKind |= TypeParameterConstraintKind.PartialMismatch;
                        }
                    }
                }

                if (originalConstraintTypes.Length == 0 && clause.ConstraintTypes.Length == 0)
                {
                    // Try merging nullability of implied 'object' constraint
                    if (((mergedKind | clause.Constraints) & ~(TypeParameterConstraintKind.ObliviousNullabilityIfReferenceType | TypeParameterConstraintKind.Constructor)) == 0 &&
                        (mergedKind & TypeParameterConstraintKind.ObliviousNullabilityIfReferenceType) != 0 && // 'object~'
                        (clause.Constraints & TypeParameterConstraintKind.ObliviousNullabilityIfReferenceType) == 0)   // 'object?' 
                    {
                        // Merged value is 'object?'
                        mergedKind &= ~TypeParameterConstraintKind.ObliviousNullabilityIfReferenceType;
                    }
                }
            }
        }

        internal sealed override ImmutableArray<TypeWithAnnotations> TypeArgumentsWithAnnotationsNoUseSiteDiagnostics
        {
            get
            {
                return GetTypeParametersAsTypeArguments();
            }
        }

        public override ImmutableArray<TypeParameterSymbol> TypeParameters
        {
            get
            {
                if (_typeParameterInfo.LazyTypeParameters.IsDefault)
                {
                    var diagnostics = BindingDiagnosticBag.GetInstance();
                    if (ImmutableInterlocked.InterlockedInitialize(
                            ref _typeParameterInfo.LazyTypeParameters,
                            MakeTypeParameters(diagnostics)))
                    {
                        AddDeclarationDiagnostics(diagnostics);
                    }

                    diagnostics.Free();
                }

                return _typeParameterInfo.LazyTypeParameters;
            }
        }

        #endregion

        #region Attributes

        /// <summary>
        /// Gets all the attribute lists for this named type.  If <paramref name="quickAttributes"/> is provided
        /// the attribute lists will only be returned if there is reasonable belief that 
        /// the type has one of the attributes specified by <paramref name="quickAttributes"/> on it.
        /// This can avoid going back to syntax if we know the type definitely doesn't have an attribute
        /// on it that could be the one specified by <paramref name="quickAttributes"/>. Pass <see langword="null"/>
        /// to get all attribute declarations.
        /// </summary>
        internal ImmutableArray<SyntaxList<AttributeListSyntax>> GetAttributeDeclarations(QuickAttributes? quickAttributes = null)
        {
            // if the compilation has any global aliases to these quick attributes, then we have to return
            // all the attributes on the decl.  For example, if there is a `global using X = Y;` and 
            // then we have to return any attributes on the type as they might say `[X]`.
            if (quickAttributes != null)
            {
                foreach (var decl in this.DeclaringCompilation.MergedRootDeclaration.Declarations)
                {
                    if (decl is RootSingleNamespaceDeclaration rootNamespaceDecl &&
                        (rootNamespaceDecl.GlobalAliasedQuickAttributes & quickAttributes) != 0)
                    {
                        return declaration.GetAttributeDeclarations(quickAttributes: null);
                    }
                }
            }

            return declaration.GetAttributeDeclarations(quickAttributes);
        }

        IAttributeTargetSymbol IAttributeTargetSymbol.AttributesOwner
        {
            get { return this; }
        }

        AttributeLocation IAttributeTargetSymbol.DefaultAttributeLocation
        {
            get { return AttributeLocation.Type; }
        }

        AttributeLocation IAttributeTargetSymbol.AllowedAttributeLocations
        {
            get
            {
                switch (TypeKind)
                {
                    case TypeKind.Delegate:
                        return AttributeLocation.Type | AttributeLocation.Return;

                    case TypeKind.Enum:
                    case TypeKind.Interface:
                        return AttributeLocation.Type;

                    case TypeKind.Struct:
                    case TypeKind.Class:
                        return AttributeLocation.Type | (HasPrimaryConstructor ? AttributeLocation.Method : 0);

                    default:
                        return AttributeLocation.None;
                }
            }
        }

        /// <summary>
        /// Returns a bag of applied custom attributes and data decoded from well-known attributes. Returns null if there are no attributes applied on the symbol.
        /// </summary>
        /// <remarks>
        /// Forces binding and decoding of attributes.
        /// </remarks>
        private CustomAttributesBag<CSharpAttributeData> GetAttributesBag()
        {
            var bag = _lazyCustomAttributesBag;
            if (bag != null && bag.IsSealed)
            {
                return bag;
            }

            if (LoadAndValidateAttributes(OneOrMany.Create(this.GetAttributeDeclarations()), ref _lazyCustomAttributesBag))
            {
                var completed = state.NotePartComplete(CompletionPart.Attributes);
                Debug.Assert(completed);
            }

            Debug.Assert(_lazyCustomAttributesBag.IsSealed);
            return _lazyCustomAttributesBag;
        }

        /// <summary>
        /// Gets the attributes applied on this symbol.
        /// Returns an empty array if there are no attributes.
        /// </summary>
        public sealed override ImmutableArray<CSharpAttributeData> GetAttributes()
        {
            return this.GetAttributesBag().Attributes;
        }

        /// <summary>
        /// Returns data decoded from well-known attributes applied to the symbol or null if there are no applied attributes.
        /// </summary>
        /// <remarks>
        /// Forces binding and decoding of attributes.
        /// </remarks>
        private TypeWellKnownAttributeData GetDecodedWellKnownAttributeData()
        {
            var attributesBag = _lazyCustomAttributesBag;
            if (attributesBag == null || !attributesBag.IsDecodedWellKnownAttributeDataComputed)
            {
                attributesBag = this.GetAttributesBag();
            }

            return (TypeWellKnownAttributeData)attributesBag.DecodedWellKnownAttributeData;
        }

#nullable enable
        /// <summary>
        /// Returns data decoded from special early bound well-known attributes applied to the symbol or null if there are no applied attributes.
        /// </summary>
        /// <remarks>
        /// Forces binding and decoding of attributes.
        /// </remarks>
        internal TypeEarlyWellKnownAttributeData? GetEarlyDecodedWellKnownAttributeData()
        {
            var attributesBag = _lazyCustomAttributesBag;
            if (attributesBag == null || !attributesBag.IsEarlyDecodedWellKnownAttributeDataComputed)
            {
                attributesBag = this.GetAttributesBag();
            }

            return (TypeEarlyWellKnownAttributeData)attributesBag.EarlyDecodedWellKnownAttributeData;
        }

        internal override (CSharpAttributeData?, BoundAttribute?) EarlyDecodeWellKnownAttribute(ref EarlyDecodeWellKnownAttributeArguments<EarlyWellKnownAttributeBinder, NamedTypeSymbol, AttributeSyntax, AttributeLocation> arguments)
        {
            bool hasAnyDiagnostics;
            CSharpAttributeData? attributeData;
            BoundAttribute? boundAttribute;

            if (CSharpAttributeData.IsTargetEarlyAttribute(arguments.AttributeType, arguments.AttributeSyntax, AttributeDescription.ComImportAttribute))
            {
                (attributeData, boundAttribute) = arguments.Binder.GetAttribute(arguments.AttributeSyntax, arguments.AttributeType, beforeAttributePartBound: null, afterAttributePartBound: null, out hasAnyDiagnostics);
                if (!attributeData.HasErrors)
                {
                    arguments.GetOrCreateData<TypeEarlyWellKnownAttributeData>().HasComImportAttribute = true;
                    if (!hasAnyDiagnostics)
                    {
                        return (attributeData, boundAttribute);
                    }
                }

                return (null, null);
            }

            if (CSharpAttributeData.IsTargetEarlyAttribute(arguments.AttributeType, arguments.AttributeSyntax, AttributeDescription.CodeAnalysisEmbeddedAttribute))
            {
                (attributeData, boundAttribute) = arguments.Binder.GetAttribute(arguments.AttributeSyntax, arguments.AttributeType, beforeAttributePartBound: null, afterAttributePartBound: null, out hasAnyDiagnostics);
                if (!attributeData.HasErrors)
                {
                    arguments.GetOrCreateData<TypeEarlyWellKnownAttributeData>().HasCodeAnalysisEmbeddedAttribute = true;
                    if (!hasAnyDiagnostics)
                    {
                        return (attributeData, boundAttribute);
                    }
                }

                return (null, null);
            }

            if (CSharpAttributeData.IsTargetEarlyAttribute(arguments.AttributeType, arguments.AttributeSyntax, AttributeDescription.ConditionalAttribute))
            {
                (attributeData, boundAttribute) = arguments.Binder.GetAttribute(arguments.AttributeSyntax, arguments.AttributeType, beforeAttributePartBound: null, afterAttributePartBound: null, out hasAnyDiagnostics);
                if (!attributeData.HasErrors)
                {
                    string? name = attributeData.GetConstructorArgument<string>(0, SpecialType.System_String);
                    arguments.GetOrCreateData<TypeEarlyWellKnownAttributeData>().AddConditionalSymbol(name);
                    if (!hasAnyDiagnostics)
                    {
                        return (attributeData, boundAttribute);
                    }
                }

                return (null, null);
            }

            ObsoleteAttributeData? obsoleteData;
            if (EarlyDecodeDeprecatedOrExperimentalOrObsoleteAttribute(ref arguments, out attributeData, out boundAttribute, out obsoleteData))
            {
                if (obsoleteData != null)
                {
                    arguments.GetOrCreateData<TypeEarlyWellKnownAttributeData>().ObsoleteAttributeData = obsoleteData;
                }

                return (attributeData, boundAttribute);
            }

            if (CSharpAttributeData.IsTargetEarlyAttribute(arguments.AttributeType, arguments.AttributeSyntax, AttributeDescription.AttributeUsageAttribute))
            {
                (attributeData, boundAttribute) = arguments.Binder.GetAttribute(arguments.AttributeSyntax, arguments.AttributeType, beforeAttributePartBound: null, afterAttributePartBound: null, out hasAnyDiagnostics);
                if (!attributeData.HasErrors)
                {
                    AttributeUsageInfo info = this.DecodeAttributeUsageAttribute(attributeData, arguments.AttributeSyntax, diagnose: false);
                    if (!info.IsNull)
                    {
                        var typeData = arguments.GetOrCreateData<TypeEarlyWellKnownAttributeData>();
                        if (typeData.AttributeUsageInfo.IsNull)
                        {
                            typeData.AttributeUsageInfo = info;
                        }

                        if (!hasAnyDiagnostics)
                        {
                            return (attributeData, boundAttribute);
                        }
                    }
                }

                return (null, null);
            }

            // We want to decode this early because it can influence overload resolution, which could affect attribute binding itself. Consider an attribute with these
            // constructors:
            //
            //   MyAttribute(string s)
            //   MyAttribute(CustomBuilder c) // CustomBuilder has InterpolatedStringHandlerAttribute on the type
            //
            // If it's applied with [MyAttribute($"{1}")], overload resolution rules say that we should prefer the CustomBuilder overload over the string overload. This
            // is an error scenario regardless (non-constant interpolated string), but it's good to get right as it will affect public API results.
            if (CSharpAttributeData.IsTargetEarlyAttribute(arguments.AttributeType, arguments.AttributeSyntax, AttributeDescription.InterpolatedStringHandlerAttribute))
            {
                (attributeData, boundAttribute) = arguments.Binder.GetAttribute(arguments.AttributeSyntax, arguments.AttributeType, beforeAttributePartBound: null, afterAttributePartBound: null, out hasAnyDiagnostics);
                if (!attributeData.HasErrors)
                {
                    arguments.GetOrCreateData<TypeEarlyWellKnownAttributeData>().HasInterpolatedStringHandlerAttribute = true;
                    if (!hasAnyDiagnostics)
                    {
                        return (attributeData, boundAttribute);
                    }
                }

                return (null, null);
            }

            return base.EarlyDecodeWellKnownAttribute(ref arguments);
        }
#nullable disable

        internal override AttributeUsageInfo GetAttributeUsageInfo()
        {
            Debug.Assert(this.SpecialType == SpecialType.System_Object || this.DeclaringCompilation.IsAttributeType(this));

            TypeEarlyWellKnownAttributeData data = this.GetEarlyDecodedWellKnownAttributeData();
            if (data != null && !data.AttributeUsageInfo.IsNull)
            {
                return data.AttributeUsageInfo;
            }

            return ((object)this.BaseTypeNoUseSiteDiagnostics != null) ? this.BaseTypeNoUseSiteDiagnostics.GetAttributeUsageInfo() : AttributeUsageInfo.Default;
        }

        /// <summary>
        /// Returns data decoded from Obsolete attribute or null if there is no Obsolete attribute.
        /// This property returns ObsoleteAttributeData.Uninitialized if attribute arguments haven't been decoded yet.
        /// </summary>
        internal override ObsoleteAttributeData ObsoleteAttributeData
        {
            get
            {
                var lazyCustomAttributesBag = _lazyCustomAttributesBag;
                if (lazyCustomAttributesBag != null && lazyCustomAttributesBag.IsEarlyDecodedWellKnownAttributeDataComputed)
                {
                    var data = (TypeEarlyWellKnownAttributeData)lazyCustomAttributesBag.EarlyDecodedWellKnownAttributeData;
                    return data != null ? data.ObsoleteAttributeData : null;
                }

                foreach (var decl in this.declaration.Declarations)
                {
                    if (decl.HasAnyAttributes)
                    {
                        return ObsoleteAttributeData.Uninitialized;
                    }
                }

                return null;
            }
        }

        protected sealed override void DecodeWellKnownAttributeImpl(ref DecodeWellKnownAttributeArguments<AttributeSyntax, CSharpAttributeData, AttributeLocation> arguments)
        {
            Debug.Assert((object)arguments.AttributeSyntaxOpt != null);
            var diagnostics = (BindingDiagnosticBag)arguments.Diagnostics;

            var attribute = arguments.Attribute;
            Debug.Assert(!attribute.HasErrors);
            Debug.Assert(arguments.SymbolPart == AttributeLocation.None);

            if (attribute.IsTargetAttribute(this, AttributeDescription.AttributeUsageAttribute))
            {
                DecodeAttributeUsageAttribute(attribute, arguments.AttributeSyntaxOpt, diagnose: true, diagnosticsOpt: diagnostics);
            }
            else if (attribute.IsTargetAttribute(this, AttributeDescription.DefaultMemberAttribute))
            {
                arguments.GetOrCreateData<TypeWellKnownAttributeData>().HasDefaultMemberAttribute = true;
            }
            else if (attribute.IsTargetAttribute(this, AttributeDescription.CoClassAttribute))
            {
                DecodeCoClassAttribute(ref arguments);
            }
            else if (attribute.IsTargetAttribute(this, AttributeDescription.ConditionalAttribute))
            {
                ValidateConditionalAttribute(attribute, arguments.AttributeSyntaxOpt, diagnostics);
            }
            else if (attribute.IsTargetAttribute(this, AttributeDescription.GuidAttribute))
            {
                arguments.GetOrCreateData<TypeWellKnownAttributeData>().GuidString = attribute.DecodeGuidAttribute(arguments.AttributeSyntaxOpt, diagnostics);
            }
            else if (attribute.IsTargetAttribute(this, AttributeDescription.SpecialNameAttribute))
            {
                arguments.GetOrCreateData<TypeWellKnownAttributeData>().HasSpecialNameAttribute = true;
            }
            else if (attribute.IsTargetAttribute(this, AttributeDescription.SerializableAttribute))
            {
                arguments.GetOrCreateData<TypeWellKnownAttributeData>().HasSerializableAttribute = true;
            }
            else if (attribute.IsTargetAttribute(this, AttributeDescription.ExcludeFromCodeCoverageAttribute))
            {
                arguments.GetOrCreateData<TypeWellKnownAttributeData>().HasExcludeFromCodeCoverageAttribute = true;
            }
            else if (attribute.IsTargetAttribute(this, AttributeDescription.StructLayoutAttribute))
            {
                AttributeData.DecodeStructLayoutAttribute<TypeWellKnownAttributeData, AttributeSyntax, CSharpAttributeData, AttributeLocation>(
                    ref arguments, this.DefaultMarshallingCharSet, defaultAutoLayoutSize: 0, messageProvider: MessageProvider.Instance);
            }
            else if (attribute.IsTargetAttribute(this, AttributeDescription.SuppressUnmanagedCodeSecurityAttribute))
            {
                arguments.GetOrCreateData<TypeWellKnownAttributeData>().HasSuppressUnmanagedCodeSecurityAttribute = true;
            }
            else if (attribute.IsTargetAttribute(this, AttributeDescription.ClassInterfaceAttribute))
            {
                attribute.DecodeClassInterfaceAttribute(arguments.AttributeSyntaxOpt, diagnostics);
            }
            else if (attribute.IsTargetAttribute(this, AttributeDescription.InterfaceTypeAttribute))
            {
                attribute.DecodeInterfaceTypeAttribute(arguments.AttributeSyntaxOpt, diagnostics);
            }
            else if (attribute.IsTargetAttribute(this, AttributeDescription.WindowsRuntimeImportAttribute))
            {
                arguments.GetOrCreateData<TypeWellKnownAttributeData>().HasWindowsRuntimeImportAttribute = true;
            }
            else if (attribute.IsTargetAttribute(this, AttributeDescription.RequiredAttributeAttribute))
            {
                // CS1608: The Required attribute is not permitted on C# types
                diagnostics.Add(ErrorCode.ERR_CantUseRequiredAttribute, arguments.AttributeSyntaxOpt.Name.Location);
            }
            else if (ReportExplicitUseOfReservedAttributes(in arguments,
                ReservedAttributes.DynamicAttribute
                | ReservedAttributes.IsReadOnlyAttribute
                | ReservedAttributes.IsUnmanagedAttribute
                | ReservedAttributes.IsByRefLikeAttribute
                | ReservedAttributes.TupleElementNamesAttribute
                | ReservedAttributes.NullableAttribute
                | ReservedAttributes.NullableContextAttribute
                | ReservedAttributes.NativeIntegerAttribute
                | ReservedAttributes.CaseSensitiveExtensionAttribute
                | ReservedAttributes.RequiredMemberAttribute))
            {
            }
            else if (attribute.IsTargetAttribute(this, AttributeDescription.SecurityCriticalAttribute)
                || attribute.IsTargetAttribute(this, AttributeDescription.SecuritySafeCriticalAttribute))
            {
                arguments.GetOrCreateData<TypeWellKnownAttributeData>().HasSecurityCriticalAttributes = true;
            }
            else if (attribute.IsTargetAttribute(this, AttributeDescription.SkipLocalsInitAttribute))
            {
                CSharpAttributeData.DecodeSkipLocalsInitAttribute<TypeWellKnownAttributeData>(DeclaringCompilation, ref arguments);
            }
            else if (_lazyIsExplicitDefinitionOfNoPiaLocalType == ThreeState.Unknown && attribute.IsTargetAttribute(this, AttributeDescription.TypeIdentifierAttribute))
            {
                _lazyIsExplicitDefinitionOfNoPiaLocalType = ThreeState.True;
            }
            else
            {
                var compilation = this.DeclaringCompilation;
                if (attribute.IsSecurityAttribute(compilation))
                {
                    attribute.DecodeSecurityAttribute<TypeWellKnownAttributeData>(this, compilation, ref arguments);
                }
            }
        }

        internal override bool IsExplicitDefinitionOfNoPiaLocalType
        {
            get
            {
                if (_lazyIsExplicitDefinitionOfNoPiaLocalType == ThreeState.Unknown)
                {
                    CheckPresenceOfTypeIdentifierAttribute();

                    if (_lazyIsExplicitDefinitionOfNoPiaLocalType == ThreeState.Unknown)
                    {
                        _lazyIsExplicitDefinitionOfNoPiaLocalType = ThreeState.False;
                    }
                }

                Debug.Assert(_lazyIsExplicitDefinitionOfNoPiaLocalType != ThreeState.Unknown);
                return _lazyIsExplicitDefinitionOfNoPiaLocalType == ThreeState.True;
            }
        }

        private void CheckPresenceOfTypeIdentifierAttribute()
        {
            // Have we already decoded well-known attributes?
            if (_lazyCustomAttributesBag?.IsDecodedWellKnownAttributeDataComputed == true)
            {
                return;
            }

            // We want this function to be as cheap as possible, it is called for every top level type
            // and we don't want to bind attributes attached to the declaration unless there is a chance
            // that one of them is TypeIdentifier attribute.
            ImmutableArray<SyntaxList<AttributeListSyntax>> attributeLists = GetAttributeDeclarations(QuickAttributes.TypeIdentifier);

            foreach (SyntaxList<AttributeListSyntax> list in attributeLists)
            {
                var syntaxTree = list.Node.SyntaxTree;
                QuickAttributeChecker checker = this.DeclaringCompilation.GetBinderFactory(list.Node.SyntaxTree).GetBinder(list.Node).QuickAttributeChecker;

                foreach (AttributeListSyntax attrList in list)
                {
                    foreach (AttributeSyntax attr in attrList.Attributes)
                    {
                        if (checker.IsPossibleMatch(attr, QuickAttributes.TypeIdentifier))
                        {
                            // This attribute syntax might be an application of TypeIdentifierAttribute.
                            // Let's bind it.
                            // For simplicity we bind all attributes.
                            GetAttributes();
                            return;
                        }
                    }
                }
            }
        }

        // Process the specified AttributeUsage attribute on the given ownerSymbol
        private AttributeUsageInfo DecodeAttributeUsageAttribute(CSharpAttributeData attribute, AttributeSyntax node, bool diagnose, BindingDiagnosticBag diagnosticsOpt = null)
        {
            Debug.Assert(diagnose == (diagnosticsOpt != null));
            Debug.Assert(!attribute.HasErrors);

            Debug.Assert(!this.IsErrorType());

            // AttributeUsage can only be specified for attribute classes
            if (!this.DeclaringCompilation.IsAttributeType(this))
            {
                if (diagnose)
                {
                    diagnosticsOpt.Add(ErrorCode.ERR_AttributeUsageOnNonAttributeClass, node.Name.Location, node.GetErrorDisplayName());
                }

                return AttributeUsageInfo.Null;
            }
            else
            {
                AttributeUsageInfo info = attribute.DecodeAttributeUsageAttribute();

                // Validate first ctor argument for AttributeUsage specification is a valid AttributeTargets enum member
                if (!info.HasValidAttributeTargets)
                {
                    if (diagnose)
                    {
                        // invalid attribute target
                        CSharpSyntaxNode attributeArgumentSyntax = attribute.GetAttributeArgumentSyntax(0, node);
                        diagnosticsOpt.Add(ErrorCode.ERR_InvalidAttributeArgument, attributeArgumentSyntax.Location, node.GetErrorDisplayName());
                    }

                    return AttributeUsageInfo.Null;
                }

                return info;
            }
        }

        private void DecodeCoClassAttribute(ref DecodeWellKnownAttributeArguments<AttributeSyntax, CSharpAttributeData, AttributeLocation> arguments)
        {
            var attribute = arguments.Attribute;
            Debug.Assert(!attribute.HasErrors);

            if (this.IsInterfaceType() && (!arguments.HasDecodedData || (object)((TypeWellKnownAttributeData)arguments.DecodedData).ComImportCoClass == null))
            {
                TypedConstant argument = attribute.CommonConstructorArguments[0];
                Debug.Assert(argument.Kind == TypedConstantKind.Type);

                var coClassType = argument.ValueInternal as NamedTypeSymbol;
                if ((object)coClassType != null && coClassType.TypeKind == TypeKind.Class)
                {
                    arguments.GetOrCreateData<TypeWellKnownAttributeData>().ComImportCoClass = coClassType;
                }
            }
        }

        internal override bool IsComImport
        {
            get
            {
                TypeEarlyWellKnownAttributeData data = this.GetEarlyDecodedWellKnownAttributeData();
                return data != null && data.HasComImportAttribute;
            }
        }

        internal override NamedTypeSymbol ComImportCoClass
        {
            get
            {
                TypeWellKnownAttributeData data = this.GetDecodedWellKnownAttributeData();
                return data != null ? data.ComImportCoClass : null;
            }
        }

        private void ValidateConditionalAttribute(CSharpAttributeData attribute, AttributeSyntax node, BindingDiagnosticBag diagnostics)
        {
            Debug.Assert(this.IsConditional);
            Debug.Assert(!attribute.HasErrors);

            if (!this.DeclaringCompilation.IsAttributeType(this))
            {
                // CS1689: Attribute '{0}' is only valid on methods or attribute classes
                diagnostics.Add(ErrorCode.ERR_ConditionalOnNonAttributeClass, node.Location, node.GetErrorDisplayName());
            }
            else
            {
                string name = attribute.GetConstructorArgument<string>(0, SpecialType.System_String);

                if (name == null || !SyntaxFacts.IsValidIdentifier(name))
                {
                    // CS0633: The argument to the '{0}' attribute must be a valid identifier
                    CSharpSyntaxNode attributeArgumentSyntax = attribute.GetAttributeArgumentSyntax(0, node);
                    diagnostics.Add(ErrorCode.ERR_BadArgumentToAttribute, attributeArgumentSyntax.Location, node.GetErrorDisplayName());
                }
            }
        }

        internal override bool HasSpecialName
        {
            get
            {
                var data = GetDecodedWellKnownAttributeData();
                return data != null && data.HasSpecialNameAttribute;
            }
        }

        internal override bool HasCodeAnalysisEmbeddedAttribute
        {
            get
            {
                var data = GetEarlyDecodedWellKnownAttributeData();
                return data != null && data.HasCodeAnalysisEmbeddedAttribute;
            }
        }

#nullable enable
        internal sealed override bool IsInterpolatedStringHandlerType
            => GetEarlyDecodedWellKnownAttributeData()?.HasInterpolatedStringHandlerAttribute == true;
#nullable disable

        internal sealed override bool ShouldAddWinRTMembers
        {
            get { return false; }
        }

        internal sealed override bool IsWindowsRuntimeImport
        {
            get
            {
                TypeWellKnownAttributeData data = this.GetDecodedWellKnownAttributeData();
                return data != null && data.HasWindowsRuntimeImportAttribute;
            }
        }

        public sealed override bool IsSerializable
        {
            get
            {
                var data = this.GetDecodedWellKnownAttributeData();
                return data != null && data.HasSerializableAttribute;
            }
        }

        public sealed override bool AreLocalsZeroed
        {
            get
            {
                var data = this.GetDecodedWellKnownAttributeData();
                return data?.HasSkipLocalsInitAttribute != true && (ContainingType?.AreLocalsZeroed ?? ContainingModule.AreLocalsZeroed);
            }
        }

        internal override bool IsDirectlyExcludedFromCodeCoverage =>
            GetDecodedWellKnownAttributeData()?.HasExcludeFromCodeCoverageAttribute == true;

        private bool HasInstanceFields()
        {
            var fields = this.GetFieldsToEmit();
            foreach (var field in fields)
            {
                if (!field.IsStatic)
                {
                    return true;
                }
            }

            return false;
        }

        internal sealed override TypeLayout Layout
        {
            get
            {
                var data = GetDecodedWellKnownAttributeData();
                if (data != null && data.HasStructLayoutAttribute)
                {
                    return data.Layout;
                }

                if (this.TypeKind == TypeKind.Struct)
                {
                    // CLI spec 22.37.16:
                    // "A ValueType shall have a non-zero size - either by defining at least one field, or by providing a non-zero ClassSize"
                    // 
                    // Dev11 compiler sets the value to 1 for structs with no instance fields and no size specified.
                    // It does not change the size value if it was explicitly specified to be 0, nor does it report an error.
                    return new TypeLayout(LayoutKind.Sequential, this.HasInstanceFields() ? 0 : 1, alignment: 0);
                }

                return default(TypeLayout);
            }
        }

        internal bool HasStructLayoutAttribute
        {
            get
            {
                var data = GetDecodedWellKnownAttributeData();
                return data != null && data.HasStructLayoutAttribute;
            }
        }

        internal override CharSet MarshallingCharSet
        {
            get
            {
                var data = GetDecodedWellKnownAttributeData();
                return (data != null && data.HasStructLayoutAttribute) ? data.MarshallingCharSet : DefaultMarshallingCharSet;
            }
        }

        internal sealed override bool HasDeclarativeSecurity
        {
            get
            {
                var data = this.GetDecodedWellKnownAttributeData();
                return data != null && data.HasDeclarativeSecurity;
            }
        }

        internal bool HasSecurityCriticalAttributes
        {
            get
            {
                var data = this.GetDecodedWellKnownAttributeData();
                return data != null && data.HasSecurityCriticalAttributes;
            }
        }

        internal sealed override IEnumerable<Microsoft.Cci.SecurityAttribute> GetSecurityInformation()
        {
            var attributesBag = this.GetAttributesBag();
            var wellKnownData = (TypeWellKnownAttributeData)attributesBag.DecodedWellKnownAttributeData;
            if (wellKnownData != null)
            {
                SecurityWellKnownAttributeData securityData = wellKnownData.SecurityInformation;
                if (securityData != null)
                {
                    return securityData.GetSecurityAttributes(attributesBag.Attributes);
                }
            }

            return null;
        }

        internal override ImmutableArray<string> GetAppliedConditionalSymbols()
        {
            var data = GetEarlyDecodedWellKnownAttributeData();
            return data != null ? data.ConditionalSymbols : ImmutableArray<string>.Empty;
        }

        internal override void PostDecodeWellKnownAttributes(ImmutableArray<CSharpAttributeData> boundAttributes, ImmutableArray<AttributeSyntax> allAttributeSyntaxNodes, BindingDiagnosticBag diagnostics, AttributeLocation symbolPart, WellKnownAttributeData decodedData)
        {
            Debug.Assert(!boundAttributes.IsDefault);
            Debug.Assert(!allAttributeSyntaxNodes.IsDefault);
            Debug.Assert(boundAttributes.Length == allAttributeSyntaxNodes.Length);
            Debug.Assert(_lazyCustomAttributesBag != null);
            Debug.Assert(_lazyCustomAttributesBag.IsDecodedWellKnownAttributeDataComputed);
            Debug.Assert(symbolPart == AttributeLocation.None);

            var data = (TypeWellKnownAttributeData)decodedData;

            if (this.IsComImport)
            {
                Debug.Assert(boundAttributes.Any());

                // Symbol with ComImportAttribute must have a GuidAttribute
                if (data == null || data.GuidString == null)
                {
                    int index = boundAttributes.IndexOfAttribute(this, AttributeDescription.ComImportAttribute);
                    diagnostics.Add(ErrorCode.ERR_ComImportWithoutUuidAttribute, allAttributeSyntaxNodes[index].Name.Location);
                }

                if (this.TypeKind == TypeKind.Class)
                {
                    var baseType = this.BaseTypeNoUseSiteDiagnostics;
                    if ((object)baseType != null && baseType.SpecialType != SpecialType.System_Object)
                    {
                        // CS0424: '{0}': a class with the ComImport attribute cannot specify a base class
                        diagnostics.Add(ErrorCode.ERR_ComImportWithBase, this.GetFirstLocation(), this.Name);
                    }

                    var initializers = this.StaticInitializers;
                    if (!initializers.IsDefaultOrEmpty)
                    {
                        foreach (var initializerGroup in initializers)
                        {
                            foreach (var singleInitializer in initializerGroup)
                            {
                                if (!singleInitializer.FieldOpt.IsMetadataConstant)
                                {
                                    // CS8028: '{0}': a class with the ComImport attribute cannot specify field initializers.
                                    diagnostics.Add(ErrorCode.ERR_ComImportWithInitializers, singleInitializer.Syntax.GetLocation(), this.Name);
                                }
                            }
                        }
                    }

                    initializers = this.InstanceInitializers;
                    if (!initializers.IsDefaultOrEmpty)
                    {
                        foreach (var initializerGroup in initializers)
                        {
                            foreach (var singleInitializer in initializerGroup)
                            {
                                // CS8028: '{0}': a class with the ComImport attribute cannot specify field initializers.
                                diagnostics.Add(ErrorCode.ERR_ComImportWithInitializers, singleInitializer.Syntax.GetLocation(), this.Name);
                            }
                        }
                    }
                }
            }
            else if ((object)this.ComImportCoClass != null)
            {
                Debug.Assert(boundAttributes.Any());

                // Symbol with CoClassAttribute must have a ComImportAttribute
                int index = boundAttributes.IndexOfAttribute(this, AttributeDescription.CoClassAttribute);
                diagnostics.Add(ErrorCode.WRN_CoClassWithoutComImport, allAttributeSyntaxNodes[index].Location, this.Name);
            }

            // Report ERR_DefaultMemberOnIndexedType if type has a default member attribute and has indexers.
            if (data != null && data.HasDefaultMemberAttribute && this.Indexers.Any())
            {
                Debug.Assert(boundAttributes.Any());

                int index = boundAttributes.IndexOfAttribute(this, AttributeDescription.DefaultMemberAttribute);
                diagnostics.Add(ErrorCode.ERR_DefaultMemberOnIndexedType, allAttributeSyntaxNodes[index].Name.Location);
            }

            base.PostDecodeWellKnownAttributes(boundAttributes, allAttributeSyntaxNodes, diagnostics, symbolPart, decodedData);
        }

        /// <remarks>
        /// These won't be returned by GetAttributes on source methods, but they
        /// will be returned by GetAttributes on metadata symbols.
        /// </remarks>
        internal override void AddSynthesizedAttributes(PEModuleBuilder moduleBuilder, ref ArrayBuilder<SynthesizedAttributeData> attributes)
        {
            base.AddSynthesizedAttributes(moduleBuilder, ref attributes);

            CSharpCompilation compilation = this.DeclaringCompilation;

            if (this.ContainsExtensionMethods)
            {
                // No need to check if [Extension] attribute was explicitly set since
                // we'll issue CS1112 error in those cases and won't generate IL.
                AddSynthesizedAttribute(ref attributes, compilation.TrySynthesizeAttribute(WellKnownMember.System_Runtime_CompilerServices_ExtensionAttribute__ctor));
            }

            if (this.IsRefLikeType)
            {
                AddSynthesizedAttribute(ref attributes, moduleBuilder.SynthesizeIsByRefLikeAttribute(this));

                var obsoleteData = ObsoleteAttributeData;
                Debug.Assert(obsoleteData != ObsoleteAttributeData.Uninitialized, "getting synthesized attributes before attributes are decoded");

                if (!this.IsRestrictedType(ignoreSpanLikeTypes: true))
                {
                    // If user specified an Obsolete attribute, we cannot emit ours.
                    // NB: we do not check the kind of deprecation. 
                    //     we will not emit Obsolete even if Deprecated or Experimental was used.
                    //     we do not want to get into a scenario where different kinds of deprecation are combined together.
                    //
                    if (obsoleteData == null)
                    {
                        AddSynthesizedAttribute(ref attributes, compilation.TrySynthesizeAttribute(WellKnownMember.System_ObsoleteAttribute__ctor,
                            ImmutableArray.Create(
                                new TypedConstant(compilation.GetSpecialType(SpecialType.System_String), TypedConstantKind.Primitive, PEModule.ByRefLikeMarker), // message
                                new TypedConstant(compilation.GetSpecialType(SpecialType.System_Boolean), TypedConstantKind.Primitive, true)), // error=true
                            isOptionalUse: true));
                    }

                    AddSynthesizedAttribute(ref attributes, compilation.TrySynthesizeAttribute(WellKnownMember.System_Runtime_CompilerServices_CompilerFeatureRequiredAttribute__ctor,
                        ImmutableArray.Create(new TypedConstant(compilation.GetSpecialType(SpecialType.System_String), TypedConstantKind.Primitive, nameof(CompilerFeatureRequiredFeatures.RefStructs))),
                        isOptionalUse: true));
                }
            }

            if (this.IsReadOnly)
            {
                AddSynthesizedAttribute(ref attributes, moduleBuilder.SynthesizeIsReadOnlyAttribute(this));
            }

            if (this.Indexers.Any())
            {
                string defaultMemberName = this.Indexers.First().MetadataName; // UNDONE: IndexerNameAttribute
                var defaultMemberNameConstant = new TypedConstant(compilation.GetSpecialType(SpecialType.System_String), TypedConstantKind.Primitive, defaultMemberName);

                AddSynthesizedAttribute(ref attributes, compilation.TrySynthesizeAttribute(
                    WellKnownMember.System_Reflection_DefaultMemberAttribute__ctor,
                    ImmutableArray.Create(defaultMemberNameConstant)));
            }

            if (this.declaration.Declarations.All(d => d.IsSimpleProgram))
            {
                AddSynthesizedAttribute(ref attributes,
                    this.DeclaringCompilation.TrySynthesizeAttribute(WellKnownMember.System_Runtime_CompilerServices_CompilerGeneratedAttribute__ctor));
            }

            if (HasDeclaredRequiredMembers)
            {
                AddSynthesizedAttribute(
                    ref attributes,
                    compilation.TrySynthesizeAttribute(WellKnownMember.System_Runtime_CompilerServices_RequiredMemberAttribute__ctor));
            }

            // Add MetadataUpdateOriginalTypeAttribute when a reloadable type is emitted to EnC delta
            if (moduleBuilder.EncSymbolChanges?.IsReplaced(((ISymbolInternal)this).GetISymbol()) == true)
            {
                // Note that we use this source named type symbol in the attribute argument (of System.Type).
                // We do not have access to the original symbol from this compilation. However, System.Type
                // is encoded in the attribute as a string containing a fully qualified type name.
                // The name of the current type symbol as provided by ISymbol.Name is the same as the name of
                // the original type symbol that is being replaced by this type symbol.
                // The "#{generation}" suffix is appended to the TypeDef name in the metadata writer,
                // but not to the attribute value.
                var originalType = this;

                AddSynthesizedAttribute(
                    ref attributes,
                    compilation.TrySynthesizeAttribute(
                        WellKnownMember.System_Runtime_CompilerServices_MetadataUpdateOriginalTypeAttribute__ctor,
                        ImmutableArray.Create(new TypedConstant(compilation.GetWellKnownType(WellKnownType.System_Type), TypedConstantKind.Type, originalType)),
                        isOptionalUse: true));
            }
        }

        #endregion

        internal override NamedTypeSymbol AsNativeInteger()
        {
            Debug.Assert(this.SpecialType == SpecialType.System_IntPtr || this.SpecialType == SpecialType.System_UIntPtr);
            if (ContainingAssembly.RuntimeSupportsNumericIntPtr)
            {
                return this;
            }

            return ContainingAssembly.GetNativeIntegerType(this);
        }

        internal override NamedTypeSymbol NativeIntegerUnderlyingType => null;

        internal override bool Equals(TypeSymbol t2, TypeCompareKind comparison)
        {
            return t2 is NativeIntegerTypeSymbol nativeInteger ?
                nativeInteger.Equals(this, comparison) :
                base.Equals(t2, comparison);
        }

#nullable enable
        internal bool IsSimpleProgram
        {
            get
            {
                return this.declaration.Declarations.Any(static d => d.IsSimpleProgram);
            }
        }

        protected override void AfterMembersCompletedChecks(BindingDiagnosticBag diagnostics)
        {
            base.AfterMembersCompletedChecks(diagnostics);

            // We need to give warnings if Obsolete is applied to any required members and there are constructors where a user would be forced to set that member,
            // unless:
            //  1. We're in an obsolete context ourselves, or
            //  2. All constructors of this type are obsolete or attributed with SetsRequiredMembersAttribute
            // We don't warn for obsolete required members from base types, as the user either has a warning that they're depending on an obsolete constructor/type
            // already, or the original author ignored this warning.

            // Obsolete states should have already been calculated by this point in the pipeline.
            Debug.Assert(ObsoleteKind != ObsoleteAttributeKind.Uninitialized);
            Debug.Assert(GetMembers().All(m => m.ObsoleteKind != ObsoleteAttributeKind.Uninitialized));

            if (ObsoleteKind != ObsoleteAttributeKind.None
                || GetMembers().All(m => m is not MethodSymbol { MethodKind: MethodKind.Constructor, ObsoleteKind: ObsoleteAttributeKind.None } method
                                         || !method.ShouldCheckRequiredMembers()))
            {
                return;
            }

            foreach (var member in GetMembers())
            {
                if (!member.IsRequired())
                {
                    continue;
                }

                if (member.ObsoleteKind != ObsoleteAttributeKind.None)
                {
                    // Required member '{0}' should not be attributed with 'ObsoleteAttribute' unless the containing type is obsolete or all constructors are obsolete.
                    diagnostics.Add(ErrorCode.WRN_ObsoleteMembersShouldNotBeRequired, member.GetFirstLocation(), member);
                }
            }
        }
    }
}<|MERGE_RESOLUTION|>--- conflicted
+++ resolved
@@ -274,10 +274,6 @@
                 GetTypeParameterConstraintKinds();
 
                 var diagnostics = BindingDiagnosticBag.GetInstance();
-<<<<<<< HEAD
-
-=======
->>>>>>> 236149d5
                 if (ImmutableInterlocked.InterlockedInitialize(
                         ref _typeParameterInfo.LazyTypeParameterConstraintTypes,
                         MakeTypeParameterConstraintTypes(diagnostics)))
