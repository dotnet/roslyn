--- conflicted
+++ resolved
@@ -339,9 +339,6 @@
             return results;
         }
 
-<<<<<<< HEAD
-        private static SyntaxList<TypeParameterConstraintClauseSyntax> GetConstraintClauses(CSharpSyntaxNode node, out TypeParameterListSyntax typeParameterList)
-=======
         private ImmutableArray<TypeParameterConstraintClause> MakeTypeParameterConstraintsLate(
             ImmutableArray<TypeParameterConstraintClause> constraintClauses,
             DiagnosticBag diagnostics)
@@ -370,8 +367,7 @@
             return ConstraintsHelper.MakeTypeParameterConstraintsLate(typeParameters, constraintClauses, diagnostics);
         }
 
-        private static SyntaxList<TypeParameterConstraintClauseSyntax> GetConstraintClauses(CSharpSyntaxNode node)
->>>>>>> 43f2329f
+        private static SyntaxList<TypeParameterConstraintClauseSyntax> GetConstraintClauses(CSharpSyntaxNode node, out TypeParameterListSyntax typeParameterList)
         {
             switch (node.Kind())
             {
