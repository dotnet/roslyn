--- conflicted
+++ resolved
@@ -84,14 +84,6 @@
                 // Nested types are never unified.
                 _lazyIsExplicitDefinitionOfNoPiaLocalType = ThreeState.False;
             }
-<<<<<<< HEAD
-
-            foreach (var singleDeclaration in declaration.Declarations)
-            {
-                diagnostics.AddRange(singleDeclaration.Diagnostics);
-            }
-=======
->>>>>>> dfcf4d5c
         }
 
         #region Syntax
