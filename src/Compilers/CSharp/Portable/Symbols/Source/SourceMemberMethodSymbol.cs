﻿// Licensed to the .NET Foundation under one or more agreements.
// The .NET Foundation licenses this file to you under the MIT license.
// See the LICENSE file in the project root for more information.

#nullable disable

using System;
using System.Collections.Generic;
using System.Collections.Immutable;
using System.Diagnostics;
using System.Globalization;
using System.Threading;
using Microsoft.CodeAnalysis.CSharp.Emit;
using Microsoft.CodeAnalysis.CSharp.Syntax;
using Microsoft.CodeAnalysis.PooledObjects;
using Roslyn.Utilities;

namespace Microsoft.CodeAnalysis.CSharp.Symbols
{
    internal abstract class SourceMemberMethodSymbol : LocalFunctionOrSourceMemberMethodSymbol, IAttributeTargetSymbol
    {
        // The flags type is used to compact many different bits of information.
        protected struct Flags
        {
            // We currently pack everything into a 32 bit int with the following layout:
            //
            // |              |a|b|e|n|vvv|yy|s|r|q|z|kk|wwwww|
            // 
            // w = method kind.  5 bits.
            // k = ref kind.  2 bits.
            // z = isExtensionMethod. 1 bit.
            // q = isMetadataVirtualIgnoringInterfaceChanges. 1 bit.
            // r = isMetadataVirtual. 1 bit. (At least as true as isMetadataVirtualIgnoringInterfaceChanges.)
            // s = isMetadataVirtualLocked. 1 bit.
            // y = ReturnsVoid. 2 bits.
            // v = NullableContext. 3 bits.
            // n = IsNullableAnalysisEnabled. 1 bit.
            // e = IsExpressionBody. 1 bit.
            // b = HasAnyBody. 1 bit.
            // a = IsVararg. 1 bit
            private int _flags;

            private const int MethodKindOffset = 0;
            private const int MethodKindSize = 5;
            private const int MethodKindMask = (1 << MethodKindSize) - 1;

            private const int RefKindOffset = MethodKindOffset + MethodKindSize;
            private const int RefKindSize = 2;
            private const int RefKindMask = (1 << RefKindSize) - 1;

            private const int IsExtensionMethodOffset = RefKindOffset + RefKindSize;
            private const int IsExtensionMethodSize = 1;

            private const int IsMetadataVirtualIgnoringInterfaceChangesOffset = IsExtensionMethodOffset + IsExtensionMethodSize;
            private const int IsMetadataVirtualIgnoringInterfaceChangesSize = 1;

            private const int IsMetadataVirtualOffset = IsMetadataVirtualIgnoringInterfaceChangesOffset + IsMetadataVirtualIgnoringInterfaceChangesSize;
            private const int IsMetadataVirtualSize = 1;

            private const int IsMetadataVirtualLockedOffset = IsMetadataVirtualOffset + IsMetadataVirtualSize;
            private const int IsMetadataVirtualLockedSize = 1;

            private const int ReturnsVoidOffset = IsMetadataVirtualLockedOffset + IsMetadataVirtualLockedSize;
            private const int ReturnsVoidSize = 2;

            private const int NullableContextOffset = ReturnsVoidOffset + ReturnsVoidSize;
            private const int NullableContextSize = 3;
            private const int NullableContextMask = (1 << NullableContextSize) - 1;

            private const int IsNullableAnalysisEnabledOffset = NullableContextOffset + NullableContextSize;
            private const int IsNullableAnalysisEnabledSize = 1;

            private const int IsExpressionBodiedOffset = IsNullableAnalysisEnabledOffset + IsNullableAnalysisEnabledSize;
            private const int IsExpressionBodiedSize = 1;

            private const int HasAnyBodyOffset = IsExpressionBodiedOffset + IsExpressionBodiedSize;
            private const int HasAnyBodySize = 1;

            private const int IsVarargOffset = HasAnyBodyOffset + HasAnyBodySize;
#pragma warning disable IDE0051 // Remove unused private members
            private const int IsVarargSize = 1;
#pragma warning restore IDE0051 // Remove unused private members

            private const int HasAnyBodyBit = 1 << HasAnyBodyOffset;
            private const int IsExpressionBodiedBit = 1 << IsExpressionBodiedOffset;
            private const int IsExtensionMethodBit = 1 << IsExtensionMethodOffset;
            private const int IsMetadataVirtualIgnoringInterfaceChangesBit = 1 << IsMetadataVirtualIgnoringInterfaceChangesOffset;
            private const int IsMetadataVirtualBit = 1 << IsMetadataVirtualIgnoringInterfaceChangesOffset;
            private const int IsMetadataVirtualLockedBit = 1 << IsMetadataVirtualLockedOffset;
            private const int IsVarargBit = 1 << IsVarargOffset;

            private const int ReturnsVoidBit = 1 << ReturnsVoidOffset;
            private const int ReturnsVoidIsSetBit = 1 << ReturnsVoidOffset + 1;

            private const int IsNullableAnalysisEnabledBit = 1 << IsNullableAnalysisEnabledOffset;

            public bool ReturnsVoid
            {
                get
                {
                    int bits = _flags;
                    var value = (bits & ReturnsVoidBit) != 0;
                    Debug.Assert((bits & ReturnsVoidIsSetBit) != 0);
                    return value;
                }
            }

            public void SetReturnsVoid(bool value)
            {
                int bits = _flags;
                Debug.Assert((bits & ReturnsVoidIsSetBit) == 0);
                Debug.Assert(value || (bits & ReturnsVoidBit) == 0);
                ThreadSafeFlagOperations.Set(ref _flags, ReturnsVoidIsSetBit | (value ? ReturnsVoidBit : 0));
            }

            public MethodKind MethodKind
            {
                get { return (MethodKind)((_flags >> MethodKindOffset) & MethodKindMask); }
            }

            public RefKind RefKind
            {
                get { return (RefKind)((_flags >> RefKindOffset) & RefKindMask); }
            }

            public bool HasAnyBody
            {
                get { return (_flags & HasAnyBodyBit) != 0; }
            }

            public bool IsExpressionBodied
            {
                get { return (_flags & IsExpressionBodiedBit) != 0; }
            }

            public bool IsExtensionMethod
            {
                get { return (_flags & IsExtensionMethodBit) != 0; }
            }

            public bool IsNullableAnalysisEnabled
            {
                get { return (_flags & IsNullableAnalysisEnabledBit) != 0; }
            }

            public bool IsMetadataVirtualLocked
            {
                get { return (_flags & IsMetadataVirtualLockedBit) != 0; }
            }

            public bool IsVararg
            {
                get { return (_flags & IsVarargBit) != 0; }
            }

#if DEBUG
            static Flags()
            {
                // Verify masks are sufficient for values.
                Debug.Assert(EnumUtilities.ContainsAllValues<MethodKind>(MethodKindMask));
                Debug.Assert(EnumUtilities.ContainsAllValues<RefKind>(RefKindMask));
                Debug.Assert(EnumUtilities.ContainsAllValues<NullableContextKind>(NullableContextMask));
            }
#endif

            private static bool ModifiersRequireMetadataVirtual(DeclarationModifiers modifiers)
            {
                return (modifiers & (DeclarationModifiers.Abstract | DeclarationModifiers.Virtual | DeclarationModifiers.Override)) != 0;
            }

            public Flags(
                MethodKind methodKind,
                RefKind refKind,
                DeclarationModifiers declarationModifiers,
                bool returnsVoid,
                bool returnsVoidIsSet,
                bool hasAnyBody,
                bool isExpressionBodied,
                bool isExtensionMethod,
                bool isNullableAnalysisEnabled,
                bool isVararg,
                bool isExplicitInterfaceImplementation)
            {
<<<<<<< HEAD
                Debug.Assert(!returnsVoid || returnsVoidIsSet);

                bool isMetadataVirtual = isMetadataVirtualIgnoringModifiers || ModifiersRequireMetadataVirtual(declarationModifiers);
=======
                bool isMetadataVirtual = (isExplicitInterfaceImplementation && (declarationModifiers & DeclarationModifiers.Static) == 0) || ModifiersRequireMetadataVirtual(declarationModifiers);
>>>>>>> c022624f

                int methodKindInt = ((int)methodKind & MethodKindMask) << MethodKindOffset;
                int refKindInt = ((int)refKind & RefKindMask) << RefKindOffset;
                int hasAnyBodyInt = hasAnyBody ? HasAnyBodyBit : 0;
                int isExpressionBodyInt = isExpressionBodied ? IsExpressionBodiedBit : 0;
                int isExtensionMethodInt = isExtensionMethod ? IsExtensionMethodBit : 0;
                int isNullableAnalysisEnabledInt = isNullableAnalysisEnabled ? IsNullableAnalysisEnabledBit : 0;
                int isVarargInt = isVararg ? IsVarargBit : 0;
                int isMetadataVirtualIgnoringInterfaceImplementationChangesInt = isMetadataVirtual ? IsMetadataVirtualIgnoringInterfaceChangesBit : 0;
                int isMetadataVirtualInt = isMetadataVirtual ? IsMetadataVirtualBit : 0;

                _flags = methodKindInt
                    | refKindInt
                    | hasAnyBodyInt
                    | isExpressionBodyInt
                    | isExtensionMethodInt
                    | isNullableAnalysisEnabledInt
                    | isVarargInt
                    | isMetadataVirtualIgnoringInterfaceImplementationChangesInt
                    | isMetadataVirtualInt
                    | (returnsVoid ? ReturnsVoidBit : 0)
                    | (returnsVoidIsSet ? ReturnsVoidIsSetBit : 0);
            }

            public Flags(
                MethodKind methodKind,
                RefKind refKind,
                DeclarationModifiers declarationModifiers,
                bool returnsVoid,
                bool isExpressionBodied,
                bool isExtensionMethod,
                bool isNullableAnalysisEnabled,
                bool isVararg,
                bool isExplicitInterfaceImplementation)
                : this(methodKind,
                       refKind,
                       declarationModifiers,
                       returnsVoid: returnsVoid,
                       hasAnyBody: false,
                       isExpressionBodied: isExpressionBodied,
                       isExtensionMethod: isExtensionMethod,
                       isNullableAnalysisEnabled: isNullableAnalysisEnabled,
                       isVararg: isVararg,
                       isExplicitInterfaceImplementation: isExplicitInterfaceImplementation)
            {
            }

            public bool IsMetadataVirtual(bool ignoreInterfaceImplementationChanges = false)
            {
                // This flag is immutable, so there's no reason to set a lock bit, as we do below.
                if (ignoreInterfaceImplementationChanges)
                {
                    return (_flags & IsMetadataVirtualIgnoringInterfaceChangesBit) != 0;
                }

                if (!IsMetadataVirtualLocked)
                {
                    ThreadSafeFlagOperations.Set(ref _flags, IsMetadataVirtualLockedBit);
                }

                return (_flags & IsMetadataVirtualBit) != 0;
            }

            public void EnsureMetadataVirtual()
            {
                // ACASEY: This assert is here to check that we're not mutating the value of IsMetadataVirtual after
                // someone has consumed it.  The best practice is to not access IsMetadataVirtual before ForceComplete
                // has been called on all SourceNamedTypeSymbols.  If it is necessary to do so, then you can pass
                // ignoreInterfaceImplementationChanges: true, but you must be conscious that seeing "false" may not
                // reflect the final, emitted modifier.
                Debug.Assert(!IsMetadataVirtualLocked);
                if ((_flags & IsMetadataVirtualBit) == 0)
                {
                    ThreadSafeFlagOperations.Set(ref _flags, IsMetadataVirtualBit);
                }
            }

            public bool TryGetNullableContext(out byte? value)
            {
                return ((NullableContextKind)((_flags >> NullableContextOffset) & NullableContextMask)).TryGetByte(out value);
            }

            public bool SetNullableContext(byte? value)
            {
                return ThreadSafeFlagOperations.Set(ref _flags, (((int)value.ToNullableContextFlags() & NullableContextMask) << NullableContextOffset));
            }
        }

        protected SymbolCompletionState state;

        protected readonly DeclarationModifiers DeclarationModifiers;
        protected Flags flags;

        private readonly NamedTypeSymbol _containingType;
        private ParameterSymbol _lazyThisParameter;

        private OverriddenOrHiddenMembersResult _lazyOverriddenOrHiddenMembers;

        protected readonly Location _location;
        protected string lazyDocComment;
        protected string lazyExpandedDocComment;

        //null if has never been computed. Initial binding diagnostics
        //are stashed here in service of API usage patterns
        //where method body diagnostics are requested multiple times.
        private ImmutableArray<Diagnostic> _cachedDiagnostics;
        internal ImmutableArray<Diagnostic> Diagnostics
        {
            get { return _cachedDiagnostics; }
        }

        internal ImmutableArray<Diagnostic> SetDiagnostics(ImmutableArray<Diagnostic> newSet, out bool diagsWritten)
        {
            //return the diagnostics that were actually saved in the event that there were two threads racing. 
            diagsWritten = ImmutableInterlocked.InterlockedInitialize(ref _cachedDiagnostics, newSet);
            return _cachedDiagnostics;
        }

        protected SourceMemberMethodSymbol(
            NamedTypeSymbol containingType,
            SyntaxReference syntaxReferenceOpt,
            Location location,
            bool isIterator,
            (DeclarationModifiers declarationModifiers, Flags flags) modifiersAndFlags)
            : base(syntaxReferenceOpt, isIterator)
        {
            Debug.Assert(containingType is not null);
            Debug.Assert(location is not null);
            Debug.Assert(containingType.DeclaringCompilation is not null);

            _containingType = containingType;
            _location = location;
            DeclarationModifiers = modifiersAndFlags.declarationModifiers;
            flags = modifiersAndFlags.flags;
        }

        protected void CheckEffectiveAccessibility(TypeWithAnnotations returnType, ImmutableArray<ParameterSymbol> parameters, BindingDiagnosticBag diagnostics)
        {
            if (this.DeclaredAccessibility <= Accessibility.Private || MethodKind == MethodKind.ExplicitInterfaceImplementation)
            {
                return;
            }

            ErrorCode code = (this.MethodKind == MethodKind.Conversion || this.MethodKind == MethodKind.UserDefinedOperator) ?
                ErrorCode.ERR_BadVisOpReturn :
                ErrorCode.ERR_BadVisReturnType;

            var useSiteInfo = new CompoundUseSiteInfo<AssemblySymbol>(diagnostics, ContainingAssembly);
            if (!this.IsNoMoreVisibleThan(returnType, ref useSiteInfo))
            {
                // Inconsistent accessibility: return type '{1}' is less accessible than method '{0}'
                diagnostics.Add(code, GetFirstLocation(), this, returnType.Type);
            }

            code = (this.MethodKind == MethodKind.Conversion || this.MethodKind == MethodKind.UserDefinedOperator) ?
                ErrorCode.ERR_BadVisOpParam :
                ErrorCode.ERR_BadVisParamType;

            foreach (var parameter in parameters)
            {
                if (!parameter.TypeWithAnnotations.IsAtLeastAsVisibleAs(this, ref useSiteInfo))
                {
                    // Inconsistent accessibility: parameter type '{1}' is less accessible than method '{0}'
                    diagnostics.Add(code, GetFirstLocation(), this, parameter.Type);
                }
            }

            diagnostics.Add(GetFirstLocation(), useSiteInfo);
        }

        protected void CheckFileTypeUsage(TypeWithAnnotations returnType, ImmutableArray<ParameterSymbol> parameters, BindingDiagnosticBag diagnostics)
        {
            if (ContainingType.HasFileLocalTypes())
            {
                return;
            }

            if (returnType.Type.HasFileLocalTypes())
            {
                diagnostics.Add(ErrorCode.ERR_FileTypeDisallowedInSignature, GetFirstLocation(), returnType.Type, ContainingType);
            }

            foreach (var param in parameters)
            {
                if (param.Type.HasFileLocalTypes())
                {
                    diagnostics.Add(ErrorCode.ERR_FileTypeDisallowedInSignature, GetFirstLocation(), param.Type, ContainingType);
                }
            }
        }

        protected static Flags MakeFlags(
            MethodKind methodKind,
            RefKind refKind,
            DeclarationModifiers declarationModifiers,
            bool returnsVoid,
<<<<<<< HEAD
            bool returnsVoidIsSet,
            bool hasAnyBody,
            bool isExpressionBodied,
            bool isExtensionMethod,
            bool isNullableAnalysisEnabled,
            bool isVarArg, bool isMetadataVirtualIgnoringModifiers = false)
        {
            DeclarationModifiers = declarationModifiers;
            this.flags = new Flags(methodKind, refKind, declarationModifiers, returnsVoid, returnsVoidIsSet, hasAnyBody, isExpressionBodied, isExtensionMethod, isNullableAnalysisEnabled, isVarArg, isMetadataVirtualIgnoringModifiers);
=======
            bool isExpressionBodied,
            bool isExtensionMethod,
            bool isNullableAnalysisEnabled,
            bool isVarArg,
            bool isExplicitInterfaceImplementation)
        {
            return new Flags(methodKind, refKind, declarationModifiers, returnsVoid, isExpressionBodied, isExtensionMethod, isNullableAnalysisEnabled, isVarArg, isExplicitInterfaceImplementation);
>>>>>>> c022624f
        }

        protected void SetReturnsVoid(bool returnsVoid)
        {
            this.flags.SetReturnsVoid(returnsVoid);
        }

        /// <remarks>
        /// Implementers should assume that a lock has been taken on MethodChecksLockObject.
        /// In particular, it should not (generally) be necessary to use CompareExchange to
        /// protect assignments to fields.
        /// </remarks>
        protected abstract void MethodChecks(BindingDiagnosticBag diagnostics);

        /// <summary>
        /// We can usually lock on the syntax reference of this method, but it turns
        /// out that some synthesized methods (e.g. field-like event accessors) also
        /// need to do method checks.  This property allows such methods to supply
        /// their own lock objects, so that we don't have to add a new field to every
        /// SourceMethodSymbol.
        /// </summary>
        protected virtual object MethodChecksLockObject
        {
            get { return this.syntaxReferenceOpt; }
        }

        protected void LazyMethodChecks()
        {
            if (!state.HasComplete(CompletionPart.FinishMethodChecks))
            {
                // TODO: if this lock ever encloses a potential call to Debugger.NotifyOfCrossThreadDependency,
                // then we should call DebuggerUtilities.CallBeforeAcquiringLock() (see method comment for more
                // details).

                object lockObject = MethodChecksLockObject;
                Debug.Assert(lockObject != null);
                lock (lockObject)
                {
                    if (state.NotePartComplete(CompletionPart.StartMethodChecks))
                    {
                        // By setting StartMethodChecks, we've committed to doing the checks and setting
                        // FinishMethodChecks.  So there is no cancellation supported between one and the other.
                        var diagnostics = BindingDiagnosticBag.GetInstance();
                        try
                        {
                            MethodChecks(diagnostics);
                            AddDeclarationDiagnostics(diagnostics);
                        }
                        finally
                        {
                            state.NotePartComplete(CompletionPart.FinishMethodChecks);
                            diagnostics.Free();
                        }
                    }
                    else
                    {
                        // Either (1) this thread is in the process of completing the method,
                        // or (2) some other thread has beat us to the punch and completed the method.
                        // We can distinguish the two cases here by checking for the FinishMethodChecks
                        // part to be complete, which would only occur if another thread completed this
                        // method.
                        //
                        // The other case, in which this thread is in the process of completing the method,
                        // requires that we return here even though the checks are not complete.  That's because
                        // methods are processed by first populating the return type and parameters by binding
                        // the syntax from source.  Those values are visible to the same thread for the purpose
                        // of computing which methods are implemented and overridden.  But then those values
                        // may be rewritten (by the same thread) to copy down custom modifiers.  In order to
                        // allow the same thread to see the return type and parameters from the syntax (though
                        // they do not yet take on their final values), we return here.

                        // Due to the fact that LazyMethodChecks is potentially reentrant, we must use a 
                        // reentrant lock to avoid deadlock and cannot assert that at this point method checks
                        // have completed (state.HasComplete(CompletionPart.FinishMethodChecks)).
                    }
                }
            }
        }

        protected virtual void LazyAsyncMethodChecks(CancellationToken cancellationToken)
        {
            state.NotePartComplete(CompletionPart.StartAsyncMethodChecks);
            state.NotePartComplete(CompletionPart.FinishAsyncMethodChecks);
        }

        public sealed override Symbol ContainingSymbol
        {
            get
            {
                return _containingType;
            }
        }

        public override NamedTypeSymbol ContainingType
        {
            get
            {
                return _containingType;
            }
        }

        public override Symbol AssociatedSymbol
        {
            get
            {
                return null;
            }
        }

        #region Flags

        public override bool ReturnsVoid
        {
            get
            {
                return flags.ReturnsVoid;
            }
        }

        public sealed override MethodKind MethodKind
        {
            get
            {
                return this.flags.MethodKind;
            }
        }

        public override bool IsExtensionMethod
        {
            get
            {
                return this.flags.IsExtensionMethod;
            }
        }

        // TODO (tomat): sealed
        internal override bool IsMetadataNewSlot(bool ignoreInterfaceImplementationChanges = false)
        {
            if (IsExplicitInterfaceImplementation && _containingType.IsInterface)
            {
                // All implementations of methods from base interfaces should omit the newslot bit to ensure no new vtable slot is allocated.
                return false;
            }

            // If C# and the runtime don't agree on the overridden method,
            // then we will mark the method as newslot and specify the
            // override explicitly (see GetExplicitImplementationOverrides
            // in NamedTypeSymbolAdapter.cs).
            return this.IsOverride ?
                this.RequiresExplicitOverride(out _) :
                !this.IsStatic && this.IsMetadataVirtual(ignoreInterfaceImplementationChanges);
        }

        // TODO (tomat): sealed?
        internal override bool IsMetadataVirtual(bool ignoreInterfaceImplementationChanges = false)
        {
            return this.flags.IsMetadataVirtual(ignoreInterfaceImplementationChanges);
        }

        internal void EnsureMetadataVirtual()
        {
            Debug.Assert(!this.IsStatic);
            this.flags.EnsureMetadataVirtual();
        }

        public override Accessibility DeclaredAccessibility
        {
            get
            {
                return ModifierUtils.EffectiveAccessibility(this.DeclarationModifiers);
            }
        }

        internal bool HasExternModifier
        {
            get
            {
                return (this.DeclarationModifiers & DeclarationModifiers.Extern) != 0;
            }
        }

        public override bool IsExtern
        {
            get
            {
                return HasExternModifier;
            }
        }

        public sealed override bool IsSealed
        {
            get
            {
                return (this.DeclarationModifiers & DeclarationModifiers.Sealed) != 0;
            }
        }

        public sealed override bool IsAbstract
        {
            get
            {
                return (this.DeclarationModifiers & DeclarationModifiers.Abstract) != 0;
            }
        }

        public sealed override bool IsOverride
        {
            get
            {
                return (this.DeclarationModifiers & DeclarationModifiers.Override) != 0;
            }
        }

        internal bool IsPartial
        {
            get
            {
                return (this.DeclarationModifiers & DeclarationModifiers.Partial) != 0;
            }
        }

        public sealed override bool IsVirtual
        {
            get
            {
                return (this.DeclarationModifiers & DeclarationModifiers.Virtual) != 0;
            }
        }

        internal bool IsNew
        {
            get
            {
                return (this.DeclarationModifiers & DeclarationModifiers.New) != 0;
            }
        }

        public sealed override bool IsStatic
        {
            get
            {
                return (this.DeclarationModifiers & DeclarationModifiers.Static) != 0;
            }
        }

        internal bool IsUnsafe
        {
            get
            {
                return (this.DeclarationModifiers & DeclarationModifiers.Unsafe) != 0;
            }
        }

        public sealed override bool IsAsync
        {
            get
            {
                return (this.DeclarationModifiers & DeclarationModifiers.Async) != 0;
            }
        }

        internal override bool IsDeclaredReadOnly
        {
            get
            {
                return (this.DeclarationModifiers & DeclarationModifiers.ReadOnly) != 0;
            }
        }

        internal override bool IsInitOnly => false;

        internal sealed override Cci.CallingConvention CallingConvention
        {
            get
            {
                var cc = IsVararg ? Cci.CallingConvention.ExtraArguments : Cci.CallingConvention.Default;

                if (IsGenericMethod)
                {
                    cc |= Cci.CallingConvention.Generic;
                }

                if (!IsStatic)
                {
                    cc |= Cci.CallingConvention.HasThis;
                }

                return cc;
            }
        }

        #endregion

        #region Syntax

        internal (BlockSyntax blockBody, ArrowExpressionClauseSyntax arrowBody) Bodies
        {
            get
            {
                switch (SyntaxNode)
                {
                    case BaseMethodDeclarationSyntax method:
                        return (method.Body, method.ExpressionBody);

                    case AccessorDeclarationSyntax accessor:
                        return (accessor.Body, accessor.ExpressionBody);

                    case ArrowExpressionClauseSyntax arrowExpression:
                        Debug.Assert(arrowExpression.Parent.Kind() == SyntaxKind.PropertyDeclaration ||
                                     arrowExpression.Parent.Kind() == SyntaxKind.IndexerDeclaration ||
                                     this is SynthesizedClosureMethod);
                        return (null, arrowExpression);

                    case BlockSyntax block:
                        Debug.Assert(this is SynthesizedClosureMethod);
                        return (block, null);

                    default:
                        return (null, null);
                }
            }
        }

        private Binder TryGetInMethodBinder(BinderFactory binderFactoryOpt = null)
        {
            CSharpSyntaxNode contextNode = GetInMethodSyntaxNode();
            if (contextNode == null)
            {
                return null;
            }

            Binder result = (binderFactoryOpt ?? this.DeclaringCompilation.GetBinderFactory(contextNode.SyntaxTree)).GetBinder(contextNode);
#if DEBUG
            Binder current = result;
            do
            {
                if (current is InMethodBinder)
                {
                    break;
                }

                current = current.Next;
            }
            while (current != null);

            Debug.Assert(current is InMethodBinder);
#endif
            return result;
        }

        internal abstract ExecutableCodeBinder TryGetBodyBinder(BinderFactory binderFactoryOpt = null, bool ignoreAccessibility = false);

        protected ExecutableCodeBinder TryGetBodyBinderFromSyntax(BinderFactory binderFactoryOpt = null, bool ignoreAccessibility = false)
        {
            Binder inMethod = TryGetInMethodBinder(binderFactoryOpt);
            return inMethod == null ? null : new ExecutableCodeBinder(SyntaxNode, this, inMethod.WithAdditionalFlags(ignoreAccessibility ? BinderFlags.IgnoreAccessibility : BinderFlags.None));
        }

        /// <summary>
        /// Overridden by <see cref="SourceOrdinaryMethodSymbol"/>, 
        /// which might return locations of partial methods.
        /// </summary>
        public override ImmutableArray<Location> Locations
            => ImmutableArray.Create(_location);

        public override Location TryGetFirstLocation()
            => _location;

        public override string GetDocumentationCommentXml(CultureInfo preferredCulture = null, bool expandIncludes = false, CancellationToken cancellationToken = default(CancellationToken))
        {
            ref var lazyDocComment = ref expandIncludes ? ref this.lazyExpandedDocComment : ref this.lazyDocComment;
            return SourceDocumentationCommentUtils.GetAndCacheDocumentationComment(this, expandIncludes, ref lazyDocComment);
        }

        #endregion

        public override ImmutableArray<CustomModifier> RefCustomModifiers
        {
            get
            {
                return ImmutableArray<CustomModifier>.Empty;
            }
        }

        public sealed override ImmutableArray<TypeWithAnnotations> TypeArgumentsWithAnnotations
        {
            get
            {
                return GetTypeParametersAsTypeArguments();
            }
        }

        public sealed override int Arity
        {
            get
            {
                return TypeParameters.Length;
            }
        }

        internal sealed override bool TryGetThisParameter(out ParameterSymbol thisParameter)
        {
            thisParameter = _lazyThisParameter;
            if ((object)thisParameter != null || IsStatic)
            {
                return true;
            }

            Interlocked.CompareExchange(ref _lazyThisParameter, new ThisParameterSymbol(this), null);
            thisParameter = _lazyThisParameter;
            return true;
        }

        //overridden appropriately in SourceMemberMethodSymbol
        public override ImmutableArray<MethodSymbol> ExplicitInterfaceImplementations
        {
            get
            {
                return ImmutableArray<MethodSymbol>.Empty;
            }
        }

        internal sealed override OverriddenOrHiddenMembersResult OverriddenOrHiddenMembers
        {
            get
            {
                this.LazyMethodChecks();
                if (_lazyOverriddenOrHiddenMembers == null)
                {
                    Interlocked.CompareExchange(ref _lazyOverriddenOrHiddenMembers, this.MakeOverriddenOrHiddenMembers(), null);
                }

                return _lazyOverriddenOrHiddenMembers;
            }
        }

        internal sealed override bool RequiresCompletion
        {
            get { return true; }
        }

        internal sealed override bool HasComplete(CompletionPart part)
        {
            return state.HasComplete(part);
        }

        internal override void ForceComplete(SourceLocation locationOpt, CancellationToken cancellationToken)
        {
            while (true)
            {
                cancellationToken.ThrowIfCancellationRequested();
                var incompletePart = state.NextIncompletePart;
                switch (incompletePart)
                {
                    case CompletionPart.Attributes:
                        GetAttributes();

                        if (this is SynthesizedPrimaryConstructor primaryConstructor)
                        {
                            // The constructor is responsible for completion of the backing fields
                            foreach (var field in primaryConstructor.GetBackingFields())
                            {
                                field.GetAttributes();
                            }
                        }
                        break;

                    case CompletionPart.ReturnTypeAttributes:
                        this.GetReturnTypeAttributes();
                        break;

                    case CompletionPart.Type:
                        var unusedType = this.ReturnTypeWithAnnotations;
                        state.NotePartComplete(CompletionPart.Type);
                        break;

                    case CompletionPart.Parameters:
                        foreach (var parameter in this.Parameters)
                        {
                            parameter.ForceComplete(locationOpt, cancellationToken);
                        }

                        state.NotePartComplete(CompletionPart.Parameters);
                        break;

                    case CompletionPart.TypeParameters:
                        foreach (var typeParameter in this.TypeParameters)
                        {
                            typeParameter.ForceComplete(locationOpt, cancellationToken);
                        }

                        state.NotePartComplete(CompletionPart.TypeParameters);
                        break;

                    case CompletionPart.StartAsyncMethodChecks:
                    case CompletionPart.FinishAsyncMethodChecks:
                        LazyAsyncMethodChecks(cancellationToken);
                        break;

                    case CompletionPart.StartMethodChecks:
                    case CompletionPart.FinishMethodChecks:
                        LazyMethodChecks();
                        goto done;

                    case CompletionPart.None:
                        return;

                    default:
                        // any other values are completion parts intended for other kinds of symbols
                        state.NotePartComplete(CompletionPart.All & ~CompletionPart.MethodSymbolAll);
                        break;
                }

                state.SpinWaitComplete(incompletePart, cancellationToken);
            }

done:
// Don't return until we've seen all of the CompletionParts. This ensures all
// diagnostics have been reported (not necessarily on this thread).
            CompletionPart allParts = CompletionPart.MethodSymbolAll;
            state.SpinWaitComplete(allParts, cancellationToken);
        }

        protected sealed override void NoteAttributesComplete(bool forReturnType)
        {
            var part = forReturnType ? CompletionPart.ReturnTypeAttributes : CompletionPart.Attributes;
            state.NotePartComplete(part);
        }

        internal override void AfterAddingTypeMembersChecks(ConversionsBase conversions, BindingDiagnosticBag diagnostics)
        {
            base.AfterAddingTypeMembersChecks(conversions, diagnostics);

            var compilation = this.DeclaringCompilation;

            if (IsDeclaredReadOnly && !ContainingType.IsReadOnly)
            {
                compilation.EnsureIsReadOnlyAttributeExists(diagnostics, _location, modifyCompilation: true);
            }

            if (compilation.ShouldEmitNullableAttributes(this) &&
                ShouldEmitNullableContextValue(out _))
            {
                compilation.EnsureNullableContextAttributeExists(diagnostics, _location, modifyCompilation: true);
            }
        }

        // Consider moving this state to SourceMethodSymbol to emit NullableContextAttributes
        // on lambdas and local functions (see https://github.com/dotnet/roslyn/issues/36736).
        internal override byte? GetLocalNullableContextValue()
        {
            byte? value;
            if (!flags.TryGetNullableContext(out value))
            {
                value = ComputeNullableContextValue();
                flags.SetNullableContext(value);
            }
            return value;
        }

        private byte? ComputeNullableContextValue()
        {
            var compilation = DeclaringCompilation;
            if (!compilation.ShouldEmitNullableAttributes(this))
            {
                return null;
            }

            var builder = new MostCommonNullableValueBuilder();
            foreach (var typeParameter in TypeParameters)
            {
                typeParameter.GetCommonNullableValues(compilation, ref builder);
            }
            builder.AddValue(ReturnTypeWithAnnotations);
            foreach (var parameter in Parameters)
            {
                parameter.GetCommonNullableValues(compilation, ref builder);
            }
            return builder.MostCommonValue;
        }

        internal override bool IsNullableAnalysisEnabled()
        {
            Debug.Assert(!this.IsConstructor()); // Constructors should use IsNullableEnabledForConstructorsAndInitializers() instead.
            return flags.IsNullableAnalysisEnabled;
        }

        internal override void AddSynthesizedAttributes(PEModuleBuilder moduleBuilder, ref ArrayBuilder<SynthesizedAttributeData> attributes)
        {
            base.AddSynthesizedAttributes(moduleBuilder, ref attributes);

            if (IsDeclaredReadOnly && !ContainingType.IsReadOnly)
            {
                AddSynthesizedAttribute(ref attributes, moduleBuilder.SynthesizeIsReadOnlyAttribute(this));
            }

            var compilation = this.DeclaringCompilation;

            if (compilation.ShouldEmitNullableAttributes(this) &&
                ShouldEmitNullableContextValue(out byte nullableContextValue))
            {
                AddSynthesizedAttribute(ref attributes, moduleBuilder.SynthesizeNullableContextAttribute(this, nullableContextValue));
            }

            if (this.RequiresExplicitOverride(out _))
            {
                // On platforms where it is present, add PreserveBaseOverridesAttribute when a methodimpl is used to override a class method.
                AddSynthesizedAttribute(ref attributes, moduleBuilder.SynthesizePreserveBaseOverridesAttribute());
            }

            bool isAsync = this.IsAsync;
            bool isIterator = this.IsIterator;

            if (!isAsync && !isIterator)
            {
                return;
            }

            // The async state machine type is not synthesized until the async method body is rewritten. If we are
            // only emitting metadata the method body will not have been rewritten, and the async state machine
            // type will not have been created. In this case, omit the attribute.
            if (moduleBuilder.CompilationState.TryGetStateMachineType(this, out NamedTypeSymbol stateMachineType))
            {
                var arg = new TypedConstant(compilation.GetWellKnownType(WellKnownType.System_Type),
                    TypedConstantKind.Type, stateMachineType.GetUnboundGenericTypeOrSelf());

                if (isAsync && isIterator)
                {
                    AddSynthesizedAttribute(ref attributes,
                        compilation.TrySynthesizeAttribute(WellKnownMember.System_Runtime_CompilerServices_AsyncIteratorStateMachineAttribute__ctor,
                            ImmutableArray.Create(arg)));
                }
                else if (isAsync)
                {
                    AddSynthesizedAttribute(ref attributes,
                        compilation.TrySynthesizeAttribute(WellKnownMember.System_Runtime_CompilerServices_AsyncStateMachineAttribute__ctor,
                            ImmutableArray.Create(arg)));
                }
                else if (isIterator)
                {
                    AddSynthesizedAttribute(ref attributes,
                        compilation.TrySynthesizeAttribute(WellKnownMember.System_Runtime_CompilerServices_IteratorStateMachineAttribute__ctor,
                            ImmutableArray.Create(arg)));
                }
            }

            if (isAsync && !isIterator)
            {
                // Regular async (not async-iterator) kick-off method calls MoveNext, which contains user code.
                // This means we need to emit DebuggerStepThroughAttribute in order
                // to have correct stepping behavior during debugging.
                AddSynthesizedAttribute(ref attributes, compilation.SynthesizeDebuggerStepThroughAttribute());
            }
        }

        /// <summary>
        /// Checks to see if a body is legal given the current modifiers.
        /// If it is not, a diagnostic is added with the current type.
        /// </summary>
        protected void CheckModifiersForBody(Location location, BindingDiagnosticBag diagnostics)
        {
            if (IsExtern && !IsAbstract)
            {
                diagnostics.Add(ErrorCode.ERR_ExternHasBody, location, this);
            }
            else if (IsAbstract && !IsExtern)
            {
                diagnostics.Add(ErrorCode.ERR_AbstractHasBody, location, this);
            }
            // Do not report error for IsAbstract && IsExtern. Dev10 reports CS0180 only
            // in that case ("member cannot be both extern and abstract").
        }

        protected void CheckFeatureAvailabilityAndRuntimeSupport(SyntaxNode declarationSyntax, Location location, bool hasBody, BindingDiagnosticBag diagnostics)
        {
            if (_containingType.IsInterface)
            {
                if ((!IsStatic || MethodKind is MethodKind.StaticConstructor) &&
                    (hasBody || IsExplicitInterfaceImplementation))
                {
                    Binder.CheckFeatureAvailability(declarationSyntax, MessageID.IDS_DefaultInterfaceImplementation, diagnostics, location);
                }

                if ((((hasBody || IsExtern) && !(IsStatic && IsVirtual)) || IsExplicitInterfaceImplementation) && !ContainingAssembly.RuntimeSupportsDefaultInterfaceImplementation)
                {
                    diagnostics.Add(ErrorCode.ERR_RuntimeDoesNotSupportDefaultInterfaceImplementation, location);
                }

                if (((!hasBody && IsAbstract) || IsVirtual) && !IsExplicitInterfaceImplementation && IsStatic && !ContainingAssembly.RuntimeSupportsStaticAbstractMembersInInterfaces)
                {
                    diagnostics.Add(ErrorCode.ERR_RuntimeDoesNotSupportStaticAbstractMembersInInterfaces, location);
                }
            }
        }

        /// <summary>
        /// Returns true if the method body is an expression, as expressed
        /// by the <see cref="ArrowExpressionClauseSyntax"/> syntax. False
        /// otherwise.
        /// </summary>
        /// <remarks>
        /// If the method has both block body and an expression body
        /// present, this is not treated as expression-bodied.
        /// </remarks>
        internal bool IsExpressionBodied => flags.IsExpressionBodied;

        public sealed override RefKind RefKind => this.flags.RefKind;
        public sealed override bool IsVararg => this.flags.IsVararg;

        internal override int CalculateLocalSyntaxOffset(int localPosition, SyntaxTree localTree)
        {
            Debug.Assert(this.SyntaxNode.SyntaxTree == localTree);

            (BlockSyntax blockBody, ArrowExpressionClauseSyntax expressionBody) = Bodies;
            CSharpSyntaxNode bodySyntax = null;

            // All locals are declared within the body of the method.
            if (blockBody?.Span.Contains(localPosition) == true)
            {
                bodySyntax = blockBody;
            }
            else if (expressionBody?.Span.Contains(localPosition) == true)
            {
                bodySyntax = expressionBody;
            }
            else
            {
                // Method without body doesn't declare locals.
                Debug.Assert(bodySyntax != null);
                return -1;
            }

            return localPosition - bodySyntax.SpanStart;
        }
    }
}<|MERGE_RESOLUTION|>--- conflicted
+++ resolved
@@ -94,23 +94,16 @@
 
             private const int IsNullableAnalysisEnabledBit = 1 << IsNullableAnalysisEnabledOffset;
 
-            public bool ReturnsVoid
-            {
-                get
-                {
-                    int bits = _flags;
-                    var value = (bits & ReturnsVoidBit) != 0;
-                    Debug.Assert((bits & ReturnsVoidIsSetBit) != 0);
-                    return value;
-                }
+            public bool TryGetReturnsVoid(out bool value)
+            {
+                int bits = _flags;
+                value = (bits & ReturnsVoidBit) != 0;
+                return (bits & ReturnsVoidIsSetBit) != 0;
             }
 
             public void SetReturnsVoid(bool value)
             {
-                int bits = _flags;
-                Debug.Assert((bits & ReturnsVoidIsSetBit) == 0);
-                Debug.Assert(value || (bits & ReturnsVoidBit) == 0);
-                ThreadSafeFlagOperations.Set(ref _flags, ReturnsVoidIsSetBit | (value ? ReturnsVoidBit : 0));
+                ThreadSafeFlagOperations.Set(ref _flags, (int)(ReturnsVoidIsSetBit | (value ? ReturnsVoidBit : 0)));
             }
 
             public MethodKind MethodKind
@@ -173,7 +166,6 @@
                 RefKind refKind,
                 DeclarationModifiers declarationModifiers,
                 bool returnsVoid,
-                bool returnsVoidIsSet,
                 bool hasAnyBody,
                 bool isExpressionBodied,
                 bool isExtensionMethod,
@@ -181,13 +173,7 @@
                 bool isVararg,
                 bool isExplicitInterfaceImplementation)
             {
-<<<<<<< HEAD
-                Debug.Assert(!returnsVoid || returnsVoidIsSet);
-
-                bool isMetadataVirtual = isMetadataVirtualIgnoringModifiers || ModifiersRequireMetadataVirtual(declarationModifiers);
-=======
                 bool isMetadataVirtual = (isExplicitInterfaceImplementation && (declarationModifiers & DeclarationModifiers.Static) == 0) || ModifiersRequireMetadataVirtual(declarationModifiers);
->>>>>>> c022624f
 
                 int methodKindInt = ((int)methodKind & MethodKindMask) << MethodKindOffset;
                 int refKindInt = ((int)refKind & RefKindMask) << RefKindOffset;
@@ -209,7 +195,7 @@
                     | isMetadataVirtualIgnoringInterfaceImplementationChangesInt
                     | isMetadataVirtualInt
                     | (returnsVoid ? ReturnsVoidBit : 0)
-                    | (returnsVoidIsSet ? ReturnsVoidIsSetBit : 0);
+                    | ReturnsVoidIsSetBit;
             }
 
             public Flags(
@@ -384,17 +370,6 @@
             RefKind refKind,
             DeclarationModifiers declarationModifiers,
             bool returnsVoid,
-<<<<<<< HEAD
-            bool returnsVoidIsSet,
-            bool hasAnyBody,
-            bool isExpressionBodied,
-            bool isExtensionMethod,
-            bool isNullableAnalysisEnabled,
-            bool isVarArg, bool isMetadataVirtualIgnoringModifiers = false)
-        {
-            DeclarationModifiers = declarationModifiers;
-            this.flags = new Flags(methodKind, refKind, declarationModifiers, returnsVoid, returnsVoidIsSet, hasAnyBody, isExpressionBodied, isExtensionMethod, isNullableAnalysisEnabled, isVarArg, isMetadataVirtualIgnoringModifiers);
-=======
             bool isExpressionBodied,
             bool isExtensionMethod,
             bool isNullableAnalysisEnabled,
@@ -402,7 +377,6 @@
             bool isExplicitInterfaceImplementation)
         {
             return new Flags(methodKind, refKind, declarationModifiers, returnsVoid, isExpressionBodied, isExtensionMethod, isNullableAnalysisEnabled, isVarArg, isExplicitInterfaceImplementation);
->>>>>>> c022624f
         }
 
         protected void SetReturnsVoid(bool returnsVoid)
@@ -518,7 +492,8 @@
         {
             get
             {
-                return flags.ReturnsVoid;
+                flags.TryGetReturnsVoid(out bool value);
+                return value;
             }
         }
 
