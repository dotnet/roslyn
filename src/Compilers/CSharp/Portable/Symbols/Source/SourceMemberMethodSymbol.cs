﻿// Licensed to the .NET Foundation under one or more agreements.
// The .NET Foundation licenses this file to you under the MIT license.
// See the LICENSE file in the project root for more information.

using System;
using System.Collections.Generic;
using System.Collections.Immutable;
using System.Diagnostics;
using System.Globalization;
using System.Runtime.InteropServices;
using System.Threading;
using Microsoft.CodeAnalysis.CSharp.Emit;
using Microsoft.CodeAnalysis.CSharp.Syntax;
using Microsoft.CodeAnalysis.PooledObjects;
using Roslyn.Utilities;

namespace Microsoft.CodeAnalysis.CSharp.Symbols
{
    internal abstract class SourceMemberMethodSymbol : SourceMethodSymbolWithAttributes, IAttributeTargetSymbol
    {
        // The flags type is used to compact many different bits of information.
        protected struct Flags
        {
            // We currently pack everything into a 32 bit int with the following layout:
            //
            // |   |s|r|q|z|xxxxxxxxxxxxxxxxxxxxxxx|wwwww|
            // 
            // w = method kind.  5 bits.
            //
            // x = modifiers.  23 bits.
            //
            // z = isExtensionMethod. 1 bit.
            //
            // q = isMetadataVirtualIgnoringInterfaceChanges. 1 bit.
            //
            // r = isMetadataVirtual. 1 bit. (At least as true as isMetadataVirtualIgnoringInterfaceChanges.)
            //
            // s = isMetadataVirtualLocked. 1 bit.

            private const int MethodKindOffset = 0;
            private const int DeclarationModifiersOffset = 5;

            private const int MethodKindMask = 0x1F;
            private const int DeclarationModifiersMask = 0x7FFFFF;

            private const int IsExtensionMethodBit = 1 << 28;
            private const int IsMetadataVirtualIgnoringInterfaceChangesBit = 1 << 29;
            private const int IsMetadataVirtualBit = 1 << 30;
            private const int IsMetadataVirtualLockedBit = 1 << 31;

            private int _flags;

            // More flags.
            //
            // |                         |vvv|yy|
            //
            // y = ReturnsVoid. 2 bits.
            // v = NullableContext. 3 bits.
            private const int ReturnsVoidBit = 1 << 0;
            private const int ReturnsVoidIsSetBit = 1 << 1;

            private const int NullableContextOffset = 2;
            private const int NullableContextMask = 0x7;

            private int _flags2;

            public bool TryGetReturnsVoid(out bool value)
            {
                int bits = _flags2;
                value = (bits & ReturnsVoidBit) != 0;
                return (bits & ReturnsVoidIsSetBit) != 0;
            }

            public void SetReturnsVoid(bool value)
            {
                ThreadSafeFlagOperations.Set(ref _flags2, (int)(ReturnsVoidIsSetBit | (value ? ReturnsVoidBit : 0)));
            }

            public MethodKind MethodKind
            {
                get { return (MethodKind)((_flags >> MethodKindOffset) & MethodKindMask); }
            }

            public bool IsExtensionMethod
            {
                get { return (_flags & IsExtensionMethodBit) != 0; }
            }

            public bool IsMetadataVirtualLocked
            {
                get { return (_flags & IsMetadataVirtualLockedBit) != 0; }
            }

            public DeclarationModifiers DeclarationModifiers
            {
                get { return (DeclarationModifiers)((_flags >> DeclarationModifiersOffset) & DeclarationModifiersMask); }
            }

#if DEBUG
            static Flags()
            {
                // Verify masks are sufficient for values.
                Debug.Assert(EnumUtilities.ContainsAllValues<MethodKind>(MethodKindMask));
                Debug.Assert(EnumUtilities.ContainsAllValues<DeclarationModifiers>(DeclarationModifiersMask));
                Debug.Assert(EnumUtilities.ContainsAllValues<NullableContextKind>(NullableContextMask));
            }
#endif

            private static bool ModifiersRequireMetadataVirtual(DeclarationModifiers modifiers)
            {
                return (modifiers & (DeclarationModifiers.Abstract | DeclarationModifiers.Virtual | DeclarationModifiers.Override)) != 0;
            }

            public Flags(
                MethodKind methodKind,
                DeclarationModifiers declarationModifiers,
                bool returnsVoid,
                bool isExtensionMethod,
                bool isMetadataVirtualIgnoringModifiers = false)
            {
                bool isMetadataVirtual = isMetadataVirtualIgnoringModifiers || ModifiersRequireMetadataVirtual(declarationModifiers);

                int methodKindInt = ((int)methodKind & MethodKindMask) << MethodKindOffset;
                int declarationModifiersInt = ((int)declarationModifiers & DeclarationModifiersMask) << DeclarationModifiersOffset;
                int isExtensionMethodInt = isExtensionMethod ? IsExtensionMethodBit : 0;
                int isMetadataVirtualIgnoringInterfaceImplementationChangesInt = isMetadataVirtual ? IsMetadataVirtualIgnoringInterfaceChangesBit : 0;
                int isMetadataVirtualInt = isMetadataVirtual ? IsMetadataVirtualBit : 0;

                _flags = methodKindInt | declarationModifiersInt | isExtensionMethodInt | isMetadataVirtualIgnoringInterfaceImplementationChangesInt | isMetadataVirtualInt;
                _flags2 = (returnsVoid ? ReturnsVoidBit : 0) | ReturnsVoidIsSetBit;
            }

            public bool IsMetadataVirtual(bool ignoreInterfaceImplementationChanges = false)
            {
                // This flag is immutable, so there's no reason to set a lock bit, as we do below.
                if (ignoreInterfaceImplementationChanges)
                {
                    return (_flags & IsMetadataVirtualIgnoringInterfaceChangesBit) != 0;
                }

                if (!IsMetadataVirtualLocked)
                {
                    ThreadSafeFlagOperations.Set(ref _flags, IsMetadataVirtualLockedBit);
                }

                return (_flags & IsMetadataVirtualBit) != 0;
            }

            public void EnsureMetadataVirtual()
            {
                // ACASEY: This assert is here to check that we're not mutating the value of IsMetadataVirtual after
                // someone has consumed it.  The best practice is to not access IsMetadataVirtual before ForceComplete
                // has been called on all SourceNamedTypeSymbols.  If it is necessary to do so, then you can pass
                // ignoreInterfaceImplementationChanges: true, but you must be conscious that seeing "false" may not
                // reflect the final, emitted modifier.
                Debug.Assert(!IsMetadataVirtualLocked);
                if ((_flags & IsMetadataVirtualBit) == 0)
                {
                    ThreadSafeFlagOperations.Set(ref _flags, IsMetadataVirtualBit);
                }
            }

            public bool TryGetNullableContext(out byte? value)
            {
                return ((NullableContextKind)((_flags2 >> NullableContextOffset) & NullableContextMask)).TryGetByte(out value);
            }

            public bool SetNullableContext(byte? value)
            {
                return ThreadSafeFlagOperations.Set(ref _flags2, (((int)value.ToNullableContextFlags() & NullableContextMask) << NullableContextOffset));
            }
        }

        protected SymbolCompletionState state;

        protected Flags flags;

        private readonly NamedTypeSymbol _containingType;
        private ParameterSymbol _lazyThisParameter;
        private TypeWithAnnotations.Boxed _lazyIteratorElementType;

        private OverriddenOrHiddenMembersResult _lazyOverriddenOrHiddenMembers;

        protected ImmutableArray<Location> locations;
        protected string lazyDocComment;
        protected string lazyExpandedDocComment;

        //null if has never been computed. Initial binding diagnostics
        //are stashed here in service of API usage patterns
        //where method body diagnostics are requested multiple times.
        private ImmutableArray<Diagnostic> _cachedDiagnostics;
        internal ImmutableArray<Diagnostic> Diagnostics
        {
            get { return _cachedDiagnostics; }
        }

        internal ImmutableArray<Diagnostic> SetDiagnostics(ImmutableArray<Diagnostic> newSet, out bool diagsWritten)
        {
            //return the diagnostics that were actually saved in the event that there were two threads racing. 
            diagsWritten = ImmutableInterlocked.InterlockedInitialize(ref _cachedDiagnostics, newSet);
            return _cachedDiagnostics;
        }

        protected SourceMemberMethodSymbol(NamedTypeSymbol containingType, SyntaxReference syntaxReferenceOpt, Location location, bool isIterator)
            : this(containingType, syntaxReferenceOpt, ImmutableArray.Create(location), isIterator)
        {
        }

        protected SourceMemberMethodSymbol(NamedTypeSymbol containingType, SyntaxReference syntaxReferenceOpt, ImmutableArray<Location> locations, bool isIterator)
            : base(syntaxReferenceOpt)
        {
            Debug.Assert((object)containingType != null);
            Debug.Assert(!locations.IsEmpty);

            _containingType = containingType;
            this.locations = locations;

            if (isIterator)
            {
                _lazyIteratorElementType = TypeWithAnnotations.Boxed.Sentinel;
            }
        }

        protected void CheckEffectiveAccessibility(TypeWithAnnotations returnType, ImmutableArray<ParameterSymbol> parameters, DiagnosticBag diagnostics)
        {
            if (this.DeclaredAccessibility <= Accessibility.Private || MethodKind == MethodKind.ExplicitInterfaceImplementation)
            {
                return;
            }

            ErrorCode code = (this.MethodKind == MethodKind.Conversion || this.MethodKind == MethodKind.UserDefinedOperator) ?
                ErrorCode.ERR_BadVisOpReturn :
                ErrorCode.ERR_BadVisReturnType;

            HashSet<DiagnosticInfo> useSiteDiagnostics = null;
            if (!this.IsNoMoreVisibleThan(returnType, ref useSiteDiagnostics))
            {
                // Inconsistent accessibility: return type '{1}' is less accessible than method '{0}'
                diagnostics.Add(code, Locations[0], this, returnType.Type);
            }

            code = (this.MethodKind == MethodKind.Conversion || this.MethodKind == MethodKind.UserDefinedOperator) ?
                ErrorCode.ERR_BadVisOpParam :
                ErrorCode.ERR_BadVisParamType;

            foreach (var parameter in parameters)
            {
                if (!parameter.TypeWithAnnotations.IsAtLeastAsVisibleAs(this, ref useSiteDiagnostics))
                {
                    // Inconsistent accessibility: parameter type '{1}' is less accessible than method '{0}'
                    diagnostics.Add(code, Locations[0], this, parameter.Type);
                }
            }

            diagnostics.Add(Locations[0], useSiteDiagnostics);
        }

        protected void MakeFlags(
            MethodKind methodKind,
            DeclarationModifiers declarationModifiers,
            bool returnsVoid,
            bool isExtensionMethod,
            bool isMetadataVirtualIgnoringModifiers = false)
        {
            this.flags = new Flags(methodKind, declarationModifiers, returnsVoid, isExtensionMethod, isMetadataVirtualIgnoringModifiers);
        }

        protected void SetReturnsVoid(bool returnsVoid)
        {
            this.flags.SetReturnsVoid(returnsVoid);
        }

        /// <remarks>
        /// Implementers should assume that a lock has been taken on MethodChecksLockObject.
        /// In particular, it should not (generally) be necessary to use CompareExchange to
        /// protect assignments to fields.
        /// </remarks>
        protected abstract void MethodChecks(DiagnosticBag diagnostics);

        /// <summary>
        /// We can usually lock on the syntax reference of this method, but it turns
        /// out that some synthesized methods (e.g. field-like event accessors) also
        /// need to do method checks.  This property allows such methods to supply
        /// their own lock objects, so that we don't have to add a new field to every
        /// SourceMethodSymbol.
        /// </summary>
        protected virtual object MethodChecksLockObject
        {
            get { return this.syntaxReferenceOpt; }
        }

        protected void LazyMethodChecks()
        {
            if (!state.HasComplete(CompletionPart.FinishMethodChecks))
            {
                // TODO: if this lock ever encloses a potential call to Debugger.NotifyOfCrossThreadDependency,
                // then we should call DebuggerUtilities.CallBeforeAcquiringLock() (see method comment for more
                // details).

                object lockObject = MethodChecksLockObject;
                Debug.Assert(lockObject != null);
                lock (lockObject)
                {
                    if (state.NotePartComplete(CompletionPart.StartMethodChecks))
                    {
                        // By setting StartMethodChecks, we've committed to doing the checks and setting
                        // FinishMethodChecks.  So there is no cancellation supported between one and the other.
                        var diagnostics = DiagnosticBag.GetInstance();
                        try
                        {
                            MethodChecks(diagnostics);
                            AddDeclarationDiagnostics(diagnostics);
                        }
                        finally
                        {
                            state.NotePartComplete(CompletionPart.FinishMethodChecks);
                            diagnostics.Free();
                        }
                    }
                    else
                    {
                        // Either (1) this thread is in the process of completing the method,
                        // or (2) some other thread has beat us to the punch and completed the method.
                        // We can distinguish the two cases here by checking for the FinishMethodChecks
                        // part to be complete, which would only occur if another thread completed this
                        // method.
                        //
                        // The other case, in which this thread is in the process of completing the method,
                        // requires that we return here even though the checks are not complete.  That's because
                        // methods are processed by first populating the return type and parameters by binding
                        // the syntax from source.  Those values are visible to the same thread for the purpose
                        // of computing which methods are implemented and overridden.  But then those values
                        // may be rewritten (by the same thread) to copy down custom modifiers.  In order to
                        // allow the same thread to see the return type and parameters from the syntax (though
                        // they do not yet take on their final values), we return here.

                        // Due to the fact that LazyMethodChecks is potentially reentrant, we must use a 
                        // reentrant lock to avoid deadlock and cannot assert that at this point method checks
                        // have completed (state.HasComplete(CompletionPart.FinishMethodChecks)).
                    }
                }
            }
        }

        protected virtual void LazyAsyncMethodChecks(CancellationToken cancellationToken)
        {
            state.NotePartComplete(CompletionPart.StartAsyncMethodChecks);
            state.NotePartComplete(CompletionPart.FinishAsyncMethodChecks);
        }

        public sealed override Symbol ContainingSymbol
        {
            get
            {
                return _containingType;
            }
        }

        public override NamedTypeSymbol ContainingType
        {
            get
            {
                return _containingType;
            }
        }

        public override Symbol AssociatedSymbol
        {
            get
            {
                return null;
            }
        }

        #region Flags

        public override bool ReturnsVoid
        {
            get
            {
                flags.TryGetReturnsVoid(out bool value);
                return value;
            }
        }

        public sealed override MethodKind MethodKind
        {
            get
            {
                return this.flags.MethodKind;
            }
        }

        public override bool IsExtensionMethod
        {
            get
            {
                return this.flags.IsExtensionMethod;
            }
        }

        // TODO (tomat): sealed
        internal override bool IsMetadataNewSlot(bool ignoreInterfaceImplementationChanges = false)
        {
            if (IsExplicitInterfaceImplementation && _containingType.IsInterface)
            {
                // All implementations of methods from base interfaces should omit the newslot bit to ensure no new vtable slot is allocated.
                return false;
            }

            // If C# and the runtime don't agree on the overridden method,
            // then we will mark the method as newslot and specify the
            // override explicitly (see GetExplicitImplementationOverrides
            // in NamedTypeSymbolAdapter.cs).
            return this.IsOverride ?
                this.RequiresExplicitOverride() :
                this.IsMetadataVirtual(ignoreInterfaceImplementationChanges);
        }

        // TODO (tomat): sealed?
        internal override bool IsMetadataVirtual(bool ignoreInterfaceImplementationChanges = false)
        {
            return this.flags.IsMetadataVirtual(ignoreInterfaceImplementationChanges);
        }

        internal void EnsureMetadataVirtual()
        {
            this.flags.EnsureMetadataVirtual();
        }


        protected DeclarationModifiers DeclarationModifiers
        {
            get
            {
                return this.flags.DeclarationModifiers;
            }
        }

        // TODO (tomat): sealed?
        public override Accessibility DeclaredAccessibility
        {
            get
            {
                return ModifierUtils.EffectiveAccessibility(this.DeclarationModifiers);
            }
        }

        internal bool HasExternModifier
        {
            get
            {
                return (this.DeclarationModifiers & DeclarationModifiers.Extern) != 0;
            }
        }

        public override bool IsExtern
        {
            get
            {
                return HasExternModifier;
            }
        }

        public sealed override bool IsSealed
        {
            get
            {
                return (this.DeclarationModifiers & DeclarationModifiers.Sealed) != 0;
            }
        }

        public sealed override bool IsAbstract
        {
            get
            {
                return (this.DeclarationModifiers & DeclarationModifiers.Abstract) != 0;
            }
        }

        public sealed override bool IsOverride
        {
            get
            {
                return (this.DeclarationModifiers & DeclarationModifiers.Override) != 0;
            }
        }

        internal bool IsPartial
        {
            get
            {
                return (this.DeclarationModifiers & DeclarationModifiers.Partial) != 0;
            }
        }

        public sealed override bool IsVirtual
        {
            get
            {
                return (this.DeclarationModifiers & DeclarationModifiers.Virtual) != 0;
            }
        }

        internal bool IsNew
        {
            get
            {
                return (this.DeclarationModifiers & DeclarationModifiers.New) != 0;
            }
        }

        public sealed override bool IsStatic
        {
            get
            {
                return (this.DeclarationModifiers & DeclarationModifiers.Static) != 0;
            }
        }

        internal bool IsUnsafe
        {
            get
            {
                return (this.DeclarationModifiers & DeclarationModifiers.Unsafe) != 0;
            }
        }

        public sealed override bool IsAsync
        {
            get
            {
                return (this.DeclarationModifiers & DeclarationModifiers.Async) != 0;
            }
        }

        internal override bool IsDeclaredReadOnly
        {
            get
            {
                return (this.DeclarationModifiers & DeclarationModifiers.ReadOnly) != 0;
            }
        }

        internal sealed override Cci.CallingConvention CallingConvention
        {
            get
            {
                var cc = IsVararg ? Cci.CallingConvention.ExtraArguments : Cci.CallingConvention.Default;

                if (IsGenericMethod)
                {
                    cc |= Cci.CallingConvention.Generic;
                }

                if (!IsStatic)
                {
                    cc |= Cci.CallingConvention.HasThis;
                }

                return cc;
            }
        }

        #endregion

        #region Syntax

        internal (BlockSyntax blockBody, ArrowExpressionClauseSyntax arrowBody) Bodies
        {
            get
            {
                switch (SyntaxNode)
                {
                    case BaseMethodDeclarationSyntax method:
                        return (method.Body, method.ExpressionBody);

                    case AccessorDeclarationSyntax accessor:
                        return (accessor.Body, accessor.ExpressionBody);

                    case ArrowExpressionClauseSyntax arrowExpression:
                        Debug.Assert(arrowExpression.Parent.Kind() == SyntaxKind.PropertyDeclaration ||
                                     arrowExpression.Parent.Kind() == SyntaxKind.IndexerDeclaration ||
                                     this is SynthesizedClosureMethod);
                        return (null, arrowExpression);

                    case BlockSyntax block:
                        Debug.Assert(this is SynthesizedClosureMethod);
                        return (block, null);

                    default:
                        return (null, null);
                }
            }
        }

        private Binder TryGetInMethodBinder(BinderFactory binderFactoryOpt = null)
        {
            CSharpSyntaxNode contextNode = GetInMethodSyntaxNode();
            if (contextNode == null)
            {
                return null;
            }

            Binder result = (binderFactoryOpt ?? this.DeclaringCompilation.GetBinderFactory(contextNode.SyntaxTree)).GetBinder(contextNode);
#if DEBUG
            Binder current = result;
            do
            {
                if (current is InMethodBinder)
                {
                    break;
                }

                current = current.Next;
            }
            while (current != null);

            Debug.Assert(current is InMethodBinder);
#endif
            return result;
        }

        internal virtual ExecutableCodeBinder TryGetBodyBinder(BinderFactory binderFactoryOpt = null, bool ignoreAccessibility = false)
        {
            Binder inMethod = TryGetInMethodBinder(binderFactoryOpt);
            return inMethod == null ? null : new ExecutableCodeBinder(SyntaxNode, this, inMethod.WithAdditionalFlags(ignoreAccessibility ? BinderFlags.IgnoreAccessibility : BinderFlags.None));
        }

        /// <summary>
        /// Overridden by <see cref="SourceOrdinaryMethodSymbol"/>, 
        /// which might return locations of partial methods.
        /// </summary>
        public override ImmutableArray<Location> Locations
        {
            get
            {
                return this.locations;
            }
        }

        public override string GetDocumentationCommentXml(CultureInfo preferredCulture = null, bool expandIncludes = false, CancellationToken cancellationToken = default(CancellationToken))
        {
            ref var lazyDocComment = ref expandIncludes ? ref this.lazyExpandedDocComment : ref this.lazyDocComment;
            return SourceDocumentationCommentUtils.GetAndCacheDocumentationComment(this, expandIncludes, ref lazyDocComment);
        }

        #endregion

        public override ImmutableArray<CustomModifier> RefCustomModifiers
        {
            get
            {
                return ImmutableArray<CustomModifier>.Empty;
            }
        }

        public sealed override ImmutableArray<TypeWithAnnotations> TypeArgumentsWithAnnotations
        {
            get
            {
                return GetTypeParametersAsTypeArguments();
            }
        }

        public sealed override int Arity
        {
            get
            {
                return TypeParameters.Length;
            }
        }

        internal sealed override bool TryGetThisParameter(out ParameterSymbol thisParameter)
        {
            thisParameter = _lazyThisParameter;
            if ((object)thisParameter != null || IsStatic)
            {
                return true;
            }

            Interlocked.CompareExchange(ref _lazyThisParameter, new ThisParameterSymbol(this), null);
            thisParameter = _lazyThisParameter;
            return true;
        }

        internal override TypeWithAnnotations IteratorElementTypeWithAnnotations
        {
            get
            {
                return _lazyIteratorElementType?.Value ?? default;
            }
            set
            {
                Debug.Assert(_lazyIteratorElementType == TypeWithAnnotations.Boxed.Sentinel || TypeSymbol.Equals(_lazyIteratorElementType.Value.Type, value.Type, TypeCompareKind.ConsiderEverything2));
                Interlocked.CompareExchange(ref _lazyIteratorElementType, new TypeWithAnnotations.Boxed(value), TypeWithAnnotations.Boxed.Sentinel);
            }
        }

        internal override bool IsIterator => _lazyIteratorElementType is object;

        //overridden appropriately in SourceMemberMethodSymbol
        public override ImmutableArray<MethodSymbol> ExplicitInterfaceImplementations
        {
            get
            {
                return ImmutableArray<MethodSymbol>.Empty;
            }
        }

        internal sealed override OverriddenOrHiddenMembersResult OverriddenOrHiddenMembers
        {
            get
            {
                this.LazyMethodChecks();
                if (_lazyOverriddenOrHiddenMembers == null)
                {
                    Interlocked.CompareExchange(ref _lazyOverriddenOrHiddenMembers, this.MakeOverriddenOrHiddenMembers(), null);
                }

                return _lazyOverriddenOrHiddenMembers;
            }
        }

        internal sealed override bool RequiresCompletion
        {
            get { return true; }
        }

        internal sealed override bool HasComplete(CompletionPart part)
        {
            return state.HasComplete(part);
        }

        internal override void ForceComplete(SourceLocation locationOpt, CancellationToken cancellationToken)
        {
            while (true)
            {
                cancellationToken.ThrowIfCancellationRequested();
                var incompletePart = state.NextIncompletePart;
                switch (incompletePart)
                {
                    case CompletionPart.Attributes:
                        GetAttributes();
                        break;

                    case CompletionPart.ReturnTypeAttributes:
                        this.GetReturnTypeAttributes();
                        break;

                    case CompletionPart.Type:
                        var unusedType = this.ReturnTypeWithAnnotations;
                        state.NotePartComplete(CompletionPart.Type);
                        break;

                    case CompletionPart.Parameters:
                        foreach (var parameter in this.Parameters)
                        {
                            parameter.ForceComplete(locationOpt, cancellationToken);
                        }

                        state.NotePartComplete(CompletionPart.Parameters);
                        break;

                    case CompletionPart.TypeParameters:
                        foreach (var typeParameter in this.TypeParameters)
                        {
                            typeParameter.ForceComplete(locationOpt, cancellationToken);
                        }

                        state.NotePartComplete(CompletionPart.TypeParameters);
                        break;

                    case CompletionPart.StartAsyncMethodChecks:
                    case CompletionPart.FinishAsyncMethodChecks:
                        LazyAsyncMethodChecks(cancellationToken);
                        break;

                    case CompletionPart.StartMethodChecks:
                    case CompletionPart.FinishMethodChecks:
                        LazyMethodChecks();
                        goto done;

                    case CompletionPart.None:
                        return;

                    default:
                        // any other values are completion parts intended for other kinds of symbols
                        state.NotePartComplete(CompletionPart.All & ~CompletionPart.MethodSymbolAll);
                        break;
                }

                state.SpinWaitComplete(incompletePart, cancellationToken);
            }

done:
// Don't return until we've seen all of the CompletionParts. This ensures all
// diagnostics have been reported (not necessarily on this thread).
            CompletionPart allParts = CompletionPart.MethodSymbolAll;
            state.SpinWaitComplete(allParts, cancellationToken);
        }

        protected sealed override void NoteAttributesComplete(bool forReturnType)
        {
            var part = forReturnType ? CompletionPart.ReturnTypeAttributes : CompletionPart.Attributes;
            state.NotePartComplete(part);
        }

        internal override void AfterAddingTypeMembersChecks(ConversionsBase conversions, DiagnosticBag diagnostics)
        {
            base.AfterAddingTypeMembersChecks(conversions, diagnostics);

            var compilation = this.DeclaringCompilation;
            var location = locations[0];

            if (IsDeclaredReadOnly && !ContainingType.IsReadOnly)
            {
                compilation.EnsureIsReadOnlyAttributeExists(diagnostics, location, modifyCompilation: true);
            }

            if (compilation.ShouldEmitNullableAttributes(this) &&
                ShouldEmitNullableContextValue(out _))
            {
                compilation.EnsureNullableContextAttributeExists(diagnostics, location, modifyCompilation: true);
            }
        }

        // Consider moving this state to SourceMethodSymbol to emit NullableContextAttributes
        // on lambdas and local functions (see https://github.com/dotnet/roslyn/issues/36736).
        internal override byte? GetLocalNullableContextValue()
        {
            byte? value;
            if (!flags.TryGetNullableContext(out value))
            {
                value = ComputeNullableContextValue();
                flags.SetNullableContext(value);
            }
            return value;
        }

        private byte? ComputeNullableContextValue()
        {
            var compilation = DeclaringCompilation;
            if (!compilation.ShouldEmitNullableAttributes(this))
            {
                return null;
            }

            var builder = new MostCommonNullableValueBuilder();
            foreach (var typeParameter in TypeParameters)
            {
                typeParameter.GetCommonNullableValues(compilation, ref builder);
            }
            builder.AddValue(ReturnTypeWithAnnotations);
            foreach (var parameter in Parameters)
            {
                parameter.GetCommonNullableValues(compilation, ref builder);
            }
            return builder.MostCommonValue;
        }

        internal override void AddSynthesizedAttributes(PEModuleBuilder moduleBuilder, ref ArrayBuilder<SynthesizedAttributeData> attributes)
        {
            base.AddSynthesizedAttributes(moduleBuilder, ref attributes);

            if (IsDeclaredReadOnly && !ContainingType.IsReadOnly)
            {
                AddSynthesizedAttribute(ref attributes, moduleBuilder.SynthesizeIsReadOnlyAttribute(this));
            }

            var compilation = this.DeclaringCompilation;

            if (compilation.ShouldEmitNullableAttributes(this) &&
                ShouldEmitNullableContextValue(out byte nullableContextValue))
            {
                AddSynthesizedAttribute(ref attributes, moduleBuilder.SynthesizeNullableContextAttribute(this, nullableContextValue));
            }

            bool isCovariantOverride = this.IsOverride && !this.OverriddenMethod.ReturnType.Equals(this.ReturnType, TypeCompareKind.AllIgnoreOptions);
            if (isCovariantOverride)
            {
<<<<<<< HEAD
                // If present, we add RequireMethodImplToRemainInEffectAttribute to covariant overrides.
                var attr = moduleBuilder.Compilation.TrySynthesizeAttribute(WellKnownMember.System_Runtime_CompilerServices_RequireMethodImplToRemainInEffectAttribute__ctor, isOptionalUse: true);
=======
                // If present, we add PreserveBaseOverridesAttribute to covariant overrides.
                var attr = moduleBuilder.Compilation.TrySynthesizeAttribute(WellKnownMember.System_Runtime_CompilerServices_PreserveBaseOverridesAttribute__ctor, isOptionalUse: true);
>>>>>>> ad755015
                AddSynthesizedAttribute(ref attributes, attr);
            }

            bool isAsync = this.IsAsync;
            bool isIterator = this.IsIterator;

            if (!isAsync && !isIterator)
            {
                return;
            }

            // The async state machine type is not synthesized until the async method body is rewritten. If we are
            // only emitting metadata the method body will not have been rewritten, and the async state machine
            // type will not have been created. In this case, omit the attribute.
            if (moduleBuilder.CompilationState.TryGetStateMachineType(this, out NamedTypeSymbol stateMachineType))
            {
                var arg = new TypedConstant(compilation.GetWellKnownType(WellKnownType.System_Type),
                    TypedConstantKind.Type, stateMachineType.GetUnboundGenericTypeOrSelf());

                if (isAsync && isIterator)
                {
                    AddSynthesizedAttribute(ref attributes,
                        compilation.TrySynthesizeAttribute(WellKnownMember.System_Runtime_CompilerServices_AsyncIteratorStateMachineAttribute__ctor,
                            ImmutableArray.Create(arg)));
                }
                else if (isAsync)
                {
                    AddSynthesizedAttribute(ref attributes,
                        compilation.TrySynthesizeAttribute(WellKnownMember.System_Runtime_CompilerServices_AsyncStateMachineAttribute__ctor,
                            ImmutableArray.Create(arg)));
                }
                else if (isIterator)
                {
                    AddSynthesizedAttribute(ref attributes,
                        compilation.TrySynthesizeAttribute(WellKnownMember.System_Runtime_CompilerServices_IteratorStateMachineAttribute__ctor,
                            ImmutableArray.Create(arg)));
                }
            }

            if (isAsync && !isIterator)
            {
                // Regular async (not async-iterator) kick-off method calls MoveNext, which contains user code.
                // This means we need to emit DebuggerStepThroughAttribute in order
                // to have correct stepping behavior during debugging.
                AddSynthesizedAttribute(ref attributes, compilation.SynthesizeDebuggerStepThroughAttribute());
            }
        }

        /// <summary>
        /// Checks to see if a body is legal given the current modifiers.
        /// If it is not, a diagnostic is added with the current type.
        /// </summary>
        protected void CheckModifiersForBody(SyntaxNode declarationSyntax, Location location, DiagnosticBag diagnostics)
        {
            if (IsExtern && !IsAbstract)
            {
                diagnostics.Add(ErrorCode.ERR_ExternHasBody, location, this);
            }
            else if (IsAbstract && !IsExtern)
            {
                diagnostics.Add(ErrorCode.ERR_AbstractHasBody, location, this);
            }
            // Do not report error for IsAbstract && IsExtern. Dev10 reports CS0180 only
            // in that case ("member cannot be both extern and abstract").
        }

        protected void CheckFeatureAvailabilityAndRuntimeSupport(SyntaxNode declarationSyntax, Location location, bool hasBody, DiagnosticBag diagnostics)
        {
            if (_containingType.IsInterface)
            {
                if (hasBody || IsExplicitInterfaceImplementation)
                {
                    Binder.CheckFeatureAvailability(declarationSyntax, MessageID.IDS_DefaultInterfaceImplementation, diagnostics, location);
                }

                if ((hasBody || IsExplicitInterfaceImplementation || IsExtern) && !ContainingAssembly.RuntimeSupportsDefaultInterfaceImplementation)
                {
                    diagnostics.Add(ErrorCode.ERR_RuntimeDoesNotSupportDefaultInterfaceImplementation, location);
                }
            }
        }

        /// <summary>
        /// Returns true if the method body is an expression, as expressed
        /// by the <see cref="ArrowExpressionClauseSyntax"/> syntax. False
        /// otherwise.
        /// </summary>
        /// <remarks>
        /// If the method has both block body and an expression body
        /// present, this is not treated as expression-bodied.
        /// </remarks>
        internal abstract bool IsExpressionBodied { get; }

        internal override int CalculateLocalSyntaxOffset(int localPosition, SyntaxTree localTree)
        {
            Debug.Assert(this.SyntaxNode.SyntaxTree == localTree);

            (BlockSyntax blockBody, ArrowExpressionClauseSyntax expressionBody) = Bodies;
            CSharpSyntaxNode bodySyntax = null;

            // All locals are declared within the body of the method.
            if (blockBody?.Span.Contains(localPosition) == true)
            {
                bodySyntax = blockBody;
            }
            else if (expressionBody?.Span.Contains(localPosition) == true)
            {
                bodySyntax = expressionBody;
            }
            else
            {
                // Method without body doesn't declare locals.
                Debug.Assert(bodySyntax != null);
                return -1;
            }

            return localPosition - bodySyntax.SpanStart;
        }
    }
}<|MERGE_RESOLUTION|>--- conflicted
+++ resolved
@@ -879,13 +879,8 @@
             bool isCovariantOverride = this.IsOverride && !this.OverriddenMethod.ReturnType.Equals(this.ReturnType, TypeCompareKind.AllIgnoreOptions);
             if (isCovariantOverride)
             {
-<<<<<<< HEAD
-                // If present, we add RequireMethodImplToRemainInEffectAttribute to covariant overrides.
-                var attr = moduleBuilder.Compilation.TrySynthesizeAttribute(WellKnownMember.System_Runtime_CompilerServices_RequireMethodImplToRemainInEffectAttribute__ctor, isOptionalUse: true);
-=======
                 // If present, we add PreserveBaseOverridesAttribute to covariant overrides.
                 var attr = moduleBuilder.Compilation.TrySynthesizeAttribute(WellKnownMember.System_Runtime_CompilerServices_PreserveBaseOverridesAttribute__ctor, isOptionalUse: true);
->>>>>>> ad755015
                 AddSynthesizedAttribute(ref attributes, attr);
             }
 
