--- conflicted
+++ resolved
@@ -1,8 +1,5 @@
 ﻿// Copyright (c) Microsoft.  All Rights Reserved.  Licensed under the Apache License, Version 2.0.  See License.txt in the project root for license information.
 
-using Microsoft.CodeAnalysis.CSharp.Syntax;
-using Microsoft.CodeAnalysis.PooledObjects;
-using Roslyn.Utilities;
 using System;
 using System.Collections.Generic;
 using System.Collections.Immutable;
@@ -11,6 +8,9 @@
 using System.Linq;
 using System.Runtime.InteropServices;
 using System.Threading;
+using Microsoft.CodeAnalysis.CSharp.Syntax;
+using Microsoft.CodeAnalysis.PooledObjects;
+using Roslyn.Utilities;
 
 namespace Microsoft.CodeAnalysis.CSharp.Symbols
 {
@@ -609,18 +609,6 @@
             {
                 return ImmutableArray<CustomModifier>.Empty;
             }
-<<<<<<< HEAD
-
-            var mods = ModifierUtils.MakeAndCheckNontypeMemberModifiers(
-                modifiers, defaultAccess, allowedModifiers, location, diagnostics, 
-                out modifierErrors, allowPartial: true);
-
-            this.CheckUnsafeModifier(mods, diagnostics);
-
-            mods = AddImpliedModifiers(mods, isInterface, methodKind);
-            return mods;
-=======
->>>>>>> 458c526a
         }
 
         public sealed override ImmutableArray<TypeSymbol> TypeArguments
