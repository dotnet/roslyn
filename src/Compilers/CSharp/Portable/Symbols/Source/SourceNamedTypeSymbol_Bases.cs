﻿// Licensed to the .NET Foundation under one or more agreements.
// The .NET Foundation licenses this file to you under the MIT license.
// See the LICENSE file in the project root for more information.

#nullable disable

using System;
using System.Collections.Immutable;
using System.Diagnostics;
using System.Linq;
using System.Threading;
using Microsoft.CodeAnalysis.CSharp.Symbols;
using Microsoft.CodeAnalysis.CSharp.Syntax;
using Microsoft.CodeAnalysis.PooledObjects;
using Microsoft.CodeAnalysis.Text;
using Roslyn.Utilities;
using System.Collections.Generic;
using Microsoft.CodeAnalysis.Collections;

namespace Microsoft.CodeAnalysis.CSharp.Symbols
{
    internal partial class SourceNamedTypeSymbol
    {
        private Tuple<NamedTypeSymbol, ImmutableArray<NamedTypeSymbol>> _lazyDeclaredBases;

        private NamedTypeSymbol _lazyBaseType = ErrorTypeSymbol.UnknownResultType;
        private ImmutableArray<NamedTypeSymbol> _lazyInterfaces;

        /// <summary>
        /// Gets the BaseType of this type. If the base type could not be determined, then 
        /// an instance of ErrorType is returned. If this kind of type does not have a base type
        /// (for example, interfaces), null is returned. Also the special class System.Object
        /// always has a BaseType of null.
        /// </summary>
        internal sealed override NamedTypeSymbol BaseTypeNoUseSiteDiagnostics
        {
            get
            {
                if (ReferenceEquals(_lazyBaseType, ErrorTypeSymbol.UnknownResultType))
                {
                    // force resolution of bases in containing type
                    // to make base resolution errors more deterministic
                    if ((object)ContainingType != null)
                    {
                        var tmp = ContainingType.BaseTypeNoUseSiteDiagnostics;
                    }

                    var diagnostics = BindingDiagnosticBag.GetInstance();
                    var acyclicBase = this.MakeAcyclicBaseType(diagnostics);
                    if (ReferenceEquals(Interlocked.CompareExchange(ref _lazyBaseType, acyclicBase, ErrorTypeSymbol.UnknownResultType), ErrorTypeSymbol.UnknownResultType))
                    {
                        AddDeclarationDiagnostics(diagnostics);
                    }
                    diagnostics.Free();
                }

                return _lazyBaseType;
            }
        }

        /// <summary>
        /// Gets the set of interfaces that this type directly implements. This set does not include
        /// interfaces that are base interfaces of directly implemented interfaces.
        /// </summary>
        internal sealed override ImmutableArray<NamedTypeSymbol> InterfacesNoUseSiteDiagnostics(ConsList<TypeSymbol> basesBeingResolved)
        {
            if (_lazyInterfaces.IsDefault)
            {
                if (basesBeingResolved != null && basesBeingResolved.ContainsReference(this.OriginalDefinition))
                {
                    return ImmutableArray<NamedTypeSymbol>.Empty;
                }

                var diagnostics = BindingDiagnosticBag.GetInstance();
                var acyclicInterfaces = MakeAcyclicInterfaces(basesBeingResolved, diagnostics);
                if (ImmutableInterlocked.InterlockedCompareExchange(ref _lazyInterfaces, acyclicInterfaces, default(ImmutableArray<NamedTypeSymbol>)).IsDefault)
                {
                    AddDeclarationDiagnostics(diagnostics);
                }
                diagnostics.Free();
            }

            return _lazyInterfaces;
        }

        protected override void CheckBase(BindingDiagnosticBag diagnostics)
        {
            var localBase = this.BaseTypeNoUseSiteDiagnostics;

            if ((object)localBase == null)
            {
                // nothing to verify
                return;
            }

<<<<<<< HEAD
            // you need to know all bases before you can ask this question... (asking this causes a cycle)
            if (!this.DeclaringCompilation.LanguageVersion.AllowGenericAttributes() && this.IsGenericType && !localBase.IsErrorType() && this.DeclaringCompilation.IsAttributeType(localBase))
=======
            Location baseLocation = null;
            bool baseContainsErrorTypes = localBase.ContainsErrorType();

            if (!baseContainsErrorTypes)
>>>>>>> 4c3ffcbf
            {
                baseLocation = FindBaseRefSyntax(localBase);
                Debug.Assert(!this.IsClassType() || localBase.IsObjectType() || baseLocation != null);
            }

            // you need to know all bases before you can ask this question... (asking this causes a cycle)
            if (this.IsGenericType && !baseContainsErrorTypes && this.DeclaringCompilation.IsAttributeType(localBase))
            {
                // A generic type cannot derive from '{0}' because it is an attribute class
                diagnostics.Add(ErrorCode.ERR_GenericDerivingFromAttribute, baseLocation, localBase);
            }

            // Check constraints on the first declaration with explicit bases.
            var singleDeclaration = this.FirstDeclarationWithExplicitBases();
            if (singleDeclaration != null)
            {
                var corLibrary = this.ContainingAssembly.CorLibrary;
                var conversions = new TypeConversions(corLibrary);
                var location = singleDeclaration.NameLocation;

                localBase.CheckAllConstraints(DeclaringCompilation, conversions, location, diagnostics);
            }

            // Records can only inherit from other records or object
            if (this.IsClassType() && !localBase.IsObjectType() && !baseContainsErrorTypes)
            {
                var useSiteInfo = new CompoundUseSiteInfo<AssemblySymbol>(diagnostics, ContainingAssembly);

                if (declaration.Kind == DeclarationKind.Record)
                {
                    if (SynthesizedRecordClone.FindValidCloneMethod(localBase, ref useSiteInfo) is null ||
                        SynthesizedRecordPrintMembers.FindValidPrintMembersMethod(localBase, DeclaringCompilation) is null)
                    {
                        diagnostics.Add(ErrorCode.ERR_BadRecordBase, baseLocation);
                    }
                }
                else if (SynthesizedRecordClone.FindValidCloneMethod(localBase, ref useSiteInfo) is object)
                {
                    diagnostics.Add(ErrorCode.ERR_BadInheritanceFromRecord, baseLocation);
                }

                diagnostics.Add(baseLocation, useSiteInfo);
            }
        }

        protected override void CheckInterfaces(BindingDiagnosticBag diagnostics)
        {
            // Check declared interfaces and all base interfaces. This is necessary
            // since references to all interfaces will be emitted to metadata
            // and it's possible to define derived interfaces with weaker
            // constraints than the base interfaces, at least in metadata.
            var interfaces = this.InterfacesAndTheirBaseInterfacesNoUseSiteDiagnostics;

            if (interfaces.IsEmpty)
            {
                // nothing to verify
                return;
            }

            // Check constraints on the first declaration with explicit bases.
            var singleDeclaration = this.FirstDeclarationWithExplicitBases();
            if (singleDeclaration != null)
            {
                var corLibrary = this.ContainingAssembly.CorLibrary;
                var conversions = new TypeConversions(corLibrary);
                var location = singleDeclaration.NameLocation;

                foreach (var pair in interfaces)
                {
                    MultiDictionary<NamedTypeSymbol, NamedTypeSymbol>.ValueSet set = pair.Value;

                    foreach (var @interface in set)
                    {
                        @interface.CheckAllConstraints(DeclaringCompilation, conversions, location, diagnostics);
                    }

                    if (set.Count > 1)
                    {
                        NamedTypeSymbol other = pair.Key;
                        foreach (var @interface in set)
                        {
                            if ((object)other == @interface)
                            {
                                continue;
                            }

                            // InterfacesAndTheirBaseInterfacesNoUseSiteDiagnostics populates the set with interfaces that match by CLR signature.
                            Debug.Assert(!other.Equals(@interface, TypeCompareKind.ConsiderEverything));
                            Debug.Assert(other.Equals(@interface, TypeCompareKind.CLRSignatureCompareOptions));

                            if (other.Equals(@interface, TypeCompareKind.IgnoreNullableModifiersForReferenceTypes))
                            {
                                if (!other.Equals(@interface, TypeCompareKind.ObliviousNullableModifierMatchesAny))
                                {
                                    diagnostics.Add(ErrorCode.WRN_DuplicateInterfaceWithNullabilityMismatchInBaseList, location, @interface, this);
                                }
                            }
                            else if (other.Equals(@interface, TypeCompareKind.IgnoreTupleNames | TypeCompareKind.IgnoreNullableModifiersForReferenceTypes))
                            {
                                diagnostics.Add(ErrorCode.ERR_DuplicateInterfaceWithTupleNamesInBaseList, location, @interface, other, this);
                            }
                            else
                            {
                                diagnostics.Add(ErrorCode.ERR_DuplicateInterfaceWithDifferencesInBaseList, location, @interface, other, this);
                            }
                        }
                    }
                }
            }
        }

        // finds syntax location where given type was inherited
        // should be used for error reporting on unexpected inherited types.
        private SourceLocation FindBaseRefSyntax(NamedTypeSymbol baseSym)
        {
            foreach (var decl in this.declaration.Declarations)
            {
                BaseListSyntax bases = GetBaseListOpt(decl);
                if (bases != null)
                {
                    var baseBinder = this.DeclaringCompilation.GetBinder(bases);
                    // Wrap base binder in a location-specific binder that will avoid generic constraint checks.
                    baseBinder = baseBinder.WithAdditionalFlagsAndContainingMemberOrLambda(BinderFlags.SuppressConstraintChecks, this);

                    foreach (var baseTypeSyntax in bases.Types)
                    {
                        var b = baseTypeSyntax.Type;
                        var curBaseSym = baseBinder.BindType(b, BindingDiagnosticBag.Discarded).Type;

                        if (baseSym.Equals(curBaseSym))
                        {
                            return new SourceLocation(b);
                        }
                    }
                }
            }

            return null;
        }

        // Returns the first declaration in the merged declarations list that includes
        // base types or interfaces. Returns null if there are no such declarations.
        private SingleTypeDeclaration FirstDeclarationWithExplicitBases()
        {
            foreach (var singleDeclaration in this.declaration.Declarations)
            {
                var bases = GetBaseListOpt(singleDeclaration);
                if (bases != null)
                {
                    return singleDeclaration;
                }
            }

            return null;
        }

        internal Tuple<NamedTypeSymbol, ImmutableArray<NamedTypeSymbol>> GetDeclaredBases(ConsList<TypeSymbol> basesBeingResolved)
        {
            if (ReferenceEquals(_lazyDeclaredBases, null))
            {
                var diagnostics = BindingDiagnosticBag.GetInstance();
                if (Interlocked.CompareExchange(ref _lazyDeclaredBases, MakeDeclaredBases(basesBeingResolved, diagnostics), null) == null)
                {
                    AddDeclarationDiagnostics(diagnostics);
                }
                diagnostics.Free();
            }

            return _lazyDeclaredBases;
        }

        internal override NamedTypeSymbol GetDeclaredBaseType(ConsList<TypeSymbol> basesBeingResolved)
        {
            return GetDeclaredBases(basesBeingResolved).Item1;
        }

        internal override ImmutableArray<NamedTypeSymbol> GetDeclaredInterfaces(ConsList<TypeSymbol> basesBeingResolved)
        {
            return GetDeclaredBases(basesBeingResolved).Item2;
        }

        private Tuple<NamedTypeSymbol, ImmutableArray<NamedTypeSymbol>> MakeDeclaredBases(ConsList<TypeSymbol> basesBeingResolved, BindingDiagnosticBag diagnostics)
        {
            if (this.TypeKind == TypeKind.Enum)
            {
                // Handled by GetEnumUnderlyingType().
                return new Tuple<NamedTypeSymbol, ImmutableArray<NamedTypeSymbol>>(null, ImmutableArray<NamedTypeSymbol>.Empty);
            }

            var reportedPartialConflict = false;
            Debug.Assert(basesBeingResolved == null || !basesBeingResolved.ContainsReference(this.OriginalDefinition));
            var newBasesBeingResolved = basesBeingResolved.Prepend(this.OriginalDefinition);
            var baseInterfaces = ArrayBuilder<NamedTypeSymbol>.GetInstance();

            NamedTypeSymbol baseType = null;
            SourceLocation baseTypeLocation = null;

            var interfaceLocations = SpecializedSymbolCollections.GetPooledSymbolDictionaryInstance<NamedTypeSymbol, SourceLocation>();

            foreach (var decl in this.declaration.Declarations)
            {
                Tuple<NamedTypeSymbol, ImmutableArray<NamedTypeSymbol>> one = MakeOneDeclaredBases(newBasesBeingResolved, decl, diagnostics);
                if ((object)one == null) continue;

                var partBase = one.Item1;
                var partInterfaces = one.Item2;
                if (!reportedPartialConflict)
                {
                    if ((object)baseType == null)
                    {
                        baseType = partBase;
                        baseTypeLocation = decl.NameLocation;
                    }
                    else if (baseType.TypeKind == TypeKind.Error && (object)partBase != null)
                    {
                        // if the old base was an error symbol, copy it to the interfaces list so it doesn't get lost
                        partInterfaces = partInterfaces.Add(baseType);
                        baseType = partBase;
                        baseTypeLocation = decl.NameLocation;
                    }
                    else if ((object)partBase != null && !TypeSymbol.Equals(partBase, baseType, TypeCompareKind.ConsiderEverything2) && partBase.TypeKind != TypeKind.Error)
                    {
                        // the parts do not agree
                        var info = diagnostics.Add(ErrorCode.ERR_PartialMultipleBases, Locations[0], this);
                        baseType = new ExtendedErrorTypeSymbol(baseType, LookupResultKind.Ambiguous, info);
                        baseTypeLocation = decl.NameLocation;
                        reportedPartialConflict = true;
                    }
                }

                foreach (var t in partInterfaces)
                {
                    if (!interfaceLocations.ContainsKey(t))
                    {
                        baseInterfaces.Add(t);
                        interfaceLocations.Add(t, decl.NameLocation);
                    }
                }
            }

            CompoundUseSiteInfo<AssemblySymbol> useSiteInfo = new CompoundUseSiteInfo<AssemblySymbol>(diagnostics, ContainingAssembly);

            if (declaration.Kind == DeclarationKind.Record)
            {
                var type = DeclaringCompilation.GetWellKnownType(WellKnownType.System_IEquatable_T).Construct(this);
                if (baseInterfaces.IndexOf(type, SymbolEqualityComparer.AllIgnoreOptions) < 0)
                {
                    baseInterfaces.Add(type);
                    type.AddUseSiteInfo(ref useSiteInfo);
                }
            }

            if ((object)baseType != null)
            {
                Debug.Assert(baseTypeLocation != null);
                if (baseType.IsStatic)
                {
                    // '{1}': cannot derive from static class '{0}'
                    diagnostics.Add(ErrorCode.ERR_StaticBaseClass, baseTypeLocation, baseType, this);
                }

                if (!this.IsNoMoreVisibleThan(baseType, ref useSiteInfo))
                {
                    // Inconsistent accessibility: base class '{1}' is less accessible than class '{0}'
                    diagnostics.Add(ErrorCode.ERR_BadVisBaseClass, baseTypeLocation, this, baseType);
                }
            }

            var baseInterfacesRO = baseInterfaces.ToImmutableAndFree();
            if (DeclaredAccessibility != Accessibility.Private && IsInterface)
            {
                foreach (var i in baseInterfacesRO)
                {
                    if (!i.IsAtLeastAsVisibleAs(this, ref useSiteInfo))
                    {
                        // Inconsistent accessibility: base interface '{1}' is less accessible than interface '{0}'
                        diagnostics.Add(ErrorCode.ERR_BadVisBaseInterface, interfaceLocations[i], this, i);
                    }
                }
            }

            interfaceLocations.Free();

            diagnostics.Add(Locations[0], useSiteInfo);

            return new Tuple<NamedTypeSymbol, ImmutableArray<NamedTypeSymbol>>(baseType, baseInterfacesRO);
        }

        private static BaseListSyntax GetBaseListOpt(SingleTypeDeclaration decl)
        {
            if (decl.HasBaseDeclarations)
            {
                var typeDeclaration = (BaseTypeDeclarationSyntax)decl.SyntaxReference.GetSyntax();
                return typeDeclaration.BaseList;
            }

            return null;
        }

        // process the base list for one part of a partial class, or for the only part of any other type declaration.
        private Tuple<NamedTypeSymbol, ImmutableArray<NamedTypeSymbol>> MakeOneDeclaredBases(ConsList<TypeSymbol> newBasesBeingResolved, SingleTypeDeclaration decl, BindingDiagnosticBag diagnostics)
        {
            BaseListSyntax bases = GetBaseListOpt(decl);
            if (bases == null)
            {
                return null;
            }

            NamedTypeSymbol localBase = null;
            var localInterfaces = ArrayBuilder<NamedTypeSymbol>.GetInstance();
            var baseBinder = this.DeclaringCompilation.GetBinder(bases);

            // Wrap base binder in a location-specific binder that will avoid generic constraint checks
            // (to avoid cycles if the constraint types are not bound yet). Instead, constraint checks
            // are handled by the caller.
            baseBinder = baseBinder.WithAdditionalFlagsAndContainingMemberOrLambda(BinderFlags.SuppressConstraintChecks, this);

            int i = -1;
            foreach (var baseTypeSyntax in bases.Types)
            {
                i++;
                var typeSyntax = baseTypeSyntax.Type;
                if (typeSyntax.Kind() != SyntaxKind.PredefinedType && !SyntaxFacts.IsName(typeSyntax.Kind()))
                {
                    diagnostics.Add(ErrorCode.ERR_BadBaseType, typeSyntax.GetLocation());
                }

                var location = new SourceLocation(typeSyntax);

                TypeSymbol baseType;

                if (i == 0 && TypeKind == TypeKind.Class) // allow class in the first position
                {
                    baseType = baseBinder.BindType(typeSyntax, diagnostics, newBasesBeingResolved).Type;

                    SpecialType baseSpecialType = baseType.SpecialType;
                    if (IsRestrictedBaseType(baseSpecialType))
                    {
                        // check for one of the specific exceptions required for compiling mscorlib
                        if (this.SpecialType == SpecialType.System_Enum && baseSpecialType == SpecialType.System_ValueType ||
                            this.SpecialType == SpecialType.System_MulticastDelegate && baseSpecialType == SpecialType.System_Delegate)
                        {
                            // allowed
                        }
                        else if (baseSpecialType == SpecialType.System_Array && this.ContainingAssembly.CorLibrary == this.ContainingAssembly)
                        {
                            // Specific exception for System.ArrayContracts, which is only built when CONTRACTS_FULL is defined.
                            // (See InheritanceResolver::CheckForBaseClassErrors).
                        }
                        else
                        {
                            // '{0}' cannot derive from special class '{1}'
                            diagnostics.Add(ErrorCode.ERR_DeriveFromEnumOrValueType, location, this, baseType);
                            continue;
                        }
                    }

                    if (baseType.IsSealed && !this.IsStatic) // Give precedence to ERR_StaticDerivedFromNonObject
                    {
                        diagnostics.Add(ErrorCode.ERR_CantDeriveFromSealedType, location, this, baseType);
                        continue;
                    }

                    bool baseTypeIsErrorWithoutInterfaceGuess = false;

                    // If baseType is an error symbol and our best guess is that the desired symbol
                    // is an interface, then put baseType in the interfaces list, rather than the
                    // base type slot, to avoid the frustrating scenario where an error message
                    // indicates that the symbol being returned as the base type was elsewhere
                    // interpreted as an interface.
                    if (baseType.TypeKind == TypeKind.Error)
                    {
                        baseTypeIsErrorWithoutInterfaceGuess = true;

                        TypeKind guessTypeKind = baseType.GetNonErrorTypeKindGuess();
                        if (guessTypeKind == TypeKind.Interface)
                        {
                            //base type is an error *with* a guessed interface
                            baseTypeIsErrorWithoutInterfaceGuess = false;
                        }
                    }

                    if ((baseType.TypeKind == TypeKind.Class ||
                         baseType.TypeKind == TypeKind.Delegate ||
                         baseType.TypeKind == TypeKind.Struct ||
                         baseTypeIsErrorWithoutInterfaceGuess) &&
                        ((object)localBase == null))
                    {
                        localBase = (NamedTypeSymbol)baseType;
                        Debug.Assert((object)localBase != null);
                        if (this.IsStatic && localBase.SpecialType != SpecialType.System_Object)
                        {
                            // Static class '{0}' cannot derive from type '{1}'. Static classes must derive from object.
                            var info = diagnostics.Add(ErrorCode.ERR_StaticDerivedFromNonObject, location, this, localBase);
                            localBase = new ExtendedErrorTypeSymbol(localBase, LookupResultKind.NotReferencable, info);
                        }
                        continue;
                    }
                }
                else
                {
                    baseType = baseBinder.BindType(typeSyntax, diagnostics, newBasesBeingResolved).Type;
                }

                switch (baseType.TypeKind)
                {
                    case TypeKind.Interface:
                        foreach (var t in localInterfaces)
                        {
                            if (t.Equals(baseType, TypeCompareKind.ConsiderEverything))
                            {
                                diagnostics.Add(ErrorCode.ERR_DuplicateInterfaceInBaseList, location, baseType);
                            }
                            else if (t.Equals(baseType, TypeCompareKind.ObliviousNullableModifierMatchesAny))
                            {
                                // duplicates with ?/! differences are reported later, we report local differences between oblivious and ?/! here
                                diagnostics.Add(ErrorCode.WRN_DuplicateInterfaceWithNullabilityMismatchInBaseList, location, baseType, this);
                            }
                        }

                        if (this.IsStatic)
                        {
                            // '{0}': static classes cannot implement interfaces
                            diagnostics.Add(ErrorCode.ERR_StaticClassInterfaceImpl, location, this, baseType);
                        }

                        if (this.IsRefLikeType)
                        {
                            // '{0}': ref structs cannot implement interfaces
                            diagnostics.Add(ErrorCode.ERR_RefStructInterfaceImpl, location, this, baseType);
                        }

                        if (baseType.ContainsDynamic())
                        {
                            diagnostics.Add(ErrorCode.ERR_DeriveFromConstructedDynamic, location, this, baseType);
                        }

                        localInterfaces.Add((NamedTypeSymbol)baseType);
                        continue;

                    case TypeKind.Class:
                        if (TypeKind == TypeKind.Class)
                        {
                            if ((object)localBase == null)
                            {
                                localBase = (NamedTypeSymbol)baseType;
                                diagnostics.Add(ErrorCode.ERR_BaseClassMustBeFirst, location, baseType);
                                continue;
                            }
                            else
                            {
                                diagnostics.Add(ErrorCode.ERR_NoMultipleInheritance, location, this, localBase, baseType);
                                continue;
                            }
                        }
                        goto default;

                    case TypeKind.TypeParameter:
                        diagnostics.Add(ErrorCode.ERR_DerivingFromATyVar, location, baseType);
                        continue;

                    case TypeKind.Error:
                        // put the error type in the interface list so we don't lose track of it
                        localInterfaces.Add((NamedTypeSymbol)baseType);
                        continue;

                    case TypeKind.Dynamic:
                        diagnostics.Add(ErrorCode.ERR_DeriveFromDynamic, location, this);
                        continue;

                    case TypeKind.Submission:
                        throw ExceptionUtilities.UnexpectedValue(baseType.TypeKind);

                    default:
                        diagnostics.Add(ErrorCode.ERR_NonInterfaceInInterfaceList, location, baseType);
                        continue;
                }
            }

            if (this.SpecialType == SpecialType.System_Object && ((object)localBase != null || localInterfaces.Count != 0))
            {
                var name = GetName(bases.Parent);
                diagnostics.Add(ErrorCode.ERR_ObjectCantHaveBases, new SourceLocation(name));
            }

            return new Tuple<NamedTypeSymbol, ImmutableArray<NamedTypeSymbol>>(localBase, localInterfaces.ToImmutableAndFree());
        }

        /// <summary>
        /// Returns true if the type cannot be used as an explicit base class.
        /// </summary>
        private static bool IsRestrictedBaseType(SpecialType specialType)
        {
            switch (specialType)
            {
                case SpecialType.System_Array:
                case SpecialType.System_Enum:
                case SpecialType.System_Delegate:
                case SpecialType.System_MulticastDelegate:
                case SpecialType.System_ValueType:
                    return true;
            }

            return false;
        }

        private ImmutableArray<NamedTypeSymbol> MakeAcyclicInterfaces(ConsList<TypeSymbol> basesBeingResolved, BindingDiagnosticBag diagnostics)
        {
            var typeKind = this.TypeKind;

            if (typeKind == TypeKind.Enum)
            {
                Debug.Assert(GetDeclaredInterfaces(basesBeingResolved: null).IsEmpty, "Computation skipped for enums");
                return ImmutableArray<NamedTypeSymbol>.Empty;
            }

            var declaredInterfaces = GetDeclaredInterfaces(basesBeingResolved: basesBeingResolved);
            bool isInterface = (typeKind == TypeKind.Interface);

            ArrayBuilder<NamedTypeSymbol> result = isInterface ? ArrayBuilder<NamedTypeSymbol>.GetInstance() : null;
            foreach (var t in declaredInterfaces)
            {
                if (isInterface)
                {
                    if (BaseTypeAnalysis.TypeDependsOn(depends: t, on: this))
                    {
                        result.Add(new ExtendedErrorTypeSymbol(t, LookupResultKind.NotReferencable,
                            diagnostics.Add(ErrorCode.ERR_CycleInInterfaceInheritance, Locations[0], this, t)));
                        continue;
                    }
                    else
                    {
                        result.Add(t);
                    }
                }

                var useSiteInfo = new CompoundUseSiteInfo<AssemblySymbol>(diagnostics, ContainingAssembly);

                if (t.DeclaringCompilation != this.DeclaringCompilation)
                {
                    t.AddUseSiteInfo(ref useSiteInfo);

                    foreach (var @interface in t.AllInterfacesNoUseSiteDiagnostics)
                    {
                        if (@interface.DeclaringCompilation != this.DeclaringCompilation)
                        {
                            @interface.AddUseSiteInfo(ref useSiteInfo);
                        }
                    }
                }

                diagnostics.Add(Locations[0], useSiteInfo);
            }

            return isInterface ? result.ToImmutableAndFree() : declaredInterfaces;
        }

        private NamedTypeSymbol MakeAcyclicBaseType(BindingDiagnosticBag diagnostics)
        {
            var typeKind = this.TypeKind;
            var compilation = this.DeclaringCompilation;
            NamedTypeSymbol declaredBase;
            if (typeKind == TypeKind.Enum)
            {
                Debug.Assert((object)GetDeclaredBaseType(basesBeingResolved: null) == null, "Computation skipped for enums");
                declaredBase = compilation.GetSpecialType(SpecialType.System_Enum);
            }
            else
            {
                declaredBase = GetDeclaredBaseType(basesBeingResolved: null);
            }

            if ((object)declaredBase == null)
            {
                switch (typeKind)
                {
                    case TypeKind.Class:

                        if (this.SpecialType == SpecialType.System_Object)
                        {
                            return null;
                        }

                        declaredBase = compilation.GetSpecialType(SpecialType.System_Object);
                        break;

                    case TypeKind.Struct:
                        declaredBase = compilation.GetSpecialType(SpecialType.System_ValueType);
                        break;

                    case TypeKind.Interface:
                        return null;

                    case TypeKind.Delegate:
                        declaredBase = compilation.GetSpecialType(SpecialType.System_MulticastDelegate);
                        break;

                    default:
                        throw ExceptionUtilities.UnexpectedValue(typeKind);
                }
            }

            if (BaseTypeAnalysis.TypeDependsOn(declaredBase, this))
            {
                return new ExtendedErrorTypeSymbol(declaredBase, LookupResultKind.NotReferencable,
                    diagnostics.Add(ErrorCode.ERR_CircularBase, Locations[0], declaredBase, this));
            }

            this.SetKnownToHaveNoDeclaredBaseCycles();

            var useSiteInfo = new CompoundUseSiteInfo<AssemblySymbol>(diagnostics, ContainingAssembly);
            NamedTypeSymbol current = declaredBase;

            do
            {
                if (current.DeclaringCompilation == this.DeclaringCompilation)
                {
                    break;
                }

                current.AddUseSiteInfo(ref useSiteInfo);
                current = current.BaseTypeNoUseSiteDiagnostics;
            }
            while ((object)current != null);

            diagnostics.Add(useSiteInfo.Diagnostics.IsNullOrEmpty() ? Location.None : (FindBaseRefSyntax(declaredBase) ?? Locations[0]), useSiteInfo);

            return declaredBase;
        }
    }
}<|MERGE_RESOLUTION|>--- conflicted
+++ resolved
@@ -93,22 +93,17 @@
                 return;
             }
 
-<<<<<<< HEAD
-            // you need to know all bases before you can ask this question... (asking this causes a cycle)
-            if (!this.DeclaringCompilation.LanguageVersion.AllowGenericAttributes() && this.IsGenericType && !localBase.IsErrorType() && this.DeclaringCompilation.IsAttributeType(localBase))
-=======
             Location baseLocation = null;
             bool baseContainsErrorTypes = localBase.ContainsErrorType();
 
             if (!baseContainsErrorTypes)
->>>>>>> 4c3ffcbf
             {
                 baseLocation = FindBaseRefSyntax(localBase);
                 Debug.Assert(!this.IsClassType() || localBase.IsObjectType() || baseLocation != null);
             }
 
             // you need to know all bases before you can ask this question... (asking this causes a cycle)
-            if (this.IsGenericType && !baseContainsErrorTypes && this.DeclaringCompilation.IsAttributeType(localBase))
+            if (!this.DeclaringCompilation.LanguageVersion.AllowGenericAttributes() && this.IsGenericType && !baseContainsErrorTypes && this.DeclaringCompilation.IsAttributeType(localBase))
             {
                 // A generic type cannot derive from '{0}' because it is an attribute class
                 diagnostics.Add(ErrorCode.ERR_GenericDerivingFromAttribute, baseLocation, localBase);
