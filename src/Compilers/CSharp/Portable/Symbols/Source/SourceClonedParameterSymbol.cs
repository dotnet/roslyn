﻿// Licensed to the .NET Foundation under one or more agreements.
// The .NET Foundation licenses this file to you under the MIT license.
// See the LICENSE file in the project root for more information.

using System;
using System.Collections.Immutable;
using System.Diagnostics;

namespace Microsoft.CodeAnalysis.CSharp.Symbols
{
    /// <summary>
    /// Represents a source parameter cloned from another <see cref="SourceParameterSymbol"/>, when they must share attribute data and default constant value.
    /// For example, parameters on a property symbol are cloned to generate parameters on accessors.
    /// Similarly parameters on delegate invoke method are cloned to delegate begin/end invoke methods.
    /// </summary>
    internal sealed class SourceClonedParameterSymbol : SourceParameterSymbolBase
    {
        // if true suppresses params-array and default value:
        private readonly bool _suppressOptional;

        private readonly SourceParameterSymbol _originalParam;

        internal SourceClonedParameterSymbol(SourceParameterSymbol originalParam, Symbol newOwner, int newOrdinal, bool suppressOptional)
            : base(newOwner, newOrdinal)
        {
            Debug.Assert((object)originalParam != null);

            _suppressOptional = suppressOptional;
            _originalParam = originalParam;
        }

        public override bool IsImplicitlyDeclared => true;

        public override bool IsDiscard => _originalParam.IsDiscard;

        public override ImmutableArray<SyntaxReference> DeclaringSyntaxReferences
        {
            get
            {
                // Since you can't get from the syntax node that represents the original parameter 
                // back to this symbol we decided not to return the original syntax node here.
                return ImmutableArray<SyntaxReference>.Empty;
            }
        }

        public override bool IsParams
        {
            get { return !_suppressOptional && _originalParam.IsParams; }
        }

        internal override bool IsMetadataOptional
        {
            get
            {
                // pseudo-custom attributes are not suppressed:
                return _suppressOptional ? _originalParam.HasOptionalAttribute : _originalParam.IsMetadataOptional;
            }
        }

        internal override ConstantValue ExplicitDefaultConstantValue
        {
            get
            {
                // pseudo-custom attributes are not suppressed:
                return _suppressOptional ? _originalParam.DefaultValueFromAttributes : _originalParam.ExplicitDefaultConstantValue;
            }
        }

        internal override ConstantValue DefaultValueFromAttributes
        {
            get { return _originalParam.DefaultValueFromAttributes; }
        }

        internal override ParameterSymbol WithCustomModifiersAndParams(TypeSymbol newType, ImmutableArray<CustomModifier> newCustomModifiers, ImmutableArray<CustomModifier> newRefCustomModifiers, bool newIsParams)
        {
            return new SourceClonedParameterSymbol(
                _originalParam.WithCustomModifiersAndParamsCore(newType, newCustomModifiers, newRefCustomModifiers, newIsParams),
                this.ContainingSymbol,
                this.Ordinal,
                _suppressOptional);
        }

        #region Forwarded

        public override TypeWithAnnotations TypeWithAnnotations
        {
            get { return _originalParam.TypeWithAnnotations; }
        }

        public override RefKind RefKind
        {
            get { return _originalParam.RefKind; }
        }

        internal override bool IsMetadataIn
        {
            get { return _originalParam.IsMetadataIn; }
        }

        internal override bool IsMetadataOut
        {
            get { return _originalParam.IsMetadataOut; }
        }

        public override ImmutableArray<Location> Locations
        {
            get { return _originalParam.Locations; }
        }

        public override ImmutableArray<CSharpAttributeData> GetAttributes()
        {
            return _originalParam.GetAttributes();
        }

        public sealed override string Name
        {
            get { return _originalParam.Name; }
        }

        public override ImmutableArray<CustomModifier> RefCustomModifiers
        {
            get { return _originalParam.RefCustomModifiers; }
        }

        internal override MarshalPseudoCustomAttributeData MarshallingInformation
        {
            get { return _originalParam.MarshallingInformation; }
        }

        internal override bool IsIDispatchConstant
        {
            get { return _originalParam.IsIDispatchConstant; }
        }

        internal override bool IsIUnknownConstant
        {
            get { return _originalParam.IsIUnknownConstant; }
        }

        internal override bool IsCallerFilePath
        {
            get { return _originalParam.IsCallerFilePath; }
        }

        internal override bool IsCallerLineNumber
        {
            get { return _originalParam.IsCallerLineNumber; }
        }

        internal override bool IsCallerMemberName
        {
            get { return _originalParam.IsCallerMemberName; }
        }

<<<<<<< HEAD
        internal override int CallerArgumentExpressionParameterIndex => _originalParam.CallerArgumentExpressionParameterIndex;
=======
        internal override FlowAnalysisAnnotations FlowAnalysisAnnotations
        {
            get { return FlowAnalysisAnnotations.None; }
        }

        internal override ImmutableHashSet<string> NotNullIfParameterNotNull
        {
            get { return ImmutableHashSet<string>.Empty; }
        }
>>>>>>> 0cd6de80

        #endregion
    }
}<|MERGE_RESOLUTION|>--- conflicted
+++ resolved
@@ -152,9 +152,8 @@
             get { return _originalParam.IsCallerMemberName; }
         }
 
-<<<<<<< HEAD
         internal override int CallerArgumentExpressionParameterIndex => _originalParam.CallerArgumentExpressionParameterIndex;
-=======
+
         internal override FlowAnalysisAnnotations FlowAnalysisAnnotations
         {
             get { return FlowAnalysisAnnotations.None; }
@@ -164,7 +163,6 @@
         {
             get { return ImmutableHashSet<string>.Empty; }
         }
->>>>>>> 0cd6de80
 
         #endregion
     }
