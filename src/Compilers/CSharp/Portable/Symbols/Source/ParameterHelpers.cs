﻿// Licensed to the .NET Foundation under one or more agreements.
// The .NET Foundation licenses this file to you under the MIT license.
// See the LICENSE file in the project root for more information.

#nullable disable

using System;
using System.Collections.Immutable;
using System.Diagnostics;
using Microsoft.CodeAnalysis.CSharp.Emit;
using Microsoft.CodeAnalysis.CSharp.Syntax;
using Microsoft.CodeAnalysis.PooledObjects;
using Roslyn.Utilities;

namespace Microsoft.CodeAnalysis.CSharp.Symbols
{
    internal static class ParameterHelpers
    {
        public static ImmutableArray<ParameterSymbol> MakeParameters(
            Binder withTypeParametersBinder,
            Symbol owner,
            BaseParameterListSyntax syntax,
            out SyntaxToken arglistToken,
            BindingDiagnosticBag diagnostics,
            bool allowRefOrOut,
            bool allowThis,
            bool addRefReadOnlyModifier)
        {
            return MakeParameters<ParameterSyntax, ParameterSymbol, Symbol>(
                withTypeParametersBinder,
                owner,
                syntax.Parameters,
                out arglistToken,
                diagnostics,
                allowRefOrOut,
                allowThis,
                addRefReadOnlyModifier,
                suppressUseSiteDiagnostics: false,
                lastIndex: syntax.Parameters.Count - 1,
                parameterCreationFunc: (Binder context, Symbol owner, TypeWithAnnotations parameterType,
                                        ParameterSyntax syntax, RefKind refKind, int ordinal,
                                        SyntaxToken paramsKeyword, SyntaxToken thisKeyword, bool addRefReadOnlyModifier,
                                        DeclarationScope scope,
                                        BindingDiagnosticBag declarationDiagnostics) =>
                {
                    return SourceParameterSymbol.Create(
                        context,
                        owner,
                        parameterType,
                        syntax,
                        refKind,
                        syntax.Identifier,
                        ordinal,
                        isParams: paramsKeyword.Kind() != SyntaxKind.None,
                        isExtensionMethodThis: ordinal == 0 && thisKeyword.Kind() != SyntaxKind.None,
                        addRefReadOnlyModifier,
                        scope,
                        declarationDiagnostics);
                });
        }

        public static ImmutableArray<FunctionPointerParameterSymbol> MakeFunctionPointerParameters(
            Binder binder,
            FunctionPointerMethodSymbol owner,
            SeparatedSyntaxList<FunctionPointerParameterSyntax> parametersList,
            BindingDiagnosticBag diagnostics,
            bool suppressUseSiteDiagnostics)
        {
            return MakeParameters<FunctionPointerParameterSyntax, FunctionPointerParameterSymbol, FunctionPointerMethodSymbol>(
                binder,
                owner,
                parametersList,
                out _,
                diagnostics,
                allowRefOrOut: true,
                allowThis: false,
                addRefReadOnlyModifier: true,
                suppressUseSiteDiagnostics,
                parametersList.Count - 2,
                parameterCreationFunc: (Binder binder, FunctionPointerMethodSymbol owner, TypeWithAnnotations parameterType,
                                        FunctionPointerParameterSyntax syntax, RefKind refKind, int ordinal,
                                        SyntaxToken paramsKeyword, SyntaxToken thisKeyword, bool addRefReadOnlyModifier,
                                        DeclarationScope scope,
                                        BindingDiagnosticBag diagnostics) =>
                {
                    // Non-function pointer locations have other locations to encode in/ref readonly/outness. For function pointers,
                    // these modreqs are the only locations where this can be encoded. If that changes, we should update this.
                    Debug.Assert(addRefReadOnlyModifier, "If addReadonlyRef isn't true, we must have found a different location to encode the readonlyness of a function pointer");
                    ImmutableArray<CustomModifier> customModifiers = refKind switch
                    {
                        RefKind.In => CreateInModifiers(binder, diagnostics, syntax),
                        RefKind.Out => CreateOutModifiers(binder, diagnostics, syntax),
                        _ => ImmutableArray<CustomModifier>.Empty
                    };

                    if (parameterType.IsVoidType())
                    {
                        diagnostics.Add(ErrorCode.ERR_NoVoidParameter, syntax.Type.Location);
                    }

                    return new FunctionPointerParameterSymbol(
                        parameterType,
                        refKind,
                        ordinal,
                        owner,
                        customModifiers);
                },
                parsingFunctionPointer: true);
        }

        private static ImmutableArray<TParameterSymbol> MakeParameters<TParameterSyntax, TParameterSymbol, TOwningSymbol>(
            Binder withTypeParametersBinder,
            TOwningSymbol owner,
            SeparatedSyntaxList<TParameterSyntax> parametersList,
            out SyntaxToken arglistToken,
            BindingDiagnosticBag diagnostics,
            bool allowRefOrOut,
            bool allowThis,
            bool addRefReadOnlyModifier,
            bool suppressUseSiteDiagnostics,
            int lastIndex,
            Func<Binder, TOwningSymbol, TypeWithAnnotations, TParameterSyntax, RefKind, int, SyntaxToken, SyntaxToken, bool, DeclarationScope, BindingDiagnosticBag, TParameterSymbol> parameterCreationFunc,
            bool parsingFunctionPointer = false)
            where TParameterSyntax : BaseParameterSyntax
            where TParameterSymbol : ParameterSymbol
            where TOwningSymbol : Symbol
        {
            Debug.Assert(!parsingFunctionPointer || owner is FunctionPointerMethodSymbol);
            arglistToken = default(SyntaxToken);

            int parameterIndex = 0;
            int firstDefault = -1;

            var builder = ArrayBuilder<TParameterSymbol>.GetInstance();
            var mustBeLastParameter = (ParameterSyntax)null;

            foreach (var parameterSyntax in parametersList)
            {
                if (parameterIndex > lastIndex) break;

                CheckParameterModifiers(parameterSyntax, diagnostics, parsingFunctionPointer, parsingLambdaParams: false);

<<<<<<< HEAD
                var refKind = GetModifiers(parameterSyntax.Modifiers, out SyntaxToken refnessKeyword, out SyntaxToken paramsKeyword, out SyntaxToken thisKeyword);
                if (refKind == RefKind.Out && parameterSyntax is ParameterSyntax { ExclamationExclamationToken: var exExToken, Identifier: var identifier } && exExToken.Kind() != SyntaxKind.None)
                {
                    diagnostics.Add(ErrorCode.ERR_NullCheckingOnOutParameter, exExToken.GetLocation(), identifier.ValueText);
                }
=======
                var refKind = GetModifiers(parameterSyntax.Modifiers, out SyntaxToken refnessKeyword, out SyntaxToken paramsKeyword, out SyntaxToken thisKeyword, out DeclarationScope scope);
>>>>>>> 80a8ce8d
                if (thisKeyword.Kind() != SyntaxKind.None && !allowThis)
                {
                    diagnostics.Add(ErrorCode.ERR_ThisInBadContext, thisKeyword.GetLocation());
                }
                if (refKind == RefKind.Out && scope == DeclarationScope.Unscoped)
                {
                    scope = DeclarationScope.RefScoped;
                }

                if (parameterSyntax is ParameterSyntax concreteParam)
                {
                    if (mustBeLastParameter == null &&
                        (concreteParam.Modifiers.Any(SyntaxKind.ParamsKeyword) ||
                         concreteParam.Identifier.Kind() == SyntaxKind.ArgListKeyword))
                    {
                        mustBeLastParameter = concreteParam;
                    }

                    if (concreteParam.IsArgList)
                    {
                        arglistToken = concreteParam.Identifier;
                        // The native compiler produces "Expected type" here, in the parser. Roslyn produces
                        // the somewhat more informative "arglist not valid" error.
                        if (paramsKeyword.Kind() != SyntaxKind.None
                            || refnessKeyword.Kind() != SyntaxKind.None
                            || thisKeyword.Kind() != SyntaxKind.None)
                        {
                            // CS1669: __arglist is not valid in this context
                            diagnostics.Add(ErrorCode.ERR_IllegalVarArgs, arglistToken.GetLocation());
                        }

                        continue;
                    }

                    if (concreteParam.Default != null && firstDefault == -1)
                    {
                        firstDefault = parameterIndex;
                    }
                }

                Debug.Assert(parameterSyntax.Type != null);
                var parameterType = withTypeParametersBinder.BindType(parameterSyntax.Type, diagnostics, suppressUseSiteDiagnostics: suppressUseSiteDiagnostics);

                if (!allowRefOrOut && (refKind == RefKind.Ref || refKind == RefKind.Out))
                {
                    Debug.Assert(refnessKeyword.Kind() != SyntaxKind.None);

                    // error CS0631: ref and out are not valid in this context
                    diagnostics.Add(ErrorCode.ERR_IllegalRefParam, refnessKeyword.GetLocation());
                }

                TParameterSymbol parameter = parameterCreationFunc(withTypeParametersBinder, owner, parameterType, parameterSyntax, refKind, parameterIndex, paramsKeyword, thisKeyword, addRefReadOnlyModifier, scope, diagnostics);

                ReportParameterErrors(owner, parameterSyntax, parameter, thisKeyword, paramsKeyword, firstDefault, diagnostics);

                builder.Add(parameter);
                ++parameterIndex;
            }

            if (mustBeLastParameter != null && mustBeLastParameter != parametersList[lastIndex])
            {
                diagnostics.Add(
                    mustBeLastParameter.Identifier.Kind() == SyntaxKind.ArgListKeyword
                        ? ErrorCode.ERR_VarargsLast
                        : ErrorCode.ERR_ParamsLast,
                    mustBeLastParameter.GetLocation());
            }

            ImmutableArray<TParameterSymbol> parameters = builder.ToImmutableAndFree();

            if (!parsingFunctionPointer)
            {
                var methodOwner = owner as MethodSymbol;
                var typeParameters = (object)methodOwner != null ?
                    methodOwner.TypeParameters :
                    default(ImmutableArray<TypeParameterSymbol>);

                Debug.Assert(methodOwner?.MethodKind != MethodKind.LambdaMethod);
                bool allowShadowingNames = withTypeParametersBinder.Compilation.IsFeatureEnabled(MessageID.IDS_FeatureNameShadowingInNestedFunctions) &&
                    methodOwner?.MethodKind == MethodKind.LocalFunction;

                withTypeParametersBinder.ValidateParameterNameConflicts(typeParameters, parameters.Cast<TParameterSymbol, ParameterSymbol>(), allowShadowingNames, diagnostics);
            }

            return parameters;
        }

#nullable enable
        internal static void EnsureIsReadOnlyAttributeExists(PEModuleBuilder moduleBuilder, ImmutableArray<ParameterSymbol> parameters)
        {
            EnsureIsReadOnlyAttributeExists(moduleBuilder.Compilation, parameters, diagnostics: null, modifyCompilation: false, moduleBuilder);
        }

        internal static void EnsureIsReadOnlyAttributeExists(CSharpCompilation? compilation, ImmutableArray<ParameterSymbol> parameters, BindingDiagnosticBag diagnostics, bool modifyCompilation)
        {
            // These parameters might not come from a compilation (example: lambdas evaluated in EE).
            // During rewriting, lowering will take care of flagging the appropriate PEModuleBuilder instead.
            if (compilation == null)
            {
                return;
            }

            EnsureIsReadOnlyAttributeExists(compilation, parameters, diagnostics, modifyCompilation, moduleBuilder: null);
        }

        private static void EnsureIsReadOnlyAttributeExists(CSharpCompilation compilation, ImmutableArray<ParameterSymbol> parameters, BindingDiagnosticBag? diagnostics, bool modifyCompilation, PEModuleBuilder? moduleBuilder)
        {
            foreach (var parameter in parameters)
            {
                if (parameter.RefKind == RefKind.In)
                {
                    if (moduleBuilder is { })
                    {
                        moduleBuilder.EnsureIsReadOnlyAttributeExists();
                    }
                    else
                    {
                        compilation.EnsureIsReadOnlyAttributeExists(diagnostics, GetParameterLocation(parameter), modifyCompilation);
                    }
                }
            }
        }

        internal static void EnsureNativeIntegerAttributeExists(PEModuleBuilder moduleBuilder, ImmutableArray<ParameterSymbol> parameters)
        {
            Debug.Assert(moduleBuilder.Compilation.ShouldEmitNativeIntegerAttributes());
            EnsureNativeIntegerAttributeExists(moduleBuilder.Compilation, parameters, diagnostics: null, modifyCompilation: false, moduleBuilder);
        }

        internal static void EnsureNativeIntegerAttributeExists(CSharpCompilation? compilation, ImmutableArray<ParameterSymbol> parameters, BindingDiagnosticBag diagnostics, bool modifyCompilation)
        {
            // These parameters might not come from a compilation (example: lambdas evaluated in EE).
            // During rewriting, lowering will take care of flagging the appropriate PEModuleBuilder instead.
            if (compilation == null)
            {
                return;
            }

            if (!compilation.ShouldEmitNativeIntegerAttributes())
            {
                return;
            }

            EnsureNativeIntegerAttributeExists(compilation, parameters, diagnostics, modifyCompilation, moduleBuilder: null);
        }

        private static void EnsureNativeIntegerAttributeExists(CSharpCompilation compilation, ImmutableArray<ParameterSymbol> parameters, BindingDiagnosticBag? diagnostics, bool modifyCompilation, PEModuleBuilder? moduleBuilder)
        {
            Debug.Assert(compilation.ShouldEmitNativeIntegerAttributes());
            foreach (var parameter in parameters)
            {
                if (parameter.TypeWithAnnotations.ContainsNativeIntegerWrapperType())
                {
                    if (moduleBuilder is { })
                    {
                        moduleBuilder.EnsureNativeIntegerAttributeExists();
                    }
                    else
                    {
                        compilation.EnsureNativeIntegerAttributeExists(diagnostics, GetParameterLocation(parameter), modifyCompilation);
                    }
                }
            }
        }

        internal static bool RequiresLifetimeAnnotationAttribute(ParameterSymbol parameter)
        {
            Debug.Assert(!parameter.IsThis);

            var scope = parameter.Scope;
            if (scope == DeclarationScope.Unscoped)
            {
                return false;
            }
            if (parameter.RefKind == RefKind.Out)
            {
                return scope == DeclarationScope.ValueScoped;
            }
            return true;
        }

        internal static void EnsureLifetimeAnnotationAttributeExists(PEModuleBuilder moduleBuilder, ImmutableArray<ParameterSymbol> parameters)
        {
            EnsureLifetimeAnnotationAttributeExists(moduleBuilder.Compilation, parameters, diagnostics: null, modifyCompilation: false, moduleBuilder);
        }

        internal static void EnsureLifetimeAnnotationAttributeExists(CSharpCompilation? compilation, ImmutableArray<ParameterSymbol> parameters, BindingDiagnosticBag diagnostics, bool modifyCompilation)
        {
            // These parameters might not come from a compilation (example: lambdas evaluated in EE).
            // During rewriting, lowering will take care of flagging the appropriate PEModuleBuilder instead.
            if (compilation == null)
            {
                return;
            }

            EnsureLifetimeAnnotationAttributeExists(compilation, parameters, diagnostics, modifyCompilation, moduleBuilder: null);
        }

        private static void EnsureLifetimeAnnotationAttributeExists(CSharpCompilation compilation, ImmutableArray<ParameterSymbol> parameters, BindingDiagnosticBag? diagnostics, bool modifyCompilation, PEModuleBuilder? moduleBuilder)
        {
            foreach (var parameter in parameters)
            {
                if (RequiresLifetimeAnnotationAttribute(parameter))
                {
                    if (moduleBuilder is { })
                    {
                        moduleBuilder.EnsureLifetimeAnnotationAttributeExists();
                    }
                    else
                    {
                        compilation.EnsureLifetimeAnnotationAttributeExists(diagnostics, GetParameterLocation(parameter), modifyCompilation);
                    }
                }
            }
        }

        internal static void EnsureNullableAttributeExists(PEModuleBuilder moduleBuilder, Symbol container, ImmutableArray<ParameterSymbol> parameters)
        {
            EnsureNullableAttributeExists(moduleBuilder.Compilation, container, parameters, diagnostics: null, modifyCompilation: false, moduleBuilder);
        }

        internal static void EnsureNullableAttributeExists(CSharpCompilation? compilation, Symbol container, ImmutableArray<ParameterSymbol> parameters, BindingDiagnosticBag? diagnostics, bool modifyCompilation)
        {
            // These parameters might not come from a compilation (example: lambdas evaluated in EE).
            // During rewriting, lowering will take care of flagging the appropriate PEModuleBuilder instead.
            if (compilation == null)
            {
                return;
            }

            EnsureNullableAttributeExists(compilation, container, parameters, diagnostics, modifyCompilation, moduleBuilder: null);
        }

        private static void EnsureNullableAttributeExists(CSharpCompilation compilation, Symbol container, ImmutableArray<ParameterSymbol> parameters, BindingDiagnosticBag? diagnostics, bool modifyCompilation, PEModuleBuilder? moduleBuilder)
        {
            if (parameters.Length > 0 && compilation.ShouldEmitNullableAttributes(container))
            {
                foreach (var parameter in parameters)
                {
                    if (parameter.TypeWithAnnotations.NeedsNullableAttribute())
                    {
                        if (moduleBuilder is { })
                        {
                            moduleBuilder.EnsureNullableAttributeExists();
                        }
                        else
                        {
                            compilation.EnsureNullableAttributeExists(diagnostics, GetParameterLocation(parameter), modifyCompilation);
                        }
                    }
                }
            }
        }

        private static Location GetParameterLocation(ParameterSymbol parameter) => parameter.GetNonNullSyntaxNode().Location;

        internal static void CheckParameterModifiers(BaseParameterSyntax parameter, BindingDiagnosticBag diagnostics, bool parsingFunctionPointerParams, bool parsingLambdaParams)
        {
            var seenThis = false;
            var seenRef = false;
            var seenOut = false;
            var seenParams = false;
            var seenIn = false;
            bool scopedBeforeRef = false;
            bool scopedAfterRef = false;

            foreach (var modifier in parameter.Modifiers)
            {
                switch (modifier.Kind())
                {
                    case SyntaxKind.ThisKeyword:
                        if (parsingLambdaParams)
                        {
                            diagnostics.Add(ErrorCode.ERR_ThisInBadContext, modifier.GetLocation());
                        }
                        else if (seenThis)
                        {
                            addERR_DupParamMod(diagnostics, modifier);
                        }
                        else if (seenOut)
                        {
                            addERR_BadParameterModifiers(diagnostics, modifier, SyntaxKind.OutKeyword);
                        }
                        else if (seenParams)
                        {
                            diagnostics.Add(ErrorCode.ERR_BadParamModThis, modifier.GetLocation());
                        }
                        else
                        {
                            seenThis = true;
                        }
                        break;

                    case SyntaxKind.RefKeyword:
                        if (seenRef)
                        {
                            addERR_DupParamMod(diagnostics, modifier);
                        }
                        else if (seenParams)
                        {
                            addERR_ParamsCantBeWithModifier(diagnostics, modifier, SyntaxKind.RefKeyword);
                        }
                        else if (seenOut)
                        {
                            addERR_BadParameterModifiers(diagnostics, modifier, SyntaxKind.OutKeyword);
                        }
                        else if (seenIn)
                        {
                            addERR_BadParameterModifiers(diagnostics, modifier, SyntaxKind.InKeyword);
                        }
                        else
                        {
                            seenRef = true;
                        }
                        break;

                    case SyntaxKind.OutKeyword:
                        if (seenOut)
                        {
                            addERR_DupParamMod(diagnostics, modifier);
                        }
                        else if (seenThis)
                        {
                            addERR_BadParameterModifiers(diagnostics, modifier, SyntaxKind.ThisKeyword);
                        }
                        else if (seenParams)
                        {
                            addERR_ParamsCantBeWithModifier(diagnostics, modifier, SyntaxKind.OutKeyword);
                        }
                        else if (seenRef)
                        {
                            addERR_BadParameterModifiers(diagnostics, modifier, SyntaxKind.RefKeyword);
                        }
                        else if (seenIn)
                        {
                            addERR_BadParameterModifiers(diagnostics, modifier, SyntaxKind.InKeyword);
                        }
                        else
                        {
                            seenOut = true;
                        }
                        break;

                    case SyntaxKind.ParamsKeyword when !parsingFunctionPointerParams:
                        if (parsingLambdaParams)
                        {
                            diagnostics.Add(ErrorCode.ERR_IllegalParams, modifier.GetLocation());
                        }
                        else if (seenParams)
                        {
                            addERR_DupParamMod(diagnostics, modifier);
                        }
                        else if (seenThis)
                        {
                            diagnostics.Add(ErrorCode.ERR_BadParamModThis, modifier.GetLocation());
                        }
                        else if (seenRef)
                        {
                            addERR_BadParameterModifiers(diagnostics, modifier, SyntaxKind.RefKeyword);
                        }
                        else if (seenIn)
                        {
                            addERR_BadParameterModifiers(diagnostics, modifier, SyntaxKind.InKeyword);
                        }
                        else if (seenOut)
                        {
                            addERR_BadParameterModifiers(diagnostics, modifier, SyntaxKind.OutKeyword);
                        }
                        else
                        {
                            seenParams = true;
                        }
                        break;

                    case SyntaxKind.InKeyword:
                        if (seenIn)
                        {
                            addERR_DupParamMod(diagnostics, modifier);
                        }
                        else if (seenOut)
                        {
                            addERR_BadParameterModifiers(diagnostics, modifier, SyntaxKind.OutKeyword);
                        }
                        else if (seenRef)
                        {
                            addERR_BadParameterModifiers(diagnostics, modifier, SyntaxKind.RefKeyword);
                        }
                        else if (seenParams)
                        {
                            addERR_ParamsCantBeWithModifier(diagnostics, modifier, SyntaxKind.InKeyword);
                        }
                        else
                        {
                            seenIn = true;
                        }
                        break;

                    case SyntaxKind.ScopedKeyword when !parsingFunctionPointerParams:
                        ModifierUtils.CheckScopedModifierAvailability(parameter, modifier, diagnostics);
                        {
                            ref bool scopedBeforeOrAfter = ref (seenIn || seenOut || seenRef) ? ref scopedAfterRef : ref scopedBeforeRef;
                            if (scopedBeforeOrAfter)
                            {
                                addERR_DupParamMod(diagnostics, modifier);
                            }
                            else
                            {
                                scopedBeforeOrAfter = true;
                            }
                        }
                        break;

                    case SyntaxKind.ParamsKeyword when parsingFunctionPointerParams:
                    case SyntaxKind.ReadOnlyKeyword when parsingFunctionPointerParams:
                    case SyntaxKind.ScopedKeyword when parsingFunctionPointerParams:
                        diagnostics.Add(ErrorCode.ERR_BadFuncPointerParamModifier, modifier.GetLocation(), SyntaxFacts.GetText(modifier.Kind()));
                        break;

                    default:
                        throw ExceptionUtilities.UnexpectedValue(modifier.Kind());
                }
            }

            static void addERR_DupParamMod(BindingDiagnosticBag diagnostics, SyntaxToken modifier)
            {
                diagnostics.Add(ErrorCode.ERR_DupParamMod, modifier.GetLocation(), SyntaxFacts.GetText(modifier.Kind()));
            }

            static void addERR_BadParameterModifiers(BindingDiagnosticBag diagnostics, SyntaxToken modifier, SyntaxKind otherModifierKind)
            {
                diagnostics.Add(ErrorCode.ERR_BadParameterModifiers, modifier.GetLocation(), SyntaxFacts.GetText(modifier.Kind()), SyntaxFacts.GetText(otherModifierKind));
            }

            static void addERR_ParamsCantBeWithModifier(BindingDiagnosticBag diagnostics, SyntaxToken modifier, SyntaxKind otherModifierKind)
            {
                diagnostics.Add(ErrorCode.ERR_ParamsCantBeWithModifier, modifier.GetLocation(), SyntaxFacts.GetText(otherModifierKind));
            }
        }

        private static void ReportParameterErrors(
            Symbol owner,
            BaseParameterSyntax parameterSyntax,
            ParameterSymbol parameter,
            SyntaxToken thisKeyword,
            SyntaxToken paramsKeyword,
            int firstDefault,
            BindingDiagnosticBag diagnostics)
        {
            int parameterIndex = parameter.Ordinal;
            bool isDefault = parameterSyntax is ParameterSyntax { Default: { } };

            if (thisKeyword.Kind() == SyntaxKind.ThisKeyword && parameterIndex != 0)
            {
                // Report CS1100 on "this". Note that is a change from Dev10
                // which reports the error on the type following "this".

                // error CS1100: Method '{0}' has a parameter modifier 'this' which is not on the first parameter
                diagnostics.Add(ErrorCode.ERR_BadThisParam, thisKeyword.GetLocation(), owner.Name);
            }
            else if (parameter.IsParams && owner.IsOperator())
            {
                // error CS1670: params is not valid in this context
                diagnostics.Add(ErrorCode.ERR_IllegalParams, paramsKeyword.GetLocation());
            }
            else if (parameter.IsParams && !parameter.TypeWithAnnotations.IsSZArray())
            {
                // error CS0225: The params parameter must be a single dimensional array
                diagnostics.Add(ErrorCode.ERR_ParamsMustBeArray, paramsKeyword.GetLocation());
            }
            else if (parameter.TypeWithAnnotations.IsStatic)
            {
                Debug.Assert(parameter.ContainingSymbol is FunctionPointerMethodSymbol or { ContainingType: not null });
                // error CS0721: '{0}': static types cannot be used as parameters
                diagnostics.Add(
                    ErrorFacts.GetStaticClassParameterCode(parameter.ContainingSymbol.ContainingType?.IsInterfaceType() ?? false),
                    owner.Locations.IsEmpty ? parameterSyntax.GetLocation() : owner.Locations[0],
                    parameter.Type);
            }
            else if (firstDefault != -1 && parameterIndex > firstDefault && !isDefault && !parameter.IsParams)
            {
                // error CS1737: Optional parameters must appear after all required parameters
                Location loc = ((ParameterSyntax)parameterSyntax).Identifier.GetNextToken(includeZeroWidth: true).GetLocation(); //could be missing
                diagnostics.Add(ErrorCode.ERR_DefaultValueBeforeRequiredValue, loc);
            }
            else if (parameter.RefKind != RefKind.None &&
                parameter.TypeWithAnnotations.IsRestrictedType(ignoreSpanLikeTypes: true))
            {
                // CS1601: Cannot make reference to variable of type 'System.TypedReference'
                diagnostics.Add(ErrorCode.ERR_MethodArgCantBeRefAny, parameterSyntax.Location, parameter.Type);
            }

            if (parameter.Scope == DeclarationScope.ValueScoped && !parameter.Type.IsErrorTypeOrRefLikeType())
            {
                diagnostics.Add(ErrorCode.ERR_ScopedRefAndRefStructOnly, parameterSyntax.Location);
            }
        }
#nullable disable

        internal static bool ReportDefaultParameterErrors(
            Binder binder,
            Symbol owner,
            ParameterSyntax parameterSyntax,
            SourceParameterSymbol parameter,
            BoundExpression defaultExpression,
            BoundExpression convertedExpression,
            BindingDiagnosticBag diagnostics)
        {
            bool hasErrors = false;

            // SPEC VIOLATION: The spec says that the conversion from the initializer to the 
            // parameter type is required to be either an identity or a nullable conversion, but
            // that is not right:
            //
            // void M(short myShort = 10) {}
            // * not an identity or nullable conversion but should be legal
            //
            // void M(object obj = (dynamic)null) {}
            // * an identity conversion, but should be illegal
            //
            // void M(MyStruct? myStruct = default(MyStruct)) {}
            // * a nullable conversion, but must be illegal because we cannot generate metadata for it
            // 
            // Even if the expression is thoroughly illegal, we still want to bind it and 
            // stick it in the parameter because we want to be able to analyze it for
            // IntelliSense purposes.

            TypeSymbol parameterType = parameter.Type;
            CompoundUseSiteInfo<AssemblySymbol> useSiteInfo = binder.GetNewCompoundUseSiteInfo(diagnostics);
            Conversion conversion = binder.Conversions.ClassifyImplicitConversionFromExpression(defaultExpression, parameterType, ref useSiteInfo);
            diagnostics.Add(defaultExpression.Syntax, useSiteInfo);

            var refKind = GetModifiers(parameterSyntax.Modifiers, out SyntaxToken refnessKeyword, out SyntaxToken paramsKeyword, out SyntaxToken thisKeyword, out _);

            // CONSIDER: We are inconsistent here regarding where the error is reported; is it
            // CONSIDER: reported on the parameter name, or on the value of the initializer?
            // CONSIDER: Consider making this consistent.

            if (refKind == RefKind.Ref || refKind == RefKind.Out)
            {
                // error CS1741: A ref or out parameter cannot have a default value
                diagnostics.Add(ErrorCode.ERR_RefOutDefaultValue, refnessKeyword.GetLocation());
                hasErrors = true;
            }
            else if (paramsKeyword.Kind() == SyntaxKind.ParamsKeyword)
            {
                // error CS1751: Cannot specify a default value for a parameter array
                diagnostics.Add(ErrorCode.ERR_DefaultValueForParamsParameter, paramsKeyword.GetLocation());
                hasErrors = true;
            }
            else if (thisKeyword.Kind() == SyntaxKind.ThisKeyword)
            {
                // Only need to report CS1743 for the first parameter. The caller will
                // have reported CS1100 if 'this' appeared on another parameter.
                if (parameter.Ordinal == 0)
                {
                    // error CS1743: Cannot specify a default value for the 'this' parameter
                    diagnostics.Add(ErrorCode.ERR_DefaultValueForExtensionParameter, thisKeyword.GetLocation());
                    hasErrors = true;
                }
            }
            else if (!defaultExpression.HasAnyErrors &&
                !IsValidDefaultValue(defaultExpression.IsImplicitObjectCreation() ?
                    convertedExpression : defaultExpression))
            {
                // error CS1736: Default parameter value for '{0}' must be a compile-time constant
                diagnostics.Add(ErrorCode.ERR_DefaultValueMustBeConstant, parameterSyntax.Default.Value.Location, parameterSyntax.Identifier.ValueText);
                hasErrors = true;
            }
            else if (!conversion.Exists ||
                conversion.IsUserDefined ||
                conversion.IsIdentity && parameterType.SpecialType == SpecialType.System_Object && defaultExpression.Type.IsDynamic())
            {
                // If we had no implicit conversion, or a user-defined conversion, report an error.
                //
                // Even though "object x = (dynamic)null" is a legal identity conversion, we do not allow it. 
                // CONSIDER: We could. Doesn't hurt anything.

                // error CS1750: A value of type '{0}' cannot be used as a default parameter because there are no standard conversions to type '{1}'
                diagnostics.Add(ErrorCode.ERR_NoConversionForDefaultParam, parameterSyntax.Identifier.GetLocation(),
                    defaultExpression.Display, parameterType);

                hasErrors = true;
            }
            else if (conversion.IsReference &&
                (object)defaultExpression.Type != null &&
                defaultExpression.Type.SpecialType == SpecialType.System_String ||
                conversion.IsBoxing)
            {
                // We don't allow object x = "hello", object x = 123, dynamic x = "hello", IEnumerable<char> x = "hello", etc.
                // error CS1763: '{0}' is of type '{1}'. A default parameter value of a reference type other than string can only be initialized with null
                diagnostics.Add(ErrorCode.ERR_NotNullRefDefaultParameter, parameterSyntax.Identifier.GetLocation(),
                    parameterSyntax.Identifier.ValueText, parameterType);

                hasErrors = true;
            }
            else if (((conversion.IsNullable && !defaultExpression.Type.IsNullableType()) ||
                      (conversion.IsObjectCreation && convertedExpression.Type.IsNullableType())) &&
                !(parameterType.GetNullableUnderlyingType().IsEnumType() || parameterType.GetNullableUnderlyingType().IsIntrinsicType()))
            {
                // We can do:
                // M(int? x = default(int)) 
                // M(int? x = default(int?)) 
                // M(MyEnum? e = default(enum))
                // M(MyEnum? e = default(enum?))
                // M(MyStruct? s = default(MyStruct?))
                //
                // but we cannot do:
                //
                // M(MyStruct? s = default(MyStruct))

                // error CS1770: 
                // A value of type '{0}' cannot be used as default parameter for nullable parameter '{1}' because '{0}' is not a simple type
                diagnostics.Add(ErrorCode.ERR_NoConversionForNubDefaultParam, parameterSyntax.Identifier.GetLocation(),
                    (defaultExpression.IsImplicitObjectCreation() ? convertedExpression.Type.StrippedType() : defaultExpression.Type), parameterSyntax.Identifier.ValueText);

                hasErrors = true;
            }

            ConstantValueUtils.CheckLangVersionForConstantValue(convertedExpression, diagnostics);

            // Certain contexts allow default parameter values syntactically but they are ignored during
            // semantic analysis. They are:

            // 1. Explicitly implemented interface methods; since the method will always be called
            //    via the interface, the defaults declared on the implementation will not 
            //    be seen at the call site.
            //
            // UNDONE: 2. The "actual" side of a partial method; the default values are taken from the
            // UNDONE:    "declaring" side of the method.
            //
            // UNDONE: 3. An indexer with only one formal parameter; it is illegal to omit every argument
            // UNDONE:    to an indexer.
            //
            // 4. A user-defined operator; it is syntactically impossible to omit the argument.

            if (owner.IsExplicitInterfaceImplementation() ||
                owner.IsPartialImplementation() ||
                owner.IsOperator())
            {
                // CS1066: The default value specified for parameter '{0}' will have no effect because it applies to a 
                //         member that is used in contexts that do not allow optional arguments
                diagnostics.Add(ErrorCode.WRN_DefaultValueForUnconsumedLocation,
                    parameterSyntax.Identifier.GetLocation(),
                    parameterSyntax.Identifier.ValueText);
            }

            return hasErrors;
        }

        private static bool IsValidDefaultValue(BoundExpression expression)
        {
            // SPEC VIOLATION: 
            // By the spec an optional parameter initializer is required to be either:
            // * a constant,
            // * new S() where S is a value type
            // * default(S) where S is a value type.
            // 
            // The native compiler considers default(T) to be a valid
            // initializer regardless of whether T is a value type
            // reference type, type parameter type, and so on.
            // We should consider simply allowing this in the spec.
            //
            // Also when valuetype S has a parameterless constructor, 
            // new S() is clearly not a constant expression and should produce an error
            if (expression.ConstantValue != null)
            {
                return true;
            }

            switch (expression.Kind)
            {
                case BoundKind.DefaultLiteral:
                case BoundKind.DefaultExpression:
                    return true;
                case BoundKind.ObjectCreationExpression:
                    return IsValidDefaultValue((BoundObjectCreationExpression)expression);
                case BoundKind.Conversion:
                    var conversion = (BoundConversion)expression;
                    return conversion is { Conversion.IsObjectCreation: true, Operand: BoundObjectCreationExpression { WasTargetTyped: true } operand } &&
                           IsValidDefaultValue(operand);
                default:
                    return false;
            }
        }

        private static bool IsValidDefaultValue(BoundObjectCreationExpression expression)
        {
            return expression.Constructor.IsDefaultValueTypeConstructor() && expression.InitializerExpressionOpt == null;
        }

        internal static MethodSymbol FindContainingGenericMethod(Symbol symbol)
        {
            for (Symbol current = symbol; (object)current != null; current = current.ContainingSymbol)
            {
                if (current.Kind == SymbolKind.Method)
                {
                    MethodSymbol method = (MethodSymbol)current;
                    if (method.MethodKind != MethodKind.AnonymousFunction)
                    {
                        return method.IsGenericMethod ? method : null;
                    }
                }
            }
            return null;
        }

        internal static RefKind GetModifiers(SyntaxTokenList modifiers, out SyntaxToken refnessKeyword, out SyntaxToken paramsKeyword, out SyntaxToken thisKeyword, out DeclarationScope scope)
        {
            var refKind = RefKind.None;
            bool scopedBeforeRef = false;
            bool scopedAfterRef = false;

            refnessKeyword = default(SyntaxToken);
            paramsKeyword = default(SyntaxToken);
            thisKeyword = default(SyntaxToken);

            foreach (var modifier in modifiers)
            {
                switch (modifier.Kind())
                {
                    case SyntaxKind.OutKeyword:
                        if (refKind == RefKind.None)
                        {
                            refnessKeyword = modifier;
                            refKind = RefKind.Out;
                        }
                        break;
                    case SyntaxKind.RefKeyword:
                        if (refKind == RefKind.None)
                        {
                            refnessKeyword = modifier;
                            refKind = RefKind.Ref;
                        }
                        break;
                    case SyntaxKind.InKeyword:
                        if (refKind == RefKind.None)
                        {
                            refnessKeyword = modifier;
                            refKind = RefKind.In;
                        }
                        break;
                    case SyntaxKind.ParamsKeyword:
                        paramsKeyword = modifier;
                        break;
                    case SyntaxKind.ThisKeyword:
                        thisKeyword = modifier;
                        break;
                    case SyntaxKind.ScopedKeyword:
                        if (refKind == RefKind.None)
                        {
                            scopedBeforeRef = true;
                        }
                        else
                        {
                            scopedAfterRef = true;
                        }
                        break;
                }
            }

            if (scopedAfterRef)
            {
                scope = DeclarationScope.ValueScoped;
            }
            else if (scopedBeforeRef)
            {
                scope = (refKind == RefKind.None) ? DeclarationScope.ValueScoped : DeclarationScope.RefScoped;
            }
<<<<<<< HEAD
            if (parameter.IsDiscard)
            {
                diagnostics.Add(ErrorCode.ERR_DiscardCannotBeNullChecked, location);
            }

            var annotations = parameter.FlowAnalysisAnnotations;
            if ((annotations & FlowAnalysisAnnotations.NotNull) == 0
                && NullableWalker.GetParameterState(parameter.TypeWithAnnotations, annotations, applyParameterNullCheck: false).State.MayBeNull()
                && !isTypeParameterWithPossiblyNonNullableType(parameter.TypeWithAnnotations, annotations))
            {
                diagnostics.Add(ErrorCode.WRN_NullCheckingOnNullableType, location, parameter);
            }

            if (parameter.Type.IsNonNullableValueType() && !parameter.Type.IsPointerOrFunctionPointer())
=======
            else
>>>>>>> 80a8ce8d
            {
                scope = DeclarationScope.Unscoped;
            }

<<<<<<< HEAD
            // For type parameters, we only want to give the warning if no type argument would result in a non-nullable type.
            static bool isTypeParameterWithPossiblyNonNullableType(TypeWithAnnotations typeWithAnnotations, FlowAnalysisAnnotations annotations)
            {
                if (!typeWithAnnotations.Type.IsTypeParameter())
                {
                    return false;
                }

                // We avoid checking the nullable annotations, etc. of constraints due to implementation complexity,
                // and consider it acceptable to miss "!! on nullable type" warnings in scenarios like `void M<T, U>(U u!!) where U : T?`.
                if (typeWithAnnotations.NullableAnnotation.IsAnnotated())
                {
                    return false;
                }

                // `void M<T>([AllowNull] T t!!)`
                if ((annotations & FlowAnalysisAnnotations.AllowNull) != 0)
                {
                    return false;
                }

                return true;
            }
=======
            return refKind;
>>>>>>> 80a8ce8d
        }

        internal static ImmutableArray<CustomModifier> ConditionallyCreateInModifiers(RefKind refKind, bool addRefReadOnlyModifier, Binder binder, BindingDiagnosticBag diagnostics, SyntaxNode syntax)
        {
            if (addRefReadOnlyModifier && refKind == RefKind.In)
            {
                return CreateInModifiers(binder, diagnostics, syntax);
            }
            else
            {
                return ImmutableArray<CustomModifier>.Empty;
            }
        }

        internal static ImmutableArray<CustomModifier> CreateInModifiers(Binder binder, BindingDiagnosticBag diagnostics, SyntaxNode syntax)
        {
            return CreateModifiers(WellKnownType.System_Runtime_InteropServices_InAttribute, binder, diagnostics, syntax);
        }

        internal static ImmutableArray<CustomModifier> CreateOutModifiers(Binder binder, BindingDiagnosticBag diagnostics, SyntaxNode syntax)
        {
            return CreateModifiers(WellKnownType.System_Runtime_InteropServices_OutAttribute, binder, diagnostics, syntax);
        }

        private static ImmutableArray<CustomModifier> CreateModifiers(WellKnownType modifier, Binder binder, BindingDiagnosticBag diagnostics, SyntaxNode syntax)
        {
            var modifierType = binder.GetWellKnownType(modifier, diagnostics, syntax);
            return ImmutableArray.Create(CSharpCustomModifier.CreateRequired(modifierType));
        }
    }
}<|MERGE_RESOLUTION|>--- conflicted
+++ resolved
@@ -140,15 +140,7 @@
 
                 CheckParameterModifiers(parameterSyntax, diagnostics, parsingFunctionPointer, parsingLambdaParams: false);
 
-<<<<<<< HEAD
-                var refKind = GetModifiers(parameterSyntax.Modifiers, out SyntaxToken refnessKeyword, out SyntaxToken paramsKeyword, out SyntaxToken thisKeyword);
-                if (refKind == RefKind.Out && parameterSyntax is ParameterSyntax { ExclamationExclamationToken: var exExToken, Identifier: var identifier } && exExToken.Kind() != SyntaxKind.None)
-                {
-                    diagnostics.Add(ErrorCode.ERR_NullCheckingOnOutParameter, exExToken.GetLocation(), identifier.ValueText);
-                }
-=======
                 var refKind = GetModifiers(parameterSyntax.Modifiers, out SyntaxToken refnessKeyword, out SyntaxToken paramsKeyword, out SyntaxToken thisKeyword, out DeclarationScope scope);
->>>>>>> 80a8ce8d
                 if (thisKeyword.Kind() != SyntaxKind.None && !allowThis)
                 {
                     diagnostics.Add(ErrorCode.ERR_ThisInBadContext, thisKeyword.GetLocation());
@@ -917,55 +909,12 @@
             {
                 scope = (refKind == RefKind.None) ? DeclarationScope.ValueScoped : DeclarationScope.RefScoped;
             }
-<<<<<<< HEAD
-            if (parameter.IsDiscard)
-            {
-                diagnostics.Add(ErrorCode.ERR_DiscardCannotBeNullChecked, location);
-            }
-
-            var annotations = parameter.FlowAnalysisAnnotations;
-            if ((annotations & FlowAnalysisAnnotations.NotNull) == 0
-                && NullableWalker.GetParameterState(parameter.TypeWithAnnotations, annotations, applyParameterNullCheck: false).State.MayBeNull()
-                && !isTypeParameterWithPossiblyNonNullableType(parameter.TypeWithAnnotations, annotations))
-            {
-                diagnostics.Add(ErrorCode.WRN_NullCheckingOnNullableType, location, parameter);
-            }
-
-            if (parameter.Type.IsNonNullableValueType() && !parameter.Type.IsPointerOrFunctionPointer())
-=======
             else
->>>>>>> 80a8ce8d
             {
                 scope = DeclarationScope.Unscoped;
             }
 
-<<<<<<< HEAD
-            // For type parameters, we only want to give the warning if no type argument would result in a non-nullable type.
-            static bool isTypeParameterWithPossiblyNonNullableType(TypeWithAnnotations typeWithAnnotations, FlowAnalysisAnnotations annotations)
-            {
-                if (!typeWithAnnotations.Type.IsTypeParameter())
-                {
-                    return false;
-                }
-
-                // We avoid checking the nullable annotations, etc. of constraints due to implementation complexity,
-                // and consider it acceptable to miss "!! on nullable type" warnings in scenarios like `void M<T, U>(U u!!) where U : T?`.
-                if (typeWithAnnotations.NullableAnnotation.IsAnnotated())
-                {
-                    return false;
-                }
-
-                // `void M<T>([AllowNull] T t!!)`
-                if ((annotations & FlowAnalysisAnnotations.AllowNull) != 0)
-                {
-                    return false;
-                }
-
-                return true;
-            }
-=======
             return refKind;
->>>>>>> 80a8ce8d
         }
 
         internal static ImmutableArray<CustomModifier> ConditionallyCreateInModifiers(RefKind refKind, bool addRefReadOnlyModifier, Binder binder, BindingDiagnosticBag diagnostics, SyntaxNode syntax)
