--- conflicted
+++ resolved
@@ -675,15 +675,9 @@
                 // error CS1670: params is not valid in this context
                 diagnostics.Add(ErrorCode.ERR_IllegalParams, paramsKeyword.GetLocation());
             }
-<<<<<<< HEAD
             else if (!typeWithAnnotations.IsDefault)
             {
-                if (isParams && !typeWithAnnotations.IsSZArray())
-                {
-                    // error CS0225: The params parameter must be a single dimensional array
-                    diagnostics.Add(ErrorCode.ERR_ParamsMustBeArray, paramsKeyword.GetLocation());
-                }
-                else if (typeWithAnnotations.IsStatic)
+                if (typeWithAnnotations.IsStatic)
                 {
                     Debug.Assert(containingSymbol is null || (containingSymbol is FunctionPointerMethodSymbol or { ContainingType: not null }));
                     // error CS0721: '{0}': static types cannot be used as parameters
@@ -704,28 +698,6 @@
                     // CS1601: Cannot make reference to variable of type 'System.TypedReference'
                     diagnostics.Add(ErrorCode.ERR_MethodArgCantBeRefAny, syntax.Location, typeWithAnnotations.Type);
                 }
-=======
-            else if (typeWithAnnotations.IsStatic)
-            {
-                Debug.Assert(containingSymbol is null || (containingSymbol is FunctionPointerMethodSymbol or { ContainingType: not null }));
-                // error CS0721: '{0}': static types cannot be used as parameters
-                diagnostics.Add(
-                    ErrorFacts.GetStaticClassParameterCode(containingSymbol?.ContainingType?.IsInterfaceType() ?? false),
-                    syntax.Type?.Location ?? syntax.GetLocation(),
-                    typeWithAnnotations.Type);
-            }
-            else if (firstDefault != -1 && parameterIndex > firstDefault && !isDefault && !isParams)
-            {
-                // error CS1737: Optional parameters must appear after all required parameters
-                Location loc = ((ParameterSyntax)syntax).Identifier.GetNextToken(includeZeroWidth: true).GetLocation(); //could be missing
-                diagnostics.Add(ErrorCode.ERR_DefaultValueBeforeRequiredValue, loc);
-            }
-            else if (refKind != RefKind.None &&
-                typeWithAnnotations.IsRestrictedType(ignoreSpanLikeTypes: true))
-            {
-                // CS1601: Cannot make reference to variable of type 'System.TypedReference'
-                diagnostics.Add(ErrorCode.ERR_MethodArgCantBeRefAny, syntax.Location, typeWithAnnotations.Type);
->>>>>>> 7f3fb334
             }
 
             if (isParams && ordinal != lastParameterIndex)
