--- conflicted
+++ resolved
@@ -703,14 +703,11 @@
                 // error CS0231: A params parameter must be the last parameter in a parameter list
                 diagnostics.Add(ErrorCode.ERR_ParamsLast, syntax.GetLocation());
             }
-<<<<<<< HEAD
 
             if (declaredScope == ScopedKind.ScopedValue && !typeWithAnnotations.IsDefault && !typeWithAnnotations.IsRefLikeType())
             {
                 diagnostics.Add(ErrorCode.ERR_ScopedRefAndRefStructOnly, syntax.Location);
             }
-=======
->>>>>>> 84514b3e
         }
 
 #nullable disable
