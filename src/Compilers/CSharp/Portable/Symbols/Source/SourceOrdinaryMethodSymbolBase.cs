--- conflicted
+++ resolved
@@ -35,11 +35,7 @@
             bool isIterator,
             bool isExtensionMethod,
             bool isReadOnly,
-<<<<<<< HEAD
-            bool hasBody,
-=======
             bool hasAnyBody,
->>>>>>> 35d72b81
             bool isExpressionBodied,
             bool isNullableAnalysisEnabled,
             bool isVarArg,
@@ -66,14 +62,10 @@
             bool isExplicitInterfaceImplementation = methodKind == MethodKind.ExplicitInterfaceImplementation;
             var isMetadataVirtualIgnoringModifiers = isExplicitInterfaceImplementation && (declarationModifiers & DeclarationModifiers.Static) == 0;
 
-<<<<<<< HEAD
-            this.MakeFlags(methodKind, declarationModifiers, returnsVoid, isExpressionBodied: isExpressionBodied, isExtensionMethod: isExtensionMethod, isNullableAnalysisEnabled: isNullableAnalysisEnabled, isMetadataVirtualIgnoringModifiers: isMetadataVirtualIgnoringModifiers);
-=======
             this.MakeFlags(
                 methodKind, refKind, declarationModifiers, returnsVoid, hasAnyBody: hasAnyBody, isExpressionBodied: isExpressionBodied,
                 isExtensionMethod: isExtensionMethod, isNullableAnalysisEnabled: isNullableAnalysisEnabled, isVarArg: isVarArg,
                 isMetadataVirtualIgnoringModifiers: isMetadataVirtualIgnoringModifiers);
->>>>>>> 35d72b81
 
             CheckFeatureAvailabilityAndRuntimeSupport(syntax, location, hasAnyBody, diagnostics);
 
