﻿// Licensed to the .NET Foundation under one or more agreements.
// The .NET Foundation licenses this file to you under the MIT license.
// See the LICENSE file in the project root for more information.

#nullable disable

using System.Collections.Immutable;
using System.Diagnostics;
using System.Globalization;
using System.Linq;
using System.Threading;
using Microsoft.CodeAnalysis.CSharp.Emit;
using Microsoft.CodeAnalysis.CSharp.Syntax;
using Microsoft.CodeAnalysis.PooledObjects;
using Roslyn.Utilities;

namespace Microsoft.CodeAnalysis.CSharp.Symbols
{
    /// <summary>
    /// Unlike <see cref="SourceOrdinaryMethodSymbol"/>, this type doesn't depend
    /// on any specific kind of syntax node associated with it. Any syntax node is good enough
    /// for it.
    /// </summary>
    internal abstract class SourceOrdinaryMethodSymbolBase : SourceOrdinaryMethodOrUserDefinedOperatorSymbol
    {
        private readonly string _name;

        protected SourceOrdinaryMethodSymbolBase(
            NamedTypeSymbol containingType,
            string name,
            Location location,
            CSharpSyntaxNode syntax,
            bool isIterator,
            (DeclarationModifiers declarationModifiers, Flags flags) modifiersAndFlags) :
            base(containingType,
                 syntax.GetReference(),
                 location,
                 isIterator: isIterator,
                 modifiersAndFlags)
        {
            _name = name;
<<<<<<< HEAD

            // The following two values are used to compute and store the initial value of the flags
            // However, these two components are placeholders; the correct value will be
            // computed lazily later and then the flags will be fixed up.
            const bool returnsVoid = false;
            const bool returnsVoidIsSet = false;

            DeclarationModifiers declarationModifiers;
            (declarationModifiers, HasExplicitAccessModifier) = this.MakeModifiers(methodKind, isReadOnly, hasAnyBody, location, diagnostics);

            //explicit impls must be marked metadata virtual unless static
            bool isExplicitInterfaceImplementation = methodKind == MethodKind.ExplicitInterfaceImplementation;
            var isMetadataVirtualIgnoringModifiers = isExplicitInterfaceImplementation && (declarationModifiers & DeclarationModifiers.Static) == 0;

            this.MakeFlags(
                methodKind, refKind, declarationModifiers, returnsVoid, returnsVoidIsSet, hasAnyBody: hasAnyBody, isExpressionBodied: isExpressionBodied,
                isExtensionMethod: isExtensionMethod, isNullableAnalysisEnabled: isNullableAnalysisEnabled, isVarArg: isVarArg,
                isMetadataVirtualIgnoringModifiers: isMetadataVirtualIgnoringModifiers);

            CheckFeatureAvailabilityAndRuntimeSupport(syntax, location, hasAnyBody, diagnostics);

            if (hasAnyBody)
            {
                CheckModifiersForBody(location, diagnostics);
            }

            ModifierUtils.CheckAccessibility(this.DeclarationModifiers, this, isExplicitInterfaceImplementation: isExplicitInterfaceImplementation, diagnostics, location);
        }

#nullable enable
        protected override void MethodChecks(BindingDiagnosticBag diagnostics)
        {
            Debug.Assert(this.MethodKind != MethodKind.UserDefinedOperator, "SourceUserDefinedOperatorSymbolBase overrides this");

            var (returnType, parameters, declaredConstraints) = MakeParametersAndBindReturnType(diagnostics);

            MethodSymbol? overriddenOrExplicitlyImplementedMethod = MethodChecks(returnType, parameters, diagnostics);

            if (!declaredConstraints.IsDefault && overriddenOrExplicitlyImplementedMethod is object)
            {
                for (int i = 0; i < declaredConstraints.Length; i++)
                {
                    var typeParameter = this.TypeParameters[i];
                    ErrorCode report;

                    switch (declaredConstraints[i].Constraints & (TypeParameterConstraintKind.ReferenceType | TypeParameterConstraintKind.ValueType | TypeParameterConstraintKind.Default))
                    {
                        case TypeParameterConstraintKind.ReferenceType:
                            if (!typeParameter.IsReferenceType)
                            {
                                report = ErrorCode.ERR_OverrideRefConstraintNotSatisfied;
                                break;
                            }
                            continue;
                        case TypeParameterConstraintKind.ValueType:
                            if (!typeParameter.IsNonNullableValueType())
                            {
                                report = ErrorCode.ERR_OverrideValConstraintNotSatisfied;
                                break;
                            }
                            continue;
                        case TypeParameterConstraintKind.Default:
                            if (typeParameter.IsReferenceType || typeParameter.IsValueType)
                            {
                                report = ErrorCode.ERR_OverrideDefaultConstraintNotSatisfied;
                                break;
                            }
                            continue;
                        default:
                            continue;
                    }

                    diagnostics.Add(report, typeParameter.GetFirstLocation(), this, typeParameter,
                                    overriddenOrExplicitlyImplementedMethod.TypeParameters[i], overriddenOrExplicitlyImplementedMethod);
                }
            }

            CheckModifiers(MethodKind == MethodKind.ExplicitInterfaceImplementation, HasAnyBody, _location, diagnostics);
=======
>>>>>>> c022624f
        }

        protected sealed override void LazyAsyncMethodChecks(CancellationToken cancellationToken)
        {
            Debug.Assert(this.IsPartial == state.HasComplete(CompletionPart.FinishMethodChecks),
                "Partial methods complete method checks during construction.  " +
                "Other methods can't complete method checks before executing this method.");

            if (!this.IsAsync)
            {
                CompleteAsyncMethodChecks(diagnosticsOpt: null, cancellationToken: cancellationToken);
                return;
            }

            var diagnostics = BindingDiagnosticBag.GetInstance();
            AsyncMethodChecks(diagnostics);

            CompleteAsyncMethodChecks(diagnostics, cancellationToken);
            diagnostics.Free();
        }

        private void CompleteAsyncMethodChecks(BindingDiagnosticBag diagnosticsOpt, CancellationToken cancellationToken)
        {
            if (state.NotePartComplete(CompletionPart.StartAsyncMethodChecks))
            {
                if (diagnosticsOpt != null)
                {
                    AddDeclarationDiagnostics(diagnosticsOpt);
                }

                CompleteAsyncMethodChecksBetweenStartAndFinish();
                state.NotePartComplete(CompletionPart.FinishAsyncMethodChecks);
            }
            else
            {
                state.SpinWaitComplete(CompletionPart.FinishAsyncMethodChecks, cancellationToken);
            }
        }

        protected abstract void CompleteAsyncMethodChecksBetweenStartAndFinish();

        public abstract override ImmutableArray<TypeParameterSymbol> TypeParameters { get; }

        public abstract override string GetDocumentationCommentXml(CultureInfo preferredCulture = null, bool expandIncludes = false, CancellationToken cancellationToken = default(CancellationToken));

        public override string Name
        {
            get
            {
                return _name;
            }
        }

        protected abstract override SourceMemberMethodSymbol BoundAttributesSource { get; }

        internal abstract override OneOrMany<SyntaxList<AttributeListSyntax>> GetAttributeDeclarations();

        internal override void AddSynthesizedAttributes(PEModuleBuilder moduleBuilder, ref ArrayBuilder<SynthesizedAttributeData> attributes)
        {
            base.AddSynthesizedAttributes(moduleBuilder, ref attributes);

            if (this.IsExtensionMethod)
            {
                // No need to check if [Extension] attribute was explicitly set since
                // we'll issue CS1112 error in those cases and won't generate IL.
                var compilation = this.DeclaringCompilation;

                AddSynthesizedAttribute(ref attributes, compilation.TrySynthesizeAttribute(
                    WellKnownMember.System_Runtime_CompilerServices_ExtensionAttribute__ctor));
            }
        }
    }
}<|MERGE_RESOLUTION|>--- conflicted
+++ resolved
@@ -39,87 +39,6 @@
                  modifiersAndFlags)
         {
             _name = name;
-<<<<<<< HEAD
-
-            // The following two values are used to compute and store the initial value of the flags
-            // However, these two components are placeholders; the correct value will be
-            // computed lazily later and then the flags will be fixed up.
-            const bool returnsVoid = false;
-            const bool returnsVoidIsSet = false;
-
-            DeclarationModifiers declarationModifiers;
-            (declarationModifiers, HasExplicitAccessModifier) = this.MakeModifiers(methodKind, isReadOnly, hasAnyBody, location, diagnostics);
-
-            //explicit impls must be marked metadata virtual unless static
-            bool isExplicitInterfaceImplementation = methodKind == MethodKind.ExplicitInterfaceImplementation;
-            var isMetadataVirtualIgnoringModifiers = isExplicitInterfaceImplementation && (declarationModifiers & DeclarationModifiers.Static) == 0;
-
-            this.MakeFlags(
-                methodKind, refKind, declarationModifiers, returnsVoid, returnsVoidIsSet, hasAnyBody: hasAnyBody, isExpressionBodied: isExpressionBodied,
-                isExtensionMethod: isExtensionMethod, isNullableAnalysisEnabled: isNullableAnalysisEnabled, isVarArg: isVarArg,
-                isMetadataVirtualIgnoringModifiers: isMetadataVirtualIgnoringModifiers);
-
-            CheckFeatureAvailabilityAndRuntimeSupport(syntax, location, hasAnyBody, diagnostics);
-
-            if (hasAnyBody)
-            {
-                CheckModifiersForBody(location, diagnostics);
-            }
-
-            ModifierUtils.CheckAccessibility(this.DeclarationModifiers, this, isExplicitInterfaceImplementation: isExplicitInterfaceImplementation, diagnostics, location);
-        }
-
-#nullable enable
-        protected override void MethodChecks(BindingDiagnosticBag diagnostics)
-        {
-            Debug.Assert(this.MethodKind != MethodKind.UserDefinedOperator, "SourceUserDefinedOperatorSymbolBase overrides this");
-
-            var (returnType, parameters, declaredConstraints) = MakeParametersAndBindReturnType(diagnostics);
-
-            MethodSymbol? overriddenOrExplicitlyImplementedMethod = MethodChecks(returnType, parameters, diagnostics);
-
-            if (!declaredConstraints.IsDefault && overriddenOrExplicitlyImplementedMethod is object)
-            {
-                for (int i = 0; i < declaredConstraints.Length; i++)
-                {
-                    var typeParameter = this.TypeParameters[i];
-                    ErrorCode report;
-
-                    switch (declaredConstraints[i].Constraints & (TypeParameterConstraintKind.ReferenceType | TypeParameterConstraintKind.ValueType | TypeParameterConstraintKind.Default))
-                    {
-                        case TypeParameterConstraintKind.ReferenceType:
-                            if (!typeParameter.IsReferenceType)
-                            {
-                                report = ErrorCode.ERR_OverrideRefConstraintNotSatisfied;
-                                break;
-                            }
-                            continue;
-                        case TypeParameterConstraintKind.ValueType:
-                            if (!typeParameter.IsNonNullableValueType())
-                            {
-                                report = ErrorCode.ERR_OverrideValConstraintNotSatisfied;
-                                break;
-                            }
-                            continue;
-                        case TypeParameterConstraintKind.Default:
-                            if (typeParameter.IsReferenceType || typeParameter.IsValueType)
-                            {
-                                report = ErrorCode.ERR_OverrideDefaultConstraintNotSatisfied;
-                                break;
-                            }
-                            continue;
-                        default:
-                            continue;
-                    }
-
-                    diagnostics.Add(report, typeParameter.GetFirstLocation(), this, typeParameter,
-                                    overriddenOrExplicitlyImplementedMethod.TypeParameters[i], overriddenOrExplicitlyImplementedMethod);
-                }
-            }
-
-            CheckModifiers(MethodKind == MethodKind.ExplicitInterfaceImplementation, HasAnyBody, _location, diagnostics);
-=======
->>>>>>> c022624f
         }
 
         protected sealed override void LazyAsyncMethodChecks(CancellationToken cancellationToken)
