﻿// Licensed to the .NET Foundation under one or more agreements.
// The .NET Foundation licenses this file to you under the MIT license.
// See the LICENSE file in the project root for more information.

#nullable disable

using System.Collections.Immutable;
using System.Diagnostics;
using System.Globalization;
using System.Linq;
using System.Threading;
using Microsoft.CodeAnalysis.CSharp.Emit;
using Microsoft.CodeAnalysis.CSharp.Syntax;
using Microsoft.CodeAnalysis.PooledObjects;
using Roslyn.Utilities;

namespace Microsoft.CodeAnalysis.CSharp.Symbols
{
    /// <summary>
    /// Unlike <see cref="SourceOrdinaryMethodSymbol"/>, this type doesn't depend
    /// on any specific kind of syntax node associated with it. Any syntax node is good enough
    /// for it.
    /// </summary>
    internal abstract class SourceOrdinaryMethodSymbolBase : SourceOrdinaryMethodOrUserDefinedOperatorSymbol
    {
        private readonly string _name;

        protected SourceOrdinaryMethodSymbolBase(
            NamedTypeSymbol containingType,
            string name,
            Location location,
            CSharpSyntaxNode syntax,
            MethodKind methodKind,
            bool isIterator,
            bool isExtensionMethod,
            bool isReadOnly,
            bool hasBody,
            bool isExpressionBodied,
            bool isNullableAnalysisEnabled,
            BindingDiagnosticBag diagnostics) :
            base(containingType,
                 syntax.GetReference(),
                 location,
                 isIterator: isIterator)
        {
            Debug.Assert(diagnostics.DiagnosticBag is object);
            Debug.Assert(!isReadOnly || this.IsImplicitlyDeclared, "We only expect synthesized methods to use this flag to make a method readonly. Explicitly declared methods should get this value from modifiers in syntax.");

            _name = name;

            // The following two values are used to compute and store the initial value of the flags
            // However, these two components are placeholders; the correct value will be
            // computed lazily later and then the flags will be fixed up.
            const bool returnsVoid = false;

            DeclarationModifiers declarationModifiers;
            (declarationModifiers, HasExplicitAccessModifier) = this.MakeModifiers(methodKind, isReadOnly, hasBody, location, diagnostics);

            //explicit impls must be marked metadata virtual unless static
            bool isExplicitInterfaceImplementation = methodKind == MethodKind.ExplicitInterfaceImplementation;
            var isMetadataVirtualIgnoringModifiers = isExplicitInterfaceImplementation && (declarationModifiers & DeclarationModifiers.Static) == 0;

<<<<<<< HEAD
            this.MakeFlags(methodKind, declarationModifiers, returnsVoid, isExpressionBodied: isExpressionBodied, isExtensionMethod: isExtensionMethod, isNullableAnalysisEnabled: isNullableAnalysisEnabled, isMetadataVirtualIgnoringModifiers: isMetadataVirtualIgnoringModifiers);
=======
            this.MakeFlags(methodKind, declarationModifiers, returnsVoid, isExtensionMethod: isExtensionMethod, isNullableAnalysisEnabled: isNullableAnalysisEnabled, isMetadataVirtualIgnoringModifiers: isMetadataVirtualIgnoringModifiers);
>>>>>>> 236149d5

            CheckFeatureAvailabilityAndRuntimeSupport(syntax, location, hasBody, diagnostics);

            if (hasBody)
            {
                CheckModifiersForBody(location, diagnostics);
            }

            ModifierUtils.CheckAccessibility(this.DeclarationModifiers, this, isExplicitInterfaceImplementation: isExplicitInterfaceImplementation, diagnostics, location);
        }

#nullable enable
        protected override void MethodChecks(BindingDiagnosticBag diagnostics)
        {
            Debug.Assert(this.MethodKind != MethodKind.UserDefinedOperator, "SourceUserDefinedOperatorSymbolBase overrides this");

            var (returnType, parameters, isVararg, declaredConstraints) = MakeParametersAndBindReturnType(diagnostics);

            MethodSymbol? overriddenOrExplicitlyImplementedMethod = MethodChecks(returnType, parameters, diagnostics);

            if (!declaredConstraints.IsDefault && overriddenOrExplicitlyImplementedMethod is object)
            {
                for (int i = 0; i < declaredConstraints.Length; i++)
                {
                    var typeParameter = this.TypeParameters[i];
                    ErrorCode report;

                    switch (declaredConstraints[i].Constraints & (TypeParameterConstraintKind.ReferenceType | TypeParameterConstraintKind.ValueType | TypeParameterConstraintKind.Default))
                    {
                        case TypeParameterConstraintKind.ReferenceType:
                            if (!typeParameter.IsReferenceType)
                            {
                                report = ErrorCode.ERR_OverrideRefConstraintNotSatisfied;
                                break;
                            }
                            continue;
                        case TypeParameterConstraintKind.ValueType:
                            if (!typeParameter.IsNonNullableValueType())
                            {
                                report = ErrorCode.ERR_OverrideValConstraintNotSatisfied;
                                break;
                            }
                            continue;
                        case TypeParameterConstraintKind.Default:
                            if (typeParameter.IsReferenceType || typeParameter.IsValueType)
                            {
                                report = ErrorCode.ERR_OverrideDefaultConstraintNotSatisfied;
                                break;
                            }
                            continue;
                        default:
                            continue;
                    }

                    diagnostics.Add(report, typeParameter.GetFirstLocation(), this, typeParameter,
                                    overriddenOrExplicitlyImplementedMethod.TypeParameters[i], overriddenOrExplicitlyImplementedMethod);
                }
            }

            CheckModifiers(MethodKind == MethodKind.ExplicitInterfaceImplementation, isVararg, HasAnyBody, _location, diagnostics);
        }
#nullable disable

        protected abstract (TypeWithAnnotations ReturnType, ImmutableArray<ParameterSymbol> Parameters, bool IsVararg, ImmutableArray<TypeParameterConstraintClause> DeclaredConstraintsForOverrideOrImplementation) MakeParametersAndBindReturnType(BindingDiagnosticBag diagnostics);

        protected abstract bool HasAnyBody { get; }

        protected sealed override void LazyAsyncMethodChecks(CancellationToken cancellationToken)
        {
            Debug.Assert(this.IsPartial == state.HasComplete(CompletionPart.FinishMethodChecks),
                "Partial methods complete method checks during construction.  " +
                "Other methods can't complete method checks before executing this method.");

            if (!this.IsAsync)
            {
                CompleteAsyncMethodChecks(diagnosticsOpt: null, cancellationToken: cancellationToken);
                return;
            }

            var diagnostics = BindingDiagnosticBag.GetInstance();
            AsyncMethodChecks(diagnostics);

            CompleteAsyncMethodChecks(diagnostics, cancellationToken);
            diagnostics.Free();
        }

        private void CompleteAsyncMethodChecks(BindingDiagnosticBag diagnosticsOpt, CancellationToken cancellationToken)
        {
            if (state.NotePartComplete(CompletionPart.StartAsyncMethodChecks))
            {
                if (diagnosticsOpt != null)
                {
                    AddDeclarationDiagnostics(diagnosticsOpt);
                }

                CompleteAsyncMethodChecksBetweenStartAndFinish();
                state.NotePartComplete(CompletionPart.FinishAsyncMethodChecks);
            }
            else
            {
                state.SpinWaitComplete(CompletionPart.FinishAsyncMethodChecks, cancellationToken);
            }
        }

        protected abstract void CompleteAsyncMethodChecksBetweenStartAndFinish();

<<<<<<< HEAD
=======
        public abstract override ImmutableArray<TypeParameterSymbol> TypeParameters { get; }

>>>>>>> 236149d5
        public abstract override string GetDocumentationCommentXml(CultureInfo preferredCulture = null, bool expandIncludes = false, CancellationToken cancellationToken = default(CancellationToken));

        public override string Name
        {
            get
            {
                return _name;
            }
        }

        protected abstract override SourceMemberMethodSymbol BoundAttributesSource { get; }

        internal abstract override OneOrMany<SyntaxList<AttributeListSyntax>> GetAttributeDeclarations();

        internal bool HasExplicitAccessModifier { get; }

        private (DeclarationModifiers mods, bool hasExplicitAccessMod) MakeModifiers(MethodKind methodKind, bool isReadOnly, bool hasBody, Location location, BindingDiagnosticBag diagnostics)
        {
            bool isInterface = this.ContainingType.IsInterface;
            bool isExplicitInterfaceImplementation = methodKind == MethodKind.ExplicitInterfaceImplementation;

            // This is needed to make sure we can detect 'public' modifier specified explicitly and
            // check it against language version below.
            var defaultAccess = isInterface && !isExplicitInterfaceImplementation ? DeclarationModifiers.None : DeclarationModifiers.Private;

            // Check that the set of modifiers is allowed
            var allowedModifiers = DeclarationModifiers.Partial | DeclarationModifiers.Unsafe;
            var defaultInterfaceImplementationModifiers = DeclarationModifiers.None;

            if (!isExplicitInterfaceImplementation)
            {
                allowedModifiers |= DeclarationModifiers.New |
                                    DeclarationModifiers.Sealed |
                                    DeclarationModifiers.Abstract |
                                    DeclarationModifiers.Static |
                                    DeclarationModifiers.Virtual |
                                    DeclarationModifiers.AccessibilityMask;

                if (!isInterface)
                {
                    allowedModifiers |= DeclarationModifiers.Override;
                }
                else
                {
                    defaultInterfaceImplementationModifiers |= DeclarationModifiers.Sealed |
                                                               DeclarationModifiers.Abstract |
                                                               DeclarationModifiers.Static |
                                                               DeclarationModifiers.Virtual |
                                                               DeclarationModifiers.Extern |
                                                               DeclarationModifiers.Async |
                                                               DeclarationModifiers.Partial |
                                                               DeclarationModifiers.AccessibilityMask;
                }
            }
            else
            {
                Debug.Assert(isExplicitInterfaceImplementation);

                if (isInterface)
                {
                    allowedModifiers |= DeclarationModifiers.Abstract;
                }

                allowedModifiers |= DeclarationModifiers.Static;
            }

            allowedModifiers |= DeclarationModifiers.Extern | DeclarationModifiers.Async;

            if (ContainingType.IsStructType())
            {
                allowedModifiers |= DeclarationModifiers.ReadOnly;
            }

            // In order to detect whether explicit accessibility mods were provided, we pass the default value
            // for 'defaultAccess' and manually add in the 'defaultAccess' flags after the call.
            bool hasExplicitAccessMod;
            DeclarationModifiers mods = MakeDeclarationModifiers(allowedModifiers, diagnostics);
            if ((mods & DeclarationModifiers.AccessibilityMask) == 0)
            {
                hasExplicitAccessMod = false;
                mods |= defaultAccess;
            }
            else
            {
                hasExplicitAccessMod = true;
            }

            if (isReadOnly)
            {
                Debug.Assert(ContainingType.IsStructType());
                mods |= DeclarationModifiers.ReadOnly;
            }

            ModifierUtils.CheckFeatureAvailabilityForStaticAbstractMembersInInterfacesIfNeeded(mods, isExplicitInterfaceImplementation, location, diagnostics);

            this.CheckUnsafeModifier(mods, diagnostics);

            ModifierUtils.ReportDefaultInterfaceImplementationModifiers(hasBody, mods,
                                                                        defaultInterfaceImplementationModifiers,
                                                                        location, diagnostics);

            mods = AddImpliedModifiers(mods, isInterface, methodKind, hasBody);
            return (mods, hasExplicitAccessMod);
        }

        protected abstract DeclarationModifiers MakeDeclarationModifiers(DeclarationModifiers allowedModifiers, BindingDiagnosticBag diagnostics);

        private static DeclarationModifiers AddImpliedModifiers(DeclarationModifiers mods, bool containingTypeIsInterface, MethodKind methodKind, bool hasBody)
        {
            // Let's overwrite modifiers for interface and explicit interface implementation methods with what they are supposed to be. 
            // Proper errors must have been reported by now.
            if (containingTypeIsInterface)
            {
                mods = ModifierUtils.AdjustModifiersForAnInterfaceMember(mods, hasBody,
                                                                         methodKind == MethodKind.ExplicitInterfaceImplementation);
            }
            else if (methodKind == MethodKind.ExplicitInterfaceImplementation)
            {
                mods = (mods & ~DeclarationModifiers.AccessibilityMask) | DeclarationModifiers.Private;
            }
            return mods;
        }

        private const DeclarationModifiers PartialMethodExtendedModifierMask =
            DeclarationModifiers.Virtual |
            DeclarationModifiers.Override |
            DeclarationModifiers.New |
            DeclarationModifiers.Sealed |
            DeclarationModifiers.Extern;

        internal bool HasExtendedPartialModifier => (DeclarationModifiers & PartialMethodExtendedModifierMask) != 0;

        private void CheckModifiers(bool isExplicitInterfaceImplementation, bool isVararg, bool hasBody, Location location, BindingDiagnosticBag diagnostics)
        {
            Debug.Assert(!IsStatic || !IsOverride); // Otherwise should have been reported and cleared earlier.
            Debug.Assert(!IsStatic || ContainingType.IsInterface || (!IsAbstract && !IsVirtual)); // Otherwise should have been reported and cleared earlier.

            bool isExplicitInterfaceImplementationInInterface = isExplicitInterfaceImplementation && ContainingType.IsInterface;

            if (IsPartial && HasExplicitAccessModifier)
            {
                Binder.CheckFeatureAvailability(SyntaxNode, MessageID.IDS_FeatureExtendedPartialMethods, diagnostics, location);
            }

            if (IsPartial && IsAbstract)
            {
                diagnostics.Add(ErrorCode.ERR_PartialMethodInvalidModifier, location);
            }
            else if (IsPartial && !HasExplicitAccessModifier && !ReturnsVoid)
            {
                diagnostics.Add(ErrorCode.ERR_PartialMethodWithNonVoidReturnMustHaveAccessMods, location, this);
            }
            else if (IsPartial && !HasExplicitAccessModifier && HasExtendedPartialModifier)
            {
                diagnostics.Add(ErrorCode.ERR_PartialMethodWithExtendedModMustHaveAccessMods, location, this);
            }
            else if (IsPartial && !HasExplicitAccessModifier && Parameters.Any(static p => p.RefKind == RefKind.Out))
            {
                diagnostics.Add(ErrorCode.ERR_PartialMethodWithOutParamMustHaveAccessMods, location, this);
            }
            else if (this.DeclaredAccessibility == Accessibility.Private && (IsVirtual || (IsAbstract && !isExplicitInterfaceImplementationInInterface) || IsOverride))
            {
                diagnostics.Add(ErrorCode.ERR_VirtualPrivate, location, this);
            }
            else if (IsOverride && (IsNew || IsVirtual))
            {
                // A member '{0}' marked as override cannot be marked as new or virtual
                diagnostics.Add(ErrorCode.ERR_OverrideNotNew, location, this);
            }
            else if (IsSealed && !IsOverride && !(isExplicitInterfaceImplementationInInterface && IsAbstract))
            {
                // '{0}' cannot be sealed because it is not an override
                diagnostics.Add(ErrorCode.ERR_SealedNonOverride, location, this);
            }
            else if (IsSealed && ContainingType.TypeKind == TypeKind.Struct)
            {
                // The modifier '{0}' is not valid for this item
                diagnostics.Add(ErrorCode.ERR_BadMemberFlag, location, SyntaxFacts.GetText(SyntaxKind.SealedKeyword));
            }
            else if (ReturnType.IsStatic)
            {
                // '{0}': static types cannot be used as return types
                diagnostics.Add(ErrorFacts.GetStaticClassReturnCode(ContainingType.IsInterfaceType()), location, ReturnType);
            }
            else if (IsAbstract && IsExtern)
            {
                diagnostics.Add(ErrorCode.ERR_AbstractAndExtern, location, this);
            }
            else if (IsAbstract && IsSealed && !isExplicitInterfaceImplementationInInterface)
            {
                diagnostics.Add(ErrorCode.ERR_AbstractAndSealed, location, this);
            }
            else if (IsAbstract && IsVirtual)
            {
                diagnostics.Add(ErrorCode.ERR_AbstractNotVirtual, location, this.Kind.Localize(), this);
            }
            else if (IsAbstract && ContainingType.TypeKind == TypeKind.Struct)
            {
                // The modifier '{0}' is not valid for this item
                diagnostics.Add(ErrorCode.ERR_BadMemberFlag, location, SyntaxFacts.GetText(SyntaxKind.AbstractKeyword));
            }
            else if (IsVirtual && ContainingType.TypeKind == TypeKind.Struct)
            {
                // The modifier '{0}' is not valid for this item
                diagnostics.Add(ErrorCode.ERR_BadMemberFlag, location, SyntaxFacts.GetText(SyntaxKind.VirtualKeyword));
            }
            else if (IsStatic && IsDeclaredReadOnly)
            {
                // Static member '{0}' cannot be marked 'readonly'.
                diagnostics.Add(ErrorCode.ERR_StaticMemberCantBeReadOnly, location, this);
            }
            else if (IsAbstract && !ContainingType.IsAbstract && (ContainingType.TypeKind == TypeKind.Class || ContainingType.TypeKind == TypeKind.Submission))
            {
                // '{0}' is abstract but it is contained in non-abstract type '{1}'
                diagnostics.Add(ErrorCode.ERR_AbstractInConcreteClass, location, this, ContainingType);
            }
            else if (IsVirtual && ContainingType.IsSealed)
            {
                // '{0}' is a new virtual member in sealed type '{1}'
                diagnostics.Add(ErrorCode.ERR_NewVirtualInSealed, location, this, ContainingType);
            }
            else if (!hasBody && IsAsync)
            {
                diagnostics.Add(ErrorCode.ERR_BadAsyncLacksBody, location);
            }
            else if (!hasBody && !IsExtern && !IsAbstract && !IsPartial && !IsExpressionBodied)
            {
                diagnostics.Add(ErrorCode.ERR_ConcreteMissingBody, location, this);
            }
            else if (ContainingType.IsSealed && this.DeclaredAccessibility.HasProtected() && !this.IsOverride)
            {
                diagnostics.Add(AccessCheck.GetProtectedMemberInSealedTypeError(ContainingType), location, this);
            }
            else if (ContainingType.IsStatic && !IsStatic)
            {
                diagnostics.Add(ErrorCode.ERR_InstanceMemberInStaticClass, location, Name);
            }
            else if (isVararg && (IsGenericMethod || ContainingType.IsGenericType || Parameters.Length > 0 && Parameters[Parameters.Length - 1].IsParams))
            {
                diagnostics.Add(ErrorCode.ERR_BadVarargs, location);
            }
            else if (isVararg && IsAsync)
            {
                diagnostics.Add(ErrorCode.ERR_VarargsAsync, location);
            }
        }

        internal override void AddSynthesizedAttributes(PEModuleBuilder moduleBuilder, ref ArrayBuilder<SynthesizedAttributeData> attributes)
        {
            base.AddSynthesizedAttributes(moduleBuilder, ref attributes);

            if (this.IsExtensionMethod)
            {
                // No need to check if [Extension] attribute was explicitly set since
                // we'll issue CS1112 error in those cases and won't generate IL.
                var compilation = this.DeclaringCompilation;

                AddSynthesizedAttribute(ref attributes, compilation.TrySynthesizeAttribute(
                    WellKnownMember.System_Runtime_CompilerServices_ExtensionAttribute__ctor));
            }
        }
    }
}<|MERGE_RESOLUTION|>--- conflicted
+++ resolved
@@ -60,11 +60,7 @@
             bool isExplicitInterfaceImplementation = methodKind == MethodKind.ExplicitInterfaceImplementation;
             var isMetadataVirtualIgnoringModifiers = isExplicitInterfaceImplementation && (declarationModifiers & DeclarationModifiers.Static) == 0;
 
-<<<<<<< HEAD
             this.MakeFlags(methodKind, declarationModifiers, returnsVoid, isExpressionBodied: isExpressionBodied, isExtensionMethod: isExtensionMethod, isNullableAnalysisEnabled: isNullableAnalysisEnabled, isMetadataVirtualIgnoringModifiers: isMetadataVirtualIgnoringModifiers);
-=======
-            this.MakeFlags(methodKind, declarationModifiers, returnsVoid, isExtensionMethod: isExtensionMethod, isNullableAnalysisEnabled: isNullableAnalysisEnabled, isMetadataVirtualIgnoringModifiers: isMetadataVirtualIgnoringModifiers);
->>>>>>> 236149d5
 
             CheckFeatureAvailabilityAndRuntimeSupport(syntax, location, hasBody, diagnostics);
 
@@ -171,11 +167,8 @@
 
         protected abstract void CompleteAsyncMethodChecksBetweenStartAndFinish();
 
-<<<<<<< HEAD
-=======
         public abstract override ImmutableArray<TypeParameterSymbol> TypeParameters { get; }
 
->>>>>>> 236149d5
         public abstract override string GetDocumentationCommentXml(CultureInfo preferredCulture = null, bool expandIncludes = false, CancellationToken cancellationToken = default(CancellationToken));
 
         public override string Name
