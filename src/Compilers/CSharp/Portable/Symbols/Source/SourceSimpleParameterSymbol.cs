﻿// Licensed to the .NET Foundation under one or more agreements.
// The .NET Foundation licenses this file to you under the MIT license.
// See the LICENSE file in the project root for more information.

using System.Collections.Immutable;
using Microsoft.CodeAnalysis.CSharp.Syntax;

namespace Microsoft.CodeAnalysis.CSharp.Symbols
{
    /// <summary>
    /// A source parameter that has no default value, no attributes,
    /// and is not params.
    /// </summary>
    internal sealed class SourceSimpleParameterSymbol : SourceParameterSymbol
    {
        public SourceSimpleParameterSymbol(
           Symbol owner,
           TypeWithAnnotations parameterType,
           int ordinal,
           RefKind refKind,
           string name,
           bool isDiscard,
           ImmutableArray<Location> locations)
           : base(owner, parameterType, ordinal, refKind, name, locations)
        {
            IsDiscard = isDiscard;
        }

        public override bool IsDiscard { get; }

        internal override ConstantValue ExplicitDefaultConstantValue
        {
            get { return null; }
        }

        internal override bool IsMetadataOptional
        {
            get { return false; }
        }

        public override bool IsParams
        {
            get { return false; }
        }

        internal override bool HasDefaultArgumentSyntax
        {
            get { return false; }
        }

        public override ImmutableArray<CustomModifier> RefCustomModifiers
        {
            get { return ImmutableArray<CustomModifier>.Empty; }
        }

        internal override SyntaxReference SyntaxReference
        {
            get { return null; }
        }

        internal override bool IsExtensionMethodThis
        {
            get { return false; }
        }

        internal override bool IsIDispatchConstant
        {
            get { return false; }
        }

        internal override bool IsIUnknownConstant
        {
            get { return false; }
        }

        internal override bool IsCallerFilePath
        {
            get { return false; }
        }

        internal override bool IsCallerLineNumber
        {
            get { return false; }
        }

        internal override bool IsCallerMemberName
        {
            get { return false; }
        }

<<<<<<< HEAD
        internal override int CallerArgumentExpressionParameterIndex => -1;
=======
        internal override FlowAnalysisAnnotations FlowAnalysisAnnotations
        {
            get { return FlowAnalysisAnnotations.None; }
        }

        internal override ImmutableHashSet<string> NotNullIfParameterNotNull => ImmutableHashSet<string>.Empty;
>>>>>>> 0cd6de80

        internal override MarshalPseudoCustomAttributeData MarshallingInformation
        {
            get { return null; }
        }

        internal override bool HasOptionalAttribute
        {
            get { return false; }
        }

        internal override SyntaxList<AttributeListSyntax> AttributeDeclarationList
        {
            get { return default(SyntaxList<AttributeListSyntax>); }
        }

        internal override CustomAttributesBag<CSharpAttributeData> GetAttributesBag()
        {
            state.NotePartComplete(CompletionPart.Attributes);
            return CustomAttributesBag<CSharpAttributeData>.Empty;
        }

        internal override ConstantValue DefaultValueFromAttributes
        {
            get { return ConstantValue.NotAvailable; }
        }
    }
}<|MERGE_RESOLUTION|>--- conflicted
+++ resolved
@@ -88,16 +88,14 @@
             get { return false; }
         }
 
-<<<<<<< HEAD
         internal override int CallerArgumentExpressionParameterIndex => -1;
-=======
+
         internal override FlowAnalysisAnnotations FlowAnalysisAnnotations
         {
             get { return FlowAnalysisAnnotations.None; }
         }
 
         internal override ImmutableHashSet<string> NotNullIfParameterNotNull => ImmutableHashSet<string>.Empty;
->>>>>>> 0cd6de80
 
         internal override MarshalPseudoCustomAttributeData MarshallingInformation
         {
