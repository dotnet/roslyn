﻿// Copyright (c) Microsoft.  All Rights Reserved.  Licensed under the Apache License, Version 2.0.  See License.txt in the project root for license information.

#nullable enable

using System;
using System.Collections.Concurrent;
using System.Collections.Generic;
using System.Collections.Immutable;
using System.Diagnostics;
using System.Diagnostics.CodeAnalysis;
using System.Linq;
using System.Reflection;
using System.Security.Cryptography;
using System.Threading;
using Microsoft.CodeAnalysis.CSharp.Emit;
using Microsoft.CodeAnalysis.CSharp.Symbols;
using Microsoft.CodeAnalysis.CSharp.Symbols.Metadata.PE;
using Microsoft.CodeAnalysis.CSharp.Syntax;
using Microsoft.CodeAnalysis.PooledObjects;
using Microsoft.CodeAnalysis.Symbols;
using Roslyn.Utilities;
using CommonAssemblyWellKnownAttributeData = Microsoft.CodeAnalysis.CommonAssemblyWellKnownAttributeData<Microsoft.CodeAnalysis.CSharp.Symbols.NamedTypeSymbol>;

namespace Microsoft.CodeAnalysis.CSharp.Symbols
{
    /// <summary>
    /// Represents an assembly built by compiler.
    /// </summary>
    internal sealed partial class SourceAssemblySymbol : MetadataOrSourceAssemblySymbol, ISourceAssemblySymbolInternal, IAttributeTargetSymbol
    {
        /// <summary>
        /// A Compilation the assembly is created for.
        /// </summary>
        private readonly CSharpCompilation _compilation;

        private SymbolCompletionState _state;

        /// <summary>
        /// Assembly's identity.
        /// </summary>
        internal AssemblyIdentity? lazyAssemblyIdentity;
        private readonly string _assemblySimpleName;

        // Computing the identity requires computing the public key. Computing the public key 
        // can require binding attributes that contain version or strong name information. 
        // Attribute binding will check type visibility which will possibly 
        // check IVT relationships. To correctly determine the IVT relationship requires the public key. 
        // To avoid infinite recursion, this type notes, per thread, the assembly for which the thread 
        // is actively computing the public key (assemblyForWhichCurrentThreadIsComputingKeys). Should a request to determine IVT
        // relationship occur on the thread that is computing the public key, access is optimistically
        // granted provided the simple assembly names match. When such access is granted
        // the assembly to which we have been granted access is noted (optimisticallyGrantedInternalsAccess).
        // After the public key has been computed, the set of optimistic grants is reexamined 
        // to ensure that full identities match. This may produce diagnostics.
        private StrongNameKeys? _lazyStrongNameKeys;

        /// <summary>
        /// A list of modules the assembly consists of. 
        /// The first (index=0) module is a SourceModuleSymbol, which is a primary module, the rest are net-modules.
        /// </summary>
        private readonly ImmutableArray<ModuleSymbol> _modules;

        /// <summary>
        /// Bag of assembly's custom attributes and decoded well-known attribute data from source.
        /// </summary>
        private CustomAttributesBag<CSharpAttributeData>? _lazySourceAttributesBag;

        /// <summary>
        /// Bag of assembly's custom attributes and decoded well-known attribute data from added netmodules.
        /// </summary>
        private CustomAttributesBag<CSharpAttributeData>? _lazyNetModuleAttributesBag;

        private IDictionary<string, NamedTypeSymbol>? _lazyForwardedTypesFromSource;

        /// <summary>
        /// Indices of attributes that will not be emitted for one of two reasons:
        /// - They are duplicates of another attribute (i.e. attributes that bind to the same constructor and have identical arguments)
        /// - They are InternalsVisibleToAttributes with invalid assembly identities
        /// </summary>
        /// <remarks>
        /// These indices correspond to the merged assembly attributes from source and added net modules, i.e. attributes returned by <see cref="GetAttributes"/> method.
        /// </remarks>
        private ConcurrentSet<int>? _lazyOmittedAttributeIndices;

        private ThreeState _lazyContainsExtensionMethods;

        /// <summary>
        /// Map for storing effectively private or effectively internal fields declared in this assembly but never initialized nor assigned.
        /// Each {symbol, bool} key-value pair in this map indicates the following:
        ///  (a) Key: Unassigned field symbol.
        ///  (b) Value: True if the unassigned field is effectively internal, false otherwise.
        /// </summary>
        private readonly ConcurrentDictionary<FieldSymbol, bool> _unassignedFieldsMap = new ConcurrentDictionary<FieldSymbol, bool>();

        /// <summary>
        /// private fields declared in this assembly but never read
        /// </summary>
        private readonly ConcurrentSet<FieldSymbol> _unreadFields = new ConcurrentSet<FieldSymbol>();

        /// <summary>
        /// We imitate the native compiler's policy of not warning about unused fields
        /// when the enclosing type is used by an extern method for a ref argument.
        /// Here we keep track of those types.
        /// </summary>
        internal ConcurrentSet<TypeSymbol> TypesReferencedInExternalMethods = new ConcurrentSet<TypeSymbol>();

        /// <summary>
        /// The warnings for unused fields.
        /// </summary>
        private ImmutableArray<Diagnostic> _unusedFieldWarnings;

        internal SourceAssemblySymbol(
            CSharpCompilation compilation,
            string assemblySimpleName,
            string moduleName,
            ImmutableArray<PEModule> netModules)
        {
            RoslynDebug.Assert(compilation != null);
            RoslynDebug.Assert(assemblySimpleName != null);
            Debug.Assert(!String.IsNullOrWhiteSpace(moduleName));
            Debug.Assert(!netModules.IsDefault);

            _compilation = compilation;
            _assemblySimpleName = assemblySimpleName;

            ArrayBuilder<ModuleSymbol> moduleBuilder = new ArrayBuilder<ModuleSymbol>(1 + netModules.Length);

            moduleBuilder.Add(new SourceModuleSymbol(this, compilation.Declarations, moduleName));

            var importOptions = (compilation.Options.MetadataImportOptions == MetadataImportOptions.All) ?
                MetadataImportOptions.All : MetadataImportOptions.Internal;

            foreach (PEModule netModule in netModules)
            {
                moduleBuilder.Add(new PEModuleSymbol(this, netModule, importOptions, moduleBuilder.Count));
                // SetReferences will be called later by the ReferenceManager (in CreateSourceAssemblyFullBind for 
                // a fresh manager, in CreateSourceAssemblyReuseData for a reused one).
            }

            _modules = moduleBuilder.ToImmutableAndFree();

            if (!compilation.Options.CryptoPublicKey.IsEmpty)
            {
                // Private key is not necessary for assembly identity, only when emitting.  For this reason, the private key can remain null.
                _lazyStrongNameKeys = StrongNameKeys.Create(compilation.Options.CryptoPublicKey, privateKey: null, hasCounterSignature: false, MessageProvider.Instance);
            }
        }

        public override string Name
        {
            get
            {
                return _assemblySimpleName;
            }
        }

        /// <remarks>
        /// This override is essential - it's a base case of the recursive definition.
        /// </remarks>
        internal sealed override CSharpCompilation DeclaringCompilation
        {
            get
            {
                return _compilation;
            }
        }

        public override bool IsInteractive
        {
            get
            {
                return _compilation.IsSubmission;
            }
        }

        internal bool MightContainNoPiaLocalTypes()
        {
            for (int i = 1; i < _modules.Length; i++)
            {
                var peModuleSymbol = (Metadata.PE.PEModuleSymbol)_modules[i];
                if (peModuleSymbol.Module.ContainsNoPiaLocalTypes())
                {
                    return true;
                }
            }

            return SourceModule.MightContainNoPiaLocalTypes();
        }

        public override AssemblyIdentity Identity
        {
            get
            {
                if (lazyAssemblyIdentity == null)
                    Interlocked.CompareExchange(ref lazyAssemblyIdentity, ComputeIdentity(), null);

                return lazyAssemblyIdentity;
            }
        }

        internal override Symbol? GetSpecialTypeMember(SpecialMember member)
        {
            return _compilation.IsMemberMissing(member) ? null : base.GetSpecialTypeMember(member);
        }

        [return: NotNullIfNotNull(parameterName: "missingValue")]
        private string? GetWellKnownAttributeDataStringField(Func<CommonAssemblyWellKnownAttributeData, string> fieldGetter, string? missingValue = null)
        {
            string? fieldValue = missingValue;

            var data = GetSourceDecodedWellKnownAttributeData();
            if (data != null)
            {
                fieldValue = fieldGetter(data);
            }

            if ((object?)fieldValue == (object?)missingValue)
            {
                data = GetNetModuleDecodedWellKnownAttributeData();
                if (data != null)
                {
                    fieldValue = fieldGetter(data);
                }
            }

            return fieldValue;
        }

        internal bool RuntimeCompatibilityWrapNonExceptionThrows
        {
            get
            {
                var data = GetSourceDecodedWellKnownAttributeData() ?? GetNetModuleDecodedWellKnownAttributeData();

                // By default WrapNonExceptionThrows is considered to be true.
                return (data != null) ? data.RuntimeCompatibilityWrapNonExceptionThrows : CommonAssemblyWellKnownAttributeData.WrapNonExceptionThrowsDefault;
            }
        }

        internal string? FileVersion
        {
            get
            {
                return GetWellKnownAttributeDataStringField(data => data.AssemblyFileVersionAttributeSetting);
            }
        }

        internal string? Title
        {
            get
            {
                return GetWellKnownAttributeDataStringField(data => data.AssemblyTitleAttributeSetting);
            }
        }

        internal string? Description
        {
            get
            {
                return GetWellKnownAttributeDataStringField(data => data.AssemblyDescriptionAttributeSetting);
            }
        }

        internal string? Company
        {
            get
            {
                return GetWellKnownAttributeDataStringField(data => data.AssemblyCompanyAttributeSetting);
            }
        }

        internal string? Product
        {
            get
            {
                return GetWellKnownAttributeDataStringField(data => data.AssemblyProductAttributeSetting);
            }
        }

        internal string? InformationalVersion
        {
            get
            {
                return GetWellKnownAttributeDataStringField(data => data.AssemblyInformationalVersionAttributeSetting);
            }
        }

        internal string? Copyright
        {
            get
            {
                return GetWellKnownAttributeDataStringField(data => data.AssemblyCopyrightAttributeSetting);
            }
        }

        internal string? Trademark
        {
            get
            {
                return GetWellKnownAttributeDataStringField(data => data.AssemblyTrademarkAttributeSetting);
            }
        }

        private ThreeState AssemblyDelaySignAttributeSetting
        {
            get
            {
                var defaultValue = ThreeState.Unknown;
                var fieldValue = defaultValue;

                var data = GetSourceDecodedWellKnownAttributeData();
                if (data != null)
                {
                    fieldValue = data.AssemblyDelaySignAttributeSetting;
                }

                if (fieldValue == defaultValue)
                {
                    data = GetNetModuleDecodedWellKnownAttributeData();
                    if (data != null)
                    {
                        fieldValue = data.AssemblyDelaySignAttributeSetting;
                    }
                }

                return fieldValue;
            }
        }

        private string AssemblyKeyContainerAttributeSetting
        {
            get
            {
                return GetWellKnownAttributeDataStringField(data => data.AssemblyKeyContainerAttributeSetting, WellKnownAttributeData.StringMissingValue);
            }
        }

        private string AssemblyKeyFileAttributeSetting
        {
            get
            {
                return GetWellKnownAttributeDataStringField(data => data.AssemblyKeyFileAttributeSetting, WellKnownAttributeData.StringMissingValue);
            }
        }

        private string? AssemblyCultureAttributeSetting
        {
            get
            {
                return GetWellKnownAttributeDataStringField(data => data.AssemblyCultureAttributeSetting);
            }
        }

        public string? SignatureKey
        {
            get
            {
                return GetWellKnownAttributeDataStringField(data => data.AssemblySignatureKeyAttributeSetting);
            }
        }

        private Version? AssemblyVersionAttributeSetting
        {
            get
            {
                var defaultValue = default(Version);
                var fieldValue = defaultValue;

                var data = GetSourceDecodedWellKnownAttributeData();
                if (data != null)
                {
                    fieldValue = data.AssemblyVersionAttributeSetting;
                }

                if (fieldValue == defaultValue)
                {
                    data = GetNetModuleDecodedWellKnownAttributeData();
                    if (data != null)
                    {
                        fieldValue = data.AssemblyVersionAttributeSetting;
                    }
                }

                return fieldValue;
            }
        }

        public override Version? AssemblyVersionPattern
        {
            get
            {
                var attributeValue = AssemblyVersionAttributeSetting;
                return (object?)attributeValue == null || (attributeValue.Build != ushort.MaxValue && attributeValue.Revision != ushort.MaxValue) ? null : attributeValue;
            }
        }

        public AssemblyHashAlgorithm HashAlgorithm
        {
            get
            {
                return AssemblyAlgorithmIdAttributeSetting ?? AssemblyHashAlgorithm.Sha1;
            }
        }

        internal AssemblyHashAlgorithm? AssemblyAlgorithmIdAttributeSetting
        {
            get
            {
                var fieldValue = default(AssemblyHashAlgorithm?);

                var data = GetSourceDecodedWellKnownAttributeData();
                if (data != null)
                {
                    fieldValue = data.AssemblyAlgorithmIdAttributeSetting;
                }

                if (!fieldValue.HasValue)
                {
                    data = GetNetModuleDecodedWellKnownAttributeData();
                    if (data != null)
                    {
                        fieldValue = data.AssemblyAlgorithmIdAttributeSetting;
                    }
                }

                return fieldValue;
            }
        }

        /// <summary>
        /// This represents what the user claimed in source through the AssemblyFlagsAttribute.
        /// It may be modified as emitted due to presence or absence of the public key.
        /// </summary>
        public AssemblyFlags AssemblyFlags
        {
            get
            {
                var defaultValue = default(AssemblyFlags);
                var fieldValue = defaultValue;

                var data = GetSourceDecodedWellKnownAttributeData();
                if (data != null)
                {
                    fieldValue = data.AssemblyFlagsAttributeSetting;
                }

                data = GetNetModuleDecodedWellKnownAttributeData();
                if (data != null)
                {
                    fieldValue |= data.AssemblyFlagsAttributeSetting;
                }

                return fieldValue;
            }
        }

        private StrongNameKeys ComputeStrongNameKeys()
        {
            // TODO:
            // In order to allow users to escape problems that we create with our provisional granting of IVT access,
            // consider not binding the attributes if the command line options were specified, then later bind them
            // and report warnings if both were used.
            EnsureAttributesAreBound();

            // when both attributes and command-line options specified, cmd line wins.
            string? keyFile = _compilation.Options.CryptoKeyFile;

            // Public sign requires a keyfile
            if (DeclaringCompilation.Options.PublicSign)
            {
                // TODO(https://github.com/dotnet/roslyn/issues/9150):
                // Provide better error message if keys are provided by
                // the attributes. Right now we'll just fall through to the
                // "no key available" error.

                if (!string.IsNullOrEmpty(keyFile) && !PathUtilities.IsAbsolute(keyFile))
                {
                    // If keyFile has a relative path then there should be a diagnostic
                    // about it
                    Debug.Assert(!DeclaringCompilation.Options.Errors.IsEmpty);
                    return StrongNameKeys.None;
                }

                // If we're public signing, we don't need a strong name provider
                return StrongNameKeys.Create(keyFile, MessageProvider.Instance);
            }

            if (string.IsNullOrEmpty(keyFile))
            {
                keyFile = this.AssemblyKeyFileAttributeSetting;

                if ((object)keyFile == (object)WellKnownAttributeData.StringMissingValue)
                {
                    keyFile = null;
                }
            }

            string? keyContainer = _compilation.Options.CryptoKeyContainer;

            if (string.IsNullOrEmpty(keyContainer))
            {
                keyContainer = this.AssemblyKeyContainerAttributeSetting;

                if ((object)keyContainer == (object)WellKnownAttributeData.StringMissingValue)
                {
                    keyContainer = null;
                }
            }

            var hasCounterSignature = !string.IsNullOrEmpty(this.SignatureKey);
            return StrongNameKeys.Create(DeclaringCompilation.Options.StrongNameProvider, keyFile, keyContainer, hasCounterSignature, MessageProvider.Instance);
        }

        // A collection of assemblies to which we were granted internals access by only checking matches for assembly name
        // and ignoring public key. This just acts as a set. The bool is ignored.
        private ConcurrentDictionary<AssemblySymbol, bool>? _optimisticallyGrantedInternalsAccess;

        //EDMAURER please don't use thread local storage widely. This is hoped to be a one-off usage.
        [ThreadStatic]
        private static AssemblySymbol? t_assemblyForWhichCurrentThreadIsComputingKeys;

        internal StrongNameKeys StrongNameKeys
        {
            get
            {
                if (_lazyStrongNameKeys == null)
                {
                    try
                    {
                        t_assemblyForWhichCurrentThreadIsComputingKeys = this;
                        Interlocked.CompareExchange(ref _lazyStrongNameKeys, ComputeStrongNameKeys(), null);
                    }
                    finally
                    {
                        t_assemblyForWhichCurrentThreadIsComputingKeys = null;
                    }
                }

                return _lazyStrongNameKeys;
            }
        }

        internal override ImmutableArray<byte> PublicKey
        {
            get { return StrongNameKeys.PublicKey; }
        }

        public override ImmutableArray<ModuleSymbol> Modules
        {
            get
            {
                return _modules;
            }
        }

        //TODO: cache
        public override ImmutableArray<Location> Locations
        {
            get
            {
                return this.Modules.SelectMany(m => m.Locations).AsImmutable();
            }
        }

        private void ValidateAttributeSemantics(DiagnosticBag diagnostics)
        {
            //diagnostics that come from computing the public key.
            //If building a netmodule, strong name keys need not be validated. Dev11 didn't.
            if (StrongNameKeys.DiagnosticOpt != null && !_compilation.Options.OutputKind.IsNetModule())
            {
                diagnostics.Add(StrongNameKeys.DiagnosticOpt);
            }

            ValidateIVTPublicKeys(diagnostics);
            //diagnostics that result from IVT checks performed while in the process of computing the public key.
            CheckOptimisticIVTAccessGrants(diagnostics);

            DetectAttributeAndOptionConflicts(diagnostics);

            if (IsDelaySigned && !Identity.HasPublicKey)
            {
                diagnostics.Add(ErrorCode.WRN_DelaySignButNoKey, NoLocation.Singleton);
            }

            if (DeclaringCompilation.Options.PublicSign)
            {
                if (_compilation.Options.OutputKind.IsNetModule())
                {
                    diagnostics.Add(ErrorCode.ERR_PublicSignNetModule, NoLocation.Singleton);
                }
                else if (!Identity.HasPublicKey)
                {
                    diagnostics.Add(ErrorCode.ERR_PublicSignButNoKey, NoLocation.Singleton);
                }
            }

            // If the options and attributes applied on the compilation imply real signing,
            // but we have no private key to sign it with report an error.
            // Note that if public key is set and delay sign is off we do OSS signing, which doesn't require private key.
            // Consider: should we allow to OSS sign if the key file only contains public key?

            if (DeclaringCompilation.Options.OutputKind != OutputKind.NetModule &&
                DeclaringCompilation.Options.CryptoPublicKey.IsEmpty &&
                Identity.HasPublicKey &&
                !IsDelaySigned &&
                !DeclaringCompilation.Options.PublicSign &&
                !StrongNameKeys.CanSign &&
                StrongNameKeys.DiagnosticOpt == null)
            {
                // Since the container always contains both keys, the problem is that the key file didn't contain private key.
                diagnostics.Add(ErrorCode.ERR_SignButNoPrivateKey, NoLocation.Singleton, StrongNameKeys.KeyFilePath);
            }

            ReportDiagnosticsForSynthesizedAttributes(_compilation, diagnostics);
        }

        /// <summary>
        /// We're going to synthesize some well-known attributes for this assembly symbol.  However, at synthesis time, it is
        /// too late to report diagnostics or cancel the emit.  Instead, we check for use site errors on the types and members
        /// we know we'll need at synthesis time.
        /// </summary>
        /// <remarks>
        /// As in Dev10, we won't report anything if the attribute TYPES are missing (note: missing, not erroneous) because we won't
        /// synthesize anything in that case.  We'll only report diagnostics if the attribute TYPES are present and either they or 
        /// the attribute CONSTRUCTORS have errors.
        /// </remarks>
        private static void ReportDiagnosticsForSynthesizedAttributes(CSharpCompilation compilation, DiagnosticBag diagnostics)
        {
            ReportDiagnosticsForUnsafeSynthesizedAttributes(compilation, diagnostics);

            CSharpCompilationOptions compilationOptions = compilation.Options;
            if (!compilationOptions.OutputKind.IsNetModule())
            {
                TypeSymbol compilationRelaxationsAttribute = compilation.GetWellKnownType(WellKnownType.System_Runtime_CompilerServices_CompilationRelaxationsAttribute);
                Debug.Assert((object)compilationRelaxationsAttribute != null, "GetWellKnownType unexpectedly returned null");
                if (!(compilationRelaxationsAttribute is MissingMetadataTypeSymbol))
                {
                    // As in Dev10 (see GlobalAttrBind::EmitCompilerGeneratedAttrs), we only synthesize this attribute if CompilationRelaxationsAttribute is found.
                    Binder.ReportUseSiteDiagnosticForSynthesizedAttribute(compilation,
                        WellKnownMember.System_Runtime_CompilerServices_CompilationRelaxationsAttribute__ctorInt32, diagnostics, NoLocation.Singleton);
                }

                TypeSymbol runtimeCompatibilityAttribute = compilation.GetWellKnownType(WellKnownType.System_Runtime_CompilerServices_RuntimeCompatibilityAttribute);
                Debug.Assert((object)runtimeCompatibilityAttribute != null, "GetWellKnownType unexpectedly returned null");
                if (!(runtimeCompatibilityAttribute is MissingMetadataTypeSymbol))
                {
                    // As in Dev10 (see GlobalAttrBind::EmitCompilerGeneratedAttrs), we only synthesize this attribute if RuntimeCompatibilityAttribute is found.
                    Binder.ReportUseSiteDiagnosticForSynthesizedAttribute(compilation,
                        WellKnownMember.System_Runtime_CompilerServices_RuntimeCompatibilityAttribute__ctor, diagnostics, NoLocation.Singleton);

                    Binder.ReportUseSiteDiagnosticForSynthesizedAttribute(compilation,
                        WellKnownMember.System_Runtime_CompilerServices_RuntimeCompatibilityAttribute__WrapNonExceptionThrows, diagnostics, NoLocation.Singleton);
                }
            }
        }

        /// <summary>
        /// If this compilation allows unsafe code (note: allows, not contains), then when we actually emit the assembly/module, 
        /// we're going to synthesize SecurityPermissionAttribute/UnverifiableCodeAttribute.  However, at synthesis time, it is
        /// too late to report diagnostics or cancel the emit.  Instead, we check for use site errors on the types and members
        /// we know we'll need at synthesis time.
        /// </summary>
        /// <remarks>
        /// As in Dev10, we won't report anything if the attribute TYPES are missing (note: missing, not erroneous) because we won't
        /// synthesize anything in that case.  We'll only report diagnostics if the attribute TYPES are present and either they or 
        /// the attribute CONSTRUCTORS have errors.
        /// </remarks>
        private static void ReportDiagnosticsForUnsafeSynthesizedAttributes(CSharpCompilation compilation, DiagnosticBag diagnostics)
        {
            CSharpCompilationOptions compilationOptions = compilation.Options;
            if (!compilationOptions.AllowUnsafe)
            {
                return;
            }

            TypeSymbol unverifiableCodeAttribute = compilation.GetWellKnownType(WellKnownType.System_Security_UnverifiableCodeAttribute);
            Debug.Assert((object)unverifiableCodeAttribute != null, "GetWellKnownType unexpectedly returned null");
            if (unverifiableCodeAttribute is MissingMetadataTypeSymbol)
            {
                return;
            }

            // As in Dev10 (see GlobalAttrBind::EmitCompilerGeneratedAttrs), we only synthesize this attribute if
            // UnverifiableCodeAttribute is found.
            Binder.ReportUseSiteDiagnosticForSynthesizedAttribute(compilation,
                WellKnownMember.System_Security_UnverifiableCodeAttribute__ctor, diagnostics, NoLocation.Singleton);


            TypeSymbol securityPermissionAttribute = compilation.GetWellKnownType(WellKnownType.System_Security_Permissions_SecurityPermissionAttribute);
            Debug.Assert((object)securityPermissionAttribute != null, "GetWellKnownType unexpectedly returned null");
            if (securityPermissionAttribute is MissingMetadataTypeSymbol)
            {
                return;
            }

            TypeSymbol securityAction = compilation.GetWellKnownType(WellKnownType.System_Security_Permissions_SecurityAction);
            Debug.Assert((object)securityAction != null, "GetWellKnownType unexpectedly returned null");
            if (securityAction is MissingMetadataTypeSymbol)
            {
                return;
            }

            // As in Dev10 (see GlobalAttrBind::EmitCompilerGeneratedAttrs), we only synthesize this attribute if
            // UnverifiableCodeAttribute, SecurityAction, and SecurityPermissionAttribute are found.
            Binder.ReportUseSiteDiagnosticForSynthesizedAttribute(compilation,
                WellKnownMember.System_Security_Permissions_SecurityPermissionAttribute__ctor, diagnostics, NoLocation.Singleton);

            // Not actually an attribute, but the same logic applies.
            Binder.ReportUseSiteDiagnosticForSynthesizedAttribute(compilation,
                WellKnownMember.System_Security_Permissions_SecurityPermissionAttribute__SkipVerification, diagnostics, NoLocation.Singleton);
        }

        private void ValidateIVTPublicKeys(DiagnosticBag diagnostics)
        {
            EnsureAttributesAreBound();

            if (!this.Identity.IsStrongName)
                return;

            if (_lazyInternalsVisibleToMap != null)
            {
                foreach (var keys in _lazyInternalsVisibleToMap.Values)
                {
                    foreach (var oneKey in keys)
                    {
                        if (oneKey.Key.IsDefaultOrEmpty)
                        {
#nullable disable // Can 'oneKey.Value' be null? https://github.com/dotnet/roslyn/issues/39166
                            diagnostics.Add(ErrorCode.ERR_FriendAssemblySNReq, oneKey.Value.Item1, oneKey.Value.Item2);
#nullable enable
                        }
                    }
                }
            }
        }

        /// <summary>
        /// True if internals are exposed at all.
        /// </summary>
        /// <remarks>
        /// Forces binding and decoding of attributes.
        /// This property shouldn't be accessed during binding as it can lead to attribute binding cycle.
        /// </remarks>
        public bool InternalsAreVisible
        {
            get
            {
                EnsureAttributesAreBound();
                return _lazyInternalsVisibleToMap != null;
            }
        }

        private void DetectAttributeAndOptionConflicts(DiagnosticBag diagnostics)
        {
            EnsureAttributesAreBound();

            ThreeState assemblyDelaySignAttributeSetting = this.AssemblyDelaySignAttributeSetting;
            if (_compilation.Options.DelaySign.HasValue && (assemblyDelaySignAttributeSetting != ThreeState.Unknown) &&
#nullable disable // Should this use '_compilation' instead of 'DeclaringCompilation'? Can 'DeclaringCompilation' be null here? https://github.com/dotnet/roslyn/issues/39166
                (DeclaringCompilation.Options.DelaySign.Value != (assemblyDelaySignAttributeSetting == ThreeState.True)))
#nullable enable
            {
                diagnostics.Add(ErrorCode.WRN_CmdOptionConflictsSource, NoLocation.Singleton, "DelaySign", AttributeDescription.AssemblyDelaySignAttribute.FullName);
            }

            if (_compilation.Options.PublicSign && assemblyDelaySignAttributeSetting == ThreeState.True)
            {
                diagnostics.Add(ErrorCode.WRN_CmdOptionConflictsSource, NoLocation.Singleton,
                    nameof(_compilation.Options.PublicSign),
                    AttributeDescription.AssemblyDelaySignAttribute.FullName);
            }

            if (!String.IsNullOrEmpty(_compilation.Options.CryptoKeyContainer))
            {
                string assemblyKeyContainerAttributeSetting = this.AssemblyKeyContainerAttributeSetting;

                if ((object)assemblyKeyContainerAttributeSetting == (object)CommonAssemblyWellKnownAttributeData.StringMissingValue)
                {
                    if (_compilation.Options.OutputKind == OutputKind.NetModule)
                    {
                        // We need to synthesize this attribute for .NET module,
                        // touch the constructor in order to generate proper use-site diagnostics
                        Binder.ReportUseSiteDiagnosticForSynthesizedAttribute(_compilation,
                            WellKnownMember.System_Reflection_AssemblyKeyNameAttribute__ctor,
                            diagnostics,
                            NoLocation.Singleton);
                    }
                }
                else if (String.Compare(_compilation.Options.CryptoKeyContainer, assemblyKeyContainerAttributeSetting, StringComparison.OrdinalIgnoreCase) != 0)
                {
                    // Native compiler reports a warning in this case, notifying the user that attribute value from source is ignored,
                    // but it doesn't drop the attribute during emit. That might be fine if we produce an assembly because we actually sign it with correct
                    // key (the one from compilation options) without relying on the emitted attribute.
                    // If we are building a .NET module, things get more complicated. In particular, we don't sign the module, we emit an attribute with the key 
                    // information, which will be used to sign an assembly once the module is linked into it. If there is already an attribute like that in source,
                    // native compiler emits both of them, synthetic attribute is emitted after the one from source. Incidentally, ALink picks the last attribute
                    // for signing and things seem to work out. However, relying on the order of attributes feels fragile, especially given that Roslyn emits
                    // synthetic attributes before attributes from source. The behavior we settled on for .NET modules is that, if the attribute in source has the
                    // same value as the one in compilation options, we won't emit the synthetic attribute. If the value doesn't match, we report an error, which 
                    // is a breaking change. Bottom line, we will never produce a module or an assembly with two attributes, regardless whether values are the same
                    // or not.
                    if (_compilation.Options.OutputKind == OutputKind.NetModule)
                    {
                        diagnostics.Add(ErrorCode.ERR_CmdOptionConflictsSource, NoLocation.Singleton, AttributeDescription.AssemblyKeyNameAttribute.FullName, "CryptoKeyContainer");
                    }
                    else
                    {
                        diagnostics.Add(ErrorCode.WRN_CmdOptionConflictsSource, NoLocation.Singleton, "CryptoKeyContainer", AttributeDescription.AssemblyKeyNameAttribute.FullName);
                    }
                }
            }

            if (_compilation.Options.PublicSign &&
                !_compilation.Options.OutputKind.IsNetModule() &&
                (object)this.AssemblyKeyContainerAttributeSetting != (object)CommonAssemblyWellKnownAttributeData.StringMissingValue)
            {
                diagnostics.Add(ErrorCode.WRN_AttributeIgnoredWhenPublicSigning, NoLocation.Singleton, AttributeDescription.AssemblyKeyNameAttribute.FullName);
            }

            if (!String.IsNullOrEmpty(_compilation.Options.CryptoKeyFile))
            {
                string assemblyKeyFileAttributeSetting = this.AssemblyKeyFileAttributeSetting;

                if ((object)assemblyKeyFileAttributeSetting == (object)CommonAssemblyWellKnownAttributeData.StringMissingValue)
                {
                    if (_compilation.Options.OutputKind == OutputKind.NetModule)
                    {
                        // We need to synthesize this attribute for .NET module,
                        // touch the constructor in order to generate proper use-site diagnostics
                        Binder.ReportUseSiteDiagnosticForSynthesizedAttribute(_compilation,
                            WellKnownMember.System_Reflection_AssemblyKeyFileAttribute__ctor,
                            diagnostics,
                            NoLocation.Singleton);
                    }
                }
                else if (String.Compare(_compilation.Options.CryptoKeyFile, assemblyKeyFileAttributeSetting, StringComparison.OrdinalIgnoreCase) != 0)
                {
                    // Comment in similar section for CryptoKeyContainer is applicable here as well.
                    if (_compilation.Options.OutputKind == OutputKind.NetModule)
                    {
                        diagnostics.Add(ErrorCode.ERR_CmdOptionConflictsSource, NoLocation.Singleton, AttributeDescription.AssemblyKeyFileAttribute.FullName, "CryptoKeyFile");
                    }
                    else
                    {
                        diagnostics.Add(ErrorCode.WRN_CmdOptionConflictsSource, NoLocation.Singleton, "CryptoKeyFile", AttributeDescription.AssemblyKeyFileAttribute.FullName);
                    }
                }
            }

            if (_compilation.Options.PublicSign &&
                !_compilation.Options.OutputKind.IsNetModule() &&
                (object)this.AssemblyKeyFileAttributeSetting != (object)CommonAssemblyWellKnownAttributeData.StringMissingValue)
            {
                diagnostics.Add(ErrorCode.WRN_AttributeIgnoredWhenPublicSigning, NoLocation.Singleton, AttributeDescription.AssemblyKeyFileAttribute.FullName);
            }
        }

        internal bool IsDelaySigned
        {
            get
            {
                //commandline setting trumps attribute value. Warning assumed to be given elsewhere
                if (_compilation.Options.DelaySign.HasValue)
                {
                    return _compilation.Options.DelaySign.Value;
                }

                // The public sign argument should also override the attribute
                if (_compilation.Options.PublicSign)
                {
                    return false;
                }

                return (this.AssemblyDelaySignAttributeSetting == ThreeState.True);
            }
        }

        internal SourceModuleSymbol SourceModule
        {
            get { return (SourceModuleSymbol)this.Modules[0]; }
        }

        internal override bool RequiresCompletion
        {
            get { return true; }
        }

        internal override bool HasComplete(CompletionPart part)
        {
            return _state.HasComplete(part);
        }

        internal override void ForceComplete([NotNull] SourceLocation? locationOpt, CancellationToken cancellationToken)
        {
            while (true)
            {
                cancellationToken.ThrowIfCancellationRequested();
                var incompletePart = _state.NextIncompletePart;
                switch (incompletePart)
                {
                    case CompletionPart.Attributes:
                        EnsureAttributesAreBound();
                        break;
                    case CompletionPart.StartAttributeChecks:
                    case CompletionPart.FinishAttributeChecks:
                        if (_state.NotePartComplete(CompletionPart.StartAttributeChecks))
                        {
                            var diagnostics = DiagnosticBag.GetInstance();
                            ValidateAttributeSemantics(diagnostics);
                            AddDeclarationDiagnostics(diagnostics);
                            var thisThreadCompleted = _state.NotePartComplete(CompletionPart.FinishAttributeChecks);
                            Debug.Assert(thisThreadCompleted);
                            diagnostics.Free();
                        }
                        break;
                    case CompletionPart.Module:
                        SourceModule.ForceComplete(locationOpt, cancellationToken);
                        if (SourceModule.HasComplete(CompletionPart.MembersCompleted))
                        {
                            _state.NotePartComplete(CompletionPart.Module);
                            break;
                        }
                        else
                        {
                            Debug.Assert(locationOpt != null, "If no location was specified, then the module members should be completed");
                            // this is the last completion part we can handle if there is a location.
                            return;
                        }

                    case CompletionPart.StartValidatingAddedModules:
                    case CompletionPart.FinishValidatingAddedModules:
                        if (_state.NotePartComplete(CompletionPart.StartValidatingAddedModules))
                        {
                            ReportDiagnosticsForAddedModules();
                            var thisThreadCompleted = _state.NotePartComplete(CompletionPart.FinishValidatingAddedModules);
                            Debug.Assert(thisThreadCompleted);
                        }
                        break;

                    case CompletionPart.None:
                        return;

                    default:
                        // any other values are completion parts intended for other kinds of symbols
                        _state.NotePartComplete(CompletionPart.All & ~CompletionPart.AssemblySymbolAll);
                        break;
                }

                _state.SpinWaitComplete(incompletePart, cancellationToken);
            }
        }

        private void ReportDiagnosticsForAddedModules()
        {
            var diagnostics = DiagnosticBag.GetInstance();

            foreach (var pair in _compilation.GetBoundReferenceManager().ReferencedModuleIndexMap)
            {
                var fileRef = pair.Key as PortableExecutableReference;

                if ((object?)fileRef != null && (object)fileRef.FilePath != null)
                {
                    string fileName = FileNameUtilities.GetFileName(fileRef.FilePath);
                    string moduleName = _modules[pair.Value].Name;

                    if (!string.Equals(fileName, moduleName, StringComparison.OrdinalIgnoreCase))
                    {
                        // Used to be ERR_ALinkFailed
                        diagnostics.Add(ErrorCode.ERR_NetModuleNameMismatch, NoLocation.Singleton, moduleName, fileName);
                    }
                }
            }

            // Alink performed these checks only when emitting an assembly.
            if (_modules.Length > 1 && !_compilation.Options.OutputKind.IsNetModule())
            {
                var assemblyMachine = this.Machine;
                bool isPlatformAgnostic = (assemblyMachine == System.Reflection.PortableExecutable.Machine.I386 && !this.Bit32Required);
                var knownModuleNames = new HashSet<String>(StringComparer.OrdinalIgnoreCase);

                for (int i = 1; i < _modules.Length; i++)
                {
                    ModuleSymbol m = _modules[i];
                    if (!knownModuleNames.Add(m.Name))
                    {
                        diagnostics.Add(ErrorCode.ERR_NetModuleNameMustBeUnique, NoLocation.Singleton, m.Name);
                    }

                    if (!((PEModuleSymbol)m).Module.IsCOFFOnly)
                    {
                        var moduleMachine = m.Machine;

                        if (moduleMachine == System.Reflection.PortableExecutable.Machine.I386 && !m.Bit32Required)
                        {
                            // Other module is agnostic, this is always safe
                            ;
                        }
                        else if (isPlatformAgnostic)
                        {
                            diagnostics.Add(ErrorCode.ERR_AgnosticToMachineModule, NoLocation.Singleton, m);
                        }
                        else if (assemblyMachine != moduleMachine)
                        {
                            // Different machine types, and neither is agnostic
                            // So it is a conflict
                            diagnostics.Add(ErrorCode.ERR_ConflictingMachineModule, NoLocation.Singleton, m);
                        }
                    }
                }

                // Assembly main module must explicitly reference all the modules referenced by other assembly 
                // modules, i.e. all modules from transitive closure must be referenced explicitly here
                for (int i = 1; i < _modules.Length; i++)
                {
                    var m = (PEModuleSymbol)_modules[i];

                    try
                    {
                        foreach (var referencedModuleName in m.Module.GetReferencedManagedModulesOrThrow())
                        {
                            // Do not report error for this module twice
                            if (knownModuleNames.Add(referencedModuleName))
                            {
                                diagnostics.Add(ErrorCode.ERR_MissingNetModuleReference, NoLocation.Singleton, referencedModuleName);
                            }
                        }
                    }
                    catch (BadImageFormatException)
                    {
                        diagnostics.Add(new CSDiagnosticInfo(ErrorCode.ERR_BindToBogus, m), NoLocation.Singleton);
                    }
                }
            }

            ReportNameCollisionDiagnosticsForAddedModules(this.GlobalNamespace, diagnostics);

            _compilation.DeclarationDiagnostics.AddRange(diagnostics);
            diagnostics.Free();
        }

        private void ReportNameCollisionDiagnosticsForAddedModules(NamespaceSymbol ns, DiagnosticBag diagnostics)
        {
            var mergedNs = ns as MergedNamespaceSymbol;

            if ((object?)mergedNs == null)
            {
                return;
            }

            ImmutableArray<NamespaceSymbol> constituent = mergedNs.ConstituentNamespaces;

#nullable disable // Can 'constituent[x].ContainingModule' be null? https://github.com/dotnet/roslyn/issues/39166
            if (constituent.Length > 2 || (constituent.Length == 2 && constituent[0].ContainingModule.Ordinal != 0 && constituent[1].ContainingModule.Ordinal != 0))
#nullable enable
            {
                var topLevelTypesFromModules = ArrayBuilder<NamedTypeSymbol>.GetInstance();

                foreach (var moduleNs in constituent)
                {
                    Debug.Assert(moduleNs.Extent.Kind == NamespaceKind.Module);

#nullable disable // Can 'moduleNs.ContainingModule' be null? https://github.com/dotnet/roslyn/issues/39166
                    if (moduleNs.ContainingModule.Ordinal != 0)
#nullable enable
                    {
                        topLevelTypesFromModules.AddRange(moduleNs.GetTypeMembers());
                    }
                }

                topLevelTypesFromModules.Sort(NameCollisionForAddedModulesTypeComparer.Singleton);

                bool reportedAnError = false;

                for (int i = 0; i < topLevelTypesFromModules.Count - 1; i++)
                {
                    NamedTypeSymbol x = topLevelTypesFromModules[i];
                    NamedTypeSymbol y = topLevelTypesFromModules[i + 1];

                    if (x.Arity == y.Arity && x.Name == y.Name)
                    {
                        if (!reportedAnError)
                        {
                            // Skip synthetic <Module> type which every .NET module has.
                            if (x.Arity != 0 || !x.ContainingNamespace.IsGlobalNamespace || x.Name != "<Module>")
                            {
                                diagnostics.Add(ErrorCode.ERR_DuplicateNameInNS, y.Locations.FirstOrNone(),
                                                y.ToDisplayString(SymbolDisplayFormat.ShortFormat),
                                                y.ContainingNamespace);
                            }

                            reportedAnError = true;
                        }
                    }
                    else
                    {
                        reportedAnError = false;
                    }
                }

                topLevelTypesFromModules.Free();

                // Descent into child namespaces.
                foreach (Symbol member in mergedNs.GetMembers())
                {
                    if (member.Kind == SymbolKind.Namespace)
                    {
                        ReportNameCollisionDiagnosticsForAddedModules((NamespaceSymbol)member, diagnostics);
                    }
                }
            }
        }

        private class NameCollisionForAddedModulesTypeComparer : IComparer<NamedTypeSymbol>
        {
            public static readonly NameCollisionForAddedModulesTypeComparer Singleton = new NameCollisionForAddedModulesTypeComparer();

            private NameCollisionForAddedModulesTypeComparer() { }

            public int Compare(NamedTypeSymbol x, NamedTypeSymbol y)
            {
                int result = String.CompareOrdinal(x.Name, y.Name);

                if (result == 0)
                {
                    result = x.Arity - y.Arity;

                    if (result == 0)
                    {
                        result = x.ContainingModule.Ordinal - y.ContainingModule.Ordinal;
                    }
                }

                return result;
            }
        }

        private bool IsKnownAssemblyAttribute(CSharpAttributeData attribute)
        {
            // TODO: This list used to include AssemblyOperatingSystemAttribute and AssemblyProcessorAttribute,
            //       but it doesn't look like they are defined, cannot find them on MSDN.
            if (attribute.IsTargetAttribute(this, AttributeDescription.AssemblyTitleAttribute) ||
                attribute.IsTargetAttribute(this, AttributeDescription.AssemblyDescriptionAttribute) ||
                attribute.IsTargetAttribute(this, AttributeDescription.AssemblyConfigurationAttribute) ||
                attribute.IsTargetAttribute(this, AttributeDescription.AssemblyCultureAttribute) ||
                attribute.IsTargetAttribute(this, AttributeDescription.AssemblyVersionAttribute) ||
                attribute.IsTargetAttribute(this, AttributeDescription.AssemblyCompanyAttribute) ||
                attribute.IsTargetAttribute(this, AttributeDescription.AssemblyProductAttribute) ||
                attribute.IsTargetAttribute(this, AttributeDescription.AssemblyInformationalVersionAttribute) ||
                attribute.IsTargetAttribute(this, AttributeDescription.AssemblyCopyrightAttribute) ||
                attribute.IsTargetAttribute(this, AttributeDescription.AssemblyTrademarkAttribute) ||
                attribute.IsTargetAttribute(this, AttributeDescription.AssemblyKeyFileAttribute) ||
                attribute.IsTargetAttribute(this, AttributeDescription.AssemblyKeyNameAttribute) ||
                attribute.IsTargetAttribute(this, AttributeDescription.AssemblyAlgorithmIdAttribute) ||
                attribute.IsTargetAttribute(this, AttributeDescription.AssemblyFlagsAttribute) ||
                attribute.IsTargetAttribute(this, AttributeDescription.AssemblyDelaySignAttribute) ||
                attribute.IsTargetAttribute(this, AttributeDescription.AssemblyFileVersionAttribute) ||
                attribute.IsTargetAttribute(this, AttributeDescription.SatelliteContractVersionAttribute) ||
                attribute.IsTargetAttribute(this, AttributeDescription.AssemblySignatureKeyAttribute))
            {
                return true;
            }

            return false;
        }

        private void AddOmittedAttributeIndex(int index)
        {
            if (_lazyOmittedAttributeIndices == null)
            {
                Interlocked.CompareExchange(ref _lazyOmittedAttributeIndices, new ConcurrentSet<int>(), null);
            }

            _lazyOmittedAttributeIndices.Add(index);
        }

        /// <summary>
        /// Gets unique source assembly attributes that should be emitted,
        /// i.e. filters out attributes with errors and duplicate attributes.
        /// </summary>
        private HashSet<CSharpAttributeData>? GetUniqueSourceAssemblyAttributes()
        {
            ImmutableArray<CSharpAttributeData> appliedSourceAttributes = this.GetSourceAttributesBag().Attributes;

            HashSet<CSharpAttributeData>? uniqueAttributes = null;

            for (int i = 0; i < appliedSourceAttributes.Length; i++)
            {
                CSharpAttributeData attribute = appliedSourceAttributes[i];
                if (!attribute.HasErrors)
                {
                    if (!AddUniqueAssemblyAttribute(attribute, ref uniqueAttributes))
                    {
                        AddOmittedAttributeIndex(i);
                    }
                }
            }

            return uniqueAttributes;
        }

        private static bool AddUniqueAssemblyAttribute(CSharpAttributeData attribute, ref HashSet<CSharpAttributeData>? uniqueAttributes)
        {
            Debug.Assert(!attribute.HasErrors);

            if (uniqueAttributes == null)
            {
                uniqueAttributes = new HashSet<CSharpAttributeData>(comparer: CommonAttributeDataComparer.Instance);
            }

            return uniqueAttributes.Add(attribute);
        }

        private bool ValidateAttributeUsageForNetModuleAttribute(CSharpAttributeData attribute, string netModuleName, DiagnosticBag diagnostics, ref HashSet<CSharpAttributeData>? uniqueAttributes)
        {
            Debug.Assert(!attribute.HasErrors);

            var attributeClass = attribute.AttributeClass;

            if (attributeClass.GetAttributeUsageInfo().AllowMultiple)
            {
                // Duplicate attributes are allowed, but native compiler doesn't emit duplicate attributes, i.e. attributes with same constructor and arguments.
                return AddUniqueAssemblyAttribute(attribute, ref uniqueAttributes);
            }
            else
            {
                // Duplicate attributes with same attribute type are not allowed.
                // Check if there is an existing assembly attribute with same attribute type.
                if (uniqueAttributes == null || !uniqueAttributes.Contains((a) => TypeSymbol.Equals(a.AttributeClass, attributeClass, TypeCompareKind.ConsiderEverything2)))
                {
                    // Attribute with unique attribute type, not a duplicate.
                    bool success = AddUniqueAssemblyAttribute(attribute, ref uniqueAttributes);
                    Debug.Assert(success);
                    return true;
                }
                else
                {
                    // Duplicate attribute with same attribute type, we should report an error.

                    // Native compiler suppresses the error for
                    // (a) Duplicate well-known assembly attributes and
                    // (b) Identical duplicates, i.e. attributes with same constructor and arguments.

                    // For (a), native compiler picks the last of these duplicate well-known netmodule attributes, but these can vary based on the ordering of referenced netmodules.

                    if (IsKnownAssemblyAttribute(attribute))
                    {
                        if (!uniqueAttributes.Contains(attribute))
                        {
                            // This attribute application will be ignored.
                            diagnostics.Add(ErrorCode.WRN_AssemblyAttributeFromModuleIsOverridden, NoLocation.Singleton, attribute.AttributeClass, netModuleName);
                        }
                    }
                    else if (AddUniqueAssemblyAttribute(attribute, ref uniqueAttributes))
                    {
                        // Error
                        diagnostics.Add(ErrorCode.ERR_DuplicateAttributeInNetModule, NoLocation.Singleton, attribute.AttributeClass.Name, netModuleName);
                    }

                    return false;
                }
            }

            // CONSIDER Handling badly targeted assembly attributes from netmodules
            //if (!badDuplicateAttribute && ((attributeUsageInfo.ValidTargets & AttributeTargets.Assembly) == 0))
            //{
            //    // Error and skip
            //    diagnostics.Add(ErrorCode.ERR_AttributeOnBadSymbolTypeInNetModule, NoLocation.Singleton, attribute.AttributeClass.Name, netModuleName, attributeUsageInfo.GetValidTargetsString());
            //    return false;
            //}
        }

        private ImmutableArray<CSharpAttributeData> GetNetModuleAttributes(out ImmutableArray<string> netModuleNames)
        {
            ArrayBuilder<CSharpAttributeData>? moduleAssemblyAttributesBuilder = null;
            ArrayBuilder<string>? netModuleNameBuilder = null;

            for (int i = 1; i < _modules.Length; i++)
            {
                var peModuleSymbol = (Metadata.PE.PEModuleSymbol)_modules[i];
                string netModuleName = peModuleSymbol.Name;
                foreach (var attributeData in peModuleSymbol.GetAssemblyAttributes())
                {
                    if (netModuleNameBuilder == null)
                    {
                        netModuleNameBuilder = ArrayBuilder<string>.GetInstance();
                        moduleAssemblyAttributesBuilder = ArrayBuilder<CSharpAttributeData>.GetInstance();
                    }

                    netModuleNameBuilder.Add(netModuleName);
#nullable disable // Should update code paths so nullable reference types knows 'moduleAssemblyAttributesBuilder' is not null here. https://github.com/dotnet/roslyn/issues/39166
                    moduleAssemblyAttributesBuilder.Add(attributeData);
#nullable enable
                }
            }

            if (netModuleNameBuilder == null)
            {
                netModuleNames = ImmutableArray<string>.Empty;
                return ImmutableArray<CSharpAttributeData>.Empty;
            }

            netModuleNames = netModuleNameBuilder.ToImmutableAndFree();
#nullable disable // Should update code paths so nullable reference types knows 'moduleAssemblyAttributesBuilder' is not null here. https://github.com/dotnet/roslyn/issues/39166
            return moduleAssemblyAttributesBuilder.ToImmutableAndFree();
#nullable enable
        }

        private WellKnownAttributeData? ValidateAttributeUsageAndDecodeWellKnownAttributes(
            ImmutableArray<CSharpAttributeData> attributesFromNetModules,
            ImmutableArray<string> netModuleNames,
            DiagnosticBag diagnostics)
        {
            Debug.Assert(attributesFromNetModules.Any());
            Debug.Assert(netModuleNames.Any());
            Debug.Assert(attributesFromNetModules.Length == netModuleNames.Length);

            var tree = CSharpSyntaxTree.Dummy;

            int netModuleAttributesCount = attributesFromNetModules.Length;
            int sourceAttributesCount = this.GetSourceAttributesBag().Attributes.Length;

            // Get unique source assembly attributes.
            HashSet<CSharpAttributeData>? uniqueAttributes = GetUniqueSourceAssemblyAttributes();

            var arguments = new DecodeWellKnownAttributeArguments<AttributeSyntax, CSharpAttributeData, AttributeLocation>();
            arguments.AttributesCount = netModuleAttributesCount;
            arguments.Diagnostics = diagnostics;
            arguments.SymbolPart = AttributeLocation.None;

            // Attributes from the second added module should override attributes from the first added module, etc. 
            // Attributes from source should override attributes from added modules.
            // That is why we are iterating attributes backwards.
            for (int i = netModuleAttributesCount - 1; i >= 0; i--)
            {
                var totalIndex = i + sourceAttributesCount;

                CSharpAttributeData attribute = attributesFromNetModules[i];
                if (!attribute.HasErrors && ValidateAttributeUsageForNetModuleAttribute(attribute, netModuleNames[i], diagnostics, ref uniqueAttributes))
                {
                    arguments.Attribute = attribute;
                    arguments.Index = i;

                    // CONSIDER: Provide usable AttributeSyntax node for diagnostics of malformed netmodule assembly attributes
                    arguments.AttributeSyntaxOpt = null;

                    this.DecodeWellKnownAttribute(ref arguments, totalIndex, isFromNetModule: true);
                }
                else
                {
                    AddOmittedAttributeIndex(totalIndex);
                }
            }

            return arguments.HasDecodedData ? arguments.DecodedData : null;
        }

        private void LoadAndValidateNetModuleAttributes([NotNull] ref CustomAttributesBag<CSharpAttributeData>? lazyNetModuleAttributesBag)
        {
            if (_compilation.Options.OutputKind.IsNetModule())
            {
                Interlocked.CompareExchange(ref lazyNetModuleAttributesBag, CustomAttributesBag<CSharpAttributeData>.Empty, null);
            }
            else
            {
                var diagnostics = DiagnosticBag.GetInstance();

                ImmutableArray<string> netModuleNames;
                ImmutableArray<CSharpAttributeData> attributesFromNetModules = GetNetModuleAttributes(out netModuleNames);

                WellKnownAttributeData? wellKnownData = null;

                if (attributesFromNetModules.Any())
                {
                    wellKnownData = ValidateAttributeUsageAndDecodeWellKnownAttributes(attributesFromNetModules, netModuleNames, diagnostics);
                }
                else
                {
                    // Compute duplicate source assembly attributes, i.e. attributes with same constructor and arguments, that must not be emitted.
                    var unused = GetUniqueSourceAssemblyAttributes();
                }

                // Load type forwarders from modules
                HashSet<NamedTypeSymbol>? forwardedTypes = null;

                // Similar to attributes, type forwarders from the second added module should override type forwarders from the first added module, etc. 
                // This affects only diagnostics.
                for (int i = _modules.Length - 1; i > 0; i--)
                {
                    var peModuleSymbol = (Metadata.PE.PEModuleSymbol)_modules[i];

                    foreach (NamedTypeSymbol forwarded in peModuleSymbol.GetForwardedTypes())
                    {
                        if (forwardedTypes == null)
                        {
                            if (wellKnownData == null)
                            {
                                wellKnownData = new CommonAssemblyWellKnownAttributeData();
                            }

                            forwardedTypes = ((CommonAssemblyWellKnownAttributeData)wellKnownData).ForwardedTypes;
                            if (forwardedTypes == null)
                            {
                                forwardedTypes = new HashSet<NamedTypeSymbol>();
                                ((CommonAssemblyWellKnownAttributeData)wellKnownData).ForwardedTypes = forwardedTypes;
                            }
                        }

                        if (forwardedTypes.Add(forwarded))
                        {
                            if (forwarded.IsErrorType())
                            {
                                DiagnosticInfo? info = forwarded.GetUseSiteDiagnostic() ?? ((ErrorTypeSymbol)forwarded).ErrorInfo;

                                if ((object?)info != null)
                                {
                                    diagnostics.Add(info, NoLocation.Singleton);
                                }
                            }
                        }
                    }
                }

                CustomAttributesBag<CSharpAttributeData> netModuleAttributesBag;

                if (wellKnownData != null || attributesFromNetModules.Any())
                {
                    netModuleAttributesBag = new CustomAttributesBag<CSharpAttributeData>();

                    netModuleAttributesBag.SetEarlyDecodedWellKnownAttributeData(null);
                    netModuleAttributesBag.SetDecodedWellKnownAttributeData(wellKnownData);
                    netModuleAttributesBag.SetAttributes(attributesFromNetModules);
                    if (netModuleAttributesBag.IsEmpty) netModuleAttributesBag = CustomAttributesBag<CSharpAttributeData>.Empty;
                }
                else
                {
                    netModuleAttributesBag = CustomAttributesBag<CSharpAttributeData>.Empty;
                }

                if (Interlocked.CompareExchange(ref lazyNetModuleAttributesBag, netModuleAttributesBag, null) == null)
                {
                    this.AddDeclarationDiagnostics(diagnostics);
                }

                diagnostics.Free();
            }

            Debug.Assert(lazyNetModuleAttributesBag.IsSealed);
        }

        private void EnsureNetModuleAttributesAreBound()
        {
            if (_lazyNetModuleAttributesBag == null)
            {
                LoadAndValidateNetModuleAttributes(ref _lazyNetModuleAttributesBag);
            }
        }

        private CustomAttributesBag<CSharpAttributeData> GetNetModuleAttributesBag()
        {
            EnsureNetModuleAttributesAreBound();
            return _lazyNetModuleAttributesBag!;
        }

        internal CommonAssemblyWellKnownAttributeData GetNetModuleDecodedWellKnownAttributeData()
        {
            var attributesBag = this.GetNetModuleAttributesBag();
            Debug.Assert(attributesBag.IsSealed);
            return (CommonAssemblyWellKnownAttributeData)attributesBag.DecodedWellKnownAttributeData;
        }

        internal ImmutableArray<SyntaxList<AttributeListSyntax>> GetAttributeDeclarations()
        {
            var builder = ArrayBuilder<SyntaxList<AttributeListSyntax>>.GetInstance();
            var declarations = DeclaringCompilation.MergedRootDeclaration.Declarations;
            foreach (RootSingleNamespaceDeclaration rootNs in declarations)
            {
                if (rootNs.HasAssemblyAttributes)
                {
                    var tree = rootNs.Location.SourceTree;
                    var root = (CompilationUnitSyntax)tree.GetRoot();
                    builder.Add(root.AttributeLists);
                }
            }
            return builder.ToImmutableAndFree();
        }

        private void EnsureAttributesAreBound()
        {
            if ((_lazySourceAttributesBag == null || !_lazySourceAttributesBag.IsSealed) &&
                LoadAndValidateAttributes(OneOrMany.Create(GetAttributeDeclarations()), ref _lazySourceAttributesBag))
            {
                _state.NotePartComplete(CompletionPart.Attributes);
            }
        }

        /// <summary>
        /// Returns a bag of applied custom attributes and data decoded from well-known attributes. Returns null if there are no attributes applied on the symbol.
        /// </summary>
        /// <remarks>
        /// Forces binding and decoding of attributes.
        /// </remarks>
        private CustomAttributesBag<CSharpAttributeData> GetSourceAttributesBag()
        {
            EnsureAttributesAreBound();
            return _lazySourceAttributesBag!;
        }

        /// <summary>
        /// Gets the attributes applied on this symbol.
        /// Returns an empty array if there are no attributes.
        /// </summary>
        /// <remarks>
        /// NOTE: This method should always be kept as a sealed override.
        /// If you want to override attribute binding logic for a sub-class, then override <see cref="GetSourceAttributesBag"/> method.
        /// </remarks>
        public sealed override ImmutableArray<CSharpAttributeData> GetAttributes()
        {
            var attributes = this.GetSourceAttributesBag().Attributes;
            var netmoduleAttributes = this.GetNetModuleAttributesBag().Attributes;
            Debug.Assert(!attributes.IsDefault);
            Debug.Assert(!netmoduleAttributes.IsDefault);

            if (attributes.Length > 0)
            {
                if (netmoduleAttributes.Length > 0)
                {
                    attributes = attributes.Concat(netmoduleAttributes);
                }
            }
            else
            {
                attributes = netmoduleAttributes;
            }

            Debug.Assert(!attributes.IsDefault);
            return attributes;
        }

        /// <summary>
        /// Returns true if the assembly attribute at the given index is a duplicate assembly attribute that must not be emitted.
        /// Duplicate assembly attributes are attributes that bind to the same constructor and have identical arguments.
        /// </summary>
        /// <remarks>
        /// This method must be invoked only after all the assembly attributes have been bound.
        /// </remarks>
        internal bool IsIndexOfOmittedAssemblyAttribute(int index)
        {
            Debug.Assert(_lazyOmittedAttributeIndices == null || !_lazyOmittedAttributeIndices.Any(i => i < 0 || i >= this.GetAttributes().Length));
            Debug.Assert(_lazySourceAttributesBag!.IsSealed);
            Debug.Assert(_lazyNetModuleAttributesBag!.IsSealed);
            Debug.Assert(index >= 0);
            Debug.Assert(index < this.GetAttributes().Length);

            return _lazyOmittedAttributeIndices != null && _lazyOmittedAttributeIndices.Contains(index);
        }

        /// <summary>
        /// Returns data decoded from source assembly attributes or null if there are none.
        /// </summary>
        /// <remarks>
        /// Forces binding and decoding of attributes.
        /// TODO: We should replace methods GetSourceDecodedWellKnownAttributeData and GetNetModuleDecodedWellKnownAttributeData with
        /// a single method GetDecodedWellKnownAttributeData, which merges DecodedWellKnownAttributeData from source and netmodule attributes.
        /// </remarks>
        internal CommonAssemblyWellKnownAttributeData GetSourceDecodedWellKnownAttributeData()
        {
            var attributesBag = _lazySourceAttributesBag;
            if (attributesBag == null || !attributesBag.IsDecodedWellKnownAttributeDataComputed)
            {
                attributesBag = this.GetSourceAttributesBag();
            }

            return (CommonAssemblyWellKnownAttributeData)attributesBag.DecodedWellKnownAttributeData;
        }

        /// <summary>
        /// This only forces binding of attributes that look like they may be forwarded types attributes (syntactically).
        /// </summary>
        internal HashSet<NamedTypeSymbol>? GetForwardedTypes()
        {
            CustomAttributesBag<CSharpAttributeData>? attributesBag = _lazySourceAttributesBag;
            if (attributesBag?.IsDecodedWellKnownAttributeDataComputed == true)
            {
                // Use already decoded attributes
                return ((CommonAssemblyWellKnownAttributeData)attributesBag.DecodedWellKnownAttributeData)?.ForwardedTypes;
            }

            attributesBag = null;
            LoadAndValidateAttributes(OneOrMany.Create(GetAttributeDeclarations()), ref attributesBag, attributeMatchesOpt: this.IsPossibleForwardedTypesAttribute);

            var wellKnownAttributeData = (CommonAssemblyWellKnownAttributeData?)attributesBag?.DecodedWellKnownAttributeData;
            return wellKnownAttributeData?.ForwardedTypes;
        }

        private bool IsPossibleForwardedTypesAttribute(AttributeSyntax node)
        {
            QuickAttributeChecker checker =
                this.DeclaringCompilation.GetBinderFactory(node.SyntaxTree).GetBinder(node).QuickAttributeChecker;

            return checker.IsPossibleMatch(node, QuickAttributes.TypeForwardedTo);
        }

        private static IEnumerable<Cci.SecurityAttribute> GetSecurityAttributes(CustomAttributesBag<CSharpAttributeData> attributesBag)
        {
            Debug.Assert(attributesBag.IsSealed);

            var wellKnownAttributeData = (CommonAssemblyWellKnownAttributeData)attributesBag.DecodedWellKnownAttributeData;
            if (wellKnownAttributeData != null)
            {
                SecurityWellKnownAttributeData securityData = wellKnownAttributeData.SecurityInformation;
                if (securityData != null)
                {
                    foreach (var securityAttribute in securityData.GetSecurityAttributes<CSharpAttributeData>(attributesBag.Attributes))
                    {
                        yield return securityAttribute;
                    }
                }
            }
        }

        internal IEnumerable<Cci.SecurityAttribute> GetSecurityAttributes()
        {
            // user defined security attributes:

            foreach (var securityAttribute in GetSecurityAttributes(this.GetSourceAttributesBag()))
            {
                yield return securityAttribute;
            }

            // Net module assembly security attributes:

            foreach (var securityAttribute in GetSecurityAttributes(this.GetNetModuleAttributesBag()))
            {
                yield return securityAttribute;
            }

            // synthesized security attributes:

            if (_compilation.Options.AllowUnsafe)
            {
                // NOTE: GlobalAttrBind::EmitCompilerGeneratedAttrs skips attribute if the well-known types aren't available.
                if (!(_compilation.GetWellKnownType(WellKnownType.System_Security_UnverifiableCodeAttribute) is MissingMetadataTypeSymbol) &&
                    !(_compilation.GetWellKnownType(WellKnownType.System_Security_Permissions_SecurityPermissionAttribute) is MissingMetadataTypeSymbol))
                {
                    var securityActionType = _compilation.GetWellKnownType(WellKnownType.System_Security_Permissions_SecurityAction);
                    if (!(securityActionType is MissingMetadataTypeSymbol))
                    {
                        var fieldRequestMinimum = (FieldSymbol)_compilation.GetWellKnownTypeMember(WellKnownMember.System_Security_Permissions_SecurityAction__RequestMinimum);

                        // NOTE: Dev10 handles missing enum value.
                        object? constantValue = (object)fieldRequestMinimum == null || fieldRequestMinimum.HasUseSiteError ? 0 : fieldRequestMinimum.ConstantValue;
                        var typedConstantRequestMinimum = new TypedConstant(securityActionType, TypedConstantKind.Enum, constantValue);

                        var boolType = _compilation.GetSpecialType(SpecialType.System_Boolean);
                        Debug.Assert(!boolType.HasUseSiteError,
                            "Use site errors should have been checked ahead of time (type bool).");

                        var typedConstantTrue = new TypedConstant(boolType, TypedConstantKind.Primitive, value: true);

                        var attribute = _compilation.TrySynthesizeAttribute(
                            WellKnownMember.System_Security_Permissions_SecurityPermissionAttribute__ctor,
                            ImmutableArray.Create(typedConstantRequestMinimum),
                            ImmutableArray.Create(new KeyValuePair<WellKnownMember, TypedConstant>(
                                WellKnownMember.System_Security_Permissions_SecurityPermissionAttribute__SkipVerification,
                                typedConstantTrue)));

                        if (attribute != null)
                        {
#nullable disable // Can 'constantValue' be null? https://github.com/dotnet/roslyn/issues/39166
                            yield return new Cci.SecurityAttribute((DeclarativeSecurityAction)(int)constantValue, attribute);
#nullable enable
                        }
                    }
                }
            }
        }

        internal override ImmutableArray<AssemblySymbol> GetNoPiaResolutionAssemblies()
        {
            return _modules[0].GetReferencedAssemblySymbols();
        }

        internal override void SetNoPiaResolutionAssemblies(ImmutableArray<AssemblySymbol> assemblies)
        {
            throw ExceptionUtilities.Unreachable;
        }

        internal override ImmutableArray<AssemblySymbol> GetLinkedReferencedAssemblies()
        {
            // SourceAssemblySymbol is never used directly as a reference
            // when it is or any of its references is linked.
            return default(ImmutableArray<AssemblySymbol>);
        }

        internal override void SetLinkedReferencedAssemblies(ImmutableArray<AssemblySymbol> assemblies)
        {
            // SourceAssemblySymbol is never used directly as a reference
            // when it is or any of its references is linked.
            throw ExceptionUtilities.Unreachable;
        }

        internal override bool IsLinked
        {
            get
            {
                return false;
            }
        }

        internal bool DeclaresTheObjectClass
        {
            get
            {
                if ((object)this.CorLibrary != (object)this)
                {
                    return false;
                }

                var obj = GetSpecialType(SpecialType.System_Object);

                return !obj.IsErrorType() && obj.DeclaredAccessibility == Accessibility.Public;
            }
        }

        public override bool MightContainExtensionMethods
        {
            get
            {
                // Note this method returns true until all ContainsExtensionMethods is
                // called, after which the correct value will be returned. In other words,
                // the return value may change from true to false on subsequent calls.
                if (_lazyContainsExtensionMethods.HasValue())
                {
                    return _lazyContainsExtensionMethods.Value();
                }
                return true;
            }
        }

        private bool HasDebuggableAttribute
        {
            get
            {
                CommonAssemblyWellKnownAttributeData assemblyData = this.GetSourceDecodedWellKnownAttributeData();
                return assemblyData != null && assemblyData.HasDebuggableAttribute;
            }
        }

        private bool HasReferenceAssemblyAttribute
        {
            get
            {
                CommonAssemblyWellKnownAttributeData assemblyData = this.GetSourceDecodedWellKnownAttributeData();
                return assemblyData != null && assemblyData.HasReferenceAssemblyAttribute;
            }
        }

        internal override void AddSynthesizedAttributes(PEModuleBuilder moduleBuilder, ref ArrayBuilder<SynthesizedAttributeData>? attributes)
        {
            base.AddSynthesizedAttributes(moduleBuilder, ref attributes);

            CSharpCompilationOptions options = _compilation.Options;
            bool isBuildingNetModule = options.OutputKind.IsNetModule();
            bool containsExtensionMethods = this.ContainsExtensionMethods();

            if (containsExtensionMethods)
            {
                // No need to check if [Extension] attribute was explicitly set since
                // we'll issue CS1112 error in those cases and won't generate IL.
                AddSynthesizedAttribute(ref attributes, _compilation.TrySynthesizeAttribute(
                    WellKnownMember.System_Runtime_CompilerServices_ExtensionAttribute__ctor));
            }

            // Synthesize CompilationRelaxationsAttribute only if all the following requirements are met:
            // (a) We are not building a netmodule.
            // (b) There is no applied CompilationRelaxationsAttribute assembly attribute in source.
            // (c) There is no applied CompilationRelaxationsAttribute assembly attribute for any of the added PE modules.
            // Above requirements also hold for synthesizing RuntimeCompatibilityAttribute attribute.

            bool emitCompilationRelaxationsAttribute = !isBuildingNetModule && !this.Modules.Any(m => m.HasAssemblyCompilationRelaxationsAttribute);
            if (emitCompilationRelaxationsAttribute)
            {
                // Synthesize attribute: [CompilationRelaxationsAttribute(CompilationRelaxations.NoStringInterning)]

                // NOTE: GlobalAttrBind::EmitCompilerGeneratedAttrs skips attribute if the well-known types aren't available.
                if (!(_compilation.GetWellKnownType(WellKnownType.System_Runtime_CompilerServices_CompilationRelaxationsAttribute) is MissingMetadataTypeSymbol))
                {
                    var int32Type = _compilation.GetSpecialType(SpecialType.System_Int32);
                    Debug.Assert(!int32Type.HasUseSiteError,
                        "Use site errors should have been checked ahead of time (type int).");

                    var typedConstantNoStringInterning = new TypedConstant(int32Type, TypedConstantKind.Primitive, Cci.Constants.CompilationRelaxations_NoStringInterning);

                    AddSynthesizedAttribute(ref attributes, _compilation.TrySynthesizeAttribute(
                        WellKnownMember.System_Runtime_CompilerServices_CompilationRelaxationsAttribute__ctorInt32,
                        ImmutableArray.Create(typedConstantNoStringInterning)));
                }
            }

            bool emitRuntimeCompatibilityAttribute = !isBuildingNetModule && !this.Modules.Any(m => m.HasAssemblyRuntimeCompatibilityAttribute);
            if (emitRuntimeCompatibilityAttribute)
            {
                // Synthesize attribute: [RuntimeCompatibilityAttribute(WrapNonExceptionThrows = true)]

                // NOTE: GlobalAttrBind::EmitCompilerGeneratedAttrs skips attribute if the well-known types aren't available.
                if (!(_compilation.GetWellKnownType(WellKnownType.System_Runtime_CompilerServices_RuntimeCompatibilityAttribute) is MissingMetadataTypeSymbol))
                {
                    var boolType = _compilation.GetSpecialType(SpecialType.System_Boolean);
                    Debug.Assert(!boolType.HasUseSiteError, "Use site errors should have been checked ahead of time (type bool).");

                    var typedConstantTrue = new TypedConstant(boolType, TypedConstantKind.Primitive, value: true);

                    AddSynthesizedAttribute(ref attributes, _compilation.TrySynthesizeAttribute(
                        WellKnownMember.System_Runtime_CompilerServices_RuntimeCompatibilityAttribute__ctor,
                        ImmutableArray<TypedConstant>.Empty,
                        ImmutableArray.Create(new KeyValuePair<WellKnownMember, TypedConstant>(
                            WellKnownMember.System_Runtime_CompilerServices_RuntimeCompatibilityAttribute__WrapNonExceptionThrows,
                            typedConstantTrue))));
                }
            }

            // Synthesize DebuggableAttribute only if all the following requirements are met:
            // (a) We are not building a netmodule.
            // (b) We are emitting debug information (full or pdbonly).
            // (c) There is no applied DebuggableAttribute assembly attribute in source.

            // CONSIDER: Native VB compiler and Roslyn VB compiler also have an additional requirement: There is no applied DebuggableAttribute *module* attribute in source.
            // CONSIDER: Should we check for module DebuggableAttribute?
            if (!isBuildingNetModule && !this.HasDebuggableAttribute)
            {
                AddSynthesizedAttribute(ref attributes, _compilation.SynthesizeDebuggableAttribute());
            }

            if (_compilation.Options.OutputKind == OutputKind.NetModule)
            {
                // If the attribute is applied in source, do not add synthetic one.
                // If its value is different from the supplied through options, an error should have been reported by now.

                if (!string.IsNullOrEmpty(_compilation.Options.CryptoKeyContainer) &&
                    (object)AssemblyKeyContainerAttributeSetting == (object)CommonAssemblyWellKnownAttributeData.StringMissingValue)
                {
                    var stringType = _compilation.GetSpecialType(SpecialType.System_String);
                    Debug.Assert(!stringType.HasUseSiteError, "Use site errors should have been checked ahead of time (type string).");

                    var typedConstant = new TypedConstant(stringType, TypedConstantKind.Primitive, _compilation.Options.CryptoKeyContainer);
                    AddSynthesizedAttribute(ref attributes, _compilation.TrySynthesizeAttribute(WellKnownMember.System_Reflection_AssemblyKeyNameAttribute__ctor, ImmutableArray.Create(typedConstant)));
                }

                if (!String.IsNullOrEmpty(_compilation.Options.CryptoKeyFile) &&
                    (object)AssemblyKeyFileAttributeSetting == (object)CommonAssemblyWellKnownAttributeData.StringMissingValue)
                {
                    var stringType = _compilation.GetSpecialType(SpecialType.System_String);
                    Debug.Assert(!stringType.HasUseSiteError, "Use site errors should have been checked ahead of time (type string).");

                    var typedConstant = new TypedConstant(stringType, TypedConstantKind.Primitive, _compilation.Options.CryptoKeyFile);
                    AddSynthesizedAttribute(ref attributes, _compilation.TrySynthesizeAttribute(WellKnownMember.System_Reflection_AssemblyKeyFileAttribute__ctor, ImmutableArray.Create(typedConstant)));
                }
            }
        }

        /// <summary>
        /// Returns true if and only if at least one type within the assembly contains
        /// extension methods. Note, this method is expensive since it potentially
        /// inspects all types within the assembly. The expectation is that this method is
        /// only called at emit time, when all types have been or will be traversed anyway.
        /// </summary>
        private bool ContainsExtensionMethods()
        {
            if (!_lazyContainsExtensionMethods.HasValue())
            {
                _lazyContainsExtensionMethods = ContainsExtensionMethods(_modules).ToThreeState();
            }

            return _lazyContainsExtensionMethods.Value();
        }

        private static bool ContainsExtensionMethods(ImmutableArray<ModuleSymbol> modules)
        {
            foreach (var module in modules)
            {
                if (ContainsExtensionMethods(module.GlobalNamespace))
                {
                    return true;
                }
            }
            return false;
        }

        private static bool ContainsExtensionMethods(NamespaceSymbol ns)
        {
            foreach (var member in ns.GetMembersUnordered())
            {
                switch (member.Kind)
                {
                    case SymbolKind.Namespace:
                        if (ContainsExtensionMethods((NamespaceSymbol)member))
                        {
                            return true;
                        }
                        break;
                    case SymbolKind.NamedType:
                        if (((NamedTypeSymbol)member).MightContainExtensionMethods)
                        {
                            return true;
                        }
                        break;
                    default:
                        throw ExceptionUtilities.UnexpectedValue(member.Kind);
                }
            }
            return false;
        }

        //Once the computation of the AssemblyIdentity is complete, check whether
        //any of the IVT access grants that were optimistically made during AssemblyIdentity computation
        //are in fact invalid now that the full identity is known.
        private void CheckOptimisticIVTAccessGrants(DiagnosticBag bag)
        {
            ConcurrentDictionary<AssemblySymbol, bool>? haveGrantedAssemblies = _optimisticallyGrantedInternalsAccess;

            if (haveGrantedAssemblies != null)
            {
                foreach (var otherAssembly in haveGrantedAssemblies.Keys)
                {
                    IVTConclusion conclusion = MakeFinalIVTDetermination(otherAssembly);

                    Debug.Assert(conclusion != IVTConclusion.NoRelationshipClaimed);

                    if (conclusion == IVTConclusion.PublicKeyDoesntMatch)
                        bag.Add(ErrorCode.ERR_FriendRefNotEqualToThis, NoLocation.Singleton,
                                                                      otherAssembly.Identity, this.Identity);
                    else if (conclusion == IVTConclusion.OneSignedOneNot)
                        bag.Add(ErrorCode.ERR_FriendRefSigningMismatch, NoLocation.Singleton,
                                                                      otherAssembly.Identity);
                }
            }
        }

        internal override IEnumerable<ImmutableArray<byte>> GetInternalsVisibleToPublicKeys(string simpleName)
        {
            //EDMAURER assume that if EnsureAttributesAreBound() returns, then the internals visible to map has been populated.
            //Do not optimize by checking if m_lazyInternalsVisibleToMap is Nothing. It may be non-null yet still
            //incomplete because another thread is in the process of building it.

            EnsureAttributesAreBound();

            if (_lazyInternalsVisibleToMap == null)
                return SpecializedCollections.EmptyEnumerable<ImmutableArray<byte>>();

            ConcurrentDictionary<ImmutableArray<byte>, Tuple<Location, string>?>? result = null;

            _lazyInternalsVisibleToMap.TryGetValue(simpleName, out result);

            return (result != null) ? result.Keys : SpecializedCollections.EmptyEnumerable<ImmutableArray<byte>>();
        }

        internal override bool AreInternalsVisibleToThisAssembly(AssemblySymbol potentialGiverOfAccess)
        {
            // Ensure that optimistic IVT access is only granted to requests that originated on the thread
            //that is trying to compute the assembly identity. This gives us deterministic behavior when
            //two threads are checking IVT access but only one of them is in the process of computing identity.

            //as an optimization confirm that the identity has not yet been computed to avoid testing TLS
            if (_lazyStrongNameKeys == null)
            {
                var assemblyWhoseKeysAreBeingComputed = t_assemblyForWhichCurrentThreadIsComputingKeys;
                if ((object?)assemblyWhoseKeysAreBeingComputed != null)
                {
                    //ThrowIfFalse(assemblyWhoseKeysAreBeingComputed Is Me);
                    if (!potentialGiverOfAccess.GetInternalsVisibleToPublicKeys(this.Name).IsEmpty())
                    {
                        if (_optimisticallyGrantedInternalsAccess == null)
                            Interlocked.CompareExchange(ref _optimisticallyGrantedInternalsAccess, new ConcurrentDictionary<AssemblySymbol, bool>(), null);

                        _optimisticallyGrantedInternalsAccess.TryAdd(potentialGiverOfAccess, true);
                        return true;
                    }
                    else
                        return false;
                }
            }

            IVTConclusion conclusion = MakeFinalIVTDetermination(potentialGiverOfAccess);

            return conclusion == IVTConclusion.Match || conclusion == IVTConclusion.OneSignedOneNot;
        }

        private AssemblyIdentity ComputeIdentity()
        {
            return new AssemblyIdentity(
                _assemblySimpleName,
                VersionHelper.GenerateVersionFromPatternAndCurrentTime(_compilation.Options.CurrentLocalTime, AssemblyVersionAttributeSetting),
                this.AssemblyCultureAttributeSetting,
                StrongNameKeys.PublicKey,
                hasPublicKey: !StrongNameKeys.PublicKey.IsDefault);
        }

        //This maps from assembly name to a set of public keys. It uses concurrent dictionaries because it is built,
        //one attribute at a time, in the callback that validates an attribute's application to a symbol. It is assumed
        //to be complete after a call to GetAttributes(). The second dictionary is acting like a set. The value element is
        //only used when the key is empty in which case it stores the location and value of the attribute string which
        //may be used to construct a diagnostic if the assembly being compiled is found to be strong named.
        private ConcurrentDictionary<string, ConcurrentDictionary<ImmutableArray<byte>, Tuple<Location, string>?>>? _lazyInternalsVisibleToMap;

        private static Location GetAssemblyAttributeLocationForDiagnostic(AttributeSyntax? attributeSyntaxOpt)
        {
            return (object?)attributeSyntaxOpt != null ? attributeSyntaxOpt.Location : NoLocation.Singleton;
        }

        private void DecodeTypeForwardedToAttribute(ref DecodeWellKnownAttributeArguments<AttributeSyntax, CSharpAttributeData, AttributeLocation> arguments)
        {
            // this code won't be called unless we bound a well-formed, semantically correct ctor call.
            Debug.Assert(!arguments.Attribute.HasErrors);

<<<<<<< HEAD
            TypeSymbol? forwardedType = (TypeSymbol?)arguments.Attribute.CommonConstructorArguments[0].Value;
=======
            TypeSymbol forwardedType = (TypeSymbol)arguments.Attribute.CommonConstructorArguments[0].ValueInternal;
>>>>>>> a3c3a44a

            // This can happen if the argument is the null literal.
            if ((object?)forwardedType == null)
            {
                arguments.Diagnostics.Add(ErrorCode.ERR_InvalidFwdType, GetAssemblyAttributeLocationForDiagnostic(arguments.AttributeSyntaxOpt));
                return;
            }

            DiagnosticInfo? useSiteDiagnostic = forwardedType.GetUseSiteDiagnostic();
            if (useSiteDiagnostic != null &&
                useSiteDiagnostic.Code != (int)ErrorCode.ERR_UnexpectedUnboundGenericName &&
                Symbol.ReportUseSiteDiagnostic(useSiteDiagnostic, arguments.Diagnostics, GetAssemblyAttributeLocationForDiagnostic(arguments.AttributeSyntaxOpt)))
            {
                return;
            }

            Debug.Assert(forwardedType.TypeKind != TypeKind.Error);

            if (forwardedType.ContainingAssembly == this)
            {
                arguments.Diagnostics.Add(ErrorCode.ERR_ForwardedTypeInThisAssembly, GetAssemblyAttributeLocationForDiagnostic(arguments.AttributeSyntaxOpt), forwardedType);
                return;
            }

            if ((object)forwardedType.ContainingType != null)
            {
                arguments.Diagnostics.Add(ErrorCode.ERR_ForwardedTypeIsNested, GetAssemblyAttributeLocationForDiagnostic(arguments.AttributeSyntaxOpt), forwardedType, forwardedType.ContainingType);
                return;
            }

            if (forwardedType.Kind != SymbolKind.NamedType)
            {
                // NOTE: Dev10 actually tests whether the forwarded type is an aggregate.  This would seem to
                // exclude nullable and void, but that shouldn't be an issue because they have to be defined in
                // corlib (since they are special types) and corlib can't refer to other assemblies (by definition).

                arguments.Diagnostics.Add(ErrorCode.ERR_InvalidFwdType, GetAssemblyAttributeLocationForDiagnostic(arguments.AttributeSyntaxOpt));
                return;
            }

            // NOTE: There is no danger of the type being forwarded back to this assembly, because the type
            // won't even bind successfully unless we have a reference to an assembly that actually contains
            // the type.

            var assemblyData = arguments.GetOrCreateData<CommonAssemblyWellKnownAttributeData>();
            HashSet<NamedTypeSymbol> forwardedTypes = assemblyData.ForwardedTypes;
            if (forwardedTypes == null)
            {
                forwardedTypes = new HashSet<NamedTypeSymbol>() { (NamedTypeSymbol)forwardedType };
                assemblyData.ForwardedTypes = forwardedTypes;
            }
            else if (!forwardedTypes.Add((NamedTypeSymbol)forwardedType))
            {
                // NOTE: For the purposes of reporting this error, Dev10 considers C<int> and C<char>
                // different types.  However, it will actually emit a single forwarder for C`1 (i.e.
                // we'll have to de-dup again at emit time).
                arguments.Diagnostics.Add(ErrorCode.ERR_DuplicateTypeForwarder, GetAssemblyAttributeLocationForDiagnostic(arguments.AttributeSyntaxOpt), forwardedType);
            }
        }

        private void DecodeOneInternalsVisibleToAttribute(
            AttributeSyntax? nodeOpt,
            CSharpAttributeData attrData,
            DiagnosticBag diagnostics,
            int index,
            ref ConcurrentDictionary<string, ConcurrentDictionary<ImmutableArray<byte>, Tuple<Location, string>?>>? lazyInternalsVisibleToMap)
        {
            // this code won't be called unless we bound a well-formed, semantically correct ctor call.
            Debug.Assert(!attrData.HasErrors);

<<<<<<< HEAD
            string? displayName = (string?)attrData.CommonConstructorArguments[0].Value;
=======
            string displayName = (string)attrData.CommonConstructorArguments[0].ValueInternal;
>>>>>>> a3c3a44a

            if (displayName == null)
            {
                diagnostics.Add(ErrorCode.ERR_CannotPassNullForFriendAssembly, GetAssemblyAttributeLocationForDiagnostic(nodeOpt));
                return;
            }

            AssemblyIdentity identity;
            AssemblyIdentityParts parts;
            if (!AssemblyIdentity.TryParseDisplayName(displayName, out identity, out parts))
            {
                diagnostics.Add(ErrorCode.WRN_InvalidAssemblyName, GetAssemblyAttributeLocationForDiagnostic(nodeOpt), displayName);
                AddOmittedAttributeIndex(index);
                return;
            }

            // Allow public key token due to compatibility reasons, but we are not going to use its value.
            const AssemblyIdentityParts allowedParts = AssemblyIdentityParts.Name | AssemblyIdentityParts.PublicKey | AssemblyIdentityParts.PublicKeyToken;

            if ((parts & ~allowedParts) != 0)
            {
                diagnostics.Add(ErrorCode.ERR_FriendAssemblyBadArgs, GetAssemblyAttributeLocationForDiagnostic(nodeOpt), displayName);
                return;
            }

            if (lazyInternalsVisibleToMap == null)
            {
                Interlocked.CompareExchange(ref lazyInternalsVisibleToMap,
                                            new ConcurrentDictionary<string, ConcurrentDictionary<ImmutableArray<byte>, Tuple<Location, String>?>>(StringComparer.OrdinalIgnoreCase), null);
            }

            //later, once the identity is established we confirm that if the assembly being 
            //compiled is signed all of the IVT attributes specify a key. Stash the location for that
            //in the event that a diagnostic needs to be produced.

            Tuple<Location, string>? locationAndValue = null;

            // only need to store anything when there is no public key. The only reason to store
            // this stuff is for production of errors when the assembly is signed but the IVT attrib
            // doesn't contain a public key.
            if (identity.PublicKey.IsEmpty)
            {
                locationAndValue = new Tuple<Location, string>(GetAssemblyAttributeLocationForDiagnostic(nodeOpt), displayName);
            }

            //when two threads are attempting to update the internalsVisibleToMap one of these TryAdd()
            //calls can fail. We assume that the 'other' thread in that case will successfully add the same
            //contents eventually.
            ConcurrentDictionary<ImmutableArray<byte>, Tuple<Location, string>?>? keys = null;
            if (lazyInternalsVisibleToMap.TryGetValue(identity.Name, out keys))
            {
                keys.TryAdd(identity.PublicKey, locationAndValue);
            }
            else
            {
                keys = new ConcurrentDictionary<ImmutableArray<byte>, Tuple<Location, String>?>();
                keys.TryAdd(identity.PublicKey, locationAndValue);
                lazyInternalsVisibleToMap.TryAdd(identity.Name, keys);
            }
        }

        IAttributeTargetSymbol IAttributeTargetSymbol.AttributesOwner
        {
            get { return this; }
        }

        AttributeLocation IAttributeTargetSymbol.DefaultAttributeLocation
        {
            get { return AttributeLocation.Assembly; }
        }

        AttributeLocation IAttributeTargetSymbol.AllowedAttributeLocations
        {
            get
            {
                return IsInteractive ? AttributeLocation.None : AttributeLocation.Assembly | AttributeLocation.Module;
            }
        }

        internal override void DecodeWellKnownAttribute(ref DecodeWellKnownAttributeArguments<AttributeSyntax, CSharpAttributeData, AttributeLocation> arguments)
        {
            DecodeWellKnownAttribute(ref arguments, arguments.Index, isFromNetModule: false);
        }

        private void DecodeWellKnownAttribute(ref DecodeWellKnownAttributeArguments<AttributeSyntax, CSharpAttributeData, AttributeLocation> arguments, int index, bool isFromNetModule)
        {
            var attribute = arguments.Attribute;
            Debug.Assert(!attribute.HasErrors);
            Debug.Assert(arguments.SymbolPart == AttributeLocation.None);
            int signature;

            if (attribute.IsTargetAttribute(this, AttributeDescription.InternalsVisibleToAttribute))
            {
                DecodeOneInternalsVisibleToAttribute(arguments.AttributeSyntaxOpt, attribute, arguments.Diagnostics, index, ref _lazyInternalsVisibleToMap);
            }
            else if (attribute.IsTargetAttribute(this, AttributeDescription.AssemblySignatureKeyAttribute))
            {
<<<<<<< HEAD
                var signatureKey = (string?)attribute.CommonConstructorArguments[0].Value;
=======
                var signatureKey = (string)attribute.CommonConstructorArguments[0].ValueInternal;
>>>>>>> a3c3a44a
                arguments.GetOrCreateData<CommonAssemblyWellKnownAttributeData>().AssemblySignatureKeyAttributeSetting = signatureKey;

                if (!StrongNameKeys.IsValidPublicKeyString(signatureKey))
                {
                    arguments.Diagnostics.Add(ErrorCode.ERR_InvalidSignaturePublicKey, attribute.GetAttributeArgumentSyntaxLocation(0, arguments.AttributeSyntaxOpt));
                }
            }
            else if (attribute.IsTargetAttribute(this, AttributeDescription.AssemblyKeyFileAttribute))
            {
<<<<<<< HEAD
                arguments.GetOrCreateData<CommonAssemblyWellKnownAttributeData>().AssemblyKeyFileAttributeSetting = (string?)attribute.CommonConstructorArguments[0].Value;
            }
            else if (attribute.IsTargetAttribute(this, AttributeDescription.AssemblyKeyNameAttribute))
            {
                arguments.GetOrCreateData<CommonAssemblyWellKnownAttributeData>().AssemblyKeyContainerAttributeSetting = (string?)attribute.CommonConstructorArguments[0].Value;
            }
            else if (attribute.IsTargetAttribute(this, AttributeDescription.AssemblyDelaySignAttribute))
            {
#nullable disable // Can 'attribute.CommonConstructorArguments[0].Value' be null? https://github.com/dotnet/roslyn/issues/39166
                arguments.GetOrCreateData<CommonAssemblyWellKnownAttributeData>().AssemblyDelaySignAttributeSetting = (bool)attribute.CommonConstructorArguments[0].Value ? ThreeState.True : ThreeState.False;
#nullable enable
            }
            else if (attribute.IsTargetAttribute(this, AttributeDescription.AssemblyVersionAttribute))
            {
                string? verString = (string?)attribute.CommonConstructorArguments[0].Value;
=======
                arguments.GetOrCreateData<CommonAssemblyWellKnownAttributeData>().AssemblyKeyFileAttributeSetting = (string)attribute.CommonConstructorArguments[0].ValueInternal;
            }
            else if (attribute.IsTargetAttribute(this, AttributeDescription.AssemblyKeyNameAttribute))
            {
                arguments.GetOrCreateData<CommonAssemblyWellKnownAttributeData>().AssemblyKeyContainerAttributeSetting = (string)attribute.CommonConstructorArguments[0].ValueInternal;
            }
            else if (attribute.IsTargetAttribute(this, AttributeDescription.AssemblyDelaySignAttribute))
            {
                arguments.GetOrCreateData<CommonAssemblyWellKnownAttributeData>().AssemblyDelaySignAttributeSetting = (bool)attribute.CommonConstructorArguments[0].ValueInternal ? ThreeState.True : ThreeState.False;
            }
            else if (attribute.IsTargetAttribute(this, AttributeDescription.AssemblyVersionAttribute))
            {
                string verString = (string)attribute.CommonConstructorArguments[0].ValueInternal;
>>>>>>> a3c3a44a
                Version version;
                if (!VersionHelper.TryParseAssemblyVersion(verString, allowWildcard: !_compilation.IsEmitDeterministic, version: out version))
                {
                    Location attributeArgumentSyntaxLocation = attribute.GetAttributeArgumentSyntaxLocation(0, arguments.AttributeSyntaxOpt);
                    bool foundBadWildcard = _compilation.IsEmitDeterministic && verString?.Contains('*') == true;
                    arguments.Diagnostics.Add(foundBadWildcard ? ErrorCode.ERR_InvalidVersionFormatDeterministic : ErrorCode.ERR_InvalidVersionFormat, attributeArgumentSyntaxLocation);
                }

                arguments.GetOrCreateData<CommonAssemblyWellKnownAttributeData>().AssemblyVersionAttributeSetting = version;
            }
            else if (attribute.IsTargetAttribute(this, AttributeDescription.AssemblyFileVersionAttribute))
            {
                Version dummy;
<<<<<<< HEAD
                string? verString = (string?)attribute.CommonConstructorArguments[0].Value;
=======
                string verString = (string)attribute.CommonConstructorArguments[0].ValueInternal;
>>>>>>> a3c3a44a
                if (!VersionHelper.TryParse(verString, version: out dummy))
                {
                    Location attributeArgumentSyntaxLocation = attribute.GetAttributeArgumentSyntaxLocation(0, arguments.AttributeSyntaxOpt);
                    arguments.Diagnostics.Add(ErrorCode.WRN_InvalidVersionFormat, attributeArgumentSyntaxLocation);
                }

                arguments.GetOrCreateData<CommonAssemblyWellKnownAttributeData>().AssemblyFileVersionAttributeSetting = verString;
            }
            else if (attribute.IsTargetAttribute(this, AttributeDescription.AssemblyTitleAttribute))
            {
<<<<<<< HEAD
                arguments.GetOrCreateData<CommonAssemblyWellKnownAttributeData>().AssemblyTitleAttributeSetting = (string?)attribute.CommonConstructorArguments[0].Value;
            }
            else if (attribute.IsTargetAttribute(this, AttributeDescription.AssemblyDescriptionAttribute))
            {
                arguments.GetOrCreateData<CommonAssemblyWellKnownAttributeData>().AssemblyDescriptionAttributeSetting = (string?)attribute.CommonConstructorArguments[0].Value;
            }
            else if (attribute.IsTargetAttribute(this, AttributeDescription.AssemblyCultureAttribute))
            {
                var cultureString = (string?)attribute.CommonConstructorArguments[0].Value;
=======
                arguments.GetOrCreateData<CommonAssemblyWellKnownAttributeData>().AssemblyTitleAttributeSetting = (string)attribute.CommonConstructorArguments[0].ValueInternal;
            }
            else if (attribute.IsTargetAttribute(this, AttributeDescription.AssemblyDescriptionAttribute))
            {
                arguments.GetOrCreateData<CommonAssemblyWellKnownAttributeData>().AssemblyDescriptionAttributeSetting = (string)attribute.CommonConstructorArguments[0].ValueInternal;
            }
            else if (attribute.IsTargetAttribute(this, AttributeDescription.AssemblyCultureAttribute))
            {
                var cultureString = (string)attribute.CommonConstructorArguments[0].ValueInternal;
>>>>>>> a3c3a44a
                if (!string.IsNullOrEmpty(cultureString))
                {
                    if (_compilation.Options.OutputKind.IsApplication())
                    {
                        arguments.Diagnostics.Add(ErrorCode.ERR_InvalidAssemblyCultureForExe, attribute.GetAttributeArgumentSyntaxLocation(0, arguments.AttributeSyntaxOpt));
                    }
                    else if (!AssemblyIdentity.IsValidCultureName(cultureString))
                    {
                        arguments.Diagnostics.Add(ErrorCode.ERR_InvalidAssemblyCulture, attribute.GetAttributeArgumentSyntaxLocation(0, arguments.AttributeSyntaxOpt));
                        cultureString = null;
                    }
                }

                arguments.GetOrCreateData<CommonAssemblyWellKnownAttributeData>().AssemblyCultureAttributeSetting = cultureString;
            }
            else if (attribute.IsTargetAttribute(this, AttributeDescription.AssemblyCompanyAttribute))
            {
<<<<<<< HEAD
                arguments.GetOrCreateData<CommonAssemblyWellKnownAttributeData>().AssemblyCompanyAttributeSetting = (string?)attribute.CommonConstructorArguments[0].Value;
            }
            else if (attribute.IsTargetAttribute(this, AttributeDescription.AssemblyProductAttribute))
            {
                arguments.GetOrCreateData<CommonAssemblyWellKnownAttributeData>().AssemblyProductAttributeSetting = (string?)attribute.CommonConstructorArguments[0].Value;
            }
            else if (attribute.IsTargetAttribute(this, AttributeDescription.AssemblyInformationalVersionAttribute))
            {
                arguments.GetOrCreateData<CommonAssemblyWellKnownAttributeData>().AssemblyInformationalVersionAttributeSetting = (string?)attribute.CommonConstructorArguments[0].Value;
=======
                arguments.GetOrCreateData<CommonAssemblyWellKnownAttributeData>().AssemblyCompanyAttributeSetting = (string)attribute.CommonConstructorArguments[0].ValueInternal;
            }
            else if (attribute.IsTargetAttribute(this, AttributeDescription.AssemblyProductAttribute))
            {
                arguments.GetOrCreateData<CommonAssemblyWellKnownAttributeData>().AssemblyProductAttributeSetting = (string)attribute.CommonConstructorArguments[0].ValueInternal;
            }
            else if (attribute.IsTargetAttribute(this, AttributeDescription.AssemblyInformationalVersionAttribute))
            {
                arguments.GetOrCreateData<CommonAssemblyWellKnownAttributeData>().AssemblyInformationalVersionAttributeSetting = (string)attribute.CommonConstructorArguments[0].ValueInternal;
>>>>>>> a3c3a44a
            }
            else if (attribute.IsTargetAttribute(this, AttributeDescription.SatelliteContractVersionAttribute))
            {
                //just check the format of this one, don't do anything else with it.
                Version dummy;
<<<<<<< HEAD
                string? verString = (string?)attribute.CommonConstructorArguments[0].Value;
=======
                string verString = (string)attribute.CommonConstructorArguments[0].ValueInternal;
>>>>>>> a3c3a44a

                if (!VersionHelper.TryParseAssemblyVersion(verString, allowWildcard: false, version: out dummy))
                {
                    Location attributeArgumentSyntaxLocation = attribute.GetAttributeArgumentSyntaxLocation(0, arguments.AttributeSyntaxOpt);
                    arguments.Diagnostics.Add(ErrorCode.ERR_InvalidVersionFormat2, attributeArgumentSyntaxLocation);
                }
            }
            else if (attribute.IsTargetAttribute(this, AttributeDescription.AssemblyCopyrightAttribute))
            {
<<<<<<< HEAD
                arguments.GetOrCreateData<CommonAssemblyWellKnownAttributeData>().AssemblyCopyrightAttributeSetting = (string?)attribute.CommonConstructorArguments[0].Value;
            }
            else if (attribute.IsTargetAttribute(this, AttributeDescription.AssemblyTrademarkAttribute))
            {
                arguments.GetOrCreateData<CommonAssemblyWellKnownAttributeData>().AssemblyTrademarkAttributeSetting = (string?)attribute.CommonConstructorArguments[0].Value;
            }
            else if ((signature = attribute.GetTargetAttributeSignatureIndex(this, AttributeDescription.AssemblyFlagsAttribute)) != -1)
            {
                object? value = attribute.CommonConstructorArguments[0].Value;
=======
                arguments.GetOrCreateData<CommonAssemblyWellKnownAttributeData>().AssemblyCopyrightAttributeSetting = (string)attribute.CommonConstructorArguments[0].ValueInternal;
            }
            else if (attribute.IsTargetAttribute(this, AttributeDescription.AssemblyTrademarkAttribute))
            {
                arguments.GetOrCreateData<CommonAssemblyWellKnownAttributeData>().AssemblyTrademarkAttributeSetting = (string)attribute.CommonConstructorArguments[0].ValueInternal;
            }
            else if ((signature = attribute.GetTargetAttributeSignatureIndex(this, AttributeDescription.AssemblyFlagsAttribute)) != -1)
            {
                object value = attribute.CommonConstructorArguments[0].ValueInternal;
>>>>>>> a3c3a44a
                AssemblyFlags nameFlags;

                if (signature == 0 || signature == 1)
                {
#nullable disable // Can 'value' be null here? https://github.com/dotnet/roslyn/issues/39166
                    nameFlags = (AssemblyFlags)(AssemblyNameFlags)value;
#nullable enable
                }
                else
                {
#nullable disable // Can 'value' be null here? https://github.com/dotnet/roslyn/issues/39166
                    nameFlags = (AssemblyFlags)(uint)value;
#nullable enable
                }

                arguments.GetOrCreateData<CommonAssemblyWellKnownAttributeData>().AssemblyFlagsAttributeSetting = nameFlags;
            }
            else if (attribute.IsSecurityAttribute(_compilation))
            {
                attribute.DecodeSecurityAttribute<CommonAssemblyWellKnownAttributeData>(this, _compilation, ref arguments);
            }
            else if (attribute.IsTargetAttribute(this, AttributeDescription.ClassInterfaceAttribute))
            {
                attribute.DecodeClassInterfaceAttribute(arguments.AttributeSyntaxOpt, arguments.Diagnostics);
            }
            else if (attribute.IsTargetAttribute(this, AttributeDescription.TypeLibVersionAttribute))
            {
                ValidateIntegralAttributeNonNegativeArguments(attribute, arguments.AttributeSyntaxOpt, arguments.Diagnostics);
            }
            else if (attribute.IsTargetAttribute(this, AttributeDescription.ComCompatibleVersionAttribute))
            {
                ValidateIntegralAttributeNonNegativeArguments(attribute, arguments.AttributeSyntaxOpt, arguments.Diagnostics);
            }
            else if (attribute.IsTargetAttribute(this, AttributeDescription.GuidAttribute))
            {
                attribute.DecodeGuidAttribute(arguments.AttributeSyntaxOpt, arguments.Diagnostics);
            }
            else if (attribute.IsTargetAttribute(this, AttributeDescription.CompilationRelaxationsAttribute))
            {
                arguments.GetOrCreateData<CommonAssemblyWellKnownAttributeData>().HasCompilationRelaxationsAttribute = true;
            }
            else if (attribute.IsTargetAttribute(this, AttributeDescription.ReferenceAssemblyAttribute))
            {
                arguments.GetOrCreateData<CommonAssemblyWellKnownAttributeData>().HasReferenceAssemblyAttribute = true;
            }
            else if (attribute.IsTargetAttribute(this, AttributeDescription.RuntimeCompatibilityAttribute))
            {
                bool wrapNonExceptionThrows = true;

                foreach (var namedArg in attribute.CommonNamedArguments)
                {
                    switch (namedArg.Key)
                    {
                        case "WrapNonExceptionThrows":
                            wrapNonExceptionThrows = namedArg.Value.DecodeValue<bool>(SpecialType.System_Boolean);
                            break;
                    }
                }

                arguments.GetOrCreateData<CommonAssemblyWellKnownAttributeData>().RuntimeCompatibilityWrapNonExceptionThrows = wrapNonExceptionThrows;
            }
            else if (attribute.IsTargetAttribute(this, AttributeDescription.DebuggableAttribute))
            {
                arguments.GetOrCreateData<CommonAssemblyWellKnownAttributeData>().HasDebuggableAttribute = true;
            }
            else if (!isFromNetModule && attribute.IsTargetAttribute(this, AttributeDescription.TypeForwardedToAttribute))
            {
                DecodeTypeForwardedToAttribute(ref arguments);
            }
            else if (attribute.IsTargetAttribute(this, AttributeDescription.CaseSensitiveExtensionAttribute))
            {
                if ((object?)arguments.AttributeSyntaxOpt != null)
                {
                    // [Extension] attribute should not be set explicitly.
                    arguments.Diagnostics.Add(ErrorCode.ERR_ExplicitExtension, arguments.AttributeSyntaxOpt.Location);
                }
            }
            else if ((signature = attribute.GetTargetAttributeSignatureIndex(this, AttributeDescription.AssemblyAlgorithmIdAttribute)) != -1)
            {
<<<<<<< HEAD
                object? value = attribute.CommonConstructorArguments[0].Value;
=======
                object value = attribute.CommonConstructorArguments[0].ValueInternal;
>>>>>>> a3c3a44a
                AssemblyHashAlgorithm algorithmId;

                if (signature == 0)
                {
#nullable disable // Can 'value' be null here? https://github.com/dotnet/roslyn/issues/39166
                    algorithmId = (AssemblyHashAlgorithm)value;
#nullable enable
                }
                else
                {
#nullable disable // Can 'value' be null here? https://github.com/dotnet/roslyn/issues/39166
                    algorithmId = (AssemblyHashAlgorithm)(uint)value;
#nullable enable
                }

                arguments.GetOrCreateData<CommonAssemblyWellKnownAttributeData>().AssemblyAlgorithmIdAttributeSetting = algorithmId;
            }
        }

        // Checks that the integral arguments for the given well-known attribute are non-negative.
        private static void ValidateIntegralAttributeNonNegativeArguments(CSharpAttributeData attribute, AttributeSyntax? nodeOpt, DiagnosticBag diagnostics)
        {
            Debug.Assert(!attribute.HasErrors);

            int argCount = attribute.CommonConstructorArguments.Length;
            for (int i = 0; i < argCount; i++)
            {
                int arg = attribute.GetConstructorArgument<int>(i, SpecialType.System_Int32);
                if (arg < 0)
                {
                    // CS0591: Invalid value for argument to '{0}' attribute
                    Location attributeArgumentSyntaxLocation = attribute.GetAttributeArgumentSyntaxLocation(i, nodeOpt);
                    diagnostics.Add(ErrorCode.ERR_InvalidAttributeArgument, attributeArgumentSyntaxLocation, (object?)nodeOpt != null ? nodeOpt.GetErrorDisplayName() : "");
                }
            }
        }

        internal void NoteFieldAccess(FieldSymbol field, bool read, bool write)
        {
            var container = field.ContainingType as SourceMemberContainerTypeSymbol;
            if ((object?)container == null)
            {
                // field is not in source.
                return;
            }

            container.EnsureFieldDefinitionsNoted();

            if (_unusedFieldWarnings.IsDefault)
            {
                if (read)
                {
                    _unreadFields.Remove(field);
                }

                if (write)
                {
                    bool _;
                    _unassignedFieldsMap.TryRemove(field, out _);
                }
            }
            else
            {
                // It's acceptable to run flow analysis again after the diagnostics have been computed - just
                // make sure that the nothing is different than the first time.

                Debug.Assert(
                     !(read && _unreadFields.Remove(field)),
                     "we are already reporting unused field warnings, there could be no more changes");

                Debug.Assert(
                    !(write && _unassignedFieldsMap.ContainsKey(field)),
                    "we are already reporting unused field warnings, there could be no more changes");
            }
        }

        internal void NoteFieldDefinition(FieldSymbol field, bool isInternal, bool isUnread)
        {
            Debug.Assert(_unusedFieldWarnings.IsDefault, "We shouldn't have computed the diagnostics if we're still noting definitions.");

            _unassignedFieldsMap.TryAdd(field, isInternal);
            if (isUnread)
            {
                _unreadFields.Add(field);
            }
        }

        internal override bool IsNetModule() => this._compilation.Options.OutputKind.IsNetModule();

        /// <summary>
        /// Get the warnings for unused fields.  This should only be fetched when all method bodies have been compiled.
        /// </summary>
        internal ImmutableArray<Diagnostic> GetUnusedFieldWarnings(CancellationToken cancellationToken)
        {
            if (_unusedFieldWarnings.IsDefault)
            {
                //Our maps of unread and unassigned fields won't be done until the assembly is complete.
                this.ForceComplete(locationOpt: null, cancellationToken: cancellationToken);

                Debug.Assert(this.HasComplete(CompletionPart.Module),
                    "Don't consume unused field information if there are still types to be processed.");

                // Build this up in a local before we assign it to this.unusedFieldWarnings (so other threads
                // can see that it's not done).
                DiagnosticBag diagnostics = DiagnosticBag.GetInstance();

                // NOTE: two threads can come in here at the same time.  If they do, then they will
                // share the diagnostic bag.  That's alright, as long as each one processes only
                // the fields that it successfully removes from the shared map/set.  Furthermore,
                // there should be no problem with re-calling this method on the same assembly,
                // since there will be nothing left in the map/set the second time.
                bool internalsAreVisible =
                    this.InternalsAreVisible ||
                    this.IsNetModule();

                HashSet<FieldSymbol>? handledUnreadFields = null;

                foreach (FieldSymbol field in _unassignedFieldsMap.Keys) // Not mutating, so no snapshot required.
                {
                    bool isInternalAccessibility;
                    bool success = _unassignedFieldsMap.TryGetValue(field, out isInternalAccessibility);
                    Debug.Assert(success, "Once CompletionPart.Module is set, no-one should be modifying the map.");

                    if (isInternalAccessibility && internalsAreVisible)
                    {
                        continue;
                    }

                    if (!field.CanBeReferencedByName)
                    {
                        continue;
                    }

                    var containingType = field.ContainingType as SourceNamedTypeSymbol;
                    if ((object?)containingType == null)
                    {
                        continue;
                    }

                    if (field is TupleErrorFieldSymbol)
                    {
                        continue;
                    }

                    bool unread = _unreadFields.Contains(field);
                    if (unread)
                    {
                        if (handledUnreadFields == null)
                        {
                            handledUnreadFields = new HashSet<FieldSymbol>();
                        }
                        handledUnreadFields.Add(field);
                    }

                    if (containingType.HasStructLayoutAttribute)
                    {
                        continue;
                    }

                    Symbol? associatedPropertyOrEvent = field.AssociatedSymbol;
                    if ((object?)associatedPropertyOrEvent != null && associatedPropertyOrEvent.Kind == SymbolKind.Event)
                    {
                        if (unread)
                        {
                            diagnostics.Add(ErrorCode.WRN_UnreferencedEvent, associatedPropertyOrEvent.Locations.FirstOrNone(), associatedPropertyOrEvent);
                        }
                    }
                    else if (unread)
                    {
                        diagnostics.Add(ErrorCode.WRN_UnreferencedField, field.Locations.FirstOrNone(), field);
                    }
                    else
                    {
                        diagnostics.Add(ErrorCode.WRN_UnassignedInternalField, field.Locations.FirstOrNone(), field, DefaultValue(field.Type));
                    }
                }

                foreach (FieldSymbol field in _unreadFields) // Not mutating, so no snapshot required.
                {
                    if (handledUnreadFields != null && handledUnreadFields.Contains(field))
                    {
                        // Handled in the first foreach loop.
                        continue;
                    }

                    if (!field.CanBeReferencedByName)
                    {
                        continue;
                    }

                    var containingType = field.ContainingType as SourceNamedTypeSymbol;
                    if ((object?)containingType != null && !containingType.HasStructLayoutAttribute)
                    {
                        diagnostics.Add(ErrorCode.WRN_UnreferencedFieldAssg, field.Locations.FirstOrNone(), field);
                    }
                }

                ImmutableInterlocked.InterlockedInitialize(ref _unusedFieldWarnings, diagnostics.ToReadOnlyAndFree());
            }

            Debug.Assert(!_unusedFieldWarnings.IsDefault);
            return _unusedFieldWarnings;
        }

        private static string DefaultValue(TypeSymbol type)
        {
            // TODO: localize these strings
            if (type.IsReferenceType) return "null";
            switch (type.SpecialType)
            {
                case SpecialType.System_Boolean:
                    return "false";
                case SpecialType.System_Byte:
                case SpecialType.System_Decimal:
                case SpecialType.System_Double:
                case SpecialType.System_Int16:
                case SpecialType.System_Int32:
                case SpecialType.System_Int64:
                case SpecialType.System_SByte:
                case SpecialType.System_Single:
                case SpecialType.System_UInt16:
                case SpecialType.System_UInt32:
                case SpecialType.System_UInt64:
                    return "0";
                default:
                    return "";
            }
        }

        internal override NamedTypeSymbol? TryLookupForwardedMetadataTypeWithCycleDetection(ref MetadataTypeName emittedName, ConsList<AssemblySymbol>? visitedAssemblies)
        {
            int forcedArity = emittedName.ForcedArity;

            if (emittedName.UseCLSCompliantNameArityEncoding)
            {
                if (forcedArity == -1)
                {
                    forcedArity = emittedName.InferredArity;
                }
                else if (forcedArity != emittedName.InferredArity)
                {
                    return null;
                }

                Debug.Assert(forcedArity == emittedName.InferredArity);
            }

            if (_lazyForwardedTypesFromSource == null)
            {
                IDictionary<string, NamedTypeSymbol> forwardedTypesFromSource;
                // Get the TypeForwardedTo attributes with minimal binding to avoid cycle problems
                HashSet<NamedTypeSymbol>? forwardedTypes = GetForwardedTypes();

                if (forwardedTypes != null)
                {
                    forwardedTypesFromSource = new Dictionary<string, NamedTypeSymbol>(StringOrdinalComparer.Instance);

                    foreach (NamedTypeSymbol forwardedType in forwardedTypes)
                    {
                        NamedTypeSymbol originalDefinition = forwardedType.OriginalDefinition;
                        Debug.Assert((object)originalDefinition.ContainingType == null, "How did a nested type get forwarded?");

                        string fullEmittedName = MetadataHelpers.BuildQualifiedName(originalDefinition.ContainingSymbol.ToDisplayString(SymbolDisplayFormat.QualifiedNameOnlyFormat),
                                                                                    originalDefinition.MetadataName);
                        // Since we need to allow multiple constructions of the same generic type at the source
                        // level, we need to de-dup the original definitions.
                        forwardedTypesFromSource[fullEmittedName] = originalDefinition;
                    }
                }
                else
                {
                    forwardedTypesFromSource = SpecializedCollections.EmptyDictionary<string, NamedTypeSymbol>();
                }

                _lazyForwardedTypesFromSource = forwardedTypesFromSource;
            }

            NamedTypeSymbol result;

            if (_lazyForwardedTypesFromSource.TryGetValue(emittedName.FullName, out result))
            {
                if ((forcedArity == -1 || result.Arity == forcedArity) &&
                    (!emittedName.UseCLSCompliantNameArityEncoding || result.Arity == 0 || result.MangleName))
                {
                    return result;
                }
            }
            else if (!_compilation.Options.OutputKind.IsNetModule())
            {
                // See if any of added modules forward the type.

                // Similar to attributes, type forwarders from the second added module should override type forwarders from the first added module, etc. 
                for (int i = _modules.Length - 1; i > 0; i--)
                {
                    var peModuleSymbol = (Metadata.PE.PEModuleSymbol)_modules[i];

                    (AssemblySymbol? firstSymbol, AssemblySymbol? secondSymbol) = peModuleSymbol.GetAssembliesForForwardedType(ref emittedName);

                    if ((object?)firstSymbol != null)
                    {
                        if ((object?)secondSymbol != null)
                        {
                            return CreateMultipleForwardingErrorTypeSymbol(ref emittedName, peModuleSymbol, firstSymbol, secondSymbol);
                        }

                        // Don't bother to check the forwarded-to assembly if we've already seen it.
                        if (visitedAssemblies != null && visitedAssemblies.Contains(firstSymbol))
                        {
                            return CreateCycleInTypeForwarderErrorTypeSymbol(ref emittedName);
                        }
                        else
                        {
                            visitedAssemblies = new ConsList<AssemblySymbol>(this, visitedAssemblies ?? ConsList<AssemblySymbol>.Empty);
                            return firstSymbol.LookupTopLevelMetadataTypeWithCycleDetection(ref emittedName, visitedAssemblies, digThroughForwardedTypes: true);
                        }
                    }
                }
            }

            return null;
        }

        public override AssemblyMetadata? GetMetadata() => null;

        protected override ISymbol CreateISymbol()
        {
            return new PublicModel.SourceAssemblySymbol(this);
        }
    }
}<|MERGE_RESOLUTION|>--- conflicted
+++ resolved
@@ -2012,11 +2012,7 @@
             // this code won't be called unless we bound a well-formed, semantically correct ctor call.
             Debug.Assert(!arguments.Attribute.HasErrors);
 
-<<<<<<< HEAD
-            TypeSymbol? forwardedType = (TypeSymbol?)arguments.Attribute.CommonConstructorArguments[0].Value;
-=======
-            TypeSymbol forwardedType = (TypeSymbol)arguments.Attribute.CommonConstructorArguments[0].ValueInternal;
->>>>>>> a3c3a44a
+            TypeSymbol? forwardedType = (TypeSymbol?)arguments.Attribute.CommonConstructorArguments[0].ValueInternal;
 
             // This can happen if the argument is the null literal.
             if ((object?)forwardedType == null)
@@ -2087,11 +2083,7 @@
             // this code won't be called unless we bound a well-formed, semantically correct ctor call.
             Debug.Assert(!attrData.HasErrors);
 
-<<<<<<< HEAD
-            string? displayName = (string?)attrData.CommonConstructorArguments[0].Value;
-=======
-            string displayName = (string)attrData.CommonConstructorArguments[0].ValueInternal;
->>>>>>> a3c3a44a
+            string? displayName = (string?)attrData.CommonConstructorArguments[0].ValueInternal;
 
             if (displayName == null)
             {
@@ -2189,11 +2181,7 @@
             }
             else if (attribute.IsTargetAttribute(this, AttributeDescription.AssemblySignatureKeyAttribute))
             {
-<<<<<<< HEAD
-                var signatureKey = (string?)attribute.CommonConstructorArguments[0].Value;
-=======
-                var signatureKey = (string)attribute.CommonConstructorArguments[0].ValueInternal;
->>>>>>> a3c3a44a
+                var signatureKey = (string?)attribute.CommonConstructorArguments[0].ValueInternal;
                 arguments.GetOrCreateData<CommonAssemblyWellKnownAttributeData>().AssemblySignatureKeyAttributeSetting = signatureKey;
 
                 if (!StrongNameKeys.IsValidPublicKeyString(signatureKey))
@@ -2203,37 +2191,21 @@
             }
             else if (attribute.IsTargetAttribute(this, AttributeDescription.AssemblyKeyFileAttribute))
             {
-<<<<<<< HEAD
-                arguments.GetOrCreateData<CommonAssemblyWellKnownAttributeData>().AssemblyKeyFileAttributeSetting = (string?)attribute.CommonConstructorArguments[0].Value;
+                arguments.GetOrCreateData<CommonAssemblyWellKnownAttributeData>().AssemblyKeyFileAttributeSetting = (string?)attribute.CommonConstructorArguments[0].ValueInternal;
             }
             else if (attribute.IsTargetAttribute(this, AttributeDescription.AssemblyKeyNameAttribute))
             {
-                arguments.GetOrCreateData<CommonAssemblyWellKnownAttributeData>().AssemblyKeyContainerAttributeSetting = (string?)attribute.CommonConstructorArguments[0].Value;
+                arguments.GetOrCreateData<CommonAssemblyWellKnownAttributeData>().AssemblyKeyContainerAttributeSetting = (string?)attribute.CommonConstructorArguments[0].ValueInternal;
             }
             else if (attribute.IsTargetAttribute(this, AttributeDescription.AssemblyDelaySignAttribute))
             {
 #nullable disable // Can 'attribute.CommonConstructorArguments[0].Value' be null? https://github.com/dotnet/roslyn/issues/39166
-                arguments.GetOrCreateData<CommonAssemblyWellKnownAttributeData>().AssemblyDelaySignAttributeSetting = (bool)attribute.CommonConstructorArguments[0].Value ? ThreeState.True : ThreeState.False;
+                arguments.GetOrCreateData<CommonAssemblyWellKnownAttributeData>().AssemblyDelaySignAttributeSetting = (bool)attribute.CommonConstructorArguments[0].ValueInternal ? ThreeState.True : ThreeState.False;
 #nullable enable
             }
             else if (attribute.IsTargetAttribute(this, AttributeDescription.AssemblyVersionAttribute))
             {
-                string? verString = (string?)attribute.CommonConstructorArguments[0].Value;
-=======
-                arguments.GetOrCreateData<CommonAssemblyWellKnownAttributeData>().AssemblyKeyFileAttributeSetting = (string)attribute.CommonConstructorArguments[0].ValueInternal;
-            }
-            else if (attribute.IsTargetAttribute(this, AttributeDescription.AssemblyKeyNameAttribute))
-            {
-                arguments.GetOrCreateData<CommonAssemblyWellKnownAttributeData>().AssemblyKeyContainerAttributeSetting = (string)attribute.CommonConstructorArguments[0].ValueInternal;
-            }
-            else if (attribute.IsTargetAttribute(this, AttributeDescription.AssemblyDelaySignAttribute))
-            {
-                arguments.GetOrCreateData<CommonAssemblyWellKnownAttributeData>().AssemblyDelaySignAttributeSetting = (bool)attribute.CommonConstructorArguments[0].ValueInternal ? ThreeState.True : ThreeState.False;
-            }
-            else if (attribute.IsTargetAttribute(this, AttributeDescription.AssemblyVersionAttribute))
-            {
-                string verString = (string)attribute.CommonConstructorArguments[0].ValueInternal;
->>>>>>> a3c3a44a
+                string? verString = (string?)attribute.CommonConstructorArguments[0].ValueInternal;
                 Version version;
                 if (!VersionHelper.TryParseAssemblyVersion(verString, allowWildcard: !_compilation.IsEmitDeterministic, version: out version))
                 {
@@ -2247,11 +2219,7 @@
             else if (attribute.IsTargetAttribute(this, AttributeDescription.AssemblyFileVersionAttribute))
             {
                 Version dummy;
-<<<<<<< HEAD
-                string? verString = (string?)attribute.CommonConstructorArguments[0].Value;
-=======
-                string verString = (string)attribute.CommonConstructorArguments[0].ValueInternal;
->>>>>>> a3c3a44a
+                string? verString = (string?)attribute.CommonConstructorArguments[0].ValueInternal;
                 if (!VersionHelper.TryParse(verString, version: out dummy))
                 {
                     Location attributeArgumentSyntaxLocation = attribute.GetAttributeArgumentSyntaxLocation(0, arguments.AttributeSyntaxOpt);
@@ -2262,27 +2230,15 @@
             }
             else if (attribute.IsTargetAttribute(this, AttributeDescription.AssemblyTitleAttribute))
             {
-<<<<<<< HEAD
-                arguments.GetOrCreateData<CommonAssemblyWellKnownAttributeData>().AssemblyTitleAttributeSetting = (string?)attribute.CommonConstructorArguments[0].Value;
+                arguments.GetOrCreateData<CommonAssemblyWellKnownAttributeData>().AssemblyTitleAttributeSetting = (string?)attribute.CommonConstructorArguments[0].ValueInternal;
             }
             else if (attribute.IsTargetAttribute(this, AttributeDescription.AssemblyDescriptionAttribute))
             {
-                arguments.GetOrCreateData<CommonAssemblyWellKnownAttributeData>().AssemblyDescriptionAttributeSetting = (string?)attribute.CommonConstructorArguments[0].Value;
+                arguments.GetOrCreateData<CommonAssemblyWellKnownAttributeData>().AssemblyDescriptionAttributeSetting = (string?)attribute.CommonConstructorArguments[0].ValueInternal;
             }
             else if (attribute.IsTargetAttribute(this, AttributeDescription.AssemblyCultureAttribute))
             {
-                var cultureString = (string?)attribute.CommonConstructorArguments[0].Value;
-=======
-                arguments.GetOrCreateData<CommonAssemblyWellKnownAttributeData>().AssemblyTitleAttributeSetting = (string)attribute.CommonConstructorArguments[0].ValueInternal;
-            }
-            else if (attribute.IsTargetAttribute(this, AttributeDescription.AssemblyDescriptionAttribute))
-            {
-                arguments.GetOrCreateData<CommonAssemblyWellKnownAttributeData>().AssemblyDescriptionAttributeSetting = (string)attribute.CommonConstructorArguments[0].ValueInternal;
-            }
-            else if (attribute.IsTargetAttribute(this, AttributeDescription.AssemblyCultureAttribute))
-            {
-                var cultureString = (string)attribute.CommonConstructorArguments[0].ValueInternal;
->>>>>>> a3c3a44a
+                var cultureString = (string?)attribute.CommonConstructorArguments[0].ValueInternal;
                 if (!string.IsNullOrEmpty(cultureString))
                 {
                     if (_compilation.Options.OutputKind.IsApplication())
@@ -2300,37 +2256,21 @@
             }
             else if (attribute.IsTargetAttribute(this, AttributeDescription.AssemblyCompanyAttribute))
             {
-<<<<<<< HEAD
-                arguments.GetOrCreateData<CommonAssemblyWellKnownAttributeData>().AssemblyCompanyAttributeSetting = (string?)attribute.CommonConstructorArguments[0].Value;
+                arguments.GetOrCreateData<CommonAssemblyWellKnownAttributeData>().AssemblyCompanyAttributeSetting = (string?)attribute.CommonConstructorArguments[0].ValueInternal;
             }
             else if (attribute.IsTargetAttribute(this, AttributeDescription.AssemblyProductAttribute))
             {
-                arguments.GetOrCreateData<CommonAssemblyWellKnownAttributeData>().AssemblyProductAttributeSetting = (string?)attribute.CommonConstructorArguments[0].Value;
+                arguments.GetOrCreateData<CommonAssemblyWellKnownAttributeData>().AssemblyProductAttributeSetting = (string?)attribute.CommonConstructorArguments[0].ValueInternal;
             }
             else if (attribute.IsTargetAttribute(this, AttributeDescription.AssemblyInformationalVersionAttribute))
             {
-                arguments.GetOrCreateData<CommonAssemblyWellKnownAttributeData>().AssemblyInformationalVersionAttributeSetting = (string?)attribute.CommonConstructorArguments[0].Value;
-=======
-                arguments.GetOrCreateData<CommonAssemblyWellKnownAttributeData>().AssemblyCompanyAttributeSetting = (string)attribute.CommonConstructorArguments[0].ValueInternal;
-            }
-            else if (attribute.IsTargetAttribute(this, AttributeDescription.AssemblyProductAttribute))
-            {
-                arguments.GetOrCreateData<CommonAssemblyWellKnownAttributeData>().AssemblyProductAttributeSetting = (string)attribute.CommonConstructorArguments[0].ValueInternal;
-            }
-            else if (attribute.IsTargetAttribute(this, AttributeDescription.AssemblyInformationalVersionAttribute))
-            {
-                arguments.GetOrCreateData<CommonAssemblyWellKnownAttributeData>().AssemblyInformationalVersionAttributeSetting = (string)attribute.CommonConstructorArguments[0].ValueInternal;
->>>>>>> a3c3a44a
+                arguments.GetOrCreateData<CommonAssemblyWellKnownAttributeData>().AssemblyInformationalVersionAttributeSetting = (string?)attribute.CommonConstructorArguments[0].ValueInternal;
             }
             else if (attribute.IsTargetAttribute(this, AttributeDescription.SatelliteContractVersionAttribute))
             {
                 //just check the format of this one, don't do anything else with it.
                 Version dummy;
-<<<<<<< HEAD
-                string? verString = (string?)attribute.CommonConstructorArguments[0].Value;
-=======
-                string verString = (string)attribute.CommonConstructorArguments[0].ValueInternal;
->>>>>>> a3c3a44a
+                string? verString = (string?)attribute.CommonConstructorArguments[0].ValueInternal;
 
                 if (!VersionHelper.TryParseAssemblyVersion(verString, allowWildcard: false, version: out dummy))
                 {
@@ -2340,27 +2280,15 @@
             }
             else if (attribute.IsTargetAttribute(this, AttributeDescription.AssemblyCopyrightAttribute))
             {
-<<<<<<< HEAD
-                arguments.GetOrCreateData<CommonAssemblyWellKnownAttributeData>().AssemblyCopyrightAttributeSetting = (string?)attribute.CommonConstructorArguments[0].Value;
+                arguments.GetOrCreateData<CommonAssemblyWellKnownAttributeData>().AssemblyCopyrightAttributeSetting = (string?)attribute.CommonConstructorArguments[0].ValueInternal;
             }
             else if (attribute.IsTargetAttribute(this, AttributeDescription.AssemblyTrademarkAttribute))
             {
-                arguments.GetOrCreateData<CommonAssemblyWellKnownAttributeData>().AssemblyTrademarkAttributeSetting = (string?)attribute.CommonConstructorArguments[0].Value;
+                arguments.GetOrCreateData<CommonAssemblyWellKnownAttributeData>().AssemblyTrademarkAttributeSetting = (string?)attribute.CommonConstructorArguments[0].ValueInternal;
             }
             else if ((signature = attribute.GetTargetAttributeSignatureIndex(this, AttributeDescription.AssemblyFlagsAttribute)) != -1)
             {
-                object? value = attribute.CommonConstructorArguments[0].Value;
-=======
-                arguments.GetOrCreateData<CommonAssemblyWellKnownAttributeData>().AssemblyCopyrightAttributeSetting = (string)attribute.CommonConstructorArguments[0].ValueInternal;
-            }
-            else if (attribute.IsTargetAttribute(this, AttributeDescription.AssemblyTrademarkAttribute))
-            {
-                arguments.GetOrCreateData<CommonAssemblyWellKnownAttributeData>().AssemblyTrademarkAttributeSetting = (string)attribute.CommonConstructorArguments[0].ValueInternal;
-            }
-            else if ((signature = attribute.GetTargetAttributeSignatureIndex(this, AttributeDescription.AssemblyFlagsAttribute)) != -1)
-            {
-                object value = attribute.CommonConstructorArguments[0].ValueInternal;
->>>>>>> a3c3a44a
+                object? value = attribute.CommonConstructorArguments[0].ValueInternal;
                 AssemblyFlags nameFlags;
 
                 if (signature == 0 || signature == 1)
@@ -2440,11 +2368,7 @@
             }
             else if ((signature = attribute.GetTargetAttributeSignatureIndex(this, AttributeDescription.AssemblyAlgorithmIdAttribute)) != -1)
             {
-<<<<<<< HEAD
-                object? value = attribute.CommonConstructorArguments[0].Value;
-=======
-                object value = attribute.CommonConstructorArguments[0].ValueInternal;
->>>>>>> a3c3a44a
+                object? value = attribute.CommonConstructorArguments[0].ValueInternal;
                 AssemblyHashAlgorithm algorithmId;
 
                 if (signature == 0)
