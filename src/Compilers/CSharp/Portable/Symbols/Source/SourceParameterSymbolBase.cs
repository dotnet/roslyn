﻿// Licensed to the .NET Foundation under one or more agreements.
// The .NET Foundation licenses this file to you under the MIT license.
// See the LICENSE file in the project root for more information.

using System.Collections.Immutable;
using System.Diagnostics;
using Microsoft.CodeAnalysis.CSharp.Emit;
using Microsoft.CodeAnalysis.PooledObjects;
using Roslyn.Utilities;

namespace Microsoft.CodeAnalysis.CSharp.Symbols
{
    /// <summary>
    /// Base class for all parameters that are emitted.
    /// </summary>
    internal abstract class SourceParameterSymbolBase : ParameterSymbol
    {
        private readonly Symbol _containingSymbol;
        private readonly ushort _ordinal;

        public SourceParameterSymbolBase(Symbol containingSymbol, int ordinal)
        {
            Debug.Assert((object)containingSymbol != null);
            Debug.Assert(containingSymbol.ContainingAssembly != null);
            _ordinal = (ushort)ordinal;
            _containingSymbol = containingSymbol;
        }

        public sealed override bool Equals(Symbol obj, TypeCompareKind compareKind)
        {
            if (obj == (object)this)
            {
                return true;
            }

            if (obj is NativeIntegerParameterSymbol nps)
            {
                return nps.Equals(this, compareKind);
            }

            var symbol = obj as SourceParameterSymbolBase;
            return symbol is not null
                && symbol.Ordinal == this.Ordinal
                && symbol._containingSymbol.Equals(_containingSymbol, compareKind);
        }

        public sealed override int GetHashCode()
        {
            return Hash.Combine(_containingSymbol.GetHashCode(), this.Ordinal);
        }

        public sealed override int Ordinal
        {
            get { return _ordinal; }
        }

        public sealed override Symbol ContainingSymbol
        {
            get { return _containingSymbol; }
        }

        public sealed override AssemblySymbol ContainingAssembly
        {
            get { return _containingSymbol.ContainingAssembly; }
        }

        internal abstract ConstantValue DefaultValueFromAttributes { get; }


        internal override void AddSynthesizedAttributes(PEModuleBuilder moduleBuilder, ref ArrayBuilder<SynthesizedAttributeData> attributes)
        {
            base.AddSynthesizedAttributes(moduleBuilder, ref attributes);

            var compilation = this.DeclaringCompilation;

            if (this.IsParams)
            {
                AddSynthesizedAttribute(ref attributes, compilation.TrySynthesizeAttribute(WellKnownMember.System_ParamArrayAttribute__ctor));
            }

            // Synthesize DecimalConstantAttribute if we don't have an explicit custom attribute already:
            var defaultValue = this.ExplicitDefaultConstantValue;
            if (defaultValue != ConstantValue.NotAvailable &&
                defaultValue.SpecialType == SpecialType.System_Decimal &&
                DefaultValueFromAttributes == ConstantValue.NotAvailable)
            {
                AddSynthesizedAttribute(ref attributes, compilation.SynthesizeDecimalConstantAttribute(defaultValue.DecimalValue));
            }

            var type = this.TypeWithAnnotations;

            if (type.Type.ContainsDynamic())
            {
                AddSynthesizedAttribute(ref attributes, compilation.SynthesizeDynamicAttribute(type.Type, type.CustomModifiers.Length + this.RefCustomModifiers.Length, this.RefKind));
            }

            if (compilation.ShouldEmitNativeIntegerAttributes(type.Type))
            {
                AddSynthesizedAttribute(ref attributes, moduleBuilder.SynthesizeNativeIntegerAttribute(this, type.Type));
            }

            if (ParameterHelpers.RequiresScopedRefAttribute(this))
            {
<<<<<<< HEAD
                AddSynthesizedAttribute(ref attributes, moduleBuilder.SynthesizeLifetimeAnnotationAttribute(this, DeclaredScope));
=======
                AddSynthesizedAttribute(ref attributes, moduleBuilder.SynthesizeScopedRefAttribute(this, Scope));
>>>>>>> 7915cb74
            }

            if (type.Type.ContainsTupleNames())
            {
                AddSynthesizedAttribute(ref attributes,
                    compilation.SynthesizeTupleNamesAttribute(type.Type));
            }

            if (this.RefKind == RefKind.RefReadOnly)
            {
                AddSynthesizedAttribute(ref attributes, moduleBuilder.SynthesizeIsReadOnlyAttribute(this));
            }

            if (compilation.ShouldEmitNullableAttributes(this))
            {
                AddSynthesizedAttribute(ref attributes, moduleBuilder.SynthesizeNullableAttributeIfNecessary(this, GetNullableContextValue(), type));
            }
        }

        internal abstract ParameterSymbol WithCustomModifiersAndParams(TypeSymbol newType, ImmutableArray<CustomModifier> newCustomModifiers, ImmutableArray<CustomModifier> newRefCustomModifiers, bool newIsParams);
    }
}<|MERGE_RESOLUTION|>--- conflicted
+++ resolved
@@ -101,11 +101,7 @@
 
             if (ParameterHelpers.RequiresScopedRefAttribute(this))
             {
-<<<<<<< HEAD
-                AddSynthesizedAttribute(ref attributes, moduleBuilder.SynthesizeLifetimeAnnotationAttribute(this, DeclaredScope));
-=======
-                AddSynthesizedAttribute(ref attributes, moduleBuilder.SynthesizeScopedRefAttribute(this, Scope));
->>>>>>> 7915cb74
+                AddSynthesizedAttribute(ref attributes, moduleBuilder.SynthesizeScopedRefAttribute(this, DeclaredScope));
             }
 
             if (type.Type.ContainsTupleNames())
