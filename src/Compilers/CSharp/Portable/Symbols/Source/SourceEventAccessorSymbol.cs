--- conflicted
+++ resolved
@@ -62,23 +62,6 @@
             }
 
             _explicitInterfaceImplementations = explicitInterfaceImplementations;
-<<<<<<< HEAD
-
-            this.MakeFlags(
-                isAdder ? MethodKind.EventAdd : MethodKind.EventRemove,
-                RefKind.None,
-                @event.Modifiers,
-                returnsVoid: false, // until we learn otherwise (in LazyMethodChecks).
-                returnsVoidIsSet: false,
-                hasAnyBody: hasAnyBody,
-                isExpressionBodied: isExpressionBodied,
-                isExtensionMethod: false,
-                isNullableAnalysisEnabled: isNullableAnalysisEnabled,
-                isVarArg: false,
-                isMetadataVirtualIgnoringModifiers: @event.IsExplicitInterfaceImplementation && (@event.Modifiers & DeclarationModifiers.Static) == 0);
-
-=======
->>>>>>> c022624f
             _name = GetOverriddenAccessorName(@event, isAdder) ?? name;
         }
 
