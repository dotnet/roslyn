﻿// Licensed to the .NET Foundation under one or more agreements.
// The .NET Foundation licenses this file to you under the MIT license.
// See the LICENSE file in the project root for more information.

#nullable disable

using System.Collections.Immutable;
using System.Diagnostics;

namespace Microsoft.CodeAnalysis.CSharp.Symbols
{
    /// <summary>
    /// Base class for event accessors - synthesized and user defined.
    /// </summary>
    internal abstract class SourceEventAccessorSymbol : SourceMemberMethodSymbol
    {
        private readonly SourceEventSymbol _event;
        private readonly string _name;
        private readonly ImmutableArray<MethodSymbol> _explicitInterfaceImplementations;

        private ImmutableArray<ParameterSymbol> _lazyParameters;
        private TypeWithAnnotations _lazyReturnType;

        public SourceEventAccessorSymbol(
            SourceEventSymbol @event,
            SyntaxReference syntaxReference,
            Location location,
            EventSymbol explicitlyImplementedEventOpt,
            string aliasQualifierOpt,
            bool isAdder,
            bool isIterator,
            bool isNullableAnalysisEnabled,
<<<<<<< HEAD
=======
            bool hasAnyBody,
>>>>>>> 35d72b81
            bool isExpressionBodied)
            : base(@event.containingType, syntaxReference, location, isIterator)
        {
            _event = @event;

            string name;
            ImmutableArray<MethodSymbol> explicitInterfaceImplementations;
            if ((object)explicitlyImplementedEventOpt == null)
            {
                name = SourceEventSymbol.GetAccessorName(@event.Name, isAdder);
                explicitInterfaceImplementations = ImmutableArray<MethodSymbol>.Empty;
            }
            else
            {
                MethodSymbol implementedAccessor = isAdder ? explicitlyImplementedEventOpt.AddMethod : explicitlyImplementedEventOpt.RemoveMethod;
                string accessorName = (object)implementedAccessor != null ? implementedAccessor.Name : SourceEventSymbol.GetAccessorName(explicitlyImplementedEventOpt.Name, isAdder);

                name = ExplicitInterfaceHelpers.GetMemberName(accessorName, explicitlyImplementedEventOpt.ContainingType, aliasQualifierOpt);
                explicitInterfaceImplementations = (object)implementedAccessor == null ? ImmutableArray<MethodSymbol>.Empty : ImmutableArray.Create<MethodSymbol>(implementedAccessor);
            }

            _explicitInterfaceImplementations = explicitInterfaceImplementations;

            this.MakeFlags(
                isAdder ? MethodKind.EventAdd : MethodKind.EventRemove,
                RefKind.None,
                @event.Modifiers,
                returnsVoid: false, // until we learn otherwise (in LazyMethodChecks).
<<<<<<< HEAD
=======
                hasAnyBody: hasAnyBody,
>>>>>>> 35d72b81
                isExpressionBodied: isExpressionBodied,
                isExtensionMethod: false,
                isNullableAnalysisEnabled: isNullableAnalysisEnabled,
                isVarArg: false,
                isMetadataVirtualIgnoringModifiers: @event.IsExplicitInterfaceImplementation && (@event.Modifiers & DeclarationModifiers.Static) == 0);

            _name = GetOverriddenAccessorName(@event, isAdder) ?? name;
        }

        public override string Name
        {
            get { return _name; }
        }

        internal override bool IsExplicitInterfaceImplementation
        {
            get { return _event.IsExplicitInterfaceImplementation; }
        }

        public override ImmutableArray<MethodSymbol> ExplicitInterfaceImplementations
        {
            get { return _explicitInterfaceImplementations; }
        }

        public sealed override bool AreLocalsZeroed
            => !_event.HasSkipLocalsInitAttribute && base.AreLocalsZeroed;

        public SourceEventSymbol AssociatedEvent
        {
            get { return _event; }
        }

        public sealed override Symbol AssociatedSymbol
        {
            get { return _event; }
        }

        protected sealed override void MethodChecks(BindingDiagnosticBag diagnostics)
        {
            Debug.Assert(_lazyParameters.IsDefault != _lazyReturnType.HasType);

            // CONSIDER: currently, we're copying the custom modifiers of the event overridden
            // by this method's associated event (by using the associated event's type, which is
            // copied from the overridden event).  It would be more correct to copy them from
            // the specific accessor that this method is overriding (as in SourceMemberMethodSymbol).

            if (_lazyReturnType.IsDefault)
            {
                CSharpCompilation compilation = this.DeclaringCompilation;
                Debug.Assert(compilation != null);

                // NOTE: LazyMethodChecks calls us within a lock, so we use regular assignments,
                // rather than Interlocked.CompareExchange.
                if (_event.IsWindowsRuntimeEvent)
                {
                    TypeSymbol eventTokenType = compilation.GetWellKnownType(WellKnownType.System_Runtime_InteropServices_WindowsRuntime_EventRegistrationToken);
                    Binder.ReportUseSite(eventTokenType, diagnostics, this.Location);

                    if (this.MethodKind == MethodKind.EventAdd)
                    {
                        // EventRegistrationToken add_E(EventDelegate d);

                        // Leave the returns void bit in this.flags false.
                        _lazyReturnType = TypeWithAnnotations.Create(eventTokenType);

                        var parameter = new SynthesizedAccessorValueParameterSymbol(this, _event.TypeWithAnnotations, 0);
                        _lazyParameters = ImmutableArray.Create<ParameterSymbol>(parameter);
                    }
                    else
                    {
                        Debug.Assert(this.MethodKind == MethodKind.EventRemove);

                        // void remove_E(EventRegistrationToken t);

                        TypeSymbol voidType = compilation.GetSpecialType(SpecialType.System_Void);
                        Binder.ReportUseSite(voidType, diagnostics, this.Location);
                        _lazyReturnType = TypeWithAnnotations.Create(voidType);
                        this.SetReturnsVoid(returnsVoid: true);

                        var parameter = new SynthesizedAccessorValueParameterSymbol(this, TypeWithAnnotations.Create(eventTokenType), 0);
                        _lazyParameters = ImmutableArray.Create<ParameterSymbol>(parameter);
                    }
                }
                else
                {
                    // void add_E(EventDelegate d);
                    // void remove_E(EventDelegate d);

                    TypeSymbol voidType = compilation.GetSpecialType(SpecialType.System_Void);
                    Binder.ReportUseSite(voidType, diagnostics, this.Location);
                    _lazyReturnType = TypeWithAnnotations.Create(voidType);
                    this.SetReturnsVoid(returnsVoid: true);

                    var parameter = new SynthesizedAccessorValueParameterSymbol(this, _event.TypeWithAnnotations, 0);
                    _lazyParameters = ImmutableArray.Create<ParameterSymbol>(parameter);
                }
            }
        }

        public sealed override bool ReturnsVoid
        {
            get
            {
                LazyMethodChecks();
                Debug.Assert(!_lazyReturnType.IsDefault);
                return base.ReturnsVoid;
            }
        }

        public sealed override TypeWithAnnotations ReturnTypeWithAnnotations
        {
            get
            {
                LazyMethodChecks();
                Debug.Assert(!_lazyReturnType.IsDefault);
                return _lazyReturnType;
            }
        }

        public sealed override ImmutableArray<CustomModifier> RefCustomModifiers
        {
            get
            {
                return ImmutableArray<CustomModifier>.Empty; // Same as base, but this is clear and explicit.
            }
        }

        public sealed override ImmutableArray<ParameterSymbol> Parameters
        {
            get
            {
                LazyMethodChecks();
                Debug.Assert(!_lazyParameters.IsDefault);
                return _lazyParameters;
            }
        }

        public sealed override ImmutableArray<TypeParameterSymbol> TypeParameters
        {
            get { return ImmutableArray<TypeParameterSymbol>.Empty; }
        }

        public sealed override ImmutableArray<ImmutableArray<TypeWithAnnotations>> GetTypeParameterConstraintTypes()
            => ImmutableArray<ImmutableArray<TypeWithAnnotations>>.Empty;

        public sealed override ImmutableArray<TypeParameterConstraintKind> GetTypeParameterConstraintKinds()
            => ImmutableArray<TypeParameterConstraintKind>.Empty;

        internal Location Location
        {
            get
            {
                Debug.Assert(this.Locations.Length == 1);
                return this.GetFirstLocation();
            }
        }

        protected string GetOverriddenAccessorName(SourceEventSymbol @event, bool isAdder)
        {
            if (this.IsOverride)
            {
                // NOTE: What we'd really like to do is ask for the OverriddenMethod of this symbol.
                // Unfortunately, we can't do that, because it would inspect the signature of this
                // method, which depends on whether @event is a WinRT event, which depends on
                // interface implementation, which we can't check during construction of the 
                // member list of the type containing this accessor (infinite recursion).  Instead,
                // we inline part of the implementation of OverriddenMethod - we look for the
                // overridden event (which does not depend on WinRT-ness) and then grab the corresponding
                // accessor.
                EventSymbol overriddenEvent = @event.OverriddenEvent;
                if ((object)overriddenEvent != null)
                {
                    // If this accessor is overriding an accessor from metadata, it is possible that
                    // the name of the overridden accessor doesn't follow the C# add_X/remove_X pattern.
                    // We should copy the name so that the runtime will recognize this as an override.
                    MethodSymbol overriddenAccessor = overriddenEvent.GetOwnOrInheritedAccessor(isAdder);
                    return (object)overriddenAccessor == null ? null : overriddenAccessor.Name;
                }
            }

            return null;
        }
    }
}<|MERGE_RESOLUTION|>--- conflicted
+++ resolved
@@ -30,10 +30,7 @@
             bool isAdder,
             bool isIterator,
             bool isNullableAnalysisEnabled,
-<<<<<<< HEAD
-=======
             bool hasAnyBody,
->>>>>>> 35d72b81
             bool isExpressionBodied)
             : base(@event.containingType, syntaxReference, location, isIterator)
         {
@@ -62,10 +59,7 @@
                 RefKind.None,
                 @event.Modifiers,
                 returnsVoid: false, // until we learn otherwise (in LazyMethodChecks).
-<<<<<<< HEAD
-=======
                 hasAnyBody: hasAnyBody,
->>>>>>> 35d72b81
                 isExpressionBodied: isExpressionBodied,
                 isExtensionMethod: false,
                 isNullableAnalysisEnabled: isNullableAnalysisEnabled,
