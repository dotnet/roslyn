﻿// Licensed to the .NET Foundation under one or more agreements.
// The .NET Foundation licenses this file to you under the MIT license.
// See the LICENSE file in the project root for more information.

using System;
using System.Collections.Concurrent;
using System.Collections.Immutable;
using System.Threading;
using Microsoft.CodeAnalysis.CSharp.Symbols;
using Microsoft.CodeAnalysis.CSharp.Syntax;
using Microsoft.CodeAnalysis.Text;

namespace Microsoft.CodeAnalysis.CSharp.Symbols
{
    internal sealed class ThisParameterSymbol : ParameterSymbol
    {
        internal const string SymbolName = "this";

        private readonly MethodSymbol _containingMethod;
        private readonly TypeSymbol _containingType;

        internal ThisParameterSymbol(MethodSymbol forMethod) : this(forMethod, forMethod.ContainingType)
        {
        }

        internal ThisParameterSymbol(MethodSymbol forMethod, TypeSymbol containingType)
        {
            _containingMethod = forMethod;
            _containingType = containingType;
        }

        public override string Name => SymbolName;

        public override bool IsDiscard => false;

        public override TypeWithAnnotations TypeWithAnnotations
            => TypeWithAnnotations.Create(_containingType, NullableAnnotation.NotAnnotated);

        public override RefKind RefKind
        {
            get
            {
                if (ContainingType?.TypeKind != TypeKind.Struct)
                {
                    return RefKind.None;
                }

                if (_containingMethod?.MethodKind == MethodKind.Constructor)
                {
                    return RefKind.Out;
                }

                if (_containingMethod?.IsEffectivelyReadOnly == true)
                {
                    return RefKind.In;
                }

                return RefKind.Ref;
            }
        }

        public override ImmutableArray<Location> Locations
        {
            get { return (object)_containingMethod != null ? _containingMethod.Locations : ImmutableArray<Location>.Empty; }
        }

        public override ImmutableArray<SyntaxReference> DeclaringSyntaxReferences
        {
            get { return ImmutableArray<SyntaxReference>.Empty; }
        }

        public override Symbol ContainingSymbol
        {
            get { return (Symbol)_containingMethod ?? _containingType; }
        }

        internal override ConstantValue ExplicitDefaultConstantValue
        {
            get { return null; }
        }

        internal override bool IsMetadataOptional
        {
            get { return false; }
        }

        public override bool IsParams
        {
            get { return false; }
        }

        internal override bool IsIDispatchConstant
        {
            get { return false; }
        }

        internal override bool IsIUnknownConstant
        {
            get { return false; }
        }

        internal override bool IsCallerFilePath
        {
            get { return false; }
        }

        internal override bool IsCallerLineNumber
        {
            get { return false; }
        }

        internal override bool IsCallerMemberName
        {
            get { return false; }
        }

<<<<<<< HEAD
        internal override int CallerArgumentExpressionParameterIndex => -1;

        public override int Ordinal
=======
        internal override FlowAnalysisAnnotations FlowAnalysisAnnotations
>>>>>>> 0cd6de80
        {
            get { return FlowAnalysisAnnotations.None; }
        }

        internal override ImmutableHashSet<string> NotNullIfParameterNotNull
        {
            get { return ImmutableHashSet<string>.Empty; }
        }

        public override int Ordinal
        {
            get { return -1; }
        }

        public override ImmutableArray<CustomModifier> RefCustomModifiers
        {
            get { return ImmutableArray<CustomModifier>.Empty; }
        }

        // TODO: structs
        public override bool IsThis
        {
            get { return true; }
        }

        // "this" is never explicitly declared.
        public override bool IsImplicitlyDeclared
        {
            get { return true; }
        }

        internal override bool IsMetadataIn
        {
            get { return false; }
        }

        internal override bool IsMetadataOut
        {
            get { return false; }
        }

        internal override MarshalPseudoCustomAttributeData MarshallingInformation
        {
            get { return null; }
        }
    }
}<|MERGE_RESOLUTION|>--- conflicted
+++ resolved
@@ -114,13 +114,9 @@
             get { return false; }
         }
 
-<<<<<<< HEAD
         internal override int CallerArgumentExpressionParameterIndex => -1;
 
-        public override int Ordinal
-=======
         internal override FlowAnalysisAnnotations FlowAnalysisAnnotations
->>>>>>> 0cd6de80
         {
             get { return FlowAnalysisAnnotations.None; }
         }
