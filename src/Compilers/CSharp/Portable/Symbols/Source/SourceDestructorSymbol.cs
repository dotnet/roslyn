﻿// Licensed to the .NET Foundation under one or more agreements.
// The .NET Foundation licenses this file to you under the MIT license.
// See the LICENSE file in the project root for more information.

#nullable disable

using System.Collections.Immutable;
using System.Diagnostics;
using Microsoft.CodeAnalysis.CSharp.Syntax;
using Roslyn.Utilities;

namespace Microsoft.CodeAnalysis.CSharp.Symbols
{
    internal sealed class SourceDestructorSymbol : SourceMemberMethodSymbol
    {
        private TypeWithAnnotations _lazyReturnType;

        internal SourceDestructorSymbol(
            SourceMemberContainerTypeSymbol containingType,
            DestructorDeclarationSyntax syntax,
            bool isNullableAnalysisEnabled,
            BindingDiagnosticBag diagnostics) :
            base(containingType, syntax.GetReference(), syntax.Identifier.GetLocation(), isIterator: SyntaxFacts.HasYieldOperations(syntax.Body))
        {
            const MethodKind methodKind = MethodKind.Destructor;
            Location location = this.GetFirstLocation();

            bool modifierErrors;
            var declarationModifiers = MakeModifiers(syntax.Modifiers, location, diagnostics, out modifierErrors);

            bool hasBlockBody = syntax.Body != null;
            bool isExpressionBodied = !hasBlockBody && syntax.ExpressionBody != null;
<<<<<<< HEAD

            this.MakeFlags(methodKind, declarationModifiers, returnsVoid: true, isExpressionBodied: isExpressionBodied, isExtensionMethod: false, isNullableAnalysisEnabled: isNullableAnalysisEnabled);
=======
            bool hasAnyBody = hasBlockBody || isExpressionBodied;

            this.MakeFlags(
                methodKind, RefKind.None, declarationModifiers, returnsVoid: true, hasAnyBody: hasAnyBody, isExpressionBodied: isExpressionBodied, isExtensionMethod: false,
                isVarArg: false, isNullableAnalysisEnabled: isNullableAnalysisEnabled);
>>>>>>> 35d72b81

            if (syntax.Identifier.ValueText != containingType.Name)
            {
                diagnostics.Add(ErrorCode.ERR_BadDestructorName, syntax.Identifier.GetLocation());
            }

            if (hasBlockBody || isExpressionBodied)
            {
                if (IsExtern)
                {
                    diagnostics.Add(ErrorCode.ERR_ExternHasBody, location, this);
                }
            }

            if (!modifierErrors && !hasBlockBody && !isExpressionBodied && !IsExtern)
            {
                diagnostics.Add(ErrorCode.ERR_ConcreteMissingBody, location, this);
            }

            Debug.Assert(syntax.ParameterList.Parameters.Count == 0);

            if (containingType.IsStatic)
            {
                diagnostics.Add(ErrorCode.ERR_DestructorInStaticClass, location);
            }
            else if (!containingType.IsReferenceType)
            {
                diagnostics.Add(ErrorCode.ERR_OnlyClassesCanContainDestructors, location);
            }

            CheckForBlockAndExpressionBody(
                syntax.Body, syntax.ExpressionBody, syntax, diagnostics);
        }

        protected override void MethodChecks(BindingDiagnosticBag diagnostics)
        {
            var syntax = GetSyntax();
            var bodyBinder = this.DeclaringCompilation.GetBinderFactory(syntaxReferenceOpt.SyntaxTree).GetBinder(syntax, syntax, this);
            _lazyReturnType = TypeWithAnnotations.Create(bodyBinder.GetSpecialType(SpecialType.System_Void, diagnostics, syntax));
        }

        internal DestructorDeclarationSyntax GetSyntax()
        {
            Debug.Assert(syntaxReferenceOpt != null);
            return (DestructorDeclarationSyntax)syntaxReferenceOpt.GetSyntax();
        }

        internal override ExecutableCodeBinder TryGetBodyBinder(BinderFactory binderFactoryOpt = null, bool ignoreAccessibility = false)
        {
            return TryGetBodyBinderFromSyntax(binderFactoryOpt, ignoreAccessibility);
        }

        internal override int ParameterCount
        {
            get { return 0; }
        }

        public override ImmutableArray<ParameterSymbol> Parameters
        {
            get { return ImmutableArray<ParameterSymbol>.Empty; }
        }

        public override ImmutableArray<TypeParameterSymbol> TypeParameters
        {
            get { return ImmutableArray<TypeParameterSymbol>.Empty; }
        }

        public override ImmutableArray<ImmutableArray<TypeWithAnnotations>> GetTypeParameterConstraintTypes()
            => ImmutableArray<ImmutableArray<TypeWithAnnotations>>.Empty;

        public override ImmutableArray<TypeParameterConstraintKind> GetTypeParameterConstraintKinds()
            => ImmutableArray<TypeParameterConstraintKind>.Empty;

        public override TypeWithAnnotations ReturnTypeWithAnnotations
        {
            get
            {
                LazyMethodChecks();
                return _lazyReturnType;
            }
        }

        private DeclarationModifiers MakeModifiers(SyntaxTokenList modifiers, Location location, BindingDiagnosticBag diagnostics, out bool modifierErrors)
        {
            // Check that the set of modifiers is allowed
            const DeclarationModifiers allowedModifiers = DeclarationModifiers.Extern | DeclarationModifiers.Unsafe;
            var mods = ModifierUtils.MakeAndCheckNonTypeMemberModifiers(isOrdinaryMethod: false, isForInterfaceMember: ContainingType.IsInterface, modifiers, DeclarationModifiers.None, allowedModifiers, location, diagnostics, out modifierErrors);

            this.CheckUnsafeModifier(mods, diagnostics);

            mods = (mods & ~DeclarationModifiers.AccessibilityMask) | DeclarationModifiers.Protected; // we mark destructors protected in the symbol table

            return mods;
        }

        public override string Name
        {
            get { return WellKnownMemberNames.DestructorName; }
        }

        internal override OneOrMany<SyntaxList<AttributeListSyntax>> GetAttributeDeclarations()
        {
            // destructors can't have return type attributes
            return OneOrMany.Create(this.GetSyntax().AttributeLists);
        }

        internal override OneOrMany<SyntaxList<AttributeListSyntax>> GetReturnTypeAttributeDeclarations()
        {
            // destructors can't have return type attributes
            return OneOrMany.Create(default(SyntaxList<AttributeListSyntax>));
        }

        internal sealed override bool IsMetadataVirtual(bool ignoreInterfaceImplementationChanges = false)
        {
            return true;
        }

        internal override bool IsMetadataFinal
        {
            get
            {
                return false;
            }
        }

        internal sealed override bool IsMetadataNewSlot(bool ignoreInterfaceImplementationChanges = false)
        {
            return (object)this.ContainingType.BaseTypeNoUseSiteDiagnostics == null;
        }

        internal override bool GenerateDebugInfo
        {
            get { return true; }
        }
    }
}<|MERGE_RESOLUTION|>--- conflicted
+++ resolved
@@ -30,16 +30,11 @@
 
             bool hasBlockBody = syntax.Body != null;
             bool isExpressionBodied = !hasBlockBody && syntax.ExpressionBody != null;
-<<<<<<< HEAD
-
-            this.MakeFlags(methodKind, declarationModifiers, returnsVoid: true, isExpressionBodied: isExpressionBodied, isExtensionMethod: false, isNullableAnalysisEnabled: isNullableAnalysisEnabled);
-=======
             bool hasAnyBody = hasBlockBody || isExpressionBodied;
 
             this.MakeFlags(
                 methodKind, RefKind.None, declarationModifiers, returnsVoid: true, hasAnyBody: hasAnyBody, isExpressionBodied: isExpressionBodied, isExtensionMethod: false,
                 isVarArg: false, isNullableAnalysisEnabled: isNullableAnalysisEnabled);
->>>>>>> 35d72b81
 
             if (syntax.Identifier.ValueText != containingType.Name)
             {
