--- conflicted
+++ resolved
@@ -45,13 +45,9 @@
             // assume that the return type is non-void; when we do the lazy initialization
             // of the parameters and return type we will update the flag if necessary.
 
-<<<<<<< HEAD
-            this.MakeFlags(methodKind, declarationModifiers, returnsVoid: false, isExpressionBodied: isExpressionBodied, isExtensionMethod: false, isNullableAnalysisEnabled: isNullableAnalysisEnabled);
-=======
             this.MakeFlags(
                 methodKind, RefKind.None, declarationModifiers, returnsVoid: false, hasAnyBody: hasAnyBody, isExpressionBodied: isExpressionBodied,
                 isExtensionMethod: false, isVarArg: false, isNullableAnalysisEnabled: isNullableAnalysisEnabled);
->>>>>>> 35d72b81
 
             if (this.ContainingType.IsInterface &&
                 !(IsAbstract || IsVirtual) && !IsExplicitInterfaceImplementation &&
@@ -786,14 +782,6 @@
         public sealed override ImmutableArray<TypeParameterConstraintKind> GetTypeParameterConstraintKinds()
             => ImmutableArray<TypeParameterConstraintKind>.Empty;
 
-<<<<<<< HEAD
-        public sealed override RefKind RefKind
-        {
-            get { return RefKind.None; }
-        }
-
-=======
->>>>>>> 35d72b81
         protected sealed override void CheckConstraintsForExplicitInterfaceType(ConversionsBase conversions, BindingDiagnosticBag diagnostics)
         {
             if ((object)_explicitInterfaceType != null)
