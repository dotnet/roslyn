﻿// Licensed to the .NET Foundation under one or more agreements.
// The .NET Foundation licenses this file to you under the MIT license.
// See the LICENSE file in the project root for more information.

#nullable disable

using System.Collections.Generic;
using System.Collections.Immutable;
using System.Diagnostics;
using Microsoft.CodeAnalysis.CSharp.Syntax;
using Roslyn.Utilities;

namespace Microsoft.CodeAnalysis.CSharp.Symbols
{
    internal abstract class SourceUserDefinedOperatorSymbolBase : SourceOrdinaryMethodOrUserDefinedOperatorSymbol
    {
        // tomat: ignoreDynamic should be true, but we don't want to introduce breaking change. See bug 605326.
        private const TypeCompareKind ComparisonForUserDefinedOperators = TypeCompareKind.IgnoreTupleNames | TypeCompareKind.IgnoreNullableModifiersForReferenceTypes;
        private readonly string _name;
#nullable enable
        private readonly TypeSymbol? _explicitInterfaceType;
#nullable disable

        protected SourceUserDefinedOperatorSymbolBase(
            MethodKind methodKind,
            TypeSymbol explicitInterfaceType,
            string name,
            SourceMemberContainerTypeSymbol containingType,
            Location location,
            CSharpSyntaxNode syntax,
            DeclarationModifiers declarationModifiers,
            bool hasAnyBody,
            bool isExpressionBodied,
            bool isIterator,
            bool isNullableAnalysisEnabled,
            BindingDiagnosticBag diagnostics) :
            base(containingType, syntax.GetReference(), location, isIterator: isIterator,
                 (declarationModifiers, MakeFlags(
                                                  methodKind, RefKind.None, declarationModifiers,
                                                  // We will bind the formal parameters and the return type lazily. For now,
                                                  // assume that the return type is non-void; when we do the lazy initialization
                                                  // of the parameters and return type we will update the flag if necessary.
                                                  returnsVoid: false,
                                                  isExpressionBodied: isExpressionBodied,
                                                  isExtensionMethod: false, isVarArg: false, isNullableAnalysisEnabled: isNullableAnalysisEnabled,
                                                  isExplicitInterfaceImplementation: methodKind == MethodKind.ExplicitInterfaceImplementation)))
        {
            _explicitInterfaceType = explicitInterfaceType;
            _name = name;

            this.CheckUnsafeModifier(declarationModifiers, diagnostics);

<<<<<<< HEAD
            // We will bind the formal parameters and the return type lazily. For now,
            // assume that the return type is non-void; when we do the lazy initialization
            // of the parameters and return type we will update the flag if necessary.

            this.MakeFlags(
                methodKind, RefKind.None, declarationModifiers, returnsVoid: false, returnsVoidIsSet: false, hasAnyBody: hasAnyBody, isExpressionBodied: isExpressionBodied,
                isExtensionMethod: false, isVarArg: false, isNullableAnalysisEnabled: isNullableAnalysisEnabled);

=======
>>>>>>> c022624f
            if (this.ContainingType.IsInterface &&
                !(IsAbstract || IsVirtual) && !IsExplicitInterfaceImplementation &&
                !(syntax is OperatorDeclarationSyntax { OperatorToken: var opToken } && opToken.Kind() is not (SyntaxKind.EqualsEqualsToken or SyntaxKind.ExclamationEqualsToken)))
            {
                diagnostics.Add(ErrorCode.ERR_InterfacesCantContainConversionOrEqualityOperators, this.GetFirstLocation());
                // No need to cascade the error further.
                return;
            }

            if (this.ContainingType.IsStatic)
            {
                // Similarly if we're in a static class, though we have not reported it yet.

                // CS0715: '{0}': static classes cannot contain user-defined operators
                diagnostics.Add(ErrorCode.ERR_OperatorInStaticClass, location, this);
                return;
            }

            // SPEC: An operator declaration must include both a public and a
            // SPEC: static modifier
            if (this.IsExplicitInterfaceImplementation)
            {
                if (!this.IsStatic)
                {
                    diagnostics.Add(ErrorCode.ERR_ExplicitImplementationOfOperatorsMustBeStatic, this.GetFirstLocation(), this);
                }
            }
            else if (this.DeclaredAccessibility != Accessibility.Public || !this.IsStatic)
            {
                // CS0558: User-defined operator '...' must be declared static and public
                diagnostics.Add(ErrorCode.ERR_OperatorsMustBeStatic, this.GetFirstLocation(), this);
            }

            // SPEC: Because an external operator provides no actual implementation, 
            // SPEC: its operator body consists of a semicolon. For expression-bodied
            // SPEC: operators, the body is an expression. For all other operators,
            // SPEC: the operator body consists of a block...
            if (IsAbstract && IsExtern)
            {
                diagnostics.Add(ErrorCode.ERR_AbstractAndExtern, location, this);
            }
            else if (IsAbstract && IsVirtual)
            {
                diagnostics.Add(ErrorCode.ERR_AbstractNotVirtual, location, this.Kind.Localize(), this);
            }
            else if (hasAnyBody && (IsExtern || IsAbstract))
            {
                Debug.Assert(!(IsAbstract && IsExtern));
                if (IsExtern)
                {
                    diagnostics.Add(ErrorCode.ERR_ExternHasBody, location, this);
                }
                else
                {
                    diagnostics.Add(ErrorCode.ERR_AbstractHasBody, location, this);
                }
            }
            else if (!hasAnyBody && !IsExtern && !IsAbstract && !IsPartial)
            {
                // Do not report that the body is missing if the operator is marked as
                // partial or abstract; we will already have given an error for that so
                // there's no need to "cascade" the error.
                diagnostics.Add(ErrorCode.ERR_ConcreteMissingBody, location, this);
            }

            // SPEC: It is an error for the same modifier to appear multiple times in an
            // SPEC: operator declaration.
            ModifierUtils.CheckAccessibility(this.DeclarationModifiers, this, isExplicitInterfaceImplementation: false, diagnostics, location);
        }

        protected static DeclarationModifiers MakeDeclarationModifiers(MethodKind methodKind, bool inInterface, BaseMethodDeclarationSyntax syntax, Location location, BindingDiagnosticBag diagnostics)
        {
            bool isExplicitInterfaceImplementation = methodKind == MethodKind.ExplicitInterfaceImplementation;
            var defaultAccess = inInterface && !isExplicitInterfaceImplementation ? DeclarationModifiers.Public : DeclarationModifiers.Private;
            var allowedModifiers =
                DeclarationModifiers.Static |
                DeclarationModifiers.Extern |
                DeclarationModifiers.Unsafe;

            if (!isExplicitInterfaceImplementation)
            {
                allowedModifiers |= DeclarationModifiers.AccessibilityMask;

                if (inInterface)
                {
                    allowedModifiers |= DeclarationModifiers.Abstract | DeclarationModifiers.Virtual;

                    if (syntax is OperatorDeclarationSyntax { OperatorToken: var opToken } && opToken.Kind() is not (SyntaxKind.EqualsEqualsToken or SyntaxKind.ExclamationEqualsToken))
                    {
                        allowedModifiers |= DeclarationModifiers.Sealed;
                    }
                }
            }
            else if (inInterface)
            {
                Debug.Assert(isExplicitInterfaceImplementation);
                allowedModifiers |= DeclarationModifiers.Abstract;
            }

            var result = ModifierUtils.MakeAndCheckNonTypeMemberModifiers(
                isOrdinaryMethod: false, isForInterfaceMember: inInterface,
                syntax.Modifiers, defaultAccess, allowedModifiers, location, diagnostics, modifierErrors: out _);

            if (inInterface)
            {
                if ((result & (DeclarationModifiers.Abstract | DeclarationModifiers.Virtual | DeclarationModifiers.Sealed)) != 0)
                {
                    if ((result & DeclarationModifiers.Sealed) != 0 &&
                        (result & (DeclarationModifiers.Abstract | DeclarationModifiers.Virtual)) != 0)
                    {
                        diagnostics.Add(ErrorCode.ERR_BadMemberFlag, location, ModifierUtils.ConvertSingleModifierToSyntaxText(DeclarationModifiers.Sealed));
                        result &= ~DeclarationModifiers.Sealed;
                    }

                    LanguageVersion availableVersion = ((CSharpParseOptions)location.SourceTree.Options).LanguageVersion;
                    LanguageVersion requiredVersion = MessageID.IDS_FeatureStaticAbstractMembersInInterfaces.RequiredVersion();

                    if (availableVersion < requiredVersion)
                    {
                        var requiredVersionArgument = new CSharpRequiredLanguageVersion(requiredVersion);
                        var availableVersionArgument = availableVersion.ToDisplayString();

                        if ((result & DeclarationModifiers.Abstract) != 0)
                        {
                            reportModifierIfPresent(result, DeclarationModifiers.Abstract, location, diagnostics, requiredVersionArgument, availableVersionArgument);
                        }
                        else
                        {
                            reportModifierIfPresent(result, DeclarationModifiers.Virtual, location, diagnostics, requiredVersionArgument, availableVersionArgument);
                        }

                        reportModifierIfPresent(result, DeclarationModifiers.Sealed, location, diagnostics, requiredVersionArgument, availableVersionArgument);
                    }

                    result &= ~DeclarationModifiers.Sealed;
                }
                else if ((result & DeclarationModifiers.Static) != 0 && syntax is OperatorDeclarationSyntax { OperatorToken: var opToken } && opToken.Kind() is not (SyntaxKind.EqualsEqualsToken or SyntaxKind.ExclamationEqualsToken))
                {
                    Binder.CheckFeatureAvailability(location.SourceTree, MessageID.IDS_DefaultInterfaceImplementation, diagnostics, location);
                }
            }

            if (isExplicitInterfaceImplementation)
            {
                if ((result & DeclarationModifiers.Abstract) != 0)
                {
                    result |= DeclarationModifiers.Sealed;
                }
            }

            return result;

            static void reportModifierIfPresent(DeclarationModifiers result, DeclarationModifiers errorModifier, Location location, BindingDiagnosticBag diagnostics, CSharpRequiredLanguageVersion requiredVersionArgument, string availableVersionArgument)
            {
                if ((result & errorModifier) != 0)
                {
                    diagnostics.Add(ErrorCode.ERR_InvalidModifierForLanguageVersion, location,
                                    ModifierUtils.ConvertSingleModifierToSyntaxText(errorModifier),
                                    availableVersionArgument,
                                    requiredVersionArgument);
                }
            }
        }

        protected (TypeWithAnnotations ReturnType, ImmutableArray<ParameterSymbol> Parameters) MakeParametersAndBindReturnType(BaseMethodDeclarationSyntax declarationSyntax, TypeSyntax returnTypeSyntax, BindingDiagnosticBag diagnostics)
        {
            TypeWithAnnotations returnType;
            ImmutableArray<ParameterSymbol> parameters;

            var binder = this.DeclaringCompilation.
                GetBinderFactory(declarationSyntax.SyntaxTree).GetBinder(returnTypeSyntax, declarationSyntax, this);

            SyntaxToken arglistToken;

            var signatureBinder = binder.WithAdditionalFlags(BinderFlags.SuppressConstraintChecks);

            parameters = ParameterHelpers.MakeParameters(
                signatureBinder,
                this,
                declarationSyntax.ParameterList,
                out arglistToken,
                allowRefOrOut: true,
                allowThis: false,
                addRefReadOnlyModifier: IsVirtual || IsAbstract,
                diagnostics: diagnostics).Cast<SourceParameterSymbol, ParameterSymbol>();

            if (arglistToken.Kind() == SyntaxKind.ArgListKeyword)
            {
                // This is a parse-time error in the native compiler; it is a semantic analysis error in Roslyn.

                // error CS1669: __arglist is not valid in this context
                diagnostics.Add(ErrorCode.ERR_IllegalVarArgs, new SourceLocation(arglistToken));

                // Regardless of whether __arglist appears in the source code, we do not mark
                // the operator method as being a varargs method.
            }

            returnType = signatureBinder.BindType(returnTypeSyntax, diagnostics);

            // restricted types cannot be returned. 
            // NOTE: Span-like types can be returned (if expression is returnable).
            if (returnType.IsRestrictedType(ignoreSpanLikeTypes: true))
            {
                // The return type of a method, delegate, or function pointer cannot be '{0}'
                diagnostics.Add(ErrorCode.ERR_MethodReturnCantBeRefAny, returnTypeSyntax.Location, returnType.Type);
            }

            if (returnType.Type.IsStatic)
            {
                // Operators in interfaces was introduced in C# 8, so there's no need to be specially concerned about
                // maintaining backcompat with the native compiler bug around interfaces.
                // '{0}': static types cannot be used as return types
                diagnostics.Add(ErrorFacts.GetStaticClassReturnCode(useWarning: false), returnTypeSyntax.Location, returnType.Type);
            }

            return (returnType, parameters);
        }

        protected override void MethodChecks(BindingDiagnosticBag diagnostics)
        {
            var (returnType, parameters) = MakeParametersAndBindReturnType(diagnostics);

            MethodChecks(returnType, parameters, diagnostics);

            // If we have a static class then we already 
            // have reported that fact as an error. No need to cascade the error further.
            if (this.ContainingType.IsStatic)
            {
                return;
            }

            CheckValueParameters(diagnostics);
            CheckOperatorSignatures(diagnostics);
        }

        protected abstract (TypeWithAnnotations ReturnType, ImmutableArray<ParameterSymbol> Parameters) MakeParametersAndBindReturnType(BindingDiagnosticBag diagnostics);

        protected sealed override void ExtensionMethodChecks(BindingDiagnosticBag diagnostics)
        {
        }

        protected sealed override MethodSymbol FindExplicitlyImplementedMethod(BindingDiagnosticBag diagnostics)
        {
            if (_explicitInterfaceType is object)
            {
                string interfaceMethodName;
                ExplicitInterfaceSpecifierSyntax explicitInterfaceSpecifier;

                switch (syntaxReferenceOpt.GetSyntax())
                {
                    case OperatorDeclarationSyntax operatorDeclaration:
                        interfaceMethodName = OperatorFacts.OperatorNameFromDeclaration(operatorDeclaration);
                        explicitInterfaceSpecifier = operatorDeclaration.ExplicitInterfaceSpecifier;
                        break;

                    case ConversionOperatorDeclarationSyntax conversionDeclaration:
                        interfaceMethodName = OperatorFacts.OperatorNameFromDeclaration(conversionDeclaration);
                        explicitInterfaceSpecifier = conversionDeclaration.ExplicitInterfaceSpecifier;
                        break;

                    default:
                        throw ExceptionUtilities.Unreachable();
                }

                return this.FindExplicitlyImplementedMethod(isOperator: true, _explicitInterfaceType, interfaceMethodName, explicitInterfaceSpecifier, diagnostics);
            }

            return null;
        }

#nullable enable
        protected sealed override TypeSymbol? ExplicitInterfaceType => _explicitInterfaceType;
#nullable disable

        private void CheckValueParameters(BindingDiagnosticBag diagnostics)
        {
            // SPEC: The parameters of an operator must be value parameters.
            foreach (var p in this.Parameters)
            {
                if (p.RefKind != RefKind.None && p.RefKind != RefKind.In)
                {
                    diagnostics.Add(ErrorCode.ERR_IllegalRefParam, this.GetFirstLocation());
                    break;
                }
            }
        }

        private void CheckOperatorSignatures(BindingDiagnosticBag diagnostics)
        {
            if (MethodKind == MethodKind.ExplicitInterfaceImplementation)
            {
                // The signature is driven by the interface
                return;
            }

            // Have we even got the right formal parameter arity? If not then 
            // we are in an error recovery scenario and we should just bail 
            // out immediately.
            if (!DoesOperatorHaveCorrectArity(this.Name, this.ParameterCount))
            {
                return;
            }

            switch (this.Name)
            {
                case WellKnownMemberNames.ImplicitConversionName:
                case WellKnownMemberNames.ExplicitConversionName:
                case WellKnownMemberNames.CheckedExplicitConversionName:
                    CheckUserDefinedConversionSignature(diagnostics);
                    break;

                case WellKnownMemberNames.CheckedUnaryNegationOperatorName:
                case WellKnownMemberNames.UnaryNegationOperatorName:
                case WellKnownMemberNames.UnaryPlusOperatorName:
                case WellKnownMemberNames.LogicalNotOperatorName:
                case WellKnownMemberNames.OnesComplementOperatorName:
                    CheckUnarySignature(diagnostics);
                    break;

                case WellKnownMemberNames.TrueOperatorName:
                case WellKnownMemberNames.FalseOperatorName:
                    CheckTrueFalseSignature(diagnostics);
                    break;

                case WellKnownMemberNames.CheckedIncrementOperatorName:
                case WellKnownMemberNames.IncrementOperatorName:
                case WellKnownMemberNames.CheckedDecrementOperatorName:
                case WellKnownMemberNames.DecrementOperatorName:
                    CheckIncrementDecrementSignature(diagnostics);
                    break;

                case WellKnownMemberNames.LeftShiftOperatorName:
                case WellKnownMemberNames.RightShiftOperatorName:
                case WellKnownMemberNames.UnsignedRightShiftOperatorName:
                    CheckShiftSignature(diagnostics);
                    break;

                case WellKnownMemberNames.EqualityOperatorName:
                case WellKnownMemberNames.InequalityOperatorName:
                    if (IsAbstract || IsVirtual)
                    {
                        CheckAbstractEqualitySignature(diagnostics);
                    }
                    else
                    {
                        CheckBinarySignature(diagnostics);
                    }

                    break;

                default:
                    CheckBinarySignature(diagnostics);
                    break;
            }
        }

        private static bool DoesOperatorHaveCorrectArity(string name, int parameterCount)
        {
            switch (name)
            {
                case WellKnownMemberNames.CheckedIncrementOperatorName:
                case WellKnownMemberNames.IncrementOperatorName:
                case WellKnownMemberNames.CheckedDecrementOperatorName:
                case WellKnownMemberNames.DecrementOperatorName:
                case WellKnownMemberNames.CheckedUnaryNegationOperatorName:
                case WellKnownMemberNames.UnaryNegationOperatorName:
                case WellKnownMemberNames.UnaryPlusOperatorName:
                case WellKnownMemberNames.LogicalNotOperatorName:
                case WellKnownMemberNames.OnesComplementOperatorName:
                case WellKnownMemberNames.TrueOperatorName:
                case WellKnownMemberNames.FalseOperatorName:
                case WellKnownMemberNames.ImplicitConversionName:
                case WellKnownMemberNames.ExplicitConversionName:
                case WellKnownMemberNames.CheckedExplicitConversionName:
                    return parameterCount == 1;
                default:
                    return parameterCount == 2;
            }
        }

        private void CheckUserDefinedConversionSignature(BindingDiagnosticBag diagnostics)
        {
            CheckReturnIsNotVoid(diagnostics);

            // SPEC: For a given source type S and target type T, if S or T are
            // SPEC: nullable types let S0 and T0 refer to their underlying types,
            // SPEC: otherwise, S0 and T0 are equal to S and T, respectively.

            var source = this.GetParameterType(0);
            var target = this.ReturnType;
            var source0 = source.StrippedType();
            var target0 = target.StrippedType();

            // SPEC: A class or struct is permitted to declare a conversion from S to T
            // SPEC: only if all the following are true:

            // SPEC: Neither S0 nor T0 is an interface type.

            if (source0.IsInterfaceType() || target0.IsInterfaceType())
            {
                // CS0552: '{0}': user-defined conversions to or from an interface are not allowed
                diagnostics.Add(ErrorCode.ERR_ConversionWithInterface, this.GetFirstLocation(), this);
                return;
            }

            // SPEC: Either S0 or T0 is the class or struct type in which the operator
            // SPEC: declaration takes place.

            if (!MatchesContainingType(source0) &&
                !MatchesContainingType(target0) &&
                // allow conversion between T and Nullable<T> in declaration of Nullable<T>
                !MatchesContainingType(source) &&
                !MatchesContainingType(target))
            {
                // CS0556: User-defined conversion must convert to or from the enclosing type
                diagnostics.Add(IsAbstract || IsVirtual ? ErrorCode.ERR_AbstractConversionNotInvolvingContainedType : ErrorCode.ERR_ConversionNotInvolvingContainedType, this.GetFirstLocation());
                return;
            }

            // SPEC: * S0 and T0 are different types:

            if ((ContainingType.SpecialType == SpecialType.System_Nullable_T)
                    ? source.Equals(target, ComparisonForUserDefinedOperators)
                    : source0.Equals(target0, ComparisonForUserDefinedOperators))
            {
                // CS0555: User-defined operator cannot convert a type to itself
                diagnostics.Add(ErrorCode.ERR_IdentityConversion, this.GetFirstLocation());
                return;
            }

            // Those are the easy ones. Now we come to:

            // SPEC: 
            // Excluding user-defined conversions, a conversion does not exist from 
            // S to T or T to S. For the purposes of these rules, any type parameters
            // associated with S or T are considered to be unique types that have
            // no inheritance relationship with other types, and any constraints on
            // those type parameters are ignored.

            // A counter-intuitive consequence of this rule is that:
            //
            // class X<U> where U : X<U>
            // {
            //     public implicit operator X<U>(U u) { return u; }
            // }
            //
            // is *legal*, even though there is *already* an implicit conversion
            // from U to X<U> because U is constrained to have such a conversion.
            //
            // In discussing the implications of this rule, let's call the 
            // containing type (which may be a class or struct) "C". S and T
            // are the source and target types.  
            //
            // If we have made it this far in the error analysis we already know that
            // exactly one of S and T is C or C? -- if two or zero were, then we'd
            // have already reported ERR_ConversionNotInvolvingContainedType or 
            // ERR_IdentityConversion and returned.
            //
            // WOLOG for the purposes of this discussion let's assume that S is 
            // the one that is C or C?, and that T is the one that is neither C nor C?.
            //
            // So the question is: under what circumstances could T-to-S or S-to-T,
            // be a valid conversion, by the definition of valid above?
            //
            // Let's consider what kinds of types T could be. T cannot be an interface
            // because we've already reported an error and returned if it is. If T is
            // a delegate, array, enum, pointer, struct or nullable type then there 
            // is no built-in conversion from T to the user-declared class/struct 
            // C, or to C?. If T is a type parameter, then by assumption the type
            // parameter has no constraints, and therefore is not convertible to
            // C or C?. 
            //
            // That leaves T to be a class. We already know that T is not C, (or C?, 
            // since T is a class) and therefore there is no identity conversion from T to S.
            //
            // Suppose S is C and C is a class. Then the only way that there can be a 
            // conversion between T and S is if T is a base class of S or S is a base class of T.
            //
            // Suppose S is C and C is a struct. Then the only way that there can be a
            // conversion between T and S is if T is a base class of S. (And T would
            // have to be System.Object or System.ValueType.)
            //
            // Suppose S is C? and C is a struct. Then the only way that there can be a 
            // conversion between T and S is again, if T is a base class of S.
            //
            // Summing up:
            //
            // WOLOG, we assume that T is not C or C?, and S is C or C?. The conversion is
            // illegal only if T is a class, and either T is a base class of S, or S is a 
            // base class of T.

            if (source.IsDynamic() || target.IsDynamic())
            {
                // '{0}': user-defined conversions to or from the dynamic type are not allowed
                diagnostics.Add(ErrorCode.ERR_BadDynamicConversion, this.GetFirstLocation(), this);
                return;
            }

            TypeSymbol same;
            TypeSymbol different;

            if (MatchesContainingType(source0))
            {
                same = source;
                different = target;
            }
            else
            {
                same = target;
                different = source;
            }

            if (different.IsClassType() && !same.IsTypeParameter())
            {
                // different is a class type:
                Debug.Assert(!different.IsTypeParameter());

                var useSiteInfo = new CompoundUseSiteInfo<AssemblySymbol>(diagnostics, ContainingAssembly);

                if (same.IsDerivedFrom(different, ComparisonForUserDefinedOperators, useSiteInfo: ref useSiteInfo))
                {
                    // '{0}': user-defined conversions to or from a base type are not allowed
                    diagnostics.Add(ErrorCode.ERR_ConversionWithBase, this.GetFirstLocation(), this);
                }
                else if (different.IsDerivedFrom(same, ComparisonForUserDefinedOperators, useSiteInfo: ref useSiteInfo))
                {
                    // '{0}': user-defined conversions to or from a derived type are not allowed
                    diagnostics.Add(ErrorCode.ERR_ConversionWithDerived, this.GetFirstLocation(), this);
                }

                diagnostics.Add(this.GetFirstLocation(), useSiteInfo);
            }
        }

        private void CheckReturnIsNotVoid(BindingDiagnosticBag diagnostics)
        {
            if (this.ReturnsVoid)
            {
                // CS0590: User-defined operators cannot return void
                diagnostics.Add(ErrorCode.ERR_OperatorCantReturnVoid, this.GetFirstLocation());
            }
        }

        private void CheckUnarySignature(BindingDiagnosticBag diagnostics)
        {
            // SPEC: A unary + - ! ~ operator must take a single parameter of type
            // SPEC: T or T? and can return any type.

            if (!MatchesContainingType(this.GetParameterType(0).StrippedType()))
            {
                // The parameter of a unary operator must be the containing type
                diagnostics.Add((IsAbstract || IsVirtual) ? ErrorCode.ERR_BadAbstractUnaryOperatorSignature : ErrorCode.ERR_BadUnaryOperatorSignature, this.GetFirstLocation());
            }

            CheckReturnIsNotVoid(diagnostics);
        }

        private void CheckTrueFalseSignature(BindingDiagnosticBag diagnostics)
        {
            // SPEC: A unary true or false operator must take a single parameter of type
            // SPEC: T or T? and must return type bool.

            if (this.ReturnType.SpecialType != SpecialType.System_Boolean)
            {
                // The return type of operator True or False must be bool
                diagnostics.Add(ErrorCode.ERR_OpTFRetType, this.GetFirstLocation());
            }

            if (!MatchesContainingType(this.GetParameterType(0).StrippedType()))
            {
                // The parameter of a unary operator must be the containing type
                diagnostics.Add((IsAbstract || IsVirtual) ? ErrorCode.ERR_BadAbstractUnaryOperatorSignature : ErrorCode.ERR_BadUnaryOperatorSignature, this.GetFirstLocation());
            }
        }

        private void CheckIncrementDecrementSignature(BindingDiagnosticBag diagnostics)
        {
            // SPEC: A unary ++ or -- operator must take a single parameter of type T or T?
            // SPEC: and it must return that same type or a type derived from it.

            // The native compiler error reporting behavior is not very good in some cases
            // here, both because it reports the wrong errors, and because the wording
            // of the error messages is misleading. The native compiler reports two errors:

            // CS0448: The return type for ++ or -- operator must be the 
            //         containing type or derived from the containing type
            //
            // CS0559: The parameter type for ++ or -- operator must be the containing type
            //
            // Neither error message mentions nullable types. But worse, there is a 
            // situation in which the native compiler reports a misleading error:
            //
            // struct S { public static S operator ++(S? s) { ... } }
            //
            // This reports CS0559, but that is not the error; the *parameter* is perfectly
            // legal. The error is that the return type does not match the parameter type.
            // 
            // I have changed the error message to reflect the true error, and we now 
            // report 0448, not 0559, in the given scenario. The error is now:
            //
            // CS0448: The return type for ++ or -- operator must match the parameter type
            //         or be derived from the parameter type
            //
            // However, this now means that we must make *another* change from native compiler
            // behavior. The native compiler would report both 0448 and 0559 when given:
            //
            // struct S { public static int operator ++(int s) { ... } }
            //
            // The previous wording of error 0448 was *correct* in this scenario, but not
            // it is wrong because it *does* match the formal parameter type.
            //
            // The solution is: First see if 0559 must be reported. Only if the formal
            // parameter type is *good* do we then go on to try to report an error against
            // the return type.

            var parameterType = this.GetParameterType(0);
            var useSiteInfo = new CompoundUseSiteInfo<AssemblySymbol>(diagnostics, ContainingAssembly);

            if (!MatchesContainingType(parameterType.StrippedType()))
            {
                // CS0559: The parameter type for ++ or -- operator must be the containing type
                diagnostics.Add((IsAbstract || IsVirtual) ? ErrorCode.ERR_BadAbstractIncDecSignature : ErrorCode.ERR_BadIncDecSignature, this.GetFirstLocation());
            }
            else if (!(parameterType.IsTypeParameter() ?
                         this.ReturnType.Equals(parameterType, ComparisonForUserDefinedOperators) :
                         (((IsAbstract || IsVirtual) && IsContainingType(parameterType) && IsSelfConstrainedTypeParameter(this.ReturnType)) ||
                             this.ReturnType.EffectiveTypeNoUseSiteDiagnostics.IsEqualToOrDerivedFrom(parameterType, ComparisonForUserDefinedOperators, useSiteInfo: ref useSiteInfo))))
            {
                // CS0448: The return type for ++ or -- operator must match the parameter type
                //         or be derived from the parameter type
                diagnostics.Add((IsAbstract || IsVirtual) ? ErrorCode.ERR_BadAbstractIncDecRetType : ErrorCode.ERR_BadIncDecRetType, this.GetFirstLocation());
            }

            diagnostics.Add(this.GetFirstLocation(), useSiteInfo);
        }

        private bool MatchesContainingType(TypeSymbol type)
        {
            return IsContainingType(type) || ((IsAbstract || IsVirtual) && IsSelfConstrainedTypeParameter(type));
        }

        private bool IsContainingType(TypeSymbol type)
        {
            return type.Equals(this.ContainingType, ComparisonForUserDefinedOperators);
        }

        public static bool IsSelfConstrainedTypeParameter(TypeSymbol type, NamedTypeSymbol containingType)
        {
            Debug.Assert(containingType.IsDefinition);
            return type is TypeParameterSymbol p &&
                (object)p.ContainingSymbol == containingType &&
                p.ConstraintTypesNoUseSiteDiagnostics.Any((typeArgument, containingType) => typeArgument.Type.Equals(containingType, ComparisonForUserDefinedOperators),
                                                          containingType);
        }

        private bool IsSelfConstrainedTypeParameter(TypeSymbol type)
        {
            return IsSelfConstrainedTypeParameter(type, this.ContainingType);
        }

        private void CheckShiftSignature(BindingDiagnosticBag diagnostics)
        {
            // SPEC: A binary <<, >> or >>> operator must take two parameters, the first
            // SPEC: of which must have type T or T?, the second of which can
            // SPEC: have any type. The operator can return any type.

            if (!MatchesContainingType(this.GetParameterType(0).StrippedType()))
            {
                // CS0546: The first operand of an overloaded shift operator must have the 
                //         same type as the containing type
                diagnostics.Add((IsAbstract || IsVirtual) ? ErrorCode.ERR_BadAbstractShiftOperatorSignature : ErrorCode.ERR_BadShiftOperatorSignature, this.GetFirstLocation());
            }
            else if (this.GetParameterType(1).StrippedType().SpecialType != SpecialType.System_Int32)
            {
                var location = this.GetFirstLocation();
                Binder.CheckFeatureAvailability(location.SourceTree, MessageID.IDS_FeatureRelaxedShiftOperator, diagnostics, location);
            }

            CheckReturnIsNotVoid(diagnostics);
        }

        private void CheckBinarySignature(BindingDiagnosticBag diagnostics)
        {
            // SPEC: A binary nonshift operator must take two parameters, at least
            // SPEC: one of which must have the type T or T?, and can return any type.
            if (!MatchesContainingType(this.GetParameterType(0).StrippedType()) &&
                !MatchesContainingType(this.GetParameterType(1).StrippedType()))
            {
                // CS0563: One of the parameters of a binary operator must be the containing type
                diagnostics.Add((IsAbstract || IsVirtual) ? ErrorCode.ERR_BadAbstractBinaryOperatorSignature : ErrorCode.ERR_BadBinaryOperatorSignature, this.GetFirstLocation());
            }

            CheckReturnIsNotVoid(diagnostics);
        }

        private void CheckAbstractEqualitySignature(BindingDiagnosticBag diagnostics)
        {
            if (!IsSelfConstrainedTypeParameter(this.GetParameterType(0).StrippedType()) &&
                !IsSelfConstrainedTypeParameter(this.GetParameterType(1).StrippedType()))
            {
                diagnostics.Add(ErrorCode.ERR_BadAbstractEqualityOperatorSignature, this.GetFirstLocation(), this.ContainingType);
            }

            CheckReturnIsNotVoid(diagnostics);
        }

        public sealed override string Name
        {
            get
            {
                return _name;
            }
        }

        public sealed override bool IsExtensionMethod
        {
            get
            {
                return false;
            }
        }

        public sealed override ImmutableArray<TypeParameterSymbol> TypeParameters
        {
            get { return ImmutableArray<TypeParameterSymbol>.Empty; }
        }

        public sealed override ImmutableArray<ImmutableArray<TypeWithAnnotations>> GetTypeParameterConstraintTypes()
            => ImmutableArray<ImmutableArray<TypeWithAnnotations>>.Empty;

        public sealed override ImmutableArray<TypeParameterConstraintKind> GetTypeParameterConstraintKinds()
            => ImmutableArray<TypeParameterConstraintKind>.Empty;

        protected sealed override void CheckConstraintsForExplicitInterfaceType(ConversionsBase conversions, BindingDiagnosticBag diagnostics)
        {
            if ((object)_explicitInterfaceType != null)
            {
                NameSyntax name;

                switch (syntaxReferenceOpt.GetSyntax())
                {
                    case OperatorDeclarationSyntax operatorDeclaration:
                        Debug.Assert(operatorDeclaration.ExplicitInterfaceSpecifier != null);
                        name = operatorDeclaration.ExplicitInterfaceSpecifier.Name;
                        break;

                    case ConversionOperatorDeclarationSyntax conversionDeclaration:
                        Debug.Assert(conversionDeclaration.ExplicitInterfaceSpecifier != null);
                        name = conversionDeclaration.ExplicitInterfaceSpecifier.Name;
                        break;

                    default:
                        throw ExceptionUtilities.Unreachable();
                }

                _explicitInterfaceType.CheckAllConstraints(DeclaringCompilation, conversions, new SourceLocation(name), diagnostics);
            }
        }

        protected sealed override void PartialMethodChecks(BindingDiagnosticBag diagnostics)
        {
        }
    }
}<|MERGE_RESOLUTION|>--- conflicted
+++ resolved
@@ -50,17 +50,6 @@
 
             this.CheckUnsafeModifier(declarationModifiers, diagnostics);
 
-<<<<<<< HEAD
-            // We will bind the formal parameters and the return type lazily. For now,
-            // assume that the return type is non-void; when we do the lazy initialization
-            // of the parameters and return type we will update the flag if necessary.
-
-            this.MakeFlags(
-                methodKind, RefKind.None, declarationModifiers, returnsVoid: false, returnsVoidIsSet: false, hasAnyBody: hasAnyBody, isExpressionBodied: isExpressionBodied,
-                isExtensionMethod: false, isVarArg: false, isNullableAnalysisEnabled: isNullableAnalysisEnabled);
-
-=======
->>>>>>> c022624f
             if (this.ContainingType.IsInterface &&
                 !(IsAbstract || IsVirtual) && !IsExplicitInterfaceImplementation &&
                 !(syntax is OperatorDeclarationSyntax { OperatorToken: var opToken } && opToken.Kind() is not (SyntaxKind.EqualsEqualsToken or SyntaxKind.ExclamationEqualsToken)))
