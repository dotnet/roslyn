--- conflicted
+++ resolved
@@ -356,10 +356,6 @@
                 var attributeLists = unboundLambda.ParameterAttributes(p);
                 var name = unboundLambda.ParameterName(p);
                 var location = unboundLambda.ParameterLocation(p);
-<<<<<<< HEAD
-                var locations = location == null ? OneOrMany<Location>.Empty : OneOrMany.Create(location);
-=======
->>>>>>> f9d50a4d
                 var isParams = paramSyntax?.Modifiers.Any(static m => m.IsKind(SyntaxKind.ParamsKeyword)) ?? false;
 
                 var parameter = new LambdaParameterSymbol(owner: this, paramSyntax?.GetReference(), attributeLists, type, ordinal: p, refKind, scope, name, unboundLambda.ParameterIsDiscard(p), isParams, location);
