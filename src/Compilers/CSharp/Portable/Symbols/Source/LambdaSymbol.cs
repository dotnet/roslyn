﻿// Licensed to the .NET Foundation under one or more agreements.
// The .NET Foundation licenses this file to you under the MIT license.
// See the LICENSE file in the project root for more information.

using System.Collections.Immutable;
using System.Diagnostics;
using Microsoft.CodeAnalysis.CSharp.Syntax;
using Microsoft.CodeAnalysis.PooledObjects;
using Roslyn.Utilities;

namespace Microsoft.CodeAnalysis.CSharp.Symbols
{
    internal sealed class LambdaSymbol : SourceMethodSymbolWithAttributes
    {
        private readonly Binder _binder;
        private readonly Symbol _containingSymbol;
        private readonly MessageID _messageID;
        private readonly ImmutableArray<ParameterSymbol> _parameters;
        private RefKind _refKind;
        private TypeWithAnnotations _returnType;
        private readonly bool _isSynthesized;
        private readonly bool _isAsync;
        private readonly bool _isStatic;
        private readonly BindingDiagnosticBag _declarationDiagnostics;

        /// <summary>
        /// This symbol is used as the return type of a LambdaSymbol when we are interpreting
        /// lambda's body in order to infer its return type.
        /// </summary>
        internal static readonly TypeSymbol ReturnTypeIsBeingInferred = new UnsupportedMetadataTypeSymbol();

        /// <summary>
        /// This symbol is used as the return type of a LambdaSymbol when we failed to infer its return type.
        /// </summary>
        internal static readonly TypeSymbol InferenceFailureReturnType = new UnsupportedMetadataTypeSymbol();

        public LambdaSymbol(
            Binder binder,
            CSharpCompilation compilation,
            Symbol containingSymbol,
            UnboundLambda unboundLambda,
            ImmutableArray<TypeWithAnnotations> parameterTypes,
            ImmutableArray<RefKind> parameterRefKinds,
            RefKind refKind,
            TypeWithAnnotations returnType) :
            base(unboundLambda.Syntax.GetReference())
        {
            Debug.Assert(syntaxReferenceOpt is not null);
            _binder = binder;
            _containingSymbol = containingSymbol;
            _messageID = unboundLambda.Data.MessageID;
            if (!unboundLambda.HasExplicitReturnType(out _refKind, out _returnType))
            {
                _refKind = refKind;
                _returnType = !returnType.HasType ? TypeWithAnnotations.Create(ReturnTypeIsBeingInferred) : returnType;
            }
            _isSynthesized = unboundLambda.WasCompilerGenerated;
            _isAsync = unboundLambda.IsAsync;
            _isStatic = unboundLambda.IsStatic;
            // No point in making this lazy. We are always going to need these soon after creation of the symbol.
            _parameters = MakeParameters(compilation, unboundLambda, parameterTypes, parameterRefKinds);
            _declarationDiagnostics = new BindingDiagnosticBag();
        }

        public MessageID MessageID { get { return _messageID; } }

        public override MethodKind MethodKind
        {
            get { return MethodKind.AnonymousFunction; }
        }

        public override bool IsExtern
        {
            get { return false; }
        }

        public override bool IsSealed
        {
            get { return false; }
        }

        public override bool IsAbstract
        {
            get { return false; }
        }

        public override bool IsVirtual
        {
            get { return false; }
        }

        public override bool IsOverride
        {
            get { return false; }
        }

        public override bool IsStatic => _isStatic;

        public override bool IsAsync
        {
            get { return _isAsync; }
        }

        internal sealed override bool IsMetadataNewSlot(bool ignoreInterfaceImplementationChanges = false)
        {
            return false;
        }

        internal sealed override bool IsMetadataVirtual(bool ignoreInterfaceImplementationChanges = false)
        {
            return false;
        }

        internal override bool IsMetadataFinal
        {
            get
            {
                return false;
            }
        }

        public override bool IsVararg
        {
            get { return false; }
        }

        internal override bool HasSpecialName
        {
            get { return false; }
        }

        internal override System.Reflection.MethodImplAttributes ImplementationAttributes
        {
            get { return default(System.Reflection.MethodImplAttributes); }
        }

        public override bool ReturnsVoid
        {
            get { return this.ReturnTypeWithAnnotations.HasType && this.ReturnType.IsVoidType(); }
        }

        public override RefKind RefKind
        {
            get { return _refKind; }
        }

        public override TypeWithAnnotations ReturnTypeWithAnnotations
        {
            get { return _returnType; }
        }

        // In error recovery and type inference scenarios we do not know the return type
        // until after the body is bound, but the symbol is created before the body
        // is bound.  Fill in the return type post hoc in these scenarios; the
        // IDE might inspect the symbol and want to know the return type.
        internal void SetInferredReturnType(RefKind refKind, TypeWithAnnotations inferredReturnType)
        {
            Debug.Assert(inferredReturnType.HasType);
            Debug.Assert(_returnType.Type.IsErrorType());
            _refKind = refKind;
            _returnType = inferredReturnType;
        }

        public override ImmutableArray<CustomModifier> RefCustomModifiers
        {
            get { return ImmutableArray<CustomModifier>.Empty; }
        }

        internal override bool IsExplicitInterfaceImplementation
        {
            get { return false; }
        }

        public override ImmutableArray<MethodSymbol> ExplicitInterfaceImplementations
        {
            get { return ImmutableArray<MethodSymbol>.Empty; }
        }

        public override Symbol? AssociatedSymbol
        {
            get { return null; }
        }

        public override ImmutableArray<TypeWithAnnotations> TypeArgumentsWithAnnotations
        {
            get { return ImmutableArray<TypeWithAnnotations>.Empty; }
        }

        public override ImmutableArray<TypeParameterSymbol> TypeParameters
        {
            get { return ImmutableArray<TypeParameterSymbol>.Empty; }
        }

        public override int Arity
        {
            get { return 0; }
        }

        public override ImmutableArray<ParameterSymbol> Parameters
        {
            get { return _parameters; }
        }

        internal override bool TryGetThisParameter(out ParameterSymbol? thisParameter)
        {
            // Lambda symbols have no "this" parameter
            thisParameter = null;
            return true;
        }

        public override Accessibility DeclaredAccessibility
        {
            get { return Accessibility.Private; }
        }

        public override ImmutableArray<Location> Locations
        {
            get
            {
                return ImmutableArray.Create<Location>(Syntax.Location);
            }
        }

        /// <summary>
        /// Locations[0] on lambda symbols covers the entire syntax, which is inconvenient but remains for compatibility.
        /// For better diagnostics quality, use the DiagnosticLocation instead, which points to the "delegate" or the "=>".
        /// </summary>
        internal Location DiagnosticLocation
        {
            get
            {
                return Syntax switch
                {
                    AnonymousMethodExpressionSyntax syntax => syntax.DelegateKeyword.GetLocation(),
                    LambdaExpressionSyntax syntax => syntax.ArrowToken.GetLocation(),
                    _ => Locations[0]
                };
            }
        }

        private bool HasExplicitReturnType => Syntax is ParenthesizedLambdaExpressionSyntax { ReturnType: not null };

        public override ImmutableArray<SyntaxReference> DeclaringSyntaxReferences
        {
            get
            {
                return ImmutableArray.Create<SyntaxReference>(syntaxReferenceOpt);
            }
        }

        public override Symbol ContainingSymbol
        {
            get { return _containingSymbol; }
        }

        internal override Microsoft.Cci.CallingConvention CallingConvention
        {
            get { return Microsoft.Cci.CallingConvention.Default; }
        }

        public override bool IsExtensionMethod
        {
            get { return false; }
        }

        internal SyntaxNode Syntax => syntaxReferenceOpt.GetSyntax();

        internal override Binder SignatureBinder => _binder;

        internal override Binder ParameterBinder => new WithLambdaParametersBinder(this, _binder);

        internal override OneOrMany<SyntaxList<AttributeListSyntax>> GetAttributeDeclarations()
        {
            return Syntax is LambdaExpressionSyntax lambdaSyntax ?
                OneOrMany.Create(lambdaSyntax.AttributeLists) :
                default;
        }

        internal void GetDeclarationDiagnostics(BindingDiagnosticBag addTo)
        {
            foreach (var parameter in _parameters)
            {
                parameter.ForceComplete(locationOpt: null, cancellationToken: default);
            }

            GetAttributes();
            GetReturnTypeAttributes();

<<<<<<< HEAD
            if (this.HasAsyncMethodBuilder(out _))
            {
                addTo.Add(ErrorCode.ERR_BuilderAttributeDisallowed, DiagnosticLocation);
            }

=======
            AsyncMethodChecks(verifyReturnType: HasExplicitReturnType, DiagnosticLocation, _declarationDiagnostics);
>>>>>>> 9bcaddcc
            addTo.AddRange(_declarationDiagnostics, allowMismatchInDependencyAccumulation: true);
        }

        internal override void AddDeclarationDiagnostics(BindingDiagnosticBag diagnostics)
            => _declarationDiagnostics.AddRange(diagnostics);

        private ImmutableArray<ParameterSymbol> MakeParameters(
            CSharpCompilation compilation,
            UnboundLambda unboundLambda,
            ImmutableArray<TypeWithAnnotations> parameterTypes,
            ImmutableArray<RefKind> parameterRefKinds)
        {
            Debug.Assert(parameterTypes.Length == parameterRefKinds.Length);

            if (!unboundLambda.HasSignature || unboundLambda.ParameterCount == 0)
            {
                // The parameters may be omitted in source, but they are still present on the symbol.
                return parameterTypes.SelectAsArray((type, ordinal, arg) =>
                                                        SynthesizedParameterSymbol.Create(
                                                            arg.owner,
                                                            type,
                                                            ordinal,
                                                            arg.refKinds[ordinal],
                                                            GeneratedNames.LambdaCopyParameterName(ordinal)), // Make sure nothing binds to this.
                                                     (owner: this, refKinds: parameterRefKinds));
            }

            var builder = ArrayBuilder<ParameterSymbol>.GetInstance(unboundLambda.ParameterCount);
            var hasExplicitlyTypedParameterList = unboundLambda.HasExplicitlyTypedParameterList;
            var numDelegateParameters = parameterTypes.Length;

            for (int p = 0; p < unboundLambda.ParameterCount; ++p)
            {
                // If there are no types given in the lambda then use the delegate type.
                // If the lambda is typed then the types probably match the delegate types;
                // if they do not, use the lambda types for binding. Either way, if we 
                // can, then we use the lambda types. (Whatever you do, do not use the names 
                // in the delegate parameters; they are not in scope!)

                TypeWithAnnotations type;
                RefKind refKind;
                if (hasExplicitlyTypedParameterList)
                {
                    type = unboundLambda.ParameterTypeWithAnnotations(p);
                    refKind = unboundLambda.RefKind(p);
                }
                else if (p < numDelegateParameters)
                {
                    type = parameterTypes[p];
                    refKind = parameterRefKinds[p];
                }
                else
                {
                    type = TypeWithAnnotations.Create(new ExtendedErrorTypeSymbol(compilation, name: string.Empty, arity: 0, errorInfo: null));
                    refKind = RefKind.None;
                }

                var attributeLists = unboundLambda.ParameterAttributes(p);
                var name = unboundLambda.ParameterName(p);
                var location = unboundLambda.ParameterLocation(p);
                var locations = location == null ? ImmutableArray<Location>.Empty : ImmutableArray.Create<Location>(location);

                var parameter = new LambdaParameterSymbol(owner: this, attributeLists, type, ordinal: p, refKind, name, unboundLambda.ParameterIsDiscard(p), locations);

                builder.Add(parameter);
            }

            var result = builder.ToImmutableAndFree();

            return result;
        }

        public sealed override bool Equals(Symbol symbol, TypeCompareKind compareKind)
        {
            if ((object)this == symbol) return true;

            return symbol is LambdaSymbol lambda
                && areEqual(lambda.syntaxReferenceOpt, syntaxReferenceOpt)
                && lambda._refKind == _refKind
                && TypeSymbol.Equals(lambda.ReturnType, this.ReturnType, compareKind)
                && ParameterTypesWithAnnotations.SequenceEqual(lambda.ParameterTypesWithAnnotations, compareKind,
                                                               (p1, p2, compareKind) => p1.Equals(p2, compareKind))
                && lambda.ContainingSymbol.Equals(ContainingSymbol, compareKind);

            static bool areEqual(SyntaxReference a, SyntaxReference b)
            {
                return (object)a.SyntaxTree == b.SyntaxTree && a.Span == b.Span;
            }
        }

        public override int GetHashCode()
        {
            return syntaxReferenceOpt.GetHashCode();
        }

        public override bool IsImplicitlyDeclared
        {
            get
            {
                return _isSynthesized;
            }
        }

        internal override bool GenerateDebugInfo
        {
            get { return true; }
        }

        internal override bool IsDeclaredReadOnly => false;

        internal override bool IsInitOnly => false;

        public override ImmutableArray<ImmutableArray<TypeWithAnnotations>> GetTypeParameterConstraintTypes() => ImmutableArray<ImmutableArray<TypeWithAnnotations>>.Empty;

        public override ImmutableArray<TypeParameterConstraintKind> GetTypeParameterConstraintKinds() => ImmutableArray<TypeParameterConstraintKind>.Empty;

        internal override int CalculateLocalSyntaxOffset(int localPosition, SyntaxTree localTree)
        {
            throw ExceptionUtilities.Unreachable;
        }

        internal override bool IsNullableAnalysisEnabled() => throw ExceptionUtilities.Unreachable;

        protected override void NoteAttributesComplete(bool forReturnType)
        {
        }
    }
}<|MERGE_RESOLUTION|>--- conflicted
+++ resolved
@@ -286,15 +286,12 @@
             GetAttributes();
             GetReturnTypeAttributes();
 
-<<<<<<< HEAD
+            AsyncMethodChecks(verifyReturnType: HasExplicitReturnType, DiagnosticLocation, _declarationDiagnostics);
             if (this.HasAsyncMethodBuilder(out _))
             {
                 addTo.Add(ErrorCode.ERR_BuilderAttributeDisallowed, DiagnosticLocation);
             }
 
-=======
-            AsyncMethodChecks(verifyReturnType: HasExplicitReturnType, DiagnosticLocation, _declarationDiagnostics);
->>>>>>> 9bcaddcc
             addTo.AddRange(_declarationDiagnostics, allowMismatchInDependencyAccumulation: true);
         }
 
