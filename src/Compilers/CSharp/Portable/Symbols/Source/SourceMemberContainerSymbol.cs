--- conflicted
+++ resolved
@@ -2966,19 +2966,6 @@
                 return;
             }
 
-<<<<<<< HEAD
-            Debug.Assert(builder.RecordDeclarationWithParameters is object);
-            Debug.Assert(builder.InstanceInitializersForRecordDeclarationWithParameters is object);
-
-            if (paramList.ParameterCount == 0 || !_declModifiers.HasFlag(DeclarationModifiers.Data))
-            {
-                // PROTOTYPE: The semantics of an empty parameter list have not been decided. Error
-                // for now
-                diagnostics.Add(ErrorCode.ERR_BadRecordDeclaration, paramList.Location);
-            }
-
-=======
->>>>>>> eebb3e44
             // PROTOTYPE: need to check base members as well
             var memberSignatures = s_duplicateMemberSignatureDictionary.Allocate();
             var members = builder.NonTypeNonIndexerMembers;
@@ -2987,12 +2974,12 @@
                 memberSignatures.Add(member, member);
             }
 
-<<<<<<< HEAD
-            var ctor = addCtor(builder.RecordDeclarationWithParameters);
-=======
             // Positional record
             if (!(paramList is null))
             {
+                Debug.Assert(builder.RecordDeclarationWithParameters is object);
+                Debug.Assert(builder.InstanceInitializersForRecordDeclarationWithParameters is object);
+
                 // PROTOTYPE: The semantics of an empty parameter list have not been decided. Error
                 // for now
                 if (paramList.ParameterCount == 0 || !_declModifiers.HasFlag(DeclarationModifiers.Data))
@@ -3003,11 +2990,10 @@
                 BinderFactory binderFactory = this.DeclaringCompilation.GetBinderFactory(paramList.SyntaxTree);
                 var binder = binderFactory.GetBinder(paramList);
 
-                var ctor = addCtor(binder, paramList);
+                var ctor = addCtor(builder.RecordDeclarationWithParameters);
                 addProperties(ctor.Parameters);
             }
 
->>>>>>> eebb3e44
             addCopyCtor();
             addCloneMethod();
 
@@ -3019,11 +3005,7 @@
 
             return;
 
-<<<<<<< HEAD
             SynthesizedRecordConstructor addCtor(TypeDeclarationSyntax declWithParameters)
-=======
-            SynthesizedRecordConstructor addCtor(Binder binder, ParameterListSyntax paramList)
->>>>>>> eebb3e44
             {
                 var ctor = new SynthesizedRecordConstructor(this, declWithParameters, diagnostics);
                 if (!memberSignatures.ContainsKey(ctor))
@@ -3058,12 +3040,8 @@
 
             void addProperties(ImmutableArray<ParameterSymbol> recordParameters)
             {
-<<<<<<< HEAD
                 int addedCount = 0;
-                foreach (ParameterSymbol param in ctor.Parameters)
-=======
                 foreach (ParameterSymbol param in recordParameters)
->>>>>>> eebb3e44
                 {
                     var property = new SynthesizedRecordPropertySymbol(this, param, diagnostics);
                     if (!memberSignatures.ContainsKey(property))
