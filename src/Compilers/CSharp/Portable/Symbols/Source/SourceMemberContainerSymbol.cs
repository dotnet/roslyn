﻿// Licensed to the .NET Foundation under one or more agreements.
// The .NET Foundation licenses this file to you under the MIT license.
// See the LICENSE file in the project root for more information.

using System;
using System.Collections.Generic;
using System.Collections.Immutable;
using System.Diagnostics;
using System.Linq;
using System.Runtime.CompilerServices;
using System.Runtime.InteropServices;
using System.Threading;
using Microsoft.CodeAnalysis;
using Microsoft.CodeAnalysis.CSharp.Emit;
using Microsoft.CodeAnalysis.CSharp.Syntax;
using Microsoft.CodeAnalysis.PooledObjects;
using Microsoft.CodeAnalysis.Text;
using Roslyn.Utilities;

namespace Microsoft.CodeAnalysis.CSharp.Symbols
{
    /// <summary>
    /// Represents a named type symbol whose members are declared in source.
    /// </summary>
    internal abstract partial class SourceMemberContainerTypeSymbol : NamedTypeSymbol
    {
        // The flags type is used to compact many different bits of information efficiently.
        private struct Flags
        {
            // We current pack everything into one 32-bit int; layout is given below.
            //
            // |             |ss|vvv|zzzz|f|d|yy|wwwwww|
            //
            // w = special type.  6 bits.
            // y = IsManagedType.  2 bits.
            // d = FieldDefinitionsNoted. 1 bit
            // f = FlattenedMembersIsSorted.  1 bit.
            // z = TypeKind. 4 bits.
            // v = NullableContext. 3 bits.
            // s = DeclaredRequiredMembers. 2 bits
            private int _flags;

            private const int SpecialTypeOffset = 0;
            private const int SpecialTypeSize = 6;

            private const int ManagedKindOffset = SpecialTypeOffset + SpecialTypeSize;
            private const int ManagedKindSize = 2;

            private const int FieldDefinitionsNotedOffset = ManagedKindOffset + ManagedKindSize;
            private const int FieldDefinitionsNotedSize = 1;

            private const int FlattenedMembersIsSortedOffset = FieldDefinitionsNotedOffset + FieldDefinitionsNotedSize;
            private const int FlattenedMembersIsSortedSize = 1;

            private const int TypeKindOffset = FlattenedMembersIsSortedOffset + FlattenedMembersIsSortedSize;
            private const int TypeKindSize = 4;

            private const int NullableContextOffset = TypeKindOffset + TypeKindSize;
            private const int NullableContextSize = 3;

            private const int HasDeclaredRequiredMembersOffset = NullableContextOffset + NullableContextSize;
            //private const int HasDeclaredRequiredMembersSize = 2;

            private const int SpecialTypeMask = (1 << SpecialTypeSize) - 1;
            private const int ManagedKindMask = (1 << ManagedKindSize) - 1;
            private const int TypeKindMask = (1 << TypeKindSize) - 1;
            private const int NullableContextMask = (1 << NullableContextSize) - 1;

            private const int FieldDefinitionsNotedBit = 1 << FieldDefinitionsNotedOffset;
            private const int FlattenedMembersIsSortedBit = 1 << FlattenedMembersIsSortedOffset;

            private const int HasDeclaredMembersBit = (1 << HasDeclaredRequiredMembersOffset);
            private const int HasDeclaredMembersBitSet = (1 << (HasDeclaredRequiredMembersOffset + 1));

            public SpecialType SpecialType
            {
                get { return (SpecialType)((_flags >> SpecialTypeOffset) & SpecialTypeMask); }
            }

            public ManagedKind ManagedKind
            {
                get { return (ManagedKind)((_flags >> ManagedKindOffset) & ManagedKindMask); }
            }

            public bool FieldDefinitionsNoted
            {
                get { return (_flags & FieldDefinitionsNotedBit) != 0; }
            }

            // True if "lazyMembersFlattened" is sorted.
            public bool FlattenedMembersIsSorted
            {
                get { return (_flags & FlattenedMembersIsSortedBit) != 0; }
            }

            public TypeKind TypeKind
            {
                get { return (TypeKind)((_flags >> TypeKindOffset) & TypeKindMask); }
            }

#if DEBUG
            static Flags()
            {
                // Verify masks are sufficient for values.
                Debug.Assert(EnumUtilities.ContainsAllValues<SpecialType>(SpecialTypeMask));
                Debug.Assert(EnumUtilities.ContainsAllValues<NullableContextKind>(NullableContextMask));
            }
#endif

            public Flags(SpecialType specialType, TypeKind typeKind)
            {
                int specialTypeInt = ((int)specialType & SpecialTypeMask) << SpecialTypeOffset;
                int typeKindInt = ((int)typeKind & TypeKindMask) << TypeKindOffset;

                _flags = specialTypeInt | typeKindInt;
            }

            public void SetFieldDefinitionsNoted()
            {
                ThreadSafeFlagOperations.Set(ref _flags, FieldDefinitionsNotedBit);
            }

            public void SetFlattenedMembersIsSorted()
            {
                ThreadSafeFlagOperations.Set(ref _flags, (FlattenedMembersIsSortedBit));
            }

            private static bool BitsAreUnsetOrSame(int bits, int mask)
            {
                return (bits & mask) == 0 || (bits & mask) == mask;
            }

            public void SetManagedKind(ManagedKind managedKind)
            {
                int bitsToSet = ((int)managedKind & ManagedKindMask) << ManagedKindOffset;
                Debug.Assert(BitsAreUnsetOrSame(_flags, bitsToSet));
                ThreadSafeFlagOperations.Set(ref _flags, bitsToSet);
            }

            public bool TryGetNullableContext(out byte? value)
            {
                return ((NullableContextKind)((_flags >> NullableContextOffset) & NullableContextMask)).TryGetByte(out value);
            }

            public bool SetNullableContext(byte? value)
            {
                return ThreadSafeFlagOperations.Set(ref _flags, (((int)value.ToNullableContextFlags() & NullableContextMask) << NullableContextOffset));
            }

            public bool TryGetHasDeclaredRequiredMembers(out bool value)
            {
                if ((_flags & (HasDeclaredMembersBitSet)) != 0)
                {
                    value = (_flags & HasDeclaredMembersBit) != 0;
                    return true;
                }
                else
                {
                    value = false;
                    return false;
                }
            }

            public bool SetHasDeclaredRequiredMembers(bool value)
            {
                return ThreadSafeFlagOperations.Set(ref _flags, HasDeclaredMembersBitSet | (value ? HasDeclaredMembersBit : 0));
            }
        }

        private static readonly ObjectPool<PooledDictionary<Symbol, Symbol>> s_duplicateRecordMemberSignatureDictionary =
            PooledDictionary<Symbol, Symbol>.CreatePool(MemberSignatureComparer.RecordAPISignatureComparer);

        protected SymbolCompletionState state;

        private Flags _flags;
        private ImmutableArray<DiagnosticInfo> _managedKindUseSiteDiagnostics;
        private ImmutableArray<AssemblySymbol> _managedKindUseSiteDependencies;

        private readonly DeclarationModifiers _declModifiers;
        private readonly NamespaceOrTypeSymbol _containingSymbol;
        protected readonly MergedTypeDeclaration declaration;

        // The entry point symbol (resulting from top-level statements) is needed to construct non-type members because
        // it contributes to their binders, so we have to compute it first.
        // The value changes from "default" to "real value". The transition from "default" can only happen once.
        private ImmutableArray<SynthesizedSimpleProgramEntryPointSymbol> _lazySimpleProgramEntryPoints;

        // To compute explicitly declared members, binding must be limited (to avoid race conditions where binder cache captures symbols that aren't part of the final set)
        // The value changes from "uninitialized" to "real value" to null. The transition from "uninitialized" can only happen once.
        private DeclaredMembersAndInitializers? _lazyDeclaredMembersAndInitializers = DeclaredMembersAndInitializers.UninitializedSentinel;

        private MembersAndInitializers? _lazyMembersAndInitializers;
        private Dictionary<string, ImmutableArray<Symbol>>? _lazyMembersDictionary;
        private Dictionary<string, ImmutableArray<Symbol>>? _lazyEarlyAttributeDecodingMembersDictionary;

        private static readonly Dictionary<string, ImmutableArray<NamedTypeSymbol>> s_emptyTypeMembers = new Dictionary<string, ImmutableArray<NamedTypeSymbol>>(EmptyComparer.Instance);
        private Dictionary<string, ImmutableArray<NamedTypeSymbol>>? _lazyTypeMembers;
        private ImmutableArray<Symbol> _lazyMembersFlattened;
        private SynthesizedExplicitImplementations? _lazySynthesizedExplicitImplementations;
        private int _lazyKnownCircularStruct;
        private LexicalSortKey _lazyLexicalSortKey = LexicalSortKey.NotInitialized;

        private ThreeState _lazyContainsExtensionMethods;
        private ThreeState _lazyAnyMemberHasAttributes;

        #region Construction

        internal SourceMemberContainerTypeSymbol(
            NamespaceOrTypeSymbol containingSymbol,
            MergedTypeDeclaration declaration,
            BindingDiagnosticBag diagnostics,
            TupleExtraData? tupleData = null)
            : base(tupleData)
        {
            // If we're dealing with a simple program, then we must be in the global namespace
            Debug.Assert(containingSymbol is NamespaceSymbol { IsGlobalNamespace: true } || !declaration.Declarations.Any(static d => d.IsSimpleProgram));

            _containingSymbol = containingSymbol;
            this.declaration = declaration;

            TypeKind typeKind = declaration.Kind.ToTypeKind();
            var modifiers = MakeModifiers(typeKind, diagnostics);

            foreach (var singleDeclaration in declaration.Declarations)
            {
                diagnostics.AddRange(singleDeclaration.Diagnostics);
            }

            int access = (int)(modifiers & DeclarationModifiers.AccessibilityMask);
            if ((access & (access - 1)) != 0)
            {   // more than one access modifier
                if ((modifiers & DeclarationModifiers.Partial) != 0)
                    diagnostics.Add(ErrorCode.ERR_PartialModifierConflict, Locations[0], this);
                access = access & ~(access - 1); // narrow down to one access modifier
                modifiers &= ~DeclarationModifiers.AccessibilityMask; // remove them all
                modifiers |= (DeclarationModifiers)access; // except the one
            }
            _declModifiers = modifiers;

            var specialType = access == (int)DeclarationModifiers.Public
                ? MakeSpecialType()
                : SpecialType.None;

            _flags = new Flags(specialType, typeKind);

            var containingType = this.ContainingType;
            if (containingType?.IsSealed == true && this.DeclaredAccessibility.HasProtected())
            {
                diagnostics.Add(AccessCheck.GetProtectedMemberInSealedTypeError(ContainingType), Locations[0], this);
            }

            state.NotePartComplete(CompletionPart.TypeArguments); // type arguments need not be computed separately
        }

        private SpecialType MakeSpecialType()
        {
            // check if this is one of the COR library types
            if (ContainingSymbol.Kind == SymbolKind.Namespace &&
                ContainingSymbol.ContainingAssembly.KeepLookingForDeclaredSpecialTypes)
            {
                //for a namespace, the emitted name is a dot-separated list of containing namespaces
                var emittedName = ContainingSymbol.ToDisplayString(SymbolDisplayFormat.QualifiedNameOnlyFormat);
                emittedName = MetadataHelpers.BuildQualifiedName(emittedName, MetadataName);

                return SpecialTypes.GetTypeFromMetadataName(emittedName);
            }
            else
            {
                return SpecialType.None;
            }
        }

        private DeclarationModifiers MakeModifiers(TypeKind typeKind, BindingDiagnosticBag diagnostics)
        {
            Symbol containingSymbol = this.ContainingSymbol;
            DeclarationModifiers defaultAccess;

            // note: we give a specific diagnostic when a file-local type is nested
            var allowedModifiers = DeclarationModifiers.AccessibilityMask | DeclarationModifiers.File;

            if (containingSymbol.Kind == SymbolKind.Namespace)
            {
                defaultAccess = DeclarationModifiers.Internal;
            }
            else
            {
                allowedModifiers |= DeclarationModifiers.New;

                if (((NamedTypeSymbol)containingSymbol).IsInterface)
                {
                    defaultAccess = DeclarationModifiers.Public;
                }
                else
                {
                    defaultAccess = DeclarationModifiers.Private;
                }
            }

            switch (typeKind)
            {
                case TypeKind.Class:
                case TypeKind.Submission:
                    allowedModifiers |= DeclarationModifiers.Partial | DeclarationModifiers.Sealed | DeclarationModifiers.Abstract
                        | DeclarationModifiers.Unsafe;

                    if (!this.IsRecord)
                    {
                        allowedModifiers |= DeclarationModifiers.Static;
                    }

                    break;
                case TypeKind.Struct:
                    allowedModifiers |= DeclarationModifiers.Partial | DeclarationModifiers.ReadOnly | DeclarationModifiers.Unsafe;

                    if (!this.IsRecordStruct)
                    {
                        allowedModifiers |= DeclarationModifiers.Ref;
                    }

                    break;
                case TypeKind.Interface:
                    allowedModifiers |= DeclarationModifiers.Partial | DeclarationModifiers.Unsafe;
                    break;
                case TypeKind.Delegate:
                    allowedModifiers |= DeclarationModifiers.Unsafe;
                    break;
            }

            bool modifierErrors;
            var mods = MakeAndCheckTypeModifiers(
                defaultAccess,
                allowedModifiers,
                diagnostics,
                out modifierErrors);

            this.CheckUnsafeModifier(mods, diagnostics);

            if (!modifierErrors &&
                (mods & DeclarationModifiers.Abstract) != 0 &&
                (mods & (DeclarationModifiers.Sealed | DeclarationModifiers.Static)) != 0)
            {
                diagnostics.Add(ErrorCode.ERR_AbstractSealedStatic, Locations[0], this);
            }

            if (!modifierErrors &&
                (mods & (DeclarationModifiers.Sealed | DeclarationModifiers.Static)) == (DeclarationModifiers.Sealed | DeclarationModifiers.Static))
            {
                diagnostics.Add(ErrorCode.ERR_SealedStaticClass, Locations[0], this);
            }

            switch (typeKind)
            {
                case TypeKind.Interface:
                    mods |= DeclarationModifiers.Abstract;
                    break;
                case TypeKind.Struct:
                case TypeKind.Enum:
                    mods |= DeclarationModifiers.Sealed;
                    break;
                case TypeKind.Delegate:
                    mods |= DeclarationModifiers.Sealed;
                    break;
            }

            return mods;
        }

        private DeclarationModifiers MakeAndCheckTypeModifiers(
            DeclarationModifiers defaultAccess,
            DeclarationModifiers allowedModifiers,
            BindingDiagnosticBag diagnostics,
            out bool modifierErrors)
        {
            modifierErrors = false;

            var result = DeclarationModifiers.Unset;
            var partCount = declaration.Declarations.Length;
            var missingPartial = false;

            for (var i = 0; i < partCount; i++)
            {
                var decl = declaration.Declarations[i];
                var mods = decl.Modifiers;

                if (partCount > 1 && (mods & DeclarationModifiers.Partial) == 0)
                {
                    missingPartial = true;
                }

                if (!modifierErrors)
                {
                    mods = ModifierUtils.CheckModifiers(
                        isForTypeDeclaration: true, isForInterfaceMember: false,
                        mods, allowedModifiers, declaration.Declarations[i].NameLocation, diagnostics,
                        modifierTokens: null, modifierErrors: out modifierErrors);

                    // It is an error for the same modifier to appear multiple times.
                    if (!modifierErrors)
                    {
                        modifierErrors = ModifierUtils.CheckAccessibility(mods, this, isExplicitInterfaceImplementation: false, diagnostics, Locations[0]);
                    }
                }

                if (result == DeclarationModifiers.Unset)
                {
                    result = mods;
                }
                else
                {
                    result |= mods;
                }

            }

            if ((result & DeclarationModifiers.AccessibilityMask) == 0)
            {
                result |= defaultAccess;
            }
            else if ((result & DeclarationModifiers.File) != 0)
            {
                diagnostics.Add(ErrorCode.ERR_FileTypeNoExplicitAccessibility, Locations[0], this);
            }

            if (missingPartial)
            {
                if ((result & DeclarationModifiers.Partial) == 0)
                {
                    // duplicate definitions
                    switch (this.ContainingSymbol.Kind)
                    {
                        case SymbolKind.Namespace:
                            for (var i = 1; i < partCount; i++)
                            {
                                // note: a declaration with the 'file' modifier will only be grouped with declarations in the same file.
                                diagnostics.Add((result & DeclarationModifiers.File) != 0
                                    ? ErrorCode.ERR_FileLocalDuplicateNameInNS
                                    : ErrorCode.ERR_DuplicateNameInNS, declaration.Declarations[i].NameLocation, this.Name, this.ContainingSymbol);
                                modifierErrors = true;
                            }
                            break;

                        case SymbolKind.NamedType:
                            for (var i = 1; i < partCount; i++)
                            {
                                if (ContainingType!.Locations.Length == 1 || ContainingType.IsPartial())
                                    diagnostics.Add(ErrorCode.ERR_DuplicateNameInClass, declaration.Declarations[i].NameLocation, this.ContainingSymbol, this.Name);
                                modifierErrors = true;
                            }
                            break;
                    }
                }
                else
                {
                    for (var i = 0; i < partCount; i++)
                    {
                        var singleDeclaration = declaration.Declarations[i];
                        var mods = singleDeclaration.Modifiers;
                        if ((mods & DeclarationModifiers.Partial) == 0)
                        {
                            diagnostics.Add(ErrorCode.ERR_MissingPartial, singleDeclaration.NameLocation, this.Name);
                            modifierErrors = true;
                        }
                    }
                }
            }

            return result;
        }

        internal static bool IsReservedTypeName(string? name)
        {
            return name is { Length: > 0 } && name.All(c => c >= 'a' && c <= 'z');
        }

        internal static void ReportReservedTypeName(string? name, CSharpCompilation compilation, DiagnosticBag? diagnostics, Location location)
        {
            if (diagnostics is null)
            {
                return;
            }

            if (reportIfContextual(SyntaxKind.RecordKeyword, MessageID.IDS_FeatureRecords, ErrorCode.WRN_RecordNamedDisallowed)
                || reportIfContextual(SyntaxKind.RequiredKeyword, MessageID.IDS_FeatureRequiredMembers, ErrorCode.ERR_RequiredNameDisallowed)
                || reportIfContextual(SyntaxKind.FileKeyword, MessageID.IDS_FeatureFileTypes, ErrorCode.ERR_FileTypeNameDisallowed)
                || reportIfContextual(SyntaxKind.ScopedKeyword, MessageID.IDS_FeatureRefFields, ErrorCode.ERR_ScopedTypeNameDisallowed))
            {
                return;
            }
            else if (IsReservedTypeName(name))
            {
                diagnostics.Add(ErrorCode.WRN_LowerCaseTypeName, location, name);
            }

            bool reportIfContextual(SyntaxKind contextualKind, MessageID featureId, ErrorCode error)
            {
                if (name == SyntaxFacts.GetText(contextualKind) && compilation.LanguageVersion >= featureId.RequiredVersion())
                {
                    diagnostics.Add(error, location);
                    return true;
                }

                return false;
            }
        }
        #endregion

        #region Completion

        internal sealed override bool RequiresCompletion
        {
            get { return true; }
        }

        internal sealed override bool HasComplete(CompletionPart part)
        {
            return state.HasComplete(part);
        }

        protected abstract void CheckBase(BindingDiagnosticBag diagnostics);
        protected abstract void CheckInterfaces(BindingDiagnosticBag diagnostics);

        internal override void ForceComplete(SourceLocation? locationOpt, CancellationToken cancellationToken)
        {
            while (true)
            {
                // NOTE: cases that depend on GetMembers[ByName] should call RequireCompletionPartMembers.
                cancellationToken.ThrowIfCancellationRequested();
                var incompletePart = state.NextIncompletePart;
                switch (incompletePart)
                {
                    case CompletionPart.Attributes:
                        GetAttributes();
                        break;

                    case CompletionPart.StartBaseType:
                    case CompletionPart.FinishBaseType:
                        if (state.NotePartComplete(CompletionPart.StartBaseType))
                        {
                            var diagnostics = BindingDiagnosticBag.GetInstance();
                            CheckBase(diagnostics);
                            AddDeclarationDiagnostics(diagnostics);
                            state.NotePartComplete(CompletionPart.FinishBaseType);
                            diagnostics.Free();
                        }
                        break;

                    case CompletionPart.StartInterfaces:
                    case CompletionPart.FinishInterfaces:
                        if (state.NotePartComplete(CompletionPart.StartInterfaces))
                        {
                            var diagnostics = BindingDiagnosticBag.GetInstance();
                            CheckInterfaces(diagnostics);
                            AddDeclarationDiagnostics(diagnostics);
                            state.NotePartComplete(CompletionPart.FinishInterfaces);
                            diagnostics.Free();
                        }
                        break;

                    case CompletionPart.EnumUnderlyingType:
                        var discarded = this.EnumUnderlyingType;
                        break;

                    case CompletionPart.TypeArguments:
                        {
                            var tmp = this.TypeArgumentsWithAnnotationsNoUseSiteDiagnostics; // force type arguments
                        }
                        break;

                    case CompletionPart.TypeParameters:
                        // force type parameters
                        foreach (var typeParameter in this.TypeParameters)
                        {
                            typeParameter.ForceComplete(locationOpt, cancellationToken);
                        }

                        state.NotePartComplete(CompletionPart.TypeParameters);
                        break;

                    case CompletionPart.Members:
                        this.GetMembersByName();
                        break;

                    case CompletionPart.TypeMembers:
                        this.GetTypeMembersUnordered();
                        break;

                    case CompletionPart.SynthesizedExplicitImplementations:
                        this.GetSynthesizedExplicitImplementations(cancellationToken); //force interface and base class errors to be checked
                        break;

                    case CompletionPart.StartMemberChecks:
                    case CompletionPart.FinishMemberChecks:
                        if (state.NotePartComplete(CompletionPart.StartMemberChecks))
                        {
                            var diagnostics = BindingDiagnosticBag.GetInstance();
                            AfterMembersChecks(diagnostics);
                            AddDeclarationDiagnostics(diagnostics);

                            // We may produce a SymbolDeclaredEvent for the enclosing type before events for its contained members
                            DeclaringCompilation.SymbolDeclaredEvent(this);
                            var thisThreadCompleted = state.NotePartComplete(CompletionPart.FinishMemberChecks);
                            Debug.Assert(thisThreadCompleted);
                            diagnostics.Free();
                        }
                        break;

                    case CompletionPart.MembersCompletedChecksStarted:
                    case CompletionPart.MembersCompleted:
                        {
                            ImmutableArray<Symbol> members = this.GetMembersUnordered();

                            bool allCompleted = true;

                            if (locationOpt == null)
                            {
                                foreach (var member in members)
                                {
                                    cancellationToken.ThrowIfCancellationRequested();
                                    member.ForceComplete(locationOpt, cancellationToken);
                                }
                            }
                            else
                            {
                                foreach (var member in members)
                                {
                                    ForceCompleteMemberByLocation(locationOpt, member, cancellationToken);
                                    allCompleted = allCompleted && member.HasComplete(CompletionPart.All);
                                }
                            }

                            if (!allCompleted)
                            {
                                // We did not complete all members so we won't have enough information for
                                // the PointedAtManagedTypeChecks, so just kick out now.
                                var allParts = CompletionPart.NamedTypeSymbolWithLocationAll;
                                state.SpinWaitComplete(allParts, cancellationToken);
                                return;
                            }

                            EnsureFieldDefinitionsNoted();
                            cancellationToken.ThrowIfCancellationRequested();

                            if (state.NotePartComplete(CompletionPart.MembersCompletedChecksStarted))
                            {
                                var diagnostics = BindingDiagnosticBag.GetInstance();
                                AfterMembersCompletedChecks(diagnostics);
                                AddDeclarationDiagnostics(diagnostics);

                                // We've completed all members, so we're ready for the PointedAtManagedTypeChecks;
                                // proceed to the next iteration.
                                var thisThreadCompleted = state.NotePartComplete(CompletionPart.MembersCompleted);
                                Debug.Assert(thisThreadCompleted);
                                diagnostics.Free();
                            }
                        }
                        break;

                    case CompletionPart.None:
                        return;

                    default:
                        // This assert will trigger if we forgot to handle any of the completion parts
                        Debug.Assert((incompletePart & CompletionPart.NamedTypeSymbolAll) == 0);
                        // any other values are completion parts intended for other kinds of symbols
                        state.NotePartComplete(CompletionPart.All & ~CompletionPart.NamedTypeSymbolAll);
                        break;
                }

                state.SpinWaitComplete(incompletePart, cancellationToken);
            }

            throw ExceptionUtilities.Unreachable();
        }

        internal void EnsureFieldDefinitionsNoted()
        {
            if (_flags.FieldDefinitionsNoted)
            {
                return;
            }

            NoteFieldDefinitions();
        }

        private void NoteFieldDefinitions()
        {
            // we must note all fields once therefore we need to lock
            var membersAndInitializers = this.GetMembersAndInitializers();
            lock (membersAndInitializers)
            {
                if (!_flags.FieldDefinitionsNoted)
                {
                    var assembly = (SourceAssemblySymbol)ContainingAssembly;

                    Accessibility containerEffectiveAccessibility = EffectiveAccessibility();

                    foreach (var member in membersAndInitializers.NonTypeMembers)
                    {
                        FieldSymbol field;
                        if (!member.IsFieldOrFieldLikeEvent(out field) || field.IsConst || field.IsFixedSizeBuffer)
                        {
                            continue;
                        }

                        Accessibility fieldDeclaredAccessibility = field.DeclaredAccessibility;
                        if (fieldDeclaredAccessibility == Accessibility.Private)
                        {
                            // mark private fields as tentatively unassigned and unread unless we discover otherwise.
                            assembly.NoteFieldDefinition(field, isInternal: false, isUnread: true);
                        }
                        else if (containerEffectiveAccessibility == Accessibility.Private)
                        {
                            // mark effectively private fields as tentatively unassigned unless we discover otherwise.
                            assembly.NoteFieldDefinition(field, isInternal: false, isUnread: false);
                        }
                        else if (fieldDeclaredAccessibility == Accessibility.Internal || containerEffectiveAccessibility == Accessibility.Internal)
                        {
                            // mark effectively internal fields as tentatively unassigned unless we discover otherwise.
                            // NOTE: These fields will be reported as unassigned only if internals are not visible from this assembly.
                            // See property SourceAssemblySymbol.UnusedFieldWarnings.
                            assembly.NoteFieldDefinition(field, isInternal: true, isUnread: false);
                        }
                    }
                    _flags.SetFieldDefinitionsNoted();
                }
            }
        }

        #endregion

        #region Containers

        public sealed override NamedTypeSymbol? ContainingType
        {
            get
            {
                return _containingSymbol as NamedTypeSymbol;
            }
        }

        public sealed override Symbol ContainingSymbol
        {
            get
            {
                return _containingSymbol;
            }
        }

        #endregion

        #region Flags Encoded Properties

        public override SpecialType SpecialType
        {
            get
            {
                return _flags.SpecialType;
            }
        }

        public override TypeKind TypeKind
        {
            get
            {
                return _flags.TypeKind;
            }
        }

        internal MergedTypeDeclaration MergedDeclaration
        {
            get
            {
                return this.declaration;
            }
        }

        internal sealed override bool IsInterface
        {
            get
            {
                // TypeKind is computed eagerly, so this is cheap.
                return this.TypeKind == TypeKind.Interface;
            }
        }

        internal override ManagedKind GetManagedKind(ref CompoundUseSiteInfo<AssemblySymbol> useSiteInfo)
        {
            var managedKind = _flags.ManagedKind;
            if (managedKind == ManagedKind.Unknown)
            {
                var managedKindUseSiteInfo = new CompoundUseSiteInfo<AssemblySymbol>(ContainingAssembly);
                managedKind = base.GetManagedKind(ref managedKindUseSiteInfo);
                ImmutableInterlocked.InterlockedInitialize(ref _managedKindUseSiteDiagnostics, managedKindUseSiteInfo.Diagnostics?.ToImmutableArray() ?? ImmutableArray<DiagnosticInfo>.Empty);
                ImmutableInterlocked.InterlockedInitialize(ref _managedKindUseSiteDependencies, managedKindUseSiteInfo.Dependencies?.ToImmutableArray() ?? ImmutableArray<AssemblySymbol>.Empty);
                _flags.SetManagedKind(managedKind);
            }

            if (useSiteInfo.AccumulatesDiagnostics)
            {
                ImmutableArray<DiagnosticInfo> useSiteDiagnostics = _managedKindUseSiteDiagnostics;
                // Ensure we have the latest value from the field
                useSiteDiagnostics = ImmutableInterlocked.InterlockedCompareExchange(ref _managedKindUseSiteDiagnostics, useSiteDiagnostics, useSiteDiagnostics);
                Debug.Assert(!useSiteDiagnostics.IsDefault);
                useSiteInfo.AddDiagnostics(useSiteDiagnostics);
            }

            if (useSiteInfo.AccumulatesDependencies)
            {
                ImmutableArray<AssemblySymbol> useSiteDependencies = _managedKindUseSiteDependencies;
                // Ensure we have the latest value from the field
                useSiteDependencies = ImmutableInterlocked.InterlockedCompareExchange(ref _managedKindUseSiteDependencies, useSiteDependencies, useSiteDependencies);
                Debug.Assert(!useSiteDependencies.IsDefault);
                useSiteInfo.AddDependencies(useSiteDependencies);
            }

            return managedKind;
        }

        public override bool IsStatic => HasFlag(DeclarationModifiers.Static);

        public sealed override bool IsRefLikeType => HasFlag(DeclarationModifiers.Ref);

        public override bool IsReadOnly => HasFlag(DeclarationModifiers.ReadOnly);

        public override bool IsSealed => HasFlag(DeclarationModifiers.Sealed);

        public override bool IsAbstract => HasFlag(DeclarationModifiers.Abstract);

        internal bool IsPartial => HasFlag(DeclarationModifiers.Partial);

        internal bool IsNew => HasFlag(DeclarationModifiers.New);

        internal bool IsFileLocal => HasFlag(DeclarationModifiers.File);

        internal bool IsUnsafe => HasFlag(DeclarationModifiers.Unsafe);

        internal SyntaxTree AssociatedSyntaxTree => declaration.Declarations[0].Location.SourceTree;

        internal sealed override FileIdentifier? AssociatedFileIdentifier
        {
            get
            {
                if (!IsFileLocal)
                {
                    return null;
                }

                return FileIdentifier.Create(AssociatedSyntaxTree);
            }
        }

        [MethodImpl(MethodImplOptions.AggressiveInlining)]
        private bool HasFlag(DeclarationModifiers flag) => (_declModifiers & flag) != 0;

        public override Accessibility DeclaredAccessibility
        {
            get
            {
                return ModifierUtils.EffectiveAccessibility(_declModifiers);
            }
        }

        /// <summary>
        /// Compute the "effective accessibility" of the current class for the purpose of warnings about unused fields.
        /// </summary>
        private Accessibility EffectiveAccessibility()
        {
            var result = DeclaredAccessibility;
            if (result == Accessibility.Private) return Accessibility.Private;
            for (Symbol? container = this.ContainingType; !(container is null); container = container.ContainingType)
            {
                switch (container.DeclaredAccessibility)
                {
                    case Accessibility.Private:
                        return Accessibility.Private;
                    case Accessibility.Internal:
                        result = Accessibility.Internal;
                        continue;
                }
            }

            return result;
        }

        #endregion

        #region Syntax

        public override bool IsScriptClass
        {
            get
            {
                var kind = this.declaration.Declarations[0].Kind;
                return kind == DeclarationKind.Script || kind == DeclarationKind.Submission;
            }
        }

        public override bool IsImplicitClass
        {
            get
            {
                return this.declaration.Declarations[0].Kind == DeclarationKind.ImplicitClass;
            }
        }

        internal override bool IsRecord
        {
            get
            {
                return this.declaration.Declarations[0].Kind == DeclarationKind.Record;
            }
        }

        internal override bool IsRecordStruct
        {
            get
            {
                return this.declaration.Declarations[0].Kind == DeclarationKind.RecordStruct;
            }
        }

        public override bool IsImplicitlyDeclared
        {
            get
            {
                return IsImplicitClass || IsScriptClass;
            }
        }

        public override int Arity
        {
            get
            {
                return declaration.Arity;
            }
        }

        public override string Name
        {
            get
            {
                return declaration.Name;
            }
        }

        internal override bool MangleName
        {
            get
            {
                return Arity > 0;
            }
        }

        internal override LexicalSortKey GetLexicalSortKey()
        {
            if (!_lazyLexicalSortKey.IsInitialized)
            {
                _lazyLexicalSortKey.SetFrom(declaration.GetLexicalSortKey(this.DeclaringCompilation));
            }
            return _lazyLexicalSortKey;
        }

        public sealed override ImmutableArray<Location> Locations
        {
            get
            {
                return declaration.NameLocations.Cast<SourceLocation, Location>();
            }
        }

        public ImmutableArray<SyntaxReference> SyntaxReferences
        {
            get
            {
                return this.declaration.SyntaxReferences;
            }
        }

        public override ImmutableArray<SyntaxReference> DeclaringSyntaxReferences
        {
            get
            {
                return SyntaxReferences;
            }
        }

        // This method behaves the same was as the base class, but avoids allocations associated with DeclaringSyntaxReferences
        internal override bool IsDefinedInSourceTree(SyntaxTree tree, TextSpan? definedWithinSpan, CancellationToken cancellationToken)
        {
            var declarations = declaration.Declarations;
            if (IsImplicitlyDeclared && declarations.IsEmpty)
            {
                return ContainingSymbol.IsDefinedInSourceTree(tree, definedWithinSpan, cancellationToken);
            }

            foreach (var declaration in declarations)
            {
                cancellationToken.ThrowIfCancellationRequested();

                var syntaxRef = declaration.SyntaxReference;
                if (syntaxRef.SyntaxTree == tree &&
                    (!definedWithinSpan.HasValue || syntaxRef.Span.IntersectsWith(definedWithinSpan.Value)))
                {
                    return true;
                }
            }

            return false;
        }

        #endregion

        #region Members

        /// <summary>
        /// Encapsulates information about the non-type members of a (i.e. this) type.
        ///   1) For non-initializers, symbols are created and stored in a list.
        ///   2) For fields and properties/indexers, the symbols are stored in (1) and their initializers are
        ///      stored with other initialized fields and properties from the same syntax tree with
        ///      the same static-ness.
        /// </summary>
        protected sealed class MembersAndInitializers
        {
            internal readonly ImmutableArray<Symbol> NonTypeMembers;
            internal readonly ImmutableArray<ImmutableArray<FieldOrPropertyInitializer>> StaticInitializers;
            internal readonly ImmutableArray<ImmutableArray<FieldOrPropertyInitializer>> InstanceInitializers;
            internal readonly bool HaveIndexers;
            internal readonly bool IsNullableEnabledForInstanceConstructorsAndFields;
            internal readonly bool IsNullableEnabledForStaticConstructorsAndFields;

            public MembersAndInitializers(
                ImmutableArray<Symbol> nonTypeMembers,
                ImmutableArray<ImmutableArray<FieldOrPropertyInitializer>> staticInitializers,
                ImmutableArray<ImmutableArray<FieldOrPropertyInitializer>> instanceInitializers,
                bool haveIndexers,
                bool isNullableEnabledForInstanceConstructorsAndFields,
                bool isNullableEnabledForStaticConstructorsAndFields)
            {
                Debug.Assert(!nonTypeMembers.IsDefault);
                Debug.Assert(!staticInitializers.IsDefault);
                Debug.Assert(staticInitializers.All(g => !g.IsDefault));
                Debug.Assert(!instanceInitializers.IsDefault);
                Debug.Assert(instanceInitializers.All(g => !g.IsDefault));

                Debug.Assert(!nonTypeMembers.Any(static s => s is TypeSymbol));
                Debug.Assert(haveIndexers == nonTypeMembers.Any(static s => s.IsIndexer()));

                this.NonTypeMembers = nonTypeMembers;
                this.StaticInitializers = staticInitializers;
                this.InstanceInitializers = instanceInitializers;
                this.HaveIndexers = haveIndexers;
                this.IsNullableEnabledForInstanceConstructorsAndFields = isNullableEnabledForInstanceConstructorsAndFields;
                this.IsNullableEnabledForStaticConstructorsAndFields = isNullableEnabledForStaticConstructorsAndFields;
            }
        }

        internal ImmutableArray<ImmutableArray<FieldOrPropertyInitializer>> StaticInitializers
        {
            get { return GetMembersAndInitializers().StaticInitializers; }
        }

        internal ImmutableArray<ImmutableArray<FieldOrPropertyInitializer>> InstanceInitializers
        {
            get { return GetMembersAndInitializers().InstanceInitializers; }
        }

        internal int CalculateSyntaxOffsetInSynthesizedConstructor(int position, SyntaxTree tree, bool isStatic)
        {
            if (IsScriptClass && !isStatic)
            {
                int aggregateLength = 0;

                foreach (var declaration in this.declaration.Declarations)
                {
                    var syntaxRef = declaration.SyntaxReference;
                    if (tree == syntaxRef.SyntaxTree)
                    {
                        return aggregateLength + position;
                    }

                    aggregateLength += syntaxRef.Span.Length;
                }

                throw ExceptionUtilities.Unreachable();
            }

            int syntaxOffset;
            if (TryCalculateSyntaxOffsetOfPositionInInitializer(position, tree, isStatic, ctorInitializerLength: 0, syntaxOffset: out syntaxOffset))
            {
                return syntaxOffset;
            }

            if (declaration.Declarations.Length >= 1 && position == declaration.Declarations[0].Location.SourceSpan.Start)
            {
                // With dynamic analysis instrumentation, the introducing declaration of a type can provide
                // the syntax associated with both the analysis payload local of a synthesized constructor
                // and with the constructor itself. If the synthesized constructor includes an initializer with a lambda,
                // that lambda needs a closure that captures the analysis payload of the constructor,
                // and the offset of the syntax for the local within the constructor is by definition zero.
                return 0;
            }

            // an implicit constructor has no body and no initializer, so the variable has to be declared in a member initializer
<<<<<<< HEAD
            // <Metalama> - instead of `throw ExceptionUtilities.Unreachable;`
            return -1;
            // </Metalama>
=======
            throw ExceptionUtilities.Unreachable();
>>>>>>> 651d32d8
        }

        /// <summary>
        /// Calculates a syntax offset of a syntax position that is contained in a property or field initializer (if it is in fact contained in one).
        /// </summary>
        internal bool TryCalculateSyntaxOffsetOfPositionInInitializer(int position, SyntaxTree tree, bool isStatic, int ctorInitializerLength, out int syntaxOffset)
        {
            Debug.Assert(ctorInitializerLength >= 0);

            var membersAndInitializers = GetMembersAndInitializers();
            var allInitializers = isStatic ? membersAndInitializers.StaticInitializers : membersAndInitializers.InstanceInitializers;

            if (!findInitializer(allInitializers, position, tree, out FieldOrPropertyInitializer initializer, out int precedingLength))
            {
                syntaxOffset = 0;
                return false;
            }

            //                                 |<-----------distanceFromCtorBody----------->|
            // [      initializer 0    ][ initializer 1 ][ initializer 2 ][ctor initializer][ctor body]
            // |<--preceding init len-->|      ^
            //                             position

            int initializersLength = getInitializersLength(allInitializers);
            int distanceFromInitializerStart = position - initializer.Syntax.Span.Start;

            int distanceFromCtorBody =
                initializersLength + ctorInitializerLength -
                (precedingLength + distanceFromInitializerStart);

            Debug.Assert(distanceFromCtorBody > 0);

            // syntax offset 0 is at the start of the ctor body:
            syntaxOffset = -distanceFromCtorBody;
            return true;

            static bool findInitializer(ImmutableArray<ImmutableArray<FieldOrPropertyInitializer>> initializers, int position, SyntaxTree tree,
                out FieldOrPropertyInitializer found, out int precedingLength)
            {
                precedingLength = 0;
                foreach (var group in initializers)
                {
                    if (!group.IsEmpty &&
                        group[0].Syntax.SyntaxTree == tree &&
                        position < group.Last().Syntax.Span.End)
                    {
                        // Found group of interest
                        var initializerIndex = IndexOfInitializerContainingPosition(group, position);
                        if (initializerIndex < 0)
                        {
                            break;
                        }

                        precedingLength += getPrecedingInitializersLength(group, initializerIndex);
                        found = group[initializerIndex];
                        return true;
                    }

                    precedingLength += getGroupLength(group);
                }

                found = default;
                return false;
            }

            static int getGroupLength(ImmutableArray<FieldOrPropertyInitializer> initializers)
            {
                int length = 0;
                foreach (var initializer in initializers)
                {
                    length += getInitializerLength(initializer);
                }

                return length;
            }

            static int getPrecedingInitializersLength(ImmutableArray<FieldOrPropertyInitializer> initializers, int index)
            {
                int length = 0;
                for (var i = 0; i < index; i++)
                {
                    length += getInitializerLength(initializers[i]);
                }

                return length;
            }

            static int getInitializersLength(ImmutableArray<ImmutableArray<FieldOrPropertyInitializer>> initializers)
            {
                int length = 0;
                foreach (var group in initializers)
                {
                    length += getGroupLength(group);
                }

                return length;
            }

            static int getInitializerLength(FieldOrPropertyInitializer initializer)
            {
                // A constant field of type decimal needs a field initializer, so
                // check if it is a metadata constant, not just a constant to exclude
                // decimals. Other constants do not need field initializers.
                if (initializer.FieldOpt == null || !initializer.FieldOpt.IsMetadataConstant)
                {
                    // ignore leading and trailing trivia of the node:
                    return initializer.Syntax.Span.Length;
                }

                return 0;
            }
        }

        private static int IndexOfInitializerContainingPosition(ImmutableArray<FieldOrPropertyInitializer> initializers, int position)
        {
            // Search for the start of the span (the spans are non-overlapping and sorted)
            int index = initializers.BinarySearch(position, (initializer, pos) => initializer.Syntax.Span.Start.CompareTo(pos));

            // Binary search returns non-negative result if the position is exactly the start of some span.
            if (index >= 0)
            {
                return index;
            }

            // Otherwise, ~index is the closest span whose start is greater than the position.
            // => Check if the preceding initializer span contains the position.
            int precedingInitializerIndex = ~index - 1;
            if (precedingInitializerIndex >= 0 && initializers[precedingInitializerIndex].Syntax.Span.Contains(position))
            {
                return precedingInitializerIndex;
            }

            return -1;
        }

        public override IEnumerable<string> MemberNames
        {
            get
            {
                return (IsTupleType || IsRecord || IsRecordStruct) ? GetMembers().Select(m => m.Name) : this.declaration.MemberNames;
            }
        }

        internal override ImmutableArray<NamedTypeSymbol> GetTypeMembersUnordered()
        {
            return GetTypeMembersDictionary().Flatten();
        }

        public override ImmutableArray<NamedTypeSymbol> GetTypeMembers()
        {
            return GetTypeMembersDictionary().Flatten(LexicalOrderSymbolComparer.Instance);
        }

        public override ImmutableArray<NamedTypeSymbol> GetTypeMembers(string name)
        {
            ImmutableArray<NamedTypeSymbol> members;
            if (GetTypeMembersDictionary().TryGetValue(name, out members))
            {
                return members;
            }

            return ImmutableArray<NamedTypeSymbol>.Empty;
        }

        public override ImmutableArray<NamedTypeSymbol> GetTypeMembers(string name, int arity)
        {
            return GetTypeMembers(name).WhereAsArray((t, arity) => t.Arity == arity, arity);
        }

        private Dictionary<string, ImmutableArray<NamedTypeSymbol>> GetTypeMembersDictionary()
        {
            if (_lazyTypeMembers == null)
            {
                var diagnostics = BindingDiagnosticBag.GetInstance();
                if (Interlocked.CompareExchange(ref _lazyTypeMembers, MakeTypeMembers(diagnostics), null) == null)
                {
                    AddDeclarationDiagnostics(diagnostics);

                    state.NotePartComplete(CompletionPart.TypeMembers);
                }

                diagnostics.Free();
            }

            return _lazyTypeMembers;
        }

        private Dictionary<string, ImmutableArray<NamedTypeSymbol>> MakeTypeMembers(BindingDiagnosticBag diagnostics)
        {
            var symbols = ArrayBuilder<NamedTypeSymbol>.GetInstance();
            var conflictDict = new Dictionary<(string name, int arity, SyntaxTree? syntaxTree), SourceNamedTypeSymbol>();
            try
            {
                foreach (var childDeclaration in declaration.Children)
                {
                    var t = new SourceNamedTypeSymbol(this, childDeclaration, diagnostics);
                    this.CheckMemberNameDistinctFromType(t, diagnostics);

                    var key = (t.Name, t.Arity, t.AssociatedSyntaxTree);
                    SourceNamedTypeSymbol? other;
                    if (conflictDict.TryGetValue(key, out other))
                    {
                        if (Locations.Length == 1 || IsPartial)
                        {
                            if (t.IsPartial && other.IsPartial)
                            {
                                diagnostics.Add(ErrorCode.ERR_PartialTypeKindConflict, t.Locations[0], t);
                            }
                            else
                            {
                                diagnostics.Add(ErrorCode.ERR_DuplicateNameInClass, t.Locations[0], this, t.Name);
                            }
                        }
                    }
                    else
                    {
                        conflictDict.Add(key, t);
                    }

                    symbols.Add(t);
                }

                if (IsInterface)
                {
                    foreach (var t in symbols)
                    {
                        Binder.CheckFeatureAvailability(t.DeclaringSyntaxReferences[0].GetSyntax(), MessageID.IDS_DefaultInterfaceImplementation, diagnostics, t.Locations[0]);
                    }
                }

                Debug.Assert(s_emptyTypeMembers.Count == 0);
                return symbols.Count > 0 ?
                    symbols.ToDictionary(s => s.Name, StringOrdinalComparer.Instance) :
                    s_emptyTypeMembers;
            }
            finally
            {
                symbols.Free();
            }
        }

        private void CheckMemberNameDistinctFromType(Symbol member, BindingDiagnosticBag diagnostics)
        {
            switch (this.TypeKind)
            {
                case TypeKind.Class:
                case TypeKind.Struct:
                    if (member.Name == this.Name)
                    {
                        diagnostics.Add(ErrorCode.ERR_MemberNameSameAsType, member.Locations[0], this.Name);
                    }
                    break;
                case TypeKind.Interface:
                    if (member.IsStatic)
                    {
                        goto case TypeKind.Class;
                    }
                    break;
            }
        }

        internal override bool HasDeclaredRequiredMembers
        {
            get
            {
                if (_flags.TryGetHasDeclaredRequiredMembers(out bool hasDeclaredMembers))
                {
                    return hasDeclaredMembers;
                }

                hasDeclaredMembers = declaration.Declarations.Any(static decl => decl.HasRequiredMembers);
                _flags.SetHasDeclaredRequiredMembers(hasDeclaredMembers);
                return hasDeclaredMembers;
            }
        }

        internal override ImmutableArray<Symbol> GetMembersUnordered()
        {
            var result = _lazyMembersFlattened;

            if (result.IsDefault)
            {
                result = GetMembersByName().Flatten(null);  // do not sort.
                ImmutableInterlocked.InterlockedInitialize(ref _lazyMembersFlattened, result);
                result = _lazyMembersFlattened;
            }

            return result.ConditionallyDeOrder();
        }

        public override ImmutableArray<Symbol> GetMembers()
        {
            if (_flags.FlattenedMembersIsSorted)
            {
                return _lazyMembersFlattened;
            }
            else
            {
                var allMembers = this.GetMembersUnordered();

                if (allMembers.Length > 1)
                {
                    // The array isn't sorted. Sort it and remember that we sorted it.
                    allMembers = allMembers.Sort(LexicalOrderSymbolComparer.Instance);
                    ImmutableInterlocked.InterlockedExchange(ref _lazyMembersFlattened, allMembers);
                }

                _flags.SetFlattenedMembersIsSorted();
                return allMembers;
            }
        }

        public sealed override ImmutableArray<Symbol> GetMembers(string name)
        {
            ImmutableArray<Symbol> members;
            if (GetMembersByName().TryGetValue(name, out members))
            {
                return members;
            }

            return ImmutableArray<Symbol>.Empty;
        }

        /// <remarks>
        /// For source symbols, there can only be a valid clone method if this is a record, which is a
        /// simple syntax check. This will need to change when we generalize cloning, but it's a good
        /// heuristic for now.
        /// </remarks>
        internal override bool HasPossibleWellKnownCloneMethod()
            => IsRecord;

        internal override ImmutableArray<Symbol> GetSimpleNonTypeMembers(string name)
        {
            if (_lazyMembersDictionary != null || declaration.MemberNames.Contains(name) || declaration.Kind is DeclarationKind.Record or DeclarationKind.RecordStruct)
            {
                return GetMembers(name);
            }

            return ImmutableArray<Symbol>.Empty;
        }

        internal override IEnumerable<FieldSymbol> GetFieldsToEmit()
        {
            if (this.TypeKind == TypeKind.Enum)
            {
                // For consistency with Dev10, emit value__ field first.
                var valueField = ((SourceNamedTypeSymbol)this).EnumValueField;
                RoslynDebug.Assert((object)valueField != null);
                yield return valueField;
            }

            foreach (var m in this.GetMembers())
            {
                switch (m.Kind)
                {
                    case SymbolKind.Field:
                        if (m is TupleErrorFieldSymbol)
                        {
                            break;
                        }

                        yield return (FieldSymbol)m;
                        break;
                    case SymbolKind.Event:
                        FieldSymbol? associatedField = ((EventSymbol)m).AssociatedField;
                        if ((object?)associatedField != null)
                        {
                            yield return associatedField;
                        }
                        break;
                }
            }
        }

        /// <summary>
        /// During early attribute decoding, we consider a safe subset of all members that will not
        /// cause cyclic dependencies.  Get all such members for this symbol.
        ///
        /// In particular, this method will return nested types and fields (other than auto-property
        /// backing fields).
        /// </summary>
        internal override ImmutableArray<Symbol> GetEarlyAttributeDecodingMembers()
        {
            return GetEarlyAttributeDecodingMembersDictionary().Flatten();
        }

        /// <summary>
        /// During early attribute decoding, we consider a safe subset of all members that will not
        /// cause cyclic dependencies.  Get all such members for this symbol that have a particular name.
        ///
        /// In particular, this method will return nested types and fields (other than auto-property
        /// backing fields).
        /// </summary>
        internal override ImmutableArray<Symbol> GetEarlyAttributeDecodingMembers(string name)
        {
            ImmutableArray<Symbol> result;
            return GetEarlyAttributeDecodingMembersDictionary().TryGetValue(name, out result) ? result : ImmutableArray<Symbol>.Empty;
        }

        private Dictionary<string, ImmutableArray<Symbol>> GetEarlyAttributeDecodingMembersDictionary()
        {
            if (_lazyEarlyAttributeDecodingMembersDictionary == null)
            {
                if (Volatile.Read(ref _lazyMembersDictionary) is Dictionary<string, ImmutableArray<Symbol>> result)
                {
                    return result;
                }

                var membersAndInitializers = GetMembersAndInitializers(); //NOTE: separately cached

                // NOTE: members were added in a single pass over the syntax, so they're already
                // in lexical order.

                Dictionary<string, ImmutableArray<Symbol>> membersByName;

                if (!membersAndInitializers.HaveIndexers)
                {
                    membersByName = membersAndInitializers.NonTypeMembers.ToDictionary(s => s.Name);
                }
                else
                {
                    // We can't include indexer symbol yet, because we don't know
                    // what name it will have after attribute binding (because of
                    // IndexerNameAttribute).
                    membersByName = membersAndInitializers.NonTypeMembers.
                        WhereAsArray(s => !s.IsIndexer() && (!s.IsAccessor() || ((MethodSymbol)s).AssociatedSymbol?.IsIndexer() != true)).
                        ToDictionary(s => s.Name);
                }

                AddNestedTypesToDictionary(membersByName, GetTypeMembersDictionary());

                Interlocked.CompareExchange(ref _lazyEarlyAttributeDecodingMembersDictionary, membersByName, null);
            }

            return _lazyEarlyAttributeDecodingMembersDictionary;
        }

        // NOTE: this method should do as little work as possible
        //       we often need to get members just to do a lookup.
        //       All additional checks and diagnostics may be not
        //       needed yet or at all.
        protected MembersAndInitializers GetMembersAndInitializers()
        {
            var membersAndInitializers = _lazyMembersAndInitializers;
            if (membersAndInitializers != null)
            {
                return membersAndInitializers;
            }

            var diagnostics = BindingDiagnosticBag.GetInstance();
            membersAndInitializers = BuildMembersAndInitializers(diagnostics);

            var alreadyKnown = Interlocked.CompareExchange(ref _lazyMembersAndInitializers, membersAndInitializers, null);
            if (alreadyKnown != null)
            {
                diagnostics.Free();
                return alreadyKnown;
            }

            AddDeclarationDiagnostics(diagnostics);
            diagnostics.Free();
            _lazyDeclaredMembersAndInitializers = null;

            return membersAndInitializers!;
        }

        /// <summary>
        /// The purpose of this function is to assert that the <paramref name="member"/> symbol
        /// is actually among the symbols cached by this type symbol in a way that ensures
        /// that any consumer of standard APIs to get to type's members is going to get the same 
        /// symbol (same instance) for the member rather than an equivalent, but different instance.
        /// </summary>
        [Conditional("DEBUG")]
        internal void AssertMemberExposure(Symbol member, bool forDiagnostics = false)
        {
            if (member is NamedTypeSymbol type)
            {
                RoslynDebug.AssertOrFailFast(forDiagnostics);
                RoslynDebug.AssertOrFailFast(Volatile.Read(ref _lazyTypeMembers)?.Values.Any(types => types.Contains(t => t == (object)type)) == true);
                return;
            }
            else if (member is TypeParameterSymbol || member is SynthesizedMethodBaseSymbol)
            {
                RoslynDebug.AssertOrFailFast(forDiagnostics);
                return;
            }
            else if (member is FieldSymbol field && field.AssociatedSymbol is EventSymbol e)
            {
                RoslynDebug.AssertOrFailFast(forDiagnostics);
                // Backing fields for field-like events are not added to the members list.
                member = e;
            }

            var membersAndInitializers = Volatile.Read(ref _lazyMembersAndInitializers);

            if (isMemberInCompleteMemberList(membersAndInitializers, member))
            {
                return;
            }

            if (membersAndInitializers is null)
            {
                if (member is SynthesizedSimpleProgramEntryPointSymbol)
                {
                    RoslynDebug.AssertOrFailFast(GetSimpleProgramEntryPoints().Contains(m => m == (object)member));
                    return;
                }

                var declared = Volatile.Read(ref _lazyDeclaredMembersAndInitializers);
                RoslynDebug.AssertOrFailFast(declared != DeclaredMembersAndInitializers.UninitializedSentinel);

                if (declared is object)
                {
                    if (declared.NonTypeMembers.Contains(m => m == (object)member) || declared.RecordPrimaryConstructor == (object)member)
                    {
                        return;
                    }
                }
                else
                {
                    // It looks like there was a race and we need to check _lazyMembersAndInitializers again
                    membersAndInitializers = Volatile.Read(ref _lazyMembersAndInitializers);
                    RoslynDebug.AssertOrFailFast(membersAndInitializers is object);

                    if (isMemberInCompleteMemberList(membersAndInitializers, member))
                    {
                        return;
                    }
                }
            }

            RoslynDebug.AssertOrFailFast(false, "Premature symbol exposure.");

            static bool isMemberInCompleteMemberList(MembersAndInitializers? membersAndInitializers, Symbol member)
            {
                return membersAndInitializers?.NonTypeMembers.Contains(m => m == (object)member) == true;
            }
        }

        protected Dictionary<string, ImmutableArray<Symbol>> GetMembersByName()
        {
            if (this.state.HasComplete(CompletionPart.Members))
            {
                return _lazyMembersDictionary!;
            }

            return GetMembersByNameSlow();
        }

        private Dictionary<string, ImmutableArray<Symbol>> GetMembersByNameSlow()
        {
            if (_lazyMembersDictionary == null)
            {
                var diagnostics = BindingDiagnosticBag.GetInstance();
                var membersDictionary = MakeAllMembers(diagnostics);

                if (Interlocked.CompareExchange(ref _lazyMembersDictionary, membersDictionary, null) == null)
                {
                    AddDeclarationDiagnostics(diagnostics);
                    state.NotePartComplete(CompletionPart.Members);
                }

                diagnostics.Free();
            }

            state.SpinWaitComplete(CompletionPart.Members, default(CancellationToken));
            return _lazyMembersDictionary;
        }

        internal override IEnumerable<Symbol> GetInstanceFieldsAndEvents()
        {
            var membersAndInitializers = this.GetMembersAndInitializers();
            return membersAndInitializers.NonTypeMembers.Where(IsInstanceFieldOrEvent);
        }

        protected void AfterMembersChecks(BindingDiagnosticBag diagnostics)
        {
            if (IsInterface)
            {
                CheckInterfaceMembers(this.GetMembersAndInitializers().NonTypeMembers, diagnostics);
            }

            CheckMemberNamesDistinctFromType(diagnostics);
            CheckMemberNameConflicts(diagnostics);
            CheckRecordMemberNames(diagnostics);
            CheckSpecialMemberErrors(diagnostics);
            CheckTypeParameterNameConflicts(diagnostics);
            CheckAccessorNameConflicts(diagnostics);

            bool unused = KnownCircularStruct;

            CheckSequentialOnPartialType(diagnostics);
            CheckForProtectedInStaticClass(diagnostics);
            CheckForUnmatchedOperators(diagnostics);
            CheckForRequiredMemberAttribute(diagnostics);

            if (IsScriptClass || IsSubmissionClass)
            {
                ReportRequiredMembers(diagnostics);
            }

            var location = Locations[0];
            var compilation = DeclaringCompilation;

            if (this.IsRefLikeType)
            {
                compilation.EnsureIsByRefLikeAttributeExists(diagnostics, location, modifyCompilation: true);
            }

            if (this.IsReadOnly)
            {
                compilation.EnsureIsReadOnlyAttributeExists(diagnostics, location, modifyCompilation: true);
            }

            var baseType = BaseTypeNoUseSiteDiagnostics;
            var interfaces = GetInterfacesToEmit();

            if (compilation.ShouldEmitNativeIntegerAttributes())
            {
                // https://github.com/dotnet/roslyn/issues/30080: Report diagnostics for base type and interfaces at more specific locations.
                if (hasBaseTypeOrInterface(static t => t.ContainsNativeIntegerWrapperType()))
                {
                    compilation.EnsureNativeIntegerAttributeExists(diagnostics, location, modifyCompilation: true);
                }
            }

            if (compilation.ShouldEmitNullableAttributes(this))
            {
                if (ShouldEmitNullableContextValue(out _))
                {
                    compilation.EnsureNullableContextAttributeExists(diagnostics, location, modifyCompilation: true);
                }

                if (hasBaseTypeOrInterface(static t => t.NeedsNullableAttribute()))
                {
                    compilation.EnsureNullableAttributeExists(diagnostics, location, modifyCompilation: true);
                }
            }

            if (interfaces.Any(needsTupleElementNamesAttribute))
            {
                // Note: we don't need to check base type or directly implemented interfaces (which will be reported during binding)
                // so the checking of all interfaces here involves some redundancy.
                Binder.ReportMissingTupleElementNamesAttributesIfNeeded(compilation, location, diagnostics);
            }

            if (IsReservedTypeName(Name))
            {
                foreach (var syntaxRef in SyntaxReferences)
                {
                    SyntaxToken? identifier = syntaxRef.GetSyntax() switch
                    {
                        BaseTypeDeclarationSyntax typeDecl => typeDecl.Identifier,
                        DelegateDeclarationSyntax delegateDecl => delegateDecl.Identifier,
                        _ => null
                    };

                    ReportReservedTypeName(identifier?.Text, this.DeclaringCompilation, diagnostics.DiagnosticBag, identifier?.GetLocation() ?? Location.None);
                }
            }

            if (AssociatedFileIdentifier is { } fileIdentifier)
            {
                Debug.Assert(IsFileLocal);

                // A well-behaved file-local type only has declarations in one syntax tree.
                // There may be multiple syntax trees across declarations in error scenarios,
                // but we're not interested in handling that for the purposes of producing this error.
                var tree = declaration.Declarations[0].SyntaxReference.SyntaxTree;
                if (fileIdentifier.EncoderFallbackErrorMessage is { } errorMessage)
                {
                    Debug.Assert(fileIdentifier.FilePathChecksumOpt.IsDefault);
                    diagnostics.Add(ErrorCode.ERR_FilePathCannotBeConvertedToUtf8, location, this, errorMessage);
                }

                if ((object?)ContainingType != null)
                {
                    diagnostics.Add(ErrorCode.ERR_FileTypeNested, location, this);
                }
            }

            return;

            bool hasBaseTypeOrInterface(Func<NamedTypeSymbol, bool> predicate)
            {
                return ((object)baseType != null && predicate(baseType)) ||
                    interfaces.Any(predicate);
            }

            static bool needsTupleElementNamesAttribute(TypeSymbol type)
            {
                if (type is null)
                {
                    return false;
                }

                var resultType = type.VisitType(
                    predicate: (t, a, b) => !t.TupleElementNames.IsDefaultOrEmpty && !t.IsErrorType(),
                    arg: (object?)null);
                return resultType is object;
            }
        }

        protected virtual void AfterMembersCompletedChecks(BindingDiagnosticBag diagnostics)
        {
        }

        private void CheckMemberNamesDistinctFromType(BindingDiagnosticBag diagnostics)
        {
            foreach (var member in GetMembersAndInitializers().NonTypeMembers)
            {
                CheckMemberNameDistinctFromType(member, diagnostics);
            }
        }

        private void CheckRecordMemberNames(BindingDiagnosticBag diagnostics)
        {
            if (declaration.Kind != DeclarationKind.Record &&
                declaration.Kind != DeclarationKind.RecordStruct)
            {
                return;
            }

            foreach (var member in GetMembers("Clone"))
            {
                diagnostics.Add(ErrorCode.ERR_CloneDisallowedInRecord, member.Locations[0]);
            }
        }

        private void CheckMemberNameConflicts(BindingDiagnosticBag diagnostics)
        {
            Dictionary<string, ImmutableArray<Symbol>> membersByName = GetMembersByName();

            // Collisions involving indexers are handled specially.
            CheckIndexerNameConflicts(diagnostics, membersByName);

            // key and value will be the same object in these dictionaries.
            var methodsBySignature = new Dictionary<SourceMemberMethodSymbol, SourceMemberMethodSymbol>(MemberSignatureComparer.DuplicateSourceComparer);
            var conversionsAsMethods = new Dictionary<SourceMemberMethodSymbol, SourceMemberMethodSymbol>(MemberSignatureComparer.DuplicateSourceComparer);
            var conversionsAsConversions = new HashSet<SourceUserDefinedConversionSymbol>(ConversionSignatureComparer.Comparer);

            // SPEC: The signature of an operator must differ from the signatures of all other
            // SPEC: operators declared in the same class.

            // DELIBERATE SPEC VIOLATION:
            // The specification does not state that a user-defined conversion reserves the names
            // op_Implicit or op_Explicit, but nevertheless the native compiler does so; an attempt
            // to define a field or a conflicting method with the metadata name of a user-defined
            // conversion is an error.  We preserve this reasonable behavior.
            //
            // Similarly, we treat "public static C operator +(C, C)" as colliding with
            // "public static C op_Addition(C, C)". Fortunately, this behavior simply
            // falls out of treating user-defined operators as ordinary methods; we do
            // not need any special handling in this method.
            //
            // However, we must have special handling for conversions because conversions
            // use a completely different rule for detecting collisions between two
            // conversions: conversion signatures consist only of the source and target
            // types of the conversions, and not the kind of the conversion (implicit or explicit),
            // the name of the method, and so on.
            //
            // Therefore we must detect the following kinds of member name conflicts:
            //
            // 1. a method, conversion or field has the same name as a (different) field (* see note below)
            // 2. a method has the same method signature as another method or conversion
            // 3. a conversion has the same conversion signature as another conversion.
            //
            // However, we must *not* detect "a conversion has the same *method* signature
            // as another conversion" because conversions are allowed to overload on
            // return type but methods are not.
            //
            // (*) NOTE: Throughout the rest of this method I will use "field" as a shorthand for
            // "non-method, non-conversion, non-type member", rather than spelling out
            // "field, property or event...")

            foreach (var pair in membersByName)
            {
                var name = pair.Key;
                Symbol? lastSym = GetTypeMembers(name).FirstOrDefault();
                methodsBySignature.Clear();
                // Conversion collisions do not consider the name of the conversion,
                // so do not clear that dictionary.
                foreach (var symbol in pair.Value)
                {
                    if (symbol.Kind == SymbolKind.NamedType ||
                        symbol.IsAccessor() ||
                        symbol.IsIndexer())
                    {
                        continue;
                    }

                    // We detect the first category of conflict by running down the list of members
                    // of the same name, and producing an error when we discover any of the following
                    // "bad transitions".
                    //
                    // * a method or conversion that comes after any field (not necessarily directly)
                    // * a field directly following a field
                    // * a field directly following a method or conversion
                    //
                    // Furthermore: we do not wish to detect collisions between nested types in
                    // this code; that is tested elsewhere. However, we do wish to detect a collision
                    // between a nested type and a field, method or conversion. Therefore we
                    // initialize our "bad transition" detector with a type of the given name,
                    // if there is one. That way we also detect the transitions of "method following
                    // type", and so on.
                    //
                    // The "lastSym" local below is used to detect these transitions. Its value is
                    // one of the following:
                    //
                    // * a nested type of the given name, or
                    // * the first method of the given name, or
                    // * the most recently processed field of the given name.
                    //
                    // If either the current symbol or the "last symbol" are not methods then
                    // there must be a collision:
                    //
                    // * if the current symbol is not a method and the last symbol is, then
                    //   there is a field directly following a method of the same name
                    // * if the current symbol is a method and the last symbol is not, then
                    //   there is a method directly or indirectly following a field of the same name,
                    //   or a method of the same name as a nested type.
                    // * if neither are methods then either we have a field directly
                    //   following a field of the same name, or a field and a nested type of the same name.
                    //

                    if (lastSym is object)
                    {
                        if (symbol.Kind != SymbolKind.Method || lastSym.Kind != SymbolKind.Method)
                        {
                            if (symbol.Kind != SymbolKind.Field || !symbol.IsImplicitlyDeclared)
                            {
                                // The type '{0}' already contains a definition for '{1}'
                                if (Locations.Length == 1 || IsPartial)
                                {
                                    diagnostics.Add(ErrorCode.ERR_DuplicateNameInClass, symbol.Locations[0], this, symbol.Name);
                                }
                            }

                            if (lastSym.Kind == SymbolKind.Method)
                            {
                                lastSym = symbol;
                            }
                        }
                    }
                    else
                    {
                        lastSym = symbol;
                    }

                    // That takes care of the first category of conflict; we detect the
                    // second and third categories as follows:

                    var conversion = symbol as SourceUserDefinedConversionSymbol;
                    var method = symbol as SourceMemberMethodSymbol;

                    // We don't want to consider explicit interface implementations
                    if (conversion is { MethodKind: MethodKind.Conversion })
                    {
                        // Does this conversion collide *as a conversion* with any previously-seen
                        // conversion?

                        if (!conversionsAsConversions.Add(conversion))
                        {
                            // CS0557: Duplicate user-defined conversion in type 'C'
                            diagnostics.Add(ErrorCode.ERR_DuplicateConversionInClass, conversion.Locations[0], this);
                        }
                        else
                        {
                            // The other set might already contain a conversion which would collide
                            // *as a method* with the current conversion.
                            if (!conversionsAsMethods.ContainsKey(conversion))
                            {
                                conversionsAsMethods.Add(conversion, conversion);
                            }
                        }

                        // Does this conversion collide *as a method* with any previously-seen
                        // non-conversion method?

                        if (methodsBySignature.TryGetValue(conversion, out var previousMethod))
                        {
                            ReportMethodSignatureCollision(diagnostics, conversion, previousMethod);
                        }
                        // Do not add the conversion to the set of previously-seen methods; that set
                        // is only non-conversion methods.
                    }
                    else if (!(method is null))
                    {
                        // Does this method collide *as a method* with any previously-seen
                        // conversion?

                        if (conversionsAsMethods.TryGetValue(method, out var previousConversion))
                        {
                            ReportMethodSignatureCollision(diagnostics, method, previousConversion);
                        }
                        // Do not add the method to the set of previously-seen conversions.

                        // Does this method collide *as a method* with any previously-seen
                        // non-conversion method?

                        if (methodsBySignature.TryGetValue(method, out var previousMethod))
                        {
                            ReportMethodSignatureCollision(diagnostics, method, previousMethod);
                        }
                        else
                        {
                            // We haven't seen this method before. Make a note of it in case
                            // we see a colliding method later.
                            methodsBySignature.Add(method, method);
                        }
                    }
                }
            }
        }

        // Report a name conflict; the error is reported on the location of method1.
        // UNDONE: Consider adding a secondary location pointing to the second method.
        private void ReportMethodSignatureCollision(BindingDiagnosticBag diagnostics, SourceMemberMethodSymbol method1, SourceMemberMethodSymbol method2)
        {
            switch (method1, method2)
            {
                case (SourceOrdinaryMethodSymbol { IsPartialDefinition: true }, SourceOrdinaryMethodSymbol { IsPartialImplementation: true }):
                case (SourceOrdinaryMethodSymbol { IsPartialImplementation: true }, SourceOrdinaryMethodSymbol { IsPartialDefinition: true }):
                    // these could be 2 parts of the same partial method.
                    // Partial methods are allowed to collide by signature.
                    return;
                case (SynthesizedSimpleProgramEntryPointSymbol { }, SynthesizedSimpleProgramEntryPointSymbol { }):
                    return;
            }

            // If method1 is a constructor only because its return type is missing, then
            // we've already produced a diagnostic for the missing return type and we suppress the
            // diagnostic about duplicate signature.
            if (method1.MethodKind == MethodKind.Constructor &&
                ((ConstructorDeclarationSyntax)method1.SyntaxRef.GetSyntax()).Identifier.ValueText != this.Name)
            {
                return;
            }

            Debug.Assert(method1.ParameterCount == method2.ParameterCount);

            for (int i = 0; i < method1.ParameterCount; i++)
            {
                var refKind1 = method1.Parameters[i].RefKind;
                var refKind2 = method2.Parameters[i].RefKind;

                if (refKind1 != refKind2)
                {
                    // '{0}' cannot define an overloaded {1} that differs only on parameter modifiers '{2}' and '{3}'
                    var methodKind = method1.MethodKind == MethodKind.Constructor ? MessageID.IDS_SK_CONSTRUCTOR : MessageID.IDS_SK_METHOD;
                    diagnostics.Add(ErrorCode.ERR_OverloadRefKind, method1.Locations[0], this, methodKind.Localize(), refKind1.ToParameterDisplayString(), refKind2.ToParameterDisplayString());

                    return;
                }
            }

            // Special case: if there are two destructors, use the destructor syntax instead of "Finalize"
            var methodName = (method1.MethodKind == MethodKind.Destructor && method2.MethodKind == MethodKind.Destructor) ?
                "~" + this.Name :
                (method1.IsConstructor() ? this.Name : method1.Name);

            // Type '{1}' already defines a member called '{0}' with the same parameter types
            diagnostics.Add(ErrorCode.ERR_MemberAlreadyExists, method1.Locations[0], methodName, this);
        }

        private void CheckIndexerNameConflicts(BindingDiagnosticBag diagnostics, Dictionary<string, ImmutableArray<Symbol>> membersByName)
        {
            PooledHashSet<string>? typeParameterNames = null;
            if (this.Arity > 0)
            {
                typeParameterNames = PooledHashSet<string>.GetInstance();
                foreach (TypeParameterSymbol typeParameter in this.TypeParameters)
                {
                    typeParameterNames.Add(typeParameter.Name);
                }
            }

            var indexersBySignature = new Dictionary<PropertySymbol, PropertySymbol>(MemberSignatureComparer.DuplicateSourceComparer);

            // Note: Can't assume that all indexers are called WellKnownMemberNames.Indexer because
            // they may be explicit interface implementations.
            foreach (var members in membersByName.Values)
            {
                string? lastIndexerName = null;
                indexersBySignature.Clear();
                foreach (var symbol in members)
                {
                    if (symbol.IsIndexer())
                    {
                        PropertySymbol indexer = (PropertySymbol)symbol;
                        CheckIndexerSignatureCollisions(
                            indexer,
                            diagnostics,
                            membersByName,
                            indexersBySignature,
                            ref lastIndexerName);

                        // Also check for collisions with type parameters, which aren't in the member map.
                        // NOTE: Accessors have normal names and are handled in CheckTypeParameterNameConflicts.
                        if (typeParameterNames != null)
                        {
                            string indexerName = indexer.MetadataName;
                            if (typeParameterNames.Contains(indexerName))
                            {
                                diagnostics.Add(ErrorCode.ERR_DuplicateNameInClass, indexer.Locations[0], this, indexerName);
                                continue;
                            }
                        }
                    }
                }
            }

            typeParameterNames?.Free();
        }

        private void CheckIndexerSignatureCollisions(
            PropertySymbol indexer,
            BindingDiagnosticBag diagnostics,
            Dictionary<string, ImmutableArray<Symbol>> membersByName,
            Dictionary<PropertySymbol, PropertySymbol> indexersBySignature,
            ref string? lastIndexerName)
        {
            if (!indexer.IsExplicitInterfaceImplementation) //explicit implementation names are not checked
            {
                string indexerName = indexer.MetadataName;

                if (lastIndexerName != null && lastIndexerName != indexerName)
                {
                    // NOTE: dev10 checks indexer names by comparing each to the previous.
                    // For example, if indexers are declared with names A, B, A, B, then there
                    // will be three errors - one for each time the name is different from the
                    // previous one.  If, on the other hand, the names are A, A, B, B, then
                    // there will only be one error because only one indexer has a different
                    // name from the previous one.

                    diagnostics.Add(ErrorCode.ERR_InconsistentIndexerNames, indexer.Locations[0]);
                }

                lastIndexerName = indexerName;

                if (Locations.Length == 1 || IsPartial)
                {
                    if (membersByName.ContainsKey(indexerName))
                    {
                        // The name of the indexer is reserved - it can only be used by other indexers.
                        Debug.Assert(!membersByName[indexerName].Any(SymbolExtensions.IsIndexer));
                        diagnostics.Add(ErrorCode.ERR_DuplicateNameInClass, indexer.Locations[0], this, indexerName);
                    }
                }
            }

            if (indexersBySignature.TryGetValue(indexer, out var prevIndexerBySignature))
            {
                // Type '{1}' already defines a member called '{0}' with the same parameter types
                // NOTE: Dev10 prints "this" as the name of the indexer.
                diagnostics.Add(ErrorCode.ERR_MemberAlreadyExists, indexer.Locations[0], SyntaxFacts.GetText(SyntaxKind.ThisKeyword), this);
            }
            else
            {
                indexersBySignature[indexer] = indexer;
            }
        }

        private void CheckSpecialMemberErrors(BindingDiagnosticBag diagnostics)
        {
            var conversions = new TypeConversions(this.ContainingAssembly.CorLibrary);
            foreach (var member in this.GetMembersUnordered())
            {
                member.AfterAddingTypeMembersChecks(conversions, diagnostics);
            }
        }

        private void CheckTypeParameterNameConflicts(BindingDiagnosticBag diagnostics)
        {
            if (this.TypeKind == TypeKind.Delegate)
            {
                // Delegates do not have conflicts between their type parameter
                // names and their methods; it is legal (though odd) to say
                // delegate void D<Invoke>(Invoke x);

                return;
            }

            if (Locations.Length == 1 || IsPartial)
            {
                foreach (var tp in TypeParameters)
                {
                    foreach (var dup in GetMembers(tp.Name))
                    {
                        diagnostics.Add(ErrorCode.ERR_DuplicateNameInClass, dup.Locations[0], this, tp.Name);
                    }
                }
            }
        }

        private void CheckAccessorNameConflicts(BindingDiagnosticBag diagnostics)
        {
            // Report errors where property and event accessors
            // conflict with other members of the same name.
            foreach (Symbol symbol in this.GetMembersUnordered())
            {
                if (symbol.IsExplicitInterfaceImplementation())
                {
                    // If there's a name conflict it will show up as a more specific
                    // interface implementation error.
                    continue;
                }
                switch (symbol.Kind)
                {
                    case SymbolKind.Property:
                        {
                            var propertySymbol = (PropertySymbol)symbol;
                            this.CheckForMemberConflictWithPropertyAccessor(propertySymbol, getNotSet: true, diagnostics: diagnostics);
                            this.CheckForMemberConflictWithPropertyAccessor(propertySymbol, getNotSet: false, diagnostics: diagnostics);
                            break;
                        }
                    case SymbolKind.Event:
                        {
                            var eventSymbol = (EventSymbol)symbol;
                            this.CheckForMemberConflictWithEventAccessor(eventSymbol, isAdder: true, diagnostics: diagnostics);
                            this.CheckForMemberConflictWithEventAccessor(eventSymbol, isAdder: false, diagnostics: diagnostics);
                            break;
                        }
                }
            }
        }

        internal override bool KnownCircularStruct
        {
            get
            {
                if (_lazyKnownCircularStruct == (int)ThreeState.Unknown)
                {
                    if (TypeKind != TypeKind.Struct)
                    {
                        Interlocked.CompareExchange(ref _lazyKnownCircularStruct, (int)ThreeState.False, (int)ThreeState.Unknown);
                    }
                    else
                    {
                        var diagnostics = BindingDiagnosticBag.GetInstance();
                        var value = (int)CheckStructCircularity(diagnostics).ToThreeState();

                        if (Interlocked.CompareExchange(ref _lazyKnownCircularStruct, value, (int)ThreeState.Unknown) == (int)ThreeState.Unknown)
                        {
                            AddDeclarationDiagnostics(diagnostics);
                        }

                        Debug.Assert(value == _lazyKnownCircularStruct);
                        diagnostics.Free();
                    }
                }

                return _lazyKnownCircularStruct == (int)ThreeState.True;
            }
        }

        private bool CheckStructCircularity(BindingDiagnosticBag diagnostics)
        {
            Debug.Assert(TypeKind == TypeKind.Struct);

            CheckFiniteFlatteningGraph(diagnostics);
            return HasStructCircularity(diagnostics);
        }

        private bool HasStructCircularity(BindingDiagnosticBag diagnostics)
        {
            foreach (var valuesByName in GetMembersByName().Values)
            {
                foreach (var member in valuesByName)
                {
                    if (member.Kind != SymbolKind.Field)
                    {
                        // NOTE: don't have to check field-like events, because they can't have struct types.
                        continue;
                    }
                    var field = (FieldSymbol)member;
                    if (field.IsStatic)
                    {
                        continue;
                    }
                    var type = field.NonPointerType();
                    if (((object)type != null) &&
                        (type.TypeKind == TypeKind.Struct) &&
                        BaseTypeAnalysis.StructDependsOn((NamedTypeSymbol)type, this) &&
                        !type.IsPrimitiveRecursiveStruct()) // allow System.Int32 to contain a field of its own type
                    {
                        // If this is a backing field, report the error on the associated property.
                        var symbol = field.AssociatedSymbol ?? field;

                        if (symbol.Kind == SymbolKind.Parameter)
                        {
                            // We should stick to members for this error.
                            symbol = field;
                        }

                        // Struct member '{0}' of type '{1}' causes a cycle in the struct layout
                        diagnostics.Add(ErrorCode.ERR_StructLayoutCycle, symbol.Locations[0], symbol, type);
                        return true;
                    }
                }
            }
            return false;
        }

        private void CheckForProtectedInStaticClass(BindingDiagnosticBag diagnostics)
        {
            if (!IsStatic)
            {
                return;
            }

            // no protected members allowed
            foreach (var valuesByName in GetMembersByName().Values)
            {
                foreach (var member in valuesByName)
                {
                    if (member is TypeSymbol)
                    {
                        // Duplicate Dev10's failure to diagnose this error.
                        continue;
                    }

                    if (member.DeclaredAccessibility.HasProtected())
                    {
                        if (member.Kind != SymbolKind.Method || ((MethodSymbol)member).MethodKind != MethodKind.Destructor)
                        {
                            diagnostics.Add(ErrorCode.ERR_ProtectedInStatic, member.Locations[0], member);
                        }
                    }
                }
            }
        }

        private void CheckForUnmatchedOperators(BindingDiagnosticBag diagnostics)
        {
            // SPEC: The true and false unary operators require pairwise declaration.
            // SPEC: A compile-time error occurs if a class or struct declares one
            // SPEC: of these operators without also declaring the other.
            //
            // SPEC DEFICIENCY: The line of the specification quoted above should say
            // the same thing as the lines below: that the formal parameters of the
            // paired true/false operators must match exactly. You can't do
            // op true(S) and op false(S?) for example.

            // SPEC: Certain binary operators require pairwise declaration. For every
            // SPEC: declaration of either operator of a pair, there must be a matching
            // SPEC: declaration of the other operator of the pair. Two operator
            // SPEC: declarations match when they have the same return type and the same
            // SPEC: type for each parameter. The following operators require pairwise
            // SPEC: declaration: == and !=, > and <, >= and <=.

            CheckForUnmatchedOperator(diagnostics, WellKnownMemberNames.TrueOperatorName, WellKnownMemberNames.FalseOperatorName);
            CheckForUnmatchedOperator(diagnostics, WellKnownMemberNames.EqualityOperatorName, WellKnownMemberNames.InequalityOperatorName);
            CheckForUnmatchedOperator(diagnostics, WellKnownMemberNames.LessThanOperatorName, WellKnownMemberNames.GreaterThanOperatorName);
            CheckForUnmatchedOperator(diagnostics, WellKnownMemberNames.LessThanOrEqualOperatorName, WellKnownMemberNames.GreaterThanOrEqualOperatorName);

            CheckForUnmatchedOperator(diagnostics, WellKnownMemberNames.CheckedDecrementOperatorName, WellKnownMemberNames.DecrementOperatorName, symmetricCheck: false);
            CheckForUnmatchedOperator(diagnostics, WellKnownMemberNames.CheckedIncrementOperatorName, WellKnownMemberNames.IncrementOperatorName, symmetricCheck: false);
            CheckForUnmatchedOperator(diagnostics, WellKnownMemberNames.CheckedUnaryNegationOperatorName, WellKnownMemberNames.UnaryNegationOperatorName, symmetricCheck: false);
            CheckForUnmatchedOperator(diagnostics, WellKnownMemberNames.CheckedAdditionOperatorName, WellKnownMemberNames.AdditionOperatorName, symmetricCheck: false);
            CheckForUnmatchedOperator(diagnostics, WellKnownMemberNames.CheckedDivisionOperatorName, WellKnownMemberNames.DivisionOperatorName, symmetricCheck: false);
            CheckForUnmatchedOperator(diagnostics, WellKnownMemberNames.CheckedMultiplyOperatorName, WellKnownMemberNames.MultiplyOperatorName, symmetricCheck: false);
            CheckForUnmatchedOperator(diagnostics, WellKnownMemberNames.CheckedSubtractionOperatorName, WellKnownMemberNames.SubtractionOperatorName, symmetricCheck: false);
            CheckForUnmatchedOperator(diagnostics, WellKnownMemberNames.CheckedExplicitConversionName, WellKnownMemberNames.ExplicitConversionName, symmetricCheck: false);

            // We also produce a warning if == / != is overridden without also overriding
            // Equals and GetHashCode, or if Equals is overridden without GetHashCode.

            CheckForEqualityAndGetHashCode(diagnostics);
        }

        private void CheckForUnmatchedOperator(BindingDiagnosticBag diagnostics, string operatorName1, string operatorName2, bool symmetricCheck = true)
        {
            ImmutableArray<MethodSymbol> ops1 = this.GetOperators(operatorName1);

            if (symmetricCheck)
            {
                var ops2 = this.GetOperators(operatorName2);
                CheckForUnmatchedOperator(diagnostics, ops1, ops2, operatorName2, reportOperatorNeedsMatch);
                CheckForUnmatchedOperator(diagnostics, ops2, ops1, operatorName1, reportOperatorNeedsMatch);
            }
            else if (!ops1.IsEmpty)
            {
                var ops2 = this.GetOperators(operatorName2);
                CheckForUnmatchedOperator(diagnostics, ops1, ops2, operatorName2, reportCheckedOperatorNeedsMatch);
            }

            static void reportOperatorNeedsMatch(BindingDiagnosticBag diagnostics, string operatorName2, MethodSymbol op1)
            {
                // CS0216: The operator 'C.operator true(C)' requires a matching operator 'false' to also be defined
                diagnostics.Add(ErrorCode.ERR_OperatorNeedsMatch, op1.Locations[0], op1,
                    SyntaxFacts.GetText(SyntaxFacts.GetOperatorKind(operatorName2)));
            }

            static void reportCheckedOperatorNeedsMatch(BindingDiagnosticBag diagnostics, string operatorName2, MethodSymbol op1)
            {
                diagnostics.Add(ErrorCode.ERR_CheckedOperatorNeedsMatch, op1.Locations[0], op1);
            }
        }

        private static void CheckForUnmatchedOperator(
            BindingDiagnosticBag diagnostics,
            ImmutableArray<MethodSymbol> ops1,
            ImmutableArray<MethodSymbol> ops2,
            string operatorName2,
            Action<BindingDiagnosticBag, string, MethodSymbol> reportMatchNotFoundError)
        {
            foreach (var op1 in ops1)
            {
                bool foundMatch = false;
                foreach (var op2 in ops2)
                {
                    foundMatch = DoOperatorsPair(op1, op2);
                    if (foundMatch)
                    {
                        break;
                    }
                }

                if (!foundMatch)
                {
                    reportMatchNotFoundError(diagnostics, operatorName2, op1);
                }
            }
        }

        internal static bool DoOperatorsPair(MethodSymbol op1, MethodSymbol op2)
        {
            if (op1.ParameterCount != op2.ParameterCount)
            {
                return false;
            }

            for (int p = 0; p < op1.ParameterCount; ++p)
            {
                if (!op1.ParameterTypesWithAnnotations[p].Equals(op2.ParameterTypesWithAnnotations[p], TypeCompareKind.AllIgnoreOptions))
                {
                    return false;
                }
            }

            if (!op1.ReturnType.Equals(op2.ReturnType, TypeCompareKind.AllIgnoreOptions))
            {
                return false;
            }

            return true;
        }

        private void CheckForEqualityAndGetHashCode(BindingDiagnosticBag diagnostics)
        {
            if (this.IsInterfaceType())
            {
                // Interfaces are allowed to define Equals without GetHashCode if they want.
                return;
            }

            if (IsRecord || IsRecordStruct)
            {
                // For records the warnings reported below are simply going to echo record specific errors,
                // producing more noise.
                return;
            }

            bool hasOp = this.GetOperators(WellKnownMemberNames.EqualityOperatorName).Any() ||
                this.GetOperators(WellKnownMemberNames.InequalityOperatorName).Any();
            bool overridesEquals = this.TypeOverridesObjectMethod("Equals");

            if (hasOp || overridesEquals)
            {
                bool overridesGHC = this.TypeOverridesObjectMethod("GetHashCode");
                if (overridesEquals && !overridesGHC)
                {
                    // CS0659: 'C' overrides Object.Equals(object o) but does not override Object.GetHashCode()
                    diagnostics.Add(ErrorCode.WRN_EqualsWithoutGetHashCode, this.Locations[0], this);
                }

                if (hasOp && !overridesEquals)
                {
                    // CS0660: 'C' defines operator == or operator != but does not override Object.Equals(object o)
                    diagnostics.Add(ErrorCode.WRN_EqualityOpWithoutEquals, this.Locations[0], this);
                }

                if (hasOp && !overridesGHC)
                {
                    // CS0661: 'C' defines operator == or operator != but does not override Object.GetHashCode()
                    diagnostics.Add(ErrorCode.WRN_EqualityOpWithoutGetHashCode, this.Locations[0], this);
                }
            }
        }

        private void CheckForRequiredMemberAttribute(BindingDiagnosticBag diagnostics)
        {
            if (HasDeclaredRequiredMembers)
            {
                // Ensure that an error is reported if the required constructor isn't present.
                _ = Binder.GetWellKnownTypeMember(DeclaringCompilation, WellKnownMember.System_Runtime_CompilerServices_RequiredMemberAttribute__ctor, diagnostics, Locations[0]);
            }

            if (HasAnyRequiredMembers)
            {
                _ = Binder.GetWellKnownTypeMember(DeclaringCompilation, WellKnownMember.System_Runtime_CompilerServices_CompilerFeatureRequiredAttribute__ctor, diagnostics, Locations[0]);

                if (this.IsRecord)
                {
                    // Copy constructors need to emit SetsRequiredMembers on the ctor
                    _ = Binder.GetWellKnownTypeMember(DeclaringCompilation, WellKnownMember.System_Diagnostics_CodeAnalysis_SetsRequiredMembersAttribute__ctor, diagnostics, Locations[0]);
                }
            }

            if (BaseTypeNoUseSiteDiagnostics is (not SourceMemberContainerTypeSymbol) and { HasRequiredMembersError: true })
            {
                foreach (var member in GetMembersUnordered())
                {
                    if (member is not MethodSymbol method || !method.ShouldCheckRequiredMembers())
                    {
                        continue;
                    }

                    // The required members list for the base type '{0}' is malformed and cannot be interpreted. To use this constructor, apply the 'SetsRequiredMembers' attribute.
                    diagnostics.Add(ErrorCode.ERR_RequiredMembersBaseTypeInvalid, method.Locations[0], BaseTypeNoUseSiteDiagnostics);
                }
            }
        }

        private void ReportRequiredMembers(BindingDiagnosticBag diagnostics)
        {
            Debug.Assert(IsSubmissionClass || IsScriptClass);

            foreach (var member in GetMembersUnordered())
            {
                if (member.IsRequired())
                {
                    // Required members are not allowed on the top level of a script or submission.
                    diagnostics.Add(ErrorCode.ERR_ScriptsAndSubmissionsCannotHaveRequiredMembers, member.Locations[0]);
                }
            }
        }

        private bool TypeOverridesObjectMethod(string name)
        {
            foreach (var method in this.GetMembers(name).OfType<MethodSymbol>())
            {
                if (method.IsOverride && method.GetConstructedLeastOverriddenMethod(this, requireSameReturnType: false).ContainingType.SpecialType == Microsoft.CodeAnalysis.SpecialType.System_Object)
                {
                    return true;
                }
            }
            return false;
        }

        private void CheckFiniteFlatteningGraph(BindingDiagnosticBag diagnostics)
        {
            Debug.Assert(ReferenceEquals(this, this.OriginalDefinition));
            if (AllTypeArgumentCount() == 0) return;
            var instanceMap = new Dictionary<NamedTypeSymbol, NamedTypeSymbol>(ReferenceEqualityComparer.Instance);
            instanceMap.Add(this, this);
            foreach (var m in this.GetMembersUnordered())
            {
                var f = m as FieldSymbol;
                if (f is null || !f.IsStatic || f.Type.TypeKind != TypeKind.Struct) continue;
                var type = (NamedTypeSymbol)f.Type;
                if (InfiniteFlatteningGraph(this, type, instanceMap))
                {
                    // Struct member '{0}' of type '{1}' causes a cycle in the struct layout
                    diagnostics.Add(ErrorCode.ERR_StructLayoutCycle, f.Locations[0], f, type);
                    //this.KnownCircularStruct = true;
                    return;
                }
            }
        }

        private static bool InfiniteFlatteningGraph(SourceMemberContainerTypeSymbol top, NamedTypeSymbol t, Dictionary<NamedTypeSymbol, NamedTypeSymbol> instanceMap)
        {
            if (!t.ContainsTypeParameter()) return false;
            var tOriginal = t.OriginalDefinition;
            if (instanceMap.TryGetValue(tOriginal, out var oldInstance))
            {
                // short circuit when we find a cycle, but only return true when the cycle contains the top struct
                return (!TypeSymbol.Equals(oldInstance, t, TypeCompareKind.AllNullableIgnoreOptions)) && ReferenceEquals(tOriginal, top);
            }
            else
            {
                instanceMap.Add(tOriginal, t);
                try
                {
                    foreach (var m in t.GetMembersUnordered())
                    {
                        var f = m as FieldSymbol;
                        if (f is null || !f.IsStatic || f.Type.TypeKind != TypeKind.Struct) continue;
                        var type = (NamedTypeSymbol)f.Type;
                        if (InfiniteFlatteningGraph(top, type, instanceMap)) return true;
                    }
                    return false;
                }
                finally
                {
                    instanceMap.Remove(tOriginal);
                }
            }
        }

        private void CheckSequentialOnPartialType(BindingDiagnosticBag diagnostics)
        {
            if (!IsPartial || this.Layout.Kind != LayoutKind.Sequential)
            {
                return;
            }

            SyntaxReference? whereFoundField = null;
            if (this.SyntaxReferences.Length <= 1)
            {
                return;
            }

            foreach (var syntaxRef in this.SyntaxReferences)
            {
                var syntax = syntaxRef.GetSyntax() as TypeDeclarationSyntax;
                if (syntax == null)
                {
                    continue;
                }

                foreach (var m in syntax.Members)
                {
                    if (HasInstanceData(m))
                    {
                        if (whereFoundField != null && whereFoundField != syntaxRef)
                        {
                            diagnostics.Add(ErrorCode.WRN_SequentialOnPartialClass, Locations[0], this);
                            return;
                        }

                        whereFoundField = syntaxRef;
                    }
                }
            }
        }

        private static bool HasInstanceData(MemberDeclarationSyntax m)
        {
            switch (m.Kind())
            {
                case SyntaxKind.FieldDeclaration:
                    var fieldDecl = (FieldDeclarationSyntax)m;
                    return
                        !ContainsModifier(fieldDecl.Modifiers, SyntaxKind.StaticKeyword) &&
                        !ContainsModifier(fieldDecl.Modifiers, SyntaxKind.ConstKeyword);
                case SyntaxKind.PropertyDeclaration:
                    // auto-property
                    var propertyDecl = (PropertyDeclarationSyntax)m;
                    return
                        !ContainsModifier(propertyDecl.Modifiers, SyntaxKind.StaticKeyword) &&
                        !ContainsModifier(propertyDecl.Modifiers, SyntaxKind.AbstractKeyword) &&
                        !ContainsModifier(propertyDecl.Modifiers, SyntaxKind.ExternKeyword) &&
                        propertyDecl.AccessorList != null &&
                        All(propertyDecl.AccessorList.Accessors, a => a.Body == null && a.ExpressionBody == null);
                case SyntaxKind.EventFieldDeclaration:
                    // field-like event declaration
                    var eventFieldDecl = (EventFieldDeclarationSyntax)m;
                    return
                        !ContainsModifier(eventFieldDecl.Modifiers, SyntaxKind.StaticKeyword) &&
                        !ContainsModifier(eventFieldDecl.Modifiers, SyntaxKind.AbstractKeyword) &&
                        !ContainsModifier(eventFieldDecl.Modifiers, SyntaxKind.ExternKeyword);
                default:
                    return false;
            }
        }

        private static bool All<T>(SyntaxList<T> list, Func<T, bool> predicate) where T : CSharpSyntaxNode
        {
            foreach (var t in list) { if (predicate(t)) return true; };
            return false;
        }

        private static bool ContainsModifier(SyntaxTokenList modifiers, SyntaxKind modifier)
        {
            foreach (var m in modifiers) { if (m.IsKind(modifier)) return true; };
            return false;
        }

        private Dictionary<string, ImmutableArray<Symbol>> MakeAllMembers(BindingDiagnosticBag diagnostics)
        {
            Dictionary<string, ImmutableArray<Symbol>> membersByName;
            var membersAndInitializers = GetMembersAndInitializers();

            // Most types don't have indexers.  If this is one of those types,
            // just reuse the dictionary we build for early attribute decoding.
            // For tuples, we also need to take the slow path.
            if (!membersAndInitializers.HaveIndexers && !this.IsTupleType && _lazyEarlyAttributeDecodingMembersDictionary is object)
            {
                membersByName = _lazyEarlyAttributeDecodingMembersDictionary;
            }
            else
            {
                membersByName = membersAndInitializers.NonTypeMembers.ToDictionary(s => s.Name, StringOrdinalComparer.Instance);

                // Merge types into the member dictionary
                AddNestedTypesToDictionary(membersByName, GetTypeMembersDictionary());
            }

            MergePartialMembers(ref membersByName, diagnostics);

            return membersByName;
        }

        private static void AddNestedTypesToDictionary(Dictionary<string, ImmutableArray<Symbol>> membersByName, Dictionary<string, ImmutableArray<NamedTypeSymbol>> typesByName)
        {
            foreach (var pair in typesByName)
            {
                string name = pair.Key;
                ImmutableArray<NamedTypeSymbol> types = pair.Value;
                ImmutableArray<Symbol> typesAsSymbols = StaticCast<Symbol>.From(types);

                ImmutableArray<Symbol> membersForName;
                if (membersByName.TryGetValue(name, out membersForName))
                {
                    membersByName[name] = membersForName.Concat(typesAsSymbols);
                }
                else
                {
                    membersByName.Add(name, typesAsSymbols);
                }
            }
        }

        private sealed class DeclaredMembersAndInitializersBuilder
        {
            public ArrayBuilder<Symbol> NonTypeMembers = ArrayBuilder<Symbol>.GetInstance();
            public readonly ArrayBuilder<ArrayBuilder<FieldOrPropertyInitializer>> StaticInitializers = ArrayBuilder<ArrayBuilder<FieldOrPropertyInitializer>>.GetInstance();
            public readonly ArrayBuilder<ArrayBuilder<FieldOrPropertyInitializer>> InstanceInitializers = ArrayBuilder<ArrayBuilder<FieldOrPropertyInitializer>>.GetInstance();
            public bool HaveIndexers;
            public RecordDeclarationSyntax? RecordDeclarationWithParameters;

            public SynthesizedRecordConstructor? RecordPrimaryConstructor;
            public bool IsNullableEnabledForInstanceConstructorsAndFields;
            public bool IsNullableEnabledForStaticConstructorsAndFields;

            public DeclaredMembersAndInitializers ToReadOnlyAndFree(CSharpCompilation compilation)
            {
                return new DeclaredMembersAndInitializers(
                    NonTypeMembers.ToImmutableAndFree(),
                    MembersAndInitializersBuilder.ToReadOnlyAndFree(StaticInitializers),
                    MembersAndInitializersBuilder.ToReadOnlyAndFree(InstanceInitializers),
                    HaveIndexers,
                    RecordDeclarationWithParameters,
                    RecordPrimaryConstructor,
                    isNullableEnabledForInstanceConstructorsAndFields: IsNullableEnabledForInstanceConstructorsAndFields,
                    isNullableEnabledForStaticConstructorsAndFields: IsNullableEnabledForStaticConstructorsAndFields,
                    compilation);
            }

            public void UpdateIsNullableEnabledForConstructorsAndFields(bool useStatic, CSharpCompilation compilation, CSharpSyntaxNode syntax)
            {
                ref bool isNullableEnabled = ref GetIsNullableEnabledForConstructorsAndFields(useStatic);
                isNullableEnabled = isNullableEnabled || compilation.IsNullableAnalysisEnabledIn(syntax);
            }

            public void UpdateIsNullableEnabledForConstructorsAndFields(bool useStatic, bool value)
            {
                ref bool isNullableEnabled = ref GetIsNullableEnabledForConstructorsAndFields(useStatic);
                isNullableEnabled = isNullableEnabled || value;
            }

            private ref bool GetIsNullableEnabledForConstructorsAndFields(bool useStatic)
            {
                return ref useStatic ? ref IsNullableEnabledForStaticConstructorsAndFields : ref IsNullableEnabledForInstanceConstructorsAndFields;
            }

            public void Free()
            {
                NonTypeMembers.Free();

                foreach (var group in StaticInitializers)
                {
                    group.Free();
                }
                StaticInitializers.Free();

                foreach (var group in InstanceInitializers)
                {
                    group.Free();
                }
                InstanceInitializers.Free();
            }
        }

        protected sealed class DeclaredMembersAndInitializers
        {
            public readonly ImmutableArray<Symbol> NonTypeMembers;
            public readonly ImmutableArray<ImmutableArray<FieldOrPropertyInitializer>> StaticInitializers;
            public readonly ImmutableArray<ImmutableArray<FieldOrPropertyInitializer>> InstanceInitializers;
            public readonly bool HaveIndexers;
            public readonly RecordDeclarationSyntax? RecordDeclarationWithParameters;
            public readonly SynthesizedRecordConstructor? RecordPrimaryConstructor;
            public readonly bool IsNullableEnabledForInstanceConstructorsAndFields;
            public readonly bool IsNullableEnabledForStaticConstructorsAndFields;

            public static readonly DeclaredMembersAndInitializers UninitializedSentinel = new DeclaredMembersAndInitializers();

            private DeclaredMembersAndInitializers()
            {
            }

            public DeclaredMembersAndInitializers(
                ImmutableArray<Symbol> nonTypeMembers,
                ImmutableArray<ImmutableArray<FieldOrPropertyInitializer>> staticInitializers,
                ImmutableArray<ImmutableArray<FieldOrPropertyInitializer>> instanceInitializers,
                bool haveIndexers,
                RecordDeclarationSyntax? recordDeclarationWithParameters,
                SynthesizedRecordConstructor? recordPrimaryConstructor,
                bool isNullableEnabledForInstanceConstructorsAndFields,
                bool isNullableEnabledForStaticConstructorsAndFields,
                CSharpCompilation compilation)
            {
                Debug.Assert(!nonTypeMembers.IsDefault);
                AssertInitializers(staticInitializers, compilation);
                AssertInitializers(instanceInitializers, compilation);

                Debug.Assert(!nonTypeMembers.Any(static s => s is TypeSymbol));
                Debug.Assert(recordDeclarationWithParameters is object == recordPrimaryConstructor is object);

                this.NonTypeMembers = nonTypeMembers;
                this.StaticInitializers = staticInitializers;
                this.InstanceInitializers = instanceInitializers;
                this.HaveIndexers = haveIndexers;
                this.RecordDeclarationWithParameters = recordDeclarationWithParameters;
                this.RecordPrimaryConstructor = recordPrimaryConstructor;
                this.IsNullableEnabledForInstanceConstructorsAndFields = isNullableEnabledForInstanceConstructorsAndFields;
                this.IsNullableEnabledForStaticConstructorsAndFields = isNullableEnabledForStaticConstructorsAndFields;
            }

            [Conditional("DEBUG")]
            public static void AssertInitializers(ImmutableArray<ImmutableArray<FieldOrPropertyInitializer>> initializers, CSharpCompilation compilation)
            {
                Debug.Assert(!initializers.IsDefault);
                if (initializers.IsEmpty)
                {
                    return;
                }

                foreach (ImmutableArray<FieldOrPropertyInitializer> group in initializers)
                {
                    Debug.Assert(!group.IsDefaultOrEmpty);
                }

                for (int i = 0; i < initializers.Length; i++)
                {
                    if (i > 0)
                    {
                        Debug.Assert(LexicalSortKey.Compare(new LexicalSortKey(initializers[i - 1].First().Syntax, compilation), new LexicalSortKey(initializers[i].Last().Syntax, compilation)) < 0);
                    }

                    if (i + 1 < initializers.Length)
                    {
                        Debug.Assert(LexicalSortKey.Compare(new LexicalSortKey(initializers[i].First().Syntax, compilation), new LexicalSortKey(initializers[i + 1].Last().Syntax, compilation)) < 0);
                    }

                    if (initializers[i].Length != 1)
                    {
                        Debug.Assert(LexicalSortKey.Compare(new LexicalSortKey(initializers[i].First().Syntax, compilation), new LexicalSortKey(initializers[i].Last().Syntax, compilation)) < 0);
                    }
                }
            }
        }

        private sealed class MembersAndInitializersBuilder
        {
            private ArrayBuilder<Symbol>? NonTypeMembers;
            private ArrayBuilder<FieldOrPropertyInitializer>? InstanceInitializersForPositionalMembers;
            private bool IsNullableEnabledForInstanceConstructorsAndFields;
            private bool IsNullableEnabledForStaticConstructorsAndFields;

            public MembersAndInitializersBuilder(DeclaredMembersAndInitializers declaredMembersAndInitializers)
            {
                Debug.Assert(declaredMembersAndInitializers != DeclaredMembersAndInitializers.UninitializedSentinel);

                this.IsNullableEnabledForInstanceConstructorsAndFields = declaredMembersAndInitializers.IsNullableEnabledForInstanceConstructorsAndFields;
                this.IsNullableEnabledForStaticConstructorsAndFields = declaredMembersAndInitializers.IsNullableEnabledForStaticConstructorsAndFields;
            }

            public MembersAndInitializers ToReadOnlyAndFree(DeclaredMembersAndInitializers declaredMembers)
            {
                var nonTypeMembers = NonTypeMembers?.ToImmutableAndFree() ?? declaredMembers.NonTypeMembers;

                var instanceInitializers = InstanceInitializersForPositionalMembers is null
                    ? declaredMembers.InstanceInitializers
                    : mergeInitializers();

                return new MembersAndInitializers(
                    nonTypeMembers,
                    declaredMembers.StaticInitializers,
                    instanceInitializers,
                    declaredMembers.HaveIndexers,
                    isNullableEnabledForInstanceConstructorsAndFields: IsNullableEnabledForInstanceConstructorsAndFields,
                    isNullableEnabledForStaticConstructorsAndFields: IsNullableEnabledForStaticConstructorsAndFields);

                ImmutableArray<ImmutableArray<FieldOrPropertyInitializer>> mergeInitializers()
                {
                    Debug.Assert(InstanceInitializersForPositionalMembers.Count != 0);
                    Debug.Assert(declaredMembers.RecordPrimaryConstructor is object);
                    Debug.Assert(declaredMembers.RecordDeclarationWithParameters is object);
                    Debug.Assert(declaredMembers.RecordDeclarationWithParameters.SyntaxTree == InstanceInitializersForPositionalMembers[0].Syntax.SyntaxTree);
                    Debug.Assert(declaredMembers.RecordDeclarationWithParameters.Span.Contains(InstanceInitializersForPositionalMembers[0].Syntax.Span.Start));

                    var groupCount = declaredMembers.InstanceInitializers.Length;

                    if (groupCount == 0)
                    {
                        return ImmutableArray.Create(InstanceInitializersForPositionalMembers.ToImmutableAndFree());
                    }

                    var compilation = declaredMembers.RecordPrimaryConstructor.DeclaringCompilation;
                    var sortKey = new LexicalSortKey(InstanceInitializersForPositionalMembers.First().Syntax, compilation);

                    int insertAt;

                    for (insertAt = 0; insertAt < groupCount; insertAt++)
                    {
                        if (LexicalSortKey.Compare(sortKey, new LexicalSortKey(declaredMembers.InstanceInitializers[insertAt][0].Syntax, compilation)) < 0)
                        {
                            break;
                        }
                    }

                    ArrayBuilder<ImmutableArray<FieldOrPropertyInitializer>> groupsBuilder;

                    if (insertAt != groupCount &&
                        declaredMembers.RecordDeclarationWithParameters.SyntaxTree == declaredMembers.InstanceInitializers[insertAt][0].Syntax.SyntaxTree &&
                        declaredMembers.RecordDeclarationWithParameters.Span.Contains(declaredMembers.InstanceInitializers[insertAt][0].Syntax.Span.Start))
                    {
                        // Need to merge into the previous group
                        var declaredInitializers = declaredMembers.InstanceInitializers[insertAt];
                        var insertedInitializers = InstanceInitializersForPositionalMembers;
#if DEBUG
                        // initializers should be added in syntax order:
                        Debug.Assert(insertedInitializers[insertedInitializers.Count - 1].Syntax.SyntaxTree == declaredInitializers[0].Syntax.SyntaxTree);
                        Debug.Assert(insertedInitializers[insertedInitializers.Count - 1].Syntax.Span.Start < declaredInitializers[0].Syntax.Span.Start);
#endif

                        insertedInitializers.AddRange(declaredInitializers);

                        groupsBuilder = ArrayBuilder<ImmutableArray<FieldOrPropertyInitializer>>.GetInstance(groupCount);
                        groupsBuilder.AddRange(declaredMembers.InstanceInitializers, insertAt);
                        groupsBuilder.Add(insertedInitializers.ToImmutableAndFree());
                        groupsBuilder.AddRange(declaredMembers.InstanceInitializers, insertAt + 1, groupCount - (insertAt + 1));
                        Debug.Assert(groupsBuilder.Count == groupCount);
                    }
                    else
                    {
                        Debug.Assert(!declaredMembers.InstanceInitializers.Any(g => declaredMembers.RecordDeclarationWithParameters.SyntaxTree == g[0].Syntax.SyntaxTree &&
                                                                                    declaredMembers.RecordDeclarationWithParameters.Span.Contains(g[0].Syntax.Span.Start)));
                        groupsBuilder = ArrayBuilder<ImmutableArray<FieldOrPropertyInitializer>>.GetInstance(groupCount + 1);
                        groupsBuilder.AddRange(declaredMembers.InstanceInitializers, insertAt);
                        groupsBuilder.Add(InstanceInitializersForPositionalMembers.ToImmutableAndFree());
                        groupsBuilder.AddRange(declaredMembers.InstanceInitializers, insertAt, groupCount - insertAt);
                        Debug.Assert(groupsBuilder.Count == groupCount + 1);
                    }

                    var result = groupsBuilder.ToImmutableAndFree();

                    DeclaredMembersAndInitializers.AssertInitializers(result, compilation);
                    return result;
                }
            }

            public void AddInstanceInitializerForPositionalMembers(FieldOrPropertyInitializer initializer)
            {
                if (InstanceInitializersForPositionalMembers is null)
                {
                    InstanceInitializersForPositionalMembers = ArrayBuilder<FieldOrPropertyInitializer>.GetInstance();
                }

                InstanceInitializersForPositionalMembers.Add(initializer);
            }

            public IReadOnlyCollection<Symbol> GetNonTypeMembers(DeclaredMembersAndInitializers declaredMembers)
            {
                return NonTypeMembers ?? (IReadOnlyCollection<Symbol>)declaredMembers.NonTypeMembers;
            }

            public void AddNonTypeMember(Symbol member, DeclaredMembersAndInitializers declaredMembers)
            {
                if (NonTypeMembers is null)
                {
                    NonTypeMembers = ArrayBuilder<Symbol>.GetInstance(declaredMembers.NonTypeMembers.Length + 1);
                    NonTypeMembers.AddRange(declaredMembers.NonTypeMembers);
                }

                NonTypeMembers.Add(member);
            }

            public void SetNonTypeMembers(ArrayBuilder<Symbol> members)
            {
                NonTypeMembers?.Free();
                NonTypeMembers = members;
            }

            public void UpdateIsNullableEnabledForConstructorsAndFields(bool useStatic, CSharpCompilation compilation, CSharpSyntaxNode syntax)
            {
                ref bool isNullableEnabled = ref GetIsNullableEnabledForConstructorsAndFields(useStatic);
                isNullableEnabled = isNullableEnabled || compilation.IsNullableAnalysisEnabledIn(syntax);
            }

            private ref bool GetIsNullableEnabledForConstructorsAndFields(bool useStatic)
            {
                return ref useStatic ? ref IsNullableEnabledForStaticConstructorsAndFields : ref IsNullableEnabledForInstanceConstructorsAndFields;
            }

            internal static ImmutableArray<ImmutableArray<FieldOrPropertyInitializer>> ToReadOnlyAndFree(ArrayBuilder<ArrayBuilder<FieldOrPropertyInitializer>> initializers)
            {
                if (initializers.Count == 0)
                {
                    initializers.Free();
                    return ImmutableArray<ImmutableArray<FieldOrPropertyInitializer>>.Empty;
                }

                var builder = ArrayBuilder<ImmutableArray<FieldOrPropertyInitializer>>.GetInstance(initializers.Count);
                foreach (ArrayBuilder<FieldOrPropertyInitializer> group in initializers)
                {
                    builder.Add(group.ToImmutableAndFree());
                }

                initializers.Free();
                return builder.ToImmutableAndFree();
            }

            public void Free()
            {
                NonTypeMembers?.Free();
                InstanceInitializersForPositionalMembers?.Free();
            }
        }

        private MembersAndInitializers? BuildMembersAndInitializers(BindingDiagnosticBag diagnostics)
        {
            var declaredMembersAndInitializers = getDeclaredMembersAndInitializers();
            if (declaredMembersAndInitializers is null)
            {
                // Another thread completed the work before this one
                return null;
            }

            var membersAndInitializersBuilder = new MembersAndInitializersBuilder(declaredMembersAndInitializers);
            AddSynthesizedMembers(membersAndInitializersBuilder, declaredMembersAndInitializers, diagnostics);

            if (Volatile.Read(ref _lazyMembersAndInitializers) != null)
            {
                // Another thread completed the work before this one
                membersAndInitializersBuilder.Free();
                return null;
            }

            return membersAndInitializersBuilder.ToReadOnlyAndFree(declaredMembersAndInitializers);

            DeclaredMembersAndInitializers? getDeclaredMembersAndInitializers()
            {
                var declaredMembersAndInitializers = _lazyDeclaredMembersAndInitializers;
                if (declaredMembersAndInitializers != DeclaredMembersAndInitializers.UninitializedSentinel)
                {
                    return declaredMembersAndInitializers;
                }

                if (Volatile.Read(ref _lazyMembersAndInitializers) is not null)
                {
                    // We're previously computed declared members and already cleared them out
                    // No need to compute them again
                    return null;
                }

                var diagnostics = BindingDiagnosticBag.GetInstance();
                declaredMembersAndInitializers = buildDeclaredMembersAndInitializers(diagnostics);

                var alreadyKnown = Interlocked.CompareExchange(ref _lazyDeclaredMembersAndInitializers, declaredMembersAndInitializers, DeclaredMembersAndInitializers.UninitializedSentinel);
                if (alreadyKnown != DeclaredMembersAndInitializers.UninitializedSentinel)
                {
                    diagnostics.Free();
                    return alreadyKnown;
                }

                AddDeclarationDiagnostics(diagnostics);
                diagnostics.Free();

                return declaredMembersAndInitializers!;
            }

            // Builds explicitly declared members (as opposed to synthesized members).
            // This should not attempt to bind any method parameters as that would cause
            // the members being built to be captured in the binder cache before the final
            // list of members is determined.
            DeclaredMembersAndInitializers? buildDeclaredMembersAndInitializers(BindingDiagnosticBag diagnostics)
            {
                var builder = new DeclaredMembersAndInitializersBuilder();
                AddDeclaredNontypeMembers(builder, diagnostics);

                switch (TypeKind)
                {
                    case TypeKind.Struct:
                        CheckForStructBadInitializers(builder, diagnostics);
                        CheckForStructDefaultConstructors(builder.NonTypeMembers, isEnum: false, diagnostics: diagnostics);
                        break;

                    case TypeKind.Enum:
                        CheckForStructDefaultConstructors(builder.NonTypeMembers, isEnum: true, diagnostics: diagnostics);
                        break;

                    case TypeKind.Class:
                    case TypeKind.Interface:
                    case TypeKind.Submission:
                        // No additional checking required.
                        break;

                    default:
                        break;
                }

                if (Volatile.Read(ref _lazyDeclaredMembersAndInitializers) != DeclaredMembersAndInitializers.UninitializedSentinel)
                {
                    // _lazyDeclaredMembersAndInitializers is already computed. no point to continue.
                    builder.Free();
                    return null;
                }

                return builder.ToReadOnlyAndFree(DeclaringCompilation);
            }
        }

        internal ImmutableArray<SynthesizedSimpleProgramEntryPointSymbol> GetSimpleProgramEntryPoints()
        {

            if (_lazySimpleProgramEntryPoints.IsDefault)
            {
                var diagnostics = BindingDiagnosticBag.GetInstance();
                var simpleProgramEntryPoints = buildSimpleProgramEntryPoint(diagnostics);

                if (ImmutableInterlocked.InterlockedInitialize(ref _lazySimpleProgramEntryPoints, simpleProgramEntryPoints))
                {
                    AddDeclarationDiagnostics(diagnostics);
                }

                diagnostics.Free();
            }

            Debug.Assert(!_lazySimpleProgramEntryPoints.IsDefault);
            return _lazySimpleProgramEntryPoints;

            ImmutableArray<SynthesizedSimpleProgramEntryPointSymbol> buildSimpleProgramEntryPoint(BindingDiagnosticBag diagnostics)
            {
                if (this.ContainingSymbol is not NamespaceSymbol { IsGlobalNamespace: true }
                    || this.Name != WellKnownMemberNames.TopLevelStatementsEntryPointTypeName)
                {
                    return ImmutableArray<SynthesizedSimpleProgramEntryPointSymbol>.Empty;
                }

                ArrayBuilder<SynthesizedSimpleProgramEntryPointSymbol>? builder = null;

                foreach (var singleDecl in declaration.Declarations)
                {
                    if (singleDecl.IsSimpleProgram)
                    {
                        if (builder is null)
                        {
                            builder = ArrayBuilder<SynthesizedSimpleProgramEntryPointSymbol>.GetInstance();
                        }
                        else
                        {
                            Binder.Error(diagnostics, ErrorCode.ERR_SimpleProgramMultipleUnitsWithTopLevelStatements, singleDecl.NameLocation);
                        }

                        builder.Add(new SynthesizedSimpleProgramEntryPointSymbol(this, singleDecl, diagnostics));
                    }
                }

                if (builder is null)
                {
                    return ImmutableArray<SynthesizedSimpleProgramEntryPointSymbol>.Empty;
                }

                return builder.ToImmutableAndFree();
            }
        }

        private void AddSynthesizedMembers(MembersAndInitializersBuilder builder, DeclaredMembersAndInitializers declaredMembersAndInitializers, BindingDiagnosticBag diagnostics)
        {
            if (TypeKind is TypeKind.Class)
            {
                AddSynthesizedSimpleProgramEntryPointIfNecessary(builder, declaredMembersAndInitializers);
            }

            switch (TypeKind)
            {
                case TypeKind.Struct:
                case TypeKind.Enum:
                case TypeKind.Class:
                case TypeKind.Interface:
                case TypeKind.Submission:
                    AddSynthesizedRecordMembersIfNecessary(builder, declaredMembersAndInitializers, diagnostics);
                    AddSynthesizedConstructorsIfNecessary(builder, declaredMembersAndInitializers, diagnostics);
                    break;

                default:
                    break;
            }

            AddSynthesizedTupleMembersIfNecessary(builder, declaredMembersAndInitializers);
        }

        private void AddDeclaredNontypeMembers(DeclaredMembersAndInitializersBuilder builder, BindingDiagnosticBag diagnostics)
        {
            foreach (var decl in this.declaration.Declarations)
            {
                if (!decl.HasAnyNontypeMembers)
                {
                    continue;
                }

                if (_lazyMembersAndInitializers != null)
                {
                    // membersAndInitializers is already computed. no point to continue.
                    return;
                }

                var syntax = decl.SyntaxReference.GetSyntax();

                switch (syntax.Kind())
                {
                    case SyntaxKind.EnumDeclaration:
                        AddEnumMembers(builder, (EnumDeclarationSyntax)syntax, diagnostics);
                        break;

                    case SyntaxKind.DelegateDeclaration:
                        SourceDelegateMethodSymbol.AddDelegateMembers(this, builder.NonTypeMembers, (DelegateDeclarationSyntax)syntax, diagnostics);
                        break;

                    case SyntaxKind.NamespaceDeclaration:
                    case SyntaxKind.FileScopedNamespaceDeclaration:
                        // The members of a global anonymous type is in a syntax tree of a namespace declaration or a compilation unit.
                        AddNonTypeMembers(builder, ((BaseNamespaceDeclarationSyntax)syntax).Members, diagnostics);
                        break;

                    case SyntaxKind.CompilationUnit:
                        AddNonTypeMembers(builder, ((CompilationUnitSyntax)syntax).Members, diagnostics);
                        break;

                    case SyntaxKind.ClassDeclaration:
                    case SyntaxKind.InterfaceDeclaration:
                    case SyntaxKind.StructDeclaration:
                        var typeDecl = (TypeDeclarationSyntax)syntax;
                        AddNonTypeMembers(builder, typeDecl.Members, diagnostics);
                        break;

                    case SyntaxKind.RecordDeclaration:
                    case SyntaxKind.RecordStructDeclaration:
                        var recordDecl = (RecordDeclarationSyntax)syntax;
                        var parameterList = recordDecl.ParameterList;
                        noteRecordParameters(recordDecl, parameterList, builder, diagnostics);
                        AddNonTypeMembers(builder, recordDecl.Members, diagnostics);
                        break;

                    default:
                        throw ExceptionUtilities.UnexpectedValue(syntax.Kind());
                }
            }

            void noteRecordParameters(RecordDeclarationSyntax syntax, ParameterListSyntax? parameterList, DeclaredMembersAndInitializersBuilder builder, BindingDiagnosticBag diagnostics)
            {
                if (parameterList is null)
                {
                    return;
                }

                if (builder.RecordDeclarationWithParameters is null)
                {
                    builder.RecordDeclarationWithParameters = syntax;
                    var ctor = new SynthesizedRecordConstructor(this, syntax);
                    builder.RecordPrimaryConstructor = ctor;

                    var compilation = DeclaringCompilation;
                    builder.UpdateIsNullableEnabledForConstructorsAndFields(ctor.IsStatic, compilation, parameterList);
                    if (syntax is { PrimaryConstructorBaseTypeIfClass: { ArgumentList: { } baseParamList } })
                    {
                        builder.UpdateIsNullableEnabledForConstructorsAndFields(ctor.IsStatic, compilation, baseParamList);
                    }
                }
                else
                {
                    diagnostics.Add(ErrorCode.ERR_MultipleRecordParameterLists, parameterList.Location);
                }
            }
        }

        internal Binder GetBinder(CSharpSyntaxNode syntaxNode)
        {
            return this.DeclaringCompilation.GetBinder(syntaxNode);
        }

        private void MergePartialMembers(
            ref Dictionary<string, ImmutableArray<Symbol>> membersByName,
            BindingDiagnosticBag diagnostics)
        {
            var memberNames = ArrayBuilder<string>.GetInstance(membersByName.Count);
            memberNames.AddRange(membersByName.Keys);

            //key and value will be the same object
            var methodsBySignature = new Dictionary<MethodSymbol, SourceMemberMethodSymbol>(MemberSignatureComparer.PartialMethodsComparer);

            foreach (var name in memberNames)
            {
                methodsBySignature.Clear();
                foreach (var symbol in membersByName[name])
                {
                    var method = symbol as SourceMemberMethodSymbol;
                    if (method is null || !method.IsPartial)
                    {
                        continue; // only partial methods need to be merged
                    }

                    if (methodsBySignature.TryGetValue(method, out var prev))
                    {
                        var prevPart = (SourceOrdinaryMethodSymbol)prev;
                        var methodPart = (SourceOrdinaryMethodSymbol)method;

                        if (methodPart.IsPartialImplementation &&
                            (prevPart.IsPartialImplementation || (prevPart.OtherPartOfPartial is MethodSymbol otherImplementation && (object)otherImplementation != methodPart)))
                        {
                            // A partial method may not have multiple implementing declarations
                            diagnostics.Add(ErrorCode.ERR_PartialMethodOnlyOneActual, methodPart.Locations[0]);
                        }
                        else if (methodPart.IsPartialDefinition &&
                                 (prevPart.IsPartialDefinition || (prevPart.OtherPartOfPartial is MethodSymbol otherDefinition && (object)otherDefinition != methodPart)))
                        {
                            // A partial method may not have multiple defining declarations
                            diagnostics.Add(ErrorCode.ERR_PartialMethodOnlyOneLatent, methodPart.Locations[0]);
                        }
                        else
                        {
                            if ((object)membersByName == _lazyEarlyAttributeDecodingMembersDictionary)
                            {
                                // Avoid mutating the cached dictionary and especially avoid doing this possibly on multiple threads in parallel.
                                membersByName = new Dictionary<string, ImmutableArray<Symbol>>(membersByName);
                            }

                            membersByName[name] = FixPartialMember(membersByName[name], prevPart, methodPart);
                        }
                    }
                    else
                    {
                        methodsBySignature.Add(method, method);
                    }
                }

                foreach (SourceOrdinaryMethodSymbol method in methodsBySignature.Values)
                {
                    // partial implementations not paired with a definition
                    if (method.IsPartialImplementation && method.OtherPartOfPartial is null)
                    {
                        diagnostics.Add(ErrorCode.ERR_PartialMethodMustHaveLatent, method.Locations[0], method);
                    }
                    else if (method is { IsPartialDefinition: true, OtherPartOfPartial: null, HasExplicitAccessModifier: true })
                    {
                        diagnostics.Add(ErrorCode.ERR_PartialMethodWithAccessibilityModsMustHaveImplementation, method.Locations[0], method);
                    }
                }
            }

            memberNames.Free();
        }

        /// <summary>
        /// Fix up a partial method by combining its defining and implementing declarations, updating the array of symbols (by name),
        /// and returning the combined symbol.
        /// </summary>
        /// <param name="symbols">The symbols array containing both the latent and implementing declaration</param>
        /// <param name="part1">One of the two declarations</param>
        /// <param name="part2">The other declaration</param>
        /// <returns>An updated symbols array containing only one method symbol representing the two parts</returns>
        private static ImmutableArray<Symbol> FixPartialMember(ImmutableArray<Symbol> symbols, SourceOrdinaryMethodSymbol part1, SourceOrdinaryMethodSymbol part2)
        {
            SourceOrdinaryMethodSymbol definition;
            SourceOrdinaryMethodSymbol implementation;
            if (part1.IsPartialDefinition)
            {
                definition = part1;
                implementation = part2;
            }
            else
            {
                definition = part2;
                implementation = part1;
            }

            SourceOrdinaryMethodSymbol.InitializePartialMethodParts(definition, implementation);

            // a partial method is represented in the member list by its definition part:
            return Remove(symbols, implementation);
        }

        private static ImmutableArray<Symbol> Remove(ImmutableArray<Symbol> symbols, Symbol symbol)
        {
            var builder = ArrayBuilder<Symbol>.GetInstance();
            foreach (var s in symbols)
            {
                if (!ReferenceEquals(s, symbol))
                {
                    builder.Add(s);
                }
            }
            return builder.ToImmutableAndFree();
        }

        /// <summary>
        /// Report an error if a member (other than a method) exists with the same name
        /// as the property accessor, or if a method exists with the same name and signature.
        /// </summary>
        private void CheckForMemberConflictWithPropertyAccessor(
            PropertySymbol propertySymbol,
            bool getNotSet,
            BindingDiagnosticBag diagnostics)
        {
            Debug.Assert(!propertySymbol.IsExplicitInterfaceImplementation); // checked by caller

            MethodSymbol accessor = getNotSet ? propertySymbol.GetMethod : propertySymbol.SetMethod;
            string accessorName;
            if ((object)accessor != null)
            {
                accessorName = accessor.Name;
            }
            else
            {
                string propertyName = propertySymbol.IsIndexer ? propertySymbol.MetadataName : propertySymbol.Name;
                accessorName = SourcePropertyAccessorSymbol.GetAccessorName(propertyName,
                    getNotSet,
                    propertySymbol.IsCompilationOutputWinMdObj());
            }

            foreach (var symbol in GetMembers(accessorName))
            {
                if (symbol.Kind != SymbolKind.Method)
                {
                    // The type '{0}' already contains a definition for '{1}'
                    if (Locations.Length == 1 || IsPartial)
                        diagnostics.Add(ErrorCode.ERR_DuplicateNameInClass, GetAccessorOrPropertyLocation(propertySymbol, getNotSet), this, accessorName);
                    return;
                }
                else
                {
                    var methodSymbol = (MethodSymbol)symbol;
                    if ((methodSymbol.MethodKind == MethodKind.Ordinary) &&
                        ParametersMatchPropertyAccessor(propertySymbol, getNotSet, methodSymbol.Parameters))
                    {
                        // Type '{1}' already reserves a member called '{0}' with the same parameter types
                        diagnostics.Add(ErrorCode.ERR_MemberReserved, GetAccessorOrPropertyLocation(propertySymbol, getNotSet), accessorName, this);
                        return;
                    }
                }
            }
        }

        /// <summary>
        /// Report an error if a member (other than a method) exists with the same name
        /// as the event accessor, or if a method exists with the same name and signature.
        /// </summary>
        private void CheckForMemberConflictWithEventAccessor(
            EventSymbol eventSymbol,
            bool isAdder,
            BindingDiagnosticBag diagnostics)
        {
            Debug.Assert(!eventSymbol.IsExplicitInterfaceImplementation); // checked by caller

            string accessorName = SourceEventSymbol.GetAccessorName(eventSymbol.Name, isAdder);

            foreach (var symbol in GetMembers(accessorName))
            {
                if (symbol.Kind != SymbolKind.Method)
                {
                    // The type '{0}' already contains a definition for '{1}'
                    if (Locations.Length == 1 || IsPartial)
                        diagnostics.Add(ErrorCode.ERR_DuplicateNameInClass, GetAccessorOrEventLocation(eventSymbol, isAdder), this, accessorName);
                    return;
                }
                else
                {
                    var methodSymbol = (MethodSymbol)symbol;
                    if ((methodSymbol.MethodKind == MethodKind.Ordinary) &&
                        ParametersMatchEventAccessor(eventSymbol, methodSymbol.Parameters))
                    {
                        // Type '{1}' already reserves a member called '{0}' with the same parameter types
                        diagnostics.Add(ErrorCode.ERR_MemberReserved, GetAccessorOrEventLocation(eventSymbol, isAdder), accessorName, this);
                        return;
                    }
                }
            }
        }

        /// <summary>
        /// Return the location of the accessor, or if no accessor, the location of the property.
        /// </summary>
        private static Location GetAccessorOrPropertyLocation(PropertySymbol propertySymbol, bool getNotSet)
        {
            var locationFrom = (Symbol)(getNotSet ? propertySymbol.GetMethod : propertySymbol.SetMethod) ?? propertySymbol;
            return locationFrom.Locations[0];
        }

        /// <summary>
        /// Return the location of the accessor, or if no accessor, the location of the event.
        /// </summary>
        private static Location GetAccessorOrEventLocation(EventSymbol propertySymbol, bool isAdder)
        {
            var locationFrom = (Symbol?)(isAdder ? propertySymbol.AddMethod : propertySymbol.RemoveMethod) ?? propertySymbol;
            return locationFrom.Locations[0];
        }

        /// <summary>
        /// Return true if the method parameters match the parameters of the
        /// property accessor, including the value parameter for the setter.
        /// </summary>
        private static bool ParametersMatchPropertyAccessor(PropertySymbol propertySymbol, bool getNotSet, ImmutableArray<ParameterSymbol> methodParams)
        {
            var propertyParams = propertySymbol.Parameters;
            var numParams = propertyParams.Length + (getNotSet ? 0 : 1);
            if (numParams != methodParams.Length)
            {
                return false;
            }

            for (int i = 0; i < numParams; i++)
            {
                var methodParam = methodParams[i];
                if (methodParam.RefKind != RefKind.None)
                {
                    return false;
                }

                var propertyParamType = (((i == numParams - 1) && !getNotSet) ? propertySymbol.TypeWithAnnotations : propertyParams[i].TypeWithAnnotations).Type;
                if (!propertyParamType.Equals(methodParam.Type, TypeCompareKind.AllIgnoreOptions))
                {
                    return false;
                }
            }

            return true;
        }

        /// <summary>
        /// Return true if the method parameters match the parameters of the
        /// event accessor, including the value parameter.
        /// </summary>
        private static bool ParametersMatchEventAccessor(EventSymbol eventSymbol, ImmutableArray<ParameterSymbol> methodParams)
        {
            return
                methodParams.Length == 1 &&
                methodParams[0].RefKind == RefKind.None &&
                eventSymbol.Type.Equals(methodParams[0].Type, TypeCompareKind.AllIgnoreOptions);
        }

        private void AddEnumMembers(DeclaredMembersAndInitializersBuilder result, EnumDeclarationSyntax syntax, BindingDiagnosticBag diagnostics)
        {
            // The previous enum constant used to calculate subsequent
            // implicit enum constants. (This is the most recent explicit
            // enum constant or the first implicit constant if no explicit values.)
            SourceEnumConstantSymbol? otherSymbol = null;

            // Offset from "otherSymbol".
            int otherSymbolOffset = 0;

            foreach (var member in syntax.Members)
            {
                SourceEnumConstantSymbol symbol;
                var valueOpt = member.EqualsValue;

                if (valueOpt != null)
                {
                    symbol = SourceEnumConstantSymbol.CreateExplicitValuedConstant(this, member, diagnostics);
                }
                else
                {
                    symbol = SourceEnumConstantSymbol.CreateImplicitValuedConstant(this, member, otherSymbol, otherSymbolOffset, diagnostics);
                }

                result.NonTypeMembers.Add(symbol);

                if (valueOpt != null || otherSymbol is null)
                {
                    otherSymbol = symbol;
                    otherSymbolOffset = 1;
                }
                else
                {
                    otherSymbolOffset++;
                }
            }
        }

        private static void AddInitializer(ref ArrayBuilder<FieldOrPropertyInitializer>? initializers, FieldSymbol? fieldOpt, CSharpSyntaxNode node)
        {
            if (initializers == null)
            {
                initializers = ArrayBuilder<FieldOrPropertyInitializer>.GetInstance();
            }
            else if (initializers.Count != 0)
            {
                // initializers should be added in syntax order:
                Debug.Assert(node.SyntaxTree == initializers.Last().Syntax.SyntaxTree);
                Debug.Assert(node.SpanStart > initializers.Last().Syntax.Span.Start);
            }

            initializers.Add(new FieldOrPropertyInitializer(fieldOpt, node));
        }

        private static void AddInitializers(
            ArrayBuilder<ArrayBuilder<FieldOrPropertyInitializer>> allInitializers,
            ArrayBuilder<FieldOrPropertyInitializer>? siblingsOpt)
        {
            if (siblingsOpt != null)
            {
                allInitializers.Add(siblingsOpt);
            }
        }

        private static void CheckInterfaceMembers(ImmutableArray<Symbol> nonTypeMembers, BindingDiagnosticBag diagnostics)
        {
            foreach (var member in nonTypeMembers)
            {
                CheckInterfaceMember(member, diagnostics);
            }
        }

        private static void CheckInterfaceMember(Symbol member, BindingDiagnosticBag diagnostics)
        {
            switch (member.Kind)
            {
                case SymbolKind.Field:
                    break;

                case SymbolKind.Method:
                    var meth = (MethodSymbol)member;
                    switch (meth.MethodKind)
                    {
                        case MethodKind.Constructor:
                            diagnostics.Add(ErrorCode.ERR_InterfacesCantContainConstructors, member.Locations[0]);
                            break;
                        case MethodKind.Conversion:
                            break;
                        case MethodKind.UserDefinedOperator:
                            break;
                        case MethodKind.Destructor:
                            diagnostics.Add(ErrorCode.ERR_OnlyClassesCanContainDestructors, member.Locations[0]);
                            break;
                        case MethodKind.ExplicitInterfaceImplementation:
                        //CS0541 is handled in SourcePropertySymbol
                        case MethodKind.Ordinary:
                        case MethodKind.LocalFunction:
                        case MethodKind.PropertyGet:
                        case MethodKind.PropertySet:
                        case MethodKind.EventAdd:
                        case MethodKind.EventRemove:
                        case MethodKind.StaticConstructor:
                            break;
                        default:
                            throw ExceptionUtilities.UnexpectedValue(meth.MethodKind);
                    }
                    break;

                case SymbolKind.Property:
                    break;

                case SymbolKind.Event:
                    break;

                default:
                    throw ExceptionUtilities.UnexpectedValue(member.Kind);
            }
        }

        private static void CheckForStructDefaultConstructors(
            ArrayBuilder<Symbol> members,
            bool isEnum,
            BindingDiagnosticBag diagnostics)
        {
            foreach (var s in members)
            {
                var m = s as MethodSymbol;
                if (!(m is null))
                {
                    if (m.MethodKind == MethodKind.Constructor && m.ParameterCount == 0)
                    {
                        var location = m.Locations[0];
                        if (isEnum)
                        {
                            diagnostics.Add(ErrorCode.ERR_EnumsCantContainDefaultConstructor, location);
                        }
                        else
                        {
                            MessageID.IDS_FeatureParameterlessStructConstructors.CheckFeatureAvailability(diagnostics, m.DeclaringCompilation, location);
                            if (m.DeclaredAccessibility != Accessibility.Public)
                            {
                                diagnostics.Add(ErrorCode.ERR_NonPublicParameterlessStructConstructor, location);
                            }
                        }
                    }
                }
            }
        }

        private void CheckForStructBadInitializers(DeclaredMembersAndInitializersBuilder builder, BindingDiagnosticBag diagnostics)
        {
            Debug.Assert(TypeKind == TypeKind.Struct);

            if (builder.RecordDeclarationWithParameters is not null)
            {
                Debug.Assert(builder.RecordDeclarationWithParameters is RecordDeclarationSyntax { ParameterList: not null } record
                    && record.Kind() == SyntaxKind.RecordStructDeclaration);
                return;
            }

            bool hasInitializers = false;
            foreach (var initializers in builder.InstanceInitializers)
            {
                foreach (FieldOrPropertyInitializer initializer in initializers)
                {
                    hasInitializers = true;
                    var symbol = initializer.FieldOpt.AssociatedSymbol ?? initializer.FieldOpt;
                    MessageID.IDS_FeatureStructFieldInitializers.CheckFeatureAvailability(diagnostics, symbol.DeclaringCompilation, symbol.Locations[0]);
                }
            }

            if (hasInitializers && !builder.NonTypeMembers.Any(member => member is MethodSymbol { MethodKind: MethodKind.Constructor }))
            {
                diagnostics.Add(ErrorCode.ERR_StructHasInitializersAndNoDeclaredConstructor, Locations[0]);
            }
        }

        private void AddSynthesizedSimpleProgramEntryPointIfNecessary(MembersAndInitializersBuilder builder, DeclaredMembersAndInitializers declaredMembersAndInitializers)
        {
            var simpleProgramEntryPoints = GetSimpleProgramEntryPoints();
            foreach (var member in simpleProgramEntryPoints)
            {
                builder.AddNonTypeMember(member, declaredMembersAndInitializers);
            }
        }

        private void AddSynthesizedRecordMembersIfNecessary(MembersAndInitializersBuilder builder, DeclaredMembersAndInitializers declaredMembersAndInitializers, BindingDiagnosticBag diagnostics)
        {
            if (declaration.Kind is not (DeclarationKind.Record or DeclarationKind.RecordStruct))
            {
                return;
            }

            ParameterListSyntax? paramList = declaredMembersAndInitializers.RecordDeclarationWithParameters?.ParameterList;
            var memberSignatures = s_duplicateRecordMemberSignatureDictionary.Allocate();
            var fieldsByName = PooledDictionary<string, Symbol>.GetInstance();
            var membersSoFar = builder.GetNonTypeMembers(declaredMembersAndInitializers);
            var members = ArrayBuilder<Symbol>.GetInstance(membersSoFar.Count + 1);
            var memberNames = PooledHashSet<string>.GetInstance();
            foreach (var member in membersSoFar)
            {
                memberNames.Add(member.Name);

                switch (member)
                {
                    case EventSymbol:
                    case MethodSymbol { MethodKind: not (MethodKind.Ordinary or MethodKind.Constructor) }:
                        continue;
                    case FieldSymbol { Name: var fieldName }:
                        if (!fieldsByName.ContainsKey(fieldName))
                        {
                            fieldsByName.Add(fieldName, member);
                        }
                        continue;
                }

                if (!memberSignatures.ContainsKey(member))
                {
                    memberSignatures.Add(member, member);
                }
            }

            CSharpCompilation compilation = this.DeclaringCompilation;
            bool isRecordClass = declaration.Kind == DeclarationKind.Record;

            // Positional record
            bool primaryAndCopyCtorAmbiguity = false;
            if (!(paramList is null))
            {
                Debug.Assert(declaredMembersAndInitializers.RecordDeclarationWithParameters is object);

                // primary ctor
                var ctor = declaredMembersAndInitializers.RecordPrimaryConstructor;
                Debug.Assert(ctor is object);
                members.Add(ctor);

                if (ctor.ParameterCount != 0)
                {
                    // properties and Deconstruct
                    var existingOrAddedMembers = addProperties(ctor.Parameters);
                    addDeconstruct(ctor, existingOrAddedMembers);
                }

                if (isRecordClass)
                {
                    primaryAndCopyCtorAmbiguity = ctor.ParameterCount == 1 && ctor.Parameters[0].Type.Equals(this, TypeCompareKind.AllIgnoreOptions);
                }
            }

            if (isRecordClass)
            {
                addCopyCtor(primaryAndCopyCtorAmbiguity);
                addCloneMethod();
            }

            PropertySymbol? equalityContract = isRecordClass ? addEqualityContract() : null;

            var thisEquals = addThisEquals(equalityContract);

            if (isRecordClass)
            {
                addBaseEquals();
            }

            addObjectEquals(thisEquals);
            var getHashCode = addGetHashCode(equalityContract);
            addEqualityOperators();

            if (thisEquals is not SynthesizedRecordEquals && getHashCode is SynthesizedRecordGetHashCode)
            {
                diagnostics.Add(ErrorCode.WRN_RecordEqualsWithoutGetHashCode, thisEquals.Locations[0], declaration.Name);
            }

            var printMembers = addPrintMembersMethod(membersSoFar);
            addToStringMethod(printMembers);

            memberSignatures.Free();
            fieldsByName.Free();
            memberNames.Free();

            // Synthesizing non-readonly properties in struct would require changing readonly logic for PrintMembers method synthesis
            Debug.Assert(isRecordClass || !members.Any(m => m is PropertySymbol { GetMethod.IsEffectivelyReadOnly: false }));

            // We put synthesized record members first so that errors about conflicts show up on user-defined members rather than all
            // going to the record declaration
            members.AddRange(membersSoFar);
            builder.SetNonTypeMembers(members);

            return;

            void addDeconstruct(SynthesizedRecordConstructor ctor, ImmutableArray<Symbol> positionalMembers)
            {
                Debug.Assert(positionalMembers.All(p => p is PropertySymbol or FieldSymbol));

                var targetMethod = new SignatureOnlyMethodSymbol(
                    WellKnownMemberNames.DeconstructMethodName,
                    this,
                    MethodKind.Ordinary,
                    Cci.CallingConvention.HasThis,
                    ImmutableArray<TypeParameterSymbol>.Empty,
                    ctor.Parameters.SelectAsArray<ParameterSymbol, ParameterSymbol>(param => new SignatureOnlyParameterSymbol(param.TypeWithAnnotations,
                                                                                                                              ImmutableArray<CustomModifier>.Empty,
                                                                                                                              isParams: false,
                                                                                                                              RefKind.Out
                                                                                                                              )),
                    RefKind.None,
                    isInitOnly: false,
                    isStatic: false,
                    TypeWithAnnotations.Create(compilation.GetSpecialType(SpecialType.System_Void)),
                    ImmutableArray<CustomModifier>.Empty,
                    ImmutableArray<MethodSymbol>.Empty);

                if (!memberSignatures.TryGetValue(targetMethod, out Symbol? existingDeconstructMethod))
                {
                    members.Add(new SynthesizedRecordDeconstruct(this, ctor, positionalMembers, memberOffset: members.Count, diagnostics));
                }
                else
                {
                    var deconstruct = (MethodSymbol)existingDeconstructMethod;

                    if (deconstruct.DeclaredAccessibility != Accessibility.Public)
                    {
                        diagnostics.Add(ErrorCode.ERR_NonPublicAPIInRecord, deconstruct.Locations[0], deconstruct);
                    }

                    if (deconstruct.ReturnType.SpecialType != SpecialType.System_Void && !deconstruct.ReturnType.IsErrorType())
                    {
                        diagnostics.Add(ErrorCode.ERR_SignatureMismatchInRecord, deconstruct.Locations[0], deconstruct, targetMethod.ReturnType);
                    }

                    if (deconstruct.IsStatic)
                    {
                        diagnostics.Add(ErrorCode.ERR_StaticAPIInRecord, deconstruct.Locations[0], deconstruct);
                    }
                }
            }

            void addCopyCtor(bool primaryAndCopyCtorAmbiguity)
            {
                Debug.Assert(isRecordClass);
                var targetMethod = new SignatureOnlyMethodSymbol(
                    WellKnownMemberNames.InstanceConstructorName,
                    this,
                    MethodKind.Constructor,
                    Cci.CallingConvention.HasThis,
                    ImmutableArray<TypeParameterSymbol>.Empty,
                    ImmutableArray.Create<ParameterSymbol>(new SignatureOnlyParameterSymbol(
                                                                TypeWithAnnotations.Create(this),
                                                                ImmutableArray<CustomModifier>.Empty,
                                                                isParams: false,
                                                                RefKind.None
                                                                )),
                    RefKind.None,
                    isInitOnly: false,
                    isStatic: false,
                    TypeWithAnnotations.Create(compilation.GetSpecialType(SpecialType.System_Void)),
                    ImmutableArray<CustomModifier>.Empty,
                    ImmutableArray<MethodSymbol>.Empty);

                if (!memberSignatures.TryGetValue(targetMethod, out Symbol? existingConstructor))
                {
                    var copyCtor = new SynthesizedRecordCopyCtor(this, memberOffset: members.Count);
                    members.Add(copyCtor);

                    if (primaryAndCopyCtorAmbiguity)
                    {
                        diagnostics.Add(ErrorCode.ERR_RecordAmbigCtor, copyCtor.Locations[0]);
                    }
                }
                else
                {
                    var constructor = (MethodSymbol)existingConstructor;

                    if (!this.IsSealed && (constructor.DeclaredAccessibility != Accessibility.Public && constructor.DeclaredAccessibility != Accessibility.Protected))
                    {
                        diagnostics.Add(ErrorCode.ERR_CopyConstructorWrongAccessibility, constructor.Locations[0], constructor);
                    }
                }
            }

            void addCloneMethod()
            {
                Debug.Assert(isRecordClass);
                members.Add(new SynthesizedRecordClone(this, memberOffset: members.Count, diagnostics));
            }

            MethodSymbol addPrintMembersMethod(IEnumerable<Symbol> userDefinedMembers)
            {
                var targetMethod = new SignatureOnlyMethodSymbol(
                    WellKnownMemberNames.PrintMembersMethodName,
                    this,
                    MethodKind.Ordinary,
                    Cci.CallingConvention.HasThis,
                    ImmutableArray<TypeParameterSymbol>.Empty,
                    ImmutableArray.Create<ParameterSymbol>(new SignatureOnlyParameterSymbol(
                        TypeWithAnnotations.Create(compilation.GetWellKnownType(WellKnownType.System_Text_StringBuilder)),
                        ImmutableArray<CustomModifier>.Empty,
                        isParams: false,
                        RefKind.None)),
                    RefKind.None,
                    isInitOnly: false,
                    isStatic: false,
                    returnType: TypeWithAnnotations.Create(compilation.GetSpecialType(SpecialType.System_Boolean)),
                    refCustomModifiers: ImmutableArray<CustomModifier>.Empty,
                    explicitInterfaceImplementations: ImmutableArray<MethodSymbol>.Empty);

                MethodSymbol printMembersMethod;
                if (!memberSignatures.TryGetValue(targetMethod, out Symbol? existingPrintMembersMethod))
                {
                    printMembersMethod = new SynthesizedRecordPrintMembers(this, userDefinedMembers, memberOffset: members.Count, diagnostics);
                    members.Add(printMembersMethod);
                }
                else
                {
                    printMembersMethod = (MethodSymbol)existingPrintMembersMethod;
                    if (!isRecordClass || (this.IsSealed && this.BaseTypeNoUseSiteDiagnostics.IsObjectType()))
                    {
                        if (printMembersMethod.DeclaredAccessibility != Accessibility.Private)
                        {
                            diagnostics.Add(ErrorCode.ERR_NonPrivateAPIInRecord, printMembersMethod.Locations[0], printMembersMethod);
                        }
                    }
                    else if (printMembersMethod.DeclaredAccessibility != Accessibility.Protected)
                    {
                        diagnostics.Add(ErrorCode.ERR_NonProtectedAPIInRecord, printMembersMethod.Locations[0], printMembersMethod);
                    }

                    if (!printMembersMethod.ReturnType.Equals(targetMethod.ReturnType, TypeCompareKind.AllIgnoreOptions))
                    {
                        if (!printMembersMethod.ReturnType.IsErrorType())
                        {
                            diagnostics.Add(ErrorCode.ERR_SignatureMismatchInRecord, printMembersMethod.Locations[0], printMembersMethod, targetMethod.ReturnType);
                        }
                    }
                    else if (isRecordClass)
                    {
                        SynthesizedRecordPrintMembers.VerifyOverridesPrintMembersFromBase(printMembersMethod, diagnostics);
                    }

                    reportStaticOrNotOverridableAPIInRecord(printMembersMethod, diagnostics);
                }

                return printMembersMethod;
            }

            void addToStringMethod(MethodSymbol printMethod)
            {
                var targetMethod = new SignatureOnlyMethodSymbol(
                    WellKnownMemberNames.ObjectToString,
                    this,
                    MethodKind.Ordinary,
                    Cci.CallingConvention.HasThis,
                    ImmutableArray<TypeParameterSymbol>.Empty,
                    ImmutableArray<ParameterSymbol>.Empty,
                    RefKind.None,
                    isInitOnly: false,
                    isStatic: false,
                    returnType: TypeWithAnnotations.Create(compilation.GetSpecialType(SpecialType.System_String)),
                    refCustomModifiers: ImmutableArray<CustomModifier>.Empty,
                    explicitInterfaceImplementations: ImmutableArray<MethodSymbol>.Empty);

                var baseToStringMethod = getBaseToStringMethod();

                if (baseToStringMethod is { IsSealed: true })
                {
                    if (baseToStringMethod.ContainingModule != this.ContainingModule && !this.DeclaringCompilation.IsFeatureEnabled(MessageID.IDS_FeatureSealedToStringInRecord))
                    {
                        var languageVersion = ((CSharpParseOptions)this.Locations[0].SourceTree!.Options).LanguageVersion;
                        var requiredVersion = MessageID.IDS_FeatureSealedToStringInRecord.RequiredVersion();
                        diagnostics.Add(
                            ErrorCode.ERR_InheritingFromRecordWithSealedToString,
                            this.Locations[0],
                            languageVersion.ToDisplayString(),
                            new CSharpRequiredLanguageVersion(requiredVersion));
                    }
                }
                else
                {
                    if (!memberSignatures.TryGetValue(targetMethod, out Symbol? existingToStringMethod))
                    {
                        var toStringMethod = new SynthesizedRecordToString(
                            this,
                            printMethod,
                            memberOffset: members.Count,
                            isReadOnly: printMethod.IsEffectivelyReadOnly,
                            diagnostics);
                        members.Add(toStringMethod);
                    }
                    else
                    {
                        var toStringMethod = (MethodSymbol)existingToStringMethod;
                        if (!SynthesizedRecordObjectMethod.VerifyOverridesMethodFromObject(toStringMethod, SpecialMember.System_Object__ToString, diagnostics) && toStringMethod.IsSealed && !IsSealed)
                        {
                            MessageID.IDS_FeatureSealedToStringInRecord.CheckFeatureAvailability(
                                diagnostics,
                                this.DeclaringCompilation,
                                toStringMethod.Locations[0]);
                        }
                    }
                }

                MethodSymbol? getBaseToStringMethod()
                {
                    var objectToString = this.DeclaringCompilation.GetSpecialTypeMember(SpecialMember.System_Object__ToString);
                    var currentBaseType = this.BaseTypeNoUseSiteDiagnostics;
                    while (currentBaseType is not null)
                    {
                        foreach (var member in currentBaseType.GetSimpleNonTypeMembers(WellKnownMemberNames.ObjectToString))
                        {
                            if (member is not MethodSymbol method)
                                continue;

                            if (method.GetLeastOverriddenMethod(null) == objectToString)
                                return method;
                        }

                        currentBaseType = currentBaseType.BaseTypeNoUseSiteDiagnostics;
                    }

                    return null;
                }
            }

            ImmutableArray<Symbol> addProperties(ImmutableArray<ParameterSymbol> recordParameters)
            {
                var existingOrAddedMembers = ArrayBuilder<Symbol>.GetInstance(recordParameters.Length);
                int addedCount = 0;
                foreach (ParameterSymbol param in recordParameters)
                {
                    bool isInherited = false;
                    var syntax = param.GetNonNullSyntaxNode();

                    var targetProperty = new SignatureOnlyPropertySymbol(param.Name,
                                                                         this,
                                                                         ImmutableArray<ParameterSymbol>.Empty,
                                                                         RefKind.None,
                                                                         param.TypeWithAnnotations,
                                                                         ImmutableArray<CustomModifier>.Empty,
                                                                         isStatic: false,
                                                                         ImmutableArray<PropertySymbol>.Empty);
                    if (!memberSignatures.TryGetValue(targetProperty, out var existingMember)
                        && !fieldsByName.TryGetValue(param.Name, out existingMember))
                    {
                        existingMember = OverriddenOrHiddenMembersHelpers.FindFirstHiddenMemberIfAny(targetProperty, memberIsFromSomeCompilation: true);
                        isInherited = true;
                    }

                    // There should be an error if we picked a member that is hidden
                    // This will be fixed in C# 9 as part of 16.10. Tracked by https://github.com/dotnet/roslyn/issues/52630

                    if (existingMember is null)
                    {
                        addProperty(new SynthesizedRecordPropertySymbol(this, syntax, param, isOverride: false, diagnostics));
                    }
                    else if (existingMember is FieldSymbol { IsStatic: false } field
                        && field.TypeWithAnnotations.Equals(param.TypeWithAnnotations, TypeCompareKind.AllIgnoreOptions))
                    {
                        Binder.CheckFeatureAvailability(syntax, MessageID.IDS_FeaturePositionalFieldsInRecords, diagnostics);
                        if (!isInherited || checkMemberNotHidden(field, param))
                        {
                            existingOrAddedMembers.Add(field);
                        }
                    }
                    else if (existingMember is PropertySymbol { IsStatic: false, GetMethod: { } } prop
                        && prop.TypeWithAnnotations.Equals(param.TypeWithAnnotations, TypeCompareKind.AllIgnoreOptions))
                    {
                        // There already exists a member corresponding to the candidate synthesized property.
                        if (isInherited && prop.IsAbstract)
                        {
                            addProperty(new SynthesizedRecordPropertySymbol(this, syntax, param, isOverride: true, diagnostics));
                        }
                        else if (!isInherited || checkMemberNotHidden(prop, param))
                        {
                            // Deconstruct() is specified to simply assign from this property to the corresponding out parameter.
                            existingOrAddedMembers.Add(prop);
                        }
                    }
                    else
                    {
                        diagnostics.Add(ErrorCode.ERR_BadRecordMemberForPositionalParameter,
                            param.Locations[0],
                            new FormattedSymbol(existingMember, SymbolDisplayFormat.CSharpErrorMessageFormat.WithMemberOptions(SymbolDisplayMemberOptions.IncludeContainingType)),
                            param.TypeWithAnnotations,
                            param.Name);
                    }

                    void addProperty(SynthesizedRecordPropertySymbol property)
                    {
                        existingOrAddedMembers.Add(property);
                        members.Add(property);
                        Debug.Assert(property.GetMethod is object);
                        Debug.Assert(property.SetMethod is object);
                        members.Add(property.GetMethod);
                        members.Add(property.SetMethod);
                        members.Add(property.BackingField);

                        builder.AddInstanceInitializerForPositionalMembers(new FieldOrPropertyInitializer(property.BackingField, paramList.Parameters[param.Ordinal]));
                        addedCount++;
                    }
                }

                return existingOrAddedMembers.ToImmutableAndFree();

                bool checkMemberNotHidden(Symbol symbol, ParameterSymbol param)
                {
                    if (memberNames.Contains(symbol.Name) || this.GetTypeMembersDictionary().ContainsKey(symbol.Name))
                    {
                        diagnostics.Add(ErrorCode.ERR_HiddenPositionalMember, param.Locations[0], symbol);
                        return false;
                    }
                    return true;
                }
            }

            void addObjectEquals(MethodSymbol thisEquals)
            {
                members.Add(new SynthesizedRecordObjEquals(this, thisEquals, memberOffset: members.Count, diagnostics));
            }

            MethodSymbol addGetHashCode(PropertySymbol? equalityContract)
            {
                var targetMethod = new SignatureOnlyMethodSymbol(
                    WellKnownMemberNames.ObjectGetHashCode,
                    this,
                    MethodKind.Ordinary,
                    Cci.CallingConvention.HasThis,
                    ImmutableArray<TypeParameterSymbol>.Empty,
                    ImmutableArray<ParameterSymbol>.Empty,
                    RefKind.None,
                    isInitOnly: false,
                    isStatic: false,
                    TypeWithAnnotations.Create(compilation.GetSpecialType(SpecialType.System_Int32)),
                    ImmutableArray<CustomModifier>.Empty,
                    ImmutableArray<MethodSymbol>.Empty);

                MethodSymbol getHashCode;

                if (!memberSignatures.TryGetValue(targetMethod, out Symbol? existingHashCodeMethod))
                {
                    getHashCode = new SynthesizedRecordGetHashCode(this, equalityContract, memberOffset: members.Count, diagnostics);
                    members.Add(getHashCode);
                }
                else
                {
                    getHashCode = (MethodSymbol)existingHashCodeMethod;
                    if (!SynthesizedRecordObjectMethod.VerifyOverridesMethodFromObject(getHashCode, SpecialMember.System_Object__GetHashCode, diagnostics) && getHashCode.IsSealed && !IsSealed)
                    {
                        diagnostics.Add(ErrorCode.ERR_SealedAPIInRecord, getHashCode.Locations[0], getHashCode);
                    }
                }
                return getHashCode;
            }

            PropertySymbol addEqualityContract()
            {
                Debug.Assert(isRecordClass);
                var targetProperty = new SignatureOnlyPropertySymbol(SynthesizedRecordEqualityContractProperty.PropertyName,
                                                                     this,
                                                                     ImmutableArray<ParameterSymbol>.Empty,
                                                                     RefKind.None,
                                                                     TypeWithAnnotations.Create(compilation.GetWellKnownType(WellKnownType.System_Type)),
                                                                     ImmutableArray<CustomModifier>.Empty,
                                                                     isStatic: false,
                                                                     ImmutableArray<PropertySymbol>.Empty);

                PropertySymbol equalityContract;

                if (!memberSignatures.TryGetValue(targetProperty, out Symbol? existingEqualityContractProperty))
                {
                    equalityContract = new SynthesizedRecordEqualityContractProperty(this, diagnostics);
                    members.Add(equalityContract);
                    members.Add(equalityContract.GetMethod);
                }
                else
                {
                    equalityContract = (PropertySymbol)existingEqualityContractProperty;

                    if (this.IsSealed && this.BaseTypeNoUseSiteDiagnostics.IsObjectType())
                    {
                        if (equalityContract.DeclaredAccessibility != Accessibility.Private)
                        {
                            diagnostics.Add(ErrorCode.ERR_NonPrivateAPIInRecord, equalityContract.Locations[0], equalityContract);
                        }
                    }
                    else if (equalityContract.DeclaredAccessibility != Accessibility.Protected)
                    {
                        diagnostics.Add(ErrorCode.ERR_NonProtectedAPIInRecord, equalityContract.Locations[0], equalityContract);
                    }

                    if (!equalityContract.Type.Equals(targetProperty.Type, TypeCompareKind.AllIgnoreOptions))
                    {
                        if (!equalityContract.Type.IsErrorType())
                        {
                            diagnostics.Add(ErrorCode.ERR_SignatureMismatchInRecord, equalityContract.Locations[0], equalityContract, targetProperty.Type);
                        }
                    }
                    else
                    {
                        SynthesizedRecordEqualityContractProperty.VerifyOverridesEqualityContractFromBase(equalityContract, diagnostics);
                    }

                    if (equalityContract.GetMethod is null)
                    {
                        diagnostics.Add(ErrorCode.ERR_EqualityContractRequiresGetter, equalityContract.Locations[0], equalityContract);
                    }

                    reportStaticOrNotOverridableAPIInRecord(equalityContract, diagnostics);
                }

                return equalityContract;
            }

            MethodSymbol addThisEquals(PropertySymbol? equalityContract)
            {
                var targetMethod = new SignatureOnlyMethodSymbol(
                    WellKnownMemberNames.ObjectEquals,
                    this,
                    MethodKind.Ordinary,
                    Cci.CallingConvention.HasThis,
                    ImmutableArray<TypeParameterSymbol>.Empty,
                    ImmutableArray.Create<ParameterSymbol>(new SignatureOnlyParameterSymbol(
                                                                TypeWithAnnotations.Create(this),
                                                                ImmutableArray<CustomModifier>.Empty,
                                                                isParams: false,
                                                                RefKind.None
                                                                )),
                    RefKind.None,
                    isInitOnly: false,
                    isStatic: false,
                    TypeWithAnnotations.Create(compilation.GetSpecialType(SpecialType.System_Boolean)),
                    ImmutableArray<CustomModifier>.Empty,
                    ImmutableArray<MethodSymbol>.Empty);

                MethodSymbol thisEquals;

                if (!memberSignatures.TryGetValue(targetMethod, out Symbol? existingEqualsMethod))
                {
                    thisEquals = new SynthesizedRecordEquals(this, equalityContract, memberOffset: members.Count, diagnostics);
                    members.Add(thisEquals);
                }
                else
                {
                    thisEquals = (MethodSymbol)existingEqualsMethod;

                    if (thisEquals.DeclaredAccessibility != Accessibility.Public)
                    {
                        diagnostics.Add(ErrorCode.ERR_NonPublicAPIInRecord, thisEquals.Locations[0], thisEquals);
                    }

                    if (thisEquals.ReturnType.SpecialType != SpecialType.System_Boolean && !thisEquals.ReturnType.IsErrorType())
                    {
                        diagnostics.Add(ErrorCode.ERR_SignatureMismatchInRecord, thisEquals.Locations[0], thisEquals, targetMethod.ReturnType);
                    }

                    reportStaticOrNotOverridableAPIInRecord(thisEquals, diagnostics);
                }

                return thisEquals;
            }

            void reportStaticOrNotOverridableAPIInRecord(Symbol symbol, BindingDiagnosticBag diagnostics)
            {
                if (isRecordClass &&
                    !IsSealed &&
                    ((!symbol.IsAbstract && !symbol.IsVirtual && !symbol.IsOverride) || symbol.IsSealed))
                {
                    diagnostics.Add(ErrorCode.ERR_NotOverridableAPIInRecord, symbol.Locations[0], symbol);
                }
                else if (symbol.IsStatic)
                {
                    diagnostics.Add(ErrorCode.ERR_StaticAPIInRecord, symbol.Locations[0], symbol);
                }
            }

            void addBaseEquals()
            {
                Debug.Assert(isRecordClass);
                if (!BaseTypeNoUseSiteDiagnostics.IsObjectType())
                {
                    members.Add(new SynthesizedRecordBaseEquals(this, memberOffset: members.Count, diagnostics));
                }
            }

            void addEqualityOperators()
            {
                members.Add(new SynthesizedRecordEqualityOperator(this, memberOffset: members.Count, diagnostics));
                members.Add(new SynthesizedRecordInequalityOperator(this, memberOffset: members.Count, diagnostics));
            }
        }

        private void AddSynthesizedConstructorsIfNecessary(MembersAndInitializersBuilder builder, DeclaredMembersAndInitializers declaredMembersAndInitializers, BindingDiagnosticBag diagnostics)
        {
            //we're not calling the helpers on NamedTypeSymbol base, because those call
            //GetMembers and we're inside a GetMembers call ourselves (i.e. stack overflow)
            var hasInstanceConstructor = false;
            var hasParameterlessInstanceConstructor = false;
            var hasStaticConstructor = false;

            // CONSIDER: if this traversal becomes a bottleneck, the flags could be made outputs of the
            // dictionary construction process.  For now, this is more encapsulated.
            var membersSoFar = builder.GetNonTypeMembers(declaredMembersAndInitializers);
            foreach (var member in membersSoFar)
            {
                if (member.Kind == SymbolKind.Method)
                {
                    var method = (MethodSymbol)member;
                    switch (method.MethodKind)
                    {
                        case MethodKind.Constructor:
                            // Ignore the record copy constructor
                            if (!IsRecord ||
                                !(SynthesizedRecordCopyCtor.HasCopyConstructorSignature(method) && method is not SynthesizedRecordConstructor))
                            {
                                hasInstanceConstructor = true;
                                hasParameterlessInstanceConstructor = hasParameterlessInstanceConstructor || method.ParameterCount == 0;
                            }
                            break;

                        case MethodKind.StaticConstructor:
                            hasStaticConstructor = true;
                            break;
                    }
                }

                //kick out early if we've seen everything we're looking for
                if (hasInstanceConstructor && hasStaticConstructor)
                {
                    break;
                }
            }

            // NOTE: Per section 11.3.8 of the spec, "every struct implicitly has a parameterless instance constructor".
            // We won't insert a parameterless constructor for a struct if there already is one.
            // The synthesized constructor will only be emitted if there are field initializers, but it should be in the symbol table.
            if ((!hasParameterlessInstanceConstructor && this.IsStructType()) ||
                (!hasInstanceConstructor && !this.IsStatic && !this.IsInterface))
            {
                builder.AddNonTypeMember((this.TypeKind == TypeKind.Submission) ?
                    new SynthesizedSubmissionConstructor(this, diagnostics) :
                    new SynthesizedInstanceConstructor(this),
                    declaredMembersAndInitializers);
            }

            // constants don't count, since they do not exist as fields at runtime
            // NOTE: even for decimal constants (which require field initializers),
            // we do not create .cctor here since a static constructor implicitly created for a decimal
            // should not appear in the list returned by public API like GetMembers().
            if (!hasStaticConstructor && hasNonConstantInitializer(declaredMembersAndInitializers.StaticInitializers))
            {
                // Note: we don't have to put anything in the method - the binder will
                // do that when processing field initializers.
                builder.AddNonTypeMember(new SynthesizedStaticConstructor(this), declaredMembersAndInitializers);
            }

            if (this.IsScriptClass)
            {
                var scriptInitializer = new SynthesizedInteractiveInitializerMethod(this, diagnostics);
                builder.AddNonTypeMember(scriptInitializer, declaredMembersAndInitializers);
                var scriptEntryPoint = SynthesizedEntryPointSymbol.Create(scriptInitializer, diagnostics);
                builder.AddNonTypeMember(scriptEntryPoint, declaredMembersAndInitializers);
            }

            static bool hasNonConstantInitializer(ImmutableArray<ImmutableArray<FieldOrPropertyInitializer>> initializers)
            {
                return initializers.Any(static siblings => siblings.Any(static initializer => !initializer.FieldOpt.IsConst));
            }
        }

        private void AddSynthesizedTupleMembersIfNecessary(MembersAndInitializersBuilder builder, DeclaredMembersAndInitializers declaredMembersAndInitializers)
        {
            if (!this.IsTupleType)
            {
                return;
            }

            var synthesizedMembers = this.MakeSynthesizedTupleMembers(declaredMembersAndInitializers.NonTypeMembers);
            if (synthesizedMembers is null)
            {
                return;
            }

            foreach (var synthesizedMember in synthesizedMembers)
            {
                builder.AddNonTypeMember(synthesizedMember, declaredMembersAndInitializers);
            }

            synthesizedMembers.Free();
        }

        private void AddNonTypeMembers(
            DeclaredMembersAndInitializersBuilder builder,
            SyntaxList<MemberDeclarationSyntax> members,
            BindingDiagnosticBag diagnostics)
        {
            if (members.Count == 0)
            {
                return;
            }

            var firstMember = members[0];
            var bodyBinder = this.GetBinder(firstMember);

            ArrayBuilder<FieldOrPropertyInitializer>? staticInitializers = null;
            ArrayBuilder<FieldOrPropertyInitializer>? instanceInitializers = null;
            var compilation = DeclaringCompilation;

            foreach (var m in members)
            {
                if (_lazyMembersAndInitializers != null)
                {
                    // membersAndInitializers is already computed. no point to continue.
                    return;
                }

                bool reportMisplacedGlobalCode = !m.HasErrors;

                switch (m.Kind())
                {
                    case SyntaxKind.FieldDeclaration:
                        {
                            var fieldSyntax = (FieldDeclarationSyntax)m;

                            // Lang version check for ref-fields is done inside SourceMemberFieldSymbol;
                            _ = fieldSyntax.Declaration.Type.SkipScoped(out _).SkipRefInField(out var refKind);

                            if (IsImplicitClass && reportMisplacedGlobalCode)
                            {
                                diagnostics.Add(ErrorCode.ERR_NamespaceUnexpected,
                                    new SourceLocation(fieldSyntax.Declaration.Variables.First().Identifier));
                            }

                            bool modifierErrors;
                            var modifiers = SourceMemberFieldSymbol.MakeModifiers(this, fieldSyntax.Declaration.Variables[0].Identifier, fieldSyntax.Modifiers, isRefField: refKind != RefKind.None, diagnostics, out modifierErrors);
                            foreach (var variable in fieldSyntax.Declaration.Variables)
                            {
                                var fieldSymbol = (modifiers & DeclarationModifiers.Fixed) == 0
                                    ? new SourceMemberFieldSymbolFromDeclarator(this, variable, modifiers, modifierErrors, diagnostics)
                                    : new SourceFixedFieldSymbol(this, variable, modifiers, modifierErrors, diagnostics);
                                builder.NonTypeMembers.Add(fieldSymbol);
                                // All fields are included in the nullable context for constructors and initializers, even fields without
                                // initializers, to ensure warnings are reported for uninitialized non-nullable fields in NullableWalker.
                                builder.UpdateIsNullableEnabledForConstructorsAndFields(useStatic: fieldSymbol.IsStatic, compilation, variable);

                                if (IsScriptClass)
                                {
                                    // also gather expression-declared variables from the bracketed argument lists and the initializers
                                    ExpressionFieldFinder.FindExpressionVariables(builder.NonTypeMembers, variable, this,
                                                            DeclarationModifiers.Private | (modifiers & DeclarationModifiers.Static),
                                                            fieldSymbol);
                                }

                                if (variable.Initializer != null)
                                {
                                    if (fieldSymbol.IsStatic)
                                    {
                                        AddInitializer(ref staticInitializers, fieldSymbol, variable.Initializer);
                                    }
                                    else
                                    {
                                        AddInitializer(ref instanceInitializers, fieldSymbol, variable.Initializer);
                                    }
                                }
                            }
                        }
                        break;

                    case SyntaxKind.MethodDeclaration:
                        {
                            var methodSyntax = (MethodDeclarationSyntax)m;
                            if (IsImplicitClass && reportMisplacedGlobalCode)
                            {
                                diagnostics.Add(ErrorCode.ERR_NamespaceUnexpected,
                                    new SourceLocation(methodSyntax.Identifier));
                            }

                            var method = SourceOrdinaryMethodSymbol.CreateMethodSymbol(this, bodyBinder, methodSyntax, compilation.IsNullableAnalysisEnabledIn(methodSyntax), diagnostics);
                            builder.NonTypeMembers.Add(method);
                        }
                        break;

                    case SyntaxKind.ConstructorDeclaration:
                        {
                            var constructorSyntax = (ConstructorDeclarationSyntax)m;
                            if (IsImplicitClass && reportMisplacedGlobalCode)
                            {
                                diagnostics.Add(ErrorCode.ERR_NamespaceUnexpected,
                                    new SourceLocation(constructorSyntax.Identifier));
                            }

                            bool isNullableEnabled = compilation.IsNullableAnalysisEnabledIn(constructorSyntax);
                            var constructor = SourceConstructorSymbol.CreateConstructorSymbol(this, constructorSyntax, isNullableEnabled, diagnostics);
                            builder.NonTypeMembers.Add(constructor);
                            if (constructorSyntax.Initializer?.Kind() != SyntaxKind.ThisConstructorInitializer)
                            {
                                builder.UpdateIsNullableEnabledForConstructorsAndFields(useStatic: constructor.IsStatic, isNullableEnabled);
                            }
                        }
                        break;

                    case SyntaxKind.DestructorDeclaration:
                        {
                            var destructorSyntax = (DestructorDeclarationSyntax)m;
                            if (IsImplicitClass && reportMisplacedGlobalCode)
                            {
                                diagnostics.Add(ErrorCode.ERR_NamespaceUnexpected,
                                    new SourceLocation(destructorSyntax.Identifier));
                            }

                            // CONSIDER: if this doesn't (directly or indirectly) override object.Finalize, the
                            // runtime won't consider it a finalizer and it will not be marked as a destructor
                            // when it is loaded from metadata.  Perhaps we should just treat it as an Ordinary
                            // method in such cases?
                            var destructor = new SourceDestructorSymbol(this, destructorSyntax, compilation.IsNullableAnalysisEnabledIn(destructorSyntax), diagnostics);
                            builder.NonTypeMembers.Add(destructor);
                        }
                        break;

                    case SyntaxKind.PropertyDeclaration:
                        {
                            var propertySyntax = (PropertyDeclarationSyntax)m;
                            if (IsImplicitClass && reportMisplacedGlobalCode)
                            {
                                diagnostics.Add(ErrorCode.ERR_NamespaceUnexpected,
                                    new SourceLocation(propertySyntax.Identifier));
                            }

                            var property = SourcePropertySymbol.Create(this, bodyBinder, propertySyntax, diagnostics);
                            builder.NonTypeMembers.Add(property);

                            AddAccessorIfAvailable(builder.NonTypeMembers, property.GetMethod);
                            AddAccessorIfAvailable(builder.NonTypeMembers, property.SetMethod);
                            FieldSymbol backingField = property.BackingField;

                            // TODO: can we leave this out of the member list?
                            // From the 10/12/11 design notes:
                            //   In addition, we will change autoproperties to behavior in
                            //   a similar manner and make the autoproperty fields private.
                            if ((object)backingField != null)
                            {
                                builder.NonTypeMembers.Add(backingField);
                                builder.UpdateIsNullableEnabledForConstructorsAndFields(useStatic: backingField.IsStatic, compilation, propertySyntax);

                                var initializer = propertySyntax.Initializer;
                                if (initializer != null)
                                {
                                    if (IsScriptClass)
                                    {
                                        // also gather expression-declared variables from the initializer
                                        ExpressionFieldFinder.FindExpressionVariables(builder.NonTypeMembers,
                                                                                      initializer,
                                                                                      this,
                                                                                      DeclarationModifiers.Private | (property.IsStatic ? DeclarationModifiers.Static : 0),
                                                                                      backingField);
                                    }

                                    if (property.IsStatic)
                                    {
                                        AddInitializer(ref staticInitializers, backingField, initializer);
                                    }
                                    else
                                    {
                                        AddInitializer(ref instanceInitializers, backingField, initializer);
                                    }
                                }
                            }
                        }
                        break;

                    case SyntaxKind.EventFieldDeclaration:
                        {
                            var eventFieldSyntax = (EventFieldDeclarationSyntax)m;
                            if (IsImplicitClass && reportMisplacedGlobalCode)
                            {
                                diagnostics.Add(
                                    ErrorCode.ERR_NamespaceUnexpected,
                                    new SourceLocation(eventFieldSyntax.Declaration.Variables.First().Identifier));
                            }

                            foreach (VariableDeclaratorSyntax declarator in eventFieldSyntax.Declaration.Variables)
                            {
                                SourceFieldLikeEventSymbol @event = new SourceFieldLikeEventSymbol(this, bodyBinder, eventFieldSyntax.Modifiers, declarator, diagnostics);
                                builder.NonTypeMembers.Add(@event);

                                FieldSymbol? associatedField = @event.AssociatedField;

                                if (IsScriptClass)
                                {
                                    // also gather expression-declared variables from the bracketed argument lists and the initializers
                                    ExpressionFieldFinder.FindExpressionVariables(builder.NonTypeMembers, declarator, this,
                                                            DeclarationModifiers.Private | (@event.IsStatic ? DeclarationModifiers.Static : 0),
                                                            associatedField);
                                }

                                if ((object?)associatedField != null)
                                {
                                    // NOTE: specifically don't add the associated field to the members list
                                    // (regard it as an implementation detail).

                                    builder.UpdateIsNullableEnabledForConstructorsAndFields(useStatic: associatedField.IsStatic, compilation, declarator);

                                    if (declarator.Initializer != null)
                                    {
                                        if (associatedField.IsStatic)
                                        {
                                            AddInitializer(ref staticInitializers, associatedField, declarator.Initializer);
                                        }
                                        else
                                        {
                                            AddInitializer(ref instanceInitializers, associatedField, declarator.Initializer);
                                        }
                                    }
                                }

                                Debug.Assert((object)@event.AddMethod != null);
                                Debug.Assert((object)@event.RemoveMethod != null);

                                AddAccessorIfAvailable(builder.NonTypeMembers, @event.AddMethod);
                                AddAccessorIfAvailable(builder.NonTypeMembers, @event.RemoveMethod);
                            }
                        }
                        break;

                    case SyntaxKind.EventDeclaration:
                        {
                            var eventSyntax = (EventDeclarationSyntax)m;
                            if (IsImplicitClass && reportMisplacedGlobalCode)
                            {
                                diagnostics.Add(ErrorCode.ERR_NamespaceUnexpected,
                                    new SourceLocation(eventSyntax.Identifier));
                            }

                            var @event = new SourceCustomEventSymbol(this, bodyBinder, eventSyntax, diagnostics);

                            builder.NonTypeMembers.Add(@event);

                            AddAccessorIfAvailable(builder.NonTypeMembers, @event.AddMethod);
                            AddAccessorIfAvailable(builder.NonTypeMembers, @event.RemoveMethod);

                            Debug.Assert(@event.AssociatedField is null);
                        }
                        break;

                    case SyntaxKind.IndexerDeclaration:
                        {
                            var indexerSyntax = (IndexerDeclarationSyntax)m;
                            if (IsImplicitClass && reportMisplacedGlobalCode)
                            {
                                diagnostics.Add(ErrorCode.ERR_NamespaceUnexpected,
                                    new SourceLocation(indexerSyntax.ThisKeyword));
                            }

                            var indexer = SourcePropertySymbol.Create(this, bodyBinder, indexerSyntax, diagnostics);
                            builder.HaveIndexers = true;
                            builder.NonTypeMembers.Add(indexer);
                            AddAccessorIfAvailable(builder.NonTypeMembers, indexer.GetMethod);
                            AddAccessorIfAvailable(builder.NonTypeMembers, indexer.SetMethod);
                        }
                        break;

                    case SyntaxKind.ConversionOperatorDeclaration:
                        {
                            var conversionOperatorSyntax = (ConversionOperatorDeclarationSyntax)m;
                            if (IsImplicitClass && reportMisplacedGlobalCode)
                            {
                                diagnostics.Add(ErrorCode.ERR_NamespaceUnexpected,
                                    new SourceLocation(conversionOperatorSyntax.OperatorKeyword));
                            }

                            var method = SourceUserDefinedConversionSymbol.CreateUserDefinedConversionSymbol(
                                this, bodyBinder, conversionOperatorSyntax, compilation.IsNullableAnalysisEnabledIn(conversionOperatorSyntax), diagnostics);
                            builder.NonTypeMembers.Add(method);
                        }
                        break;

                    case SyntaxKind.OperatorDeclaration:
                        {
                            var operatorSyntax = (OperatorDeclarationSyntax)m;
                            if (IsImplicitClass && reportMisplacedGlobalCode)
                            {
                                diagnostics.Add(ErrorCode.ERR_NamespaceUnexpected,
                                    new SourceLocation(operatorSyntax.OperatorKeyword));
                            }

                            var method = SourceUserDefinedOperatorSymbol.CreateUserDefinedOperatorSymbol(
                                this, bodyBinder, operatorSyntax, compilation.IsNullableAnalysisEnabledIn(operatorSyntax), diagnostics);
                            builder.NonTypeMembers.Add(method);
                        }
                        break;

                    case SyntaxKind.GlobalStatement:
                        {
                            var globalStatement = ((GlobalStatementSyntax)m).Statement;

                            if (IsScriptClass)
                            {
                                var innerStatement = globalStatement;

                                // drill into any LabeledStatements
                                while (innerStatement.Kind() == SyntaxKind.LabeledStatement)
                                {
                                    innerStatement = ((LabeledStatementSyntax)innerStatement).Statement;
                                }

                                switch (innerStatement.Kind())
                                {
                                    case SyntaxKind.LocalDeclarationStatement:
                                        // We shouldn't reach this place, but field declarations preceded with a label end up here.
                                        // This is tracked by https://github.com/dotnet/roslyn/issues/13712. Let's do our best for now.
                                        var decl = (LocalDeclarationStatementSyntax)innerStatement;
                                        foreach (var vdecl in decl.Declaration.Variables)
                                        {
                                            // also gather expression-declared variables from the bracketed argument lists and the initializers
                                            ExpressionFieldFinder.FindExpressionVariables(builder.NonTypeMembers, vdecl, this, DeclarationModifiers.Private,
                                                                                          containingFieldOpt: null);
                                        }
                                        break;

                                    case SyntaxKind.ExpressionStatement:
                                    case SyntaxKind.IfStatement:
                                    case SyntaxKind.YieldReturnStatement:
                                    case SyntaxKind.ReturnStatement:
                                    case SyntaxKind.ThrowStatement:
                                    case SyntaxKind.SwitchStatement:
                                    case SyntaxKind.LockStatement:
                                        ExpressionFieldFinder.FindExpressionVariables(builder.NonTypeMembers,
                                                  innerStatement,
                                                  this,
                                                  DeclarationModifiers.Private,
                                                  containingFieldOpt: null);
                                        break;

                                    default:
                                        // no other statement introduces variables into the enclosing scope
                                        break;
                                }

                                AddInitializer(ref instanceInitializers, null, globalStatement);
                            }
                            else if (reportMisplacedGlobalCode && !SyntaxFacts.IsSimpleProgramTopLevelStatement((GlobalStatementSyntax)m))
                            {
                                diagnostics.Add(ErrorCode.ERR_GlobalStatement, new SourceLocation(globalStatement));
                            }
                        }
                        break;

                    default:
                        Debug.Assert(
                            SyntaxFacts.IsTypeDeclaration(m.Kind()) ||
                            m.Kind() is SyntaxKind.NamespaceDeclaration or
                                        SyntaxKind.FileScopedNamespaceDeclaration or
                                        SyntaxKind.IncompleteMember);
                        break;
                }
            }

            AddInitializers(builder.InstanceInitializers, instanceInitializers);
            AddInitializers(builder.StaticInitializers, staticInitializers);
        }

        private void AddAccessorIfAvailable(ArrayBuilder<Symbol> symbols, MethodSymbol? accessorOpt)
        {
            if (!(accessorOpt is null))
            {
                symbols.Add(accessorOpt);
            }
        }

        internal override byte? GetLocalNullableContextValue()
        {
            byte? value;
            if (!_flags.TryGetNullableContext(out value))
            {
                value = ComputeNullableContextValue();
                _flags.SetNullableContext(value);
            }
            return value;
        }

        private byte? ComputeNullableContextValue()
        {
            var compilation = DeclaringCompilation;
            if (!compilation.ShouldEmitNullableAttributes(this))
            {
                return null;
            }

            var builder = new MostCommonNullableValueBuilder();
            var baseType = BaseTypeNoUseSiteDiagnostics;
            if (baseType is object)
            {
                builder.AddValue(TypeWithAnnotations.Create(baseType));
            }
            foreach (var @interface in GetInterfacesToEmit())
            {
                builder.AddValue(TypeWithAnnotations.Create(@interface));
            }
            foreach (var typeParameter in TypeParameters)
            {
                typeParameter.GetCommonNullableValues(compilation, ref builder);
            }
            foreach (var member in GetMembersUnordered())
            {
                member.GetCommonNullableValues(compilation, ref builder);
            }
            // Not including lambdas or local functions.
            return builder.MostCommonValue;
        }

        /// <summary>
        /// Returns true if the overall nullable context is enabled for constructors and initializers.
        /// </summary>
        /// <param name="useStatic">Consider static constructor and fields rather than instance constructors and fields.</param>
        internal bool IsNullableEnabledForConstructorsAndInitializers(bool useStatic)
        {
            var membersAndInitializers = GetMembersAndInitializers();
            return useStatic ?
                membersAndInitializers.IsNullableEnabledForStaticConstructorsAndFields :
                membersAndInitializers.IsNullableEnabledForInstanceConstructorsAndFields;
        }

        internal override void AddSynthesizedAttributes(PEModuleBuilder moduleBuilder, ref ArrayBuilder<SynthesizedAttributeData> attributes)
        {
            base.AddSynthesizedAttributes(moduleBuilder, ref attributes);

            var compilation = DeclaringCompilation;
            NamedTypeSymbol baseType = this.BaseTypeNoUseSiteDiagnostics;

            if (baseType is object)
            {
                if (baseType.ContainsDynamic())
                {
                    AddSynthesizedAttribute(ref attributes, compilation.SynthesizeDynamicAttribute(baseType, customModifiersCount: 0));
                }

                if (compilation.ShouldEmitNativeIntegerAttributes(baseType))
                {
                    AddSynthesizedAttribute(ref attributes, moduleBuilder.SynthesizeNativeIntegerAttribute(this, baseType));
                }

                if (baseType.ContainsTupleNames())
                {
                    AddSynthesizedAttribute(ref attributes, compilation.SynthesizeTupleNamesAttribute(baseType));
                }
            }

            if (compilation.ShouldEmitNullableAttributes(this))
            {
                if (ShouldEmitNullableContextValue(out byte nullableContextValue))
                {
                    AddSynthesizedAttribute(ref attributes, moduleBuilder.SynthesizeNullableContextAttribute(this, nullableContextValue));
                }

                if (baseType is object)
                {
                    AddSynthesizedAttribute(ref attributes, moduleBuilder.SynthesizeNullableAttributeIfNecessary(this, nullableContextValue, TypeWithAnnotations.Create(baseType)));
                }
            }
        }

        #endregion

        #region Extension Methods

        internal bool ContainsExtensionMethods
        {
            get
            {
                if (!_lazyContainsExtensionMethods.HasValue())
                {
                    bool containsExtensionMethods = ((this.IsStatic && !this.IsGenericType) || this.IsScriptClass) && this.declaration.ContainsExtensionMethods;
                    _lazyContainsExtensionMethods = containsExtensionMethods.ToThreeState();
                }

                return _lazyContainsExtensionMethods.Value();
            }
        }

        internal bool AnyMemberHasAttributes
        {
            get
            {
                if (!_lazyAnyMemberHasAttributes.HasValue())
                {
                    bool anyMemberHasAttributes = this.declaration.AnyMemberHasAttributes;
                    _lazyAnyMemberHasAttributes = anyMemberHasAttributes.ToThreeState();
                }

                return _lazyAnyMemberHasAttributes.Value();
            }
        }

        public override bool MightContainExtensionMethods
        {
            get
            {
                return this.ContainsExtensionMethods;
            }
        }

        #endregion

        public sealed override NamedTypeSymbol ConstructedFrom
        {
            get { return this; }
        }

        internal class SynthesizedExplicitImplementations
        {
            public static readonly SynthesizedExplicitImplementations Empty = new SynthesizedExplicitImplementations(ImmutableArray<SynthesizedExplicitImplementationForwardingMethod>.Empty,
                                                                                                                     ImmutableArray<(MethodSymbol Body, MethodSymbol Implemented)>.Empty);

            public readonly ImmutableArray<SynthesizedExplicitImplementationForwardingMethod> ForwardingMethods;
            public readonly ImmutableArray<(MethodSymbol Body, MethodSymbol Implemented)> MethodImpls;

            private SynthesizedExplicitImplementations(
                ImmutableArray<SynthesizedExplicitImplementationForwardingMethod> forwardingMethods,
                ImmutableArray<(MethodSymbol Body, MethodSymbol Implemented)> methodImpls)
            {
                ForwardingMethods = forwardingMethods.NullToEmpty();
                MethodImpls = methodImpls.NullToEmpty();
            }

            internal static SynthesizedExplicitImplementations Create(
                ImmutableArray<SynthesizedExplicitImplementationForwardingMethod> forwardingMethods,
                ImmutableArray<(MethodSymbol Body, MethodSymbol Implemented)> methodImpls)
            {
                if (forwardingMethods.IsDefaultOrEmpty && methodImpls.IsDefaultOrEmpty)
                {
                    return Empty;
                }

                return new SynthesizedExplicitImplementations(forwardingMethods, methodImpls);
            }
        }
    }
}<|MERGE_RESOLUTION|>--- conflicted
+++ resolved
@@ -1101,13 +1101,9 @@
             }
 
             // an implicit constructor has no body and no initializer, so the variable has to be declared in a member initializer
-<<<<<<< HEAD
-            // <Metalama> - instead of `throw ExceptionUtilities.Unreachable;`
+            // <Metalama> - instead of `throw ExceptionUtilities.Unreachable();`
             return -1;
             // </Metalama>
-=======
-            throw ExceptionUtilities.Unreachable();
->>>>>>> 651d32d8
         }
 
         /// <summary>
