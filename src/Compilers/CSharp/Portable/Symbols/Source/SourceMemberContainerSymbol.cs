--- conflicted
+++ resolved
@@ -2346,11 +2346,7 @@
             }
         }
 
-<<<<<<< HEAD
-        protected virtual MembersAndInitializers BuildMembersAndInitializers(DiagnosticBag diagnostics)
-=======
-        private MembersAndInitializers? BuildMembersAndInitializers(DiagnosticBag diagnostics)
->>>>>>> 11201fdc
+        protected virtual MembersAndInitializers? BuildMembersAndInitializers(DiagnosticBag diagnostics)
         {
             var builder = new MembersAndInitializersBuilder();
             AddDeclaredNontypeMembers(builder, diagnostics);
