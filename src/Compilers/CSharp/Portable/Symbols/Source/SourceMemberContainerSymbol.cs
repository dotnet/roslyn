--- conflicted
+++ resolved
@@ -3059,14 +3059,9 @@
                 foreach (ParameterSymbol param in recordParameters)
                 {
                     var property = new SynthesizedRecordPropertySymbol(this, param, diagnostics);
-<<<<<<< HEAD
                     _ = memberSignatures.TryGetValue(property, out var existingMember);
-                    existingMember ??= getHiddenInheritedMember(property, this);
+                    existingMember ??= getInheritedMember(property, this);
                     if (existingMember is null)
-=======
-                    if (!memberSignatures.ContainsKey(property) &&
-                        getInheritedMember(property, this) is null)
->>>>>>> 64de377f
                     {
                         existingOrAddedMembers.Add(property);
                         members.Add(property);
@@ -3096,11 +3091,7 @@
                 return existingOrAddedMembers.ToImmutableAndFree();
             }
 
-<<<<<<< HEAD
-            static Symbol? getHiddenInheritedMember(Symbol symbol, NamedTypeSymbol type)
-=======
             static Symbol? getInheritedMember(Symbol symbol, NamedTypeSymbol type)
->>>>>>> 64de377f
             {
                 while ((type = type.BaseTypeNoUseSiteDiagnostics) is object)
                 {
