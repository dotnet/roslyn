﻿// Licensed to the .NET Foundation under one or more agreements.
// The .NET Foundation licenses this file to you under the MIT license.
// See the LICENSE file in the project root for more information.

using System;
using System.Collections.Generic;
using System.Collections.Immutable;
using System.Diagnostics;
using System.Diagnostics.CodeAnalysis;
using System.Linq;
using System.Runtime.CompilerServices;
using System.Runtime.InteropServices;
using System.Threading;
using Microsoft.CodeAnalysis;
using Microsoft.CodeAnalysis.CSharp.Emit;
using Microsoft.CodeAnalysis.CSharp.Syntax;
using Microsoft.CodeAnalysis.PooledObjects;
using Microsoft.CodeAnalysis.Text;
using Roslyn.Utilities;

namespace Microsoft.CodeAnalysis.CSharp.Symbols
{
    /// <summary>
    /// Represents a named type symbol whose members are declared in source.
    /// </summary>
    internal abstract partial class SourceMemberContainerTypeSymbol : NamedTypeSymbol
    {
        // The flags type is used to compact many different bits of information efficiently.
        private struct Flags
        {
            // We current pack everything into one 32-bit int; layout is given below.
            //
            // |            p|ss|vvv|zzzz|f|d|yy|wwwwww|
            //
            // w = special type.  6 bits.
            // y = IsManagedType.  2 bits.
            // d = FieldDefinitionsNoted. 1 bit.
            // f = FlattenedMembersIsSorted.  1 bit.
            // z = TypeKind. 4 bits.
            // v = NullableContext. 3 bits.
            // s = DeclaredRequiredMembers. 2 bits
            // p = HasPrimaryConstructor. 1 bit.
            private int _flags;

            private const int SpecialTypeOffset = 0;
            private const int SpecialTypeSize = 6;

            private const int ManagedKindOffset = SpecialTypeOffset + SpecialTypeSize;
            private const int ManagedKindSize = 2;

            private const int FieldDefinitionsNotedOffset = ManagedKindOffset + ManagedKindSize;
            private const int FieldDefinitionsNotedSize = 1;

            private const int FlattenedMembersIsSortedOffset = FieldDefinitionsNotedOffset + FieldDefinitionsNotedSize;
            private const int FlattenedMembersIsSortedSize = 1;

            private const int TypeKindOffset = FlattenedMembersIsSortedOffset + FlattenedMembersIsSortedSize;
            private const int TypeKindSize = 4;

            private const int NullableContextOffset = TypeKindOffset + TypeKindSize;
            private const int NullableContextSize = 3;

            private const int HasDeclaredRequiredMembersOffset = NullableContextOffset + NullableContextSize;
            private const int HasDeclaredRequiredMembersSize = 2;

            private const int HasPrimaryConstructorOffset = HasDeclaredRequiredMembersOffset + HasDeclaredRequiredMembersSize;
            // private const int HasPrimaryConstructorSize = 1;

            private const int SpecialTypeMask = (1 << SpecialTypeSize) - 1;
            private const int ManagedKindMask = (1 << ManagedKindSize) - 1;
            private const int TypeKindMask = (1 << TypeKindSize) - 1;
            private const int NullableContextMask = (1 << NullableContextSize) - 1;

            private const int FieldDefinitionsNotedBit = 1 << FieldDefinitionsNotedOffset;
            private const int FlattenedMembersIsSortedBit = 1 << FlattenedMembersIsSortedOffset;

            private const int HasDeclaredMembersBit = (1 << HasDeclaredRequiredMembersOffset);
            private const int HasDeclaredMembersBitSet = (1 << (HasDeclaredRequiredMembersOffset + 1));

            private const int HasPrimaryConstructorBit = 1 << HasPrimaryConstructorOffset;

            public ExtendedSpecialType ExtendedSpecialType
            {
                get { return (ExtendedSpecialType)((_flags >> SpecialTypeOffset) & SpecialTypeMask); }
            }

            public ManagedKind ManagedKind
            {
                get { return (ManagedKind)((_flags >> ManagedKindOffset) & ManagedKindMask); }
            }

            public bool FieldDefinitionsNoted
            {
                get { return (_flags & FieldDefinitionsNotedBit) != 0; }
            }

            // True if "lazyMembersFlattened" is sorted.
            public bool FlattenedMembersIsSorted
            {
                get { return (_flags & FlattenedMembersIsSortedBit) != 0; }
            }

            public TypeKind TypeKind
            {
                get { return (TypeKind)((_flags >> TypeKindOffset) & TypeKindMask); }
            }

#if DEBUG
            static Flags()
            {
                // Verify masks are sufficient for values.
                _ = new int[SpecialTypeMask - (int)InternalSpecialType.NextAvailable + 1];
                Debug.Assert(EnumUtilities.ContainsAllValues<SpecialType>(SpecialTypeMask));
                Debug.Assert(EnumUtilities.ContainsAllValues<InternalSpecialType>(SpecialTypeMask)); //This assert might false fail in the future, we don't really need to be able to represent NextAvailable
                Debug.Assert(EnumUtilities.ContainsAllValues<NullableContextKind>(NullableContextMask));
            }
#endif

            public Flags(ExtendedSpecialType specialType, TypeKind typeKind, bool hasPrimaryConstructor)
            {
                int specialTypeInt = ((int)specialType & SpecialTypeMask) << SpecialTypeOffset;
                int typeKindInt = ((int)typeKind & TypeKindMask) << TypeKindOffset;
                int hasPrimaryConstructorInt = hasPrimaryConstructor ? HasPrimaryConstructorBit : 0;

                _flags = specialTypeInt | typeKindInt | hasPrimaryConstructorInt;
            }

            public void SetFieldDefinitionsNoted()
            {
                ThreadSafeFlagOperations.Set(ref _flags, FieldDefinitionsNotedBit);
            }

            public void SetFlattenedMembersIsSorted()
            {
                ThreadSafeFlagOperations.Set(ref _flags, (FlattenedMembersIsSortedBit));
            }

            private static bool BitsAreUnsetOrSame(int bits, int mask)
            {
                return (bits & mask) == 0 || (bits & mask) == mask;
            }

            public void SetManagedKind(ManagedKind managedKind)
            {
                int bitsToSet = ((int)managedKind & ManagedKindMask) << ManagedKindOffset;
                Debug.Assert(BitsAreUnsetOrSame(_flags, bitsToSet));
                ThreadSafeFlagOperations.Set(ref _flags, bitsToSet);
            }

            public bool TryGetNullableContext(out byte? value)
            {
                return ((NullableContextKind)((_flags >> NullableContextOffset) & NullableContextMask)).TryGetByte(out value);
            }

            public bool SetNullableContext(byte? value)
            {
                return ThreadSafeFlagOperations.Set(ref _flags, (((int)value.ToNullableContextFlags() & NullableContextMask) << NullableContextOffset));
            }

            public bool TryGetHasDeclaredRequiredMembers(out bool value)
            {
                if ((_flags & (HasDeclaredMembersBitSet)) != 0)
                {
                    value = (_flags & HasDeclaredMembersBit) != 0;
                    return true;
                }
                else
                {
                    value = false;
                    return false;
                }
            }

            public bool SetHasDeclaredRequiredMembers(bool value)
            {
                return ThreadSafeFlagOperations.Set(ref _flags, HasDeclaredMembersBitSet | (value ? HasDeclaredMembersBit : 0));
            }

            public readonly bool HasPrimaryConstructor => (_flags & HasPrimaryConstructorBit) != 0;
        }

        private static readonly ObjectPool<PooledDictionary<Symbol, Symbol>> s_duplicateRecordMemberSignatureDictionary =
            PooledDictionary<Symbol, Symbol>.CreatePool(MemberSignatureComparer.RecordAPISignatureComparer);

        protected SymbolCompletionState state;

        private Flags _flags;
        private ImmutableArray<DiagnosticInfo> _managedKindUseSiteDiagnostics;
        private ImmutableArray<AssemblySymbol> _managedKindUseSiteDependencies;

        private readonly DeclarationModifiers _declModifiers;
        private readonly NamespaceOrTypeSymbol _containingSymbol;
        protected readonly MergedTypeDeclaration declaration;

        // The entry point symbol (resulting from top-level statements) is needed to construct non-type members because
        // it contributes to their binders, so we have to compute it first.
        // The value changes from "default" to "real value". The transition from "default" can only happen once.
        private ImmutableArray<SynthesizedSimpleProgramEntryPointSymbol> _lazySimpleProgramEntryPoints;

        // To compute explicitly declared members, binding must be limited (to avoid race conditions where binder cache captures symbols that aren't part of the final set)
        // The value changes from "uninitialized" to "real value" to null. The transition from "uninitialized" can only happen once.
        private DeclaredMembersAndInitializers? _lazyDeclaredMembersAndInitializers = DeclaredMembersAndInitializers.UninitializedSentinel;

        private MembersAndInitializers? _lazyMembersAndInitializers;
        private Dictionary<ReadOnlyMemory<char>, ImmutableArray<Symbol>>? _lazyMembersDictionary;
        private Dictionary<ReadOnlyMemory<char>, ImmutableArray<Symbol>>? _lazyEarlyAttributeDecodingMembersDictionary;

        private static readonly Dictionary<ReadOnlyMemory<char>, ImmutableArray<NamedTypeSymbol>> s_emptyTypeMembers =
            new Dictionary<ReadOnlyMemory<char>, ImmutableArray<NamedTypeSymbol>>(EmptyReadOnlyMemoryOfCharComparer.Instance);

        private Dictionary<ReadOnlyMemory<char>, ImmutableArray<NamedTypeSymbol>>? _lazyTypeMembers;
        private ImmutableArray<Symbol> _lazyMembersFlattened;
        private SynthesizedExplicitImplementations? _lazySynthesizedExplicitImplementations;
        private int _lazyKnownCircularStruct;
        private LexicalSortKey _lazyLexicalSortKey = LexicalSortKey.NotInitialized;

        private ThreeState _lazyContainsExtensionMethods;
        private ThreeState _lazyAnyMemberHasAttributes;

        #region Construction

        internal SourceMemberContainerTypeSymbol(
            NamespaceOrTypeSymbol containingSymbol,
            MergedTypeDeclaration declaration,
            BindingDiagnosticBag diagnostics,
            TupleExtraData? tupleData = null)
            : base(tupleData)
        {
            // If we're dealing with a simple program, then we must be in the global namespace
            Debug.Assert(containingSymbol is NamespaceSymbol { IsGlobalNamespace: true } || !declaration.Declarations.Any(static d => d.IsSimpleProgram));

            _containingSymbol = containingSymbol;
            this.declaration = declaration;

            TypeKind typeKind = declaration.Kind.ToTypeKind();
            var modifiers = MakeModifiers(typeKind, diagnostics);

            foreach (var singleDeclaration in declaration.Declarations)
            {
                diagnostics.AddRange(singleDeclaration.Diagnostics);
            }

            int access = (int)(modifiers & DeclarationModifiers.AccessibilityMask);
            if ((access & (access - 1)) != 0)
            {   // more than one access modifier
                if ((modifiers & DeclarationModifiers.Partial) != 0)
                    diagnostics.Add(ErrorCode.ERR_PartialModifierConflict, GetFirstLocation(), this);
                access = access & ~(access - 1); // narrow down to one access modifier
                modifiers &= ~DeclarationModifiers.AccessibilityMask; // remove them all
                modifiers |= (DeclarationModifiers)access; // except the one
            }
            _declModifiers = modifiers;

            var specialType = access == (int)DeclarationModifiers.Public
                ? MakeExtendedSpecialType()
                : default;

            _flags = new Flags(specialType, typeKind, declaration.HasPrimaryConstructor);
            Debug.Assert(typeKind is TypeKind.Struct or TypeKind.Class || !HasPrimaryConstructor);

            var containingType = this.ContainingType;
            if (containingType?.IsSealed == true && this.DeclaredAccessibility.HasProtected())
            {
                diagnostics.Add(AccessCheck.GetProtectedMemberInSealedTypeError(ContainingType), GetFirstLocation(), this);
            }

            state.NotePartComplete(CompletionPart.TypeArguments); // type arguments need not be computed separately
        }

        private ExtendedSpecialType MakeExtendedSpecialType()
        {
            // check if this is one of the COR library types
            if (ContainingSymbol.Kind == SymbolKind.Namespace &&
                ContainingSymbol.ContainingAssembly.KeepLookingForDeclaredSpecialTypes)
            {
                //for a namespace, the emitted name is a dot-separated list of containing namespaces
                var emittedName = ContainingSymbol.ToDisplayString(SymbolDisplayFormat.QualifiedNameOnlyFormat);
                emittedName = MetadataHelpers.BuildQualifiedName(emittedName, MetadataName);

                return SpecialTypes.GetTypeFromMetadataName(emittedName);
            }
            else
            {
                return default;
            }
        }

        private DeclarationModifiers MakeModifiers(TypeKind typeKind, BindingDiagnosticBag diagnostics)
        {
            Symbol containingSymbol = this.ContainingSymbol;
            DeclarationModifiers defaultAccess;

            // note: we give a specific diagnostic when a file-local type is nested
            DeclarationModifiers allowedModifiers;
            if (typeKind == TypeKind.Extension)
            {
                allowedModifiers = DeclarationModifiers.None;
                defaultAccess = DeclarationModifiers.Public;
            }
            else
            {
                allowedModifiers = DeclarationModifiers.AccessibilityMask | DeclarationModifiers.File;

                if (containingSymbol.Kind == SymbolKind.Namespace)
                {
                    defaultAccess = DeclarationModifiers.Internal;
                }
                else
                {
                    allowedModifiers |= DeclarationModifiers.New;

                    if (((NamedTypeSymbol)containingSymbol).IsInterface)
                    {
                        defaultAccess = DeclarationModifiers.Public;
                    }
                    else
                    {
                        defaultAccess = DeclarationModifiers.Private;
                    }
                }

                switch (typeKind)
                {
                    case TypeKind.Class:
                    case TypeKind.Submission:
                        allowedModifiers |= DeclarationModifiers.Partial | DeclarationModifiers.Sealed | DeclarationModifiers.Abstract
                            | DeclarationModifiers.Unsafe;

                        if (!this.IsRecord)
                        {
                            allowedModifiers |= DeclarationModifiers.Static;
                        }

                        break;
                    case TypeKind.Struct:
                        allowedModifiers |= DeclarationModifiers.Partial | DeclarationModifiers.ReadOnly | DeclarationModifiers.Unsafe;

                        if (!this.IsRecordStruct)
                        {
                            allowedModifiers |= DeclarationModifiers.Ref;
                        }

                        break;
                    case TypeKind.Interface:
                        allowedModifiers |= DeclarationModifiers.Partial | DeclarationModifiers.Unsafe;
                        break;
                    case TypeKind.Delegate:
                        allowedModifiers |= DeclarationModifiers.Unsafe;
                        break;
                }
            }

            bool modifierErrors;
            var mods = MakeAndCheckTypeModifiers(
                defaultAccess,
                allowedModifiers,
                diagnostics,
                out modifierErrors);

            this.CheckUnsafeModifier(mods, diagnostics);

            if (!modifierErrors &&
                (mods & DeclarationModifiers.Abstract) != 0 &&
                (mods & (DeclarationModifiers.Sealed | DeclarationModifiers.Static)) != 0)
            {
                diagnostics.Add(ErrorCode.ERR_AbstractSealedStatic, GetFirstLocation(), this);
            }

            if (!modifierErrors &&
                (mods & (DeclarationModifiers.Sealed | DeclarationModifiers.Static)) == (DeclarationModifiers.Sealed | DeclarationModifiers.Static))
            {
                diagnostics.Add(ErrorCode.ERR_SealedStaticClass, GetFirstLocation(), this);
            }

            switch (typeKind)
            {
                case TypeKind.Interface:
                    mods |= DeclarationModifiers.Abstract;
                    break;
                case TypeKind.Struct:
                case TypeKind.Enum:
                case TypeKind.Delegate:
                case TypeKind.Extension:
                    mods |= DeclarationModifiers.Sealed;
                    break;
            }

            return mods;
        }

        private DeclarationModifiers MakeAndCheckTypeModifiers(
            DeclarationModifiers defaultAccess,
            DeclarationModifiers allowedModifiers,
            BindingDiagnosticBag diagnostics,
            out bool modifierErrors)
        {
            modifierErrors = false;

            var result = DeclarationModifiers.Unset;
            var partCount = declaration.Declarations.Length;
            var missingPartial = false;

            for (var i = 0; i < partCount; i++)
            {
                var decl = declaration.Declarations[i];
                var mods = decl.Modifiers;

                if (partCount > 1 && (mods & DeclarationModifiers.Partial) == 0)
                {
                    missingPartial = true;
                }

                if (!modifierErrors)
                {
                    mods = ModifierUtils.CheckModifiers(
                        isForTypeDeclaration: true, isForInterfaceMember: false,
                        mods, allowedModifiers, declaration.Declarations[i].NameLocation, diagnostics,
                        modifierTokens: null, modifierErrors: out modifierErrors);

                    // It is an error for the same modifier to appear multiple times.
                    if (!modifierErrors)
                    {
                        modifierErrors = ModifierUtils.CheckAccessibility(mods, this, isExplicitInterfaceImplementation: false, diagnostics, this.GetFirstLocation());
                    }
                }

                if (result == DeclarationModifiers.Unset)
                {
                    result = mods;
                }
                else
                {
                    result |= mods;
                }

            }

            if ((result & DeclarationModifiers.AccessibilityMask) == 0)
            {
                result |= defaultAccess;
            }
            else if ((result & DeclarationModifiers.File) != 0)
            {
                diagnostics.Add(ErrorCode.ERR_FileTypeNoExplicitAccessibility, GetFirstLocation(), this);
            }

            if (missingPartial)
            {
                if ((result & DeclarationModifiers.Partial) == 0)
                {
                    // duplicate definitions
                    switch (this.ContainingSymbol.Kind)
                    {
                        case SymbolKind.Namespace:
                            for (var i = 1; i < partCount; i++)
                            {
                                // note: a declaration with the 'file' modifier will only be grouped with declarations in the same file.
                                diagnostics.Add((result & DeclarationModifiers.File) != 0
                                    ? ErrorCode.ERR_FileLocalDuplicateNameInNS
                                    : ErrorCode.ERR_DuplicateNameInNS, declaration.Declarations[i].NameLocation, this.Name, this.ContainingSymbol);
                                modifierErrors = true;
                            }
                            break;

                        case SymbolKind.NamedType:
                            for (var i = 1; i < partCount; i++)
                            {
                                if (ContainingType!.Locations.Length == 1 || ContainingType.IsPartial())
                                    diagnostics.Add(ErrorCode.ERR_DuplicateNameInClass, declaration.Declarations[i].NameLocation, this.ContainingSymbol, this.Name);
                                modifierErrors = true;
                            }
                            break;
                    }
                }
                else
                {
                    for (var i = 0; i < partCount; i++)
                    {
                        var singleDeclaration = declaration.Declarations[i];
                        var mods = singleDeclaration.Modifiers;
                        if ((mods & DeclarationModifiers.Partial) == 0)
                        {
                            diagnostics.Add(ErrorCode.ERR_MissingPartial, singleDeclaration.NameLocation, this.Name);
                            modifierErrors = true;
                        }
                    }
                }
            }

            return result;
        }

        internal static bool IsReservedTypeName(string? name)
        {
            return name is { Length: > 0 } && name.All(c => c >= 'a' && c <= 'z');
        }

        internal static void ReportReservedTypeName(string? name, CSharpCompilation compilation, DiagnosticBag? diagnostics, Location location)
        {
            if (diagnostics is null)
            {
                return;
            }

            if (reportIfContextual(SyntaxKind.RecordKeyword, MessageID.IDS_FeatureRecords, ErrorCode.WRN_RecordNamedDisallowed)
                || reportIfContextual(SyntaxKind.RequiredKeyword, MessageID.IDS_FeatureRequiredMembers, ErrorCode.ERR_RequiredNameDisallowed)
                || reportIfContextual(SyntaxKind.FileKeyword, MessageID.IDS_FeatureFileTypes, ErrorCode.ERR_FileTypeNameDisallowed)
                || reportIfContextual(SyntaxKind.ScopedKeyword, MessageID.IDS_FeatureRefFields, ErrorCode.ERR_ScopedTypeNameDisallowed)
                || reportIfContextual(SyntaxKind.ExtensionKeyword, MessageID.IDS_FeatureExtensions, ErrorCode.ERR_ExtensionTypeNameDisallowed))
            {
                return;
            }
            else if (IsReservedTypeName(name))
            {
                diagnostics.Add(ErrorCode.WRN_LowerCaseTypeName, location, name);
            }

            bool reportIfContextual(SyntaxKind contextualKind, MessageID featureId, ErrorCode error)
            {
                if (name == SyntaxFacts.GetText(contextualKind) && compilation.LanguageVersion >= featureId.RequiredVersion())
                {
                    diagnostics.Add(error, location);
                    return true;
                }

                return false;
            }
        }
        #endregion

        #region Completion

        internal sealed override bool RequiresCompletion
        {
            get { return true; }
        }

        internal sealed override bool HasComplete(CompletionPart part)
        {
            return state.HasComplete(part);
        }

        protected abstract void CheckBase(BindingDiagnosticBag diagnostics);
        protected abstract void CheckInterfaces(BindingDiagnosticBag diagnostics);

        internal override void ForceComplete(SourceLocation? locationOpt, Predicate<Symbol>? filter, CancellationToken cancellationToken)
        {
            if (filter?.Invoke(this) == false)
            {
                return;
            }

            while (true)
            {
                // NOTE: cases that depend on GetMembers[ByName] should call RequireCompletionPartMembers.
                cancellationToken.ThrowIfCancellationRequested();
                var incompletePart = state.NextIncompletePart;
                switch (incompletePart)
                {
                    case CompletionPart.Attributes:
                        GetAttributes();
                        break;

                    case CompletionPart.StartBaseType:
                    case CompletionPart.FinishBaseType:
                        if (state.NotePartComplete(CompletionPart.StartBaseType))
                        {
                            var diagnostics = BindingDiagnosticBag.GetInstance();
                            CheckBase(diagnostics);
                            AddDeclarationDiagnostics(diagnostics);
                            state.NotePartComplete(CompletionPart.FinishBaseType);
                            diagnostics.Free();
                        }
                        break;

                    case CompletionPart.StartInterfaces:
                    case CompletionPart.FinishInterfaces:
                        if (state.NotePartComplete(CompletionPart.StartInterfaces))
                        {
                            var diagnostics = BindingDiagnosticBag.GetInstance();
                            CheckInterfaces(diagnostics);
                            AddDeclarationDiagnostics(diagnostics);
                            state.NotePartComplete(CompletionPart.FinishInterfaces);
                            diagnostics.Free();
                        }
                        break;

                    case CompletionPart.EnumUnderlyingType:
                        var discarded = this.EnumUnderlyingType;
                        break;

                    case CompletionPart.TypeArguments:
                        {
                            var tmp = this.TypeArgumentsWithAnnotationsNoUseSiteDiagnostics; // force type arguments
                        }
                        break;

                    case CompletionPart.TypeParameters:
                        // force type parameters
                        foreach (var typeParameter in this.TypeParameters)
                        {
                            // We can't filter out type parameters: if this container was requested, then all its type parameters need to be compiled
                            typeParameter.ForceComplete(locationOpt, filter: null, cancellationToken);
                        }

                        state.NotePartComplete(CompletionPart.TypeParameters);
                        break;

                    case CompletionPart.Members:
                        this.GetMembersByName();
                        break;

                    case CompletionPart.TypeMembers:
                        this.GetTypeMembersUnordered();
                        break;

                    case CompletionPart.SynthesizedExplicitImplementations:
                        this.GetSynthesizedExplicitImplementations(cancellationToken); //force interface and base class errors to be checked
                        break;

                    case CompletionPart.StartMemberChecks:
                    case CompletionPart.FinishMemberChecks:
                        if (state.NotePartComplete(CompletionPart.StartMemberChecks))
                        {
                            var diagnostics = BindingDiagnosticBag.GetInstance();
                            AfterMembersChecks(diagnostics);
                            AddDeclarationDiagnostics(diagnostics);

                            // We may produce a SymbolDeclaredEvent for the enclosing type before events for its contained members
                            DeclaringCompilation.SymbolDeclaredEvent(this);
                            var thisThreadCompleted = state.NotePartComplete(CompletionPart.FinishMemberChecks);
                            Debug.Assert(thisThreadCompleted);
                            diagnostics.Free();
                        }
                        break;

                    case CompletionPart.MembersCompletedChecksStarted:
                    case CompletionPart.MembersCompleted:
                        {
                            ImmutableArray<Symbol> members = this.GetMembersUnordered();

                            bool allCompleted = true;

                            if (locationOpt == null && filter == null)
                            {
                                foreach (var member in members)
                                {
                                    cancellationToken.ThrowIfCancellationRequested();
                                    member.ForceComplete(locationOpt, filter: null, cancellationToken);
                                }
                            }
                            else
                            {
                                foreach (var member in members)
                                {
                                    ForceCompleteMemberConditionally(locationOpt, filter, member, cancellationToken);
                                    allCompleted = allCompleted && member.HasComplete(CompletionPart.All);
                                }
                            }

                            if (!allCompleted)
                            {
                                // We did not complete all members so we won't have enough information for
                                // the PointedAtManagedTypeChecks, so just kick out now.
                                var allParts = CompletionPart.NamedTypeSymbolWithLocationAll;
                                state.SpinWaitComplete(allParts, cancellationToken);
                                return;
                            }

                            EnsureFieldDefinitionsNoted();
                            cancellationToken.ThrowIfCancellationRequested();

                            if (state.NotePartComplete(CompletionPart.MembersCompletedChecksStarted))
                            {
                                var diagnostics = BindingDiagnosticBag.GetInstance();
                                AfterMembersCompletedChecks(diagnostics);
                                AddDeclarationDiagnostics(diagnostics);

                                // We've completed all members, so we're ready for the PointedAtManagedTypeChecks;
                                // proceed to the next iteration.
                                var thisThreadCompleted = state.NotePartComplete(CompletionPart.MembersCompleted);
                                Debug.Assert(thisThreadCompleted);
                                diagnostics.Free();
                            }
                        }
                        break;

                    case CompletionPart.None:
                        return;

                    default:
                        // This assert will trigger if we forgot to handle any of the completion parts
                        Debug.Assert((incompletePart & CompletionPart.NamedTypeSymbolAll) == 0);
                        // any other values are completion parts intended for other kinds of symbols
                        state.NotePartComplete(CompletionPart.All & ~CompletionPart.NamedTypeSymbolAll);
                        break;
                }

                state.SpinWaitComplete(incompletePart, cancellationToken);
            }

            throw ExceptionUtilities.Unreachable();
        }

        internal void EnsureFieldDefinitionsNoted()
        {
            if (_flags.FieldDefinitionsNoted)
            {
                return;
            }

            NoteFieldDefinitions();
        }

        private void NoteFieldDefinitions()
        {
            // we must note all fields once therefore we need to lock
            var membersAndInitializers = this.GetMembersAndInitializers();
            lock (membersAndInitializers)
            {
                if (!_flags.FieldDefinitionsNoted)
                {
                    var assembly = (SourceAssemblySymbol)ContainingAssembly;

                    Accessibility containerEffectiveAccessibility = EffectiveAccessibility();

                    foreach (var member in membersAndInitializers.NonTypeMembers)
                    {
                        FieldSymbol field;
                        if (!member.IsFieldOrFieldLikeEvent(out field) || field.IsConst || field.IsFixedSizeBuffer)
                        {
                            continue;
                        }

                        Accessibility fieldDeclaredAccessibility = field.DeclaredAccessibility;
                        if (fieldDeclaredAccessibility == Accessibility.Private)
                        {
                            // mark private fields as tentatively unassigned and unread unless we discover otherwise.
                            assembly.NoteFieldDefinition(field, isInternal: false, isUnread: true);
                        }
                        else if (containerEffectiveAccessibility == Accessibility.Private)
                        {
                            // mark effectively private fields as tentatively unassigned unless we discover otherwise.
                            assembly.NoteFieldDefinition(field, isInternal: false, isUnread: false);
                        }
                        else if (fieldDeclaredAccessibility == Accessibility.Internal || containerEffectiveAccessibility == Accessibility.Internal)
                        {
                            // mark effectively internal fields as tentatively unassigned unless we discover otherwise.
                            // NOTE: These fields will be reported as unassigned only if internals are not visible from this assembly.
                            // See property SourceAssemblySymbol.UnusedFieldWarnings.
                            assembly.NoteFieldDefinition(field, isInternal: true, isUnread: false);
                        }
                    }
                    _flags.SetFieldDefinitionsNoted();
                }
            }
        }

        #endregion

        #region Containers

        public sealed override NamedTypeSymbol? ContainingType
        {
            get
            {
                return _containingSymbol as NamedTypeSymbol;
            }
        }

        public sealed override Symbol ContainingSymbol
        {
            get
            {
                return _containingSymbol;
            }
        }

        #endregion

        #region Flags Encoded Properties

        public override ExtendedSpecialType ExtendedSpecialType
        {
            get
            {
                return _flags.ExtendedSpecialType;
            }
        }

        public override TypeKind TypeKind
        {
            get
            {
                return _flags.TypeKind;
            }
        }

        internal MergedTypeDeclaration MergedDeclaration
        {
            get
            {
                return this.declaration;
            }
        }

        internal sealed override bool IsInterface
        {
            get
            {
                // TypeKind is computed eagerly, so this is cheap.
                return this.TypeKind == TypeKind.Interface;
            }
        }

        internal override ManagedKind GetManagedKind(ref CompoundUseSiteInfo<AssemblySymbol> useSiteInfo)
        {
            var managedKind = _flags.ManagedKind;
            if (managedKind == ManagedKind.Unknown)
            {
                var managedKindUseSiteInfo = new CompoundUseSiteInfo<AssemblySymbol>(ContainingAssembly);
                managedKind = base.GetManagedKind(ref managedKindUseSiteInfo);
                ImmutableInterlocked.InterlockedInitialize(ref _managedKindUseSiteDiagnostics, managedKindUseSiteInfo.Diagnostics?.ToImmutableArray() ?? ImmutableArray<DiagnosticInfo>.Empty);
                ImmutableInterlocked.InterlockedInitialize(ref _managedKindUseSiteDependencies, managedKindUseSiteInfo.Dependencies?.ToImmutableArray() ?? ImmutableArray<AssemblySymbol>.Empty);
                _flags.SetManagedKind(managedKind);
            }

            if (useSiteInfo.AccumulatesDiagnostics)
            {
                ImmutableArray<DiagnosticInfo> useSiteDiagnostics = _managedKindUseSiteDiagnostics;
                // Ensure we have the latest value from the field
                useSiteDiagnostics = ImmutableInterlocked.InterlockedCompareExchange(ref _managedKindUseSiteDiagnostics, useSiteDiagnostics, useSiteDiagnostics);
                Debug.Assert(!useSiteDiagnostics.IsDefault);
                useSiteInfo.AddDiagnostics(useSiteDiagnostics);
            }

            if (useSiteInfo.AccumulatesDependencies)
            {
                ImmutableArray<AssemblySymbol> useSiteDependencies = _managedKindUseSiteDependencies;
                // Ensure we have the latest value from the field
                useSiteDependencies = ImmutableInterlocked.InterlockedCompareExchange(ref _managedKindUseSiteDependencies, useSiteDependencies, useSiteDependencies);
                Debug.Assert(!useSiteDependencies.IsDefault);
                useSiteInfo.AddDependencies(useSiteDependencies);
            }

            return managedKind;
        }

        public override bool IsStatic => HasFlag(DeclarationModifiers.Static);

        public sealed override bool IsRefLikeType => HasFlag(DeclarationModifiers.Ref);

        public override bool IsReadOnly => HasFlag(DeclarationModifiers.ReadOnly);

        public override bool IsSealed => HasFlag(DeclarationModifiers.Sealed);

        public override bool IsAbstract => HasFlag(DeclarationModifiers.Abstract);

        internal bool IsPartial => HasFlag(DeclarationModifiers.Partial);

        internal bool IsNew => HasFlag(DeclarationModifiers.New);

        internal sealed override bool IsFileLocal => HasFlag(DeclarationModifiers.File);

        internal bool IsUnsafe => HasFlag(DeclarationModifiers.Unsafe);

        /// <summary>
        /// If this type is file-local, the syntax tree in which the type is declared. Otherwise, null.
        /// </summary>
        private SyntaxTree? AssociatedSyntaxTree => IsFileLocal ? declaration.Declarations[0].Location.SourceTree : null;

        internal sealed override FileIdentifier? AssociatedFileIdentifier
        {
            get
            {
                if (AssociatedSyntaxTree is not SyntaxTree syntaxTree)
                {
                    return null;
                }

                return FileIdentifier.Create(syntaxTree, DeclaringCompilation?.Options?.SourceReferenceResolver);
            }
        }

        [MethodImpl(MethodImplOptions.AggressiveInlining)]
        private bool HasFlag(DeclarationModifiers flag) => (_declModifiers & flag) != 0;

        public override Accessibility DeclaredAccessibility
        {
            get
            {
                return ModifierUtils.EffectiveAccessibility(_declModifiers);
            }
        }

        /// <summary>
        /// Compute the "effective accessibility" of the current class for the purpose of warnings about unused fields.
        /// </summary>
        private Accessibility EffectiveAccessibility()
        {
            var result = DeclaredAccessibility;
            if (result == Accessibility.Private) return Accessibility.Private;
            for (Symbol? container = this.ContainingType; !(container is null); container = container.ContainingType)
            {
                switch (container.DeclaredAccessibility)
                {
                    case Accessibility.Private:
                        return Accessibility.Private;
                    case Accessibility.Internal:
                        result = Accessibility.Internal;
                        continue;
                }
            }

            return result;
        }

        #endregion

        #region Syntax

        public override bool IsScriptClass
        {
            get
            {
                var kind = this.declaration.Declarations[0].Kind;
                return kind == DeclarationKind.Script || kind == DeclarationKind.Submission;
            }
        }

        public override bool IsImplicitClass
        {
            get
            {
                return this.declaration.Declarations[0].Kind == DeclarationKind.ImplicitClass;
            }
        }

        internal override bool IsRecord
        {
            get
            {
                return this.declaration.Declarations[0].Kind == DeclarationKind.Record;
            }
        }

        internal override bool IsRecordStruct
        {
            get
            {
                return this.declaration.Declarations[0].Kind == DeclarationKind.RecordStruct;
            }
        }

        public override bool IsImplicitlyDeclared
        {
            get
            {
                return IsImplicitClass || IsScriptClass;
            }
        }

        public override int Arity
        {
            get
            {
                return declaration.Arity;
            }
        }

        public override string Name
        {
            get
            {
                return declaration.Name;
            }
        }

        internal override bool MangleName
        {
            get
            {
                return Arity > 0;
            }
        }

        internal override LexicalSortKey GetLexicalSortKey()
        {
            if (!_lazyLexicalSortKey.IsInitialized)
            {
                _lazyLexicalSortKey.SetFrom(declaration.GetLexicalSortKey(this.DeclaringCompilation));
            }
            return _lazyLexicalSortKey;
        }

        public sealed override ImmutableArray<Location> Locations
            => ImmutableArray<Location>.CastUp(declaration.NameLocations.ToImmutable());

        public override Location TryGetFirstLocation()
            => declaration.Declarations[0].NameLocation;

        public ImmutableArray<SyntaxReference> SyntaxReferences
        {
            get
            {
                return this.declaration.SyntaxReferences;
            }
        }

        public override ImmutableArray<SyntaxReference> DeclaringSyntaxReferences
        {
            get
            {
                return SyntaxReferences;
            }
        }

        // This method behaves the same was as the base class, but avoids allocations associated with DeclaringSyntaxReferences
        public override bool IsDefinedInSourceTree(SyntaxTree tree, TextSpan? definedWithinSpan, CancellationToken cancellationToken)
        {
            var declarations = declaration.Declarations;
            if (IsImplicitlyDeclared && declarations.IsEmpty)
            {
                return ContainingSymbol.IsDefinedInSourceTree(tree, definedWithinSpan, cancellationToken);
            }

            foreach (var declaration in declarations)
            {
                cancellationToken.ThrowIfCancellationRequested();

                var syntaxRef = declaration.SyntaxReference;
                if (syntaxRef.SyntaxTree == tree &&
                    (!definedWithinSpan.HasValue || syntaxRef.Span.IntersectsWith(definedWithinSpan.Value)))
                {
                    return true;
                }
            }

            return false;
        }

        #endregion

        #region Members

        /// <summary>
        /// Encapsulates information about the non-type members of a (i.e. this) type.
        ///   1) For non-initializers, symbols are created and stored in a list.
        ///   2) For fields and properties/indexers, the symbols are stored in (1) and their initializers are
        ///      stored with other initialized fields and properties from the same syntax tree with
        ///      the same static-ness.
        /// </summary>
        protected sealed class MembersAndInitializers
        {
            internal readonly SynthesizedPrimaryConstructor? PrimaryConstructor;
            internal readonly ImmutableArray<Symbol> NonTypeMembers;
            internal readonly ImmutableArray<ImmutableArray<FieldOrPropertyInitializer>> StaticInitializers;
            internal readonly ImmutableArray<ImmutableArray<FieldOrPropertyInitializer>> InstanceInitializers;
            internal readonly bool HaveIndexers;
            internal readonly bool IsNullableEnabledForInstanceConstructorsAndFields;
            internal readonly bool IsNullableEnabledForStaticConstructorsAndFields;

            public MembersAndInitializers(
                SynthesizedPrimaryConstructor? primaryConstructor,
                ImmutableArray<Symbol> nonTypeMembers,
                ImmutableArray<ImmutableArray<FieldOrPropertyInitializer>> staticInitializers,
                ImmutableArray<ImmutableArray<FieldOrPropertyInitializer>> instanceInitializers,
                bool haveIndexers,
                bool isNullableEnabledForInstanceConstructorsAndFields,
                bool isNullableEnabledForStaticConstructorsAndFields)
            {
                Debug.Assert(!nonTypeMembers.IsDefault);
                Debug.Assert(!staticInitializers.IsDefault);
                Debug.Assert(staticInitializers.All(g => !g.IsDefault));
                Debug.Assert(!instanceInitializers.IsDefault);
                Debug.Assert(instanceInitializers.All(g => !g.IsDefault));

                Debug.Assert(!nonTypeMembers.Any(static s => s is TypeSymbol));
                Debug.Assert(haveIndexers == nonTypeMembers.Any(static s => s.IsIndexer()));

                this.PrimaryConstructor = primaryConstructor;
                this.NonTypeMembers = nonTypeMembers;
                this.StaticInitializers = staticInitializers;
                this.InstanceInitializers = instanceInitializers;
                this.HaveIndexers = haveIndexers;
                this.IsNullableEnabledForInstanceConstructorsAndFields = isNullableEnabledForInstanceConstructorsAndFields;
                this.IsNullableEnabledForStaticConstructorsAndFields = isNullableEnabledForStaticConstructorsAndFields;
            }
        }

        internal ImmutableArray<ImmutableArray<FieldOrPropertyInitializer>> StaticInitializers
        {
            get { return GetMembersAndInitializers().StaticInitializers; }
        }

        internal ImmutableArray<ImmutableArray<FieldOrPropertyInitializer>> InstanceInitializers
        {
            get { return GetMembersAndInitializers().InstanceInitializers; }
        }

        internal int CalculateSyntaxOffsetInSynthesizedConstructor(int position, SyntaxTree tree, bool isStatic)
        {
            if (IsScriptClass && !isStatic)
            {
                int aggregateLength = 0;

                foreach (var declaration in this.declaration.Declarations)
                {
                    var syntaxRef = declaration.SyntaxReference;
                    if (tree == syntaxRef.SyntaxTree)
                    {
                        return aggregateLength + position;
                    }

                    aggregateLength += syntaxRef.Span.Length;
                }

                throw ExceptionUtilities.Unreachable();
            }

            int syntaxOffset;
            if (TryCalculateSyntaxOffsetOfPositionInInitializer(position, tree, isStatic, ctorInitializerLength: 0, syntaxOffset: out syntaxOffset))
            {
                return syntaxOffset;
            }

            if (declaration.Declarations.Length >= 1 && position == declaration.Declarations[0].Location.SourceSpan.Start)
            {
                // With dynamic analysis instrumentation, the introducing declaration of a type can provide
                // the syntax associated with both the analysis payload local of a synthesized constructor
                // and with the constructor itself. If the synthesized constructor includes an initializer with a lambda,
                // that lambda needs a closure that captures the analysis payload of the constructor,
                // and the offset of the syntax for the local within the constructor is by definition zero.
                return 0;
            }

            // an implicit constructor has no body and no initializer, so the variable has to be declared in a member initializer
            throw ExceptionUtilities.Unreachable();
        }

        /// <summary>
        /// Calculates a syntax offset of a syntax position that is contained in a property or field initializer (if it is in fact contained in one).
        /// </summary>
        internal bool TryCalculateSyntaxOffsetOfPositionInInitializer(int position, SyntaxTree tree, bool isStatic, int ctorInitializerLength, out int syntaxOffset)
        {
            Debug.Assert(ctorInitializerLength >= 0);

            var membersAndInitializers = GetMembersAndInitializers();
            var allInitializers = isStatic ? membersAndInitializers.StaticInitializers : membersAndInitializers.InstanceInitializers;

            if (!findInitializer(allInitializers, position, tree, out FieldOrPropertyInitializer initializer, out int precedingLength))
            {
                syntaxOffset = 0;
                return false;
            }

            //                                 |<-----------distanceFromCtorBody----------->|
            // [      initializer 0    ][ initializer 1 ][ initializer 2 ][ctor initializer][ctor body]
            // |<--preceding init len-->|      ^
            //                             position

            int initializersLength = getInitializersLength(allInitializers);
            int distanceFromInitializerStart = position - initializer.Syntax.Span.Start;

            int distanceFromCtorBody =
                initializersLength + ctorInitializerLength -
                (precedingLength + distanceFromInitializerStart);

            Debug.Assert(distanceFromCtorBody > 0);

            // syntax offset 0 is at the start of the ctor body:
            syntaxOffset = -distanceFromCtorBody;
            return true;

            static bool findInitializer(ImmutableArray<ImmutableArray<FieldOrPropertyInitializer>> initializers, int position, SyntaxTree tree,
                out FieldOrPropertyInitializer found, out int precedingLength)
            {
                precedingLength = 0;
                foreach (var group in initializers)
                {
                    if (!group.IsEmpty &&
                        group[0].Syntax.SyntaxTree == tree &&
                        position < group.Last().Syntax.Span.End)
                    {
                        // Found group of interest
                        var initializerIndex = IndexOfInitializerContainingPosition(group, position);
                        if (initializerIndex < 0)
                        {
                            break;
                        }

                        precedingLength += getPrecedingInitializersLength(group, initializerIndex);
                        found = group[initializerIndex];
                        return true;
                    }

                    precedingLength += getGroupLength(group);
                }

                found = default;
                return false;
            }

            static int getGroupLength(ImmutableArray<FieldOrPropertyInitializer> initializers)
            {
                int length = 0;
                foreach (var initializer in initializers)
                {
                    length += getInitializerLength(initializer);
                }

                return length;
            }

            static int getPrecedingInitializersLength(ImmutableArray<FieldOrPropertyInitializer> initializers, int index)
            {
                int length = 0;
                for (var i = 0; i < index; i++)
                {
                    length += getInitializerLength(initializers[i]);
                }

                return length;
            }

            static int getInitializersLength(ImmutableArray<ImmutableArray<FieldOrPropertyInitializer>> initializers)
            {
                int length = 0;
                foreach (var group in initializers)
                {
                    length += getGroupLength(group);
                }

                return length;
            }

            static int getInitializerLength(FieldOrPropertyInitializer initializer)
            {
                // A constant field of type decimal needs a field initializer, so
                // check if it is a metadata constant, not just a constant to exclude
                // decimals. Other constants do not need field initializers.
                if (initializer.FieldOpt == null || !initializer.FieldOpt.IsMetadataConstant)
                {
                    // ignore leading and trailing trivia of the node:
                    return initializer.Syntax.Span.Length;
                }

                return 0;
            }
        }

        private static int IndexOfInitializerContainingPosition(ImmutableArray<FieldOrPropertyInitializer> initializers, int position)
        {
            // Search for the start of the span (the spans are non-overlapping and sorted)
            int index = initializers.BinarySearch(position, (initializer, pos) => initializer.Syntax.Span.Start.CompareTo(pos));

            // Binary search returns non-negative result if the position is exactly the start of some span.
            if (index >= 0)
            {
                return index;
            }

            // Otherwise, ~index is the closest span whose start is greater than the position.
            // => Check if the preceding initializer span contains the position.
            int precedingInitializerIndex = ~index - 1;
            if (precedingInitializerIndex >= 0 && initializers[precedingInitializerIndex].Syntax.Span.Contains(position))
            {
                return precedingInitializerIndex;
            }

            return -1;
        }

        public override IEnumerable<string> MemberNames
        {
            get
            {
                return (IsTupleType || IsRecord || IsRecordStruct || this.declaration.ContainsExtensionDeclarations) ? GetMembers().Select(m => m.Name) : this.declaration.MemberNames;
            }
        }

        internal override ImmutableArray<NamedTypeSymbol> GetTypeMembersUnordered()
        {
            return GetTypeMembersDictionary().Flatten();
        }

        public override ImmutableArray<NamedTypeSymbol> GetTypeMembers()
        {
            return GetTypeMembersDictionary().Flatten(LexicalOrderSymbolComparer.Instance);
        }

        public override ImmutableArray<NamedTypeSymbol> GetTypeMembers(ReadOnlyMemory<char> name)
        {
            ImmutableArray<NamedTypeSymbol> members;
            if (GetTypeMembersDictionary().TryGetValue(name, out members))
            {
                return members;
            }

            return ImmutableArray<NamedTypeSymbol>.Empty;
        }

        public override ImmutableArray<NamedTypeSymbol> GetTypeMembers(ReadOnlyMemory<char> name, int arity)
        {
            return GetTypeMembers(name).WhereAsArray((t, arity) => t.Arity == arity, arity);
        }

        private Dictionary<ReadOnlyMemory<char>, ImmutableArray<NamedTypeSymbol>> GetTypeMembersDictionary()
        {
            if (_lazyTypeMembers == null)
            {
                var diagnostics = BindingDiagnosticBag.GetInstance();
                if (Interlocked.CompareExchange(ref _lazyTypeMembers, MakeTypeMembers(diagnostics), null) == null)
                {
                    AddDeclarationDiagnostics(diagnostics);

                    state.NotePartComplete(CompletionPart.TypeMembers);
                }

                diagnostics.Free();
            }

            return _lazyTypeMembers;
        }

        private Dictionary<ReadOnlyMemory<char>, ImmutableArray<NamedTypeSymbol>> MakeTypeMembers(BindingDiagnosticBag diagnostics)
        {
            var symbols = ArrayBuilder<NamedTypeSymbol>.GetInstance();
            var conflictDict = new Dictionary<(string name, int arity, SyntaxTree? syntaxTree), SourceNamedTypeSymbol>();
            try
            {
                // Declarations which can be merged into a single type symbol have already been merged at this phase.
                // Merging behaves the same in either presence or absence of 'partial' modifiers.
                // However, type declarations which can never be partial won't merge, e.g. 'enum',
                // and type declarations with different kinds, e.g. 'class' and 'struct' will never merge.
                // Now we want to figure out if declarations which didn't merge have name conflicts.
                foreach (var childDeclaration in declaration.Children)
                {
                    var t = new SourceNamedTypeSymbol(this, childDeclaration, diagnostics);
                    if (!t.IsExtension)
                    {
                        this.CheckMemberNameDistinctFromType(t, diagnostics);

                        var key = (t.Name, t.Arity, t.AssociatedSyntaxTree);
                        SourceNamedTypeSymbol? other;
                        if (conflictDict.TryGetValue(key, out other))
                        {
                            if (Locations.Length == 1 || IsPartial)
                            {
                                if (t.IsPartial && other.IsPartial)
                                {
                                    diagnostics.Add(ErrorCode.ERR_PartialTypeKindConflict, t.GetFirstLocation(), t);
                                }
                                else
                                {
                                    diagnostics.Add(ErrorCode.ERR_DuplicateNameInClass, t.GetFirstLocation(), this, t.Name);
                                }
                            }
                        }
                        else
                        {
                            conflictDict.Add(key, t);
                        }
                    }

                    symbols.Add(t);
                }

                if (IsInterface)
                {
                    foreach (var t in symbols)
                    {
                        Binder.CheckFeatureAvailability(t.DeclaringSyntaxReferences[0].GetSyntax(), MessageID.IDS_DefaultInterfaceImplementation, diagnostics, t.GetFirstLocation());
                    }
                }

                Debug.Assert(s_emptyTypeMembers.Count == 0);
                return symbols.Count > 0 ?
                    symbols.ToDictionary(s => s.Name.AsMemory(), ReadOnlyMemoryOfCharComparer.Instance) :
                    s_emptyTypeMembers;
            }
            finally
            {
                symbols.Free();
            }
        }

        private void CheckMemberNameDistinctFromType(Symbol member, BindingDiagnosticBag diagnostics)
        {
            switch (this.TypeKind)
            {
                case TypeKind.Class:
                case TypeKind.Struct:
                    if (member.Name == this.Name)
                    {
                        diagnostics.Add(ErrorCode.ERR_MemberNameSameAsType, member.GetFirstLocation(), this.Name);
                    }
                    break;
                case TypeKind.Interface:
                    if (member.IsStatic)
                    {
                        goto case TypeKind.Class;
                    }
                    break;
            }
        }

        internal override bool HasDeclaredRequiredMembers
        {
            get
            {
                if (_flags.TryGetHasDeclaredRequiredMembers(out bool hasDeclaredMembers))
                {
                    return hasDeclaredMembers;
                }

                hasDeclaredMembers = declaration.Declarations.Any(static decl => decl.HasRequiredMembers);
                _flags.SetHasDeclaredRequiredMembers(hasDeclaredMembers);
                return hasDeclaredMembers;
            }
        }

        internal override bool HasAsyncMethodBuilderAttribute(out TypeSymbol? builderArgument)
        {
            return HasAsyncMethodBuilderAttribute(this, out builderArgument);
        }

        /// <summary>
        /// Returns true if the method has a [AsyncMethodBuilder(typeof(B))] attribute. If so it returns type B.
        /// Validation of builder type B is left for elsewhere. This method returns B without validation of any kind.
        /// </summary>
        internal static bool HasAsyncMethodBuilderAttribute(Symbol symbol, [NotNullWhen(true)] out TypeSymbol? builderArgument)
        {
            Debug.Assert(symbol is not null);

            // Find the AsyncMethodBuilder attribute.
            foreach (var attr in symbol.GetAttributes())
            {
                Debug.Assert(attr is SourceAttributeData);

                if (attr.IsTargetAttribute(AttributeDescription.AsyncMethodBuilderAttribute)
                    && attr.CommonConstructorArguments.Length == 1
                    && attr.CommonConstructorArguments[0].Kind == TypedConstantKind.Type)
                {
                    builderArgument = (TypeSymbol)attr.CommonConstructorArguments[0].ValueInternal!;
                    return true;
                }
            }

            builderArgument = null;
            return false;
        }

        internal override ImmutableArray<Symbol> GetMembersUnordered()
        {
            var result = _lazyMembersFlattened;

            if (result.IsDefault)
            {
                result = GetMembersByName().Flatten(null);  // do not sort.
                ImmutableInterlocked.InterlockedInitialize(ref _lazyMembersFlattened, result);
                result = _lazyMembersFlattened;
            }

            return result.ConditionallyDeOrder();
        }

        public override ImmutableArray<Symbol> GetMembers()
        {
            if (_flags.FlattenedMembersIsSorted)
            {
                return _lazyMembersFlattened;
            }
            else
            {
                var allMembers = this.GetMembersUnordered();

                if (allMembers.Length > 1)
                {
                    // The array isn't sorted. Sort it and remember that we sorted it.
                    allMembers = allMembers.Sort(LexicalOrderSymbolComparer.Instance);
                    ImmutableInterlocked.InterlockedExchange(ref _lazyMembersFlattened, allMembers);
                }

                _flags.SetFlattenedMembersIsSorted();
                return allMembers;
            }
        }

        public sealed override ImmutableArray<Symbol> GetMembers(string name)
        {
            ImmutableArray<Symbol> members;
            if (GetMembersByName().TryGetValue(name.AsMemory(), out members))
            {
                return members;
            }

            return ImmutableArray<Symbol>.Empty;
        }

        /// <remarks>
        /// For source symbols, there can only be a valid clone method if this is a record, which is a
        /// simple syntax check. This will need to change when we generalize cloning, but it's a good
        /// heuristic for now.
        /// </remarks>
        internal override bool HasPossibleWellKnownCloneMethod()
            => IsRecord;

        internal override ImmutableArray<Symbol> GetSimpleNonTypeMembers(string name)
        {
            if (_lazyMembersDictionary != null || declaration.ContainsExtensionDeclarations || declaration.MemberNames.Contains(name) || declaration.Kind is DeclarationKind.Record or DeclarationKind.RecordStruct)
            {
                return GetMembers(name);
            }

            return ImmutableArray<Symbol>.Empty;
        }

        internal override IEnumerable<FieldSymbol> GetFieldsToEmit()
        {
            if (this.TypeKind == TypeKind.Enum)
            {
                // For consistency with Dev10, emit value__ field first.
                var valueField = ((SourceNamedTypeSymbol)this).EnumValueField;
                RoslynDebug.Assert((object)valueField != null);
                yield return valueField;
            }

            foreach (var m in this.GetMembers())
            {
                switch (m.Kind)
                {
                    case SymbolKind.Field:
                        if (m is TupleErrorFieldSymbol)
                        {
                            break;
                        }

                        yield return (FieldSymbol)m;
                        break;
                    case SymbolKind.Event:
                        FieldSymbol? associatedField = ((EventSymbol)m).AssociatedField;
                        if ((object?)associatedField != null)
                        {
                            yield return associatedField;
                        }
                        break;
                }
            }
        }

        /// <summary>
        /// During early attribute decoding, we consider a safe subset of all members that will not
        /// cause cyclic dependencies.  Get all such members for this symbol.
        ///
        /// In particular, this method will return nested types and fields (other than auto-property
        /// backing fields).
        /// </summary>
        internal override ImmutableArray<Symbol> GetEarlyAttributeDecodingMembers()
        {
            return GetEarlyAttributeDecodingMembersDictionary().Flatten();
        }

        /// <summary>
        /// During early attribute decoding, we consider a safe subset of all members that will not
        /// cause cyclic dependencies.  Get all such members for this symbol that have a particular name.
        ///
        /// In particular, this method will return nested types and fields (other than auto-property
        /// backing fields).
        /// </summary>
        internal override ImmutableArray<Symbol> GetEarlyAttributeDecodingMembers(string name)
        {
            ImmutableArray<Symbol> result;
            return GetEarlyAttributeDecodingMembersDictionary().TryGetValue(name.AsMemory(), out result) ? result : ImmutableArray<Symbol>.Empty;
        }

        private Dictionary<ReadOnlyMemory<char>, ImmutableArray<Symbol>> GetEarlyAttributeDecodingMembersDictionary()
        {
            if (_lazyEarlyAttributeDecodingMembersDictionary == null)
            {
                if (Volatile.Read(ref _lazyMembersDictionary) is Dictionary<ReadOnlyMemory<char>, ImmutableArray<Symbol>> result)
                {
                    return result;
                }

                var membersAndInitializers = GetMembersAndInitializers(); //NOTE: separately cached

                // NOTE: members were added in a single pass over the syntax, so they're already
                // in lexical order.

                Dictionary<ReadOnlyMemory<char>, ImmutableArray<Symbol>> membersByName;

                if (!membersAndInitializers.HaveIndexers)
                {
                    membersByName = ToNameKeyedDictionary(membersAndInitializers.NonTypeMembers);
                }
                else
                {
                    // We can't include indexer symbol yet, because we don't know
                    // what name it will have after attribute binding (because of
                    // IndexerNameAttribute).
                    membersByName = ToNameKeyedDictionary(membersAndInitializers.NonTypeMembers.
                        WhereAsArray(s => !s.IsIndexer() && (!s.IsAccessor() || ((MethodSymbol)s).AssociatedSymbol?.IsIndexer() != true)));
                }

                AddNestedTypesToDictionary(membersByName, GetTypeMembersDictionary());

                Interlocked.CompareExchange(ref _lazyEarlyAttributeDecodingMembersDictionary, membersByName, null);
            }

            return _lazyEarlyAttributeDecodingMembersDictionary;
        }

        private static Dictionary<ReadOnlyMemory<char>, ImmutableArray<Symbol>> ToNameKeyedDictionary(ImmutableArray<Symbol> symbols)
        {
            if (symbols is [var symbol])
            {
                return new Dictionary<ReadOnlyMemory<char>, ImmutableArray<Symbol>>(1, ReadOnlyMemoryOfCharComparer.Instance)
                {
                    {  symbol.Name.AsMemory(), ImmutableArray.Create(symbol) },
                };
            }

            if (symbols.Length == 0)
            {
                return new Dictionary<ReadOnlyMemory<char>, ImmutableArray<Symbol>>(ReadOnlyMemoryOfCharComparer.Instance);
            }

            // bucketize
            // prevent reallocation. it may not have 'count' entries, but it won't have more. 
            //
            // We store a mapping from keys to either a single item (very common in practice as this is used from
            // callers that maps names to symbols with that name, and most names are unique), or an array builder of items.

            var accumulator = s_nameToObjectPool.Allocate();
            foreach (var item in symbols)
                ImmutableArrayExtensions.AddToMultiValueDictionaryBuilder(accumulator, item.Name.AsMemory(), item);

            var dictionary = new Dictionary<ReadOnlyMemory<char>, ImmutableArray<Symbol>>(accumulator.Count, ReadOnlyMemoryOfCharComparer.Instance);

            // freeze
            foreach (var pair in accumulator)
            {
                dictionary.Add(pair.Key, pair.Value is ArrayBuilder<Symbol> arrayBuilder
                    ? arrayBuilder.ToImmutableAndFree()
                    : ImmutableArray.Create((Symbol)pair.Value));
            }

            accumulator.Free();

            return dictionary;
        }

        // NOTE: this method should do as little work as possible
        //       we often need to get members just to do a lookup.
        //       All additional checks and diagnostics may be not
        //       needed yet or at all.
        protected MembersAndInitializers GetMembersAndInitializers()
        {
            var membersAndInitializers = _lazyMembersAndInitializers;
            if (membersAndInitializers != null)
            {
                return membersAndInitializers;
            }

            var diagnostics = BindingDiagnosticBag.GetInstance();
            membersAndInitializers = BuildMembersAndInitializers(diagnostics);

            var alreadyKnown = Interlocked.CompareExchange(ref _lazyMembersAndInitializers, membersAndInitializers, null);
            if (alreadyKnown != null)
            {
                diagnostics.Free();
                return alreadyKnown;
            }

            AddDeclarationDiagnostics(diagnostics);
            diagnostics.Free();
            _lazyDeclaredMembersAndInitializers = null;

            return membersAndInitializers!;
        }

        /// <summary>
        /// The purpose of this function is to assert that the <paramref name="member"/> symbol
        /// is actually among the symbols cached by this type symbol in a way that ensures
        /// that any consumer of standard APIs to get to type's members is going to get the same
        /// symbol (same instance) for the member rather than an equivalent, but different instance.
        /// </summary>
        [Conditional("DEBUG")]
        internal void AssertMemberExposure(Symbol member, bool forDiagnostics = false)
        {
            if (member is NamedTypeSymbol type)
            {
                RoslynDebug.AssertOrFailFast(forDiagnostics);
                RoslynDebug.AssertOrFailFast(Volatile.Read(ref _lazyTypeMembers)?.Values.Any(types => types.Contains(t => t == (object)type)) == true);
                return;
            }
            else if (member is TypeParameterSymbol || member is SynthesizedMethodBaseSymbol)
            {
                RoslynDebug.AssertOrFailFast(forDiagnostics);
                return;
            }
            else if (member is FieldSymbol field && field.AssociatedSymbol is EventSymbol e)
            {
                RoslynDebug.AssertOrFailFast(forDiagnostics);
                // Backing fields for field-like events are not added to the members list.
                member = e;
            }
            else if (member is FieldSymbol { AssociatedSymbol: SourcePropertySymbolBase { PartialDefinitionPart: PropertySymbol definition } implementation } &&
                     definition.PartialImplementationPart == (object)implementation && implementation.BackingField != (object)member)
            {
                member = implementation; // This is a workaround for https://github.com/dotnet/roslyn/issues/76870, remove once the issue is addressed.
            }
            else if (member is SynthesizedExtensionMarker)
            {
                return;
            }

            var membersAndInitializers = Volatile.Read(ref _lazyMembersAndInitializers);

            if (isMemberInCompleteMemberList(membersAndInitializers, member))
            {
                return;
            }

            if (membersAndInitializers is null)
            {
                if (member is SynthesizedSimpleProgramEntryPointSymbol)
                {
                    RoslynDebug.AssertOrFailFast(GetSimpleProgramEntryPoints().Contains(m => m == (object)member));
                    return;
                }

                var declared = Volatile.Read(ref _lazyDeclaredMembersAndInitializers);
                RoslynDebug.AssertOrFailFast(declared != DeclaredMembersAndInitializers.UninitializedSentinel);

                if (declared is object)
                {
                    if (declared.NonTypeMembersWithPartialImplementations.Contains(m => m == (object)member) || declared.PrimaryConstructor == (object)member)
                    {
                        return;
                    }
                }
                else
                {
                    // It looks like there was a race and we need to check _lazyMembersAndInitializers again
                    membersAndInitializers = Volatile.Read(ref _lazyMembersAndInitializers);
                    RoslynDebug.AssertOrFailFast(membersAndInitializers is object);

                    if (isMemberInCompleteMemberList(membersAndInitializers, member))
                    {
                        return;
                    }
                }
            }

            RoslynDebug.AssertOrFailFast(false, "Premature symbol exposure.");

            static bool isMemberInCompleteMemberList(MembersAndInitializers? membersAndInitializers, Symbol member)
            {
                member = member.GetPartialDefinitionPart() ?? member;
                return membersAndInitializers?.NonTypeMembers.Contains(m => m == (object)member) == true;
            }
        }

        protected Dictionary<ReadOnlyMemory<char>, ImmutableArray<Symbol>> GetMembersByName()
        {
            if (this.state.HasComplete(CompletionPart.Members))
            {
                return _lazyMembersDictionary!;
            }

            return GetMembersByNameSlow();
        }

        private Dictionary<ReadOnlyMemory<char>, ImmutableArray<Symbol>> GetMembersByNameSlow()
        {
            if (_lazyMembersDictionary == null)
            {
                var membersDictionary = MakeAllMembers();

                if (Interlocked.CompareExchange(ref _lazyMembersDictionary, membersDictionary, null) == null)
                {
                    state.NotePartComplete(CompletionPart.Members);
                }
            }

            state.SpinWaitComplete(CompletionPart.Members, default(CancellationToken));
            return _lazyMembersDictionary;
        }

        internal bool AreMembersComplete => state.HasComplete(CompletionPart.Members);

        internal override IEnumerable<Symbol> GetInstanceFieldsAndEvents()
        {
            var membersAndInitializers = this.GetMembersAndInitializers();

            IEnumerable<Symbol> result = membersAndInitializers.NonTypeMembers.Where(IsInstanceFieldOrEvent);

            return result;
        }

        protected void AfterMembersChecks(BindingDiagnosticBag diagnostics)
        {
            var compilation = DeclaringCompilation;
            if (IsInterface)
            {
                CheckInterfaceMembers(this.GetMembersAndInitializers().NonTypeMembers, diagnostics);
            }
            else if (IsExtension)
            {
                CheckExtensionMembers(this.GetMembers(), diagnostics);
            }

            CheckMemberNamesDistinctFromType(diagnostics); // Tracked by https://github.com/dotnet/roslyn/issues/76130 : Should this check "see through" extensions?
            CheckMemberNameConflictsAndUnmatchedOperators(diagnostics);
            CheckRecordMemberNames(diagnostics);
            CheckSpecialMemberErrors(diagnostics);
            CheckTypeParameterNameConflicts(diagnostics);

            bool unused = KnownCircularStruct;

            CheckSequentialOnPartialType(diagnostics);
            CheckForProtectedInStaticClass(diagnostics);
            CheckForRequiredMemberAttribute(diagnostics);

            if (IsScriptClass || IsSubmissionClass)
            {
                ReportRequiredMembers(diagnostics);
            }

            var location = GetFirstLocation();

            if (this.IsRefLikeType)
            {
                compilation.EnsureIsByRefLikeAttributeExists(diagnostics, location, modifyCompilation: true);
            }

            if (this.IsReadOnly)
            {
                compilation.EnsureIsReadOnlyAttributeExists(diagnostics, location, modifyCompilation: true);
            }

            var baseType = BaseTypeNoUseSiteDiagnostics;
            var interfaces = GetInterfacesToEmit();

            if (compilation.ShouldEmitNativeIntegerAttributes())
            {
                // https://github.com/dotnet/roslyn/issues/30080: Report diagnostics for base type and interfaces at more specific locations.
                if (hasBaseTypeOrInterface(static t => t.ContainsNativeIntegerWrapperType()))
                {
                    compilation.EnsureNativeIntegerAttributeExists(diagnostics, location, modifyCompilation: true);
                }
            }

            if (compilation.ShouldEmitNullableAttributes(this))
            {
                if (ShouldEmitNullableContextValue(out _))
                {
                    compilation.EnsureNullableContextAttributeExists(diagnostics, location, modifyCompilation: true);
                }

                if (hasBaseTypeOrInterface(static t => t.NeedsNullableAttribute()))
                {
                    compilation.EnsureNullableAttributeExists(diagnostics, location, modifyCompilation: true);
                }
            }

            if (interfaces.Any(needsTupleElementNamesAttribute))
            {
                // Note: we don't need to check base type or directly implemented interfaces (which will be reported during binding)
                // so the checking of all interfaces here involves some redundancy.
                Binder.ReportMissingTupleElementNamesAttributesIfNeeded(compilation, location, diagnostics);
            }

            if (IsReservedTypeName(Name))
            {
                foreach (var syntaxRef in SyntaxReferences)
                {
                    SyntaxToken? identifier = syntaxRef.GetSyntax() switch
                    {
                        BaseTypeDeclarationSyntax typeDecl => typeDecl.Identifier,
                        DelegateDeclarationSyntax delegateDecl => delegateDecl.Identifier,
                        _ => null
                    };

                    ReportReservedTypeName(identifier?.Text, this.DeclaringCompilation, diagnostics.DiagnosticBag, identifier?.GetLocation() ?? Location.None);
                }
            }

            if (AssociatedFileIdentifier is { } fileIdentifier)
            {
                Debug.Assert(IsFileLocal);

                // A well-behaved file-local type only has declarations in one syntax tree.
                // There may be multiple syntax trees across declarations in error scenarios,
                // but we're not interested in handling that for the purposes of producing this error.
                var tree = declaration.Declarations[0].SyntaxReference.SyntaxTree;
                if (fileIdentifier.EncoderFallbackErrorMessage is { } errorMessage)
                {
                    Debug.Assert(fileIdentifier.FilePathChecksumOpt.IsDefault);
                    diagnostics.Add(ErrorCode.ERR_FilePathCannotBeConvertedToUtf8, location, this, errorMessage);
                }

                if ((object?)ContainingType != null)
                {
                    diagnostics.Add(ErrorCode.ERR_FileTypeNested, location, this);
                }
            }

            if (IsExtension)
            {
                // Verify ExtensionAttribute is available.
                SourceOrdinaryMethodSymbol.CheckExtensionAttributeAvailability(DeclaringCompilation, location, diagnostics);
            }

            return;

            bool hasBaseTypeOrInterface(Func<NamedTypeSymbol, bool> predicate)
            {
                return ((object)baseType != null && predicate(baseType)) ||
                    interfaces.Any(predicate);
            }

            static bool needsTupleElementNamesAttribute(TypeSymbol type)
            {
                if (type is null)
                {
                    return false;
                }

                var resultType = type.VisitType(
                    predicate: (t, a, b) => !t.TupleElementNames.IsDefaultOrEmpty && !t.IsErrorType(),
                    arg: (object?)null);
                return resultType is object;
            }
        }

        protected virtual void AfterMembersCompletedChecks(BindingDiagnosticBag diagnostics)
        {
        }

        private void CheckMemberNamesDistinctFromType(BindingDiagnosticBag diagnostics)
        {
            foreach (var member in GetMembersAndInitializers().NonTypeMembers)
            {
                CheckMemberNameDistinctFromType(member, diagnostics);
            }
        }

        private void CheckRecordMemberNames(BindingDiagnosticBag diagnostics)
        {
            if (declaration.Kind != DeclarationKind.Record &&
                declaration.Kind != DeclarationKind.RecordStruct)
            {
                return;
            }

            foreach (var member in GetMembers("Clone"))
            {
                diagnostics.Add(ErrorCode.ERR_CloneDisallowedInRecord, member.GetFirstLocation());
            }
        }

        private static void CheckMemberNameConflicts(
            SourceMemberContainerTypeSymbol containerForDiagnostics,
            bool mightHaveMembersFromDistinctNonPartialDeclarations,
            Dictionary<ReadOnlyMemory<char>, ImmutableArray<NamedTypeSymbol>>? typesByName,
            Dictionary<ReadOnlyMemory<char>, ImmutableArray<Symbol>> membersByName,
            BindingDiagnosticBag diagnostics)
        {

            // Collisions involving indexers are handled specially.
            CheckIndexerNameConflicts(containerForDiagnostics, mightHaveMembersFromDistinctNonPartialDeclarations, diagnostics, membersByName);

            // key and value will be the same object in these dictionaries.
            var methodsBySignature = new Dictionary<MethodSymbol, MethodSymbol>(MemberSignatureComparer.DuplicateSourceComparer);
            var conversionsAsMethods = new Dictionary<MethodSymbol, MethodSymbol>(MemberSignatureComparer.DuplicateSourceComparer);
            var conversionsAsConversions = new HashSet<MethodSymbol>(ConversionSignatureComparer.Comparer);

            // SPEC: The signature of an operator must differ from the signatures of all other
            // SPEC: operators declared in the same class.

            // DELIBERATE SPEC VIOLATION:
            // The specification does not state that a user-defined conversion reserves the names
            // op_Implicit or op_Explicit, but nevertheless the native compiler does so; an attempt
            // to define a field or a conflicting method with the metadata name of a user-defined
            // conversion is an error.  We preserve this reasonable behavior.
            //
            // Similarly, we treat "public static C operator +(C, C)" as colliding with
            // "public static C op_Addition(C, C)". Fortunately, this behavior simply
            // falls out of treating user-defined operators as ordinary methods; we do
            // not need any special handling in this method.
            //
            // However, we must have special handling for conversions because conversions
            // use a completely different rule for detecting collisions between two
            // conversions: conversion signatures consist only of the source and target
            // types of the conversions, and not the kind of the conversion (implicit or explicit),
            // the name of the method, and so on.
            //
            // Therefore we must detect the following kinds of member name conflicts:
            //
            // 1. a method, conversion or field has the same name as a (different) field (* see note below)
            // 2. a method has the same method signature as another method or conversion
            // 3. a conversion has the same conversion signature as another conversion.
            //
            // However, we must *not* detect "a conversion has the same *method* signature
            // as another conversion" because conversions are allowed to overload on
            // return type but methods are not.
            //
            // (*) NOTE: Throughout the rest of this method I will use "field" as a shorthand for
            // "non-method, non-conversion, non-type member", rather than spelling out
            // "field, property or event...")

            foreach (var pair in membersByName)
            {
                var name = pair.Key;
                Symbol? lastSym = typesByName?.TryGetValue(name, out var types) == true ? types.FirstOrDefault() : null;
                methodsBySignature.Clear();
                // Conversion collisions do not consider the name of the conversion,
                // so do not clear that dictionary.
                foreach (var symbol in pair.Value)
                {
                    if (symbol.Kind == SymbolKind.NamedType ||
                        symbol.IsAccessor() ||
                        symbol.IsIndexer() ||
                        symbol.OriginalDefinition is SynthesizedExtensionMarker)
                    {
                        continue;
                    }

                    // We detect the first category of conflict by running down the list of members
                    // of the same name, and producing an error when we discover any of the following
                    // "bad transitions".
                    //
                    // * a method or conversion that comes after any field (not necessarily directly)
                    // * a field directly following a field
                    // * a field directly following a method or conversion
                    //
                    // Furthermore: we do not wish to detect collisions between nested types in
                    // this code; that is tested elsewhere. However, we do wish to detect a collision
                    // between a nested type and a field, method or conversion. Therefore we
                    // initialize our "bad transition" detector with a type of the given name,
                    // if there is one. That way we also detect the transitions of "method following
                    // type", and so on.
                    //
                    // The "lastSym" local below is used to detect these transitions. Its value is
                    // one of the following:
                    //
                    // * a nested type of the given name, or
                    // * the first method of the given name, or
                    // * the most recently processed field of the given name.
                    //
                    // If either the current symbol or the "last symbol" are not methods then
                    // there must be a collision:
                    //
                    // * if the current symbol is not a method and the last symbol is, then
                    //   there is a field directly following a method of the same name
                    // * if the current symbol is a method and the last symbol is not, then
                    //   there is a method directly or indirectly following a field of the same name,
                    //   or a method of the same name as a nested type.
                    // * if neither are methods then either we have a field directly
                    //   following a field of the same name, or a field and a nested type of the same name.
                    //

                    if (lastSym is object)
                    {
                        if (symbol.Kind != SymbolKind.Method || lastSym.Kind != SymbolKind.Method)
                        {
                            if (symbol.Kind != SymbolKind.Field || !symbol.IsImplicitlyDeclared)
                            {
                                // The type '{0}' already contains a definition for '{1}'
                                if (!mightHaveMembersFromDistinctNonPartialDeclarations)
                                {
                                    diagnostics.Add(ErrorCode.ERR_DuplicateNameInClass, symbol.GetFirstLocation(), containerForDiagnostics, symbol.Name);
                                }
                            }

                            if (lastSym.Kind == SymbolKind.Method)
                            {
                                lastSym = symbol;
                            }
                        }
                    }
                    else
                    {
                        lastSym = symbol;
                    }

                    // That takes care of the first category of conflict; we detect the
                    // second and third categories as follows:

                    // We don't want to consider explicit interface implementations
                    if (symbol is MethodSymbol { MethodKind: MethodKind.Conversion } conversion)
                    {
                        // Does this conversion collide *as a conversion* with any previously-seen
                        // conversion?

                        if (!conversionsAsConversions.Add(conversion))
                        {
                            // CS0557: Duplicate user-defined conversion in type 'C'
                            diagnostics.Add(ErrorCode.ERR_DuplicateConversionInClass, conversion.GetFirstLocation(), containerForDiagnostics);
                        }
                        else
                        {
                            // The other set might already contain a conversion which would collide
                            // *as a method* with the current conversion.
                            if (!conversionsAsMethods.ContainsKey(conversion))
                            {
                                conversionsAsMethods.Add(conversion, conversion);
                            }
                        }

                        // Does this conversion collide *as a method* with any previously-seen
                        // non-conversion method?

                        if (methodsBySignature.TryGetValue(conversion, out var previousMethod))
                        {
                            ReportMethodSignatureCollision(containerForDiagnostics, diagnostics, conversion, previousMethod);
                        }
                        // Do not add the conversion to the set of previously-seen methods; that set
                        // is only non-conversion methods.
                    }
                    else if (symbol is MethodSymbol method)
                    {
                        // Does this method collide *as a method* with any previously-seen
                        // conversion?

                        if (conversionsAsMethods.TryGetValue(method, out var previousConversion))
                        {
                            ReportMethodSignatureCollision(containerForDiagnostics, diagnostics, method, previousConversion);
                        }
                        // Do not add the method to the set of previously-seen conversions.

                        // Does this method collide *as a method* with any previously-seen
                        // non-conversion method?

                        if (methodsBySignature.TryGetValue(method, out var previousMethod))
                        {
                            ReportMethodSignatureCollision(containerForDiagnostics, diagnostics, method, previousMethod);
                        }
                        else
                        {
                            // We haven't seen this method before. Make a note of it in case
                            // we see a colliding method later.
                            methodsBySignature.Add(method, method);
                        }
                    }
                }
            }
        }

        // Report a name conflict; the error is reported on the location of method1.
        // UNDONE: Consider adding a secondary location pointing to the second method.
        private static void ReportMethodSignatureCollision(SourceMemberContainerTypeSymbol containerForDiagnostics, BindingDiagnosticBag diagnostics, MethodSymbol method1, MethodSymbol method2)
        {
            switch (method1, method2)
            {
                case (SourceOrdinaryMethodSymbol { IsPartialDefinition: true }, SourceOrdinaryMethodSymbol { IsPartialImplementation: true }):
                case (SourceOrdinaryMethodSymbol { IsPartialImplementation: true }, SourceOrdinaryMethodSymbol { IsPartialDefinition: true }):
                    // these could be 2 parts of the same partial method.
                    // Partial methods are allowed to collide by signature.
                    return;
                case (SynthesizedSimpleProgramEntryPointSymbol { }, SynthesizedSimpleProgramEntryPointSymbol { }):
                    return;
            }

            // If method1 is a constructor only because its return type is missing, then
            // we've already produced a diagnostic for the missing return type and we suppress the
            // diagnostic about duplicate signature.
            if (method1.OriginalDefinition is SourceMemberMethodSymbol { MethodKind: MethodKind.Constructor } constructor &&
                ((ConstructorDeclarationSyntax)constructor.SyntaxRef.GetSyntax()).Identifier.ValueText != method1.ContainingType.Name)
            {
                return;
            }

            if (method1 is SourceExtensionImplementationMethodSymbol { UnderlyingMethod: var underlying1 } &&
                method2 is SourceExtensionImplementationMethodSymbol { UnderlyingMethod: var underlying2 } &&
                underlying1.IsStatic == underlying2.IsStatic &&
                ((object)underlying1.ContainingType == underlying2.ContainingType ||
                 new ExtensionGroupingKey(underlying1.ContainingType).Equals(new ExtensionGroupingKey(underlying2.ContainingType))) &&
                diagnostics.DiagnosticBag?.AsEnumerableWithoutResolution().Any(
                    static (d, arg) =>
                        (d.Code is (int)ErrorCode.ERR_OverloadRefKind or (int)ErrorCode.ERR_MemberAlreadyExists or
                                   (int)ErrorCode.ERR_DuplicateNameInClass or (int)ErrorCode.ERR_MemberReserved) &&
                        (d.Location == arg.method1.GetFirstLocation() || d.Location == arg.underlying1.AssociatedSymbol?.TryGetFirstLocation() ||
                            d.Location == arg.method2.GetFirstLocation() || d.Location == arg.underlying2.AssociatedSymbol?.TryGetFirstLocation()),
                    (method1, underlying1, method2, underlying2)) == true)
            {
                return; // The conflict is reported in context of extension declaration
            }

            Debug.Assert(method1.ParameterCount == method2.ParameterCount);

            for (int i = 0; i < method1.ParameterCount; i++)
            {
                var refKind1 = method1.Parameters[i].RefKind;
                var refKind2 = method2.Parameters[i].RefKind;

                if (refKind1 != refKind2)
                {
                    // '{0}' cannot define an overloaded {1} that differs only on parameter modifiers '{2}' and '{3}'
                    var methodKind = method1.MethodKind == MethodKind.Constructor ? MessageID.IDS_SK_CONSTRUCTOR : MessageID.IDS_SK_METHOD;
                    diagnostics.Add(ErrorCode.ERR_OverloadRefKind, method1.GetFirstLocation(), containerForDiagnostics, methodKind.Localize(), refKind1.ToParameterDisplayString(), refKind2.ToParameterDisplayString());

                    return;
                }
            }

            if (method1 is SourceExtensionImplementationMethodSymbol extensionImplementation)
            {
                method1 = extensionImplementation.UnderlyingMethod;
            }

            // Special case: if there are two destructors, use the destructor syntax instead of "Finalize"
            var methodName = (method1.MethodKind == MethodKind.Destructor && method2.MethodKind == MethodKind.Destructor) ?
                "~" + method1.ContainingType.Name :
                (method1.IsConstructor() ? method1.ContainingType.Name : method1.Name);

            // Type '{1}' already defines a member called '{0}' with the same parameter types
            diagnostics.Add(ErrorCode.ERR_MemberAlreadyExists, method1.GetFirstLocation(), methodName, containerForDiagnostics);
        }

        private static void CheckIndexerNameConflicts(
            SourceMemberContainerTypeSymbol containerForDiagnostics,
            bool mightHaveMembersFromDistinctNonPartialDeclarations,
            BindingDiagnosticBag diagnostics, Dictionary<ReadOnlyMemory<char>, ImmutableArray<Symbol>> membersByName)
        {
            PooledHashSet<string>? typeParameterNames = null;
            bool checkCollisionWithTypeParameters = true;

            var indexersBySignature = new Dictionary<PropertySymbol, PropertySymbol>(MemberSignatureComparer.DuplicateSourceComparer);

            // Note: Can't assume that all indexers are called WellKnownMemberNames.Indexer because
            // they may be explicit interface implementations.
            foreach (var members in membersByName.Values)
            {
                string? lastIndexerName = null;
                indexersBySignature.Clear();
                foreach (var symbol in members)
                {
                    if (symbol.IsIndexer())
                    {
                        PropertySymbol indexer = (PropertySymbol)symbol;
                        CheckIndexerSignatureCollisions(
                            containerForDiagnostics,
                            mightHaveMembersFromDistinctNonPartialDeclarations,
                            indexer,
                            diagnostics,
                            membersByName,
                            indexersBySignature,
                            ref lastIndexerName);

                        // Also check for collisions with type parameters, which aren't in the member map.
                        // NOTE: Accessors have normal names and are handled in CheckTypeParameterNameConflicts.

                        if (checkCollisionWithTypeParameters && typeParameterNames == null)
                        {
                            if (!indexer.GetIsNewExtensionMember() && indexer.ContainingType.Arity > 0)
                            {
                                typeParameterNames = PooledHashSet<string>.GetInstance();
                                foreach (TypeParameterSymbol typeParameter in indexer.ContainingType.TypeParameters)
                                {
                                    typeParameterNames.Add(typeParameter.Name);
                                }
                            }
                            else
                            {
                                checkCollisionWithTypeParameters = false;
                            }
                        }

                        Debug.Assert(checkCollisionWithTypeParameters || typeParameterNames == null);

                        if (typeParameterNames != null)
                        {
                            string indexerName = indexer.MetadataName;
                            if (typeParameterNames.Contains(indexerName))
                            {
                                diagnostics.Add(ErrorCode.ERR_DuplicateNameInClass, indexer.GetFirstLocation(), containerForDiagnostics, indexerName);
                                continue;
                            }
                        }
                    }
                }
            }

            typeParameterNames?.Free();
        }

        private static void CheckIndexerSignatureCollisions(
            SourceMemberContainerTypeSymbol containerForDiagnostics,
            bool mightHaveMembersFromDistinctNonPartialDeclarations,
            PropertySymbol indexer,
            BindingDiagnosticBag diagnostics,
            Dictionary<ReadOnlyMemory<char>, ImmutableArray<Symbol>> membersByName,
            Dictionary<PropertySymbol, PropertySymbol> indexersBySignature,
            ref string? lastIndexerName)
        {
            if (!indexer.IsExplicitInterfaceImplementation) //explicit implementation names are not checked
            {
                string indexerName = indexer.MetadataName;

                if (lastIndexerName != null && lastIndexerName != indexerName)
                {
                    // NOTE: dev10 checks indexer names by comparing each to the previous.
                    // For example, if indexers are declared with names A, B, A, B, then there
                    // will be three errors - one for each time the name is different from the
                    // previous one.  If, on the other hand, the names are A, A, B, B, then
                    // there will only be one error because only one indexer has a different
                    // name from the previous one.

                    diagnostics.Add(ErrorCode.ERR_InconsistentIndexerNames, indexer.GetFirstLocation());
                }

                lastIndexerName = indexerName;

                if (!mightHaveMembersFromDistinctNonPartialDeclarations)
                {
#pragma warning disable CA1854 //Prefer a 'TryGetValue' call over a Dictionary indexer access guarded by a 'ContainsKey' check to avoid double lookup
                    if (membersByName.ContainsKey(indexerName.AsMemory()))
#pragma warning restore CA1854
                    {
                        // The name of the indexer is reserved - it can only be used by other indexers.
                        Debug.Assert(!membersByName[indexerName.AsMemory()].Any(SymbolExtensions.IsIndexer));
                        diagnostics.Add(ErrorCode.ERR_DuplicateNameInClass, indexer.GetFirstLocation(), containerForDiagnostics, indexerName);
                    }
                }
            }

            if (indexersBySignature.TryGetValue(indexer, out var prevIndexerBySignature))
            {
                // Type '{1}' already defines a member called '{0}' with the same parameter types
                // NOTE: Dev10 prints "this" as the name of the indexer.
                diagnostics.Add(ErrorCode.ERR_MemberAlreadyExists, indexer.GetFirstLocation(), SyntaxFacts.GetText(SyntaxKind.ThisKeyword), containerForDiagnostics);
            }
            else
            {
                indexersBySignature[indexer] = indexer;
            }
        }

        private void CheckMemberNameConflictsAndUnmatchedOperators(BindingDiagnosticBag diagnostics)
        {
            if (IsExtension)
            {
                return; // Conflicts are checked in context of the enclosing type
            }

            if (this.declaration.ContainsExtensionDeclarations)
            {
                checkMemberNameConflictsInExtensions(diagnostics);
            }

            checkMemberNameConflicts(GetMembersByName(), GetTypeMembersDictionary(), GetMembersUnordered(), diagnostics);

            // We also produce a warning if == / != is overridden without also overriding
            // Equals and GetHashCode, or if Equals is overridden without GetHashCode.

            CheckForEqualityAndGetHashCode(diagnostics);

            return;

            void checkMemberNameConflicts(
                Dictionary<ReadOnlyMemory<char>, ImmutableArray<Symbol>> membersByName,
                Dictionary<ReadOnlyMemory<char>, ImmutableArray<NamedTypeSymbol>>? typesByName,
                ImmutableArray<Symbol> membersUnordered,
                BindingDiagnosticBag diagnostics)
            {
                bool mightHaveMembersFromDistinctNonPartialDeclarations = !(Locations.Length == 1 || IsPartial);
                CheckMemberNameConflicts(this, mightHaveMembersFromDistinctNonPartialDeclarations, typesByName, membersByName, diagnostics);
                CheckAccessorNameConflicts(this, mightHaveMembersFromDistinctNonPartialDeclarations, membersByName, membersUnordered, diagnostics);
                CheckForUnmatchedOperators(membersByName, diagnostics);
            }

            void checkMemberNameConflictsInExtensions(BindingDiagnosticBag diagnostics)
            {
                IEnumerable<IGrouping<ExtensionGroupingKey, NamedTypeSymbol>> extensionsByReceiverType = GetTypeMembers("").Where(static t => t.IsExtension).GroupBy(static t => new ExtensionGroupingKey(t));

                foreach (var grouping in extensionsByReceiverType)
                {
                    Dictionary<ReadOnlyMemory<char>, ImmutableArray<Symbol>>? membersByName;
                    ImmutableArray<Symbol> membersUnordered;

                    (membersByName, membersUnordered) = mergeMembersInGroup(grouping);

                    if (membersByName is not null)
                    {
                        checkMemberNameConflicts(membersByName, typesByName: null /* nested types not supported */, membersUnordered, diagnostics);
                    }
                }
            }

            static (Dictionary<ReadOnlyMemory<char>, ImmutableArray<Symbol>>? membersByName, ImmutableArray<Symbol> membersUnordered) mergeMembersInGroup(IGrouping<ExtensionGroupingKey, NamedTypeSymbol> grouping)
            {
                Dictionary<ReadOnlyMemory<char>, ImmutableArray<Symbol>>? membersByName = null;
                ImmutableArray<Symbol> membersUnordered = [];
                NamedTypeSymbol? masterExtension = null;
                bool cloneMembersByName = true;

                foreach (NamedTypeSymbol item in grouping)
                {
                    var extension = item;
                    Dictionary<ReadOnlyMemory<char>, ImmutableArray<Symbol>> membersByNameToMerge = ((SourceMemberContainerTypeSymbol)extension).GetMembersByName();

                    if (membersByNameToMerge.Count == 0 ||
                        (membersByNameToMerge.Count == 1 && membersByNameToMerge.Values.Single() is [SynthesizedExtensionMarker]))
                    {
                        continue; // This is an optimization
                    }

                    if (membersByName == null)
                    {
                        membersByName = membersByNameToMerge;
                        membersUnordered = extension.GetMembersUnordered();
                        masterExtension = extension;
                        Debug.Assert(cloneMembersByName);
                    }
                    else
                    {
                        Debug.Assert(masterExtension is not null);

                        if (cloneMembersByName)
                        {
                            membersByName = new Dictionary<ReadOnlyMemory<char>, ImmutableArray<Symbol>>(membersByName, ReadOnlyMemoryOfCharComparer.Instance);
                            cloneMembersByName = false;
                        }

                        if (extension.Arity != 0)
                        {
                            extension = extension.Construct(masterExtension.TypeArgumentsWithAnnotationsNoUseSiteDiagnostics);
                        }
                        else
                        {
                            membersUnordered = membersUnordered.Concat(extension.GetMembersUnordered());
                        }

                        foreach (var pair in membersByNameToMerge)
                        {
                            if (membersByName.TryGetValue(pair.Key, out var members))
                            {
                                membersByName[pair.Key] = concatMembers(members, extension, pair.Value, ref membersUnordered);
                            }
                            else
                            {
                                membersByName.Add(pair.Key, concatMembers([], extension, pair.Value, ref membersUnordered));
                            }
                        }
                    }
                }

                return (membersByName, membersUnordered);
            }

            static ImmutableArray<Symbol> concatMembers(ImmutableArray<Symbol> existingMembers, NamedTypeSymbol extension, ImmutableArray<Symbol> newMembers, ref ImmutableArray<Symbol> membersUnordered)
            {
                Debug.Assert(!newMembers.IsEmpty);

                if (extension.IsDefinition)
                {
                    Debug.Assert(newMembers.All(static (m, membersUnordered) => membersUnordered.Contains(m), membersUnordered));
                    return existingMembers.Concat(newMembers);
                }

                var membersBuilder = ArrayBuilder<Symbol>.GetInstance(existingMembers.Length + newMembers.Length);
                var membersUnorderedBuilder = ArrayBuilder<Symbol>.GetInstance(membersUnordered.Length + newMembers.Length);

                membersBuilder.AddRange(existingMembers);
                membersUnorderedBuilder.AddRange(membersUnordered);

                foreach (var member in newMembers)
                {
                    Symbol toAdd = member.SymbolAsMember(extension);
                    membersBuilder.Add(toAdd);
                    membersUnorderedBuilder.Add(toAdd);
                }

                membersUnordered = membersUnorderedBuilder.ToImmutableAndFree();
                return membersBuilder.ToImmutableAndFree();
            }
        }

        private readonly struct ExtensionGroupingKey : IEquatable<ExtensionGroupingKey>
        {
            public readonly int ExtensionArity;
            public readonly TypeSymbol ReceiverType;

            public ExtensionGroupingKey(NamedTypeSymbol extension)
            {
                ExtensionArity = extension.Arity;

                if (extension.Arity != 0)
                {
                    extension = extension.Construct(IndexedTypeParameterSymbol.Take(extension.Arity));
                }

                if (extension.ExtensionParameter is { } receiverParameter)
                {
                    ReceiverType = receiverParameter.Type;
                }
                else
                {
                    ReceiverType = ErrorTypeSymbol.UnknownResultType;
                }
            }

            public bool Equals(ExtensionGroupingKey other)
            {
                return ExtensionArity == other.ExtensionArity &&
                       ReceiverType.Equals(other.ReceiverType, TypeCompareKind.AllIgnoreOptions);
            }

            public override bool Equals([NotNullWhen(true)] object? obj)
            {
                Debug.Assert(false); // Usage of this method is unexpected
                return Equals((ExtensionGroupingKey)obj!);
            }

            public override int GetHashCode()
            {
                return ReceiverType.GetHashCode();
            }
        }

        private void CheckSpecialMemberErrors(BindingDiagnosticBag diagnostics)
        {
            var conversions = this.ContainingAssembly.CorLibrary.TypeConversions;
            foreach (var member in this.GetMembersUnordered())
            {
                member.AfterAddingTypeMembersChecks(conversions, diagnostics);
            }
        }

        private void CheckTypeParameterNameConflicts(BindingDiagnosticBag diagnostics)
        {
            if (this.TypeKind is TypeKind.Delegate or TypeKind.Extension)
            {
                // Delegates and extensions do not have conflicts between their type parameter
                // names and their methods; it is legal (though odd) to say
                // delegate void D<Invoke>(Invoke x);

                return;
            }

            if (Locations.Length == 1 || IsPartial)
            {
                foreach (var tp in TypeParameters)
                {
                    foreach (var dup in GetMembers(tp.Name))
                    {
                        diagnostics.Add(ErrorCode.ERR_DuplicateNameInClass, dup.GetFirstLocation(), this, tp.Name);
                    }
                }
            }
        }

        private static void CheckAccessorNameConflicts(
            SourceMemberContainerTypeSymbol containerForDiagnostics,
            bool mightHaveMembersFromDistinctNonPartialDeclarations,
            Dictionary<ReadOnlyMemory<char>, ImmutableArray<Symbol>> membersByName,
            ImmutableArray<Symbol> membersUnordered,
            BindingDiagnosticBag diagnostics)
        {
            // Report errors where property and event accessors
            // conflict with other members of the same name.
            foreach (Symbol symbol in membersUnordered)
            {
                if (symbol.IsExplicitInterfaceImplementation())
                {
                    // If there's a name conflict it will show up as a more specific
                    // interface implementation error.
                    continue;
                }
                switch (symbol.Kind)
                {
                    case SymbolKind.Property:
                        {
                            var propertySymbol = (PropertySymbol)symbol;
                            CheckForMemberConflictWithPropertyAccessor(containerForDiagnostics, mightHaveMembersFromDistinctNonPartialDeclarations, membersByName, propertySymbol, getNotSet: true, diagnostics: diagnostics);
                            CheckForMemberConflictWithPropertyAccessor(containerForDiagnostics, mightHaveMembersFromDistinctNonPartialDeclarations, membersByName, propertySymbol, getNotSet: false, diagnostics: diagnostics);
                            break;
                        }
                    case SymbolKind.Event:
                        {
                            var eventSymbol = (EventSymbol)symbol;
                            CheckForMemberConflictWithEventAccessor(containerForDiagnostics, mightHaveMembersFromDistinctNonPartialDeclarations, membersByName, eventSymbol, isAdder: true, diagnostics: diagnostics);
                            CheckForMemberConflictWithEventAccessor(containerForDiagnostics, mightHaveMembersFromDistinctNonPartialDeclarations, membersByName, eventSymbol, isAdder: false, diagnostics: diagnostics);
                            break;
                        }
                }
            }
        }

        internal override bool KnownCircularStruct
        {
            get
            {
                if (_lazyKnownCircularStruct == (int)ThreeState.Unknown)
                {
                    if (TypeKind != TypeKind.Struct)
                    {
                        Interlocked.CompareExchange(ref _lazyKnownCircularStruct, (int)ThreeState.False, (int)ThreeState.Unknown);
                    }
                    else
                    {
                        var diagnostics = BindingDiagnosticBag.GetInstance();
                        var value = (int)CheckStructCircularity(diagnostics).ToThreeState();

                        if (Interlocked.CompareExchange(ref _lazyKnownCircularStruct, value, (int)ThreeState.Unknown) == (int)ThreeState.Unknown)
                        {
                            AddDeclarationDiagnostics(diagnostics);
                        }

                        Debug.Assert(value == _lazyKnownCircularStruct);
                        diagnostics.Free();
                    }
                }

                return _lazyKnownCircularStruct == (int)ThreeState.True;
            }
        }

        private bool CheckStructCircularity(BindingDiagnosticBag diagnostics)
        {
            Debug.Assert(TypeKind == TypeKind.Struct);

            CheckFiniteFlatteningGraph(diagnostics);
            return HasStructCircularity(diagnostics);
        }

        private bool HasStructCircularity(BindingDiagnosticBag diagnostics)
        {
            foreach (var valuesByName in GetMembersByName().Values)
            {
                foreach (var member in valuesByName)
                {
                    FieldSymbol? field;

                    // Only instance fields (including field-like events) affect the outcome.
                    switch (member.Kind)
                    {
                        case SymbolKind.Field:
                            field = (FieldSymbol)member;
                            Debug.Assert(field.AssociatedSymbol is not EventSymbol, "Didn't expect to find a field-like event backing field in the member list.");
                            break;
                        case SymbolKind.Event:
                            field = ((EventSymbol)member).AssociatedField;
                            break;
                        default:
                            continue;
                    }

                    if (field is null || field.IsStatic)
                    {
                        continue;
                    }
                    var type = field.NonPointerType();
                    if (((object)type != null) &&
                        (type.TypeKind == TypeKind.Struct) &&
                        BaseTypeAnalysis.StructDependsOn((NamedTypeSymbol)type, this) &&
                        !type.IsPrimitiveRecursiveStruct()) // allow System.Int32 to contain a field of its own type
                    {
                        if (field is SynthesizedPrimaryConstructorParameterBackingFieldSymbol { ParameterSymbol: var parameterSymbol })
                        {
                            diagnostics.Add(ErrorCode.ERR_StructLayoutCyclePrimaryConstructorParameter, parameterSymbol.GetFirstLocation(), parameterSymbol, type);
                        }
                        else
                        {
                            // If this is a backing field, report the error on the associated property.
                            var symbol = field.AssociatedSymbol ?? field;

                            // Struct member '{0}' of type '{1}' causes a cycle in the struct layout
                            diagnostics.Add(ErrorCode.ERR_StructLayoutCycle, symbol.GetFirstLocation(), symbol, type);
                        }
                        return true;
                    }
                }
            }
            return false;
        }

        private void CheckForProtectedInStaticClass(BindingDiagnosticBag diagnostics)
        {
            if (!IsStatic)
            {
                return;
            }

            // no protected members allowed
            foreach (var valuesByName in GetMembersByName().Values)
            {
                foreach (var member in valuesByName)
                {
                    if (member is TypeSymbol)
                    {
                        // Duplicate Dev10's failure to diagnose this error.
                        continue;
                    }

                    if (member.DeclaredAccessibility.HasProtected() && member is not SourceExtensionImplementationMethodSymbol)
                    {
                        if (member.Kind != SymbolKind.Method || ((MethodSymbol)member).MethodKind != MethodKind.Destructor)
                        {
                            diagnostics.Add(ErrorCode.ERR_ProtectedInStatic, member.GetFirstLocation(), member);
                        }
                    }
                }
            }
        }

        private static void CheckForUnmatchedOperators(
            Dictionary<ReadOnlyMemory<char>, ImmutableArray<Symbol>> membersByName,
            BindingDiagnosticBag diagnostics)
        {
            // SPEC: The true and false unary operators require pairwise declaration.
            // SPEC: A compile-time error occurs if a class or struct declares one
            // SPEC: of these operators without also declaring the other.
            //
            // SPEC DEFICIENCY: The line of the specification quoted above should say
            // the same thing as the lines below: that the formal parameters of the
            // paired true/false operators must match exactly. You can't do
            // op true(S) and op false(S?) for example.

            // SPEC: Certain binary operators require pairwise declaration. For every
            // SPEC: declaration of either operator of a pair, there must be a matching
            // SPEC: declaration of the other operator of the pair. Two operator
            // SPEC: declarations match when they have the same return type and the same
            // SPEC: type for each parameter. The following operators require pairwise
            // SPEC: declaration: == and !=, > and <, >= and <=.

<<<<<<< HEAD
            CheckForUnmatchedOperator(membersByName, diagnostics, WellKnownMemberNames.TrueOperatorName, WellKnownMemberNames.FalseOperatorName);
            CheckForUnmatchedOperator(membersByName, diagnostics, WellKnownMemberNames.EqualityOperatorName, WellKnownMemberNames.InequalityOperatorName);
            CheckForUnmatchedOperator(membersByName, diagnostics, WellKnownMemberNames.LessThanOperatorName, WellKnownMemberNames.GreaterThanOperatorName);
            CheckForUnmatchedOperator(membersByName, diagnostics, WellKnownMemberNames.LessThanOrEqualOperatorName, WellKnownMemberNames.GreaterThanOrEqualOperatorName);
=======
            CheckForUnmatchedOperator(diagnostics, WellKnownMemberNames.TrueOperatorName, WellKnownMemberNames.FalseOperatorName);
            CheckForUnmatchedOperator(diagnostics, WellKnownMemberNames.EqualityOperatorName, WellKnownMemberNames.InequalityOperatorName);
            CheckForUnmatchedOperator(diagnostics, WellKnownMemberNames.LessThanOperatorName, WellKnownMemberNames.GreaterThanOperatorName);
            CheckForUnmatchedOperator(diagnostics, WellKnownMemberNames.LessThanOrEqualOperatorName, WellKnownMemberNames.GreaterThanOrEqualOperatorName);

            CheckForUnmatchedOperator(diagnostics, WellKnownMemberNames.CheckedDecrementOperatorName, WellKnownMemberNames.DecrementOperatorName, symmetricCheck: false);
            CheckForUnmatchedOperator(diagnostics, WellKnownMemberNames.CheckedIncrementOperatorName, WellKnownMemberNames.IncrementOperatorName, symmetricCheck: false);
            CheckForUnmatchedOperator(diagnostics, WellKnownMemberNames.CheckedUnaryNegationOperatorName, WellKnownMemberNames.UnaryNegationOperatorName, symmetricCheck: false);
            CheckForUnmatchedOperator(diagnostics, WellKnownMemberNames.CheckedAdditionOperatorName, WellKnownMemberNames.AdditionOperatorName, symmetricCheck: false);
            CheckForUnmatchedOperator(diagnostics, WellKnownMemberNames.CheckedDivisionOperatorName, WellKnownMemberNames.DivisionOperatorName, symmetricCheck: false);
            CheckForUnmatchedOperator(diagnostics, WellKnownMemberNames.CheckedMultiplyOperatorName, WellKnownMemberNames.MultiplyOperatorName, symmetricCheck: false);
            CheckForUnmatchedOperator(diagnostics, WellKnownMemberNames.CheckedSubtractionOperatorName, WellKnownMemberNames.SubtractionOperatorName, symmetricCheck: false);
            CheckForUnmatchedOperator(diagnostics, WellKnownMemberNames.CheckedExplicitConversionName, WellKnownMemberNames.ExplicitConversionName, symmetricCheck: false);

            CheckForUnmatchedOperator(diagnostics, WellKnownMemberNames.CheckedAdditionAssignmentOperatorName, WellKnownMemberNames.AdditionAssignmentOperatorName, symmetricCheck: false);
            CheckForUnmatchedOperator(diagnostics, WellKnownMemberNames.CheckedDivisionAssignmentOperatorName, WellKnownMemberNames.DivisionAssignmentOperatorName, symmetricCheck: false);
            CheckForUnmatchedOperator(diagnostics, WellKnownMemberNames.CheckedMultiplicationAssignmentOperatorName, WellKnownMemberNames.MultiplicationAssignmentOperatorName, symmetricCheck: false);
            CheckForUnmatchedOperator(diagnostics, WellKnownMemberNames.CheckedSubtractionAssignmentOperatorName, WellKnownMemberNames.SubtractionAssignmentOperatorName, symmetricCheck: false);
            CheckForUnmatchedOperator(diagnostics, WellKnownMemberNames.CheckedDecrementAssignmentOperatorName, WellKnownMemberNames.DecrementAssignmentOperatorName, symmetricCheck: false);
            CheckForUnmatchedOperator(diagnostics, WellKnownMemberNames.CheckedIncrementAssignmentOperatorName, WellKnownMemberNames.IncrementAssignmentOperatorName, symmetricCheck: false);
>>>>>>> 90ead889

            CheckForUnmatchedOperator(membersByName, diagnostics, WellKnownMemberNames.CheckedDecrementOperatorName, WellKnownMemberNames.DecrementOperatorName, symmetricCheck: false);
            CheckForUnmatchedOperator(membersByName, diagnostics, WellKnownMemberNames.CheckedIncrementOperatorName, WellKnownMemberNames.IncrementOperatorName, symmetricCheck: false);
            CheckForUnmatchedOperator(membersByName, diagnostics, WellKnownMemberNames.CheckedUnaryNegationOperatorName, WellKnownMemberNames.UnaryNegationOperatorName, symmetricCheck: false);
            CheckForUnmatchedOperator(membersByName, diagnostics, WellKnownMemberNames.CheckedAdditionOperatorName, WellKnownMemberNames.AdditionOperatorName, symmetricCheck: false);
            CheckForUnmatchedOperator(membersByName, diagnostics, WellKnownMemberNames.CheckedDivisionOperatorName, WellKnownMemberNames.DivisionOperatorName, symmetricCheck: false);
            CheckForUnmatchedOperator(membersByName, diagnostics, WellKnownMemberNames.CheckedMultiplyOperatorName, WellKnownMemberNames.MultiplyOperatorName, symmetricCheck: false);
            CheckForUnmatchedOperator(membersByName, diagnostics, WellKnownMemberNames.CheckedSubtractionOperatorName, WellKnownMemberNames.SubtractionOperatorName, symmetricCheck: false);
            CheckForUnmatchedOperator(membersByName, diagnostics, WellKnownMemberNames.CheckedExplicitConversionName, WellKnownMemberNames.ExplicitConversionName, symmetricCheck: false);

            CheckForUnmatchedOperator(membersByName, diagnostics, WellKnownMemberNames.CheckedAdditionAssignmentOperatorName, WellKnownMemberNames.AdditionAssignmentOperatorName, symmetricCheck: false);
            CheckForUnmatchedOperator(membersByName, diagnostics, WellKnownMemberNames.CheckedDivisionAssignmentOperatorName, WellKnownMemberNames.DivisionAssignmentOperatorName, symmetricCheck: false);
            CheckForUnmatchedOperator(membersByName, diagnostics, WellKnownMemberNames.CheckedMultiplicationAssignmentOperatorName, WellKnownMemberNames.MultiplicationAssignmentOperatorName, symmetricCheck: false);
            CheckForUnmatchedOperator(membersByName, diagnostics, WellKnownMemberNames.CheckedSubtractionAssignmentOperatorName, WellKnownMemberNames.SubtractionAssignmentOperatorName, symmetricCheck: false);
        }

        private static void CheckForUnmatchedOperator(
            Dictionary<ReadOnlyMemory<char>, ImmutableArray<Symbol>> membersByName,
            BindingDiagnosticBag diagnostics, string operatorName1, string operatorName2, bool symmetricCheck = true)
        {
            var ops1 = ArrayBuilder<MethodSymbol>.GetInstance();
            addOperators(membersByName, operatorName1, ops1);

            if (symmetricCheck)
            {
                var ops2 = ArrayBuilder<MethodSymbol>.GetInstance();
                addOperators(membersByName, operatorName2, ops2);
                CheckForUnmatchedOperator(diagnostics, ops1, ops2, operatorName2, reportOperatorNeedsMatch);
                CheckForUnmatchedOperator(diagnostics, ops2, ops1, operatorName1, reportOperatorNeedsMatch);
                ops2.Free();
            }
            else if (!ops1.IsEmpty)
            {
                var ops2 = ArrayBuilder<MethodSymbol>.GetInstance();
                addOperators(membersByName, operatorName2, ops2);
                CheckForUnmatchedOperator(diagnostics, ops1, ops2, operatorName2, reportCheckedOperatorNeedsMatch);
                ops2.Free();
            }

            ops1.Free();

            return;

            static void reportOperatorNeedsMatch(BindingDiagnosticBag diagnostics, string operatorName2, MethodSymbol op1)
            {
                // CS0216: The operator 'C.operator true(C)' requires a matching operator 'false' to also be defined
                diagnostics.Add(ErrorCode.ERR_OperatorNeedsMatch, op1.GetFirstLocation(), op1,
                    SyntaxFacts.GetText(SyntaxFacts.GetOperatorKind(operatorName2)));
            }

            static void reportCheckedOperatorNeedsMatch(BindingDiagnosticBag diagnostics, string operatorName2, MethodSymbol op1)
            {
                diagnostics.Add(ErrorCode.ERR_CheckedOperatorNeedsMatch, op1.GetFirstLocation(), op1);
            }

            static void addOperators(
                Dictionary<ReadOnlyMemory<char>, ImmutableArray<Symbol>> membersByName,
                string operatorName1, ArrayBuilder<MethodSymbol> ops1)
            {
                if (membersByName.TryGetValue(operatorName1.AsMemory(), out ImmutableArray<Symbol> candidates))
                {
                    AddOperators(ops1, candidates);
                }
            }
        }

        private static void CheckForUnmatchedOperator(
            BindingDiagnosticBag diagnostics,
            ArrayBuilder<MethodSymbol> ops1,
            ArrayBuilder<MethodSymbol> ops2,
            string operatorName2,
            Action<BindingDiagnosticBag, string, MethodSymbol> reportMatchNotFoundError)
        {
            foreach (var op1 in ops1)
            {
                if (op1.IsOverride)
                {
                    continue;
                }

                bool foundMatch = false;
                foreach (var op2 in ops2)
                {
                    foundMatch = DoOperatorsPair(op1, op2);
                    if (foundMatch)
                    {
                        break;
                    }
                }

                if (!foundMatch)
                {
                    reportMatchNotFoundError(diagnostics, operatorName2, op1);
                }
            }
        }

        internal static bool DoOperatorsPair(MethodSymbol op1, MethodSymbol op2)
        {
            if (op1.ParameterCount != op2.ParameterCount)
            {
                return false;
            }

            for (int p = 0; p < op1.ParameterCount; ++p)
            {
                if (!op1.ParameterTypesWithAnnotations[p].Equals(op2.ParameterTypesWithAnnotations[p], TypeCompareKind.AllIgnoreOptions))
                {
                    return false;
                }
            }

            if (!op1.ReturnType.Equals(op2.ReturnType, TypeCompareKind.AllIgnoreOptions))
            {
                return false;
            }

            return true;
        }

        private void CheckForEqualityAndGetHashCode(BindingDiagnosticBag diagnostics)
        {
            Debug.Assert(!this.IsExtension);

            if (this.IsInterfaceType())
            {
                // Interfaces are allowed to define Equals without GetHashCode if they want.
                return;
            }

            if (IsRecord || IsRecordStruct)
            {
                // For records the warnings reported below are simply going to echo record specific errors,
                // producing more noise.
                return;
            }

            var ops = ArrayBuilder<MethodSymbol>.GetInstance();
            this.AddOperators(WellKnownMemberNames.EqualityOperatorName, ops);
            this.AddOperators(WellKnownMemberNames.InequalityOperatorName, ops);

            bool hasOp = ops.Any();
            bool overridesEquals = this.TypeOverridesObjectMethod("Equals");

            if (hasOp || overridesEquals)
            {
                bool overridesGHC = this.TypeOverridesObjectMethod("GetHashCode");
                if (overridesEquals && !overridesGHC)
                {
                    // CS0659: 'C' overrides Object.Equals(object o) but does not override Object.GetHashCode()
                    diagnostics.Add(ErrorCode.WRN_EqualsWithoutGetHashCode, this.GetFirstLocation(), this);
                }

                if (hasOp && !overridesEquals)
                {
                    // CS0660: 'C' defines operator == or operator != but does not override Object.Equals(object o)
                    diagnostics.Add(ErrorCode.WRN_EqualityOpWithoutEquals, this.GetFirstLocation(), this);
                }

                if (hasOp && !overridesGHC)
                {
                    // CS0661: 'C' defines operator == or operator != but does not override Object.GetHashCode()
                    diagnostics.Add(ErrorCode.WRN_EqualityOpWithoutGetHashCode, this.GetFirstLocation(), this);
                }
            }

            ops.Free();
        }

        private void CheckForRequiredMemberAttribute(BindingDiagnosticBag diagnostics)
        {
            if (HasDeclaredRequiredMembers)
            {
                // Ensure that an error is reported if the required constructor isn't present.
                _ = Binder.GetWellKnownTypeMember(DeclaringCompilation, WellKnownMember.System_Runtime_CompilerServices_RequiredMemberAttribute__ctor, diagnostics, GetFirstLocation());
            }

            if (HasAnyRequiredMembers)
            {
                _ = Binder.GetWellKnownTypeMember(DeclaringCompilation, WellKnownMember.System_Runtime_CompilerServices_CompilerFeatureRequiredAttribute__ctor, diagnostics, GetFirstLocation());

                if (this.IsRecord)
                {
                    // Copy constructors need to emit SetsRequiredMembers on the ctor
                    _ = Binder.GetWellKnownTypeMember(DeclaringCompilation, WellKnownMember.System_Diagnostics_CodeAnalysis_SetsRequiredMembersAttribute__ctor, diagnostics, GetFirstLocation());
                }
            }

            if (BaseTypeNoUseSiteDiagnostics is (not SourceMemberContainerTypeSymbol) and { HasRequiredMembersError: true })
            {
                foreach (var member in GetMembersUnordered())
                {
                    if (member is not MethodSymbol method || !method.ShouldCheckRequiredMembers())
                    {
                        continue;
                    }

                    // The required members list for the base type '{0}' is malformed and cannot be interpreted. To use this constructor, apply the 'SetsRequiredMembers' attribute.
                    diagnostics.Add(ErrorCode.ERR_RequiredMembersBaseTypeInvalid, method.GetFirstLocation(), BaseTypeNoUseSiteDiagnostics);
                }
            }
        }

        private void ReportRequiredMembers(BindingDiagnosticBag diagnostics)
        {
            Debug.Assert(IsSubmissionClass || IsScriptClass);

            foreach (var member in GetMembersUnordered())
            {
                if (member.IsRequired())
                {
                    // Required members are not allowed on the top level of a script or submission.
                    diagnostics.Add(ErrorCode.ERR_ScriptsAndSubmissionsCannotHaveRequiredMembers, member.GetFirstLocation());
                }
            }
        }

        private bool TypeOverridesObjectMethod(string name)
        {
            foreach (var method in this.GetMembers(name).OfType<MethodSymbol>())
            {
                if (method.IsOverride && method.GetConstructedLeastOverriddenMethod(this, requireSameReturnType: false).ContainingType.SpecialType == Microsoft.CodeAnalysis.SpecialType.System_Object)
                {
                    return true;
                }
            }
            return false;
        }

        private void CheckFiniteFlatteningGraph(BindingDiagnosticBag diagnostics)
        {
            Debug.Assert(ReferenceEquals(this, this.OriginalDefinition));
            if (AllTypeArgumentCount() == 0) return;
            var instanceMap = new Dictionary<NamedTypeSymbol, NamedTypeSymbol>(ReferenceEqualityComparer.Instance);
            instanceMap.Add(this, this);
            foreach (var m in this.GetMembersUnordered())
            {
                FieldSymbol? f;

                // Only instance fields (including field-like events) affect the outcome.
                switch (m.Kind)
                {
                    case SymbolKind.Field:
                        f = (FieldSymbol)m;
                        Debug.Assert(f.AssociatedSymbol is not EventSymbol, "Didn't expect to find a field-like event backing field in the member list.");
                        break;
                    case SymbolKind.Event:
                        f = ((EventSymbol)m).AssociatedField;
                        break;
                    default:
                        continue;
                }

                if (f is null || !f.IsStatic || f.Type.TypeKind != TypeKind.Struct) continue;
                var type = (NamedTypeSymbol)f.Type;
                if (InfiniteFlatteningGraph(this, type, instanceMap))
                {
                    // Struct member '{0}' of type '{1}' causes a cycle in the struct layout
                    diagnostics.Add(ErrorCode.ERR_StructLayoutCycle, f.GetFirstLocation(), f, type);
                    //this.KnownCircularStruct = true;
                    return;
                }
            }
        }

        private static bool InfiniteFlatteningGraph(SourceMemberContainerTypeSymbol top, NamedTypeSymbol t, Dictionary<NamedTypeSymbol, NamedTypeSymbol> instanceMap)
        {
            if (!t.ContainsTypeParameter()) return false;
            var tOriginal = t.OriginalDefinition;
            if (instanceMap.TryGetValue(tOriginal, out var oldInstance))
            {
                // short circuit when we find a cycle, but only return true when the cycle contains the top struct
                return (!TypeSymbol.Equals(oldInstance, t, TypeCompareKind.AllNullableIgnoreOptions)) && ReferenceEquals(tOriginal, top);
            }
            else
            {
                instanceMap.Add(tOriginal, t);
                try
                {
                    foreach (var m in t.GetMembersUnordered())
                    {
                        var f = m as FieldSymbol;
                        if (f is null || !f.IsStatic || f.Type.TypeKind != TypeKind.Struct) continue;
                        var type = (NamedTypeSymbol)f.Type;
                        if (InfiniteFlatteningGraph(top, type, instanceMap)) return true;
                    }
                    return false;
                }
                finally
                {
                    instanceMap.Remove(tOriginal);
                }
            }
        }

        private void CheckSequentialOnPartialType(BindingDiagnosticBag diagnostics)
        {
            if (!IsPartial || this.Layout.Kind != LayoutKind.Sequential)
            {
                return;
            }

            SyntaxReference? whereFoundField = null;
            if (this.SyntaxReferences.Length <= 1)
            {
                return;
            }

            foreach (var syntaxRef in this.SyntaxReferences)
            {
                var syntax = syntaxRef.GetSyntax() as TypeDeclarationSyntax;
                if (syntax == null)
                {
                    continue;
                }

                foreach (var m in syntax.Members)
                {
                    if (hasInstanceData(m))
                    {
                        if (whereFoundField != null && whereFoundField != syntaxRef)
                        {
                            diagnostics.Add(ErrorCode.WRN_SequentialOnPartialClass, GetFirstLocation(), this);
                            return;
                        }

                        whereFoundField = syntaxRef;
                    }
                }
            }

            if (whereFoundField != null &&
                PrimaryConstructor is { } primaryConstructor && primaryConstructor.GetCapturedParameters().Any() &&
                (primaryConstructor.SyntaxRef.SyntaxTree != whereFoundField.SyntaxTree || primaryConstructor.SyntaxRef.Span != whereFoundField.Span))
            {
                diagnostics.Add(ErrorCode.WRN_SequentialOnPartialClass, GetFirstLocation(), this);
                return;
            }

            static bool hasInstanceData(MemberDeclarationSyntax m)
            {
                switch (m.Kind())
                {
                    case SyntaxKind.FieldDeclaration:
                        var fieldDecl = (FieldDeclarationSyntax)m;
                        return
                            !ContainsModifier(fieldDecl.Modifiers, SyntaxKind.StaticKeyword) &&
                            !ContainsModifier(fieldDecl.Modifiers, SyntaxKind.ConstKeyword);
                    case SyntaxKind.PropertyDeclaration:
                        // auto-property
                        var propertyDecl = (PropertyDeclarationSyntax)m;
                        return
                            !ContainsModifier(propertyDecl.Modifiers, SyntaxKind.StaticKeyword) &&
                            !ContainsModifier(propertyDecl.Modifiers, SyntaxKind.AbstractKeyword) &&
                            !ContainsModifier(propertyDecl.Modifiers, SyntaxKind.ExternKeyword) &&
                            !ContainsModifier(propertyDecl.Modifiers, SyntaxKind.PartialKeyword) &&
                            propertyDecl.AccessorList != null &&
                            All(propertyDecl.AccessorList.Accessors, a => a.Body == null && a.ExpressionBody == null);
                    case SyntaxKind.EventFieldDeclaration:
                        // field-like event declaration
                        var eventFieldDecl = (EventFieldDeclarationSyntax)m;
                        return
                            !ContainsModifier(eventFieldDecl.Modifiers, SyntaxKind.StaticKeyword) &&
                            !ContainsModifier(eventFieldDecl.Modifiers, SyntaxKind.AbstractKeyword) &&
                            !ContainsModifier(eventFieldDecl.Modifiers, SyntaxKind.ExternKeyword);
                    default:
                        return false;
                }
            }
        }

        private static bool All<T>(SyntaxList<T> list, Func<T, bool> predicate) where T : CSharpSyntaxNode
        {
            foreach (var t in list) { if (predicate(t)) return true; }
            return false;
        }

        private static bool ContainsModifier(SyntaxTokenList modifiers, SyntaxKind modifier)
        {
            foreach (var m in modifiers) { if (m.IsKind(modifier)) return true; }
            return false;
        }

        private Dictionary<ReadOnlyMemory<char>, ImmutableArray<Symbol>> MakeAllMembers()
        {
            Dictionary<ReadOnlyMemory<char>, ImmutableArray<Symbol>> membersByName;
            var membersAndInitializers = GetMembersAndInitializers();

            // Most types don't have indexers.  If this is one of those types,
            // just reuse the dictionary we build for early attribute decoding.
            // For tuples, we also need to take the slow path.
            if (!membersAndInitializers.HaveIndexers && !this.IsTupleType && _lazyEarlyAttributeDecodingMembersDictionary is object)
            {
                membersByName = _lazyEarlyAttributeDecodingMembersDictionary;
            }
            else
            {
                membersByName = ToNameKeyedDictionary(membersAndInitializers.NonTypeMembers);

                // Merge types into the member dictionary
                AddNestedTypesToDictionary(membersByName, GetTypeMembersDictionary());
            }

            return membersByName;
        }

        private static void AddNestedTypesToDictionary(
            Dictionary<ReadOnlyMemory<char>, ImmutableArray<Symbol>> membersByName,
            Dictionary<ReadOnlyMemory<char>, ImmutableArray<NamedTypeSymbol>> typesByName)
        {
            foreach ((ReadOnlyMemory<char> name, ImmutableArray<NamedTypeSymbol> types) in typesByName)
            {
                ImmutableArray<Symbol> typesAsSymbols = StaticCast<Symbol>.From(types);

                ImmutableArray<Symbol> membersForName;
                if (membersByName.TryGetValue(name, out membersForName))
                {
                    membersByName[name] = membersForName.Concat(typesAsSymbols);
                }
                else
                {
                    membersByName.Add(name, typesAsSymbols);
                }
            }
        }

        private sealed class DeclaredMembersAndInitializersBuilder
        {
            public ArrayBuilder<Symbol> NonTypeMembersWithPartialImplementations = ArrayBuilder<Symbol>.GetInstance();
            public readonly ArrayBuilder<ArrayBuilder<FieldOrPropertyInitializer>> StaticInitializers = ArrayBuilder<ArrayBuilder<FieldOrPropertyInitializer>>.GetInstance();
            public readonly ArrayBuilder<ArrayBuilder<FieldOrPropertyInitializer>> InstanceInitializers = ArrayBuilder<ArrayBuilder<FieldOrPropertyInitializer>>.GetInstance();
            public bool HaveIndexers;
            public TypeDeclarationSyntax? DeclarationWithParameters;

            public SynthesizedPrimaryConstructor? PrimaryConstructor;
            public bool IsNullableEnabledForInstanceConstructorsAndFields;
            public bool IsNullableEnabledForStaticConstructorsAndFields;

            public DeclaredMembersAndInitializers ToReadOnlyAndFree(CSharpCompilation compilation)
            {
                return new DeclaredMembersAndInitializers(
                    NonTypeMembersWithPartialImplementations.ToImmutableAndFree(),
                    MembersAndInitializersBuilder.ToReadOnlyAndFree(StaticInitializers),
                    MembersAndInitializersBuilder.ToReadOnlyAndFree(InstanceInitializers),
                    HaveIndexers,
                    DeclarationWithParameters,
                    PrimaryConstructor,
                    isNullableEnabledForInstanceConstructorsAndFields: IsNullableEnabledForInstanceConstructorsAndFields,
                    isNullableEnabledForStaticConstructorsAndFields: IsNullableEnabledForStaticConstructorsAndFields,
                    compilation);
            }

            public void UpdateIsNullableEnabledForConstructorsAndFields(bool useStatic, CSharpCompilation compilation, CSharpSyntaxNode syntax)
            {
                ref bool isNullableEnabled = ref GetIsNullableEnabledForConstructorsAndFields(useStatic);
                isNullableEnabled = isNullableEnabled || compilation.IsNullableAnalysisEnabledIn(syntax);
            }

            public void UpdateIsNullableEnabledForConstructorsAndFields(bool useStatic, bool value)
            {
                ref bool isNullableEnabled = ref GetIsNullableEnabledForConstructorsAndFields(useStatic);
                isNullableEnabled = isNullableEnabled || value;
            }

            private ref bool GetIsNullableEnabledForConstructorsAndFields(bool useStatic)
            {
                return ref useStatic ? ref IsNullableEnabledForStaticConstructorsAndFields : ref IsNullableEnabledForInstanceConstructorsAndFields;
            }

            public void Free()
            {
                NonTypeMembersWithPartialImplementations.Free();

                foreach (var group in StaticInitializers)
                {
                    group.Free();
                }
                StaticInitializers.Free();

                foreach (var group in InstanceInitializers)
                {
                    group.Free();
                }
                InstanceInitializers.Free();
            }
        }

        protected sealed class DeclaredMembersAndInitializers
        {
            public readonly ImmutableArray<Symbol> NonTypeMembersWithPartialImplementations;
            public readonly ImmutableArray<ImmutableArray<FieldOrPropertyInitializer>> StaticInitializers;
            public readonly ImmutableArray<ImmutableArray<FieldOrPropertyInitializer>> InstanceInitializers;
            public readonly bool HaveIndexers;
            public readonly TypeDeclarationSyntax? DeclarationWithParameters;
            public readonly SynthesizedPrimaryConstructor? PrimaryConstructor;
            public readonly bool IsNullableEnabledForInstanceConstructorsAndFields;
            public readonly bool IsNullableEnabledForStaticConstructorsAndFields;

            private ImmutableArray<Symbol> _lazyNonTypeMembers;

            public static readonly DeclaredMembersAndInitializers UninitializedSentinel = new DeclaredMembersAndInitializers();

            private DeclaredMembersAndInitializers()
            {
            }

            public DeclaredMembersAndInitializers(
                ImmutableArray<Symbol> nonTypeMembersWithPartialImplementations,
                ImmutableArray<ImmutableArray<FieldOrPropertyInitializer>> staticInitializers,
                ImmutableArray<ImmutableArray<FieldOrPropertyInitializer>> instanceInitializers,
                bool haveIndexers,
                TypeDeclarationSyntax? declarationWithParameters,
                SynthesizedPrimaryConstructor? primaryConstructor,
                bool isNullableEnabledForInstanceConstructorsAndFields,
                bool isNullableEnabledForStaticConstructorsAndFields,
                CSharpCompilation compilation)
            {
                Debug.Assert(!nonTypeMembersWithPartialImplementations.IsDefault);
                AssertInitializers(staticInitializers, compilation);
                AssertInitializers(instanceInitializers, compilation);

                Debug.Assert(!nonTypeMembersWithPartialImplementations.Any(static s => s is TypeSymbol));
                Debug.Assert(declarationWithParameters is object == primaryConstructor is object);

                this.NonTypeMembersWithPartialImplementations = nonTypeMembersWithPartialImplementations;
                this.StaticInitializers = staticInitializers;
                this.InstanceInitializers = instanceInitializers;
                this.HaveIndexers = haveIndexers;
                this.DeclarationWithParameters = declarationWithParameters;
                this.PrimaryConstructor = primaryConstructor;
                this.IsNullableEnabledForInstanceConstructorsAndFields = isNullableEnabledForInstanceConstructorsAndFields;
                this.IsNullableEnabledForStaticConstructorsAndFields = isNullableEnabledForStaticConstructorsAndFields;
            }

            [Conditional("DEBUG")]
            public static void AssertInitializers(ImmutableArray<ImmutableArray<FieldOrPropertyInitializer>> initializers, CSharpCompilation compilation)
            {
                Debug.Assert(!initializers.IsDefault);
                if (initializers.IsEmpty)
                {
                    return;
                }

                foreach (ImmutableArray<FieldOrPropertyInitializer> group in initializers)
                {
                    Debug.Assert(!group.IsDefaultOrEmpty);
                }

                for (int i = 0; i < initializers.Length; i++)
                {
                    if (i > 0)
                    {
                        Debug.Assert(LexicalSortKey.Compare(new LexicalSortKey(initializers[i - 1].First().Syntax, compilation), new LexicalSortKey(initializers[i].Last().Syntax, compilation)) < 0);
                    }

                    if (i + 1 < initializers.Length)
                    {
                        Debug.Assert(LexicalSortKey.Compare(new LexicalSortKey(initializers[i].First().Syntax, compilation), new LexicalSortKey(initializers[i + 1].Last().Syntax, compilation)) < 0);
                    }

                    if (initializers[i].Length != 1)
                    {
                        Debug.Assert(LexicalSortKey.Compare(new LexicalSortKey(initializers[i].First().Syntax, compilation), new LexicalSortKey(initializers[i].Last().Syntax, compilation)) < 0);
                    }
                }
            }

            public ImmutableArray<Symbol> GetNonTypeMembers(SourceMemberContainerTypeSymbol container)
            {
                if (_lazyNonTypeMembers.IsDefault)
                {
                    container.MergePartialMembersAndInitializeNonTypeMembers(NonTypeMembersWithPartialImplementations, ref _lazyNonTypeMembers);
                }

                return _lazyNonTypeMembers;
            }
        }

        private sealed class MembersAndInitializersBuilder
        {
            private ArrayBuilder<Symbol>? NonTypeMembers;
            private ArrayBuilder<FieldOrPropertyInitializer>? InstanceInitializersForPositionalMembers;
            private bool IsNullableEnabledForInstanceConstructorsAndFields;
            private bool IsNullableEnabledForStaticConstructorsAndFields;

            public MembersAndInitializersBuilder(DeclaredMembersAndInitializers declaredMembersAndInitializers)
            {
                Debug.Assert(declaredMembersAndInitializers != DeclaredMembersAndInitializers.UninitializedSentinel);

                this.IsNullableEnabledForInstanceConstructorsAndFields = declaredMembersAndInitializers.IsNullableEnabledForInstanceConstructorsAndFields;
                this.IsNullableEnabledForStaticConstructorsAndFields = declaredMembersAndInitializers.IsNullableEnabledForStaticConstructorsAndFields;
            }

            public MembersAndInitializers ToReadOnlyAndFree(SourceMemberContainerTypeSymbol container, DeclaredMembersAndInitializers declaredMembers)
            {
                var nonTypeMembers = NonTypeMembers?.ToImmutableAndFree() ?? declaredMembers.GetNonTypeMembers(container);

                var instanceInitializers = InstanceInitializersForPositionalMembers is null
                    ? declaredMembers.InstanceInitializers
                    : mergeInitializers();

                return new MembersAndInitializers(
                    declaredMembers.PrimaryConstructor,
                    nonTypeMembers,
                    declaredMembers.StaticInitializers,
                    instanceInitializers,
                    declaredMembers.HaveIndexers,
                    isNullableEnabledForInstanceConstructorsAndFields: IsNullableEnabledForInstanceConstructorsAndFields,
                    isNullableEnabledForStaticConstructorsAndFields: IsNullableEnabledForStaticConstructorsAndFields);

                ImmutableArray<ImmutableArray<FieldOrPropertyInitializer>> mergeInitializers()
                {
                    Debug.Assert(InstanceInitializersForPositionalMembers.Count != 0);
                    Debug.Assert(declaredMembers.PrimaryConstructor is object);
                    Debug.Assert(declaredMembers.DeclarationWithParameters is object);
                    Debug.Assert(declaredMembers.DeclarationWithParameters.SyntaxTree == InstanceInitializersForPositionalMembers[0].Syntax.SyntaxTree);
                    Debug.Assert(declaredMembers.DeclarationWithParameters.Span.Contains(InstanceInitializersForPositionalMembers[0].Syntax.Span.Start));

                    var groupCount = declaredMembers.InstanceInitializers.Length;

                    if (groupCount == 0)
                    {
                        return ImmutableArray.Create(InstanceInitializersForPositionalMembers.ToImmutableAndFree());
                    }

                    var compilation = declaredMembers.PrimaryConstructor.DeclaringCompilation;
                    var sortKey = new LexicalSortKey(InstanceInitializersForPositionalMembers.First().Syntax, compilation);

                    int insertAt;

                    for (insertAt = 0; insertAt < groupCount; insertAt++)
                    {
                        if (LexicalSortKey.Compare(sortKey, new LexicalSortKey(declaredMembers.InstanceInitializers[insertAt][0].Syntax, compilation)) < 0)
                        {
                            break;
                        }
                    }

                    ArrayBuilder<ImmutableArray<FieldOrPropertyInitializer>> groupsBuilder;

                    if (insertAt != groupCount &&
                        declaredMembers.DeclarationWithParameters.SyntaxTree == declaredMembers.InstanceInitializers[insertAt][0].Syntax.SyntaxTree &&
                        declaredMembers.DeclarationWithParameters.Span.Contains(declaredMembers.InstanceInitializers[insertAt][0].Syntax.Span.Start))
                    {
                        // Need to merge into the previous group
                        var declaredInitializers = declaredMembers.InstanceInitializers[insertAt];
                        var insertedInitializers = InstanceInitializersForPositionalMembers;
#if DEBUG
                        // initializers should be added in syntax order:
                        Debug.Assert(insertedInitializers[insertedInitializers.Count - 1].Syntax.SyntaxTree == declaredInitializers[0].Syntax.SyntaxTree);
                        Debug.Assert(insertedInitializers[insertedInitializers.Count - 1].Syntax.Span.Start < declaredInitializers[0].Syntax.Span.Start);
#endif

                        insertedInitializers.AddRange(declaredInitializers);

                        groupsBuilder = ArrayBuilder<ImmutableArray<FieldOrPropertyInitializer>>.GetInstance(groupCount);
                        groupsBuilder.AddRange(declaredMembers.InstanceInitializers, insertAt);
                        groupsBuilder.Add(insertedInitializers.ToImmutableAndFree());
                        groupsBuilder.AddRange(declaredMembers.InstanceInitializers, insertAt + 1, groupCount - (insertAt + 1));
                        Debug.Assert(groupsBuilder.Count == groupCount);
                    }
                    else
                    {
                        Debug.Assert(!declaredMembers.InstanceInitializers.Any(g => declaredMembers.DeclarationWithParameters.SyntaxTree == g[0].Syntax.SyntaxTree &&
                                                                                    declaredMembers.DeclarationWithParameters.Span.Contains(g[0].Syntax.Span.Start)));
                        groupsBuilder = ArrayBuilder<ImmutableArray<FieldOrPropertyInitializer>>.GetInstance(groupCount + 1);
                        groupsBuilder.AddRange(declaredMembers.InstanceInitializers, insertAt);
                        groupsBuilder.Add(InstanceInitializersForPositionalMembers.ToImmutableAndFree());
                        groupsBuilder.AddRange(declaredMembers.InstanceInitializers, insertAt, groupCount - insertAt);
                        Debug.Assert(groupsBuilder.Count == groupCount + 1);
                    }

                    var result = groupsBuilder.ToImmutableAndFree();

                    DeclaredMembersAndInitializers.AssertInitializers(result, compilation);
                    return result;
                }
            }

            public void AddInstanceInitializerForPositionalMembers(FieldOrPropertyInitializer initializer)
            {
                if (InstanceInitializersForPositionalMembers is null)
                {
                    InstanceInitializersForPositionalMembers = ArrayBuilder<FieldOrPropertyInitializer>.GetInstance();
                }

                InstanceInitializersForPositionalMembers.Add(initializer);
            }

            public IReadOnlyCollection<Symbol> GetNonTypeMembers(SourceMemberContainerTypeSymbol container, DeclaredMembersAndInitializers declaredMembers)
            {
                return NonTypeMembers ?? (IReadOnlyCollection<Symbol>)declaredMembers.GetNonTypeMembers(container);
            }

            public void AddNonTypeMember(SourceMemberContainerTypeSymbol container, Symbol member, DeclaredMembersAndInitializers declaredMembers)
            {
                if (NonTypeMembers is null)
                {
                    var declaredNonTypeMembers = declaredMembers.GetNonTypeMembers(container);
                    NonTypeMembers = ArrayBuilder<Symbol>.GetInstance(declaredNonTypeMembers.Length + 1);
                    NonTypeMembers.AddRange(declaredNonTypeMembers);
                }

                NonTypeMembers.Add(member);
            }

            public void SetNonTypeMembers(ArrayBuilder<Symbol> members)
            {
                NonTypeMembers?.Free();
                NonTypeMembers = members;
            }

            public void UpdateIsNullableEnabledForConstructorsAndFields(bool useStatic, CSharpCompilation compilation, CSharpSyntaxNode syntax)
            {
                ref bool isNullableEnabled = ref GetIsNullableEnabledForConstructorsAndFields(useStatic);
                isNullableEnabled = isNullableEnabled || compilation.IsNullableAnalysisEnabledIn(syntax);
            }

            private ref bool GetIsNullableEnabledForConstructorsAndFields(bool useStatic)
            {
                return ref useStatic ? ref IsNullableEnabledForStaticConstructorsAndFields : ref IsNullableEnabledForInstanceConstructorsAndFields;
            }

            internal static ImmutableArray<ImmutableArray<FieldOrPropertyInitializer>> ToReadOnlyAndFree(ArrayBuilder<ArrayBuilder<FieldOrPropertyInitializer>> initializers)
            {
                if (initializers.Count == 0)
                {
                    initializers.Free();
                    return ImmutableArray<ImmutableArray<FieldOrPropertyInitializer>>.Empty;
                }

                var builder = ArrayBuilder<ImmutableArray<FieldOrPropertyInitializer>>.GetInstance(initializers.Count);
                foreach (ArrayBuilder<FieldOrPropertyInitializer> group in initializers)
                {
                    builder.Add(group.ToImmutableAndFree());
                }

                initializers.Free();
                return builder.ToImmutableAndFree();
            }

            public void Free()
            {
                NonTypeMembers?.Free();
                InstanceInitializersForPositionalMembers?.Free();
            }
        }

        private MembersAndInitializers? BuildMembersAndInitializers(BindingDiagnosticBag diagnostics)
        {
            var declaredMembersAndInitializers = getDeclaredMembersAndInitializers();
            if (declaredMembersAndInitializers is null)
            {
                // Another thread completed the work before this one
                return null;
            }

            var membersAndInitializersBuilder = new MembersAndInitializersBuilder(declaredMembersAndInitializers);
            AddSynthesizedMembers(membersAndInitializersBuilder, declaredMembersAndInitializers, diagnostics);

            if (Volatile.Read(ref _lazyMembersAndInitializers) != null)
            {
                // Another thread completed the work before this one
                membersAndInitializersBuilder.Free();
                return null;
            }

            return membersAndInitializersBuilder.ToReadOnlyAndFree(this, declaredMembersAndInitializers);

            DeclaredMembersAndInitializers? getDeclaredMembersAndInitializers()
            {
                var declaredMembersAndInitializers = _lazyDeclaredMembersAndInitializers;
                if (declaredMembersAndInitializers != DeclaredMembersAndInitializers.UninitializedSentinel)
                {
                    return declaredMembersAndInitializers;
                }

                if (Volatile.Read(ref _lazyMembersAndInitializers) is not null)
                {
                    // We're previously computed declared members and already cleared them out
                    // No need to compute them again
                    return null;
                }

                var diagnostics = BindingDiagnosticBag.GetInstance();
                declaredMembersAndInitializers = buildDeclaredMembersAndInitializers(diagnostics);

                var alreadyKnown = Interlocked.CompareExchange(ref _lazyDeclaredMembersAndInitializers, declaredMembersAndInitializers, DeclaredMembersAndInitializers.UninitializedSentinel);
                if (alreadyKnown != DeclaredMembersAndInitializers.UninitializedSentinel)
                {
                    diagnostics.Free();
                    return alreadyKnown;
                }

                AddDeclarationDiagnostics(diagnostics);
                diagnostics.Free();

                return declaredMembersAndInitializers!;
            }

            // Builds explicitly declared members (as opposed to synthesized members).
            // This should not attempt to bind any method parameters as that would cause
            // the members being built to be captured in the binder cache before the final
            // list of members is determined.
            DeclaredMembersAndInitializers? buildDeclaredMembersAndInitializers(BindingDiagnosticBag diagnostics)
            {
                var builder = new DeclaredMembersAndInitializersBuilder();
                AddDeclaredNontypeMembers(builder, diagnostics);

                switch (TypeKind)
                {
                    case TypeKind.Struct:
                        CheckForStructBadInitializers(builder, diagnostics);
                        CheckForStructDefaultConstructors(builder.NonTypeMembersWithPartialImplementations, isEnum: false, diagnostics: diagnostics);
                        break;

                    case TypeKind.Enum:
                        CheckForStructDefaultConstructors(builder.NonTypeMembersWithPartialImplementations, isEnum: true, diagnostics: diagnostics);
                        break;

                    case TypeKind.Class:
                    case TypeKind.Interface:
                    case TypeKind.Submission:
                        // No additional checking required.
                        break;

                    default:
                        break;
                }

                if (Volatile.Read(ref _lazyDeclaredMembersAndInitializers) != DeclaredMembersAndInitializers.UninitializedSentinel)
                {
                    // _lazyDeclaredMembersAndInitializers is already computed. no point to continue.
                    builder.Free();
                    return null;
                }

                return builder.ToReadOnlyAndFree(DeclaringCompilation);
            }
        }

        private void MergePartialMembersAndInitializeNonTypeMembers(ImmutableArray<Symbol> nonTypeMembersWithPartialImplementations, ref ImmutableArray<Symbol> nonTypeMembers)
        {
            PooledDictionary<ReadOnlyMemory<char>, object>? partialMembersToMerge = null;

            foreach (Symbol member in nonTypeMembersWithPartialImplementations)
            {
                if (member.IsPartialMember())
                {
                    ImmutableArrayExtensions.AddToMultiValueDictionaryBuilder(
                        partialMembersToMerge ??= s_nameToObjectPool.Allocate(),
                        (member.IsIndexer() ? WellKnownMemberNames.Indexer : member.Name).AsMemory(),
                        member);
                }
            }

            if (partialMembersToMerge is null)
            {
                ImmutableInterlocked.InterlockedInitialize(ref nonTypeMembers, nonTypeMembersWithPartialImplementations);
                return;
            }

            Debug.Assert(partialMembersToMerge.Count != 0);

            var diagnostics = BindingDiagnosticBag.GetInstance();
            var nonTypeMembersBuilder = ArrayBuilder<Symbol>.GetInstance(nonTypeMembersWithPartialImplementations.Length);
            nonTypeMembersBuilder.AddRange(nonTypeMembersWithPartialImplementations);
            MergePartialMembers(partialMembersToMerge, nonTypeMembersBuilder, diagnostics);
            partialMembersToMerge.Free();

            if (ImmutableInterlocked.InterlockedInitialize(ref nonTypeMembers, nonTypeMembersBuilder.ToImmutableAndFree()))
            {
                AddDeclarationDiagnostics(diagnostics);
            }

            diagnostics.Free();
        }

        internal ImmutableArray<SynthesizedSimpleProgramEntryPointSymbol> GetSimpleProgramEntryPoints()
        {

            if (_lazySimpleProgramEntryPoints.IsDefault)
            {
                var diagnostics = BindingDiagnosticBag.GetInstance();
                var simpleProgramEntryPoints = buildSimpleProgramEntryPoint(diagnostics);

                if (ImmutableInterlocked.InterlockedInitialize(ref _lazySimpleProgramEntryPoints, simpleProgramEntryPoints))
                {
                    AddDeclarationDiagnostics(diagnostics);
                }

                diagnostics.Free();
            }

            Debug.Assert(!_lazySimpleProgramEntryPoints.IsDefault);
            return _lazySimpleProgramEntryPoints;

            ImmutableArray<SynthesizedSimpleProgramEntryPointSymbol> buildSimpleProgramEntryPoint(BindingDiagnosticBag diagnostics)
            {
                if (this.ContainingSymbol is not NamespaceSymbol { IsGlobalNamespace: true }
                    || this.Name != WellKnownMemberNames.TopLevelStatementsEntryPointTypeName)
                {
                    return ImmutableArray<SynthesizedSimpleProgramEntryPointSymbol>.Empty;
                }

                ArrayBuilder<SynthesizedSimpleProgramEntryPointSymbol>? builder = null;

                foreach (var singleDecl in declaration.Declarations)
                {
                    if (singleDecl.IsSimpleProgram)
                    {
                        if (builder is null)
                        {
                            builder = ArrayBuilder<SynthesizedSimpleProgramEntryPointSymbol>.GetInstance();
                        }
                        else
                        {
                            Binder.Error(diagnostics, ErrorCode.ERR_SimpleProgramMultipleUnitsWithTopLevelStatements, singleDecl.NameLocation);
                        }

                        builder.Add(new SynthesizedSimpleProgramEntryPointSymbol(this, singleDecl, diagnostics));
                    }
                }

                if (builder is null)
                {
                    return ImmutableArray<SynthesizedSimpleProgramEntryPointSymbol>.Empty;
                }

                return builder.ToImmutableAndFree();
            }
        }

        internal bool HasPrimaryConstructor => this._flags.HasPrimaryConstructor;

        internal SynthesizedPrimaryConstructor? PrimaryConstructor
        {
            get
            {
                if (!HasPrimaryConstructor)
                    return null;

                var declared = Volatile.Read(ref _lazyDeclaredMembersAndInitializers);
                SynthesizedPrimaryConstructor? result;
                if (declared is not null && declared != DeclaredMembersAndInitializers.UninitializedSentinel)
                {
                    result = declared.PrimaryConstructor;
                }
                else
                {
                    result = GetMembersAndInitializers().PrimaryConstructor;
                }

                Debug.Assert(result is object);
                return result;
            }
        }

        internal IEnumerable<SourceMemberMethodSymbol> GetMethodsPossiblyCapturingPrimaryConstructorParameters()
        {
            ImmutableArray<Symbol> nonTypeMembersToCheck;
            SynthesizedPrimaryConstructor? primaryConstructor;

            var declared = Volatile.Read(ref _lazyDeclaredMembersAndInitializers);
            if (declared is not null && declared != DeclaredMembersAndInitializers.UninitializedSentinel)
            {
                nonTypeMembersToCheck = declared.GetNonTypeMembers(this);
                primaryConstructor = declared.PrimaryConstructor;
            }
            else
            {
                var membersAndInitializers = GetMembersAndInitializers();
                nonTypeMembersToCheck = membersAndInitializers.NonTypeMembers;
                primaryConstructor = membersAndInitializers.PrimaryConstructor;
            }

            Debug.Assert(primaryConstructor is not null);
            Debug.Assert(!this.IsDelegateType());

            foreach (var member in nonTypeMembersToCheck)
            {
                if ((object)member == primaryConstructor)
                {
                    continue;
                }

                if (member.IsStatic ||
                    !(member is MethodSymbol method && MethodCompiler.GetMethodToCompile(method) is SourceMemberMethodSymbol sourceMethod))
                {
                    continue;
                }

                if (sourceMethod.IsExtern)
                {
                    continue;
                }

                if (sourceMethod.IsAbstract || sourceMethod.SynthesizesLoweredBoundBody)
                {
                    continue;
                }

                yield return sourceMethod;
            }
        }

        internal ImmutableArray<Symbol> GetMembersToMatchAgainstDeclarationSpan()
        {
            var declared = Volatile.Read(ref _lazyDeclaredMembersAndInitializers);
            if (declared is not null && declared != DeclaredMembersAndInitializers.UninitializedSentinel)
            {
                Debug.Assert(declared.PrimaryConstructor is not null);
                return declared.GetNonTypeMembers(this);
            }
            else
            {
                var membersAndInitializers = GetMembersAndInitializers();
                Debug.Assert(membersAndInitializers.PrimaryConstructor is not null);
                return membersAndInitializers.NonTypeMembers;
            }
        }

        internal ImmutableArray<Symbol> GetCandidateMembersForLookup(string name)
        {
            if (this is { IsRecord: true } or { IsRecordStruct: true } ||
                this.state.HasComplete(CompletionPart.Members))
            {
                return GetMembers(name);
            }

            ImmutableArray<Symbol> nonTypeMembersToCheck;
            SynthesizedPrimaryConstructor? primaryConstructor;

            var declared = Volatile.Read(ref _lazyDeclaredMembersAndInitializers);
            if (declared is not null && declared != DeclaredMembersAndInitializers.UninitializedSentinel)
            {
                nonTypeMembersToCheck = declared.GetNonTypeMembers(this);
                primaryConstructor = declared.PrimaryConstructor;
            }
            else
            {
                var membersAndInitializers = GetMembersAndInitializers();
                nonTypeMembersToCheck = membersAndInitializers.NonTypeMembers;
                primaryConstructor = membersAndInitializers.PrimaryConstructor;
            }

            Debug.Assert(primaryConstructor is not null);

            if (primaryConstructor.ParameterCount == 0)
            {
                return GetMembers(name);
            }

            ImmutableArray<Symbol> types = GetTypeMembers(name).Cast<NamedTypeSymbol, Symbol>();
            ArrayBuilder<Symbol>? memberBuilder = null;

            foreach (var member in nonTypeMembersToCheck)
            {
                if (member.IsAccessor())
                {
                    continue;
                }

                if (member.Name == name)
                {
                    memberBuilder ??= ArrayBuilder<Symbol>.GetInstance(types.Length + 1);
                    memberBuilder.Add(member);
                }
            }

            if (memberBuilder is null)
            {
                return types;
            }

            memberBuilder.AddRange(types);
            return memberBuilder.ToImmutableAndFree();
        }

        private void AddSynthesizedMembers(MembersAndInitializersBuilder builder, DeclaredMembersAndInitializers declaredMembersAndInitializers, BindingDiagnosticBag diagnostics)
        {
            if (TypeKind is TypeKind.Class)
            {
                AddSynthesizedSimpleProgramEntryPointIfNecessary(builder, declaredMembersAndInitializers);
            }

            switch (TypeKind)
            {
                case TypeKind.Struct:
                case TypeKind.Enum:
                case TypeKind.Class:
                case TypeKind.Interface:
                case TypeKind.Submission:
                    AddSynthesizedTypeMembersIfNecessary(builder, declaredMembersAndInitializers, diagnostics);
                    AddSynthesizedConstructorsIfNecessary(builder, declaredMembersAndInitializers, diagnostics);

                    if (TypeKind == TypeKind.Class) // Tracked by https://github.com/dotnet/roslyn/issues/76130 : Consider tightening this check to only top-level non-generic static classes, however optimizing for error scenarios is usually not a goal.
                    {
                        AddSynthesizedExtensionImplementationsIfNecessary(builder, declaredMembersAndInitializers);
                    }
                    break;

                case TypeKind.Extension:
                    AddSynthesizedExtensionMarker(builder, declaredMembersAndInitializers);
                    break;

                default:
                    break;
            }

            AddSynthesizedTupleMembersIfNecessary(builder, declaredMembersAndInitializers);
        }

        private void AddSynthesizedExtensionImplementationsIfNecessary(MembersAndInitializersBuilder builder, DeclaredMembersAndInitializers declaredMembersAndInitializers)
        {
            foreach (var type in GetTypeMembers(""))
            {
                if (type.TypeKind == TypeKind.Extension)
                {
                    foreach (var member in type.GetMembers())
                    {
                        if (member is MethodSymbol { IsImplicitlyDeclared: false, MethodKind: not (MethodKind.Constructor or MethodKind.StaticConstructor or MethodKind.Destructor or MethodKind.ExplicitInterfaceImplementation) } method &&
                            (method.IsStatic || type.ExtensionParameter is not null))
                        {
                            builder.AddNonTypeMember(this, new SourceExtensionImplementationMethodSymbol(method), declaredMembersAndInitializers);
                        }
                    }
                }
            }
        }

        private void AddSynthesizedExtensionMarker(MembersAndInitializersBuilder builder, DeclaredMembersAndInitializers declaredMembersAndInitializers)
        {
            var marker = CreateSynthesizedExtensionMarker();
            if (marker is not null)
            {
                builder.AddNonTypeMember(this, marker, declaredMembersAndInitializers);
            }
        }

        protected virtual MethodSymbol? CreateSynthesizedExtensionMarker()
        {
            throw ExceptionUtilities.Unreachable();
        }

        private void AddDeclaredNontypeMembers(DeclaredMembersAndInitializersBuilder builder, BindingDiagnosticBag diagnostics)
        {
            foreach (var decl in this.declaration.Declarations)
            {
                if (!decl.HasAnyNontypeMembers)
                {
                    continue;
                }

                if (_lazyMembersAndInitializers != null)
                {
                    // membersAndInitializers is already computed. no point to continue.
                    return;
                }

                var syntax = decl.SyntaxReference.GetSyntax();

                switch (syntax.Kind())
                {
                    case SyntaxKind.EnumDeclaration:
                        AddEnumMembers(builder, (EnumDeclarationSyntax)syntax, diagnostics);
                        break;

                    case SyntaxKind.DelegateDeclaration:
                        SourceDelegateMethodSymbol.AddDelegateMembers(this, builder.NonTypeMembersWithPartialImplementations, (DelegateDeclarationSyntax)syntax, diagnostics);
                        break;

                    case SyntaxKind.NamespaceDeclaration:
                    case SyntaxKind.FileScopedNamespaceDeclaration:
                        // The members of a global anonymous type is in a syntax tree of a namespace declaration or a compilation unit.
                        AddNonTypeMembers(builder, ((BaseNamespaceDeclarationSyntax)syntax).Members, diagnostics);
                        break;

                    case SyntaxKind.CompilationUnit:
                        AddNonTypeMembers(builder, ((CompilationUnitSyntax)syntax).Members, diagnostics);
                        break;

                    case SyntaxKind.InterfaceDeclaration:
                        AddNonTypeMembers(builder, ((InterfaceDeclarationSyntax)syntax).Members, diagnostics);
                        break;

                    case SyntaxKind.ClassDeclaration:
                    case SyntaxKind.StructDeclaration:
                    case SyntaxKind.RecordDeclaration:
                    case SyntaxKind.RecordStructDeclaration:
                    case SyntaxKind.ExtensionDeclaration:
                        var typeDecl = (TypeDeclarationSyntax)syntax;
                        noteTypeParameters(typeDecl, builder, diagnostics);
                        AddNonTypeMembers(builder, typeDecl.Members, diagnostics);
                        break;

                    default:
                        throw ExceptionUtilities.UnexpectedValue(syntax.Kind());
                }
            }

            void noteTypeParameters(TypeDeclarationSyntax syntax, DeclaredMembersAndInitializersBuilder builder, BindingDiagnosticBag diagnostics)
            {
                var parameterList = syntax.ParameterList;

                if (parameterList is null)
                {
                    return;
                }

                if (!this.IsExtension)
                {
                    if (builder.DeclarationWithParameters is null)
                    {
                        builder.DeclarationWithParameters = syntax;
                        var ctor = new SynthesizedPrimaryConstructor(this, syntax);

                        if (this.IsStatic)
                        {
                            diagnostics.Add(ErrorCode.ERR_ConstructorInStaticClass, syntax.Identifier.GetLocation());
                        }

                        builder.PrimaryConstructor = ctor;

                        var compilation = DeclaringCompilation;
                        builder.UpdateIsNullableEnabledForConstructorsAndFields(ctor.IsStatic, compilation, parameterList);
                        if (syntax is { PrimaryConstructorBaseTypeIfClass: { ArgumentList: { } baseParamList } })
                        {
                            builder.UpdateIsNullableEnabledForConstructorsAndFields(ctor.IsStatic, compilation, baseParamList);
                        }
                    }
                    else
                    {
                        diagnostics.Add(ErrorCode.ERR_MultipleRecordParameterLists, parameterList.Location);
                    }
                }
            }
        }

        internal Binder GetBinder(CSharpSyntaxNode syntaxNode)
        {
            return this.DeclaringCompilation.GetBinder(syntaxNode);
        }

        private static void MergePartialMembers(
            Dictionary<ReadOnlyMemory<char>, object> membersByName,
            ArrayBuilder<Symbol> nonTypeMembers,
            BindingDiagnosticBag diagnostics)
        {
            //key and value will be the same object
            var membersBySignature = new Dictionary<Symbol, Symbol>(MemberSignatureComparer.PartialMethodsComparer);

            foreach (var pair in membersByName)
            {
                membersBySignature.Clear();

                if (pair.Value is ArrayBuilder<Symbol> arrayBuilder)
                {
                    foreach (var symbol in arrayBuilder)
                    {
                        Debug.Assert(symbol.IsPartialMember());

                        if (!membersBySignature.TryGetValue(symbol, out var prev))
                        {
                            membersBySignature.Add(symbol, symbol);
                            continue;
                        }

                        switch (symbol, prev)
                        {
                            case (SourceOrdinaryMethodSymbol currentMethod, SourceOrdinaryMethodSymbol prevMethod):
                                mergePartialMethods(nonTypeMembers, currentMethod, prevMethod, diagnostics);
                                break;

                            case (SourcePropertySymbol currentProperty, SourcePropertySymbol prevProperty):
                                mergePartialProperties(nonTypeMembers, currentProperty, prevProperty, diagnostics);
                                break;

                            case (SourceConstructorSymbol { IsStatic: false } currentConstructor, SourceConstructorSymbol { IsStatic: false } prevConstructor):
                                Debug.Assert(pair.Key.Equals(WellKnownMemberNames.InstanceConstructorName.AsMemory()));
                                mergePartialConstructors(nonTypeMembers, currentConstructor, prevConstructor, diagnostics);
                                break;

                            case (SourceEventSymbol currentEvent, SourceEventSymbol prevEvent):
                                mergePartialEvents(nonTypeMembers, currentEvent, prevEvent, diagnostics);
                                break;

                            case (SourcePropertyAccessorSymbol, SourcePropertyAccessorSymbol):
                            case (SourceEventAccessorSymbol, SourceEventAccessorSymbol):
                                break; // accessor symbols and their diagnostics are handled by processing the associated member

                            default:
                                // This is an error scenario. We simply don't merge the symbols in this case and a duplicate name diagnostic is reported separately.
                                // One way this case can be reached is if type contains both `public partial int P { get; }` and `public partial int get_P();`.
                                Debug.Assert(symbol is SourceOrdinaryMethodSymbol or SourcePropertySymbol or SourcePropertyAccessorSymbol or SourceEventAccessorSymbol);
                                Debug.Assert(prev is SourceOrdinaryMethodSymbol or SourcePropertySymbol or SourcePropertyAccessorSymbol or SourceEventAccessorSymbol);
                                break;
                        }
                    }
                }
                else
                {
                    var symbol = (Symbol)pair.Value;
                    Debug.Assert(symbol.IsPartialMember());
                    membersBySignature.Add(symbol, symbol);
                }

                foreach (var symbol in membersBySignature.Values)
                {
                    switch (symbol)
                    {
                        case SourceOrdinaryMethodSymbol method:
                            // partial implementations not paired with a definition
                            if (method.IsPartialImplementation && method.OtherPartOfPartial is null)
                            {
                                diagnostics.Add(ErrorCode.ERR_PartialMethodMustHaveLatent, method.GetFirstLocation(), method);
                            }
                            else if (method is { IsPartialDefinition: true, OtherPartOfPartial: null, HasExplicitAccessModifier: true })
                            {
                                diagnostics.Add(ErrorCode.ERR_PartialMethodWithAccessibilityModsMustHaveImplementation, method.GetFirstLocation(), method);
                            }
                            break;

                        case SourcePropertySymbol property:
                            if (property.OtherPartOfPartial is null)
                            {
                                diagnostics.Add(
                                    property.IsPartialDefinition ? ErrorCode.ERR_PartialPropertyMissingImplementation : ErrorCode.ERR_PartialPropertyMissingDefinition,
                                    property.GetFirstLocation(),
                                    property);
                            }
                            break;

                        case SourceConstructorSymbol constructor:
                            if (constructor.OtherPartOfPartial is null)
                            {
                                diagnostics.Add(
                                    constructor.IsPartialDefinition ? ErrorCode.ERR_PartialMemberMissingImplementation : ErrorCode.ERR_PartialMemberMissingDefinition,
                                    constructor.GetFirstLocation(),
                                    constructor);
                            }
                            break;

                        case SourceEventSymbol ev:
                            if (ev.OtherPartOfPartial is null)
                            {
                                diagnostics.Add(
                                    ev.IsPartialDefinition ? ErrorCode.ERR_PartialMemberMissingImplementation : ErrorCode.ERR_PartialMemberMissingDefinition,
                                    ev.GetFirstLocation(),
                                    ev);
                            }
                            break;

                        case SourceEventAccessorSymbol:
                        case SourcePropertyAccessorSymbol:
                            break; // diagnostics for missing partial accessors are handled in 'mergePartialProperties'/'mergePartialEvents'.

                        default:
                            throw ExceptionUtilities.UnexpectedValue(symbol);
                    }
                }
            }

            foreach (var pair in membersByName)
            {
                if (pair.Value is ArrayBuilder<Symbol> arrayBuilder)
                {
                    foreach (var symbol in arrayBuilder)
                    {
                        fixupNotMergedPartialProperty(symbol);
                    }
                }
                else
                {
                    fixupNotMergedPartialProperty((Symbol)pair.Value);
                }
            }

            static void fixupNotMergedPartialProperty(Symbol symbol)
            {
                Debug.Assert(symbol.IsPartialMember());
                if (symbol is SourcePropertySymbol { OtherPartOfPartial: null } property)
                {
                    property.SetMergedBackingField(property.DeclaredBackingField);
                }
            }

            static void mergePartialMethods(ArrayBuilder<Symbol> nonTypeMembers, SourceOrdinaryMethodSymbol currentMethod, SourceOrdinaryMethodSymbol prevMethod, BindingDiagnosticBag diagnostics)
            {
                if (currentMethod.IsPartialImplementation &&
                    (prevMethod.IsPartialImplementation || (prevMethod.OtherPartOfPartial is MethodSymbol otherImplementation && (object)otherImplementation != currentMethod)))
                {
                    // A partial method may not have multiple implementing declarations
                    diagnostics.Add(ErrorCode.ERR_PartialMethodOnlyOneActual, currentMethod.GetFirstLocation());
                }
                else if (currentMethod.IsPartialDefinition &&
                    (prevMethod.IsPartialDefinition || (prevMethod.OtherPartOfPartial is MethodSymbol otherDefinition && (object)otherDefinition != currentMethod)))
                {
                    // A partial method may not have multiple defining declarations
                    diagnostics.Add(ErrorCode.ERR_PartialMethodOnlyOneLatent, currentMethod.GetFirstLocation());
                }
                else
                {
                    FixPartialMethod(nonTypeMembers, prevMethod, currentMethod);
                }
            }

            static void mergePartialProperties(ArrayBuilder<Symbol> nonTypeMembers, SourcePropertySymbol currentProperty, SourcePropertySymbol prevProperty, BindingDiagnosticBag diagnostics)
            {
                if (currentProperty.IsPartialImplementation &&
                    (prevProperty.IsPartialImplementation || (prevProperty.OtherPartOfPartial is SourcePropertySymbol otherImplementation && (object)otherImplementation != currentProperty)))
                {
                    diagnostics.Add(ErrorCode.ERR_PartialPropertyDuplicateImplementation, currentProperty.GetFirstLocation());
                }
                else if (currentProperty.IsPartialDefinition &&
                    (prevProperty.IsPartialDefinition || (prevProperty.OtherPartOfPartial is SourcePropertySymbol otherDefinition && (object)otherDefinition != currentProperty)))
                {
                    diagnostics.Add(ErrorCode.ERR_PartialPropertyDuplicateDefinition, currentProperty.GetFirstLocation());
                }
                else
                {
                    if (hasInitializer(prevProperty) && hasInitializer(currentProperty))
                    {
                        diagnostics.Add(ErrorCode.ERR_PartialPropertyDuplicateInitializer, currentProperty.GetFirstLocation());
                    }

                    mergeAccessors(nonTypeMembers, (SourcePropertyAccessorSymbol?)currentProperty.GetMethod, (SourcePropertyAccessorSymbol?)prevProperty.GetMethod);
                    mergeAccessors(nonTypeMembers, (SourcePropertyAccessorSymbol?)currentProperty.SetMethod, (SourcePropertyAccessorSymbol?)prevProperty.SetMethod);
                    FixPartialProperty(nonTypeMembers, prevProperty, currentProperty);
                }

                void mergeAccessors(ArrayBuilder<Symbol> nonTypeMembers, SourcePropertyAccessorSymbol? currentAccessor, SourcePropertyAccessorSymbol? prevAccessor)
                {
                    if (currentAccessor is { } && prevAccessor is { })
                    {
                        var implementationAccessor = currentProperty.IsPartialDefinition ? prevAccessor : currentAccessor;
                        Remove(nonTypeMembers, implementationAccessor);
                    }
                    else if (currentAccessor is { } || prevAccessor is { })
                    {
                        var (foundAccessor, containingProperty, otherProperty) = prevAccessor is { } ? (prevAccessor, prevProperty, currentProperty) : (currentAccessor!, currentProperty, prevProperty);
                        // When an accessor is present on definition but not on implementation, the accessor is said to be missing on the implementation.
                        // When an accessor is present on implementation but not on definition, the accessor is said to be unexpected on the implementation.
                        var (errorCode, propertyToBlame) = foundAccessor.IsPartialDefinition
                            ? (ErrorCode.ERR_PartialPropertyMissingAccessor, otherProperty)
                            : (ErrorCode.ERR_PartialPropertyUnexpectedAccessor, containingProperty);
                        diagnostics.Add(errorCode, propertyToBlame.GetFirstLocation(), foundAccessor);
                    }
                }

                static bool hasInitializer(SourcePropertySymbol property)
                {
                    return property.DeclaredBackingField?.HasInitializer == true;
                }
            }

            static void mergePartialConstructors(ArrayBuilder<Symbol> nonTypeMembers, SourceConstructorSymbol currentConstructor, SourceConstructorSymbol prevConstructor, BindingDiagnosticBag diagnostics)
            {
                if (currentConstructor.IsPartialImplementation &&
                    (prevConstructor.IsPartialImplementation || (prevConstructor.OtherPartOfPartial is { } otherImplementation && !ReferenceEquals(otherImplementation, currentConstructor))))
                {
                    // A partial constructor may not have multiple implementing declarations
                    diagnostics.Add(ErrorCode.ERR_PartialMemberDuplicateImplementation, currentConstructor.GetFirstLocation(), currentConstructor);
                }
                else if (currentConstructor.IsPartialDefinition &&
                    (prevConstructor.IsPartialDefinition || (prevConstructor.OtherPartOfPartial is { } otherDefinition && !ReferenceEquals(otherDefinition, currentConstructor))))
                {
                    // A partial constructor may not have multiple defining declarations
                    diagnostics.Add(ErrorCode.ERR_PartialMemberDuplicateDefinition, currentConstructor.GetFirstLocation(), currentConstructor);
                }
                else
                {
                    FixPartialConstructor(nonTypeMembers, prevConstructor, currentConstructor);
                }
            }

            static void mergePartialEvents(ArrayBuilder<Symbol> nonTypeMembers, SourceEventSymbol currentEvent, SourceEventSymbol prevEvent, BindingDiagnosticBag diagnostics)
            {
                if (currentEvent.IsPartialImplementation &&
                    (prevEvent.IsPartialImplementation || (prevEvent.OtherPartOfPartial is { } otherImplementation && !ReferenceEquals(otherImplementation, currentEvent))))
                {
                    // A partial event may not have multiple implementing declarations
                    diagnostics.Add(ErrorCode.ERR_PartialMemberDuplicateImplementation, currentEvent.GetFirstLocation(), currentEvent);
                }
                else if (currentEvent.IsPartialDefinition &&
                    (prevEvent.IsPartialDefinition || (prevEvent.OtherPartOfPartial is { } otherDefinition && !ReferenceEquals(otherDefinition, currentEvent))))
                {
                    // A partial event may not have multiple defining declarations
                    diagnostics.Add(ErrorCode.ERR_PartialMemberDuplicateDefinition, currentEvent.GetFirstLocation(), currentEvent);
                }
                else
                {
                    mergeAccessors(nonTypeMembers, (SourceEventAccessorSymbol?)currentEvent.AddMethod, (SourceEventAccessorSymbol?)prevEvent.AddMethod);
                    mergeAccessors(nonTypeMembers, (SourceEventAccessorSymbol?)currentEvent.RemoveMethod, (SourceEventAccessorSymbol?)prevEvent.RemoveMethod);
                    FixPartialEvent(nonTypeMembers, prevEvent, currentEvent);
                }

                static void mergeAccessors(ArrayBuilder<Symbol> nonTypeMembers, SourceEventAccessorSymbol? currentAccessor, SourceEventAccessorSymbol? prevAccessor)
                {
                    if (currentAccessor?.IsPartialImplementation == true)
                    {
                        Remove(nonTypeMembers, currentAccessor);
                    }
                    else if (prevAccessor?.IsPartialImplementation == true)
                    {
                        Remove(nonTypeMembers, prevAccessor);
                    }
                }
            }
        }

        /// <summary>Links together the definition and implementation parts of a partial method. Removes implementation part from <paramref name="nonTypeMembers"/>.</summary>
        private static void FixPartialMethod(ArrayBuilder<Symbol> nonTypeMembers, SourceOrdinaryMethodSymbol part1, SourceOrdinaryMethodSymbol part2)
        {
            SourceOrdinaryMethodSymbol definition;
            SourceOrdinaryMethodSymbol implementation;
            if (part1.IsPartialDefinition)
            {
                definition = part1;
                implementation = part2;
            }
            else
            {
                definition = part2;
                implementation = part1;
            }

            SourceOrdinaryMethodSymbol.InitializePartialMethodParts(definition, implementation);

            // a partial method is represented in the member list by its definition part:
            Remove(nonTypeMembers, implementation);
        }

        /// <summary>Links together the definition and implementation parts of a partial property. Removes implementation part from <paramref name="nonTypeMembers"/></summary>
        private static void FixPartialProperty(ArrayBuilder<Symbol> nonTypeMembers, SourcePropertySymbol part1, SourcePropertySymbol part2)
        {
            SourcePropertySymbol definition;
            SourcePropertySymbol implementation;
            if (part1.IsPartialDefinition)
            {
                definition = part1;
                implementation = part2;
            }
            else
            {
                definition = part2;
                implementation = part1;
            }

            if (implementation.DeclaredBackingField is { } implementationField &&
                definition.DeclaredBackingField is { })
            {
                Remove(nonTypeMembers, implementationField);
            }

            SourcePropertySymbol.InitializePartialPropertyParts(definition, implementation);

            // a partial property is represented in the member list by its definition part:
            Remove(nonTypeMembers, implementation);
        }

        /// <summary>Links together the definition and implementation parts of a partial constructor. Removes implementation part from <paramref name="nonTypeMembers"/>.</summary>
        private static void FixPartialConstructor(ArrayBuilder<Symbol> nonTypeMembers, SourceConstructorSymbol part1, SourceConstructorSymbol part2)
        {
            SourceConstructorSymbol definition;
            SourceConstructorSymbol implementation;
            if (part1.IsPartialDefinition)
            {
                definition = part1;
                implementation = part2;
            }
            else
            {
                definition = part2;
                implementation = part1;
            }

            SourceConstructorSymbol.InitializePartialConstructorParts(definition, implementation);

            // a partial constructor is represented in the member list by its definition part:
            Remove(nonTypeMembers, implementation);
        }

        /// <summary>Links together the definition and implementation parts of a partial event. Removes implementation part from <paramref name="nonTypeMembers"/>.</summary>
        private static void FixPartialEvent(ArrayBuilder<Symbol> nonTypeMembers, SourceEventSymbol part1, SourceEventSymbol part2)
        {
            SourceEventSymbol definition;
            SourceEventSymbol implementation;
            if (part1.IsPartialDefinition)
            {
                definition = part1;
                implementation = part2;
            }
            else
            {
                definition = part2;
                implementation = part1;
            }

            SourceEventSymbol.InitializePartialEventParts(definition, implementation);

            // a partial event is represented in the member list by its definition part:
            Remove(nonTypeMembers, implementation);
        }

        private static void Remove(ArrayBuilder<Symbol> symbols, Symbol symbol)
        {
            for (int i = 0; i < symbols.Count; i++)
            {
                Symbol s = symbols[i];
                if (ReferenceEquals(s, symbol))
                {
                    symbols.RemoveAt(i);
                    return;
                }
            }

            throw ExceptionUtilities.Unreachable();
        }

        /// <summary>
        /// Report an error if a member (other than a method) exists with the same name
        /// as the property accessor, or if a method exists with the same name and signature.
        /// </summary>
        private static void CheckForMemberConflictWithPropertyAccessor(
            SourceMemberContainerTypeSymbol containerForDiagnostics,
            bool mightHaveMembersFromDistinctNonPartialDeclarations,
            Dictionary<ReadOnlyMemory<char>, ImmutableArray<Symbol>> membersByName,
            PropertySymbol propertySymbol,
            bool getNotSet,
            BindingDiagnosticBag diagnostics)
        {
            Debug.Assert(!propertySymbol.IsExplicitInterfaceImplementation); // checked by caller

            MethodSymbol accessor = getNotSet ? propertySymbol.GetMethod : propertySymbol.SetMethod;
            string accessorName;
            if ((object)accessor != null)
            {
                accessorName = accessor.Name;
            }
            else
            {
                string propertyName = propertySymbol.IsIndexer ? propertySymbol.MetadataName : propertySymbol.Name;
                accessorName = SourcePropertyAccessorSymbol.GetAccessorName(propertyName,
                    getNotSet,
                    propertySymbol.IsCompilationOutputWinMdObj());
            }

            foreach (var symbol in membersByName.TryGetValue(accessorName.AsMemory(), out var members) ? members : [])
            {
                if (symbol.Kind != SymbolKind.Method)
                {
                    // The type '{0}' already contains a definition for '{1}'
                    if (!mightHaveMembersFromDistinctNonPartialDeclarations)
                        diagnostics.Add(ErrorCode.ERR_DuplicateNameInClass, GetAccessorOrPropertyLocation(propertySymbol, getNotSet), containerForDiagnostics, accessorName);
                    return;
                }
                else
                {
                    var methodSymbol = (MethodSymbol)symbol;
                    if ((methodSymbol.MethodKind == MethodKind.Ordinary) &&
                        ParametersMatchPropertyAccessor(propertySymbol, getNotSet, methodSymbol.Parameters))
                    {
                        // Type '{1}' already reserves a member called '{0}' with the same parameter types
                        diagnostics.Add(ErrorCode.ERR_MemberReserved, GetAccessorOrPropertyLocation(propertySymbol, getNotSet), accessorName, containerForDiagnostics);
                        return;
                    }
                }
            }
        }

        /// <summary>
        /// Report an error if a member (other than a method) exists with the same name
        /// as the event accessor, or if a method exists with the same name and signature.
        /// </summary>
        private static void CheckForMemberConflictWithEventAccessor(
            SourceMemberContainerTypeSymbol containerForDiagnostics,
            bool mightHaveMembersFromDistinctNonPartialDeclarations,
            Dictionary<ReadOnlyMemory<char>, ImmutableArray<Symbol>> membersByName,
            EventSymbol eventSymbol,
            bool isAdder,
            BindingDiagnosticBag diagnostics)
        {
            Debug.Assert(!eventSymbol.IsExplicitInterfaceImplementation); // checked by caller

            string accessorName = SourceEventSymbol.GetAccessorName(eventSymbol.Name, isAdder);

            foreach (var symbol in membersByName.TryGetValue(accessorName.AsMemory(), out var members) ? members : [])
            {
                if (symbol.Kind != SymbolKind.Method)
                {
                    // The type '{0}' already contains a definition for '{1}'
                    if (!mightHaveMembersFromDistinctNonPartialDeclarations)
                        diagnostics.Add(ErrorCode.ERR_DuplicateNameInClass, GetAccessorOrEventLocation(eventSymbol, isAdder), containerForDiagnostics, accessorName);
                    return;
                }
                else
                {
                    var methodSymbol = (MethodSymbol)symbol;
                    if ((methodSymbol.MethodKind == MethodKind.Ordinary) &&
                        ParametersMatchEventAccessor(eventSymbol, methodSymbol.Parameters))
                    {
                        // Type '{1}' already reserves a member called '{0}' with the same parameter types
                        diagnostics.Add(ErrorCode.ERR_MemberReserved, GetAccessorOrEventLocation(eventSymbol, isAdder), accessorName, containerForDiagnostics);
                        return;
                    }
                }
            }
        }

        /// <summary>
        /// Return the location of the accessor, or if no accessor, the location of the property.
        /// </summary>
        private static Location GetAccessorOrPropertyLocation(PropertySymbol propertySymbol, bool getNotSet)
        {
            var locationFrom = (Symbol)(getNotSet ? propertySymbol.GetMethod : propertySymbol.SetMethod) ?? propertySymbol;
            return locationFrom.GetFirstLocation();
        }

        /// <summary>
        /// Return the location of the accessor, or if no accessor, the location of the event.
        /// </summary>
        private static Location GetAccessorOrEventLocation(EventSymbol propertySymbol, bool isAdder)
        {
            var locationFrom = (Symbol?)(isAdder ? propertySymbol.AddMethod : propertySymbol.RemoveMethod) ?? propertySymbol;
            return locationFrom.GetFirstLocation();
        }

        /// <summary>
        /// Return true if the method parameters match the parameters of the
        /// property accessor, including the value parameter for the setter.
        /// </summary>
        private static bool ParametersMatchPropertyAccessor(PropertySymbol propertySymbol, bool getNotSet, ImmutableArray<ParameterSymbol> methodParams)
        {
            var propertyParams = propertySymbol.Parameters;
            var numParams = propertyParams.Length + (getNotSet ? 0 : 1);
            if (numParams != methodParams.Length)
            {
                return false;
            }

            for (int i = 0; i < numParams; i++)
            {
                var methodParam = methodParams[i];
                if (methodParam.RefKind != RefKind.None)
                {
                    return false;
                }

                var propertyParamType = (((i == numParams - 1) && !getNotSet) ? propertySymbol.TypeWithAnnotations : propertyParams[i].TypeWithAnnotations).Type;
                if (!propertyParamType.Equals(methodParam.Type, TypeCompareKind.AllIgnoreOptions))
                {
                    return false;
                }
            }

            return true;
        }

        /// <summary>
        /// Return true if the method parameters match the parameters of the
        /// event accessor, including the value parameter.
        /// </summary>
        private static bool ParametersMatchEventAccessor(EventSymbol eventSymbol, ImmutableArray<ParameterSymbol> methodParams)
        {
            return
                methodParams.Length == 1 &&
                methodParams[0].RefKind == RefKind.None &&
                eventSymbol.Type.Equals(methodParams[0].Type, TypeCompareKind.AllIgnoreOptions);
        }

        private void AddEnumMembers(DeclaredMembersAndInitializersBuilder result, EnumDeclarationSyntax syntax, BindingDiagnosticBag diagnostics)
        {
            // The previous enum constant used to calculate subsequent
            // implicit enum constants. (This is the most recent explicit
            // enum constant or the first implicit constant if no explicit values.)
            SourceEnumConstantSymbol? otherSymbol = null;

            // Offset from "otherSymbol".
            int otherSymbolOffset = 0;

            foreach (var member in syntax.Members)
            {
                SourceEnumConstantSymbol symbol;
                var valueOpt = member.EqualsValue;

                if (valueOpt != null)
                {
                    symbol = SourceEnumConstantSymbol.CreateExplicitValuedConstant(this, member, diagnostics);
                }
                else
                {
                    symbol = SourceEnumConstantSymbol.CreateImplicitValuedConstant(this, member, otherSymbol, otherSymbolOffset, diagnostics);
                }

                result.NonTypeMembersWithPartialImplementations.Add(symbol);

                if (valueOpt != null || otherSymbol is null)
                {
                    otherSymbol = symbol;
                    otherSymbolOffset = 1;
                }
                else
                {
                    otherSymbolOffset++;
                }
            }
        }

        private static void AddInitializer(ref ArrayBuilder<FieldOrPropertyInitializer>? initializers, FieldSymbol? fieldOpt, CSharpSyntaxNode node)
        {
            if (initializers == null)
            {
                initializers = ArrayBuilder<FieldOrPropertyInitializer>.GetInstance();
            }
            else if (initializers.Count != 0)
            {
                // initializers should be added in syntax order:
                Debug.Assert(node.SyntaxTree == initializers.Last().Syntax.SyntaxTree);
                Debug.Assert(node.SpanStart > initializers.Last().Syntax.Span.Start);
            }

            initializers.Add(new FieldOrPropertyInitializer(fieldOpt, node));
        }

        private static void AddInitializers(
            ArrayBuilder<ArrayBuilder<FieldOrPropertyInitializer>> allInitializers,
            ArrayBuilder<FieldOrPropertyInitializer>? siblingsOpt)
        {
            if (siblingsOpt != null)
            {
                allInitializers.Add(siblingsOpt);
            }
        }

        private static void CheckInterfaceMembers(ImmutableArray<Symbol> nonTypeMembers, BindingDiagnosticBag diagnostics)
        {
            foreach (var member in nonTypeMembers)
            {
                CheckInterfaceMember(member, diagnostics);
            }
        }

        private static void CheckInterfaceMember(Symbol member, BindingDiagnosticBag diagnostics)
        {
            switch (member.Kind)
            {
                case SymbolKind.Field:
                    break;

                case SymbolKind.Method:
                    var meth = (MethodSymbol)member;
                    switch (meth.MethodKind)
                    {
                        case MethodKind.Constructor:
                            diagnostics.Add(ErrorCode.ERR_InterfacesCantContainConstructors, member.GetFirstLocation());
                            break;
                        case MethodKind.Conversion:
                            break;
                        case MethodKind.UserDefinedOperator:
                            break;
                        case MethodKind.Destructor:
                            diagnostics.Add(ErrorCode.ERR_OnlyClassesCanContainDestructors, member.GetFirstLocation());
                            break;
                        case MethodKind.ExplicitInterfaceImplementation:
                        //CS0541 is handled in SourcePropertySymbol
                        case MethodKind.Ordinary:
                        case MethodKind.LocalFunction:
                        case MethodKind.PropertyGet:
                        case MethodKind.PropertySet:
                        case MethodKind.EventAdd:
                        case MethodKind.EventRemove:
                        case MethodKind.StaticConstructor:
                            break;
                        default:
                            throw ExceptionUtilities.UnexpectedValue(meth.MethodKind);
                    }
                    break;

                case SymbolKind.Property:
                    break;

                case SymbolKind.Event:
                    break;

                default:
                    throw ExceptionUtilities.UnexpectedValue(member.Kind);
            }
        }

        private static void CheckExtensionMembers(ImmutableArray<Symbol> members, BindingDiagnosticBag diagnostics)
        {
            foreach (var member in members)
            {
                checkExtensionMember(member, diagnostics);
            }

            return;

            static void checkExtensionMember(Symbol member, BindingDiagnosticBag diagnostics)
            {
                switch (member.Kind)
                {
                    case SymbolKind.Method:
                        var meth = (MethodSymbol)member;
                        switch (meth.MethodKind)
                        {
                            case MethodKind.Constructor:
                            case MethodKind.Conversion:
                            case MethodKind.Destructor:
                            case MethodKind.EventAdd:
                            case MethodKind.EventRemove:
                            case MethodKind.StaticConstructor:
                                break;
                            case MethodKind.ExplicitInterfaceImplementation:
                                // error, but reported elsewhere
                                return;
                            case MethodKind.Ordinary:
                            case MethodKind.UserDefinedOperator:
                            case MethodKind.PropertyGet:
                            case MethodKind.PropertySet:
                                return;
                            default:
                                throw ExceptionUtilities.UnexpectedValue(meth.MethodKind);
                        }
                        break;

                    case SymbolKind.Property:
                        // Tracked by https://github.com/dotnet/roslyn/issues/76130 : add full support for indexers or disallow them
                        return;

                    case SymbolKind.Field:
                    case SymbolKind.Event:
                    case SymbolKind.NamedType:
                        break;

                    default:
                        throw ExceptionUtilities.UnexpectedValue(member.Kind);
                }

                diagnostics.Add(ErrorCode.ERR_ExtensionDisallowsMember, member.GetFirstLocation());
            }
        }

        private static void CheckForStructDefaultConstructors(
            ArrayBuilder<Symbol> members,
            bool isEnum,
            BindingDiagnosticBag diagnostics)
        {
            foreach (var s in members)
            {
                var m = s as MethodSymbol;
                if (!(m is null))
                {
                    if (m.MethodKind == MethodKind.Constructor && m.ParameterCount == 0)
                    {
                        var location = m.GetFirstLocation();
                        if (isEnum)
                        {
                            diagnostics.Add(ErrorCode.ERR_EnumsCantContainDefaultConstructor, location);
                        }
                        else
                        {
                            MessageID.IDS_FeatureParameterlessStructConstructors.CheckFeatureAvailability(diagnostics, m.DeclaringCompilation, location);
                            if (m.DeclaredAccessibility != Accessibility.Public)
                            {
                                diagnostics.Add(ErrorCode.ERR_NonPublicParameterlessStructConstructor, location);
                            }
                        }
                    }
                }
            }
        }

        private void CheckForStructBadInitializers(DeclaredMembersAndInitializersBuilder builder, BindingDiagnosticBag diagnostics)
        {
            Debug.Assert(TypeKind == TypeKind.Struct);

            if (builder.DeclarationWithParameters is not null)
            {
                Debug.Assert(builder.DeclarationWithParameters is TypeDeclarationSyntax { ParameterList: not null } type
                    && type.Kind() is (SyntaxKind.RecordStructDeclaration or SyntaxKind.StructDeclaration));
                return;
            }

            bool hasInitializers = false;
            foreach (var initializers in builder.InstanceInitializers)
            {
                foreach (FieldOrPropertyInitializer initializer in initializers)
                {
                    hasInitializers = true;
                    var symbol = initializer.FieldOpt.AssociatedSymbol ?? initializer.FieldOpt;
                    MessageID.IDS_FeatureStructFieldInitializers.CheckFeatureAvailability(diagnostics, symbol.DeclaringCompilation, symbol.GetFirstLocation());
                }
            }

            if (hasInitializers && !builder.NonTypeMembersWithPartialImplementations.Any(member => member is MethodSymbol { MethodKind: MethodKind.Constructor }))
            {
                diagnostics.Add(ErrorCode.ERR_StructHasInitializersAndNoDeclaredConstructor, GetFirstLocation());
            }
        }

        private void AddSynthesizedSimpleProgramEntryPointIfNecessary(MembersAndInitializersBuilder builder, DeclaredMembersAndInitializers declaredMembersAndInitializers)
        {
            var simpleProgramEntryPoints = GetSimpleProgramEntryPoints();
            foreach (var member in simpleProgramEntryPoints)
            {
                builder.AddNonTypeMember(this, member, declaredMembersAndInitializers);
            }
        }

        private void AddSynthesizedTypeMembersIfNecessary(MembersAndInitializersBuilder builder, DeclaredMembersAndInitializers declaredMembersAndInitializers, BindingDiagnosticBag diagnostics)
        {
            if (declaration.Kind is not (DeclarationKind.Record or DeclarationKind.RecordStruct) && declaredMembersAndInitializers.PrimaryConstructor is null)
            {
                return;
            }

            var membersSoFar = builder.GetNonTypeMembers(this, declaredMembersAndInitializers);
            var members = ArrayBuilder<Symbol>.GetInstance(membersSoFar.Count + 1);

            if (declaration.Kind is not (DeclarationKind.Record or DeclarationKind.RecordStruct))
            {
                // primary ctor
                var ctor = declaredMembersAndInitializers.PrimaryConstructor;
                Debug.Assert(ctor is object);

                members.Add(ctor);
                members.AddRange(ctor.GetBackingFields());
                members.AddRange(membersSoFar);
                builder.SetNonTypeMembers(members);

                return;
            }

            Debug.Assert(declaredMembersAndInitializers.PrimaryConstructor?.GetBackingFields().Any() != true);

            ParameterListSyntax? paramList = declaredMembersAndInitializers.DeclarationWithParameters?.ParameterList;
            var memberSignatures = s_duplicateRecordMemberSignatureDictionary.Allocate();
            var fieldsByName = PooledDictionary<string, Symbol>.GetInstance();
            var memberNames = PooledHashSet<string>.GetInstance();
            foreach (var member in membersSoFar)
            {
                memberNames.Add(member.Name);

                switch (member)
                {
                    case EventSymbol:
                    case MethodSymbol { MethodKind: not (MethodKind.Ordinary or MethodKind.Constructor) }:
                        continue;
                    case FieldSymbol { Name: var fieldName }:
                        if (!fieldsByName.ContainsKey(fieldName))
                        {
                            fieldsByName.Add(fieldName, member);
                        }
                        continue;
                }

                if (!memberSignatures.ContainsKey(member))
                {
                    memberSignatures.Add(member, member);
                }
            }

            CSharpCompilation compilation = this.DeclaringCompilation;
            bool isRecordClass = declaration.Kind == DeclarationKind.Record;

            // Positional record
            bool primaryAndCopyCtorAmbiguity = false;
            if (!(paramList is null))
            {
                Debug.Assert(declaredMembersAndInitializers.DeclarationWithParameters is object);

                // primary ctor
                var ctor = declaredMembersAndInitializers.PrimaryConstructor;
                Debug.Assert(ctor is object);
                members.Add(ctor);

                if (!memberSignatures.ContainsKey(ctor))
                {
                    memberSignatures.Add(ctor, ctor);
                }

                if (ctor.ParameterCount != 0)
                {
                    // properties and Deconstruct
                    var existingOrAddedMembers = addProperties(ctor.Parameters);
                    addDeconstruct(ctor, existingOrAddedMembers);
                }

                if (isRecordClass)
                {
                    primaryAndCopyCtorAmbiguity = ctor.ParameterCount == 1 && ctor.Parameters[0].Type.Equals(this, TypeCompareKind.AllIgnoreOptions);
                }
            }

            if (isRecordClass)
            {
                addCopyCtor(primaryAndCopyCtorAmbiguity, declaredMembersAndInitializers);
                addCloneMethod();
            }

            PropertySymbol? equalityContract = isRecordClass ? addEqualityContract() : null;

            var thisEquals = addThisEquals(equalityContract);

            if (isRecordClass)
            {
                addBaseEquals();
            }

            addObjectEquals(thisEquals);
            var getHashCode = addGetHashCode(equalityContract);
            addEqualityOperators();

            if (thisEquals is not SynthesizedRecordEquals && getHashCode is SynthesizedRecordGetHashCode)
            {
                diagnostics.Add(ErrorCode.WRN_RecordEqualsWithoutGetHashCode, thisEquals.GetFirstLocation(), declaration.Name);
            }

            var printMembers = addPrintMembersMethod(membersSoFar);
            addToStringMethod(printMembers);

            memberSignatures.Free();
            fieldsByName.Free();
            memberNames.Free();

            // Synthesizing non-readonly properties in struct would require changing readonly logic for PrintMembers method synthesis
            Debug.Assert(isRecordClass || !members.Any(m => m is PropertySymbol { GetMethod.IsEffectivelyReadOnly: false }));

            // We put synthesized record members first so that errors about conflicts show up on user-defined members rather than all
            // going to the record declaration
            members.AddRange(membersSoFar);
            builder.SetNonTypeMembers(members);

            return;

            void addDeconstruct(SynthesizedPrimaryConstructor ctor, ImmutableArray<Symbol> positionalMembers)
            {
                Debug.Assert(positionalMembers.All(p => p is PropertySymbol or FieldSymbol));

                var targetMethod = new SignatureOnlyMethodSymbol(
                    WellKnownMemberNames.DeconstructMethodName,
                    this,
                    MethodKind.Ordinary,
                    Cci.CallingConvention.HasThis,
                    ImmutableArray<TypeParameterSymbol>.Empty,
                    ctor.Parameters.SelectAsArray<ParameterSymbol, ParameterSymbol>(param => new SignatureOnlyParameterSymbol(param.TypeWithAnnotations,
                                                                                                                              ImmutableArray<CustomModifier>.Empty,
                                                                                                                              isParamsArray: false,
                                                                                                                              isParamsCollection: false,
                                                                                                                              RefKind.Out
                                                                                                                              )),
                    RefKind.None,
                    isInitOnly: false,
                    isStatic: false,
                    TypeWithAnnotations.Create(compilation.GetSpecialType(SpecialType.System_Void)),
                    ImmutableArray<CustomModifier>.Empty,
                    ImmutableArray<MethodSymbol>.Empty);

                if (!memberSignatures.TryGetValue(targetMethod, out Symbol? existingDeconstructMethod))
                {
                    members.Add(new SynthesizedRecordDeconstruct(this, ctor, positionalMembers, memberOffset: members.Count));
                }
                else
                {
                    var deconstruct = (MethodSymbol)existingDeconstructMethod;

                    if (deconstruct.DeclaredAccessibility != Accessibility.Public)
                    {
                        diagnostics.Add(ErrorCode.ERR_NonPublicAPIInRecord, deconstruct.GetFirstLocation(), deconstruct);
                    }

                    if (deconstruct.ReturnType.SpecialType != SpecialType.System_Void && !deconstruct.ReturnType.IsErrorType())
                    {
                        diagnostics.Add(ErrorCode.ERR_SignatureMismatchInRecord, deconstruct.GetFirstLocation(), deconstruct, targetMethod.ReturnType);
                    }

                    if (deconstruct.IsStatic)
                    {
                        diagnostics.Add(ErrorCode.ERR_StaticAPIInRecord, deconstruct.GetFirstLocation(), deconstruct);
                    }
                }
            }

            void addCopyCtor(bool primaryAndCopyCtorAmbiguity, DeclaredMembersAndInitializers declaredMembersAndInitializers)
            {
                Debug.Assert(isRecordClass);
                var targetMethod = new SignatureOnlyMethodSymbol(
                    WellKnownMemberNames.InstanceConstructorName,
                    this,
                    MethodKind.Constructor,
                    Cci.CallingConvention.HasThis,
                    ImmutableArray<TypeParameterSymbol>.Empty,
                    ImmutableArray.Create<ParameterSymbol>(new SignatureOnlyParameterSymbol(
                                                                TypeWithAnnotations.Create(this),
                                                                ImmutableArray<CustomModifier>.Empty,
                                                                isParamsArray: false,
                                                                isParamsCollection: false,
                                                                RefKind.None
                                                                )),
                    RefKind.None,
                    isInitOnly: false,
                    isStatic: false,
                    TypeWithAnnotations.Create(compilation.GetSpecialType(SpecialType.System_Void)),
                    ImmutableArray<CustomModifier>.Empty,
                    ImmutableArray<MethodSymbol>.Empty);

                if (!memberSignatures.TryGetValue(targetMethod, out Symbol? existingConstructor))
                {
                    var copyCtor = new SynthesizedRecordCopyCtor(this, memberOffset: members.Count);
                    members.Add(copyCtor);

                    if (primaryAndCopyCtorAmbiguity)
                    {
                        diagnostics.Add(ErrorCode.ERR_RecordAmbigCtor, copyCtor.GetFirstLocation());
                    }
                }
                else
                {
                    var constructor = (MethodSymbol)existingConstructor;

                    if ((object)constructor == declaredMembersAndInitializers.PrimaryConstructor && primaryAndCopyCtorAmbiguity)
                    {
                        diagnostics.Add(ErrorCode.ERR_RecordAmbigCtor, this.GetFirstLocation());
                    }
                    else if (!this.IsSealed && (constructor.DeclaredAccessibility != Accessibility.Public && constructor.DeclaredAccessibility != Accessibility.Protected))
                    {
                        diagnostics.Add(ErrorCode.ERR_CopyConstructorWrongAccessibility, constructor.GetFirstLocation(), constructor);
                    }
                }
            }

            void addCloneMethod()
            {
                Debug.Assert(isRecordClass);
                members.Add(new SynthesizedRecordClone(this, memberOffset: members.Count));
            }

            MethodSymbol addPrintMembersMethod(IEnumerable<Symbol> userDefinedMembers)
            {
                var targetMethod = new SignatureOnlyMethodSymbol(
                    WellKnownMemberNames.PrintMembersMethodName,
                    this,
                    MethodKind.Ordinary,
                    Cci.CallingConvention.HasThis,
                    ImmutableArray<TypeParameterSymbol>.Empty,
                    ImmutableArray.Create<ParameterSymbol>(new SignatureOnlyParameterSymbol(
                        TypeWithAnnotations.Create(compilation.GetWellKnownType(WellKnownType.System_Text_StringBuilder)),
                        ImmutableArray<CustomModifier>.Empty,
                        isParamsArray: false,
                        isParamsCollection: false,
                        RefKind.None)),
                    RefKind.None,
                    isInitOnly: false,
                    isStatic: false,
                    returnType: TypeWithAnnotations.Create(compilation.GetSpecialType(SpecialType.System_Boolean)),
                    refCustomModifiers: ImmutableArray<CustomModifier>.Empty,
                    explicitInterfaceImplementations: ImmutableArray<MethodSymbol>.Empty);

                MethodSymbol printMembersMethod;
                if (!memberSignatures.TryGetValue(targetMethod, out Symbol? existingPrintMembersMethod))
                {
                    printMembersMethod = new SynthesizedRecordPrintMembers(this, userDefinedMembers, memberOffset: members.Count);
                    members.Add(printMembersMethod);
                }
                else
                {
                    printMembersMethod = (MethodSymbol)existingPrintMembersMethod;
                    if (!isRecordClass || (this.IsSealed && this.BaseTypeNoUseSiteDiagnostics.IsObjectType()))
                    {
                        if (printMembersMethod.DeclaredAccessibility != Accessibility.Private)
                        {
                            diagnostics.Add(ErrorCode.ERR_NonPrivateAPIInRecord, printMembersMethod.GetFirstLocation(), printMembersMethod);
                        }
                    }
                    else if (printMembersMethod.DeclaredAccessibility != Accessibility.Protected)
                    {
                        diagnostics.Add(ErrorCode.ERR_NonProtectedAPIInRecord, printMembersMethod.GetFirstLocation(), printMembersMethod);
                    }

                    if (!printMembersMethod.ReturnType.Equals(targetMethod.ReturnType, TypeCompareKind.AllIgnoreOptions))
                    {
                        if (!printMembersMethod.ReturnType.IsErrorType())
                        {
                            diagnostics.Add(ErrorCode.ERR_SignatureMismatchInRecord, printMembersMethod.GetFirstLocation(), printMembersMethod, targetMethod.ReturnType);
                        }
                    }
                    else if (isRecordClass)
                    {
                        SynthesizedRecordPrintMembers.VerifyOverridesPrintMembersFromBase(printMembersMethod, diagnostics);
                    }

                    reportStaticOrNotOverridableAPIInRecord(printMembersMethod, diagnostics);
                }

                return printMembersMethod;
            }

            void addToStringMethod(MethodSymbol printMethod)
            {
                var targetMethod = new SignatureOnlyMethodSymbol(
                    WellKnownMemberNames.ObjectToString,
                    this,
                    MethodKind.Ordinary,
                    Cci.CallingConvention.HasThis,
                    ImmutableArray<TypeParameterSymbol>.Empty,
                    ImmutableArray<ParameterSymbol>.Empty,
                    RefKind.None,
                    isInitOnly: false,
                    isStatic: false,
                    returnType: TypeWithAnnotations.Create(compilation.GetSpecialType(SpecialType.System_String)),
                    refCustomModifiers: ImmutableArray<CustomModifier>.Empty,
                    explicitInterfaceImplementations: ImmutableArray<MethodSymbol>.Empty);

                var baseToStringMethod = getBaseToStringMethod();

                if (baseToStringMethod is { IsSealed: true })
                {
                    if (baseToStringMethod.ContainingModule != this.ContainingModule && !this.DeclaringCompilation.IsFeatureEnabled(MessageID.IDS_FeatureSealedToStringInRecord))
                    {
                        var languageVersion = ((CSharpParseOptions)this.GetFirstLocation().SourceTree!.Options).LanguageVersion;
                        var requiredVersion = MessageID.IDS_FeatureSealedToStringInRecord.RequiredVersion();
                        diagnostics.Add(
                            ErrorCode.ERR_InheritingFromRecordWithSealedToString,
                            this.GetFirstLocation(),
                            languageVersion.ToDisplayString(),
                            new CSharpRequiredLanguageVersion(requiredVersion));
                    }
                }
                else
                {
                    if (!memberSignatures.TryGetValue(targetMethod, out Symbol? existingToStringMethod))
                    {
                        var toStringMethod = new SynthesizedRecordToString(
                            this,
                            printMethod,
                            memberOffset: members.Count);
                        members.Add(toStringMethod);
                    }
                    else
                    {
                        var toStringMethod = (MethodSymbol)existingToStringMethod;
                        if (!SynthesizedRecordObjectMethod.VerifyOverridesMethodFromObject(toStringMethod, SpecialMember.System_Object__ToString, diagnostics) && toStringMethod.IsSealed && !IsSealed)
                        {
                            MessageID.IDS_FeatureSealedToStringInRecord.CheckFeatureAvailability(
                                diagnostics,
                                this.DeclaringCompilation,
                                toStringMethod.GetFirstLocation());
                        }
                    }
                }

                MethodSymbol? getBaseToStringMethod()
                {
                    var objectToString = this.DeclaringCompilation.GetSpecialTypeMember(SpecialMember.System_Object__ToString);
                    var currentBaseType = this.BaseTypeNoUseSiteDiagnostics;
                    while (currentBaseType is not null)
                    {
                        foreach (var member in currentBaseType.GetSimpleNonTypeMembers(WellKnownMemberNames.ObjectToString))
                        {
                            if (member is not MethodSymbol method)
                                continue;

                            if (method.GetLeastOverriddenMethod(null) == objectToString)
                                return method;
                        }

                        currentBaseType = currentBaseType.BaseTypeNoUseSiteDiagnostics;
                    }

                    return null;
                }
            }

            ImmutableArray<Symbol> addProperties(ImmutableArray<ParameterSymbol> recordParameters)
            {
                var existingOrAddedMembers = ArrayBuilder<Symbol>.GetInstance(recordParameters.Length);
                int addedCount = 0;
                foreach (ParameterSymbol param in recordParameters)
                {
                    bool isInherited = false;
                    var syntax = param.GetNonNullSyntaxNode();

                    var targetProperty = new SignatureOnlyPropertySymbol(param.Name,
                                                                         this,
                                                                         ImmutableArray<ParameterSymbol>.Empty,
                                                                         RefKind.None,
                                                                         param.TypeWithAnnotations,
                                                                         ImmutableArray<CustomModifier>.Empty,
                                                                         isStatic: false,
                                                                         ImmutableArray<PropertySymbol>.Empty);
                    if (!memberSignatures.TryGetValue(targetProperty, out var existingMember)
                        && !fieldsByName.TryGetValue(param.Name, out existingMember))
                    {
                        existingMember = OverriddenOrHiddenMembersHelpers.FindFirstHiddenMemberIfAny(targetProperty, memberIsFromSomeCompilation: true);
                        isInherited = true;
                    }

                    // There should be an error if we picked a member that is hidden
                    // This will be fixed in C# 9 as part of 16.10. Tracked by https://github.com/dotnet/roslyn/issues/52630

                    if (existingMember is null)
                    {
                        addProperty(new SynthesizedRecordPropertySymbol(this, syntax, param, isOverride: false, diagnostics));
                    }
                    else if (existingMember is FieldSymbol { IsStatic: false } field
                        && field.TypeWithAnnotations.Equals(param.TypeWithAnnotations, TypeCompareKind.AllIgnoreOptions))
                    {
                        Binder.CheckFeatureAvailability(syntax, MessageID.IDS_FeaturePositionalFieldsInRecords, diagnostics);
                        if (!isInherited || checkMemberNotHidden(field, param))
                        {
                            existingOrAddedMembers.Add(field);
                        }
                    }
                    else if (existingMember is PropertySymbol { IsStatic: false, GetMethod: { } } prop
                        && prop.TypeWithAnnotations.Equals(param.TypeWithAnnotations, TypeCompareKind.AllIgnoreOptions))
                    {
                        // There already exists a member corresponding to the candidate synthesized property.
                        if (isInherited && prop.IsAbstract)
                        {
                            addProperty(new SynthesizedRecordPropertySymbol(this, syntax, param, isOverride: true, diagnostics));
                        }
                        else if (!isInherited || checkMemberNotHidden(prop, param))
                        {
                            // Deconstruct() is specified to simply assign from this property to the corresponding out parameter.
                            existingOrAddedMembers.Add(prop);
                        }
                    }
                    else
                    {
                        diagnostics.Add(ErrorCode.ERR_BadRecordMemberForPositionalParameter,
                            param.GetFirstLocation(),
                            new FormattedSymbol(existingMember, SymbolDisplayFormat.CSharpErrorMessageFormat.WithMemberOptions(SymbolDisplayMemberOptions.IncludeContainingType)),
                            param.TypeWithAnnotations,
                            param.Name);
                    }

                    void addProperty(SynthesizedRecordPropertySymbol property)
                    {
                        existingOrAddedMembers.Add(property);
                        members.Add(property);
                        Debug.Assert(property.GetMethod is object);
                        Debug.Assert(property.SetMethod is object);
                        members.Add(property.GetMethod);
                        members.Add(property.SetMethod);
                        var backingField = property.DeclaredBackingField;
                        Debug.Assert(backingField is object);
                        members.Add(backingField);

                        builder.AddInstanceInitializerForPositionalMembers(new FieldOrPropertyInitializer(property.BackingField, paramList.Parameters[param.Ordinal]));
                        addedCount++;
                    }
                }

                return existingOrAddedMembers.ToImmutableAndFree();

                bool checkMemberNotHidden(Symbol symbol, ParameterSymbol param)
                {
                    if (memberNames.Contains(symbol.Name) || this.GetTypeMembersDictionary().ContainsKey(symbol.Name.AsMemory()))
                    {
                        diagnostics.Add(ErrorCode.ERR_HiddenPositionalMember, param.GetFirstLocation(), symbol);
                        return false;
                    }
                    return true;
                }
            }

            void addObjectEquals(MethodSymbol thisEquals)
            {
                members.Add(new SynthesizedRecordObjEquals(this, thisEquals, memberOffset: members.Count));
            }

            MethodSymbol addGetHashCode(PropertySymbol? equalityContract)
            {
                var targetMethod = new SignatureOnlyMethodSymbol(
                    WellKnownMemberNames.ObjectGetHashCode,
                    this,
                    MethodKind.Ordinary,
                    Cci.CallingConvention.HasThis,
                    ImmutableArray<TypeParameterSymbol>.Empty,
                    ImmutableArray<ParameterSymbol>.Empty,
                    RefKind.None,
                    isInitOnly: false,
                    isStatic: false,
                    TypeWithAnnotations.Create(compilation.GetSpecialType(SpecialType.System_Int32)),
                    ImmutableArray<CustomModifier>.Empty,
                    ImmutableArray<MethodSymbol>.Empty);

                MethodSymbol getHashCode;

                if (!memberSignatures.TryGetValue(targetMethod, out Symbol? existingHashCodeMethod))
                {
                    getHashCode = new SynthesizedRecordGetHashCode(this, equalityContract, memberOffset: members.Count);
                    members.Add(getHashCode);
                }
                else
                {
                    getHashCode = (MethodSymbol)existingHashCodeMethod;
                    if (!SynthesizedRecordObjectMethod.VerifyOverridesMethodFromObject(getHashCode, SpecialMember.System_Object__GetHashCode, diagnostics) && getHashCode.IsSealed && !IsSealed)
                    {
                        diagnostics.Add(ErrorCode.ERR_SealedAPIInRecord, getHashCode.GetFirstLocation(), getHashCode);
                    }
                }
                return getHashCode;
            }

            PropertySymbol addEqualityContract()
            {
                Debug.Assert(isRecordClass);
                var targetProperty = new SignatureOnlyPropertySymbol(SynthesizedRecordEqualityContractProperty.PropertyName,
                                                                     this,
                                                                     ImmutableArray<ParameterSymbol>.Empty,
                                                                     RefKind.None,
                                                                     TypeWithAnnotations.Create(compilation.GetWellKnownType(WellKnownType.System_Type)),
                                                                     ImmutableArray<CustomModifier>.Empty,
                                                                     isStatic: false,
                                                                     ImmutableArray<PropertySymbol>.Empty);

                PropertySymbol equalityContract;

                if (!memberSignatures.TryGetValue(targetProperty, out Symbol? existingEqualityContractProperty))
                {
                    equalityContract = new SynthesizedRecordEqualityContractProperty(this, diagnostics);
                    members.Add(equalityContract);
                    members.Add(equalityContract.GetMethod);
                }
                else
                {
                    equalityContract = (PropertySymbol)existingEqualityContractProperty;

                    if (this.IsSealed && this.BaseTypeNoUseSiteDiagnostics.IsObjectType())
                    {
                        if (equalityContract.DeclaredAccessibility != Accessibility.Private)
                        {
                            diagnostics.Add(ErrorCode.ERR_NonPrivateAPIInRecord, equalityContract.GetFirstLocation(), equalityContract);
                        }
                    }
                    else if (equalityContract.DeclaredAccessibility != Accessibility.Protected)
                    {
                        diagnostics.Add(ErrorCode.ERR_NonProtectedAPIInRecord, equalityContract.GetFirstLocation(), equalityContract);
                    }

                    if (!equalityContract.Type.Equals(targetProperty.Type, TypeCompareKind.AllIgnoreOptions))
                    {
                        if (!equalityContract.Type.IsErrorType())
                        {
                            diagnostics.Add(ErrorCode.ERR_SignatureMismatchInRecord, equalityContract.GetFirstLocation(), equalityContract, targetProperty.Type);
                        }
                    }
                    else
                    {
                        SynthesizedRecordEqualityContractProperty.VerifyOverridesEqualityContractFromBase(equalityContract, diagnostics);
                    }

                    if (equalityContract.GetMethod is null)
                    {
                        diagnostics.Add(ErrorCode.ERR_EqualityContractRequiresGetter, equalityContract.GetFirstLocation(), equalityContract);
                    }

                    reportStaticOrNotOverridableAPIInRecord(equalityContract, diagnostics);
                }

                return equalityContract;
            }

            MethodSymbol addThisEquals(PropertySymbol? equalityContract)
            {
                var targetMethod = new SignatureOnlyMethodSymbol(
                    WellKnownMemberNames.ObjectEquals,
                    this,
                    MethodKind.Ordinary,
                    Cci.CallingConvention.HasThis,
                    ImmutableArray<TypeParameterSymbol>.Empty,
                    ImmutableArray.Create<ParameterSymbol>(new SignatureOnlyParameterSymbol(
                                                                TypeWithAnnotations.Create(this),
                                                                ImmutableArray<CustomModifier>.Empty,
                                                                isParamsArray: false,
                                                                isParamsCollection: false,
                                                                RefKind.None
                                                                )),
                    RefKind.None,
                    isInitOnly: false,
                    isStatic: false,
                    TypeWithAnnotations.Create(compilation.GetSpecialType(SpecialType.System_Boolean)),
                    ImmutableArray<CustomModifier>.Empty,
                    ImmutableArray<MethodSymbol>.Empty);

                MethodSymbol thisEquals;

                if (!memberSignatures.TryGetValue(targetMethod, out Symbol? existingEqualsMethod))
                {
                    thisEquals = new SynthesizedRecordEquals(this, equalityContract, memberOffset: members.Count);
                    members.Add(thisEquals);
                }
                else
                {
                    thisEquals = (MethodSymbol)existingEqualsMethod;

                    if (thisEquals.DeclaredAccessibility != Accessibility.Public)
                    {
                        diagnostics.Add(ErrorCode.ERR_NonPublicAPIInRecord, thisEquals.GetFirstLocation(), thisEquals);
                    }

                    if (thisEquals.ReturnType.SpecialType != SpecialType.System_Boolean && !thisEquals.ReturnType.IsErrorType())
                    {
                        diagnostics.Add(ErrorCode.ERR_SignatureMismatchInRecord, thisEquals.GetFirstLocation(), thisEquals, targetMethod.ReturnType);
                    }

                    reportStaticOrNotOverridableAPIInRecord(thisEquals, diagnostics);
                }

                return thisEquals;
            }

            void reportStaticOrNotOverridableAPIInRecord(Symbol symbol, BindingDiagnosticBag diagnostics)
            {
                if (isRecordClass &&
                    !IsSealed &&
                    ((!symbol.IsAbstract && !symbol.IsVirtual && !symbol.IsOverride) || symbol.IsSealed))
                {
                    diagnostics.Add(ErrorCode.ERR_NotOverridableAPIInRecord, symbol.GetFirstLocation(), symbol);
                }
                else if (symbol.IsStatic)
                {
                    diagnostics.Add(ErrorCode.ERR_StaticAPIInRecord, symbol.GetFirstLocation(), symbol);
                }
            }

            void addBaseEquals()
            {
                Debug.Assert(isRecordClass);
                if (!BaseTypeNoUseSiteDiagnostics.IsObjectType())
                {
                    members.Add(new SynthesizedRecordBaseEquals(this, memberOffset: members.Count));
                }
            }

            void addEqualityOperators()
            {
                members.Add(new SynthesizedRecordEqualityOperator(this, memberOffset: members.Count, diagnostics));
                members.Add(new SynthesizedRecordInequalityOperator(this, memberOffset: members.Count, diagnostics));
            }
        }

        private void AddSynthesizedConstructorsIfNecessary(MembersAndInitializersBuilder builder, DeclaredMembersAndInitializers declaredMembersAndInitializers, BindingDiagnosticBag diagnostics)
        {
            //we're not calling the helpers on NamedTypeSymbol base, because those call
            //GetMembers and we're inside a GetMembers call ourselves (i.e. stack overflow)
            var hasInstanceConstructor = false;
            var hasParameterlessInstanceConstructor = false;
            var hasStaticConstructor = false;

            // CONSIDER: if this traversal becomes a bottleneck, the flags could be made outputs of the
            // dictionary construction process.  For now, this is more encapsulated.
            var membersSoFar = builder.GetNonTypeMembers(this, declaredMembersAndInitializers);
            foreach (var member in membersSoFar)
            {
                if (member.Kind == SymbolKind.Method)
                {
                    var method = (MethodSymbol)member;
                    switch (method.MethodKind)
                    {
                        case MethodKind.Constructor:
                            // Ignore the record copy constructor
                            if (!IsRecord ||
                                !(SynthesizedRecordCopyCtor.HasCopyConstructorSignature(method) && method is not SynthesizedPrimaryConstructor))
                            {
                                hasInstanceConstructor = true;
                                hasParameterlessInstanceConstructor = hasParameterlessInstanceConstructor || method.ParameterCount == 0;
                            }
                            break;

                        case MethodKind.StaticConstructor:
                            hasStaticConstructor = true;
                            break;
                    }
                }

                //kick out early if we've seen everything we're looking for
                if (hasInstanceConstructor &&
                    hasParameterlessInstanceConstructor &&
                    hasStaticConstructor)
                {
                    break;
                }
            }

            // NOTE: Per section 11.3.8 of the spec, "every struct implicitly has a parameterless instance constructor".
            // We won't insert a parameterless constructor for a struct if there already is one.
            // The synthesized constructor will only be emitted if there are field initializers, but it should be in the symbol table.
            if ((!hasParameterlessInstanceConstructor && this.IsStructType()) ||
                (!hasInstanceConstructor && !this.IsStatic && !this.IsInterface))
            {
                builder.AddNonTypeMember(this, (this.TypeKind == TypeKind.Submission) ?
                    new SynthesizedSubmissionConstructor(this, diagnostics) :
                    new SynthesizedInstanceConstructor(this),
                    declaredMembersAndInitializers);
            }

            // constants don't count, since they do not exist as fields at runtime
            // NOTE: even for decimal constants (which require field initializers),
            // we do not create .cctor here since a static constructor implicitly created for a decimal
            // should not appear in the list returned by public API like GetMembers().
            if (!hasStaticConstructor && hasNonConstantInitializer(declaredMembersAndInitializers.StaticInitializers))
            {
                // Note: we don't have to put anything in the method - the binder will
                // do that when processing field initializers.
                builder.AddNonTypeMember(this, new SynthesizedStaticConstructor(this), declaredMembersAndInitializers);
            }

            if (this.IsScriptClass)
            {
                var scriptInitializer = new SynthesizedInteractiveInitializerMethod(this, diagnostics);
                builder.AddNonTypeMember(this, scriptInitializer, declaredMembersAndInitializers);
                var scriptEntryPoint = SynthesizedEntryPointSymbol.Create(scriptInitializer, diagnostics);
                builder.AddNonTypeMember(this, scriptEntryPoint, declaredMembersAndInitializers);
            }

            static bool hasNonConstantInitializer(ImmutableArray<ImmutableArray<FieldOrPropertyInitializer>> initializers)
            {
                return initializers.Any(static siblings => siblings.Any(static initializer => !initializer.FieldOpt.IsConst));
            }
        }

        private void AddSynthesizedTupleMembersIfNecessary(MembersAndInitializersBuilder builder, DeclaredMembersAndInitializers declaredMembersAndInitializers)
        {
            if (!this.IsTupleType)
            {
                return;
            }

            var synthesizedMembers = this.MakeSynthesizedTupleMembers(declaredMembersAndInitializers.GetNonTypeMembers(this));
            if (synthesizedMembers is null)
            {
                return;
            }

            foreach (var synthesizedMember in synthesizedMembers)
            {
                builder.AddNonTypeMember(this, synthesizedMember, declaredMembersAndInitializers);
            }

            synthesizedMembers.Free();
        }

        private void AddNonTypeMembers(
            DeclaredMembersAndInitializersBuilder builder,
            SyntaxList<MemberDeclarationSyntax> members,
            BindingDiagnosticBag diagnostics)
        {
            if (members.Count == 0)
            {
                return;
            }

            var firstMember = members[0];
            var bodyBinder = this.GetBinder(firstMember);

            ArrayBuilder<FieldOrPropertyInitializer>? staticInitializers = null;
            ArrayBuilder<FieldOrPropertyInitializer>? instanceInitializers = null;
            var compilation = DeclaringCompilation;

            foreach (var m in members)
            {
                if (_lazyMembersAndInitializers != null)
                {
                    // membersAndInitializers is already computed. no point to continue.
                    return;
                }

                bool reportMisplacedGlobalCode = !m.HasErrors;

                switch (m.Kind())
                {
                    case SyntaxKind.FieldDeclaration:
                        {
                            var fieldSyntax = (FieldDeclarationSyntax)m;

                            // Lang version check for ref-fields is done inside SourceMemberFieldSymbol;
                            _ = fieldSyntax.Declaration.Type.SkipScoped(out _).SkipRefInField(out var refKind);

                            if (IsImplicitClass && reportMisplacedGlobalCode)
                            {
                                diagnostics.Add(ErrorCode.ERR_NamespaceUnexpected,
                                    new SourceLocation(fieldSyntax.Declaration.Variables.First().Identifier));
                            }

                            bool modifierErrors;
                            var modifiers = SourceMemberFieldSymbol.MakeModifiers(this, fieldSyntax.Declaration.Variables[0].Identifier, fieldSyntax.Modifiers, isRefField: refKind != RefKind.None, diagnostics, out modifierErrors);
                            foreach (var variable in fieldSyntax.Declaration.Variables)
                            {
                                var fieldSymbol = (modifiers & DeclarationModifiers.Fixed) == 0
                                    ? new SourceMemberFieldSymbolFromDeclarator(this, variable, modifiers, modifierErrors, diagnostics)
                                    : new SourceFixedFieldSymbol(this, variable, modifiers, modifierErrors, diagnostics);
                                builder.NonTypeMembersWithPartialImplementations.Add(fieldSymbol);
                                // All fields are included in the nullable context for constructors and initializers, even fields without
                                // initializers, to ensure warnings are reported for uninitialized non-nullable fields in NullableWalker.
                                builder.UpdateIsNullableEnabledForConstructorsAndFields(useStatic: fieldSymbol.IsStatic, compilation, variable);

                                if (IsScriptClass)
                                {
                                    // also gather expression-declared variables from the bracketed argument lists and the initializers
                                    ExpressionFieldFinder.FindExpressionVariables(builder.NonTypeMembersWithPartialImplementations, variable, this,
                                                            DeclarationModifiers.Private | (modifiers & DeclarationModifiers.Static),
                                                            fieldSymbol);
                                }

                                if (variable.Initializer != null)
                                {
                                    if (fieldSymbol.IsStatic)
                                    {
                                        AddInitializer(ref staticInitializers, fieldSymbol, variable.Initializer);
                                    }
                                    else
                                    {
                                        AddInitializer(ref instanceInitializers, fieldSymbol, variable.Initializer);
                                    }
                                }
                            }
                        }
                        break;

                    case SyntaxKind.MethodDeclaration:
                        {
                            var methodSyntax = (MethodDeclarationSyntax)m;
                            if (IsImplicitClass && reportMisplacedGlobalCode)
                            {
                                diagnostics.Add(ErrorCode.ERR_NamespaceUnexpected,
                                    new SourceLocation(methodSyntax.Identifier));
                            }

                            var method = SourceOrdinaryMethodSymbol.CreateMethodSymbol(this, bodyBinder, methodSyntax, compilation.IsNullableAnalysisEnabledIn(methodSyntax), diagnostics);
                            builder.NonTypeMembersWithPartialImplementations.Add(method);
                        }
                        break;

                    case SyntaxKind.ConstructorDeclaration:
                        {
                            var constructorSyntax = (ConstructorDeclarationSyntax)m;
                            if (IsImplicitClass && reportMisplacedGlobalCode)
                            {
                                diagnostics.Add(ErrorCode.ERR_NamespaceUnexpected,
                                    new SourceLocation(constructorSyntax.Identifier));
                            }

                            bool isNullableEnabled = compilation.IsNullableAnalysisEnabledIn(constructorSyntax);
                            var constructor = SourceConstructorSymbol.CreateConstructorSymbol(this, constructorSyntax, isNullableEnabled, diagnostics);
                            builder.NonTypeMembersWithPartialImplementations.Add(constructor);
                            if (constructorSyntax.Initializer?.Kind() != SyntaxKind.ThisConstructorInitializer)
                            {
                                builder.UpdateIsNullableEnabledForConstructorsAndFields(useStatic: constructor.IsStatic, isNullableEnabled);
                            }
                        }
                        break;

                    case SyntaxKind.DestructorDeclaration:
                        {
                            var destructorSyntax = (DestructorDeclarationSyntax)m;
                            if (IsImplicitClass && reportMisplacedGlobalCode)
                            {
                                diagnostics.Add(ErrorCode.ERR_NamespaceUnexpected,
                                    new SourceLocation(destructorSyntax.Identifier));
                            }

                            // CONSIDER: if this doesn't (directly or indirectly) override object.Finalize, the
                            // runtime won't consider it a finalizer and it will not be marked as a destructor
                            // when it is loaded from metadata.  Perhaps we should just treat it as an Ordinary
                            // method in such cases?
                            var destructor = new SourceDestructorSymbol(this, destructorSyntax, compilation.IsNullableAnalysisEnabledIn(destructorSyntax), diagnostics);
                            builder.NonTypeMembersWithPartialImplementations.Add(destructor);
                        }
                        break;

                    case SyntaxKind.PropertyDeclaration:
                        {
                            var propertySyntax = (PropertyDeclarationSyntax)m;
                            if (IsImplicitClass && reportMisplacedGlobalCode)
                            {
                                diagnostics.Add(ErrorCode.ERR_NamespaceUnexpected,
                                    new SourceLocation(propertySyntax.Identifier));
                            }

                            var property = SourcePropertySymbol.Create(this, bodyBinder, propertySyntax, diagnostics);
                            builder.NonTypeMembersWithPartialImplementations.Add(property);

                            AddAccessorIfAvailable(builder.NonTypeMembersWithPartialImplementations, property.GetMethod);
                            AddAccessorIfAvailable(builder.NonTypeMembersWithPartialImplementations, property.SetMethod);
                            FieldSymbol? backingField = property.DeclaredBackingField;

                            // TODO: can we leave this out of the member list?
                            // From the 10/12/11 design notes:
                            //   In addition, we will change autoproperties to behavior in
                            //   a similar manner and make the autoproperty fields private.
                            if (backingField is { })
                            {
                                builder.NonTypeMembersWithPartialImplementations.Add(backingField);
                                builder.UpdateIsNullableEnabledForConstructorsAndFields(useStatic: backingField.IsStatic, compilation, propertySyntax);

                                var initializer = propertySyntax.Initializer;
                                if (initializer != null)
                                {
                                    if (IsScriptClass)
                                    {
                                        // also gather expression-declared variables from the initializer
                                        ExpressionFieldFinder.FindExpressionVariables(builder.NonTypeMembersWithPartialImplementations,
                                                                                      initializer,
                                                                                      this,
                                                                                      DeclarationModifiers.Private | (property.IsStatic ? DeclarationModifiers.Static : 0),
                                                                                      backingField);
                                    }

                                    if (property.IsStatic)
                                    {
                                        AddInitializer(ref staticInitializers, backingField, initializer);
                                    }
                                    else
                                    {
                                        AddInitializer(ref instanceInitializers, backingField, initializer);
                                    }
                                }
                            }
                        }
                        break;

                    case SyntaxKind.EventFieldDeclaration:
                        {
                            var eventFieldSyntax = (EventFieldDeclarationSyntax)m;
                            if (IsImplicitClass && reportMisplacedGlobalCode)
                            {
                                diagnostics.Add(
                                    ErrorCode.ERR_NamespaceUnexpected,
                                    new SourceLocation(eventFieldSyntax.Declaration.Variables.First().Identifier));
                            }

                            foreach (VariableDeclaratorSyntax declarator in eventFieldSyntax.Declaration.Variables)
                            {
                                SourceFieldLikeEventSymbol @event = new SourceFieldLikeEventSymbol(this, bodyBinder, eventFieldSyntax.Modifiers, declarator, diagnostics);
                                builder.NonTypeMembersWithPartialImplementations.Add(@event);

                                FieldSymbol? associatedField = @event.AssociatedField;

                                if (IsScriptClass)
                                {
                                    // also gather expression-declared variables from the bracketed argument lists and the initializers
                                    ExpressionFieldFinder.FindExpressionVariables(builder.NonTypeMembersWithPartialImplementations, declarator, this,
                                                            DeclarationModifiers.Private | (@event.IsStatic ? DeclarationModifiers.Static : 0),
                                                            associatedField);
                                }

                                if ((object?)associatedField != null)
                                {
                                    // NOTE: specifically don't add the associated field to the members list
                                    // (regard it as an implementation detail).

                                    builder.UpdateIsNullableEnabledForConstructorsAndFields(useStatic: associatedField.IsStatic, compilation, declarator);

                                    if (declarator.Initializer != null)
                                    {
                                        if (associatedField.IsStatic)
                                        {
                                            AddInitializer(ref staticInitializers, associatedField, declarator.Initializer);
                                        }
                                        else
                                        {
                                            AddInitializer(ref instanceInitializers, associatedField, declarator.Initializer);
                                        }
                                    }
                                }

                                Debug.Assert(@event.IsPartial || @event.AddMethod is not null);
                                Debug.Assert(@event.IsPartial || @event.RemoveMethod is not null);

                                AddAccessorIfAvailable(builder.NonTypeMembersWithPartialImplementations, @event.AddMethod);
                                AddAccessorIfAvailable(builder.NonTypeMembersWithPartialImplementations, @event.RemoveMethod);
                            }
                        }
                        break;

                    case SyntaxKind.EventDeclaration:
                        {
                            var eventSyntax = (EventDeclarationSyntax)m;
                            if (IsImplicitClass && reportMisplacedGlobalCode)
                            {
                                diagnostics.Add(ErrorCode.ERR_NamespaceUnexpected,
                                    new SourceLocation(eventSyntax.Identifier));
                            }

                            var @event = new SourceCustomEventSymbol(this, bodyBinder, eventSyntax, diagnostics);

                            builder.NonTypeMembersWithPartialImplementations.Add(@event);

                            AddAccessorIfAvailable(builder.NonTypeMembersWithPartialImplementations, @event.AddMethod);
                            AddAccessorIfAvailable(builder.NonTypeMembersWithPartialImplementations, @event.RemoveMethod);

                            Debug.Assert(@event.AssociatedField is null);
                        }
                        break;

                    case SyntaxKind.IndexerDeclaration:
                        {
                            var indexerSyntax = (IndexerDeclarationSyntax)m;
                            if (IsImplicitClass && reportMisplacedGlobalCode)
                            {
                                diagnostics.Add(ErrorCode.ERR_NamespaceUnexpected,
                                    new SourceLocation(indexerSyntax.ThisKeyword));
                            }

                            var indexer = SourcePropertySymbol.Create(this, bodyBinder, indexerSyntax, diagnostics);
                            builder.HaveIndexers = true;
                            builder.NonTypeMembersWithPartialImplementations.Add(indexer);
                            AddAccessorIfAvailable(builder.NonTypeMembersWithPartialImplementations, indexer.GetMethod);
                            AddAccessorIfAvailable(builder.NonTypeMembersWithPartialImplementations, indexer.SetMethod);
                        }
                        break;

                    case SyntaxKind.ConversionOperatorDeclaration:
                        {
                            var conversionOperatorSyntax = (ConversionOperatorDeclarationSyntax)m;
                            if (IsImplicitClass && reportMisplacedGlobalCode)
                            {
                                diagnostics.Add(ErrorCode.ERR_NamespaceUnexpected,
                                    new SourceLocation(conversionOperatorSyntax.OperatorKeyword));
                            }

                            var method = SourceUserDefinedConversionSymbol.CreateUserDefinedConversionSymbol(
                                this, bodyBinder, conversionOperatorSyntax, compilation.IsNullableAnalysisEnabledIn(conversionOperatorSyntax), diagnostics);
                            builder.NonTypeMembersWithPartialImplementations.Add(method);
                        }
                        break;

                    case SyntaxKind.OperatorDeclaration:
                        {
                            var operatorSyntax = (OperatorDeclarationSyntax)m;
                            if (IsImplicitClass && reportMisplacedGlobalCode)
                            {
                                diagnostics.Add(ErrorCode.ERR_NamespaceUnexpected,
                                    new SourceLocation(operatorSyntax.OperatorKeyword));
                            }

                            var method = SourceUserDefinedOperatorSymbol.CreateUserDefinedOperatorSymbol(
                                this, bodyBinder, operatorSyntax, compilation.IsNullableAnalysisEnabledIn(operatorSyntax), diagnostics);
                            builder.NonTypeMembersWithPartialImplementations.Add(method);
                        }
                        break;

                    case SyntaxKind.GlobalStatement:
                        {
                            var globalStatement = ((GlobalStatementSyntax)m).Statement;

                            if (IsScriptClass)
                            {
                                var innerStatement = globalStatement;

                                // drill into any LabeledStatements
                                while (innerStatement.Kind() == SyntaxKind.LabeledStatement)
                                {
                                    innerStatement = ((LabeledStatementSyntax)innerStatement).Statement;
                                }

                                switch (innerStatement.Kind())
                                {
                                    case SyntaxKind.LocalDeclarationStatement:
                                        // We shouldn't reach this place, but field declarations preceded with a label end up here.
                                        // This is tracked by https://github.com/dotnet/roslyn/issues/13712. Let's do our best for now.
                                        var decl = (LocalDeclarationStatementSyntax)innerStatement;
                                        foreach (var vdecl in decl.Declaration.Variables)
                                        {
                                            // also gather expression-declared variables from the bracketed argument lists and the initializers
                                            ExpressionFieldFinder.FindExpressionVariables(builder.NonTypeMembersWithPartialImplementations, vdecl, this, DeclarationModifiers.Private,
                                                                                          containingFieldOpt: null);
                                        }
                                        break;

                                    case SyntaxKind.ExpressionStatement:
                                    case SyntaxKind.IfStatement:
                                    case SyntaxKind.YieldReturnStatement:
                                    case SyntaxKind.ReturnStatement:
                                    case SyntaxKind.ThrowStatement:
                                    case SyntaxKind.SwitchStatement:
                                    case SyntaxKind.LockStatement:
                                        ExpressionFieldFinder.FindExpressionVariables(builder.NonTypeMembersWithPartialImplementations,
                                                  innerStatement,
                                                  this,
                                                  DeclarationModifiers.Private,
                                                  containingFieldOpt: null);
                                        break;

                                    default:
                                        // no other statement introduces variables into the enclosing scope
                                        break;
                                }

                                AddInitializer(ref instanceInitializers, null, globalStatement);
                            }
                            else if (reportMisplacedGlobalCode && !SyntaxFacts.IsSimpleProgramTopLevelStatement((GlobalStatementSyntax)m))
                            {
                                diagnostics.Add(ErrorCode.ERR_GlobalStatement, new SourceLocation(globalStatement));
                            }
                        }
                        break;

                    default:
                        Debug.Assert(
                            SyntaxFacts.IsTypeDeclaration(m.Kind()) ||
                            m.Kind() is SyntaxKind.NamespaceDeclaration or
                                        SyntaxKind.FileScopedNamespaceDeclaration or
                                        SyntaxKind.IncompleteMember);
                        break;
                }
            }

            AddInitializers(builder.InstanceInitializers, instanceInitializers);
            AddInitializers(builder.StaticInitializers, staticInitializers);
        }

        private void AddAccessorIfAvailable(ArrayBuilder<Symbol> symbols, MethodSymbol? accessorOpt)
        {
            if (!(accessorOpt is null))
            {
                symbols.Add(accessorOpt);
            }
        }

        internal override byte? GetLocalNullableContextValue()
        {
            byte? value;
            if (!_flags.TryGetNullableContext(out value))
            {
                value = ComputeNullableContextValue();
                _flags.SetNullableContext(value);
            }
            return value;
        }

        private byte? ComputeNullableContextValue()
        {
            var compilation = DeclaringCompilation;
            if (!compilation.ShouldEmitNullableAttributes(this))
            {
                return null;
            }

            var builder = new MostCommonNullableValueBuilder();
            var baseType = BaseTypeNoUseSiteDiagnostics;
            if (baseType is object)
            {
                builder.AddValue(TypeWithAnnotations.Create(baseType));
            }
            foreach (var @interface in GetInterfacesToEmit())
            {
                builder.AddValue(TypeWithAnnotations.Create(@interface));
            }
            foreach (var typeParameter in TypeParameters)
            {
                typeParameter.GetCommonNullableValues(compilation, ref builder);
            }
            foreach (var member in GetMembersUnordered())
            {
                member.GetCommonNullableValues(compilation, ref builder);
            }
            // Not including lambdas or local functions.
            return builder.MostCommonValue;
        }

        /// <summary>
        /// Returns true if the overall nullable context is enabled for constructors and initializers.
        /// </summary>
        /// <param name="useStatic">Consider static constructor and fields rather than instance constructors and fields.</param>
        internal bool IsNullableEnabledForConstructorsAndInitializers(bool useStatic)
        {
            var membersAndInitializers = GetMembersAndInitializers();
            return useStatic ?
                membersAndInitializers.IsNullableEnabledForStaticConstructorsAndFields :
                membersAndInitializers.IsNullableEnabledForInstanceConstructorsAndFields;
        }

        internal override void AddSynthesizedAttributes(PEModuleBuilder moduleBuilder, ref ArrayBuilder<CSharpAttributeData> attributes)
        {
            base.AddSynthesizedAttributes(moduleBuilder, ref attributes);

            var compilation = DeclaringCompilation;
            NamedTypeSymbol baseType = this.BaseTypeNoUseSiteDiagnostics;

            if (baseType is object)
            {
                if (baseType.ContainsDynamic())
                {
                    AddSynthesizedAttribute(ref attributes, compilation.SynthesizeDynamicAttribute(baseType, customModifiersCount: 0));
                }

                if (compilation.ShouldEmitNativeIntegerAttributes(baseType))
                {
                    AddSynthesizedAttribute(ref attributes, moduleBuilder.SynthesizeNativeIntegerAttribute(this, baseType));
                }

                if (baseType.ContainsTupleNames())
                {
                    AddSynthesizedAttribute(ref attributes, compilation.SynthesizeTupleNamesAttribute(baseType));
                }
            }

            if (compilation.ShouldEmitNullableAttributes(this))
            {
                if (ShouldEmitNullableContextValue(out byte nullableContextValue))
                {
                    AddSynthesizedAttribute(ref attributes, moduleBuilder.SynthesizeNullableContextAttribute(this, nullableContextValue));
                }

                if (baseType is object)
                {
                    AddSynthesizedAttribute(ref attributes, moduleBuilder.SynthesizeNullableAttributeIfNecessary(this, nullableContextValue, TypeWithAnnotations.Create(baseType)));
                }
            }
        }

        #endregion

        #region Extension Methods

        internal bool ContainsExtensionMethods
        {
            get
            {
                if (!_lazyContainsExtensionMethods.HasValue())
                {
                    bool containsExtensionMethods = ((this.IsStatic && !this.IsGenericType) || this.IsScriptClass) &&
                                                    (this.declaration.ContainsExtensionMethods || this.declaration.ContainsExtensionDeclarations);
                    _lazyContainsExtensionMethods = containsExtensionMethods.ToThreeState();
                }

                return _lazyContainsExtensionMethods.Value();
            }
        }

        internal bool AnyMemberHasAttributes
        {
            get
            {
                if (!_lazyAnyMemberHasAttributes.HasValue())
                {
                    bool anyMemberHasAttributes = this.declaration.AnyMemberHasAttributes;
                    _lazyAnyMemberHasAttributes = anyMemberHasAttributes.ToThreeState();
                }

                return _lazyAnyMemberHasAttributes.Value();
            }
        }

        public override bool MightContainExtensionMethods
        {
            get
            {
                return this.ContainsExtensionMethods;
            }
        }

        #endregion

        internal void DiscoverInterceptors(ArrayBuilder<NamespaceOrTypeSymbol> toSearch)
        {
            foreach (var type in this.GetTypeMembers())
            {
                toSearch.Add(type);
            }

            if (!declaration.AnyMemberHasAttributes)
            {
                return;
            }

            foreach (var member in this.GetMembersUnordered())
            {
                if (member is MethodSymbol { MethodKind: MethodKind.Ordinary })
                {
                    // force binding attributes and populating compilation-level structures
                    member.GetAttributes();
                }
            }
        }

        public sealed override NamedTypeSymbol ConstructedFrom
        {
            get { return this; }
        }

        internal class SynthesizedExplicitImplementations
        {
            public static readonly SynthesizedExplicitImplementations Empty = new SynthesizedExplicitImplementations(ImmutableArray<SynthesizedExplicitImplementationForwardingMethod>.Empty,
                                                                                                                     ImmutableArray<(MethodSymbol Body, MethodSymbol Implemented)>.Empty);

            public readonly ImmutableArray<SynthesizedExplicitImplementationForwardingMethod> ForwardingMethods;
            public readonly ImmutableArray<(MethodSymbol Body, MethodSymbol Implemented)> MethodImpls;

            private SynthesizedExplicitImplementations(
                ImmutableArray<SynthesizedExplicitImplementationForwardingMethod> forwardingMethods,
                ImmutableArray<(MethodSymbol Body, MethodSymbol Implemented)> methodImpls)
            {
                ForwardingMethods = forwardingMethods.NullToEmpty();
                MethodImpls = methodImpls.NullToEmpty();
            }

            internal static SynthesizedExplicitImplementations Create(
                ImmutableArray<SynthesizedExplicitImplementationForwardingMethod> forwardingMethods,
                ImmutableArray<(MethodSymbol Body, MethodSymbol Implemented)> methodImpls)
            {
                if (forwardingMethods.IsDefaultOrEmpty && methodImpls.IsDefaultOrEmpty)
                {
                    return Empty;
                }

                return new SynthesizedExplicitImplementations(forwardingMethods, methodImpls);
            }
        }
    }
}<|MERGE_RESOLUTION|>--- conflicted
+++ resolved
@@ -2728,33 +2728,10 @@
             // SPEC: type for each parameter. The following operators require pairwise
             // SPEC: declaration: == and !=, > and <, >= and <=.
 
-<<<<<<< HEAD
             CheckForUnmatchedOperator(membersByName, diagnostics, WellKnownMemberNames.TrueOperatorName, WellKnownMemberNames.FalseOperatorName);
             CheckForUnmatchedOperator(membersByName, diagnostics, WellKnownMemberNames.EqualityOperatorName, WellKnownMemberNames.InequalityOperatorName);
             CheckForUnmatchedOperator(membersByName, diagnostics, WellKnownMemberNames.LessThanOperatorName, WellKnownMemberNames.GreaterThanOperatorName);
             CheckForUnmatchedOperator(membersByName, diagnostics, WellKnownMemberNames.LessThanOrEqualOperatorName, WellKnownMemberNames.GreaterThanOrEqualOperatorName);
-=======
-            CheckForUnmatchedOperator(diagnostics, WellKnownMemberNames.TrueOperatorName, WellKnownMemberNames.FalseOperatorName);
-            CheckForUnmatchedOperator(diagnostics, WellKnownMemberNames.EqualityOperatorName, WellKnownMemberNames.InequalityOperatorName);
-            CheckForUnmatchedOperator(diagnostics, WellKnownMemberNames.LessThanOperatorName, WellKnownMemberNames.GreaterThanOperatorName);
-            CheckForUnmatchedOperator(diagnostics, WellKnownMemberNames.LessThanOrEqualOperatorName, WellKnownMemberNames.GreaterThanOrEqualOperatorName);
-
-            CheckForUnmatchedOperator(diagnostics, WellKnownMemberNames.CheckedDecrementOperatorName, WellKnownMemberNames.DecrementOperatorName, symmetricCheck: false);
-            CheckForUnmatchedOperator(diagnostics, WellKnownMemberNames.CheckedIncrementOperatorName, WellKnownMemberNames.IncrementOperatorName, symmetricCheck: false);
-            CheckForUnmatchedOperator(diagnostics, WellKnownMemberNames.CheckedUnaryNegationOperatorName, WellKnownMemberNames.UnaryNegationOperatorName, symmetricCheck: false);
-            CheckForUnmatchedOperator(diagnostics, WellKnownMemberNames.CheckedAdditionOperatorName, WellKnownMemberNames.AdditionOperatorName, symmetricCheck: false);
-            CheckForUnmatchedOperator(diagnostics, WellKnownMemberNames.CheckedDivisionOperatorName, WellKnownMemberNames.DivisionOperatorName, symmetricCheck: false);
-            CheckForUnmatchedOperator(diagnostics, WellKnownMemberNames.CheckedMultiplyOperatorName, WellKnownMemberNames.MultiplyOperatorName, symmetricCheck: false);
-            CheckForUnmatchedOperator(diagnostics, WellKnownMemberNames.CheckedSubtractionOperatorName, WellKnownMemberNames.SubtractionOperatorName, symmetricCheck: false);
-            CheckForUnmatchedOperator(diagnostics, WellKnownMemberNames.CheckedExplicitConversionName, WellKnownMemberNames.ExplicitConversionName, symmetricCheck: false);
-
-            CheckForUnmatchedOperator(diagnostics, WellKnownMemberNames.CheckedAdditionAssignmentOperatorName, WellKnownMemberNames.AdditionAssignmentOperatorName, symmetricCheck: false);
-            CheckForUnmatchedOperator(diagnostics, WellKnownMemberNames.CheckedDivisionAssignmentOperatorName, WellKnownMemberNames.DivisionAssignmentOperatorName, symmetricCheck: false);
-            CheckForUnmatchedOperator(diagnostics, WellKnownMemberNames.CheckedMultiplicationAssignmentOperatorName, WellKnownMemberNames.MultiplicationAssignmentOperatorName, symmetricCheck: false);
-            CheckForUnmatchedOperator(diagnostics, WellKnownMemberNames.CheckedSubtractionAssignmentOperatorName, WellKnownMemberNames.SubtractionAssignmentOperatorName, symmetricCheck: false);
-            CheckForUnmatchedOperator(diagnostics, WellKnownMemberNames.CheckedDecrementAssignmentOperatorName, WellKnownMemberNames.DecrementAssignmentOperatorName, symmetricCheck: false);
-            CheckForUnmatchedOperator(diagnostics, WellKnownMemberNames.CheckedIncrementAssignmentOperatorName, WellKnownMemberNames.IncrementAssignmentOperatorName, symmetricCheck: false);
->>>>>>> 90ead889
 
             CheckForUnmatchedOperator(membersByName, diagnostics, WellKnownMemberNames.CheckedDecrementOperatorName, WellKnownMemberNames.DecrementOperatorName, symmetricCheck: false);
             CheckForUnmatchedOperator(membersByName, diagnostics, WellKnownMemberNames.CheckedIncrementOperatorName, WellKnownMemberNames.IncrementOperatorName, symmetricCheck: false);
@@ -2769,6 +2746,8 @@
             CheckForUnmatchedOperator(membersByName, diagnostics, WellKnownMemberNames.CheckedDivisionAssignmentOperatorName, WellKnownMemberNames.DivisionAssignmentOperatorName, symmetricCheck: false);
             CheckForUnmatchedOperator(membersByName, diagnostics, WellKnownMemberNames.CheckedMultiplicationAssignmentOperatorName, WellKnownMemberNames.MultiplicationAssignmentOperatorName, symmetricCheck: false);
             CheckForUnmatchedOperator(membersByName, diagnostics, WellKnownMemberNames.CheckedSubtractionAssignmentOperatorName, WellKnownMemberNames.SubtractionAssignmentOperatorName, symmetricCheck: false);
+            CheckForUnmatchedOperator(membersByName, diagnostics, WellKnownMemberNames.CheckedDecrementAssignmentOperatorName, WellKnownMemberNames.DecrementAssignmentOperatorName, symmetricCheck: false);
+            CheckForUnmatchedOperator(membersByName, diagnostics, WellKnownMemberNames.CheckedIncrementAssignmentOperatorName, WellKnownMemberNames.IncrementAssignmentOperatorName, symmetricCheck: false);
         }
 
         private static void CheckForUnmatchedOperator(
