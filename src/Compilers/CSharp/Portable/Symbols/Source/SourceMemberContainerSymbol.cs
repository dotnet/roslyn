--- conflicted
+++ resolved
@@ -4641,9 +4641,8 @@
             get { return this; }
         }
 
-<<<<<<< HEAD
         internal sealed override bool HasFieldInitializers() => InstanceInitializers.Length > 0;
-=======
+
         internal class SynthesizedExplicitImplementations
         {
             public static readonly SynthesizedExplicitImplementations Empty = new SynthesizedExplicitImplementations(ImmutableArray<SynthesizedExplicitImplementationForwardingMethod>.Empty,
@@ -4672,6 +4671,5 @@
                 return new SynthesizedExplicitImplementations(forwardingMethods, methodImpls);
             }
         }
->>>>>>> 04bc5e4b
     }
 }