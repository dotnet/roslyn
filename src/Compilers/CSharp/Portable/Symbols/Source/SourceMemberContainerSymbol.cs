--- conflicted
+++ resolved
@@ -3355,12 +3355,8 @@
                 case TypeKind.Class:
                 case TypeKind.Interface:
                 case TypeKind.Submission:
-<<<<<<< HEAD
                 case TypeKind.Extension:
-                    AddSynthesizedRecordMembersIfNecessary(builder, declaredMembersAndInitializers, diagnostics);
-=======
                     AddSynthesizedTypeMembersIfNecessary(builder, declaredMembersAndInitializers, diagnostics);
->>>>>>> d287ec71
                     AddSynthesizedConstructorsIfNecessary(builder, declaredMembersAndInitializers, diagnostics);
                     break;
 
@@ -3409,20 +3405,14 @@
                         break;
 
                     case SyntaxKind.InterfaceDeclaration:
-<<<<<<< HEAD
-                    case SyntaxKind.StructDeclaration:
-                    case SyntaxKind.ExtensionDeclaration:
-                        var typeDecl = (TypeDeclarationSyntax)syntax;
-                        AddNonTypeMembers(builder, typeDecl.Members, diagnostics);
-=======
                         AddNonTypeMembers(builder, ((InterfaceDeclarationSyntax)syntax).Members, diagnostics);
->>>>>>> d287ec71
                         break;
 
                     case SyntaxKind.ClassDeclaration:
                     case SyntaxKind.StructDeclaration:
                     case SyntaxKind.RecordDeclaration:
                     case SyntaxKind.RecordStructDeclaration:
+                    case SyntaxKind.ExtensionDeclaration:
                         var typeDecl = (TypeDeclarationSyntax)syntax;
                         noteTypeParameters(typeDecl, builder, diagnostics);
                         AddNonTypeMembers(builder, typeDecl.Members, diagnostics);
