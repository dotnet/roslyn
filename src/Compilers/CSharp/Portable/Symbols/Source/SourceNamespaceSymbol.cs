--- conflicted
+++ resolved
@@ -314,49 +314,6 @@
             // NOTE: a name maps into values collection containing types only instead of allocating another
             // NOTE: array of NamedTypeSymbol[] we downcast the array to ImmutableArray<NamedTypeSymbol>
 
-<<<<<<< HEAD
-            var dictionary = PooledDictionary<string, object>.GetInstance();
-
-            foreach (var declaration in _mergedDeclaration.Children)
-            {
-                dictionary.AddToAccumulator(BuildSymbol(declaration, diagnostics), static symbol => symbol.Name);
-            }
-
-            var result = new Dictionary<string, ImmutableArray<NamespaceOrTypeSymbol>>(dictionary.Count);
-            foreach (var (name, value) in dictionary)
-            {
-                ImmutableArray<NamespaceOrTypeSymbol> members;
-
-                if (value is ArrayBuilder<NamespaceOrTypeSymbol> builder)
-                {
-                    Debug.Assert(builder.Count > 1);
-                    bool hasNamespaces = false;
-                    for (int i = 0; (i < builder.Count) && !hasNamespaces; i++)
-                    {
-                        hasNamespaces |= (builder[i].Kind == SymbolKind.Namespace);
-                    }
-
-                    members = hasNamespaces
-                        ? builder.ToImmutable()
-                        : StaticCast<NamespaceOrTypeSymbol>.From(builder.ToDowncastedImmutable<NamedTypeSymbol>());
-
-                    builder.Free();
-                }
-                else
-                {
-                    NamespaceOrTypeSymbol symbol = (NamespaceOrTypeSymbol)value;
-                    members = symbol.Kind == SymbolKind.Namespace
-                        ? ImmutableArray.Create(symbol)
-                        : StaticCast<NamespaceOrTypeSymbol>.From(ImmutableArray.Create((NamedTypeSymbol)symbol));
-                }
-
-                result.Add(name, members);
-            }
-
-            CheckMembers(this, result, diagnostics);
-
-            dictionary.Free();
-=======
             var result = _mergedDeclaration.Children.ToDictionary<MergedNamespaceOrTypeDeclaration,NamespaceOrTypeSymbol, string, (SourceNamespaceSymbol @this, BindingDiagnosticBag diagnostics), NamedTypeSymbol>(
                 static (declaration, tuple) => tuple.@this.BuildSymbol(declaration, tuple.diagnostics),
                 static symbol => symbol.Name,
@@ -364,7 +321,6 @@
 
             CheckMembers(this, result, diagnostics);
 
->>>>>>> 571a084e
             return result;
         }
 
