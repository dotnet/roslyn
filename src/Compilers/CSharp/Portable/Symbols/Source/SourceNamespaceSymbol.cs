﻿// Licensed to the .NET Foundation under one or more agreements.
// The .NET Foundation licenses this file to you under the MIT license.
// See the LICENSE file in the project root for more information.

#nullable disable

using System;
using System.Collections.Generic;
using System.Collections.Immutable;
using System.Diagnostics;
using System.Threading;
using Microsoft.CodeAnalysis.Collections;
using Microsoft.CodeAnalysis.PooledObjects;
using Microsoft.CodeAnalysis.Text;
using Roslyn.Utilities;
using ReferenceEqualityComparer = Roslyn.Utilities.ReferenceEqualityComparer;

namespace Microsoft.CodeAnalysis.CSharp.Symbols
{
    internal sealed partial class SourceNamespaceSymbol : NamespaceSymbol
    {
        private readonly SourceModuleSymbol _module;
        private readonly Symbol _container;
        private readonly MergedNamespaceDeclaration _mergedDeclaration;

        private SymbolCompletionState _state;
        private ImmutableArray<Location> _locations;
        private Dictionary<string, ImmutableArray<NamespaceOrTypeSymbol>> _nameToMembersMap;
        private Dictionary<string, ImmutableArray<NamedTypeSymbol>> _nameToTypeMembersMap;
        private ImmutableArray<Symbol> _lazyAllMembers;
        private ImmutableArray<NamedTypeSymbol> _lazyTypeMembersUnordered;

        /// <summary>
        /// Should only be read using <see cref="GetAliasesAndUsings(SingleNamespaceDeclaration)"/>.
        /// </summary>
        private ImmutableSegmentedDictionary<SingleNamespaceDeclaration, AliasesAndUsings> _aliasesAndUsings_doNotAccessDirectly =
            ImmutableSegmentedDictionary<SingleNamespaceDeclaration, AliasesAndUsings>.Empty.WithComparer(ReferenceEqualityComparer.Instance);
#if DEBUG
        /// <summary>
        /// Should only be read using <see cref="GetAliasesAndUsingsForAsserts"/>.
        /// </summary>
        private ImmutableSegmentedDictionary<SingleNamespaceDeclaration, AliasesAndUsings> _aliasesAndUsingsForAsserts_doNotAccessDirectly =
            ImmutableSegmentedDictionary<SingleNamespaceDeclaration, AliasesAndUsings>.Empty.WithComparer(ReferenceEqualityComparer.Instance);
#endif
        private MergedGlobalAliasesAndUsings _lazyMergedGlobalAliasesAndUsings;

        private const int LazyAllMembersIsSorted = 0x1;   // Set if "lazyAllMembers" is sorted.
        private int _flags;

        private LexicalSortKey _lazyLexicalSortKey = LexicalSortKey.NotInitialized;

        internal SourceNamespaceSymbol(
            SourceModuleSymbol module, Symbol container,
            MergedNamespaceDeclaration mergedDeclaration,
            BindingDiagnosticBag diagnostics)
        {
            Debug.Assert(mergedDeclaration != null);
            _module = module;
            _container = container;
            _mergedDeclaration = mergedDeclaration;

            foreach (var singleDeclaration in mergedDeclaration.Declarations)
                diagnostics.AddRange(singleDeclaration.Diagnostics);
        }

        internal MergedNamespaceDeclaration MergedDeclaration
            => _mergedDeclaration;

        public override Symbol ContainingSymbol
            => _container;

        public override AssemblySymbol ContainingAssembly
            => _module.ContainingAssembly;

        public override string Name
            => _mergedDeclaration.Name;

        internal override LexicalSortKey GetLexicalSortKey()
        {
            if (!_lazyLexicalSortKey.IsInitialized)
            {
                _lazyLexicalSortKey.SetFrom(_mergedDeclaration.GetLexicalSortKey(this.DeclaringCompilation));
            }
            return _lazyLexicalSortKey;
        }

        public override ImmutableArray<Location> Locations
        {
            get
            {
                if (_locations.IsDefault)
                {
                    ImmutableInterlocked.InterlockedCompareExchange(ref _locations,
                        _mergedDeclaration.NameLocations,
                        default);
                }

                return _locations;
            }
        }

<<<<<<< HEAD
        public override bool HasLocationInTree(SyntaxTree tree)
        {
            foreach (var decl in _mergedDeclaration.Declarations)
            {
                if (decl.SyntaxReference.SyntaxTree == tree)
                    return true;
            }

            return false;
        }
=======
        public override Location TryGetFirstLocation()
            => _mergedDeclaration.Declarations[0].NameLocation;
>>>>>>> 8a471cd2

        private static readonly Func<SingleNamespaceDeclaration, SyntaxReference> s_declaringSyntaxReferencesSelector = d =>
            new NamespaceDeclarationSyntaxReference(d.SyntaxReference);

        public override ImmutableArray<SyntaxReference> DeclaringSyntaxReferences
            => ComputeDeclaringReferencesCore();

        private ImmutableArray<SyntaxReference> ComputeDeclaringReferencesCore()
        {
            // SyntaxReference in the namespace declaration points to the name node of the namespace decl node not
            // namespace decl node we want to return. here we will wrap the original syntax reference in
            // the translation syntax reference so that we can lazily manipulate a node return to the caller
            return _mergedDeclaration.Declarations.SelectAsArray(s_declaringSyntaxReferencesSelector);
        }

        internal override ImmutableArray<Symbol> GetMembersUnordered()
        {
            var result = _lazyAllMembers;

            if (result.IsDefault)
            {
                var members = StaticCast<Symbol>.From(this.GetNameToMembersMap().Flatten(null));  // don't sort.
                ImmutableInterlocked.InterlockedInitialize(ref _lazyAllMembers, members);
                result = _lazyAllMembers;
            }

            return result.ConditionallyDeOrder();
        }

        public override ImmutableArray<Symbol> GetMembers()
        {
            if ((_flags & LazyAllMembersIsSorted) != 0)
            {
                return _lazyAllMembers;
            }
            else
            {
                var allMembers = this.GetMembersUnordered();

                if (allMembers.Length >= 2)
                {
                    // The array isn't sorted. Sort it and remember that we sorted it.
                    allMembers = allMembers.Sort(LexicalOrderSymbolComparer.Instance);
                    ImmutableInterlocked.InterlockedExchange(ref _lazyAllMembers, allMembers);
                }

                ThreadSafeFlagOperations.Set(ref _flags, LazyAllMembersIsSorted);
                return allMembers;
            }
        }

        public override ImmutableArray<Symbol> GetMembers(string name)
        {
            ImmutableArray<NamespaceOrTypeSymbol> members;
            return this.GetNameToMembersMap().TryGetValue(name, out members)
                ? members.Cast<NamespaceOrTypeSymbol, Symbol>()
                : ImmutableArray<Symbol>.Empty;
        }

        internal override ImmutableArray<NamedTypeSymbol> GetTypeMembersUnordered()
        {
            if (_lazyTypeMembersUnordered.IsDefault)
            {
                var members = this.GetNameToTypeMembersMap().Flatten();
                ImmutableInterlocked.InterlockedInitialize(ref _lazyTypeMembersUnordered, members);
            }

            return _lazyTypeMembersUnordered;
        }

        public override ImmutableArray<NamedTypeSymbol> GetTypeMembers()
        {
            return this.GetNameToTypeMembersMap().Flatten(LexicalOrderSymbolComparer.Instance);
        }

        public override ImmutableArray<NamedTypeSymbol> GetTypeMembers(string name)
        {
            ImmutableArray<NamedTypeSymbol> members;
            return this.GetNameToTypeMembersMap().TryGetValue(name, out members)
                ? members
                : ImmutableArray<NamedTypeSymbol>.Empty;
        }

        public override ImmutableArray<NamedTypeSymbol> GetTypeMembers(string name, int arity)
        {
            return GetTypeMembers(name).WhereAsArray((s, arity) => s.Arity == arity, arity);
        }

        internal override ModuleSymbol ContainingModule
        {
            get
            {
                return _module;
            }
        }

        internal override NamespaceExtent Extent
        {
            get
            {
                return new NamespaceExtent(_module);
            }
        }

        private Dictionary<string, ImmutableArray<NamespaceOrTypeSymbol>> GetNameToMembersMap()
        {
            if (_nameToMembersMap == null)
            {
                var diagnostics = BindingDiagnosticBag.GetInstance();
                if (Interlocked.CompareExchange(ref _nameToMembersMap, MakeNameToMembersMap(diagnostics), null) == null)
                {
                    // NOTE: the following is not cancellable.  Once we've set the
                    // members, we *must* do the following to make sure we're in a consistent state.
                    this.AddDeclarationDiagnostics(diagnostics);
                    RegisterDeclaredCorTypes();

                    // We may produce a SymbolDeclaredEvent for the enclosing namespace before events for its contained members
                    DeclaringCompilation.SymbolDeclaredEvent(this);
                    var wasSetThisThread = _state.NotePartComplete(CompletionPart.NameToMembersMap);
                    Debug.Assert(wasSetThisThread);
                }

                diagnostics.Free();
            }

            return _nameToMembersMap;
        }

        private Dictionary<string, ImmutableArray<NamedTypeSymbol>> GetNameToTypeMembersMap()
        {
            if (_nameToTypeMembersMap == null)
            {
                // NOTE: This method depends on MakeNameToMembersMap() on creating a proper
                // NOTE: type of the array, see comments in MakeNameToMembersMap() for details
                Interlocked.CompareExchange(ref _nameToTypeMembersMap, GetTypesFromMemberMap(GetNameToMembersMap()), null);
            }

            return _nameToTypeMembersMap;
        }

        private static Dictionary<string, ImmutableArray<NamedTypeSymbol>> GetTypesFromMemberMap(Dictionary<string, ImmutableArray<NamespaceOrTypeSymbol>> map)
        {
            var dictionary = new Dictionary<string, ImmutableArray<NamedTypeSymbol>>(StringOrdinalComparer.Instance);

            foreach (var kvp in map)
            {
                ImmutableArray<NamespaceOrTypeSymbol> members = kvp.Value;

                bool hasType = false;
                bool hasNamespace = false;

                foreach (var symbol in members)
                {
                    if (symbol.Kind == SymbolKind.NamedType)
                    {
                        hasType = true;
                        if (hasNamespace)
                        {
                            break;
                        }
                    }
                    else
                    {
                        Debug.Assert(symbol.Kind == SymbolKind.Namespace);
                        hasNamespace = true;
                        if (hasType)
                        {
                            break;
                        }
                    }
                }

                if (hasType)
                {
                    if (hasNamespace)
                    {
                        dictionary.Add(kvp.Key, members.OfType<NamedTypeSymbol>().AsImmutable());
                    }
                    else
                    {
                        dictionary.Add(kvp.Key, members.As<NamedTypeSymbol>());
                    }
                }
            }

            return dictionary;
        }

        private Dictionary<string, ImmutableArray<NamespaceOrTypeSymbol>> MakeNameToMembersMap(BindingDiagnosticBag diagnostics)
        {
            // NOTE: Even though the resulting map stores ImmutableArray<NamespaceOrTypeSymbol> as
            // NOTE: values if the name is mapped into an array of named types, which is frequently
            // NOTE: the case, we actually create an array of NamedTypeSymbol[] and wrap it in
            // NOTE: ImmutableArray<NamespaceOrTypeSymbol>
            // NOTE:
            // NOTE: This way we can save time and memory in GetNameToTypeMembersMap() -- when we see that
            // NOTE: a name maps into values collection containing types only instead of allocating another
            // NOTE: array of NamedTypeSymbol[] we downcast the array to ImmutableArray<NamedTypeSymbol>

            var builder = new NameToSymbolMapBuilder(_mergedDeclaration.Children.Length);
            foreach (var declaration in _mergedDeclaration.Children)
            {
                builder.Add(BuildSymbol(declaration, diagnostics));
            }

            var result = builder.CreateMap();

            CheckMembers(this, result, diagnostics);

            return result;
        }

        private static void CheckMembers(NamespaceSymbol @namespace, Dictionary<string, ImmutableArray<NamespaceOrTypeSymbol>> result, BindingDiagnosticBag diagnostics)
        {
            var memberOfArity = new Symbol[10];
            MergedNamespaceSymbol mergedAssemblyNamespace = null;

            if (@namespace.ContainingAssembly.Modules.Length > 1)
            {
                mergedAssemblyNamespace = @namespace.ContainingAssembly.GetAssemblyNamespace(@namespace) as MergedNamespaceSymbol;
            }

            foreach (var name in result.Keys)
            {
                Array.Clear(memberOfArity, 0, memberOfArity.Length);
                foreach (var symbol in result[name])
                {
                    var nts = symbol as NamedTypeSymbol;
                    var arity = ((object)nts != null) ? nts.Arity : 0;
                    if (arity >= memberOfArity.Length)
                    {
                        Array.Resize(ref memberOfArity, arity + 1);
                    }

                    var other = memberOfArity[arity];

                    if ((object)other == null && (object)mergedAssemblyNamespace != null)
                    {
                        // Check for collision with declarations from added modules.
                        foreach (NamespaceSymbol constituent in mergedAssemblyNamespace.ConstituentNamespaces)
                        {
                            if ((object)constituent != (object)@namespace)
                            {
                                // For whatever reason native compiler only detects conflicts against types.
                                // It doesn't complain when source declares a type with the same name as
                                // a namespace in added module, but complains when source declares a namespace
                                // with the same name as a type in added module.
                                var types = constituent.GetTypeMembers(symbol.Name, arity);

                                if (types.Length > 0)
                                {
                                    other = types[0];
                                    // Since the error doesn't specify what added module this type belongs to, we can stop searching
                                    // at the first match.
                                    break;
                                }
                            }
                        }
                    }

                    if ((object)other != null)
                    {
                        switch (nts, other)
                        {
                            case (SourceNamedTypeSymbol left, SourceNamedTypeSymbol right) when isFileLocalTypeInSeparateFileFrom(left, right) || isFileLocalTypeInSeparateFileFrom(right, left):
                                // no error
                                break;
                            case (SourceNamedTypeSymbol { IsFileLocal: true }, _) or (_, SourceNamedTypeSymbol { IsFileLocal: true }):
                                diagnostics.Add(ErrorCode.ERR_FileLocalDuplicateNameInNS, symbol.Locations.FirstOrNone(), name, @namespace);
                                break;
                            case (SourceNamedTypeSymbol { IsPartial: true }, SourceNamedTypeSymbol { IsPartial: true }):
                                diagnostics.Add(ErrorCode.ERR_PartialTypeKindConflict, symbol.Locations.FirstOrNone(), symbol);
                                break;
                            default:
                                diagnostics.Add(ErrorCode.ERR_DuplicateNameInNS, symbol.Locations.FirstOrNone(), name, @namespace);
                                break;
                        }
                    }

                    memberOfArity[arity] = symbol;

                    if ((object)nts != null)
                    {
                        //types declared at the namespace level may only have declared accessibility of public or internal (Section 3.5.1)
                        Accessibility declaredAccessibility = nts.DeclaredAccessibility;
                        if (declaredAccessibility != Accessibility.Public && declaredAccessibility != Accessibility.Internal)
                        {
                            diagnostics.Add(ErrorCode.ERR_NoNamespacePrivate, symbol.Locations.FirstOrNone());
                        }
                    }
                }
            }

            static bool isFileLocalTypeInSeparateFileFrom(SourceNamedTypeSymbol possibleFileLocalType, SourceNamedTypeSymbol otherSymbol)
            {
                if (!possibleFileLocalType.IsFileLocal)
                {
                    return false;
                }

                var leftTree = possibleFileLocalType.MergedDeclaration.Declarations[0].Location.SourceTree;
                if (otherSymbol.MergedDeclaration.NameLocations.Any((loc, leftTree) => (object)loc.SourceTree == leftTree, leftTree))
                {
                    return false;
                }

                return true;
            }
        }

        private NamespaceOrTypeSymbol BuildSymbol(MergedNamespaceOrTypeDeclaration declaration, BindingDiagnosticBag diagnostics)
        {
            switch (declaration.Kind)
            {
                case DeclarationKind.Namespace:
                    return new SourceNamespaceSymbol(_module, this, (MergedNamespaceDeclaration)declaration, diagnostics);

                case DeclarationKind.Struct:
                case DeclarationKind.Interface:
                case DeclarationKind.Enum:
                case DeclarationKind.Delegate:
                case DeclarationKind.Class:
                case DeclarationKind.Record:
                case DeclarationKind.RecordStruct:
                    return new SourceNamedTypeSymbol(this, (MergedTypeDeclaration)declaration, diagnostics);

                case DeclarationKind.Script:
                case DeclarationKind.Submission:
                case DeclarationKind.ImplicitClass:
                    return new ImplicitNamedTypeSymbol(this, (MergedTypeDeclaration)declaration, diagnostics);

                default:
                    throw ExceptionUtilities.UnexpectedValue(declaration.Kind);
            }
        }

        /// <summary>
        /// Register COR types declared in this namespace, if any, in the COR types cache.
        /// </summary>
        private void RegisterDeclaredCorTypes()
        {
            AssemblySymbol containingAssembly = ContainingAssembly;

            if (containingAssembly.KeepLookingForDeclaredSpecialTypes)
            {
                // Register newly declared COR types
                foreach (var array in _nameToMembersMap.Values)
                {
                    foreach (var member in array)
                    {
                        var type = member as NamedTypeSymbol;

                        if ((object)type != null && type.SpecialType != SpecialType.None)
                        {
                            containingAssembly.RegisterDeclaredSpecialType(type);

                            if (!containingAssembly.KeepLookingForDeclaredSpecialTypes)
                            {
                                return;
                            }
                        }
                    }
                }
            }
        }

        public override bool IsDefinedInSourceTree(SyntaxTree tree, TextSpan? definedWithinSpan, CancellationToken cancellationToken = default(CancellationToken))
        {
            if (this.IsGlobalNamespace)
            {
                return true;
            }

            // Check if any namespace declaration block intersects with the given tree/span.
            foreach (var declaration in _mergedDeclaration.Declarations)
            {
                cancellationToken.ThrowIfCancellationRequested();

                var declarationSyntaxRef = declaration.SyntaxReference;
                if (declarationSyntaxRef.SyntaxTree != tree)
                {
                    continue;
                }

                if (!definedWithinSpan.HasValue)
                {
                    return true;
                }

                var syntax = NamespaceDeclarationSyntaxReference.GetSyntax(declarationSyntaxRef, cancellationToken);
                if (syntax.FullSpan.IntersectsWith(definedWithinSpan.Value))
                {
                    return true;
                }
            }

            return false;
        }

        private readonly struct NameToSymbolMapBuilder
        {
            private readonly Dictionary<string, object> _dictionary;

            public NameToSymbolMapBuilder(int capacity)
            {
                _dictionary = new Dictionary<string, object>(capacity, StringOrdinalComparer.Instance);
            }

            public void Add(NamespaceOrTypeSymbol symbol)
            {
                string name = symbol.Name;
                object item;
                if (_dictionary.TryGetValue(name, out item))
                {
                    var builder = item as ArrayBuilder<NamespaceOrTypeSymbol>;
                    if (builder == null)
                    {
                        builder = ArrayBuilder<NamespaceOrTypeSymbol>.GetInstance();
                        builder.Add((NamespaceOrTypeSymbol)item);
                        _dictionary[name] = builder;
                    }
                    builder.Add(symbol);
                }
                else
                {
                    _dictionary[name] = symbol;
                }
            }

            public Dictionary<String, ImmutableArray<NamespaceOrTypeSymbol>> CreateMap()
            {
                var result = new Dictionary<String, ImmutableArray<NamespaceOrTypeSymbol>>(_dictionary.Count, StringOrdinalComparer.Instance);

                foreach (var kvp in _dictionary)
                {
                    object value = kvp.Value;
                    ImmutableArray<NamespaceOrTypeSymbol> members;

                    var builder = value as ArrayBuilder<NamespaceOrTypeSymbol>;
                    if (builder != null)
                    {
                        Debug.Assert(builder.Count > 1);
                        bool hasNamespaces = false;
                        for (int i = 0; (i < builder.Count) && !hasNamespaces; i++)
                        {
                            hasNamespaces |= (builder[i].Kind == SymbolKind.Namespace);
                        }

                        members = hasNamespaces
                            ? builder.ToImmutable()
                            : StaticCast<NamespaceOrTypeSymbol>.From(builder.ToDowncastedImmutable<NamedTypeSymbol>());

                        builder.Free();
                    }
                    else
                    {
                        NamespaceOrTypeSymbol symbol = (NamespaceOrTypeSymbol)value;
                        members = symbol.Kind == SymbolKind.Namespace
                            ? ImmutableArray.Create<NamespaceOrTypeSymbol>(symbol)
                            : StaticCast<NamespaceOrTypeSymbol>.From(ImmutableArray.Create<NamedTypeSymbol>((NamedTypeSymbol)symbol));
                    }

                    result.Add(kvp.Key, members);
                }

                return result;
            }
        }
    }
}<|MERGE_RESOLUTION|>--- conflicted
+++ resolved
@@ -99,21 +99,8 @@
             }
         }
 
-<<<<<<< HEAD
-        public override bool HasLocationInTree(SyntaxTree tree)
-        {
-            foreach (var decl in _mergedDeclaration.Declarations)
-            {
-                if (decl.SyntaxReference.SyntaxTree == tree)
-                    return true;
-            }
-
-            return false;
-        }
-=======
         public override Location TryGetFirstLocation()
             => _mergedDeclaration.Declarations[0].NameLocation;
->>>>>>> 8a471cd2
 
         private static readonly Func<SingleNamespaceDeclaration, SyntaxReference> s_declaringSyntaxReferencesSelector = d =>
             new NamespaceDeclarationSyntaxReference(d.SyntaxReference);
