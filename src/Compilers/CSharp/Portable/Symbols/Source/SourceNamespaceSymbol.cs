--- conflicted
+++ resolved
@@ -99,10 +99,9 @@
             }
         }
 
-<<<<<<< HEAD
         public override Location TryGetFirstLocation()
             => _mergedDeclaration.Declarations[0].NameLocation;
-=======
+
         public override bool HasLocationContainedWithin(SyntaxTree tree, TextSpan declarationSpan, out bool wasZeroWidthMatch)
         {
             // Avoid the allocation of .Locations in the base method.
@@ -115,7 +114,6 @@
             wasZeroWidthMatch = false;
             return false;
         }
->>>>>>> c34bdc60
 
         private static readonly Func<SingleNamespaceDeclaration, SyntaxReference> s_declaringSyntaxReferencesSelector = d =>
             new NamespaceDeclarationSyntaxReference(d.SyntaxReference);
