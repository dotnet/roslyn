--- conflicted
+++ resolved
@@ -48,16 +48,14 @@
                 diagnostics,
                 isExpressionBodied)
         {
-<<<<<<< HEAD
             CheckForBlockAndExpressionBody(
                 syntax.Body, syntax.ExpressionBody, syntax, diagnostics,
                 ErrorCode.ERR_BlockBodyAndExpressionBody);
-=======
+
             if (syntax.ParameterList.Parameters.Count != 1)
             {
                 diagnostics.Add(ErrorCode.ERR_OvlUnaryOperatorExpected, syntax.ParameterList.GetLocation());
             }
->>>>>>> 8563c947
         }
 
         internal new ConversionOperatorDeclarationSyntax GetSyntax()
