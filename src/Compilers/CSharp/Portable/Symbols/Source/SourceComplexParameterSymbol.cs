﻿// Licensed to the .NET Foundation under one or more agreements.
// The .NET Foundation licenses this file to you under the MIT license.
// See the LICENSE file in the project root for more information.

#nullable disable

using System;
using System.Collections.Immutable;
using System.Diagnostics;
using System.Linq;
using System.Threading;
using Microsoft.CodeAnalysis.CSharp.Syntax;
using Microsoft.CodeAnalysis.PooledObjects;
using Roslyn.Utilities;

namespace Microsoft.CodeAnalysis.CSharp.Symbols
{
    /// <summary>
    /// A source parameter, potentially with a default value, attributes, etc.
    /// </summary>
    internal abstract class SourceComplexParameterSymbolBase : SourceParameterSymbol, IAttributeTargetSymbol
    {
        [Flags]
        private enum ParameterSyntaxKind : byte
        {
            Regular = 0,
            ParamsParameter = 1,
            ExtensionThisParameter = 2,
            DefaultParameter = 4,
        }

        private readonly SyntaxReference _syntaxRef;
        private readonly ParameterSyntaxKind _parameterSyntaxKind;

        private ThreeState _lazyHasOptionalAttribute;
        private CustomAttributesBag<CSharpAttributeData> _lazyCustomAttributesBag;
        protected ConstantValue _lazyDefaultSyntaxValue;

        protected SourceComplexParameterSymbolBase(
            Symbol owner,
            int ordinal,
            TypeWithAnnotations parameterType,
            RefKind refKind,
            string name,
<<<<<<< HEAD
            OneOrMany<Location> locations,
=======
            Location location,
>>>>>>> f9d50a4d
            SyntaxReference syntaxRef,
            bool isParams,
            bool isExtensionMethodThis,
            ScopedKind scope)
            : base(owner, parameterType, ordinal, refKind, scope, name, location)
        {
            Debug.Assert((syntaxRef == null) || (syntaxRef.GetSyntax().IsKind(SyntaxKind.Parameter)));

            _lazyHasOptionalAttribute = ThreeState.Unknown;
            _syntaxRef = syntaxRef;

            if (isParams)
            {
                _parameterSyntaxKind |= ParameterSyntaxKind.ParamsParameter;
            }

            if (isExtensionMethodThis)
            {
                _parameterSyntaxKind |= ParameterSyntaxKind.ExtensionThisParameter;
            }

            var parameterSyntax = this.CSharpSyntaxNode;
            if (parameterSyntax != null && parameterSyntax.Default != null)
            {
                _parameterSyntaxKind |= ParameterSyntaxKind.DefaultParameter;
            }

            _lazyDefaultSyntaxValue = ConstantValue.Unset;
        }

        private Binder WithTypeParametersBinderOpt => (ContainingSymbol as SourceMethodSymbolWithAttributes)?.WithTypeParametersBinder;

        internal sealed override SyntaxReference SyntaxReference => _syntaxRef;

        private ParameterSyntax CSharpSyntaxNode => (ParameterSyntax)_syntaxRef?.GetSyntax();

        public override bool IsDiscard => false;

        internal sealed override ConstantValue ExplicitDefaultConstantValue
        {
            get
            {
                // Parameter has either default argument syntax or DefaultParameterValue attribute, but not both.
                // We separate these since in some scenarios (delegate Invoke methods) we need to suppress syntactic 
                // default value but use value from pseudo-custom attribute. 
                //
                // For example:
                // public delegate void D([Optional, DefaultParameterValue(1)]int a, int b = 2);
                //
                // Dev11 emits the first parameter as option with default value and the second as regular parameter.
                // The syntactic default value is suppressed since additional synthesized parameters are added at the end of the signature.

                return DefaultSyntaxValue ?? DefaultValueFromAttributes;
            }
        }

        internal sealed override ConstantValue DefaultValueFromAttributes
        {
            get
            {
                ParameterEarlyWellKnownAttributeData data = GetEarlyDecodedWellKnownAttributeData();
                return (data != null && data.DefaultParameterValue != ConstantValue.Unset) ? data.DefaultParameterValue : ConstantValue.NotAvailable;
            }
        }

        internal sealed override bool IsIDispatchConstant
            => GetDecodedWellKnownAttributeData()?.HasIDispatchConstantAttribute == true;

        internal override bool IsIUnknownConstant
            => GetDecodedWellKnownAttributeData()?.HasIUnknownConstantAttribute == true;

        internal override bool IsCallerLineNumber => GetEarlyDecodedWellKnownAttributeData()?.HasCallerLineNumberAttribute == true;

        internal override bool IsCallerFilePath => GetEarlyDecodedWellKnownAttributeData()?.HasCallerFilePathAttribute == true;

        internal override bool IsCallerMemberName => GetEarlyDecodedWellKnownAttributeData()?.HasCallerMemberNameAttribute == true;

        internal override int CallerArgumentExpressionParameterIndex
        {
            get
            {
                return GetEarlyDecodedWellKnownAttributeData()?.CallerArgumentExpressionParameterIndex ?? -1;
            }
        }

        internal override ImmutableArray<int> InterpolatedStringHandlerArgumentIndexes
            => (GetDecodedWellKnownAttributeData()?.InterpolatedStringHandlerArguments).NullToEmpty();

        internal override bool HasInterpolatedStringHandlerArgumentError
            => GetDecodedWellKnownAttributeData()?.InterpolatedStringHandlerArguments.IsDefault ?? false;

        internal override FlowAnalysisAnnotations FlowAnalysisAnnotations
        {
            get
            {
                return DecodeFlowAnalysisAttributes(GetDecodedWellKnownAttributeData());
            }
        }

        private static FlowAnalysisAnnotations DecodeFlowAnalysisAttributes(ParameterWellKnownAttributeData attributeData)
        {
            if (attributeData == null)
            {
                return FlowAnalysisAnnotations.None;
            }
            FlowAnalysisAnnotations annotations = FlowAnalysisAnnotations.None;
            if (attributeData.HasAllowNullAttribute) annotations |= FlowAnalysisAnnotations.AllowNull;
            if (attributeData.HasDisallowNullAttribute) annotations |= FlowAnalysisAnnotations.DisallowNull;

            if (attributeData.HasMaybeNullAttribute)
            {
                annotations |= FlowAnalysisAnnotations.MaybeNull;
            }
            else
            {
                if (attributeData.MaybeNullWhenAttribute is bool when)
                {
                    annotations |= (when ? FlowAnalysisAnnotations.MaybeNullWhenTrue : FlowAnalysisAnnotations.MaybeNullWhenFalse);
                }
            }

            if (attributeData.HasNotNullAttribute)
            {
                annotations |= FlowAnalysisAnnotations.NotNull;
            }
            else
            {
                if (attributeData.NotNullWhenAttribute is bool when)
                {
                    annotations |= (when ? FlowAnalysisAnnotations.NotNullWhenTrue : FlowAnalysisAnnotations.NotNullWhenFalse);
                }
            }

            if (attributeData.DoesNotReturnIfAttribute is bool condition)
            {
                annotations |= (condition ? FlowAnalysisAnnotations.DoesNotReturnIfTrue : FlowAnalysisAnnotations.DoesNotReturnIfFalse);
            }

            return annotations;
        }

        internal override ImmutableHashSet<string> NotNullIfParameterNotNull
            => GetDecodedWellKnownAttributeData()?.NotNullIfParameterNotNull ?? ImmutableHashSet<string>.Empty;

        internal bool HasEnumeratorCancellationAttribute
        {
            get
            {
                ParameterWellKnownAttributeData attributeData = GetDecodedWellKnownAttributeData();
                return attributeData?.HasEnumeratorCancellationAttribute == true;
            }
        }

#nullable enable

        internal sealed override ScopedKind EffectiveScope
        {
            get
            {
                var scope = CalculateEffectiveScopeIgnoringAttributes();
                if (scope != ScopedKind.None &&
                    HasUnscopedRefAttribute)
                {
                    return ScopedKind.None;
                }
                return scope;
            }
        }

        internal override bool HasUnscopedRefAttribute => GetEarlyDecodedWellKnownAttributeData()?.HasUnscopedRefAttribute == true;

        internal static SyntaxNode? GetDefaultValueSyntaxForIsNullableAnalysisEnabled(ParameterSyntax? parameterSyntax) =>
            parameterSyntax?.Default?.Value;

        /// <summary>
        /// Returns the bound default value syntax from the parameter, if it exists.
        /// Note that this method will only return a non-null value if the
        /// default value was supplied in syntax. If the value is supplied through the DefaultParameterValue
        /// attribute, then ExplicitDefaultValue will be non-null but this method will return null.
        /// However, if ExplicitDefaultValue is null, this method should always return null.
        /// </summary>
        public BoundParameterEqualsValue? BindParameterEqualsValue()
        {
            // Rebind default value expression, ignoring any diagnostics, in order to produce
            // a bound node that can be used for passes such as definite assignment.
            MakeDefaultExpression(BindingDiagnosticBag.Discarded, out var _, out var parameterEqualsValue);
            return parameterEqualsValue;
        }

        private ConstantValue DefaultSyntaxValue
        {
            get
            {
                if (state.NotePartComplete(CompletionPart.StartDefaultSyntaxValue))
                {
                    var diagnostics = BindingDiagnosticBag.GetInstance();
                    Debug.Assert(diagnostics.DiagnosticBag != null);
                    var previousValue = Interlocked.CompareExchange(
                        ref _lazyDefaultSyntaxValue,
                        MakeDefaultExpression(diagnostics, out var binder, out var parameterEqualsValue),
                        ConstantValue.Unset);
                    Debug.Assert(previousValue == ConstantValue.Unset);

                    var completedOnThisThread = state.NotePartComplete(CompletionPart.EndDefaultSyntaxValue);
                    Debug.Assert(completedOnThisThread);

                    if (parameterEqualsValue is not null)
                    {
                        if (binder is not null &&
                            GetDefaultValueSyntaxForIsNullableAnalysisEnabled(CSharpSyntaxNode) is { } valueSyntax)
                        {
                            NullableWalker.AnalyzeIfNeeded(binder, parameterEqualsValue, valueSyntax, diagnostics.DiagnosticBag);
                        }
                        if (!_lazyDefaultSyntaxValue.IsBad)
                        {
                            VerifyParamDefaultValueMatchesAttributeIfAny(_lazyDefaultSyntaxValue, parameterEqualsValue.Value.Syntax, diagnostics);

                            // Ensure availability of `DecimalConstantAttribute`.
                            if (_lazyDefaultSyntaxValue.IsDecimal &&
                                DefaultValueFromAttributes == ConstantValue.NotAvailable)
                            {
                                Binder.ReportUseSiteDiagnosticForSynthesizedAttribute(DeclaringCompilation,
                                    WellKnownMember.System_Runtime_CompilerServices_DecimalConstantAttribute__ctor,
                                    diagnostics,
                                    parameterEqualsValue.Value.Syntax.Location);
                            }
                        }
                    }

                    AddDeclarationDiagnostics(diagnostics);
                    diagnostics.Free();

                    completedOnThisThread = state.NotePartComplete(CompletionPart.EndDefaultSyntaxValueDiagnostics);
                    Debug.Assert(completedOnThisThread);
                }

                state.SpinWaitComplete(CompletionPart.EndDefaultSyntaxValue, default(CancellationToken));
                return _lazyDefaultSyntaxValue;
            }
        }

        private Binder GetDefaultParameterValueBinder(SyntaxNode syntax)
        {
            var binder = WithTypeParametersBinderOpt;

            // If binder is null, then get it from the compilation. Otherwise use the provided binder.
            // Don't always get it from the compilation because we might be in a speculative context (local function parameter),
            // in which case the declaring compilation is the wrong one.
            if (binder == null)
            {
                var compilation = this.DeclaringCompilation;
                var binderFactory = compilation.GetBinderFactory(syntax.SyntaxTree);
                binder = binderFactory.GetBinder(syntax);
            }
            Debug.Assert(binder.GetBinder(syntax) == null);
            return binder;
        }

        private void NullableAnalyzeParameterDefaultValueFromAttributes()
        {
            var parameterSyntax = this.CSharpSyntaxNode;
            if (parameterSyntax == null)
            {
                // If there is no syntax at all for the parameter, it means we are in a situation like
                // a property setter whose 'value' parameter has a default value from attributes.
                // There isn't a sensible use for this in the language, so we just bail in such scenarios.
                return;
            }

            // The syntax span used to determine whether the attribute value is in a nullable-enabled
            // context is larger than necessary - it includes the entire attribute list rather than the specific
            // default value attribute which is used in AttributeSemanticModel.IsNullableAnalysisEnabled().
            var attributes = parameterSyntax.AttributeLists.Node;
            if (attributes is null || !NullableWalker.NeedsAnalysis(DeclaringCompilation, attributes))
            {
                return;
            }

            var defaultValue = DefaultValueFromAttributes;
            if (defaultValue == null || defaultValue.IsBad)
            {
                return;
            }

            var binder = GetDefaultParameterValueBinder(parameterSyntax);

            // Nullable warnings *within* the attribute argument (such as a W-warning for `(string)null`)
            // are reported when we nullable-analyze attribute arguments separately from here.
            // However, this analysis of the constant value's compatibility with the parameter
            // needs to wait until the attributes are populated on the parameter symbol.
            var parameterEqualsValue = new BoundParameterEqualsValue(
                parameterSyntax,
                this,
                ImmutableArray<LocalSymbol>.Empty,
                // note that if the parameter type conflicts with the default value from attributes,
                // we will just get a bad constant value above and return early.
                new BoundLiteral(parameterSyntax, defaultValue, Type));

            var diagnostics = BindingDiagnosticBag.GetInstance(withDiagnostics: true, withDependencies: false);
            Debug.Assert(diagnostics.DiagnosticBag != null);
            NullableWalker.AnalyzeIfNeeded(binder, parameterEqualsValue, parameterSyntax, diagnostics.DiagnosticBag);
            AddDeclarationDiagnostics(diagnostics);
            diagnostics.Free();
        }

        // This method *must not* depend on attributes on the parameter symbol.
        // Otherwise we will have cycles when binding usage of attributes whose constructors have optional parameters
        private ConstantValue MakeDefaultExpression(BindingDiagnosticBag diagnostics, out Binder? binder, out BoundParameterEqualsValue? parameterEqualsValue)
        {
            binder = null;
            parameterEqualsValue = null;

            var parameterSyntax = this.CSharpSyntaxNode;
            if (parameterSyntax == null)
            {
                return ConstantValue.NotAvailable;
            }

            var defaultSyntax = parameterSyntax.Default;
            if (defaultSyntax == null)
            {
                return ConstantValue.NotAvailable;
            }

            MessageID.IDS_FeatureOptionalParameter.CheckFeatureAvailability(diagnostics, defaultSyntax, defaultSyntax.EqualsToken.GetLocation());

            binder = GetDefaultParameterValueBinder(defaultSyntax);
            Binder binderForDefault = binder.CreateBinderForParameterDefaultValue(this, defaultSyntax);
            Debug.Assert(binderForDefault.InParameterDefaultValue);
            Debug.Assert(binderForDefault.ContainingMemberOrLambda == ContainingSymbol);

            parameterEqualsValue = binderForDefault.BindParameterDefaultValue(defaultSyntax, this, diagnostics, out var valueBeforeConversion);
            if (valueBeforeConversion.HasErrors)
            {
                return ConstantValue.Bad;
            }

            BoundExpression convertedExpression = parameterEqualsValue.Value;
            bool hasErrors = ParameterHelpers.ReportDefaultParameterErrors(binder, ContainingSymbol, parameterSyntax, this, valueBeforeConversion, convertedExpression, diagnostics);
            if (hasErrors)
            {
                return ConstantValue.Bad;
            }

            // If we have something like M(double? x = 1) then the expression we'll get is (double?)1, which
            // does not have a constant value. The constant value we want is (double)1.
            // The default literal conversion is an exception: (double)default would give the wrong value for M(double? x = default).
            if (convertedExpression.ConstantValueOpt == null && convertedExpression.Kind == BoundKind.Conversion &&
                ((BoundConversion)convertedExpression).ConversionKind != ConversionKind.DefaultLiteral)
            {
                if (parameterType.Type.IsNullableType())
                {
                    convertedExpression = binder.GenerateConversionForAssignment(parameterType.Type.GetNullableUnderlyingType(),
                        valueBeforeConversion, diagnostics, Binder.ConversionForAssignmentFlags.DefaultParameter);
                }
            }

            // represent default(struct) by a Null constant:
            var value = convertedExpression.ConstantValueOpt ?? ConstantValue.Null;
            return value;
        }

#nullable disable

        public override string MetadataName
        {
            get
            {
                // The metadata parameter name should be the name used in the partial definition.

                var sourceMethod = this.ContainingSymbol as SourceOrdinaryMethodSymbol;
                if ((object)sourceMethod == null)
                {
                    return base.MetadataName;
                }

                var definition = sourceMethod.SourcePartialDefinition;
                if ((object)definition == null)
                {
                    return base.MetadataName;
                }

                return definition.Parameters[this.Ordinal].MetadataName;
            }
        }

        protected virtual IAttributeTargetSymbol AttributeOwner => this;

        IAttributeTargetSymbol IAttributeTargetSymbol.AttributesOwner => AttributeOwner;

        AttributeLocation IAttributeTargetSymbol.DefaultAttributeLocation => AttributeLocation.Parameter;

        AttributeLocation IAttributeTargetSymbol.AllowedAttributeLocations
        {
            get
            {
                if (SynthesizedRecordPropertySymbol.HaveCorrespondingSynthesizedRecordPropertySymbol(this))
                {
                    return AttributeLocation.Parameter | AttributeLocation.Property | AttributeLocation.Field;
                }

                return AttributeLocation.Parameter;
            }
        }

        /// <summary>
        /// Symbol to copy bound attributes from, or null if the attributes are not shared among multiple source parameter symbols.
        /// </summary>
        /// <remarks>
        /// Used for parameters of partial implementation. We bind the attributes only on the definition
        /// part and copy them over to the implementation.
        /// </remarks>
        private SourceParameterSymbol BoundAttributesSource
        {
            get
            {
                var sourceMethod = this.ContainingSymbol as SourceOrdinaryMethodSymbol;
                if ((object)sourceMethod == null)
                {
                    return null;
                }

                var impl = sourceMethod.SourcePartialImplementation;
                if ((object)impl == null)
                {
                    return null;
                }

                return (SourceParameterSymbol)impl.Parameters[this.Ordinal];
            }
        }

        internal sealed override SyntaxList<AttributeListSyntax> AttributeDeclarationList
        {
            get
            {
                var syntax = this.CSharpSyntaxNode;
                return (syntax != null) ? syntax.AttributeLists : default(SyntaxList<AttributeListSyntax>);
            }
        }

        /// <summary>
        /// Gets the syntax list of custom attributes that declares attributes for this parameter symbol.
        /// </summary>
        internal virtual OneOrMany<SyntaxList<AttributeListSyntax>> GetAttributeDeclarations()
        {
            // C# spec:
            // The attributes on the parameters of the resulting method declaration
            // are the combined attributes of the corresponding parameters of the defining
            // and the implementing partial method declaration in unspecified order.
            // Duplicates are not removed.

            SyntaxList<AttributeListSyntax> attributes = AttributeDeclarationList;

            var sourceMethod = this.ContainingSymbol as SourceOrdinaryMethodSymbol;
            if ((object)sourceMethod == null)
            {
                return OneOrMany.Create(attributes);
            }

            SyntaxList<AttributeListSyntax> otherAttributes;

            // if this is a definition get the implementation and vice versa
            SourceOrdinaryMethodSymbol otherPart = sourceMethod.OtherPartOfPartial;
            if ((object)otherPart != null)
            {
                otherAttributes = ((SourceParameterSymbol)otherPart.Parameters[this.Ordinal]).AttributeDeclarationList;
            }
            else
            {
                otherAttributes = default(SyntaxList<AttributeListSyntax>);
            }

            if (attributes.Equals(default(SyntaxList<AttributeListSyntax>)))
            {
                return OneOrMany.Create(otherAttributes);
            }
            else if (otherAttributes.Equals(default(SyntaxList<AttributeListSyntax>)))
            {
                return OneOrMany.Create(attributes);
            }

            return OneOrMany.Create(ImmutableArray.Create(attributes, otherAttributes));
        }

        /// <summary>
        /// Returns data decoded from well-known attributes applied to the symbol or null if there are no applied attributes.
        /// </summary>
        /// <remarks>
        /// Forces binding and decoding of attributes.
        /// </remarks>
        internal ParameterWellKnownAttributeData GetDecodedWellKnownAttributeData()
        {
            var attributesBag = _lazyCustomAttributesBag;
            if (attributesBag == null || !attributesBag.IsDecodedWellKnownAttributeDataComputed)
            {
                attributesBag = this.GetAttributesBag();
            }

            return (ParameterWellKnownAttributeData)attributesBag.DecodedWellKnownAttributeData;
        }

        /// <summary>
        /// Returns data decoded from special early bound well-known attributes applied to the symbol or null if there are no applied attributes.
        /// </summary>
        /// <remarks>
        /// Forces binding and decoding of attributes.
        /// </remarks>
        internal ParameterEarlyWellKnownAttributeData GetEarlyDecodedWellKnownAttributeData()
        {
            var attributesBag = _lazyCustomAttributesBag;
            if (attributesBag == null || !attributesBag.IsEarlyDecodedWellKnownAttributeDataComputed)
            {
                attributesBag = this.GetAttributesBag();
            }

            return (ParameterEarlyWellKnownAttributeData)attributesBag.EarlyDecodedWellKnownAttributeData;
        }

        /// <summary>
        /// Returns a bag of applied custom attributes and data decoded from well-known attributes. Returns null if there are no attributes applied on the symbol.
        /// </summary>
        /// <remarks>
        /// Forces binding and decoding of attributes.
        /// </remarks>
        internal sealed override CustomAttributesBag<CSharpAttributeData> GetAttributesBag()
        {
            if (_lazyCustomAttributesBag == null || !_lazyCustomAttributesBag.IsSealed)
            {
                SourceParameterSymbol copyFrom = this.BoundAttributesSource;

                // prevent infinite recursion:
                Debug.Assert(!ReferenceEquals(copyFrom, this));

                bool bagCreatedOnThisThread;
                if ((object)copyFrom != null)
                {
                    var attributesBag = copyFrom.GetAttributesBag();
                    bagCreatedOnThisThread = Interlocked.CompareExchange(ref _lazyCustomAttributesBag, attributesBag, null) == null;
                }
                else
                {
                    var attributeSyntax = this.GetAttributeDeclarations();
                    bagCreatedOnThisThread = LoadAndValidateAttributes(attributeSyntax, ref _lazyCustomAttributesBag, binderOpt: WithTypeParametersBinderOpt);
                }

                if (bagCreatedOnThisThread)
                {
                    NullableAnalyzeParameterDefaultValueFromAttributes();
                    state.NotePartComplete(CompletionPart.Attributes);
                }
            }

            return _lazyCustomAttributesBag;
        }

        /// <summary>
        /// Binds attributes applied to this parameter.
        /// </summary>
        public ImmutableArray<(CSharpAttributeData, BoundAttribute)> BindParameterAttributes()
        {
            return BindAttributes(GetAttributeDeclarations(), WithTypeParametersBinderOpt);
        }

        internal override void EarlyDecodeWellKnownAttributeType(NamedTypeSymbol attributeType, AttributeSyntax attributeSyntax)
        {
            Debug.Assert(!attributeType.IsErrorType());

            // NOTE: OptionalAttribute is decoded specially before any of the other attributes and stored in the parameter
            // symbol (rather than in the EarlyWellKnownAttributeData) because it is needed during overload resolution.
            if (CSharpAttributeData.IsTargetEarlyAttribute(attributeType, attributeSyntax, AttributeDescription.OptionalAttribute))
            {
                _lazyHasOptionalAttribute = ThreeState.True;
            }
        }

        internal override void PostEarlyDecodeWellKnownAttributeTypes()
        {
            if (_lazyHasOptionalAttribute == ThreeState.Unknown)
            {
                _lazyHasOptionalAttribute = ThreeState.False;
            }

            base.PostEarlyDecodeWellKnownAttributeTypes();
        }

#nullable enable
        internal override (CSharpAttributeData?, BoundAttribute?) EarlyDecodeWellKnownAttribute(ref EarlyDecodeWellKnownAttributeArguments<EarlyWellKnownAttributeBinder, NamedTypeSymbol, AttributeSyntax, AttributeLocation> arguments)
        {
            if (CSharpAttributeData.IsTargetEarlyAttribute(arguments.AttributeType, arguments.AttributeSyntax, AttributeDescription.DefaultParameterValueAttribute))
            {
                return EarlyDecodeAttributeForDefaultParameterValue(AttributeDescription.DefaultParameterValueAttribute, ref arguments);
            }
            else if (CSharpAttributeData.IsTargetEarlyAttribute(arguments.AttributeType, arguments.AttributeSyntax, AttributeDescription.DecimalConstantAttribute))
            {
                return EarlyDecodeAttributeForDefaultParameterValue(AttributeDescription.DecimalConstantAttribute, ref arguments);
            }
            else if (CSharpAttributeData.IsTargetEarlyAttribute(arguments.AttributeType, arguments.AttributeSyntax, AttributeDescription.DateTimeConstantAttribute))
            {
                return EarlyDecodeAttributeForDefaultParameterValue(AttributeDescription.DateTimeConstantAttribute, ref arguments);
            }
            else if (CSharpAttributeData.IsTargetEarlyAttribute(arguments.AttributeType, arguments.AttributeSyntax, AttributeDescription.UnscopedRefAttribute))
            {
                // We can't bind the attribute here because that might lead to a cycle.
                // Instead, simply record that the attribute exists and bind later.
                arguments.GetOrCreateData<ParameterEarlyWellKnownAttributeData>().HasUnscopedRefAttribute = true;
                return (null, null);
            }
            else if (!IsOnPartialImplementation(arguments.AttributeSyntax))
            {
                if (CSharpAttributeData.IsTargetEarlyAttribute(arguments.AttributeType, arguments.AttributeSyntax, AttributeDescription.CallerLineNumberAttribute))
                {
                    arguments.GetOrCreateData<ParameterEarlyWellKnownAttributeData>().HasCallerLineNumberAttribute = true;
                }
                else if (CSharpAttributeData.IsTargetEarlyAttribute(arguments.AttributeType, arguments.AttributeSyntax, AttributeDescription.CallerFilePathAttribute))
                {
                    arguments.GetOrCreateData<ParameterEarlyWellKnownAttributeData>().HasCallerFilePathAttribute = true;
                }
                else if (CSharpAttributeData.IsTargetEarlyAttribute(arguments.AttributeType, arguments.AttributeSyntax, AttributeDescription.CallerMemberNameAttribute))
                {
                    arguments.GetOrCreateData<ParameterEarlyWellKnownAttributeData>().HasCallerMemberNameAttribute = true;
                }
                else if (CSharpAttributeData.IsTargetEarlyAttribute(arguments.AttributeType, arguments.AttributeSyntax, AttributeDescription.CallerArgumentExpressionAttribute))
                {
                    var index = -1;
                    var (attributeData, _) = arguments.Binder.GetAttribute(arguments.AttributeSyntax, arguments.AttributeType, beforeAttributePartBound: null, afterAttributePartBound: null, out _);
                    if (!attributeData.HasErrors)
                    {
                        var constructorArguments = attributeData.CommonConstructorArguments;
                        Debug.Assert(constructorArguments.Length == 1);
                        if (constructorArguments[0].TryDecodeValue(SpecialType.System_String, out string? parameterName))
                        {
                            var parameters = ContainingSymbol.GetParameters();
                            for (int i = 0; i < parameters.Length; i++)
                            {
                                if (parameters[i].Name.Equals(parameterName, StringComparison.Ordinal))
                                {
                                    index = i;
                                    break;
                                }
                            }
                        }
                    }

                    arguments.GetOrCreateData<ParameterEarlyWellKnownAttributeData>().CallerArgumentExpressionParameterIndex = index;
                }
            }

            return base.EarlyDecodeWellKnownAttribute(ref arguments);
        }

        private (CSharpAttributeData?, BoundAttribute?) EarlyDecodeAttributeForDefaultParameterValue(AttributeDescription description, ref EarlyDecodeWellKnownAttributeArguments<EarlyWellKnownAttributeBinder, NamedTypeSymbol, AttributeSyntax, AttributeLocation> arguments)
        {
            Debug.Assert(description.Equals(AttributeDescription.DefaultParameterValueAttribute) ||
                description.Equals(AttributeDescription.DecimalConstantAttribute) ||
                description.Equals(AttributeDescription.DateTimeConstantAttribute));

            bool hasAnyDiagnostics;
            var (attributeData, boundAttribute) = arguments.Binder.GetAttribute(arguments.AttributeSyntax, arguments.AttributeType, beforeAttributePartBound: null, afterAttributePartBound: null, out hasAnyDiagnostics);
            ConstantValue value;
            if (attributeData.HasErrors)
            {
                value = ConstantValue.Bad;
                hasAnyDiagnostics = true;
            }
            else
            {
                value = DecodeDefaultParameterValueAttribute(description, attributeData, arguments.AttributeSyntax, diagnose: false, diagnosticsOpt: null);
            }

            var paramData = arguments.GetOrCreateData<ParameterEarlyWellKnownAttributeData>();
            if (paramData.DefaultParameterValue == ConstantValue.Unset)
            {
                paramData.DefaultParameterValue = value;
            }

            return !hasAnyDiagnostics ? (attributeData, boundAttribute) : (null, null);
        }
#nullable disable

        protected override void DecodeWellKnownAttributeImpl(ref DecodeWellKnownAttributeArguments<AttributeSyntax, CSharpAttributeData, AttributeLocation> arguments)
        {
            Debug.Assert((object)arguments.AttributeSyntaxOpt != null);

            var attribute = arguments.Attribute;
            Debug.Assert(!attribute.HasErrors);
            Debug.Assert(arguments.SymbolPart == AttributeLocation.None);
            Debug.Assert(AttributeDescription.InterpolatedStringHandlerArgumentAttribute.Signatures.Length == 2);
            var diagnostics = (BindingDiagnosticBag)arguments.Diagnostics;

            if (attribute.IsTargetAttribute(this, AttributeDescription.DefaultParameterValueAttribute))
            {
                // Attribute decoded and constant value stored during EarlyDecodeWellKnownAttribute.
                DecodeDefaultParameterValueAttribute(AttributeDescription.DefaultParameterValueAttribute, ref arguments);
            }
            else if (attribute.IsTargetAttribute(this, AttributeDescription.DecimalConstantAttribute))
            {
                // Attribute decoded and constant value stored during EarlyDecodeWellKnownAttribute.
                DecodeDefaultParameterValueAttribute(AttributeDescription.DecimalConstantAttribute, ref arguments);
            }
            else if (attribute.IsTargetAttribute(this, AttributeDescription.DateTimeConstantAttribute))
            {
                // Attribute decoded and constant value stored during EarlyDecodeWellKnownAttribute.
                DecodeDefaultParameterValueAttribute(AttributeDescription.DateTimeConstantAttribute, ref arguments);
            }
            else if (attribute.IsTargetAttribute(this, AttributeDescription.OptionalAttribute))
            {
                Debug.Assert(_lazyHasOptionalAttribute == ThreeState.True);

                if (HasDefaultArgumentSyntax)
                {
                    // error CS1745: Cannot specify default parameter value in conjunction with DefaultParameterAttribute or OptionalAttribute
                    diagnostics.Add(ErrorCode.ERR_DefaultValueUsedWithAttributes, arguments.AttributeSyntaxOpt.Name.Location);
                }
            }
            else if (attribute.IsTargetAttribute(this, AttributeDescription.ParamArrayAttribute))
            {
                // error CS0674: Do not use 'System.ParamArrayAttribute'. Use the 'params' keyword instead.
                diagnostics.Add(ErrorCode.ERR_ExplicitParamArray, arguments.AttributeSyntaxOpt.Name.Location);
            }
            else if (attribute.IsTargetAttribute(this, AttributeDescription.InAttribute))
            {
                arguments.GetOrCreateData<ParameterWellKnownAttributeData>().HasInAttribute = true;
            }
            else if (attribute.IsTargetAttribute(this, AttributeDescription.OutAttribute))
            {
                arguments.GetOrCreateData<ParameterWellKnownAttributeData>().HasOutAttribute = true;
            }
            else if (attribute.IsTargetAttribute(this, AttributeDescription.MarshalAsAttribute))
            {
                MarshalAsAttributeDecoder<ParameterWellKnownAttributeData, AttributeSyntax, CSharpAttributeData, AttributeLocation>.Decode(ref arguments, AttributeTargets.Parameter, MessageProvider.Instance);
            }
            else if (attribute.IsTargetAttribute(this, AttributeDescription.IDispatchConstantAttribute))
            {
                arguments.GetOrCreateData<ParameterWellKnownAttributeData>().HasIDispatchConstantAttribute = true;
            }
            else if (attribute.IsTargetAttribute(this, AttributeDescription.IUnknownConstantAttribute))
            {
                arguments.GetOrCreateData<ParameterWellKnownAttributeData>().HasIUnknownConstantAttribute = true;
            }
            else if (attribute.IsTargetAttribute(this, AttributeDescription.CallerLineNumberAttribute))
            {
                ValidateCallerLineNumberAttribute(arguments.AttributeSyntaxOpt, diagnostics);
            }
            else if (attribute.IsTargetAttribute(this, AttributeDescription.CallerFilePathAttribute))
            {
                ValidateCallerFilePathAttribute(arguments.AttributeSyntaxOpt, diagnostics);
            }
            else if (attribute.IsTargetAttribute(this, AttributeDescription.CallerMemberNameAttribute))
            {
                ValidateCallerMemberNameAttribute(arguments.AttributeSyntaxOpt, diagnostics);
            }
            else if (attribute.IsTargetAttribute(this, AttributeDescription.CallerArgumentExpressionAttribute))
            {
                ValidateCallerArgumentExpressionAttribute(arguments.AttributeSyntaxOpt, attribute, diagnostics);
            }
            else if (ReportExplicitUseOfReservedAttributes(in arguments,
                ReservedAttributes.DynamicAttribute |
                ReservedAttributes.IsReadOnlyAttribute |
                ReservedAttributes.IsUnmanagedAttribute |
                ReservedAttributes.IsByRefLikeAttribute |
                ReservedAttributes.TupleElementNamesAttribute |
                ReservedAttributes.NullableAttribute |
                ReservedAttributes.NativeIntegerAttribute |
                ReservedAttributes.ScopedRefAttribute))
            {
            }
            else if (attribute.IsTargetAttribute(this, AttributeDescription.AllowNullAttribute))
            {
                arguments.GetOrCreateData<ParameterWellKnownAttributeData>().HasAllowNullAttribute = true;
            }
            else if (attribute.IsTargetAttribute(this, AttributeDescription.DisallowNullAttribute))
            {
                arguments.GetOrCreateData<ParameterWellKnownAttributeData>().HasDisallowNullAttribute = true;
            }
            else if (attribute.IsTargetAttribute(this, AttributeDescription.MaybeNullAttribute))
            {
                arguments.GetOrCreateData<ParameterWellKnownAttributeData>().HasMaybeNullAttribute = true;
            }
            else if (attribute.IsTargetAttribute(this, AttributeDescription.MaybeNullWhenAttribute))
            {
                arguments.GetOrCreateData<ParameterWellKnownAttributeData>().MaybeNullWhenAttribute = DecodeMaybeNullWhenOrNotNullWhenOrDoesNotReturnIfAttribute(attribute);
            }
            else if (attribute.IsTargetAttribute(this, AttributeDescription.NotNullAttribute))
            {
                arguments.GetOrCreateData<ParameterWellKnownAttributeData>().HasNotNullAttribute = true;
            }
            else if (attribute.IsTargetAttribute(this, AttributeDescription.NotNullWhenAttribute))
            {
                arguments.GetOrCreateData<ParameterWellKnownAttributeData>().NotNullWhenAttribute = DecodeMaybeNullWhenOrNotNullWhenOrDoesNotReturnIfAttribute(attribute);
            }
            else if (attribute.IsTargetAttribute(this, AttributeDescription.DoesNotReturnIfAttribute))
            {
                arguments.GetOrCreateData<ParameterWellKnownAttributeData>().DoesNotReturnIfAttribute = DecodeMaybeNullWhenOrNotNullWhenOrDoesNotReturnIfAttribute(attribute);
            }
            else if (attribute.IsTargetAttribute(this, AttributeDescription.NotNullIfNotNullAttribute))
            {
                arguments.GetOrCreateData<ParameterWellKnownAttributeData>().AddNotNullIfParameterNotNull(attribute.DecodeNotNullIfNotNullAttribute());
            }
            else if (attribute.IsTargetAttribute(this, AttributeDescription.EnumeratorCancellationAttribute))
            {
                arguments.GetOrCreateData<ParameterWellKnownAttributeData>().HasEnumeratorCancellationAttribute = true;
                ValidateCancellationTokenAttribute(arguments.AttributeSyntaxOpt, (BindingDiagnosticBag)arguments.Diagnostics);
            }
            else if (attribute.GetTargetAttributeSignatureIndex(this, AttributeDescription.InterpolatedStringHandlerArgumentAttribute) is (0 or 1) and var index)
            {
                DecodeInterpolatedStringHandlerArgumentAttribute(ref arguments, diagnostics, index);
            }
            else if (attribute.IsTargetAttribute(this, AttributeDescription.UnscopedRefAttribute))
            {
                if (!this.IsValidUnscopedRefAttributeTarget())
                {
                    diagnostics.Add(ErrorCode.ERR_UnscopedRefAttributeUnsupportedTarget, arguments.AttributeSyntaxOpt.Location);
                }
                else if (DeclaredScope != ScopedKind.None)
                {
                    diagnostics.Add(ErrorCode.ERR_UnscopedScoped, arguments.AttributeSyntaxOpt.Location);
                }
            }
        }

        private bool IsValidUnscopedRefAttributeTarget()
        {
            return UseUpdatedEscapeRules && RefKind != RefKind.None;
        }

        private static bool? DecodeMaybeNullWhenOrNotNullWhenOrDoesNotReturnIfAttribute(CSharpAttributeData attribute)
        {
            var arguments = attribute.CommonConstructorArguments;
            return arguments.Length == 1 && arguments[0].TryDecodeValue(SpecialType.System_Boolean, out bool value) ?
                (bool?)value :
                null;
        }

        private void DecodeDefaultParameterValueAttribute(AttributeDescription description, ref DecodeWellKnownAttributeArguments<AttributeSyntax, CSharpAttributeData, AttributeLocation> arguments)
        {
            var attribute = arguments.Attribute;
            var syntax = arguments.AttributeSyntaxOpt;
            var diagnostics = (BindingDiagnosticBag)arguments.Diagnostics;

            Debug.Assert(syntax != null);
            Debug.Assert(diagnostics != null);

            var value = DecodeDefaultParameterValueAttribute(description, attribute, syntax, diagnose: true, diagnosticsOpt: diagnostics);
            if (!value.IsBad)
            {
                VerifyParamDefaultValueMatchesAttributeIfAny(value, syntax, diagnostics);
            }
        }

        /// <summary>
        /// Verify the default value matches the default value from any earlier attribute
        /// (DefaultParameterValueAttribute, DateTimeConstantAttribute or DecimalConstantAttribute).
        /// If not, report ERR_ParamDefaultValueDiffersFromAttribute.
        /// </summary>
        private void VerifyParamDefaultValueMatchesAttributeIfAny(ConstantValue value, SyntaxNode syntax, BindingDiagnosticBag diagnostics)
        {
            var data = GetEarlyDecodedWellKnownAttributeData();
            if (data != null)
            {
                var attrValue = data.DefaultParameterValue;
                if ((attrValue != ConstantValue.Unset) &&
                    (value != attrValue))
                {
                    // CS8017: The parameter has multiple distinct default values.
                    diagnostics.Add(ErrorCode.ERR_ParamDefaultValueDiffersFromAttribute, syntax.Location);
                }
            }
        }

        private ConstantValue DecodeDefaultParameterValueAttribute(AttributeDescription description, CSharpAttributeData attribute, AttributeSyntax node, bool diagnose, BindingDiagnosticBag diagnosticsOpt)
        {
            Debug.Assert(!attribute.HasErrors);

            if (description.Equals(AttributeDescription.DefaultParameterValueAttribute))
            {
                return DecodeDefaultParameterValueAttribute(attribute, node, diagnose, diagnosticsOpt);
            }
            else if (description.Equals(AttributeDescription.DecimalConstantAttribute))
            {
                return attribute.DecodeDecimalConstantValue();
            }
            else
            {
                Debug.Assert(description.Equals(AttributeDescription.DateTimeConstantAttribute));
                return attribute.DecodeDateTimeConstantValue();
            }
        }

        private ConstantValue DecodeDefaultParameterValueAttribute(CSharpAttributeData attribute, AttributeSyntax node, bool diagnose, BindingDiagnosticBag diagnosticsOpt)
        {
            Debug.Assert(!diagnose || diagnosticsOpt != null);

            if (HasDefaultArgumentSyntax)
            {
                // error CS1745: Cannot specify default parameter value in conjunction with DefaultParameterAttribute or OptionalAttribute
                if (diagnose)
                {
                    diagnosticsOpt.Add(ErrorCode.ERR_DefaultValueUsedWithAttributes, node.Name.Location);
                }
                return ConstantValue.Bad;
            }

            // BREAK: In dev10, DefaultParameterValueAttribute could not be applied to System.Type or array parameters.
            // When this was attempted, dev10 produced CS1909, ERR_DefaultValueBadParamType.  Roslyn takes a different
            // approach: instead of looking at the parameter type, we look at the argument type.  There's nothing wrong
            // with providing a default value for a System.Type or array parameter, as long as the default parameter
            // is not a System.Type or an array (i.e. null is fine).  Since we are no longer interested in the type of
            // the parameter, all occurrences of CS1909 have been replaced with CS1910, ERR_DefaultValueBadValueType,
            // to indicate that the argument type, rather than the parameter type, is the source of the problem.

            Debug.Assert(attribute.CommonConstructorArguments.Length == 1);

            // the type of the value is the type of the expression in the attribute:
            var arg = attribute.CommonConstructorArguments[0];

            SpecialType specialType = arg.Kind == TypedConstantKind.Enum ?
                ((NamedTypeSymbol)arg.TypeInternal).EnumUnderlyingType.SpecialType :
                arg.TypeInternal.SpecialType;

            var compilation = this.DeclaringCompilation;
            var constantValueDiscriminator = ConstantValue.GetDiscriminator(specialType);
            var useSiteInfo = new CompoundUseSiteInfo<AssemblySymbol>(diagnosticsOpt, ContainingAssembly);
            if (constantValueDiscriminator == ConstantValueTypeDiscriminator.Bad)
            {
                if (arg.Kind != TypedConstantKind.Array && arg.ValueInternal == null)
                {
                    if (this.Type.IsReferenceType)
                    {
                        constantValueDiscriminator = ConstantValueTypeDiscriminator.Null;
                    }
                    else
                    {
                        // error CS1908: The type of the argument to the DefaultParameterValue attribute must match the parameter type
                        if (diagnose)
                        {
                            diagnosticsOpt.Add(ErrorCode.ERR_DefaultValueTypeMustMatch, node.Name.Location);
                        }
                        return ConstantValue.Bad;
                    }
                }
                else
                {
                    // error CS1910: Argument of type '{0}' is not applicable for the DefaultParameterValue attribute
                    if (diagnose)
                    {
                        diagnosticsOpt.Add(ErrorCode.ERR_DefaultValueBadValueType, node.Name.Location, arg.TypeInternal);
                    }
                    return ConstantValue.Bad;
                }
            }
            else if (!compilation.Conversions.ClassifyConversionFromType((TypeSymbol)arg.TypeInternal, this.Type, isChecked: false, ref useSiteInfo).Kind.IsImplicitConversion())
            {
                // error CS1908: The type of the argument to the DefaultParameterValue attribute must match the parameter type
                if (diagnose)
                {
                    diagnosticsOpt.Add(ErrorCode.ERR_DefaultValueTypeMustMatch, node.Name.Location);
                    diagnosticsOpt.Add(node.Name, useSiteInfo);
                }
                return ConstantValue.Bad;
            }

            if (diagnose)
            {
                diagnosticsOpt.Add(node.Name, useSiteInfo);
            }

            return ConstantValue.Create(arg.ValueInternal, constantValueDiscriminator);
        }

        private bool IsValidCallerInfoContext(AttributeSyntax node) => !ContainingSymbol.IsExplicitInterfaceImplementation()
                                                                    && !ContainingSymbol.IsOperator()
                                                                    && !IsOnPartialImplementation(node);

        /// <summary>
        /// Is the attribute syntax appearing on a parameter of a partial method implementation part?
        /// Since attributes are merged between the parts of a partial, we need to look at the syntax where the
        /// attribute appeared in the source to see if it corresponds to a partial method implementation part.
        /// </summary>
        /// <param name="node"></param>
        /// <returns></returns>
        private bool IsOnPartialImplementation(AttributeSyntax node)
        {
            var method = ContainingSymbol as MethodSymbol;
            if ((object)method == null) return false;
            var impl = method.IsPartialImplementation() ? method : method.PartialImplementationPart;
            if ((object)impl == null) return false;
            var paramList =
                node     // AttributeSyntax
                .Parent  // AttributeListSyntax
                .Parent  // ParameterSyntax
                .Parent as ParameterListSyntax; // ParameterListSyntax
            if (paramList == null) return false;
            var methDecl = paramList.Parent as MethodDeclarationSyntax;
            if (methDecl == null) return false;
            foreach (var r in impl.DeclaringSyntaxReferences)
            {
                if (r.GetSyntax() == methDecl) return true;
            }
            return false;
        }

        private void ValidateCallerLineNumberAttribute(AttributeSyntax node, BindingDiagnosticBag diagnostics)
        {
            CSharpCompilation compilation = this.DeclaringCompilation;
            var useSiteInfo = new CompoundUseSiteInfo<AssemblySymbol>(diagnostics, ContainingAssembly);

            if (!IsValidCallerInfoContext(node))
            {
                // CS4024: The CallerLineNumberAttribute applied to parameter '{0}' will have no effect because it applies to a
                //         member that is used in contexts that do not allow optional arguments
                diagnostics.Add(ErrorCode.WRN_CallerLineNumberParamForUnconsumedLocation, node.Name.Location, CSharpSyntaxNode.Identifier.ValueText);
            }
            else if (!compilation.Conversions.HasCallerLineNumberConversion(TypeWithAnnotations.Type, ref useSiteInfo))
            {
                // CS4017: CallerLineNumberAttribute cannot be applied because there are no standard conversions from type '{0}' to type '{1}'
                TypeSymbol intType = compilation.GetSpecialType(SpecialType.System_Int32);
                diagnostics.Add(ErrorCode.ERR_NoConversionForCallerLineNumberParam, node.Name.Location, intType, TypeWithAnnotations.Type);
            }
            else if (!HasExplicitDefaultValue && !ContainingSymbol.IsPartialImplementation()) // attribute applied to parameter without default
            {
                // Unconsumed location checks happen first, so we require a default value.

                // CS4020: The CallerLineNumberAttribute may only be applied to parameters with default values
                diagnostics.Add(ErrorCode.ERR_BadCallerLineNumberParamWithoutDefaultValue, node.Name.Location);
            }

            diagnostics.Add(node.Name, useSiteInfo);
        }

        private void ValidateCallerFilePathAttribute(AttributeSyntax node, BindingDiagnosticBag diagnostics)
        {
            CSharpCompilation compilation = this.DeclaringCompilation;
            var useSiteInfo = new CompoundUseSiteInfo<AssemblySymbol>(diagnostics, ContainingAssembly);

            if (!IsValidCallerInfoContext(node))
            {
                // CS4025: The CallerFilePathAttribute applied to parameter '{0}' will have no effect because it applies to a
                //         member that is used in contexts that do not allow optional arguments
                diagnostics.Add(ErrorCode.WRN_CallerFilePathParamForUnconsumedLocation, node.Name.Location, CSharpSyntaxNode.Identifier.ValueText);
            }
            else if (!compilation.Conversions.HasCallerInfoStringConversion(TypeWithAnnotations.Type, ref useSiteInfo))
            {
                // CS4018: CallerFilePathAttribute cannot be applied because there are no standard conversions from type '{0}' to type '{1}'
                TypeSymbol stringType = compilation.GetSpecialType(SpecialType.System_String);
                diagnostics.Add(ErrorCode.ERR_NoConversionForCallerFilePathParam, node.Name.Location, stringType, TypeWithAnnotations.Type);
            }
            else if (!HasExplicitDefaultValue && !ContainingSymbol.IsPartialImplementation()) // attribute applied to parameter without default
            {
                // Unconsumed location checks happen first, so we require a default value.

                // CS4021: The CallerFilePathAttribute may only be applied to parameters with default values
                diagnostics.Add(ErrorCode.ERR_BadCallerFilePathParamWithoutDefaultValue, node.Name.Location);
            }
            else if (IsCallerLineNumber)
            {
                // CS7082: The CallerFilePathAttribute applied to parameter '{0}' will have no effect. It is overridden by the CallerLineNumberAttribute.
                diagnostics.Add(ErrorCode.WRN_CallerLineNumberPreferredOverCallerFilePath, node.Name.Location, CSharpSyntaxNode.Identifier.ValueText);
            }

            diagnostics.Add(node.Name, useSiteInfo);
        }

        private void ValidateCallerMemberNameAttribute(AttributeSyntax node, BindingDiagnosticBag diagnostics)
        {
            CSharpCompilation compilation = this.DeclaringCompilation;
            var useSiteInfo = new CompoundUseSiteInfo<AssemblySymbol>(diagnostics, ContainingAssembly);

            if (!IsValidCallerInfoContext(node))
            {
                // CS4026: The CallerMemberNameAttribute applied to parameter '{0}' will have no effect because it applies to a
                //         member that is used in contexts that do not allow optional arguments
                diagnostics.Add(ErrorCode.WRN_CallerMemberNameParamForUnconsumedLocation, node.Name.Location, CSharpSyntaxNode.Identifier.ValueText);
            }
            else if (!compilation.Conversions.HasCallerInfoStringConversion(TypeWithAnnotations.Type, ref useSiteInfo))
            {
                // CS4019: CallerMemberNameAttribute cannot be applied because there are no standard conversions from type '{0}' to type '{1}'
                TypeSymbol stringType = compilation.GetSpecialType(SpecialType.System_String);
                diagnostics.Add(ErrorCode.ERR_NoConversionForCallerMemberNameParam, node.Name.Location, stringType, TypeWithAnnotations.Type);
            }
            else if (!HasExplicitDefaultValue && !ContainingSymbol.IsPartialImplementation()) // attribute applied to parameter without default
            {
                // Unconsumed location checks happen first, so we require a default value.

                // CS4022: The CallerMemberNameAttribute may only be applied to parameters with default values
                diagnostics.Add(ErrorCode.ERR_BadCallerMemberNameParamWithoutDefaultValue, node.Name.Location);
            }
            else if (IsCallerLineNumber)
            {
                // CS7081: The CallerMemberNameAttribute applied to parameter '{0}' will have no effect. It is overridden by the CallerLineNumberAttribute.
                diagnostics.Add(ErrorCode.WRN_CallerLineNumberPreferredOverCallerMemberName, node.Name.Location, CSharpSyntaxNode.Identifier.ValueText);
            }
            else if (IsCallerFilePath)
            {
                // CS7080: The CallerMemberNameAttribute applied to parameter '{0}' will have no effect. It is overridden by the CallerFilePathAttribute.
                diagnostics.Add(ErrorCode.WRN_CallerFilePathPreferredOverCallerMemberName, node.Name.Location, CSharpSyntaxNode.Identifier.ValueText);
            }

            diagnostics.Add(node.Name, useSiteInfo);
        }

        private void ValidateCallerArgumentExpressionAttribute(AttributeSyntax node, CSharpAttributeData attribute, BindingDiagnosticBag diagnostics)
        {
            // We intentionally don't report an error for earlier language versions here. The attribute already existed
            // before the feature was developed. The error is only reported when the binder supplies a value
            // based on the attribute.
            CSharpCompilation compilation = this.DeclaringCompilation;
            var useSiteInfo = new CompoundUseSiteInfo<AssemblySymbol>(diagnostics, ContainingAssembly);

            if (!IsValidCallerInfoContext(node))
            {
                // CS8966: The CallerArgumentExpressionAttribute applied to parameter '{0}' will have no effect because it applies to a
                //         member that is used in contexts that do not allow optional arguments
                diagnostics.Add(ErrorCode.WRN_CallerArgumentExpressionParamForUnconsumedLocation, node.Name.Location, CSharpSyntaxNode.Identifier.ValueText);
            }
            else if (!compilation.Conversions.HasCallerInfoStringConversion(TypeWithAnnotations.Type, ref useSiteInfo))
            {
                // CS8959: CallerArgumentExpressionAttribute cannot be applied because there are no standard conversions from type '{0}' to type '{1}'
                TypeSymbol stringType = compilation.GetSpecialType(SpecialType.System_String);
                diagnostics.Add(ErrorCode.ERR_NoConversionForCallerArgumentExpressionParam, node.Name.Location, stringType, TypeWithAnnotations.Type);
            }
            else if (!HasExplicitDefaultValue && !ContainingSymbol.IsPartialImplementation()) // attribute applied to parameter without default
            {
                // Unconsumed location checks happen first, so we require a default value.

                // CS8964: The CallerArgumentExpressionAttribute may only be applied to parameters with default values
                diagnostics.Add(ErrorCode.ERR_BadCallerArgumentExpressionParamWithoutDefaultValue, node.Name.Location);
            }
            else if (IsCallerLineNumber)
            {
                // CS8960: The CallerArgumentExpressionAttribute applied to parameter '{0}' will have no effect. It is overridden by the CallerLineNumberAttribute.
                diagnostics.Add(ErrorCode.WRN_CallerLineNumberPreferredOverCallerArgumentExpression, node.Name.Location, CSharpSyntaxNode.Identifier.ValueText);
            }
            else if (IsCallerFilePath)
            {
                // CS8961: The CallerArgumentExpressionAttribute applied to parameter '{0}' will have no effect. It is overridden by the CallerFilePathAttribute.
                diagnostics.Add(ErrorCode.WRN_CallerFilePathPreferredOverCallerArgumentExpression, node.Name.Location, CSharpSyntaxNode.Identifier.ValueText);
            }
            else if (IsCallerMemberName)
            {
                // CS8962: The CallerArgumentExpressionAttribute applied to parameter '{0}' will have no effect. It is overridden by the CallerMemberNameAttribute.
                diagnostics.Add(ErrorCode.WRN_CallerMemberNamePreferredOverCallerArgumentExpression, node.Name.Location, CSharpSyntaxNode.Identifier.ValueText);
            }
            else if (attribute.CommonConstructorArguments.Length == 1 &&
                GetEarlyDecodedWellKnownAttributeData()?.CallerArgumentExpressionParameterIndex == -1)
            {
                // CS8963: The CallerArgumentExpressionAttribute applied to parameter '{0}' will have no effect. It is applied with an invalid parameter name.
                diagnostics.Add(ErrorCode.WRN_CallerArgumentExpressionAttributeHasInvalidParameterName, node.Name.Location, CSharpSyntaxNode.Identifier.ValueText);
            }
            else if (GetEarlyDecodedWellKnownAttributeData()?.CallerArgumentExpressionParameterIndex == Ordinal)
            {
                // CS8965: The CallerArgumentExpressionAttribute applied to parameter '{0}' will have no effect because it's self-referential.
                diagnostics.Add(ErrorCode.WRN_CallerArgumentExpressionAttributeSelfReferential, node.Name.Location, CSharpSyntaxNode.Identifier.ValueText);
            }

            diagnostics.Add(node.Name, useSiteInfo);
        }

        private void ValidateCancellationTokenAttribute(AttributeSyntax node, BindingDiagnosticBag diagnostics)
        {
            if (needsReporting())
            {
                diagnostics.Add(ErrorCode.WRN_UnconsumedEnumeratorCancellationAttributeUsage, node.Name.Location, CSharpSyntaxNode.Identifier.ValueText);
            }

            bool needsReporting()
            {
                if (!Type.Equals(this.DeclaringCompilation.GetWellKnownType(WellKnownType.System_Threading_CancellationToken)))
                {
                    return true;
                }
                else if (this.ContainingSymbol is MethodSymbol method &&
                    method.IsAsync &&
                    method.ReturnType.OriginalDefinition.Equals(this.DeclaringCompilation.GetWellKnownType(WellKnownType.System_Collections_Generic_IAsyncEnumerable_T)))
                {
                    // Note: async methods that return this type must be iterators. This is enforced elsewhere
                    return false;
                }

                return true;
            }
        }

#nullable enable
        private void DecodeInterpolatedStringHandlerArgumentAttribute(ref DecodeWellKnownAttributeArguments<AttributeSyntax, CSharpAttributeData, AttributeLocation> arguments, BindingDiagnosticBag diagnostics, int attributeIndex)
        {
            Debug.Assert(attributeIndex is 0 or 1);
            Debug.Assert(arguments.Attribute.IsTargetAttribute(this, AttributeDescription.InterpolatedStringHandlerArgumentAttribute) && arguments.Attribute.CommonConstructorArguments.Length == 1);
            Debug.Assert(arguments.AttributeSyntaxOpt is not null);

            var errorLocation = arguments.AttributeSyntaxOpt.Location;

            if (Type is not NamedTypeSymbol { IsInterpolatedStringHandlerType: true } handlerType)
            {
                // '{0}' is not an interpolated string handler type.
                diagnostics.Add(ErrorCode.ERR_TypeIsNotAnInterpolatedStringHandlerType, errorLocation, Type);
                setInterpolatedStringHandlerAttributeError(ref arguments);
                return;
            }

            if (this is LambdaParameterSymbol)
            {
                // Lambda parameters will ignore this attribute at usage
                diagnostics.Add(ErrorCode.WRN_InterpolatedStringHandlerArgumentAttributeIgnoredOnLambdaParameters, errorLocation);
            }

            TypedConstant constructorArgument = arguments.Attribute.CommonConstructorArguments[0];

            ImmutableArray<ParameterSymbol> containingSymbolParameters = ContainingSymbol.GetParameters();

            ImmutableArray<int> parameterOrdinals;
            ArrayBuilder<ParameterSymbol?> parameters;
            if (attributeIndex == 0)
            {
                if (decodeName(constructorArgument, ref arguments) is not (int ordinal, var parameter))
                {
                    // If an error needs to be reported, it will already have been reported by another step.
                    setInterpolatedStringHandlerAttributeError(ref arguments);
                    return;
                }

                parameterOrdinals = ImmutableArray.Create(ordinal);
                parameters = ArrayBuilder<ParameterSymbol?>.GetInstance(1);
                parameters.Add(parameter);
            }
            else if (attributeIndex == 1)
            {
                if (constructorArgument.IsNull)
                {
                    setInterpolatedStringHandlerAttributeError(ref arguments);
                    // null is not a valid parameter name. To get access to the receiver of an instance method, use the empty string as the parameter name.
                    diagnostics.Add(ErrorCode.ERR_NullInvalidInterpolatedStringHandlerArgumentName, arguments.AttributeSyntaxOpt!.Location);
                    return;
                }

                bool hadError = false;
                parameters = ArrayBuilder<ParameterSymbol?>.GetInstance(constructorArgument.Values.Length);
                var ordinalsBuilder = ArrayBuilder<int>.GetInstance(constructorArgument.Values.Length);
                foreach (var nestedArgument in constructorArgument.Values)
                {
                    if (decodeName(nestedArgument, ref arguments) is (int ordinal, var parameter) && !hadError)
                    {
                        parameters.Add(parameter);
                        ordinalsBuilder.Add(ordinal);
                    }
                    else
                    {
                        hadError = true;
                    }
                }

                if (hadError)
                {
                    parameters.Free();
                    ordinalsBuilder.Free();
                    setInterpolatedStringHandlerAttributeError(ref arguments);
                    return;
                }

                parameterOrdinals = ordinalsBuilder.ToImmutableAndFree();
            }
            else
            {
                throw ExceptionUtilities.Unreachable();
            }

            var parameterWellKnownAttributeData = arguments.GetOrCreateData<ParameterWellKnownAttributeData>();
            parameterWellKnownAttributeData.InterpolatedStringHandlerArguments = parameterOrdinals;

            (int Ordinal, ParameterSymbol? Parameter)? decodeName(TypedConstant constant, ref DecodeWellKnownAttributeArguments<AttributeSyntax, CSharpAttributeData, AttributeLocation> arguments)
            {
                Debug.Assert(arguments.AttributeSyntaxOpt is not null);
                if (constant.IsNull)
                {
                    // null is not a valid parameter name. To get access to the receiver of an instance method, use the empty string as the parameter name.
                    diagnostics.Add(ErrorCode.ERR_NullInvalidInterpolatedStringHandlerArgumentName, arguments.AttributeSyntaxOpt.Location);
                    return null;
                }

                if (constant.TypeInternal is not { SpecialType: SpecialType.System_String })
                {
                    // There has already been an error reported. Just return null.
                    return null;
                }

                var name = constant.DecodeValue<string>(SpecialType.System_String);
                Debug.Assert(name != null);
                if (name == "")
                {
                    // Name refers to the "this" instance parameter.
                    if (!ContainingSymbol.RequiresInstanceReceiver() || ContainingSymbol is MethodSymbol { MethodKind: MethodKind.Constructor or MethodKind.DelegateInvoke or MethodKind.LambdaMethod })
                    {
                        // '{0}' is not an instance method, the receiver cannot be an interpolated string handler argument.
                        diagnostics.Add(ErrorCode.ERR_NotInstanceInvalidInterpolatedStringHandlerArgumentName, arguments.AttributeSyntaxOpt.Location, ContainingSymbol);
                        return null;
                    }

                    return (BoundInterpolatedStringArgumentPlaceholder.InstanceParameter, null);
                }

                var parameter = containingSymbolParameters.FirstOrDefault(static (param, name) => string.Equals(param.Name, name, StringComparison.Ordinal), name);
                if (parameter is null)
                {
                    // '{0}' is not a valid parameter name from '{1}'.
                    diagnostics.Add(ErrorCode.ERR_InvalidInterpolatedStringHandlerArgumentName, arguments.AttributeSyntaxOpt.Location, name, ContainingSymbol);
                    return null;
                }

                if ((object)parameter == this)
                {
                    // InterpolatedStringHandlerArgumentAttribute arguments cannot refer to the parameter the attribute is used on.
                    diagnostics.Add(ErrorCode.ERR_CannotUseSelfAsInterpolatedStringHandlerArgument, errorLocation);
                    return null;
                }

                if (parameter.Ordinal > Ordinal)
                {
                    // Parameter '{0}' occurs after '{1}' in the parameter list, but is used as an argument for interpolated string handler conversions.
                    // This will require the caller to reorder parameters with named arguments at the call site. Consider putting the interpolated
                    // string handler parameter after all arguments involved.
                    diagnostics.Add(ErrorCode.WRN_ParameterOccursAfterInterpolatedStringHandlerParameter, errorLocation, parameter.Name, this.Name);
                }

                return (parameter.Ordinal, parameter);
            }

            static void setInterpolatedStringHandlerAttributeError(ref DecodeWellKnownAttributeArguments<AttributeSyntax, CSharpAttributeData, AttributeLocation> arguments)
            {
                arguments.GetOrCreateData<ParameterWellKnownAttributeData>().InterpolatedStringHandlerArguments = default;
            }
        }
#nullable disable

        internal override void PostDecodeWellKnownAttributes(ImmutableArray<CSharpAttributeData> boundAttributes, ImmutableArray<AttributeSyntax> allAttributeSyntaxNodes, BindingDiagnosticBag diagnostics, AttributeLocation symbolPart, WellKnownAttributeData decodedData)
        {
            Debug.Assert(!boundAttributes.IsDefault);
            Debug.Assert(!allAttributeSyntaxNodes.IsDefault);
            Debug.Assert(boundAttributes.Length == allAttributeSyntaxNodes.Length);
            Debug.Assert(_lazyCustomAttributesBag != null);
            Debug.Assert(_lazyCustomAttributesBag.IsDecodedWellKnownAttributeDataComputed);
            Debug.Assert(symbolPart == AttributeLocation.None);

            var data = (ParameterWellKnownAttributeData)decodedData;
            if (data != null)
            {
                switch (RefKind)
                {
                    case RefKind.Ref:
                        if (data.HasOutAttribute && !data.HasInAttribute)
                        {
                            // error CS0662: Cannot specify the Out attribute on a ref parameter without also specifying the In attribute.
                            diagnostics.Add(ErrorCode.ERR_OutAttrOnRefParam, this.Locations[0]);
                        }
                        break;
                    case RefKind.Out:
                        if (data.HasInAttribute)
                        {
                            // error CS0036: An out parameter cannot have the In attribute.
                            diagnostics.Add(ErrorCode.ERR_InAttrOnOutParam, this.Locations[0]);
                        }
                        break;
                    case RefKind.In:
                        if (data.HasOutAttribute)
                        {
                            // error CS8355: An in parameter cannot have the Out attribute.
                            diagnostics.Add(ErrorCode.ERR_OutAttrOnInParam, this.Locations[0]);
                        }
                        break;
                }
            }

            base.PostDecodeWellKnownAttributes(boundAttributes, allAttributeSyntaxNodes, diagnostics, symbolPart, decodedData);
        }

        /// <summary>
        /// True if the parameter has default argument syntax.
        /// </summary>
        internal override bool HasDefaultArgumentSyntax
        {
            get
            {
                return (_parameterSyntaxKind & ParameterSyntaxKind.DefaultParameter) != 0;
            }
        }

        /// <summary>
        /// True if the parameter is marked by <see cref="System.Runtime.InteropServices.OptionalAttribute"/>.
        /// </summary>
        internal sealed override bool HasOptionalAttribute
        {
            get
            {
                if (_lazyHasOptionalAttribute == ThreeState.Unknown)
                {
                    SourceParameterSymbol copyFrom = this.BoundAttributesSource;

                    // prevent infinite recursion:
                    Debug.Assert(!ReferenceEquals(copyFrom, this));

                    if ((object)copyFrom != null)
                    {
                        // Parameter of partial implementation.
                        // We bind the attributes only on the definition part and copy them over to the implementation.
                        _lazyHasOptionalAttribute = copyFrom.HasOptionalAttribute.ToThreeState();
                    }
                    else
                    {
                        // lazyHasOptionalAttribute is decoded early, hence we cannot reach here when binding attributes for this symbol.
                        // So it is fine to force complete attributes here.

                        var attributes = GetAttributes();

                        if (!attributes.Any())
                        {
                            _lazyHasOptionalAttribute = ThreeState.False;
                        }
                    }
                }

                Debug.Assert(_lazyHasOptionalAttribute.HasValue());

                return _lazyHasOptionalAttribute.Value();
            }
        }

        internal override bool IsMetadataOptional
        {
            get
            {
                // NOTE: IsMetadataOptional property can be invoked during overload resolution.
                // NOTE: Optional attribute is decoded very early in attribute binding phase, see method EarlyDecodeOptionalAttribute
                // NOTE: If you update the below check to look for any more attributes, make sure that they are decoded early.
                return HasDefaultArgumentSyntax || HasOptionalAttribute;
            }
        }

        internal sealed override bool IsMetadataIn
            => base.IsMetadataIn || GetDecodedWellKnownAttributeData()?.HasInAttribute == true;

        internal sealed override bool IsMetadataOut
            => base.IsMetadataOut || GetDecodedWellKnownAttributeData()?.HasOutAttribute == true;

        internal sealed override MarshalPseudoCustomAttributeData MarshallingInformation
            => GetDecodedWellKnownAttributeData()?.MarshallingInformation;

        public sealed override bool IsParams => (_parameterSyntaxKind & ParameterSyntaxKind.ParamsParameter) != 0;

        internal override bool IsExtensionMethodThis => (_parameterSyntaxKind & ParameterSyntaxKind.ExtensionThisParameter) != 0;

        public abstract override ImmutableArray<CustomModifier> RefCustomModifiers { get; }

        internal override void ForceComplete(SourceLocation locationOpt, CancellationToken cancellationToken)
        {
            _ = this.GetAttributes();
            _ = this.ExplicitDefaultConstantValue;
            state.SpinWaitComplete(CompletionPart.ComplexParameterSymbolAll, cancellationToken);
        }
    }

    internal sealed class SourceComplexParameterSymbol : SourceComplexParameterSymbolBase
    {
        internal SourceComplexParameterSymbol(
            Symbol owner,
            int ordinal,
            TypeWithAnnotations parameterType,
            RefKind refKind,
            string name,
<<<<<<< HEAD
            OneOrMany<Location> locations,
=======
            Location location,
>>>>>>> f9d50a4d
            SyntaxReference syntaxRef,
            bool isParams,
            bool isExtensionMethodThis,
            ScopedKind scope)
            : base(owner, ordinal, parameterType, refKind, name, location, syntaxRef, isParams, isExtensionMethodThis, scope)
        {
        }

        public override ImmutableArray<CustomModifier> RefCustomModifiers => ImmutableArray<CustomModifier>.Empty;
    }

    internal sealed class SourceComplexParameterSymbolWithCustomModifiersPrecedingRef : SourceComplexParameterSymbolBase
    {
        private readonly ImmutableArray<CustomModifier> _refCustomModifiers;

        internal SourceComplexParameterSymbolWithCustomModifiersPrecedingRef(
            Symbol owner,
            int ordinal,
            TypeWithAnnotations parameterType,
            RefKind refKind,
            ImmutableArray<CustomModifier> refCustomModifiers,
            string name,
<<<<<<< HEAD
            OneOrMany<Location> locations,
=======
            Location location,
>>>>>>> f9d50a4d
            SyntaxReference syntaxRef,
            bool isParams,
            bool isExtensionMethodThis,
            ScopedKind scope)
            : base(owner, ordinal, parameterType, refKind, name, location, syntaxRef, isParams, isExtensionMethodThis, scope)
        {
            Debug.Assert(!refCustomModifiers.IsEmpty);

            _refCustomModifiers = refCustomModifiers;

            Debug.Assert(refKind != RefKind.None || _refCustomModifiers.IsEmpty);
        }

        public override ImmutableArray<CustomModifier> RefCustomModifiers => _refCustomModifiers;
    }
}<|MERGE_RESOLUTION|>--- conflicted
+++ resolved
@@ -42,11 +42,7 @@
             TypeWithAnnotations parameterType,
             RefKind refKind,
             string name,
-<<<<<<< HEAD
-            OneOrMany<Location> locations,
-=======
             Location location,
->>>>>>> f9d50a4d
             SyntaxReference syntaxRef,
             bool isParams,
             bool isExtensionMethodThis,
@@ -1514,11 +1510,7 @@
             TypeWithAnnotations parameterType,
             RefKind refKind,
             string name,
-<<<<<<< HEAD
-            OneOrMany<Location> locations,
-=======
             Location location,
->>>>>>> f9d50a4d
             SyntaxReference syntaxRef,
             bool isParams,
             bool isExtensionMethodThis,
@@ -1541,11 +1533,7 @@
             RefKind refKind,
             ImmutableArray<CustomModifier> refCustomModifiers,
             string name,
-<<<<<<< HEAD
-            OneOrMany<Location> locations,
-=======
             Location location,
->>>>>>> f9d50a4d
             SyntaxReference syntaxRef,
             bool isParams,
             bool isExtensionMethodThis,
