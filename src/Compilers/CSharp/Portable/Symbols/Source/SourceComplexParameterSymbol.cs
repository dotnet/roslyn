--- conflicted
+++ resolved
@@ -131,16 +131,6 @@
         {
             get
             {
-<<<<<<< HEAD
-                ParameterWellKnownAttributeData attributeData = GetDecodedWellKnownAttributeData();
-                bool hasEnsuresNotNull = attributeData?.HasEnsuresNotNullAttribute == true;
-=======
-                FlowAnalysisAnnotations? annotations = TryGetExtraAttributeAnnotations();
-                if (annotations.HasValue)
-                {
-                    // https://github.com/dotnet/roslyn/issues/30078: Make sure this is covered by test
-                    return annotations.Value;
-                }
                 return DecodeFlowAnalysisAttributes(GetDecodedWellKnownAttributeData());
             }
         }
@@ -154,7 +144,6 @@
             FlowAnalysisAnnotations annotations = FlowAnalysisAnnotations.None;
             if (attributeData.HasAllowNullAttribute) annotations |= FlowAnalysisAnnotations.AllowNull;
             if (attributeData.HasDisallowNullAttribute) annotations |= FlowAnalysisAnnotations.DisallowNull;
->>>>>>> 829fe7d4
 
             if (attributeData.HasMaybeNullAttribute)
             {
