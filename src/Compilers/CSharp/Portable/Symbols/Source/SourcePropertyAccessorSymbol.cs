--- conflicted
+++ resolved
@@ -230,11 +230,7 @@
             this.MakeFlags(methodKind, declarationModifiers, returnsVoid: false, isExtensionMethod: false,
                 isMetadataVirtualIgnoringModifiers: explicitInterfaceImplementations.Any());
 
-<<<<<<< HEAD
-            CheckFeatureAvailabilityAndRuntimeSupport(syntax, location, hasBody || hasExpressionBody, diagnostics);
-=======
             CheckFeatureAvailabilityAndRuntimeSupport(syntax, location, hasBody: hasBody || hasExpressionBody || isAutoPropertyAccessor, diagnostics);
->>>>>>> 7e7f95bd
 
             if (hasBody || hasExpressionBody)
             {
@@ -418,8 +414,6 @@
             get { return ModifierUtils.EffectiveAccessibility(this.DeclarationModifiers); }
         }
 
-<<<<<<< HEAD
-=======
         /// <summary>
         /// Indicates whether this accessor itself has a 'readonly' modifier.
         /// </summary>
@@ -432,7 +426,6 @@
 
         private bool IsReadOnlyAutoGetter => ContainingType.IsStructType() && !_property.IsStatic && _isAutoPropertyAccessor && MethodKind == MethodKind.PropertyGet;
 
->>>>>>> 7e7f95bd
         private DeclarationModifiers MakeModifiers(AccessorDeclarationSyntax syntax, bool isExplicitInterfaceImplementation,
             bool hasBody, Location location, DiagnosticBag diagnostics, out bool modifierErrors)
         {
@@ -442,18 +435,13 @@
 
             // Check that the set of modifiers is allowed
             var allowedModifiers = isExplicitInterfaceImplementation ? DeclarationModifiers.None : DeclarationModifiers.AccessibilityMask;
-<<<<<<< HEAD
+            if (this.ContainingType.IsStructType())
+            {
+                allowedModifiers |= DeclarationModifiers.ReadOnly;
+            }
+
             var defaultInterfaceImplementationModifiers = DeclarationModifiers.None;
 
-=======
-            if (this.ContainingType.IsStructType())
-            {
-                allowedModifiers |= DeclarationModifiers.ReadOnly;
-            }
-
-            var defaultInterfaceImplementationModifiers = DeclarationModifiers.None;
-
->>>>>>> 7e7f95bd
             if (this.ContainingType.IsInterface && !isExplicitInterfaceImplementation)
             {
                 defaultInterfaceImplementationModifiers = DeclarationModifiers.AccessibilityMask;
