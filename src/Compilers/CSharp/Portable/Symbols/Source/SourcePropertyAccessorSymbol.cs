--- conflicted
+++ resolved
@@ -166,17 +166,8 @@
 
             // ReturnsVoid property is overridden in this class so
             // returnsVoid argument to MakeFlags is ignored.
-<<<<<<< HEAD
-            bool isExplicitInterfaceImplementation = property.IsExplicitInterfaceImplementation;
-            this.MakeFlags(MethodKind.PropertyGet, _property.RefKind, declarationModifiers, returnsVoid: false, returnsVoidIsSet: false, hasAnyBody: true, isExpressionBodied: true, isExtensionMethod: false, isNullableAnalysisEnabled: isNullableAnalysisEnabled,
-                isVarArg: false, isMetadataVirtualIgnoringModifiers: isExplicitInterfaceImplementation && (declarationModifiers & DeclarationModifiers.Static) == 0);
-
-            CheckFeatureAvailabilityAndRuntimeSupport(syntax, location, hasBody: true, diagnostics: diagnostics);
-            CheckModifiersForBody(location, diagnostics);
-=======
             Flags flags = MakeFlags(MethodKind.PropertyGet, property.RefKind, declarationModifiers, returnsVoid: false, isExpressionBodied: true, isExtensionMethod: false, isNullableAnalysisEnabled: isNullableAnalysisEnabled,
                                     isVarArg: false, isExplicitInterfaceImplementation: property.IsExplicitInterfaceImplementation);
->>>>>>> c022624f
 
             return (declarationModifiers, flags);
         }
@@ -213,26 +204,6 @@
                 Binder.CheckFeatureAvailability(syntax, MessageID.IDS_FeatureInitOnlySetters, diagnostics, location);
             }
 
-<<<<<<< HEAD
-            bool modifierErrors;
-            bool isExplicitInterfaceImplementation = property.IsExplicitInterfaceImplementation;
-            var declarationModifiers = this.MakeModifiers(modifiers, isExplicitInterfaceImplementation, hasAnyBody, location, diagnostics, out modifierErrors);
-
-            // Include some modifiers from the containing property, but not the accessibility modifiers.
-            declarationModifiers |= GetAccessorModifiers(propertyModifiers) & ~DeclarationModifiers.AccessibilityMask;
-            if ((declarationModifiers & DeclarationModifiers.Private) != 0)
-            {
-                // Private accessors cannot be virtual.
-                declarationModifiers &= ~DeclarationModifiers.Virtual;
-            }
-
-            // ReturnsVoid property is overridden in this class so
-            // returnsVoid argument to MakeFlags is ignored.
-            this.MakeFlags(methodKind, _property.RefKind, declarationModifiers, returnsVoid: false, returnsVoidIsSet: false, hasAnyBody: hasAnyBody, isExpressionBodied: isExpressionBodied, isExtensionMethod: false, isNullableAnalysisEnabled: isNullableAnalysisEnabled,
-                isVarArg: false, isMetadataVirtualIgnoringModifiers: isExplicitInterfaceImplementation && (declarationModifiers & DeclarationModifiers.Static) == 0);
-
-=======
->>>>>>> c022624f
             CheckFeatureAvailabilityAndRuntimeSupport(syntax, location, hasBody: hasAnyBody || isAutoPropertyAccessor, diagnostics);
 
             if (hasAnyBody)
