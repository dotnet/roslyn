--- conflicted
+++ resolved
@@ -156,13 +156,8 @@
             // ReturnsVoid property is overridden in this class so
             // returnsVoid argument to MakeFlags is ignored.
             bool isExplicitInterfaceImplementation = property.IsExplicitInterfaceImplementation;
-<<<<<<< HEAD
-            this.MakeFlags(MethodKind.PropertyGet, declarationModifiers, returnsVoid: false, isExpressionBodied: true, isExtensionMethod: false, isNullableAnalysisEnabled: isNullableAnalysisEnabled,
-                isMetadataVirtualIgnoringModifiers: isExplicitInterfaceImplementation && (declarationModifiers & DeclarationModifiers.Static) == 0);
-=======
             this.MakeFlags(MethodKind.PropertyGet, _property.RefKind, declarationModifiers, returnsVoid: false, hasAnyBody: true, isExpressionBodied: true, isExtensionMethod: false, isNullableAnalysisEnabled: isNullableAnalysisEnabled,
                 isVarArg: false, isMetadataVirtualIgnoringModifiers: isExplicitInterfaceImplementation && (declarationModifiers & DeclarationModifiers.Static) == 0);
->>>>>>> 35d72b81
 
             CheckFeatureAvailabilityAndRuntimeSupport(syntax, location, hasBody: true, diagnostics: diagnostics);
             CheckModifiersForBody(location, diagnostics);
@@ -196,12 +191,8 @@
             _property = property;
             _isAutoPropertyAccessor = isAutoPropertyAccessor;
             Debug.Assert(!_property.IsExpressionBodied, "Cannot have accessors in expression bodied lightweight properties");
-<<<<<<< HEAD
-            var isExpressionBodied = !hasBody && hasExpressionBody;
-=======
             var isExpressionBodied = !hasBlockBody && hasExpressionBody;
             var hasAnyBody = hasBlockBody || hasExpressionBody;
->>>>>>> 35d72b81
             _usesInit = usesInit;
             if (_usesInit)
             {
@@ -222,13 +213,8 @@
 
             // ReturnsVoid property is overridden in this class so
             // returnsVoid argument to MakeFlags is ignored.
-<<<<<<< HEAD
-            this.MakeFlags(methodKind, declarationModifiers, returnsVoid: false, isExpressionBodied: isExpressionBodied, isExtensionMethod: false, isNullableAnalysisEnabled: isNullableAnalysisEnabled,
-                isMetadataVirtualIgnoringModifiers: isExplicitInterfaceImplementation && (declarationModifiers & DeclarationModifiers.Static) == 0);
-=======
             this.MakeFlags(methodKind, _property.RefKind, declarationModifiers, returnsVoid: false, hasAnyBody: hasAnyBody, isExpressionBodied: isExpressionBodied, isExtensionMethod: false, isNullableAnalysisEnabled: isNullableAnalysisEnabled,
                 isVarArg: false, isMetadataVirtualIgnoringModifiers: isExplicitInterfaceImplementation && (declarationModifiers & DeclarationModifiers.Static) == 0);
->>>>>>> 35d72b81
 
             CheckFeatureAvailabilityAndRuntimeSupport(syntax, location, hasBody: hasAnyBody || isAutoPropertyAccessor, diagnostics);
 
