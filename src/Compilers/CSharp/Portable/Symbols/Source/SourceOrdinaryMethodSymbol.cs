--- conflicted
+++ resolved
@@ -147,25 +147,7 @@
                 }
             }
 
-<<<<<<< HEAD
-            var returnsVoid = _lazyReturnType.IsVoidType();
-            if (this.RefKind != RefKind.None && returnsVoid)
-            {
-                Debug.Assert(returnTypeSyntax.HasErrors);
-            }
-
-            // set ReturnsVoid flag
-            this.SetReturnsVoid(returnsVoid);
-
-            var location = locations[0];
-            // Checks taken from MemberDefiner::defineMethod
-            if (this.Name == WellKnownMemberNames.DestructorName && this.ParameterCount == 0 && this.Arity == 0 && this.ReturnsVoid)
-            {
-                diagnostics.Add(ErrorCode.WRN_FinalizeMethod, location);
-            }
-=======
             Debug.Assert(this.RefKind == RefKind.None || !returnType.IsVoidType() || returnTypeSyntax.HasErrors);
->>>>>>> 2e23352c
 
             ImmutableArray<TypeParameterConstraintClause> declaredConstraints = default;
 
@@ -197,10 +179,6 @@
 
                 forceMethodTypeParameters(returnType, this, declaredConstraints);
             }
-
-<<<<<<< HEAD
-            this.CheckEffectiveAccessibility(_lazyReturnType, _lazyParameters, diagnostics);
-=======
 
             return (returnType, parameters, _lazyIsVararg, declaredConstraints);
 
@@ -229,7 +207,6 @@
         {
             var syntax = GetSyntax();
             var location = locations[0];
->>>>>>> 2e23352c
 
             // errors relevant for extension methods
             if (IsExtensionMethod)
