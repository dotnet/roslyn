--- conflicted
+++ resolved
@@ -181,9 +181,6 @@
                 }
             }
 
-<<<<<<< HEAD
-            var returnsVoid = _lazyReturnType.IsVoidType();
-=======
             var location = this.Locations[0];
             if (IsAsync)
             {
@@ -200,8 +197,7 @@
                 }
             }
 
-            var returnsVoid = _lazyReturnType.SpecialType == SpecialType.System_Void;
->>>>>>> 03f6b0c1
+            var returnsVoid = _lazyReturnType.IsVoidType();
             if (this.RefKind != RefKind.None && returnsVoid)
             {
                 Debug.Assert(returnTypeSyntax.HasErrors);
