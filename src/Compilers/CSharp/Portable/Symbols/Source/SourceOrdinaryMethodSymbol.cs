﻿// Licensed to the .NET Foundation under one or more agreements.
// The .NET Foundation licenses this file to you under the MIT license.
// See the LICENSE file in the project root for more information.

#nullable disable

using System.Collections.Immutable;
using System.Diagnostics;
using System.Globalization;
using System.Linq;
using System.Threading;
using Microsoft.CodeAnalysis.CSharp.Syntax;
using Microsoft.CodeAnalysis.PooledObjects;
using Microsoft.CodeAnalysis.Text;
using Roslyn.Utilities;

namespace Microsoft.CodeAnalysis.CSharp.Symbols
{
    internal sealed class SourceOrdinaryMethodSymbol : SourceOrdinaryMethodSymbolBase
    {
        private readonly TypeSymbol _explicitInterfaceType;

        private readonly TypeParameterInfo _typeParameterInfo;

        /// <summary>
        /// If this symbol represents a partial method definition or implementation part, its other part (if any).
        /// This should be set, if at all, before this symbol appears among the members of its owner.  
        /// The implementation part is not listed among the "members" of the enclosing type.
        /// </summary>
        private SourceOrdinaryMethodSymbol _otherPartOfPartial;

        public static SourceOrdinaryMethodSymbol CreateMethodSymbol(
            NamedTypeSymbol containingType,
            Binder bodyBinder,
            MethodDeclarationSyntax syntax,
            bool isNullableAnalysisEnabled,
            BindingDiagnosticBag diagnostics)
        {
            var interfaceSpecifier = syntax.ExplicitInterfaceSpecifier;
            var nameToken = syntax.Identifier;

            TypeSymbol explicitInterfaceType;
            var name = ExplicitInterfaceHelpers.GetMemberNameAndInterfaceSymbol(bodyBinder, interfaceSpecifier, nameToken.ValueText, diagnostics, out explicitInterfaceType, aliasQualifierOpt: out _);
            var location = new SourceLocation(nameToken);

            var methodKind = interfaceSpecifier == null
                ? MethodKind.Ordinary
                : MethodKind.ExplicitInterfaceImplementation;

            return new SourceOrdinaryMethodSymbol(containingType, explicitInterfaceType, name, location, syntax, methodKind, isNullableAnalysisEnabled, diagnostics);
        }

        private SourceOrdinaryMethodSymbol(
            NamedTypeSymbol containingType,
            TypeSymbol explicitInterfaceType,
            string name,
            Location location,
            MethodDeclarationSyntax syntax,
            MethodKind methodKind,
            bool isNullableAnalysisEnabled,
            BindingDiagnosticBag diagnostics) :
            base(containingType,
                 name,
                 location,
                 syntax,
                 methodKind,
                 isIterator: SyntaxFacts.HasYieldOperations(syntax.Body),
                 isExtensionMethod: syntax.ParameterList.Parameters.FirstOrDefault() is ParameterSyntax firstParam &&
                                    !firstParam.IsArgList &&
                                    firstParam.Modifiers.Any(SyntaxKind.ThisKeyword),
                 isReadOnly: false,
                 hasBody: syntax.Body != null || syntax.ExpressionBody != null,
                 isNullableAnalysisEnabled: isNullableAnalysisEnabled,
                 diagnostics)
        {
            Debug.Assert(diagnostics.DiagnosticBag is object);

            _typeParameterInfo = TypeParameterInfo.Create(MakeTypeParameters(syntax, diagnostics));

            _explicitInterfaceType = explicitInterfaceType;

            Debug.Assert(syntax.ReturnType is not ScopedTypeSyntax);

            var hasBlockBody = syntax.Body != null;
            var isExpressionBodied = !hasBlockBody && syntax.ExpressionBody != null;
            var hasAnyBody = hasBlockBody || isExpressionBodied;
            var refKind = syntax.ReturnType.SkipScoped(out _).GetRefKindInLocalOrReturn(diagnostics);

            flags.SetOrdinaryMethodFlags(refKind, isExpressionBodied, hasAnyBody);

            CheckForBlockAndExpressionBody(
                syntax.Body, syntax.ExpressionBody, syntax, diagnostics);
        }

        public override ImmutableArray<TypeParameterSymbol> TypeParameters
        {
            get
            {
                Debug.Assert(!_typeParameterInfo.LazyTypeParameters.IsDefault);
                return _typeParameterInfo.LazyTypeParameters;
            }
        }

        protected override (TypeWithAnnotations ReturnType, ImmutableArray<ParameterSymbol> Parameters, bool IsVararg, ImmutableArray<TypeParameterConstraintClause> DeclaredConstraintsForOverrideOrImplementation) MakeParametersAndBindReturnType(BindingDiagnosticBag diagnostics)
        {
            var syntax = GetSyntax();
            var withTypeParamsBinder = this.DeclaringCompilation.GetBinderFactory(syntax.SyntaxTree).GetBinder(syntax.ReturnType, syntax, this);

            SyntaxToken arglistToken;

            // Constraint checking for parameter and return types must be delayed until
            // the method has been added to the containing type member list since
            // evaluating the constraints may depend on accessing this method from
            // the container (comparing this method to others to find overrides for
            // instance). Constraints are checked in AfterAddingTypeMembersChecks.
            var signatureBinder = withTypeParamsBinder.WithAdditionalFlagsAndContainingMemberOrLambda(BinderFlags.SuppressConstraintChecks, this);

            ImmutableArray<ParameterSymbol> parameters = ParameterHelpers.MakeParameters(
                signatureBinder, this, syntax.ParameterList, out arglistToken,
                allowRefOrOut: true,
                allowThis: true,
                addRefReadOnlyModifier: IsVirtual || IsAbstract,
                diagnostics: diagnostics).Cast<SourceParameterSymbol, ParameterSymbol>();

            flags.IsVarArg = (arglistToken.Kind() == SyntaxKind.ArgListKeyword);
            var returnTypeSyntax = syntax.ReturnType;
            Debug.Assert(returnTypeSyntax is not ScopedTypeSyntax);

            returnTypeSyntax = returnTypeSyntax.SkipScoped(out _).SkipRef();
            TypeWithAnnotations returnType = signatureBinder.BindType(returnTypeSyntax, diagnostics);

            // span-like types are returnable in general
            if (returnType.IsRestrictedType(ignoreSpanLikeTypes: true))
            {
                if (returnType.SpecialType == SpecialType.System_TypedReference &&
                    (this.ContainingType.SpecialType == SpecialType.System_TypedReference || this.ContainingType.SpecialType == SpecialType.System_ArgIterator))
                {
                    // Two special cases: methods in the special types TypedReference and ArgIterator are allowed to return TypedReference
                }
                else
                {
                    // The return type of a method, delegate, or function pointer cannot be '{0}'
                    diagnostics.Add(ErrorCode.ERR_MethodReturnCantBeRefAny, syntax.ReturnType.Location, returnType.Type);
                }
            }

            Debug.Assert(this.RefKind == RefKind.None || !returnType.IsVoidType() || returnTypeSyntax.HasErrors);

            ImmutableArray<TypeParameterConstraintClause> declaredConstraints = default;

            if (this.Arity != 0 && (syntax.ExplicitInterfaceSpecifier != null || IsOverride))
            {
                // When a generic method overrides a generic method declared in a base class, or is an 
                // explicit interface member implementation of a method in a base interface, the method
                // shall not specify any type-parameter-constraints-clauses, except for a struct, class, or default constraint.
                // In these cases, the type parameters of the method inherit constraints from the method being overridden or 
                // implemented.
                if (syntax.ConstraintClauses.Count > 0)
                {
                    Binder.CheckFeatureAvailability(
                        syntax.ConstraintClauses[0].WhereKeyword, MessageID.IDS_OverrideWithConstraints, diagnostics);

                    declaredConstraints = signatureBinder.WithAdditionalFlags(BinderFlags.GenericConstraintsClause | BinderFlags.SuppressConstraintChecks).
                                              BindTypeParameterConstraintClauses(this, TypeParameters, syntax.TypeParameterList, syntax.ConstraintClauses,
                                                                                 diagnostics, performOnlyCycleSafeValidation: false, isForOverride: true);
                    Debug.Assert(declaredConstraints.All(clause => clause.ConstraintTypes.IsEmpty));
                }

                // Force resolution of nullable type parameter used in the signature of an override or explicit interface implementation
                // based on constraints specified by the declaration.
                foreach (var param in parameters)
                {
                    forceMethodTypeParameters(param.TypeWithAnnotations, this, declaredConstraints);
                }

                forceMethodTypeParameters(returnType, this, declaredConstraints);
            }

            return (returnType, parameters, flags.IsVarArg, declaredConstraints);

            static void forceMethodTypeParameters(TypeWithAnnotations type, SourceOrdinaryMethodSymbol method, ImmutableArray<TypeParameterConstraintClause> declaredConstraints)
            {
                type.VisitType(null, (type, args, unused2) =>
                {
                    if (type.DefaultType is TypeParameterSymbol typeParameterSymbol && typeParameterSymbol.DeclaringMethod == (object)args.method)
                    {
                        var asValueType = args.declaredConstraints.IsDefault ||
                            (args.declaredConstraints[typeParameterSymbol.Ordinal].Constraints & (TypeParameterConstraintKind.ReferenceType | TypeParameterConstraintKind.Default)) == 0;
                        type.TryForceResolve(asValueType);
                    }
                    return false;
                }, typePredicate: null, arg: (method, declaredConstraints), canDigThroughNullable: false, useDefaultType: true);
            }
        }

        protected override void ExtensionMethodChecks(BindingDiagnosticBag diagnostics)
        {
            // errors relevant for extension methods
            if (IsExtensionMethod)
            {
                var syntax = GetSyntax();
                var parameter0Type = this.Parameters[0].TypeWithAnnotations;
                var parameter0RefKind = this.Parameters[0].RefKind;
                if (!parameter0Type.Type.IsValidExtensionParameterType())
                {
                    // Duplicate Dev10 behavior by selecting the parameter type.
                    var parameterSyntax = syntax.ParameterList.Parameters[0];
                    Debug.Assert(parameterSyntax.Type != null);
                    var loc = parameterSyntax.Type.Location;
                    diagnostics.Add(ErrorCode.ERR_BadTypeforThis, loc, parameter0Type.Type);
                }
                else if (parameter0RefKind == RefKind.Ref && !parameter0Type.Type.IsValueType)
                {
                    diagnostics.Add(ErrorCode.ERR_RefExtensionMustBeValueTypeOrConstrainedToOne, _location, Name);
                }
                else if (parameter0RefKind == RefKind.In && parameter0Type.TypeKind != TypeKind.Struct)
                {
                    diagnostics.Add(ErrorCode.ERR_InExtensionMustBeValueType, _location, Name);
                }
                else if ((object)ContainingType.ContainingType != null)
                {
                    diagnostics.Add(ErrorCode.ERR_ExtensionMethodsDecl, _location, ContainingType.Name);
                }
                else if (!ContainingType.IsScriptClass && !(ContainingType.IsStatic && ContainingType.Arity == 0))
                {
                    // Duplicate Dev10 behavior by selecting the containing type identifier. However if there
                    // is no containing type (in the interactive case for instance), select the method identifier.
                    var typeDecl = syntax.Parent as TypeDeclarationSyntax;
                    var identifier = (typeDecl != null) ? typeDecl.Identifier : syntax.Identifier;
                    var loc = identifier.GetLocation();
                    diagnostics.Add(ErrorCode.ERR_BadExtensionAgg, loc);
                }
                else if (!IsStatic)
                {
                    diagnostics.Add(ErrorCode.ERR_BadExtensionMeth, _location);
                }
                else
                {
                    // Verify ExtensionAttribute is available.
                    var attributeConstructor = Binder.GetWellKnownTypeMember(DeclaringCompilation, WellKnownMember.System_Runtime_CompilerServices_ExtensionAttribute__ctor, out var useSiteInfo);

                    var thisKeyword = syntax.ParameterList.Parameters[0].Modifiers.FirstOrDefault(SyntaxKind.ThisKeyword);
                    if ((object)attributeConstructor == null)
                    {
                        var memberDescriptor = WellKnownMembers.GetDescriptor(WellKnownMember.System_Runtime_CompilerServices_ExtensionAttribute__ctor);
                        // do not use Binder.ReportUseSiteErrorForAttributeCtor in this case, because we'll need to report a special error id, not a generic use site error.
                        diagnostics.Add(
                            ErrorCode.ERR_ExtensionAttrNotFound,
                            thisKeyword.GetLocation(),
                            memberDescriptor.DeclaringTypeMetadataName);
                    }
                    else
                    {
                        diagnostics.Add(useSiteInfo, thisKeyword);
                    }
                }
            }
        }

        protected override MethodSymbol FindExplicitlyImplementedMethod(BindingDiagnosticBag diagnostics)
        {
            var syntax = GetSyntax();
            return this.FindExplicitlyImplementedMethod(isOperator: false, _explicitInterfaceType, syntax.Identifier.ValueText, syntax.ExplicitInterfaceSpecifier, diagnostics);
        }

        protected override Location ReturnTypeLocation => GetSyntax().ReturnType.Location;

        protected override TypeSymbol ExplicitInterfaceType => _explicitInterfaceType;

        protected override bool HasAnyBody => flags.HasAnyBody;

        internal MethodDeclarationSyntax GetSyntax()
        {
            Debug.Assert(syntaxReferenceOpt != null);
            return (MethodDeclarationSyntax)syntaxReferenceOpt.GetSyntax();
        }

        internal override ExecutableCodeBinder TryGetBodyBinder(BinderFactory binderFactoryOpt = null, bool ignoreAccessibility = false)
        {
            return TryGetBodyBinderFromSyntax(binderFactoryOpt, ignoreAccessibility);
        }

        protected override void CompleteAsyncMethodChecksBetweenStartAndFinish()
        {
            if (IsPartialDefinition)
            {
                DeclaringCompilation.SymbolDeclaredEvent(this);
            }
        }

        public override ImmutableArray<ImmutableArray<TypeWithAnnotations>> GetTypeParameterConstraintTypes()
        {
            if (_typeParameterInfo.LazyTypeParameterConstraintTypes.IsDefault)
            {
                GetTypeParameterConstraintKinds();

                var diagnostics = BindingDiagnosticBag.GetInstance();
                var syntax = GetSyntax();
                var withTypeParametersBinder =
                    this.DeclaringCompilation
                    .GetBinderFactory(syntax.SyntaxTree)
                    .GetBinder(syntax.ReturnType, syntax, this);
                var constraints = this.MakeTypeParameterConstraintTypes(
                    withTypeParametersBinder,
                    TypeParameters,
                    syntax.TypeParameterList,
                    syntax.ConstraintClauses,
                    diagnostics);
                if (ImmutableInterlocked.InterlockedInitialize(
                        ref _typeParameterInfo.LazyTypeParameterConstraintTypes,
                        constraints))
                {
                    this.AddDeclarationDiagnostics(diagnostics);
                }
                diagnostics.Free();
            }

            return _typeParameterInfo.LazyTypeParameterConstraintTypes;
        }

        public override ImmutableArray<TypeParameterConstraintKind> GetTypeParameterConstraintKinds()
        {
            if (_typeParameterInfo.LazyTypeParameterConstraintKinds.IsDefault)
            {
                var syntax = GetSyntax();
                var withTypeParametersBinder =
                    this.DeclaringCompilation
                    .GetBinderFactory(syntax.SyntaxTree)
                    .GetBinder(syntax.ReturnType, syntax, this);
                var constraints = this.MakeTypeParameterConstraintKinds(
                    withTypeParametersBinder,
                    TypeParameters,
                    syntax.TypeParameterList,
                    syntax.ConstraintClauses);

                ImmutableInterlocked.InterlockedInitialize(
                    ref _typeParameterInfo.LazyTypeParameterConstraintKinds,
                    constraints);
            }

            return _typeParameterInfo.LazyTypeParameterConstraintKinds;
        }

        public override bool IsVararg
        {
            get
            {
                LazyMethodChecks();
                return flags.IsVarArg;
            }
        }

        protected override int GetParameterCountFromSyntax() => GetSyntax().ParameterList.ParameterCount;

        public override RefKind RefKind
        {
            get
            {
                return flags.RefKind;
            }
        }

        internal static void InitializePartialMethodParts(SourceOrdinaryMethodSymbol definition, SourceOrdinaryMethodSymbol implementation)
        {
            Debug.Assert(definition.IsPartialDefinition);
            Debug.Assert(implementation.IsPartialImplementation);
            Debug.Assert((object)definition._otherPartOfPartial == null || (object)definition._otherPartOfPartial == implementation);
            Debug.Assert((object)implementation._otherPartOfPartial == null || (object)implementation._otherPartOfPartial == definition);

            definition._otherPartOfPartial = implementation;
            implementation._otherPartOfPartial = definition;
        }

        /// <summary>
        /// If this is a partial implementation part returns the definition part and vice versa.
        /// </summary>
        internal SourceOrdinaryMethodSymbol OtherPartOfPartial
        {
            get { return _otherPartOfPartial; }
        }

        /// <summary>
        /// Returns true if this symbol represents a partial method definition (the part that specifies a signature but no body).
        /// </summary>
        internal bool IsPartialDefinition
        {
            get
            {
                return this.IsPartial && !flags.HasAnyBody && !HasExternModifier;
            }
        }

        /// <summary>
        /// Returns true if this symbol represents a partial method implementation (the part that specifies both signature and body).
        /// </summary>
        internal bool IsPartialImplementation
        {
            get
            {
                return this.IsPartial && (flags.HasAnyBody || HasExternModifier);
            }
        }

        /// <summary>
        /// True if this is a partial method that doesn't have an implementation part.
        /// </summary>
        internal bool IsPartialWithoutImplementation
        {
            get
            {
                return this.IsPartialDefinition && (object)_otherPartOfPartial == null;
            }
        }

        /// <summary>
        /// Returns the implementation part of a partial method definition, 
        /// or null if this is not a partial method or it is the definition part.
        /// </summary>
        internal SourceOrdinaryMethodSymbol SourcePartialDefinition
        {
            get
            {
                return this.IsPartialImplementation ? _otherPartOfPartial : null;
            }
        }

        /// <summary>
        /// Returns the definition part of a partial method implementation, 
        /// or null if this is not a partial method or it is the implementation part.
        /// </summary>
        internal SourceOrdinaryMethodSymbol SourcePartialImplementation
        {
            get
            {
                return this.IsPartialDefinition ? _otherPartOfPartial : null;
            }
        }

        public override MethodSymbol PartialDefinitionPart
        {
            get
            {
                return SourcePartialDefinition;
            }
        }

        public override MethodSymbol PartialImplementationPart
        {
            get
            {
                return SourcePartialImplementation;
            }
        }

        public sealed override bool IsExtern
        {
            get
            {
                return IsPartialDefinition
                    ? _otherPartOfPartial?.IsExtern ?? false
                    : HasExternModifier;
            }
        }

        public override string GetDocumentationCommentXml(CultureInfo preferredCulture = null, bool expandIncludes = false, CancellationToken cancellationToken = default(CancellationToken))
        {
            ref var lazyDocComment = ref expandIncludes ? ref this.lazyExpandedDocComment : ref this.lazyDocComment;
            return SourceDocumentationCommentUtils.GetAndCacheDocumentationComment(this, expandIncludes, ref lazyDocComment);
        }

        protected override SourceMemberMethodSymbol BoundAttributesSource
        {
            get
            {
                return this.SourcePartialDefinition;
            }
        }

        internal override OneOrMany<SyntaxList<AttributeListSyntax>> GetAttributeDeclarations()
        {
            if ((object)this.SourcePartialImplementation != null)
            {
                return OneOrMany.Create(ImmutableArray.Create(AttributeDeclarationSyntaxList, this.SourcePartialImplementation.AttributeDeclarationSyntaxList));
            }
            else
            {
                return OneOrMany.Create(AttributeDeclarationSyntaxList);
            }
        }

        private SyntaxList<AttributeListSyntax> AttributeDeclarationSyntaxList
        {
            get
            {
                var sourceContainer = this.ContainingType as SourceMemberContainerTypeSymbol;
                if ((object)sourceContainer != null && sourceContainer.AnyMemberHasAttributes)
                {
                    return this.GetSyntax().AttributeLists;
                }

                return default(SyntaxList<AttributeListSyntax>);
            }
        }

<<<<<<< HEAD
        internal override bool IsExpressionBodied
        {
            get { return flags.IsExpressionBodied; }
        }

=======
>>>>>>> 853a8d29
        protected override DeclarationModifiers MakeDeclarationModifiers(DeclarationModifiers allowedModifiers, BindingDiagnosticBag diagnostics)
        {
            var syntax = GetSyntax();
            return ModifierUtils.MakeAndCheckNonTypeMemberModifiers(isOrdinaryMethod: true, isForInterfaceMember: ContainingType.IsInterface,
                                                                    syntax.Modifiers, defaultAccess: DeclarationModifiers.None, allowedModifiers, GetFirstLocation(), diagnostics, out _);
        }

        private ImmutableArray<TypeParameterSymbol> MakeTypeParameters(MethodDeclarationSyntax syntax, BindingDiagnosticBag diagnostics)
        {
            if (syntax.Arity == 0)
            {
                ReportErrorIfHasConstraints(syntax.ConstraintClauses, diagnostics.DiagnosticBag);
                return ImmutableArray<TypeParameterSymbol>.Empty;
            }

            Debug.Assert(syntax.TypeParameterList != null);

            MessageID.IDS_FeatureGenerics.CheckFeatureAvailability(diagnostics, syntax.TypeParameterList.LessThanToken);

            OverriddenMethodTypeParameterMapBase typeMap = null;
            if (this.IsOverride)
            {
                typeMap = new OverriddenMethodTypeParameterMap(this);
            }
            else if (this.IsExplicitInterfaceImplementation)
            {
                typeMap = new ExplicitInterfaceMethodTypeParameterMap(this);
            }

            var typeParameters = syntax.TypeParameterList.Parameters;
            var result = ArrayBuilder<TypeParameterSymbol>.GetInstance();

            for (int ordinal = 0; ordinal < typeParameters.Count; ordinal++)
            {
                var parameter = typeParameters[ordinal];
                if (parameter.VarianceKeyword.Kind() != SyntaxKind.None)
                {
                    diagnostics.Add(ErrorCode.ERR_IllegalVarianceSyntax, parameter.VarianceKeyword.GetLocation());
                }

                var identifier = parameter.Identifier;
                var location = identifier.GetLocation();
                var name = identifier.ValueText;

                // Note: It is not an error to have a type parameter named the same as its enclosing method: void M<M>() {}

                for (int i = 0; i < result.Count; i++)
                {
                    if (name == result[i].Name)
                    {
                        diagnostics.Add(ErrorCode.ERR_DuplicateTypeParameter, location, name);
                        break;
                    }
                }

                SourceMemberContainerTypeSymbol.ReportReservedTypeName(identifier.Text, this.DeclaringCompilation, diagnostics.DiagnosticBag, location);

                var tpEnclosing = ContainingType.FindEnclosingTypeParameter(name);
                if ((object)tpEnclosing != null)
                {
                    // Type parameter '{0}' has the same name as the type parameter from outer type '{1}'
                    diagnostics.Add(ErrorCode.WRN_TypeParameterSameAsOuterTypeParameter, location, name, tpEnclosing.ContainingType);
                }

                var syntaxRefs = ImmutableArray.Create(parameter.GetReference());
                var locations = ImmutableArray.Create(location);
                var typeParameter = (typeMap != null) ?
                    (TypeParameterSymbol)new SourceOverridingMethodTypeParameterSymbol(
                        typeMap,
                        name,
                        ordinal,
                        locations,
                        syntaxRefs) :
                    new SourceMethodTypeParameterSymbol(
                        this,
                        name,
                        ordinal,
                        locations,
                        syntaxRefs);

                result.Add(typeParameter);
            }

            return result.ToImmutableAndFree();
        }

        internal override void ForceComplete(SourceLocation locationOpt, CancellationToken cancellationToken)
        {
            var implementingPart = this.SourcePartialImplementation;
            if ((object)implementingPart != null)
            {
                implementingPart.ForceComplete(locationOpt, cancellationToken);
            }

            base.ForceComplete(locationOpt, cancellationToken);
        }

        public override bool IsDefinedInSourceTree(
            SyntaxTree tree,
            TextSpan? definedWithinSpan,
            CancellationToken cancellationToken = default(CancellationToken))
        {
            // Since only the declaring (and not the implementing) part of a partial method appears in the member
            // list, we need to ensure we complete the implementation part when needed.
            Debug.Assert(this.DeclaringSyntaxReferences.Length == 1);
            return
                IsDefinedInSourceTree(this.SyntaxRef, tree, definedWithinSpan) ||
                this.SourcePartialImplementation?.IsDefinedInSourceTree(tree, definedWithinSpan, cancellationToken) == true;
        }

        protected override void CheckConstraintsForExplicitInterfaceType(ConversionsBase conversions, BindingDiagnosticBag diagnostics)
        {
            if ((object)_explicitInterfaceType != null)
            {
                var syntax = this.GetSyntax();
                Debug.Assert(syntax.ExplicitInterfaceSpecifier != null);
                _explicitInterfaceType.CheckAllConstraints(DeclaringCompilation, conversions, new SourceLocation(syntax.ExplicitInterfaceSpecifier.Name), diagnostics);
            }
        }

        protected override void PartialMethodChecks(BindingDiagnosticBag diagnostics)
        {
            var implementingPart = this.SourcePartialImplementation;
            if ((object)implementingPart != null)
            {
                PartialMethodChecks(this, implementingPart, diagnostics);
            }
        }

        /// <summary>
        /// Report differences between the defining and implementing
        /// parts of a partial method. Diagnostics are reported on the
        /// implementing part, matching Dev10 behavior.
        /// </summary>
        private static void PartialMethodChecks(SourceOrdinaryMethodSymbol definition, SourceOrdinaryMethodSymbol implementation, BindingDiagnosticBag diagnostics)
        {
            Debug.Assert(!ReferenceEquals(definition, implementation));

            MethodSymbol constructedDefinition = definition.ConstructIfGeneric(TypeMap.TypeParametersAsTypeSymbolsWithIgnoredAnnotations(implementation.TypeParameters));
            bool hasTypeDifferences = !constructedDefinition.ReturnTypeWithAnnotations.Equals(implementation.ReturnTypeWithAnnotations, TypeCompareKind.AllIgnoreOptions);
            if (hasTypeDifferences)
            {
                diagnostics.Add(ErrorCode.ERR_PartialMethodReturnTypeDifference, implementation.GetFirstLocation());
            }
            else if (MemberSignatureComparer.ConsideringTupleNamesCreatesDifference(definition, implementation))
            {
                hasTypeDifferences = true;
                diagnostics.Add(ErrorCode.ERR_PartialMethodInconsistentTupleNames, implementation.GetFirstLocation(), definition, implementation);
            }

            if (definition.RefKind != implementation.RefKind)
            {
                diagnostics.Add(ErrorCode.ERR_PartialMethodRefReturnDifference, implementation.GetFirstLocation());
            }

            if (definition.IsStatic != implementation.IsStatic)
            {
                diagnostics.Add(ErrorCode.ERR_PartialMethodStaticDifference, implementation.GetFirstLocation());
            }

            if (definition.IsDeclaredReadOnly != implementation.IsDeclaredReadOnly)
            {
                diagnostics.Add(ErrorCode.ERR_PartialMethodReadOnlyDifference, implementation.GetFirstLocation());
            }

            if (definition.IsExtensionMethod != implementation.IsExtensionMethod)
            {
                diagnostics.Add(ErrorCode.ERR_PartialMethodExtensionDifference, implementation.GetFirstLocation());
            }

            if (definition.IsUnsafe != implementation.IsUnsafe && definition.CompilationAllowsUnsafe()) // Don't cascade.
            {
                diagnostics.Add(ErrorCode.ERR_PartialMethodUnsafeDifference, implementation.GetFirstLocation());
            }

            if (definition.IsParams() != implementation.IsParams())
            {
                diagnostics.Add(ErrorCode.ERR_PartialMethodParamsDifference, implementation.GetFirstLocation());
            }

            if (definition.HasExplicitAccessModifier != implementation.HasExplicitAccessModifier
                || definition.DeclaredAccessibility != implementation.DeclaredAccessibility)
            {
                diagnostics.Add(ErrorCode.ERR_PartialMethodAccessibilityDifference, implementation.GetFirstLocation());
            }

            if (definition.IsVirtual != implementation.IsVirtual
                || definition.IsOverride != implementation.IsOverride
                || definition.IsSealed != implementation.IsSealed
                || definition.IsNew != implementation.IsNew)
            {
                diagnostics.Add(ErrorCode.ERR_PartialMethodExtendedModDifference, implementation.GetFirstLocation());
            }

            PartialMethodConstraintsChecks(definition, implementation, diagnostics);

            if (SourceMemberContainerTypeSymbol.CheckValidScopedOverride(
                constructedDefinition,
                implementation,
                diagnostics,
                static (diagnostics, implementedMethod, implementingMethod, implementingParameter, blameAttributes, arg) =>
                {
                    diagnostics.Add(ErrorCode.ERR_ScopedMismatchInParameterOfPartial, implementingMethod.GetFirstLocation(), new FormattedSymbol(implementingParameter, SymbolDisplayFormat.ShortFormat));
                },
                extraArgument: (object)null,
                allowVariance: false,
                invokedAsExtensionMethod: false))
            {
                hasTypeDifferences = true;
            }

            if (SourceMemberContainerTypeSymbol.CheckValidNullableMethodOverride(
                implementation.DeclaringCompilation,
                constructedDefinition,
                implementation,
                diagnostics,
                static (diagnostics, implementedMethod, implementingMethod, topLevel, arg) =>
                {
                    // report only if this is an unsafe *nullability* difference
                    diagnostics.Add(ErrorCode.WRN_NullabilityMismatchInReturnTypeOnPartial, implementingMethod.GetFirstLocation());
                },
                static (diagnostics, implementedMethod, implementingMethod, implementingParameter, blameAttributes, arg) =>
                {
                    diagnostics.Add(ErrorCode.WRN_NullabilityMismatchInParameterTypeOnPartial, implementingMethod.GetFirstLocation(), new FormattedSymbol(implementingParameter, SymbolDisplayFormat.ShortFormat));
                },
                extraArgument: (object)null))
            {
                hasTypeDifferences = true;
            }

            if ((!hasTypeDifferences && !MemberSignatureComparer.PartialMethodsStrictComparer.Equals(definition, implementation)) ||
                hasDifferencesInParameterOrTypeParameterName(definition, implementation))
            {
                diagnostics.Add(ErrorCode.WRN_PartialMethodTypeDifference, implementation.GetFirstLocation(),
                    new FormattedSymbol(definition, SymbolDisplayFormat.MinimallyQualifiedFormat),
                    new FormattedSymbol(implementation, SymbolDisplayFormat.MinimallyQualifiedFormat));
            }

            static bool hasDifferencesInParameterOrTypeParameterName(SourceOrdinaryMethodSymbol definition, SourceOrdinaryMethodSymbol implementation)
            {
                return !definition.Parameters.SequenceEqual(implementation.Parameters, (a, b) => a.Name == b.Name) ||
                    !definition.TypeParameters.SequenceEqual(implementation.TypeParameters, (a, b) => a.Name == b.Name);
            }
        }

        private static void PartialMethodConstraintsChecks(SourceOrdinaryMethodSymbol definition, SourceOrdinaryMethodSymbol implementation, BindingDiagnosticBag diagnostics)
        {
            Debug.Assert(!ReferenceEquals(definition, implementation));
            Debug.Assert(definition.Arity == implementation.Arity);

            var typeParameters1 = definition.TypeParameters;

            int arity = typeParameters1.Length;
            if (arity == 0)
            {
                return;
            }

            var typeParameters2 = implementation.TypeParameters;
            var indexedTypeParameters = IndexedTypeParameterSymbol.Take(arity);
            var typeMap1 = new TypeMap(typeParameters1, indexedTypeParameters, allowAlpha: true);
            var typeMap2 = new TypeMap(typeParameters2, indexedTypeParameters, allowAlpha: true);

            // Report any mismatched method constraints.
            for (int i = 0; i < arity; i++)
            {
                var typeParameter1 = typeParameters1[i];
                var typeParameter2 = typeParameters2[i];

                if (!MemberSignatureComparer.HaveSameConstraints(typeParameter1, typeMap1, typeParameter2, typeMap2))
                {
                    diagnostics.Add(ErrorCode.ERR_PartialMethodInconsistentConstraints, implementation.GetFirstLocation(), implementation, typeParameter2.Name);
                }
                else if (!MemberSignatureComparer.HaveSameNullabilityInConstraints(typeParameter1, typeMap1, typeParameter2, typeMap2))
                {
                    diagnostics.Add(ErrorCode.WRN_NullabilityMismatchInConstraintsOnPartialImplementation, implementation.GetFirstLocation(), implementation, typeParameter2.Name);
                }
            }
        }

        internal override bool CallsAreOmitted(SyntaxTree syntaxTree)
        {
            if (this.IsPartialWithoutImplementation)
            {
                return true;
            }

            return base.CallsAreOmitted(syntaxTree);
        }

        internal override bool GenerateDebugInfo => !IsAsync && !IsIterator;
    }
}<|MERGE_RESOLUTION|>--- conflicted
+++ resolved
@@ -502,14 +502,6 @@
             }
         }
 
-<<<<<<< HEAD
-        internal override bool IsExpressionBodied
-        {
-            get { return flags.IsExpressionBodied; }
-        }
-
-=======
->>>>>>> 853a8d29
         protected override DeclarationModifiers MakeDeclarationModifiers(DeclarationModifiers allowedModifiers, BindingDiagnosticBag diagnostics)
         {
             var syntax = GetSyntax();
