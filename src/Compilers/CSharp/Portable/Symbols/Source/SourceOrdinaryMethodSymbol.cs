﻿// Licensed to the .NET Foundation under one or more agreements.
// The .NET Foundation licenses this file to you under the MIT license.
// See the LICENSE file in the project root for more information.

#nullable disable

using System.Collections.Immutable;
using System.Diagnostics;
using System.Globalization;
using System.Linq;
using System.Threading;
using Microsoft.CodeAnalysis.CSharp.Syntax;
using Microsoft.CodeAnalysis.PooledObjects;
using Microsoft.CodeAnalysis.Text;
using Roslyn.Utilities;

namespace Microsoft.CodeAnalysis.CSharp.Symbols
{
    internal sealed class SourceOrdinaryMethodSymbol : SourceOrdinaryMethodSymbolBase
    {
        private readonly TypeSymbol _explicitInterfaceType;

        private readonly TypeParameterInfo _typeParameterInfo;

        /// <summary>
        /// If this symbol represents a partial method definition or implementation part, its other part (if any).
        /// This should be set, if at all, before this symbol appears among the members of its owner.  
        /// The implementation part is not listed among the "members" of the enclosing type.
        /// </summary>
        private SourceOrdinaryMethodSymbol _otherPartOfPartial;

        public static SourceOrdinaryMethodSymbol CreateMethodSymbol(
            NamedTypeSymbol containingType,
            Binder bodyBinder,
            MethodDeclarationSyntax syntax,
            bool isNullableAnalysisEnabled,
            BindingDiagnosticBag diagnostics)
        {
            var interfaceSpecifier = syntax.ExplicitInterfaceSpecifier;
            var nameToken = syntax.Identifier;

            TypeSymbol explicitInterfaceType;
            var name = ExplicitInterfaceHelpers.GetMemberNameAndInterfaceSymbol(bodyBinder, interfaceSpecifier, nameToken.ValueText, diagnostics, out explicitInterfaceType, aliasQualifierOpt: out _);
            var location = new SourceLocation(nameToken);

            var methodKind = interfaceSpecifier == null
                ? MethodKind.Ordinary
                : MethodKind.ExplicitInterfaceImplementation;

            return new SourceOrdinaryMethodSymbol(containingType, explicitInterfaceType, name, location, syntax, methodKind, isNullableAnalysisEnabled, diagnostics);
        }

        private SourceOrdinaryMethodSymbol(
            NamedTypeSymbol containingType,
            TypeSymbol explicitInterfaceType,
            string name,
            Location location,
            MethodDeclarationSyntax syntax,
            MethodKind methodKind,
            bool isNullableAnalysisEnabled,
            BindingDiagnosticBag diagnostics) :
            base(containingType,
                 name,
                 location,
                 syntax,
                 methodKind,
                 refKind: syntax.ReturnType.SkipScoped(out _).GetRefKindInLocalOrReturn(diagnostics),
                 isIterator: SyntaxFacts.HasYieldOperations(syntax.Body),
                 isExtensionMethod: syntax.ParameterList.Parameters.FirstOrDefault() is ParameterSyntax firstParam &&
                                    !firstParam.IsArgList &&
                                    firstParam.Modifiers.Any(SyntaxKind.ThisKeyword),
                 isReadOnly: false,
<<<<<<< HEAD
                 hasBody: syntax.Body != null || syntax.ExpressionBody != null,
=======
                 hasAnyBody: syntax.Body != null || syntax.ExpressionBody != null,
>>>>>>> 35d72b81
                 isExpressionBodied: syntax is { Body: null, ExpressionBody: not null },
                 isNullableAnalysisEnabled: isNullableAnalysisEnabled,
                 isVarArg: syntax.ParameterList.Parameters.Any(p => p.IsArgList),
                 diagnostics)
        {
            Debug.Assert(diagnostics.DiagnosticBag is object);

            // Compute the type parameters.  If empty (the common case), directly point at the singleton to reduce the
            // amount of pointers-to-arrays this type needs to store.
            var typeParameters = MakeTypeParameters(syntax, diagnostics);
            _typeParameterInfo = typeParameters.IsEmpty
                ? TypeParameterInfo.Empty
                : new TypeParameterInfo { LazyTypeParameters = typeParameters };

            _explicitInterfaceType = explicitInterfaceType;

            Debug.Assert(syntax.ReturnType is not ScopedTypeSyntax);

            CheckForBlockAndExpressionBody(
                syntax.Body, syntax.ExpressionBody, syntax, diagnostics);
        }

        public override ImmutableArray<TypeParameterSymbol> TypeParameters
        {
            get
            {
                Debug.Assert(!_typeParameterInfo.LazyTypeParameters.IsDefault);
                return _typeParameterInfo.LazyTypeParameters;
            }
        }

        protected override (TypeWithAnnotations ReturnType, ImmutableArray<ParameterSymbol> Parameters, ImmutableArray<TypeParameterConstraintClause> DeclaredConstraintsForOverrideOrImplementation) MakeParametersAndBindReturnType(BindingDiagnosticBag diagnostics)
        {
            var syntax = GetSyntax();
            var withTypeParamsBinder = this.DeclaringCompilation.GetBinderFactory(syntax.SyntaxTree).GetBinder(syntax.ReturnType, syntax, this);

            // Constraint checking for parameter and return types must be delayed until
            // the method has been added to the containing type member list since
            // evaluating the constraints may depend on accessing this method from
            // the container (comparing this method to others to find overrides for
            // instance). Constraints are checked in AfterAddingTypeMembersChecks.
            var signatureBinder = withTypeParamsBinder.WithAdditionalFlagsAndContainingMemberOrLambda(BinderFlags.SuppressConstraintChecks, this);

            ImmutableArray<ParameterSymbol> parameters = ParameterHelpers.MakeParameters(
                signatureBinder, this, syntax.ParameterList, out _,
                allowRefOrOut: true,
                allowThis: true,
                addRefReadOnlyModifier: IsVirtual || IsAbstract,
                diagnostics: diagnostics).Cast<SourceParameterSymbol, ParameterSymbol>();

            var returnTypeSyntax = syntax.ReturnType;
            Debug.Assert(returnTypeSyntax is not ScopedTypeSyntax);

            returnTypeSyntax = returnTypeSyntax.SkipScoped(out _).SkipRef();
            TypeWithAnnotations returnType = signatureBinder.BindType(returnTypeSyntax, diagnostics);

            // span-like types are returnable in general
            if (returnType.IsRestrictedType(ignoreSpanLikeTypes: true))
            {
                if (returnType.SpecialType == SpecialType.System_TypedReference &&
                    (this.ContainingType.SpecialType == SpecialType.System_TypedReference || this.ContainingType.SpecialType == SpecialType.System_ArgIterator))
                {
                    // Two special cases: methods in the special types TypedReference and ArgIterator are allowed to return TypedReference
                }
                else
                {
                    // The return type of a method, delegate, or function pointer cannot be '{0}'
                    diagnostics.Add(ErrorCode.ERR_MethodReturnCantBeRefAny, syntax.ReturnType.Location, returnType.Type);
                }
            }

            Debug.Assert(this.RefKind == RefKind.None || !returnType.IsVoidType() || returnTypeSyntax.HasErrors);

            ImmutableArray<TypeParameterConstraintClause> declaredConstraints = default;

            if (this.Arity != 0 && (syntax.ExplicitInterfaceSpecifier != null || IsOverride))
            {
                // When a generic method overrides a generic method declared in a base class, or is an 
                // explicit interface member implementation of a method in a base interface, the method
                // shall not specify any type-parameter-constraints-clauses, except for a struct, class, or default constraint.
                // In these cases, the type parameters of the method inherit constraints from the method being overridden or 
                // implemented.
                if (syntax.ConstraintClauses.Count > 0)
                {
                    Binder.CheckFeatureAvailability(
                        syntax.ConstraintClauses[0].WhereKeyword, MessageID.IDS_OverrideWithConstraints, diagnostics);

                    declaredConstraints = signatureBinder.WithAdditionalFlags(BinderFlags.GenericConstraintsClause | BinderFlags.SuppressConstraintChecks).
                                              BindTypeParameterConstraintClauses(this, TypeParameters, syntax.TypeParameterList, syntax.ConstraintClauses,
                                                                                 diagnostics, performOnlyCycleSafeValidation: false, isForOverride: true);
                    Debug.Assert(declaredConstraints.All(clause => clause.ConstraintTypes.IsEmpty));
                }

                // Force resolution of nullable type parameter used in the signature of an override or explicit interface implementation
                // based on constraints specified by the declaration.
                foreach (var param in parameters)
                {
                    forceMethodTypeParameters(param.TypeWithAnnotations, this, declaredConstraints);
                }

                forceMethodTypeParameters(returnType, this, declaredConstraints);
            }

            return (returnType, parameters, declaredConstraints);

            static void forceMethodTypeParameters(TypeWithAnnotations type, SourceOrdinaryMethodSymbol method, ImmutableArray<TypeParameterConstraintClause> declaredConstraints)
            {
                type.VisitType(null, (type, args, unused2) =>
                {
                    if (type.DefaultType is TypeParameterSymbol typeParameterSymbol && typeParameterSymbol.DeclaringMethod == (object)args.method)
                    {
                        var asValueType = args.declaredConstraints.IsDefault ||
                            (args.declaredConstraints[typeParameterSymbol.Ordinal].Constraints & (TypeParameterConstraintKind.ReferenceType | TypeParameterConstraintKind.Default)) == 0;
                        type.TryForceResolve(asValueType);
                    }
                    return false;
                }, typePredicate: null, arg: (method, declaredConstraints), canDigThroughNullable: false, useDefaultType: true);
            }
        }

        protected override void ExtensionMethodChecks(BindingDiagnosticBag diagnostics)
        {
            // errors relevant for extension methods
            if (IsExtensionMethod)
            {
                var syntax = GetSyntax();
                var parameter0Type = this.Parameters[0].TypeWithAnnotations;
                var parameter0RefKind = this.Parameters[0].RefKind;
                if (!parameter0Type.Type.IsValidExtensionParameterType())
                {
                    // Duplicate Dev10 behavior by selecting the parameter type.
                    var parameterSyntax = syntax.ParameterList.Parameters[0];
                    Debug.Assert(parameterSyntax.Type != null);
                    var loc = parameterSyntax.Type.Location;
                    diagnostics.Add(ErrorCode.ERR_BadTypeforThis, loc, parameter0Type.Type);
                }
                else if (parameter0RefKind == RefKind.Ref && !parameter0Type.Type.IsValueType)
                {
                    diagnostics.Add(ErrorCode.ERR_RefExtensionMustBeValueTypeOrConstrainedToOne, _location, Name);
                }
                else if (parameter0RefKind == RefKind.In && parameter0Type.TypeKind != TypeKind.Struct)
                {
                    diagnostics.Add(ErrorCode.ERR_InExtensionMustBeValueType, _location, Name);
                }
                else if ((object)ContainingType.ContainingType != null)
                {
                    diagnostics.Add(ErrorCode.ERR_ExtensionMethodsDecl, _location, ContainingType.Name);
                }
                else if (!ContainingType.IsScriptClass && !(ContainingType.IsStatic && ContainingType.Arity == 0))
                {
                    // Duplicate Dev10 behavior by selecting the containing type identifier. However if there
                    // is no containing type (in the interactive case for instance), select the method identifier.
                    var typeDecl = syntax.Parent as TypeDeclarationSyntax;
                    var identifier = (typeDecl != null) ? typeDecl.Identifier : syntax.Identifier;
                    var loc = identifier.GetLocation();
                    diagnostics.Add(ErrorCode.ERR_BadExtensionAgg, loc);
                }
                else if (!IsStatic)
                {
                    diagnostics.Add(ErrorCode.ERR_BadExtensionMeth, _location);
                }
                else
                {
                    // Verify ExtensionAttribute is available.
                    var attributeConstructor = Binder.GetWellKnownTypeMember(DeclaringCompilation, WellKnownMember.System_Runtime_CompilerServices_ExtensionAttribute__ctor, out var useSiteInfo);

                    var thisKeyword = syntax.ParameterList.Parameters[0].Modifiers.FirstOrDefault(SyntaxKind.ThisKeyword);
                    if ((object)attributeConstructor == null)
                    {
                        var memberDescriptor = WellKnownMembers.GetDescriptor(WellKnownMember.System_Runtime_CompilerServices_ExtensionAttribute__ctor);
                        // do not use Binder.ReportUseSiteErrorForAttributeCtor in this case, because we'll need to report a special error id, not a generic use site error.
                        diagnostics.Add(
                            ErrorCode.ERR_ExtensionAttrNotFound,
                            thisKeyword.GetLocation(),
                            memberDescriptor.DeclaringTypeMetadataName);
                    }
                    else
                    {
                        diagnostics.Add(useSiteInfo, thisKeyword);
                    }
                }
            }
        }

        protected override MethodSymbol FindExplicitlyImplementedMethod(BindingDiagnosticBag diagnostics)
        {
            var syntax = GetSyntax();
            return this.FindExplicitlyImplementedMethod(isOperator: false, _explicitInterfaceType, syntax.Identifier.ValueText, syntax.ExplicitInterfaceSpecifier, diagnostics);
        }

        protected override Location ReturnTypeLocation => GetSyntax().ReturnType.Location;

        protected override TypeSymbol ExplicitInterfaceType => _explicitInterfaceType;

        internal MethodDeclarationSyntax GetSyntax()
        {
            Debug.Assert(syntaxReferenceOpt != null);
            return (MethodDeclarationSyntax)syntaxReferenceOpt.GetSyntax();
        }

        internal override ExecutableCodeBinder TryGetBodyBinder(BinderFactory binderFactoryOpt = null, bool ignoreAccessibility = false)
        {
            return TryGetBodyBinderFromSyntax(binderFactoryOpt, ignoreAccessibility);
        }

        protected override void CompleteAsyncMethodChecksBetweenStartAndFinish()
        {
            if (IsPartialDefinition)
            {
                DeclaringCompilation.SymbolDeclaredEvent(this);
            }
        }

        public override ImmutableArray<ImmutableArray<TypeWithAnnotations>> GetTypeParameterConstraintTypes()
        {
            if (_typeParameterInfo.LazyTypeParameterConstraintTypes.IsDefault)
            {
                GetTypeParameterConstraintKinds();

                var diagnostics = BindingDiagnosticBag.GetInstance();
                var syntax = GetSyntax();
                var withTypeParametersBinder =
                    this.DeclaringCompilation
                    .GetBinderFactory(syntax.SyntaxTree)
                    .GetBinder(syntax.ReturnType, syntax, this);
                var constraints = this.MakeTypeParameterConstraintTypes(
                    withTypeParametersBinder,
                    TypeParameters,
                    syntax.TypeParameterList,
                    syntax.ConstraintClauses,
                    diagnostics);
                if (ImmutableInterlocked.InterlockedInitialize(
                        ref _typeParameterInfo.LazyTypeParameterConstraintTypes,
                        constraints))
                {
                    this.AddDeclarationDiagnostics(diagnostics);
                }
                diagnostics.Free();
            }

            return _typeParameterInfo.LazyTypeParameterConstraintTypes;
        }

        public override ImmutableArray<TypeParameterConstraintKind> GetTypeParameterConstraintKinds()
        {
            if (_typeParameterInfo.LazyTypeParameterConstraintKinds.IsDefault)
            {
                var syntax = GetSyntax();
                var withTypeParametersBinder =
                    this.DeclaringCompilation
                    .GetBinderFactory(syntax.SyntaxTree)
                    .GetBinder(syntax.ReturnType, syntax, this);
                var constraints = this.MakeTypeParameterConstraintKinds(
                    withTypeParametersBinder,
                    TypeParameters,
                    syntax.TypeParameterList,
                    syntax.ConstraintClauses);

                ImmutableInterlocked.InterlockedInitialize(
                    ref _typeParameterInfo.LazyTypeParameterConstraintKinds,
                    constraints);
            }

<<<<<<< HEAD
            return _lazyTypeParameterConstraintKinds;
=======
            return _typeParameterInfo.LazyTypeParameterConstraintKinds;
>>>>>>> 35d72b81
        }

        protected override int GetParameterCountFromSyntax() => GetSyntax().ParameterList.ParameterCount;

        internal static void InitializePartialMethodParts(SourceOrdinaryMethodSymbol definition, SourceOrdinaryMethodSymbol implementation)
        {
            Debug.Assert(definition.IsPartialDefinition);
            Debug.Assert(implementation.IsPartialImplementation);
            Debug.Assert((object)definition._otherPartOfPartial == null || (object)definition._otherPartOfPartial == implementation);
            Debug.Assert((object)implementation._otherPartOfPartial == null || (object)implementation._otherPartOfPartial == definition);

            definition._otherPartOfPartial = implementation;
            implementation._otherPartOfPartial = definition;
        }

        /// <summary>
        /// If this is a partial implementation part returns the definition part and vice versa.
        /// </summary>
        internal SourceOrdinaryMethodSymbol OtherPartOfPartial
        {
            get { return _otherPartOfPartial; }
        }

        /// <summary>
        /// Returns true if this symbol represents a partial method definition (the part that specifies a signature but no body).
        /// </summary>
        internal bool IsPartialDefinition
        {
            get
            {
                return this.IsPartial && !HasAnyBody && !HasExternModifier;
            }
        }

        /// <summary>
        /// Returns true if this symbol represents a partial method implementation (the part that specifies both signature and body).
        /// </summary>
        internal bool IsPartialImplementation
        {
            get
            {
                return this.IsPartial && (HasAnyBody || HasExternModifier);
            }
        }

        /// <summary>
        /// True if this is a partial method that doesn't have an implementation part.
        /// </summary>
        internal bool IsPartialWithoutImplementation
        {
            get
            {
                return this.IsPartialDefinition && (object)_otherPartOfPartial == null;
            }
        }

        /// <summary>
        /// Returns the implementation part of a partial method definition, 
        /// or null if this is not a partial method or it is the definition part.
        /// </summary>
        internal SourceOrdinaryMethodSymbol SourcePartialDefinition
        {
            get
            {
                return this.IsPartialImplementation ? _otherPartOfPartial : null;
            }
        }

        /// <summary>
        /// Returns the definition part of a partial method implementation, 
        /// or null if this is not a partial method or it is the implementation part.
        /// </summary>
        internal SourceOrdinaryMethodSymbol SourcePartialImplementation
        {
            get
            {
                return this.IsPartialDefinition ? _otherPartOfPartial : null;
            }
        }

        public override MethodSymbol PartialDefinitionPart
        {
            get
            {
                return SourcePartialDefinition;
            }
        }

        public override MethodSymbol PartialImplementationPart
        {
            get
            {
                return SourcePartialImplementation;
            }
        }

        public sealed override bool IsExtern
        {
            get
            {
                return IsPartialDefinition
                    ? _otherPartOfPartial?.IsExtern ?? false
                    : HasExternModifier;
            }
        }

        public override string GetDocumentationCommentXml(CultureInfo preferredCulture = null, bool expandIncludes = false, CancellationToken cancellationToken = default(CancellationToken))
        {
            ref var lazyDocComment = ref expandIncludes ? ref this.lazyExpandedDocComment : ref this.lazyDocComment;
            return SourceDocumentationCommentUtils.GetAndCacheDocumentationComment(this, expandIncludes, ref lazyDocComment);
        }

        protected override SourceMemberMethodSymbol BoundAttributesSource
        {
            get
            {
                return this.SourcePartialDefinition;
            }
        }

        internal override OneOrMany<SyntaxList<AttributeListSyntax>> GetAttributeDeclarations()
        {
            if ((object)this.SourcePartialImplementation != null)
            {
                return OneOrMany.Create(ImmutableArray.Create(AttributeDeclarationSyntaxList, this.SourcePartialImplementation.AttributeDeclarationSyntaxList));
            }
            else
            {
                return OneOrMany.Create(AttributeDeclarationSyntaxList);
            }
        }

        private SyntaxList<AttributeListSyntax> AttributeDeclarationSyntaxList
        {
            get
            {
                var sourceContainer = this.ContainingType as SourceMemberContainerTypeSymbol;
                if ((object)sourceContainer != null && sourceContainer.AnyMemberHasAttributes)
                {
                    return this.GetSyntax().AttributeLists;
                }

                return default(SyntaxList<AttributeListSyntax>);
            }
        }

        protected override DeclarationModifiers MakeDeclarationModifiers(DeclarationModifiers allowedModifiers, BindingDiagnosticBag diagnostics)
        {
            var syntax = GetSyntax();
            return ModifierUtils.MakeAndCheckNonTypeMemberModifiers(isOrdinaryMethod: true, isForInterfaceMember: ContainingType.IsInterface,
                                                                    syntax.Modifiers, defaultAccess: DeclarationModifiers.None, allowedModifiers, GetFirstLocation(), diagnostics, out _);
        }

        private ImmutableArray<TypeParameterSymbol> MakeTypeParameters(MethodDeclarationSyntax syntax, BindingDiagnosticBag diagnostics)
        {
            if (syntax.Arity == 0)
            {
                ReportErrorIfHasConstraints(syntax.ConstraintClauses, diagnostics.DiagnosticBag);
                return ImmutableArray<TypeParameterSymbol>.Empty;
            }

            Debug.Assert(syntax.TypeParameterList != null);

            MessageID.IDS_FeatureGenerics.CheckFeatureAvailability(diagnostics, syntax.TypeParameterList.LessThanToken);

            OverriddenMethodTypeParameterMapBase typeMap = null;
            if (this.IsOverride)
            {
                typeMap = new OverriddenMethodTypeParameterMap(this);
            }
            else if (this.IsExplicitInterfaceImplementation)
            {
                typeMap = new ExplicitInterfaceMethodTypeParameterMap(this);
            }

            var typeParameters = syntax.TypeParameterList.Parameters;
            var result = ArrayBuilder<TypeParameterSymbol>.GetInstance();

            for (int ordinal = 0; ordinal < typeParameters.Count; ordinal++)
            {
                var parameter = typeParameters[ordinal];
                if (parameter.VarianceKeyword.Kind() != SyntaxKind.None)
                {
                    diagnostics.Add(ErrorCode.ERR_IllegalVarianceSyntax, parameter.VarianceKeyword.GetLocation());
                }

                var identifier = parameter.Identifier;
                var location = identifier.GetLocation();
                var name = identifier.ValueText;

                // Note: It is not an error to have a type parameter named the same as its enclosing method: void M<M>() {}

                for (int i = 0; i < result.Count; i++)
                {
                    if (name == result[i].Name)
                    {
                        diagnostics.Add(ErrorCode.ERR_DuplicateTypeParameter, location, name);
                        break;
                    }
                }

                SourceMemberContainerTypeSymbol.ReportReservedTypeName(identifier.Text, this.DeclaringCompilation, diagnostics.DiagnosticBag, location);

                var tpEnclosing = ContainingType.FindEnclosingTypeParameter(name);
                if ((object)tpEnclosing != null)
                {
                    // Type parameter '{0}' has the same name as the type parameter from outer type '{1}'
                    diagnostics.Add(ErrorCode.WRN_TypeParameterSameAsOuterTypeParameter, location, name, tpEnclosing.ContainingType);
                }

                var syntaxRefs = ImmutableArray.Create(parameter.GetReference());
                var locations = ImmutableArray.Create(location);
                var typeParameter = (typeMap != null) ?
                    (TypeParameterSymbol)new SourceOverridingMethodTypeParameterSymbol(
                        typeMap,
                        name,
                        ordinal,
                        locations,
                        syntaxRefs) :
                    new SourceMethodTypeParameterSymbol(
                        this,
                        name,
                        ordinal,
                        locations,
                        syntaxRefs);

                result.Add(typeParameter);
            }

            return result.ToImmutableAndFree();
        }

        internal override void ForceComplete(SourceLocation locationOpt, CancellationToken cancellationToken)
        {
            var implementingPart = this.SourcePartialImplementation;
            if ((object)implementingPart != null)
            {
                implementingPart.ForceComplete(locationOpt, cancellationToken);
            }

            base.ForceComplete(locationOpt, cancellationToken);
        }

        public override bool IsDefinedInSourceTree(
            SyntaxTree tree,
            TextSpan? definedWithinSpan,
            CancellationToken cancellationToken = default(CancellationToken))
        {
            // Since only the declaring (and not the implementing) part of a partial method appears in the member
            // list, we need to ensure we complete the implementation part when needed.
            Debug.Assert(this.DeclaringSyntaxReferences.Length == 1);
            return
                IsDefinedInSourceTree(this.SyntaxRef, tree, definedWithinSpan) ||
                this.SourcePartialImplementation?.IsDefinedInSourceTree(tree, definedWithinSpan, cancellationToken) == true;
        }

        protected override void CheckConstraintsForExplicitInterfaceType(ConversionsBase conversions, BindingDiagnosticBag diagnostics)
        {
            if ((object)_explicitInterfaceType != null)
            {
                var syntax = this.GetSyntax();
                Debug.Assert(syntax.ExplicitInterfaceSpecifier != null);
                _explicitInterfaceType.CheckAllConstraints(DeclaringCompilation, conversions, new SourceLocation(syntax.ExplicitInterfaceSpecifier.Name), diagnostics);
            }
        }

        protected override void PartialMethodChecks(BindingDiagnosticBag diagnostics)
        {
            var implementingPart = this.SourcePartialImplementation;
            if ((object)implementingPart != null)
            {
                PartialMethodChecks(this, implementingPart, diagnostics);
            }
        }

        /// <summary>
        /// Report differences between the defining and implementing
        /// parts of a partial method. Diagnostics are reported on the
        /// implementing part, matching Dev10 behavior.
        /// </summary>
        private static void PartialMethodChecks(SourceOrdinaryMethodSymbol definition, SourceOrdinaryMethodSymbol implementation, BindingDiagnosticBag diagnostics)
        {
            Debug.Assert(!ReferenceEquals(definition, implementation));

            MethodSymbol constructedDefinition = definition.ConstructIfGeneric(TypeMap.TypeParametersAsTypeSymbolsWithIgnoredAnnotations(implementation.TypeParameters));
            bool hasTypeDifferences = !constructedDefinition.ReturnTypeWithAnnotations.Equals(implementation.ReturnTypeWithAnnotations, TypeCompareKind.AllIgnoreOptions);
            if (hasTypeDifferences)
            {
                diagnostics.Add(ErrorCode.ERR_PartialMethodReturnTypeDifference, implementation.GetFirstLocation());
            }
            else if (MemberSignatureComparer.ConsideringTupleNamesCreatesDifference(definition, implementation))
            {
                hasTypeDifferences = true;
                diagnostics.Add(ErrorCode.ERR_PartialMethodInconsistentTupleNames, implementation.GetFirstLocation(), definition, implementation);
            }

            if (definition.RefKind != implementation.RefKind)
            {
                diagnostics.Add(ErrorCode.ERR_PartialMethodRefReturnDifference, implementation.GetFirstLocation());
            }

            if (definition.IsStatic != implementation.IsStatic)
            {
                diagnostics.Add(ErrorCode.ERR_PartialMethodStaticDifference, implementation.GetFirstLocation());
            }

            if (definition.IsDeclaredReadOnly != implementation.IsDeclaredReadOnly)
            {
                diagnostics.Add(ErrorCode.ERR_PartialMethodReadOnlyDifference, implementation.GetFirstLocation());
            }

            if (definition.IsExtensionMethod != implementation.IsExtensionMethod)
            {
                diagnostics.Add(ErrorCode.ERR_PartialMethodExtensionDifference, implementation.GetFirstLocation());
            }

            if (definition.IsUnsafe != implementation.IsUnsafe && definition.CompilationAllowsUnsafe()) // Don't cascade.
            {
                diagnostics.Add(ErrorCode.ERR_PartialMethodUnsafeDifference, implementation.GetFirstLocation());
            }

            if (definition.IsParams() != implementation.IsParams())
            {
                diagnostics.Add(ErrorCode.ERR_PartialMethodParamsDifference, implementation.GetFirstLocation());
            }

            if (definition.HasExplicitAccessModifier != implementation.HasExplicitAccessModifier
                || definition.DeclaredAccessibility != implementation.DeclaredAccessibility)
            {
                diagnostics.Add(ErrorCode.ERR_PartialMethodAccessibilityDifference, implementation.GetFirstLocation());
            }

            if (definition.IsVirtual != implementation.IsVirtual
                || definition.IsOverride != implementation.IsOverride
                || definition.IsSealed != implementation.IsSealed
                || definition.IsNew != implementation.IsNew)
            {
                diagnostics.Add(ErrorCode.ERR_PartialMethodExtendedModDifference, implementation.GetFirstLocation());
            }

            PartialMethodConstraintsChecks(definition, implementation, diagnostics);

            if (SourceMemberContainerTypeSymbol.CheckValidScopedOverride(
                constructedDefinition,
                implementation,
                diagnostics,
                static (diagnostics, implementedMethod, implementingMethod, implementingParameter, blameAttributes, arg) =>
                {
                    diagnostics.Add(ErrorCode.ERR_ScopedMismatchInParameterOfPartial, implementingMethod.GetFirstLocation(), new FormattedSymbol(implementingParameter, SymbolDisplayFormat.ShortFormat));
                },
                extraArgument: (object)null,
                allowVariance: false,
                invokedAsExtensionMethod: false))
            {
                hasTypeDifferences = true;
            }

            if (SourceMemberContainerTypeSymbol.CheckValidNullableMethodOverride(
                implementation.DeclaringCompilation,
                constructedDefinition,
                implementation,
                diagnostics,
                static (diagnostics, implementedMethod, implementingMethod, topLevel, arg) =>
                {
                    // report only if this is an unsafe *nullability* difference
                    diagnostics.Add(ErrorCode.WRN_NullabilityMismatchInReturnTypeOnPartial, implementingMethod.GetFirstLocation());
                },
                static (diagnostics, implementedMethod, implementingMethod, implementingParameter, blameAttributes, arg) =>
                {
                    diagnostics.Add(ErrorCode.WRN_NullabilityMismatchInParameterTypeOnPartial, implementingMethod.GetFirstLocation(), new FormattedSymbol(implementingParameter, SymbolDisplayFormat.ShortFormat));
                },
                extraArgument: (object)null))
            {
                hasTypeDifferences = true;
            }

            if ((!hasTypeDifferences && !MemberSignatureComparer.PartialMethodsStrictComparer.Equals(definition, implementation)) ||
                hasDifferencesInParameterOrTypeParameterName(definition, implementation))
            {
                diagnostics.Add(ErrorCode.WRN_PartialMethodTypeDifference, implementation.GetFirstLocation(),
                    new FormattedSymbol(definition, SymbolDisplayFormat.MinimallyQualifiedFormat),
                    new FormattedSymbol(implementation, SymbolDisplayFormat.MinimallyQualifiedFormat));
            }

            static bool hasDifferencesInParameterOrTypeParameterName(SourceOrdinaryMethodSymbol definition, SourceOrdinaryMethodSymbol implementation)
            {
                return !definition.Parameters.SequenceEqual(implementation.Parameters, (a, b) => a.Name == b.Name) ||
                    !definition.TypeParameters.SequenceEqual(implementation.TypeParameters, (a, b) => a.Name == b.Name);
            }
        }

        private static void PartialMethodConstraintsChecks(SourceOrdinaryMethodSymbol definition, SourceOrdinaryMethodSymbol implementation, BindingDiagnosticBag diagnostics)
        {
            Debug.Assert(!ReferenceEquals(definition, implementation));
            Debug.Assert(definition.Arity == implementation.Arity);

            var typeParameters1 = definition.TypeParameters;

            int arity = typeParameters1.Length;
            if (arity == 0)
            {
                return;
            }

            var typeParameters2 = implementation.TypeParameters;
            var indexedTypeParameters = IndexedTypeParameterSymbol.Take(arity);
            var typeMap1 = new TypeMap(typeParameters1, indexedTypeParameters, allowAlpha: true);
            var typeMap2 = new TypeMap(typeParameters2, indexedTypeParameters, allowAlpha: true);

            // Report any mismatched method constraints.
            for (int i = 0; i < arity; i++)
            {
                var typeParameter1 = typeParameters1[i];
                var typeParameter2 = typeParameters2[i];

                if (!MemberSignatureComparer.HaveSameConstraints(typeParameter1, typeMap1, typeParameter2, typeMap2))
                {
                    diagnostics.Add(ErrorCode.ERR_PartialMethodInconsistentConstraints, implementation.GetFirstLocation(), implementation, typeParameter2.Name);
                }
                else if (!MemberSignatureComparer.HaveSameNullabilityInConstraints(typeParameter1, typeMap1, typeParameter2, typeMap2))
                {
                    diagnostics.Add(ErrorCode.WRN_NullabilityMismatchInConstraintsOnPartialImplementation, implementation.GetFirstLocation(), implementation, typeParameter2.Name);
                }
            }
        }

        internal override bool CallsAreOmitted(SyntaxTree syntaxTree)
        {
            if (this.IsPartialWithoutImplementation)
            {
                return true;
            }

            return base.CallsAreOmitted(syntaxTree);
        }

        internal override bool GenerateDebugInfo => !IsAsync && !IsIterator;
    }
}<|MERGE_RESOLUTION|>--- conflicted
+++ resolved
@@ -70,11 +70,7 @@
                                     !firstParam.IsArgList &&
                                     firstParam.Modifiers.Any(SyntaxKind.ThisKeyword),
                  isReadOnly: false,
-<<<<<<< HEAD
-                 hasBody: syntax.Body != null || syntax.ExpressionBody != null,
-=======
                  hasAnyBody: syntax.Body != null || syntax.ExpressionBody != null,
->>>>>>> 35d72b81
                  isExpressionBodied: syntax is { Body: null, ExpressionBody: not null },
                  isNullableAnalysisEnabled: isNullableAnalysisEnabled,
                  isVarArg: syntax.ParameterList.Parameters.Any(p => p.IsArgList),
@@ -338,11 +334,7 @@
                     constraints);
             }
 
-<<<<<<< HEAD
-            return _lazyTypeParameterConstraintKinds;
-=======
             return _typeParameterInfo.LazyTypeParameterConstraintKinds;
->>>>>>> 35d72b81
         }
 
         protected override int GetParameterCountFromSyntax() => GetSyntax().ParameterList.ParameterCount;
