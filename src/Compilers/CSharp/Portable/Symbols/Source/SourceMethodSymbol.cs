--- conflicted
+++ resolved
@@ -11,812 +11,6 @@
     /// </summary>
     internal abstract class SourceMethodSymbol : MethodSymbol
     {
-<<<<<<< HEAD
-        // The flags type is used to compact many different bits of information.
-        protected struct Flags
-        {
-            // We currently pack everything into a 32 bit int with the following layout:
-            //
-            // |  |s|r|q|z|y|xxxxxxxxxxxxxxxxxxxxxx|wwwww|
-            // 
-            // w = method kind.  5 bits.
-            //
-            // x = modifiers.  22 bits.
-            //
-            // y = returnsVoid. 1 bit.
-            //
-            // z = isExtensionMethod. 1 bit.
-            //
-            // q = isMetadataVirtualIgnoringInterfaceChanges. 1 bit.
-            //
-            // r = isMetadataVirtual. 1 bit. (At least as true as isMetadataVirtualIgnoringInterfaceChanges.)
-            //
-            // s = isMetadataVirtualLocked. 1 bit.
-
-            private const int MethodKindOffset = 0;
-            private const int MethodKindSize = 5;
-            private const int MethodKindMask = (1 << MethodKindSize) - 1;
-
-            private const int DeclarationModifiersOffset = MethodKindOffset + MethodKindSize;
-            private const int DeclarationModifiersSize = 22;
-            private const int DeclarationModifiersMask = (1 << DeclarationModifiersSize) - 1;
-
-            private const int ReturnsVoidOffset = DeclarationModifiersOffset + DeclarationModifiersSize;
-            private const int ReturnsVoidBit = 1 << ReturnsVoidOffset;
-
-            private const int IsExtensionMethodOffset = ReturnsVoidOffset + 1;
-            private const int IsExtensionMethodBit = 1 << IsExtensionMethodOffset;
-
-            private const int IsMetadataVirtualIgnoringInterfaceChangesOffset = IsExtensionMethodOffset + 1;
-            private const int IsMetadataVirtualIgnoringInterfaceChangesBit = 1 << IsMetadataVirtualIgnoringInterfaceChangesOffset;
-
-            private const int IsMetadataVirtualOffset = IsMetadataVirtualIgnoringInterfaceChangesOffset + 1;
-            private const int IsMetadataVirtualBit = 1 << IsMetadataVirtualOffset;
-
-            private const int IsMetadataVirtualLockedOffset = IsMetadataVirtualOffset + 1;
-            private const int IsMetadataVirtualLockedBit = 1 << IsMetadataVirtualLockedOffset;
-
-            private int _flags;
-
-            public bool ReturnsVoid
-            {
-                get { return (_flags & ReturnsVoidBit) != 0; }
-                set { _flags = value ? (_flags | ReturnsVoidBit) : (_flags & ~ReturnsVoidBit); }
-            }
-
-            public MethodKind MethodKind
-            {
-                get { return (MethodKind)((_flags >> MethodKindOffset) & MethodKindMask); }
-            }
-
-            public bool IsExtensionMethod
-            {
-                get { return (_flags & IsExtensionMethodBit) != 0; }
-            }
-
-            public bool IsMetadataVirtualLocked
-            {
-                get { return (_flags & IsMetadataVirtualLockedBit) != 0; }
-            }
-
-            public DeclarationModifiers DeclarationModifiers
-            {
-                get { return (DeclarationModifiers)((_flags >> DeclarationModifiersOffset) & DeclarationModifiersMask); }
-            }
-
-#if DEBUG
-            static Flags()
-            {
-                // Verify a few things about the values we combine into flags.  This way, if they ever
-                // change, this will get hit and you will know you have to update this type as well.
-
-                // 1) Verify that the range of method kinds doesn't fall outside the bounds of the
-                // method kind mask.
-                var methodKinds = EnumExtensions.GetValues<MethodKind>();
-                var maxMethodKind = (int)methodKinds.Aggregate((m1, m2) => m1 | m2);
-                Debug.Assert((maxMethodKind & MethodKindMask) == maxMethodKind);
-
-                // 2) Verify that the range of declaration modifiers doesn't fall outside the bounds of
-                // the declaration modifier mask.
-                var declarationModifiers = EnumExtensions.GetValues<DeclarationModifiers>();
-                var maxDeclarationModifier = (int)declarationModifiers.Aggregate((d1, d2) => d1 | d2);
-                Debug.Assert((maxDeclarationModifier & DeclarationModifiersMask) == maxDeclarationModifier);
-            }
-#endif
-
-            private static bool ModifiersRequireMetadataVirtual(DeclarationModifiers modifiers)
-            {
-                return (modifiers & (DeclarationModifiers.Abstract | DeclarationModifiers.Virtual | DeclarationModifiers.Override)) != 0;
-            }
-
-            public Flags(
-                MethodKind methodKind,
-                DeclarationModifiers declarationModifiers,
-                bool returnsVoid,
-                bool isExtensionMethod,
-                bool isMetadataVirtualIgnoringModifiers = false)
-            {
-                bool isMetadataVirtual = isMetadataVirtualIgnoringModifiers || ModifiersRequireMetadataVirtual(declarationModifiers);
-
-                int methodKindInt = ((int)methodKind & MethodKindMask) << MethodKindOffset;
-                int declarationModifiersInt = ((int)declarationModifiers & DeclarationModifiersMask) << DeclarationModifiersOffset;
-                int returnsVoidInt = returnsVoid ? ReturnsVoidBit : 0;
-                int isExtensionMethodInt = isExtensionMethod ? IsExtensionMethodBit : 0;
-                int isMetadataVirtualIgnoringInterfaceImplementationChangesInt = isMetadataVirtual ? IsMetadataVirtualIgnoringInterfaceChangesBit : 0;
-                int isMetadataVirtualInt = isMetadataVirtual ? IsMetadataVirtualBit : 0;
-
-                _flags = methodKindInt | declarationModifiersInt | returnsVoidInt | isExtensionMethodInt | isMetadataVirtualIgnoringInterfaceImplementationChangesInt | isMetadataVirtualInt;
-            }
-
-            public bool IsMetadataVirtual(bool ignoreInterfaceImplementationChanges = false)
-            {
-                // This flag is immutable, so there's no reason to set a lock bit, as we do below.
-                if (ignoreInterfaceImplementationChanges)
-                {
-                    return (_flags & IsMetadataVirtualIgnoringInterfaceChangesBit) != 0;
-                }
-
-                if (!IsMetadataVirtualLocked)
-                {
-                    ThreadSafeFlagOperations.Set(ref _flags, IsMetadataVirtualLockedBit);
-                }
-
-                return (_flags & IsMetadataVirtualBit) != 0;
-            }
-
-            public void EnsureMetadataVirtual()
-            {
-                // ACASEY: This assert is here to check that we're not mutating the value of IsMetadataVirtual after
-                // someone has consumed it.  The best practice is to not access IsMetadataVirtual before ForceComplete
-                // has been called on all SourceNamedTypeSymbols.  If it is necessary to do so, then you can pass
-                // ignoreInterfaceImplementationChanges: true, but you must be conscious that seeing "false" may not
-                // reflect the final, emitted modifier.
-                Debug.Assert(!IsMetadataVirtualLocked);
-                if ((_flags & IsMetadataVirtualBit) == 0)
-                {
-                    ThreadSafeFlagOperations.Set(ref _flags, IsMetadataVirtualBit);
-                }
-            }
-        }
-
-        protected SymbolCompletionState state;
-
-        protected Flags flags;
-
-        private readonly NamedTypeSymbol _containingType;
-        private ParameterSymbol _lazyThisParameter;
-        private TypeSymbol _iteratorElementType;
-
-        private CustomAttributesBag<CSharpAttributeData> _lazyCustomAttributesBag;
-        private CustomAttributesBag<CSharpAttributeData> _lazyReturnTypeCustomAttributesBag;
-
-        private OverriddenOrHiddenMembersResult _lazyOverriddenOrHiddenMembers;
-
-        // some symbols may not have a syntax (e.g. lambdas, synthesized event accessors)
-        protected readonly SyntaxReference syntaxReferenceOpt;
-
-        // some symbols may not have a body syntax (e.g. abstract and extern members, primary constructors, synthesized event accessors, etc.)
-        protected readonly SyntaxReference bodySyntaxReferenceOpt;
-
-        protected ImmutableArray<Location> locations;
-        protected string lazyDocComment;
-
-        //null if has never been computed. Initial binding diagnostics
-        //are stashed here in service of API usage patterns
-        //where method body diagnostics are requested multiple times.
-        private ImmutableArray<Diagnostic> _cachedDiagnostics;
-        internal ImmutableArray<Diagnostic> Diagnostics
-        {
-            get { return _cachedDiagnostics; }
-        }
-
-        internal ImmutableArray<Diagnostic> SetDiagnostics(ImmutableArray<Diagnostic> newSet, out bool diagsWritten)
-        {
-            //return the diagnostics that were actually saved in the event that there were two threads racing. 
-            diagsWritten = ImmutableInterlocked.InterlockedInitialize(ref _cachedDiagnostics, newSet);
-            return _cachedDiagnostics;
-        }
-
-        protected SourceMethodSymbol(NamedTypeSymbol containingType, SyntaxReference syntaxReferenceOpt, SyntaxReference bodySyntaxReferenceOpt, Location location)
-            : this(containingType, syntaxReferenceOpt, bodySyntaxReferenceOpt, ImmutableArray.Create(location))
-        {
-        }
-
-        protected SourceMethodSymbol(NamedTypeSymbol containingType, SyntaxReference syntaxReferenceOpt, SyntaxReference bodySyntaxReferenceOpt, ImmutableArray<Location> locations)
-        {
-            Debug.Assert((object)containingType != null);
-            Debug.Assert(!locations.IsEmpty);
-
-            _containingType = containingType;
-            this.syntaxReferenceOpt = syntaxReferenceOpt;
-            this.bodySyntaxReferenceOpt = bodySyntaxReferenceOpt;
-            this.locations = locations;
-        }
-
-        protected void CheckEffectiveAccessibility(TypeSymbol returnType, ImmutableArray<ParameterSymbol> parameters, DiagnosticBag diagnostics)
-        {
-            if (this.DeclaredAccessibility <= Accessibility.Private)
-            {
-                return;
-            }
-
-            ErrorCode code = (this.MethodKind == MethodKind.Conversion || this.MethodKind == MethodKind.UserDefinedOperator) ?
-                ErrorCode.ERR_BadVisOpReturn :
-                ErrorCode.ERR_BadVisReturnType;
-
-            HashSet<DiagnosticInfo> useSiteDiagnostics = null;
-            if (!this.IsNoMoreVisibleThan(returnType, ref useSiteDiagnostics))
-            {
-                // Inconsistent accessibility: return type '{1}' is less accessible than method '{0}'
-                diagnostics.Add(code, Locations[0], this, returnType);
-            }
-
-            code = (this.MethodKind == MethodKind.Conversion || this.MethodKind == MethodKind.UserDefinedOperator) ?
-                ErrorCode.ERR_BadVisOpParam :
-                ErrorCode.ERR_BadVisParamType;
-
-            foreach (var parameter in parameters)
-            {
-                if (!parameter.Type.IsAtLeastAsVisibleAs(this, ref useSiteDiagnostics))
-                {
-                    // Inconsistent accessibility: parameter type '{1}' is less accessible than method '{0}'
-                    diagnostics.Add(code, Locations[0], this, parameter.Type);
-                }
-            }
-
-            diagnostics.Add(Locations[0], useSiteDiagnostics);
-        }
-
-        protected void MakeFlags(
-            MethodKind methodKind,
-            DeclarationModifiers declarationModifiers,
-            bool returnsVoid,
-            bool isExtensionMethod,
-            bool isMetadataVirtualIgnoringModifiers = false)
-        {
-            this.flags = new Flags(methodKind, declarationModifiers, returnsVoid, isExtensionMethod, isMetadataVirtualIgnoringModifiers);
-        }
-
-        protected void SetReturnsVoid(bool returnsVoid)
-        {
-            this.flags.ReturnsVoid = returnsVoid;
-        }
-
-        /// <remarks>
-        /// Implementers should assume that a lock has been taken on MethodChecksLockObject.
-        /// In particular, it should not (generally) be necessary to use CompareExchange to
-        /// protect assignments to fields.
-        /// </remarks>
-        protected abstract void MethodChecks(DiagnosticBag diagnostics);
-
-        /// <summary>
-        /// We can usually lock on the syntax reference of this method, but it turns
-        /// out that some synthesized methods (e.g. field-like event accessors) also
-        /// need to do method checks.  This property allows such methods to supply
-        /// their own lock objects, so that we don't have to add a new field to every
-        /// SourceMethodSymbol.
-        /// </summary>
-        protected virtual object MethodChecksLockObject
-        {
-            get { return this.syntaxReferenceOpt; }
-        }
-
-        protected void LazyMethodChecks()
-        {
-            if (!state.HasComplete(CompletionPart.FinishMethodChecks))
-            {
-                // TODO: if this lock ever encloses a potential call to Debugger.NotifyOfCrossThreadDependency,
-                // then we should call DebuggerUtilities.CallBeforeAcquiringLock() (see method comment for more
-                // details).
-
-                object lockObject = MethodChecksLockObject;
-                Debug.Assert(lockObject != null);
-                lock (lockObject)
-                {
-                    if (state.NotePartComplete(CompletionPart.StartMethodChecks))
-                    {
-                        // By setting StartMethodChecks, we've committed to doing the checks and setting
-                        // FinishMethodChecks.  So there is no cancellation supported between one and the other.
-                        var diagnostics = DiagnosticBag.GetInstance();
-                        try
-                        {
-                            MethodChecks(diagnostics);
-                            AddDeclarationDiagnostics(diagnostics);
-                        }
-                        finally
-                        {
-                            state.NotePartComplete(CompletionPart.FinishMethodChecks);
-                            diagnostics.Free();
-                        }
-                    }
-                    else
-                    {
-                        // Either (1) this thread is in the process of completing the method,
-                        // or (2) some other thread has beat us to the punch and completed the method.
-                        // We can distinguish the two cases here by checking for the FinishMethodChecks
-                        // part to be complete, which would only occur if another thread completed this
-                        // method.
-                        //
-                        // The other case, in which this thread is in the process of completing the method,
-                        // requires that we return here even though the checks are not complete.  That's because
-                        // methods are processed by first populating the return type and parameters by binding
-                        // the syntax from source.  Those values are visible to the same thread for the purpose
-                        // of computing which methods are implemented and overridden.  But then those values
-                        // may be rewritten (by the same thread) to copy down custom modifiers.  In order to
-                        // allow the same thread to see the return type and parameters from the syntax (though
-                        // they do not yet take on their final values), we return here.
-
-                        // Due to the fact that LazyMethodChecks is potentially reentrant, we must use a 
-                        // reentrant lock to avoid deadlock and cannot assert that at this point method checks
-                        // have completed (state.HasComplete(CompletionPart.FinishMethodChecks)).
-                    }
-                }
-            }
-        }
-
-        protected virtual void LazyAsyncMethodChecks(CancellationToken cancellationToken)
-        {
-            state.NotePartComplete(CompletionPart.StartAsyncMethodChecks);
-            state.NotePartComplete(CompletionPart.FinishAsyncMethodChecks);
-        }
-
-        public sealed override Symbol ContainingSymbol
-        {
-            get
-            {
-                return _containingType;
-            }
-        }
-
-        public override NamedTypeSymbol ContainingType
-        {
-            get
-            {
-                return _containingType;
-            }
-        }
-
-        public override Symbol AssociatedSymbol
-        {
-            get
-            {
-                return null;
-            }
-        }
-
-        #region Flags
-
-        public override bool ReturnsVoid
-        {
-            get
-            {
-                return this.flags.ReturnsVoid;
-            }
-        }
-
-        public sealed override MethodKind MethodKind
-        {
-            get
-            {
-                return this.flags.MethodKind;
-            }
-        }
-
-        public override bool IsExtensionMethod
-        {
-            get
-            {
-                return this.flags.IsExtensionMethod;
-            }
-        }
-
-        private bool IsMetadataVirtualLocked
-        {
-            get
-            {
-                return this.flags.IsMetadataVirtualLocked;
-            }
-        }
-
-        // TODO (tomat): sealed
-        internal override bool IsMetadataNewSlot(bool ignoreInterfaceImplementationChanges = false)
-        {
-            // If C# and the runtime don't agree on the overridden method,
-            // then we will mark the method as newslot and specify the
-            // override explicitly (see GetExplicitImplementationOverrides
-            // in NamedTypeSymbolAdapter.cs).
-            return this.IsOverride ?
-                this.RequiresExplicitOverride() :
-                this.IsMetadataVirtual(ignoreInterfaceImplementationChanges);
-        }
-
-        // TODO (tomat): sealed?
-        internal override bool IsMetadataVirtual(bool ignoreInterfaceImplementationChanges = false)
-        {
-            return this.flags.IsMetadataVirtual(ignoreInterfaceImplementationChanges);
-        }
-
-        internal void EnsureMetadataVirtual()
-        {
-            this.flags.EnsureMetadataVirtual();
-        }
-
-
-        protected DeclarationModifiers DeclarationModifiers
-        {
-            get
-            {
-                return this.flags.DeclarationModifiers;
-            }
-        }
-
-        // TODO (tomat): sealed?
-        public override Accessibility DeclaredAccessibility
-        {
-            get
-            {
-                return ModifierUtils.EffectiveAccessibility(this.DeclarationModifiers);
-            }
-        }
-
-        public sealed override bool IsExtern
-        {
-            get
-            {
-                return (this.DeclarationModifiers & DeclarationModifiers.Extern) != 0;
-            }
-        }
-
-        public sealed override bool IsSealed
-        {
-            get
-            {
-                return (this.DeclarationModifiers & DeclarationModifiers.Sealed) != 0;
-            }
-        }
-
-        public sealed override bool IsAbstract
-        {
-            get
-            {
-                return (this.DeclarationModifiers & DeclarationModifiers.Abstract) != 0;
-            }
-        }
-
-        public sealed override bool IsOverride
-        {
-            get
-            {
-                return (this.DeclarationModifiers & DeclarationModifiers.Override) != 0;
-            }
-        }
-
-        internal bool IsPartial
-        {
-            get
-            {
-                return (this.DeclarationModifiers & DeclarationModifiers.Partial) != 0;
-            }
-        }
-
-        public sealed override bool IsVirtual
-        {
-            get
-            {
-                return (this.DeclarationModifiers & DeclarationModifiers.Virtual) != 0;
-            }
-        }
-
-        internal bool IsNew
-        {
-            get
-            {
-                return (this.DeclarationModifiers & DeclarationModifiers.New) != 0;
-            }
-        }
-
-        public sealed override bool IsStatic
-        {
-            get
-            {
-                return (this.DeclarationModifiers & DeclarationModifiers.Static) != 0;
-            }
-        }
-
-        internal bool IsUnsafe
-        {
-            get
-            {
-                return (this.DeclarationModifiers & DeclarationModifiers.Unsafe) != 0;
-            }
-        }
-
-        public sealed override bool IsAsync
-        {
-            get
-            {
-                return (this.DeclarationModifiers & DeclarationModifiers.Async) != 0;
-            }
-        }
-
-        internal sealed override Cci.CallingConvention CallingConvention
-        {
-            get
-            {
-                var cc = IsVararg ? Cci.CallingConvention.ExtraArguments : Cci.CallingConvention.Default;
-
-                if (IsGenericMethod)
-                {
-                    cc |= Cci.CallingConvention.Generic;
-                }
-
-                if (!IsStatic)
-                {
-                    cc |= Cci.CallingConvention.HasThis;
-                }
-
-                return cc;
-            }
-        }
-
-        #endregion
-
-        #region Syntax
-
-        internal SyntaxNode BodySyntax
-        {
-            get
-            {
-                return (this.bodySyntaxReferenceOpt == null) ? null : this.bodySyntaxReferenceOpt.GetSyntax();
-            }
-        }
-
-        internal SyntaxReference SyntaxRef
-        {
-            get
-            {
-                return this.syntaxReferenceOpt;
-            }
-        }
-
-        internal CSharpSyntaxNode SyntaxNode
-        {
-            get
-            {
-                return (this.syntaxReferenceOpt == null) ? null : (CSharpSyntaxNode)this.syntaxReferenceOpt.GetSyntax();
-            }
-        }
-
-        internal SyntaxTree SyntaxTree
-        {
-            get
-            {
-                return this.syntaxReferenceOpt == null ? null : this.syntaxReferenceOpt.SyntaxTree;
-            }
-        }
-
-        /// <summary>
-        /// Overridden by <see cref="SourceMemberMethodSymbol"/>, 
-        /// which might return locations of partial methods.
-        /// </summary>
-        public override ImmutableArray<Location> Locations
-        {
-            get
-            {
-                return this.locations;
-            }
-        }
-
-        public sealed override ImmutableArray<SyntaxReference> DeclaringSyntaxReferences
-        {
-            get
-            {
-                return (this.syntaxReferenceOpt == null) ? ImmutableArray<SyntaxReference>.Empty : ImmutableArray.Create(this.syntaxReferenceOpt);
-            }
-        }
-
-        public override string GetDocumentationCommentXml(CultureInfo preferredCulture = null, bool expandIncludes = false, CancellationToken cancellationToken = default(CancellationToken))
-        {
-            return SourceDocumentationCommentUtils.GetAndCacheDocumentationComment(this, expandIncludes, ref lazyDocComment);
-        }
-
-        #endregion
-
-        public override ImmutableArray<CustomModifier> ReturnTypeCustomModifiers
-        {
-            get
-            {
-                return ImmutableArray<CustomModifier>.Empty;
-            }
-        }
-
-        public override ImmutableArray<CustomModifier> RefCustomModifiers
-        {
-            get
-            {
-                return ImmutableArray<CustomModifier>.Empty;
-            }
-        }
-
-        public sealed override ImmutableArray<TypeSymbol> TypeArguments
-        {
-            get
-            {
-                return TypeParameters.Cast<TypeParameterSymbol, TypeSymbol>();
-            }
-        }
-
-        public sealed override int Arity
-        {
-            get
-            {
-                return TypeParameters.Length;
-            }
-        }
-
-        internal sealed override bool TryGetThisParameter(out ParameterSymbol thisParameter)
-        {
-            thisParameter = _lazyThisParameter;
-            if ((object)thisParameter != null || IsStatic)
-            {
-                return true;
-            }
-
-            Interlocked.CompareExchange(ref _lazyThisParameter, new ThisParameterSymbol(this), null);
-            thisParameter = _lazyThisParameter;
-            return true;
-        }
-
-        internal override TypeSymbol IteratorElementType
-        {
-            get
-            {
-                return _iteratorElementType;
-            }
-            set
-            {
-                Debug.Assert((object)_iteratorElementType == null || _iteratorElementType == value);
-                Interlocked.CompareExchange(ref _iteratorElementType, value, null);
-            }
-        }
-
-        //overridden appropriately in SourceMemberMethodSymbol
-        public override ImmutableArray<MethodSymbol> ExplicitInterfaceImplementations
-        {
-            get
-            {
-                return ImmutableArray<MethodSymbol>.Empty;
-            }
-        }
-
-        internal sealed override OverriddenOrHiddenMembersResult OverriddenOrHiddenMembers
-        {
-            get
-            {
-                this.LazyMethodChecks();
-                if (_lazyOverriddenOrHiddenMembers == null)
-                {
-                    Interlocked.CompareExchange(ref _lazyOverriddenOrHiddenMembers, this.MakeOverriddenOrHiddenMembers(), null);
-                }
-
-                return _lazyOverriddenOrHiddenMembers;
-            }
-        }
-
-        internal sealed override bool RequiresCompletion
-        {
-            get { return true; }
-        }
-
-        internal sealed override bool HasComplete(CompletionPart part)
-        {
-            return state.HasComplete(part);
-        }
-
-        internal override void ForceComplete(SourceLocation locationOpt, CancellationToken cancellationToken)
-        {
-            while (true)
-            {
-                cancellationToken.ThrowIfCancellationRequested();
-                var incompletePart = state.NextIncompletePart;
-                switch (incompletePart)
-                {
-                    case CompletionPart.Attributes:
-                        GetAttributes();
-                        break;
-
-                    case CompletionPart.ReturnTypeAttributes:
-                        this.GetReturnTypeAttributes();
-                        break;
-
-                    case CompletionPart.Type:
-                        var unusedType = this.ReturnType;
-                        state.NotePartComplete(CompletionPart.Type);
-                        break;
-
-                    case CompletionPart.Parameters:
-                        foreach (var parameter in this.Parameters)
-                        {
-                            parameter.ForceComplete(locationOpt, cancellationToken);
-                        }
-
-                        state.NotePartComplete(CompletionPart.Parameters);
-                        break;
-
-                    case CompletionPart.TypeParameters:
-                        foreach (var typeParameter in this.TypeParameters)
-                        {
-                            typeParameter.ForceComplete(locationOpt, cancellationToken);
-                        }
-
-                        state.NotePartComplete(CompletionPart.TypeParameters);
-                        break;
-
-                    case CompletionPart.StartAsyncMethodChecks:
-                    case CompletionPart.FinishAsyncMethodChecks:
-                        LazyAsyncMethodChecks(cancellationToken);
-                        break;
-
-                    case CompletionPart.StartMethodChecks:
-                    case CompletionPart.FinishMethodChecks:
-                        LazyMethodChecks();
-                        goto done;
-
-                    case CompletionPart.None:
-                        return;
-
-                    default:
-                        // any other values are completion parts intended for other kinds of symbols
-                        state.NotePartComplete(CompletionPart.All & ~CompletionPart.MethodSymbolAll);
-                        break;
-                }
-
-                state.SpinWaitComplete(incompletePart, cancellationToken);
-            }
-
-        done:
-            // Don't return until we've seen all of the CompletionParts. This ensures all
-            // diagnostics have been reported (not necessarily on this thread).
-            CompletionPart allParts = CompletionPart.MethodSymbolAll;
-            state.SpinWaitComplete(allParts, cancellationToken);
-        }
-
-        #region Attributes
-
-        /// <summary>
-        /// Symbol to copy bound attributes from, or null if the attributes are not shared among multiple source method symbols.
-        /// </summary>
-        /// <remarks>
-        /// Used for example for event accessors. The "remove" method delegates attribute binding to the "add" method. 
-        /// The bound attribute data are then applied to both accessors.
-        /// </remarks>
-        protected virtual SourceMethodSymbol BoundAttributesSource
-        {
-            get
-            {
-                return null;
-            }
-        }
-
-        protected virtual IAttributeTargetSymbol AttributeOwner
-        {
-            get { return this; }
-        }
-
-        IAttributeTargetSymbol IAttributeTargetSymbol.AttributesOwner
-        {
-            get { return this.AttributeOwner; }
-        }
-
-        AttributeLocation IAttributeTargetSymbol.DefaultAttributeLocation
-        {
-            get { return AttributeLocation.Method; }
-        }
-
-        AttributeLocation IAttributeTargetSymbol.AllowedAttributeLocations
-        {
-            get
-            {
-                switch (MethodKind)
-                {
-                    case MethodKind.Constructor:
-                    case MethodKind.Destructor:
-                    case MethodKind.StaticConstructor:
-                        return AttributeLocation.Method;
-
-                    case MethodKind.PropertySet:
-                    case MethodKind.EventRemove:
-                    case MethodKind.EventAdd:
-                        return AttributeLocation.Method | AttributeLocation.Return | AttributeLocation.Parameter;
-
-                    default:
-                        return AttributeLocation.Method | AttributeLocation.Return;
-                }
-            }
-        }
-
-=======
->>>>>>> 158f972b
         /// <summary>
         /// If there are no constraints, returns an empty immutable array. Otherwise, returns an immutable
         /// array of clauses, indexed by the constrained type parameter in <see cref="MethodSymbol.TypeParameters"/>.
