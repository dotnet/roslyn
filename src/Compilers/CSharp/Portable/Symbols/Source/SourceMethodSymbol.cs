﻿// Copyright (c) Microsoft.  All Rights Reserved.  Licensed under the Apache License, Version 2.0.  See License.txt in the project root for license information.

using System.Collections.Immutable;

namespace Microsoft.CodeAnalysis.CSharp.Symbols
{
    /// <summary>
    /// Base class to represent all source method-like symbols. This includes
    /// things like ordinary methods and constructors, and functions
    /// like lambdas and local functions.
    /// </summary>
    internal abstract class SourceMethodSymbol : MethodSymbol
    {
<<<<<<< HEAD
        // The flags type is used to compact many different bits of information.
        protected struct Flags
        {
            // We currently pack everything into a 32 bit int with the following layout:
            //
            // |   |s|r|q|z|y|xxxxxxxxxxxxxxxxxxxxx|wwwww|
            // 
            // w = method kind.  5 bits.
            //
            // x = modifiers.  21 bits.
            //
            // y = returnsVoid. 1 bit.
            //
            // z = isExtensionMethod. 1 bit.
            //
            // q = isMetadataVirtualIgnoringInterfaceChanges. 1 bit.
            //
            // r = isMetadataVirtual. 1 bit. (At least as true as isMetadataVirtualIgnoringInterfaceChanges.)
            //
            // s = isMetadataVirtualLocked. 1 bit.

            private const int MethodKindOffset = 0;
            private const int DeclarationModifiersOffset = 5;

            private const int MethodKindMask = 0x1F;
            private const int DeclarationModifiersMask = 0x1FFFFF;

            private const int ReturnsVoidBit = 1 << 26;
            private const int IsExtensionMethodBit = 1 << 27;
            private const int IsMetadataVirtualIgnoringInterfaceChangesBit = 1 << 28;
            private const int IsMetadataVirtualBit = 1 << 29;
            private const int IsMetadataVirtualLockedBit = 1 << 30;

            private int _flags;

            public bool ReturnsVoid
            {
                get { return (_flags & ReturnsVoidBit) != 0; }
                set { _flags = value ? (_flags | ReturnsVoidBit) : (_flags & ~ReturnsVoidBit); }
            }

            public MethodKind MethodKind
            {
                get { return (MethodKind)((_flags >> MethodKindOffset) & MethodKindMask); }
            }

            public bool IsExtensionMethod
            {
                get { return (_flags & IsExtensionMethodBit) != 0; }
            }

            public bool IsMetadataVirtualLocked
            {
                get { return (_flags & IsMetadataVirtualLockedBit) != 0; }
            }

            public DeclarationModifiers DeclarationModifiers
            {
                get { return (DeclarationModifiers)((_flags >> DeclarationModifiersOffset) & DeclarationModifiersMask); }
            }

#if DEBUG
            static Flags()
            {
                // Verify a few things about the values we combine into flags.  This way, if they ever
                // change, this will get hit and you will know you have to update this type as well.

                // 1) Verify that the range of method kinds doesn't fall outside the bounds of the
                // method kind mask.
                var methodKinds = EnumExtensions.GetValues<MethodKind>();
                var maxMethodKind = (int)methodKinds.Aggregate((m1, m2) => m1 | m2);
                Debug.Assert((maxMethodKind & MethodKindMask) == maxMethodKind);

                // 2) Verify that the range of declaration modifiers doesn't fall outside the bounds of
                // the declaration modifier mask.
                var declarationModifiers = EnumExtensions.GetValues<DeclarationModifiers>();
                var maxDeclarationModifier = (int)declarationModifiers.Aggregate((d1, d2) => d1 | d2);
                Debug.Assert((maxDeclarationModifier & DeclarationModifiersMask) == maxDeclarationModifier);
            }
#endif

            private static bool ModifiersRequireMetadataVirtual(DeclarationModifiers modifiers)
            {
                return (modifiers & (DeclarationModifiers.Abstract | DeclarationModifiers.Virtual | DeclarationModifiers.Override)) != 0;
            }

            public Flags(
                MethodKind methodKind,
                DeclarationModifiers declarationModifiers,
                bool returnsVoid,
                bool isExtensionMethod,
                bool isMetadataVirtualIgnoringModifiers = false)
            {
                bool isMetadataVirtual = isMetadataVirtualIgnoringModifiers || ModifiersRequireMetadataVirtual(declarationModifiers);

                int methodKindInt = ((int)methodKind & MethodKindMask) << MethodKindOffset;
                int declarationModifiersInt = ((int)declarationModifiers & DeclarationModifiersMask) << DeclarationModifiersOffset;
                int returnsVoidInt = returnsVoid ? ReturnsVoidBit : 0;
                int isExtensionMethodInt = isExtensionMethod ? IsExtensionMethodBit : 0;
                int isMetadataVirtualIgnoringInterfaceImplementationChangesInt = isMetadataVirtual ? IsMetadataVirtualIgnoringInterfaceChangesBit : 0;
                int isMetadataVirtualInt = isMetadataVirtual ? IsMetadataVirtualBit : 0;

                _flags = methodKindInt | declarationModifiersInt | returnsVoidInt | isExtensionMethodInt | isMetadataVirtualIgnoringInterfaceImplementationChangesInt | isMetadataVirtualInt;
            }

            public bool IsMetadataVirtual(bool ignoreInterfaceImplementationChanges = false)
            {
                // This flag is immutable, so there's no reason to set a lock bit, as we do below.
                if (ignoreInterfaceImplementationChanges)
                {
                    return (_flags & IsMetadataVirtualIgnoringInterfaceChangesBit) != 0;
                }

                if (!IsMetadataVirtualLocked)
                {
                    ThreadSafeFlagOperations.Set(ref _flags, IsMetadataVirtualLockedBit);
                }

                return (_flags & IsMetadataVirtualBit) != 0;
            }

            public void EnsureMetadataVirtual()
            {
                // ACASEY: This assert is here to check that we're not mutating the value of IsMetadataVirtual after
                // someone has consumed it.  The best practice is to not access IsMetadataVirtual before ForceComplete
                // has been called on all SourceNamedTypeSymbols.  If it is necessary to do so, then you can pass
                // ignoreInterfaceImplementationChanges: true, but you must be conscious that seeing "false" may not
                // reflect the final, emitted modifier.
                Debug.Assert(!IsMetadataVirtualLocked);
                if ((_flags & IsMetadataVirtualBit) == 0)
                {
                    ThreadSafeFlagOperations.Set(ref _flags, IsMetadataVirtualBit);
                }
            }
        }

        protected SymbolCompletionState state;

        protected Flags flags;

        private readonly NamedTypeSymbol _containingType;
        private ParameterSymbol _lazyThisParameter;
        private TypeSymbol _iteratorElementType;

        private CustomAttributesBag<CSharpAttributeData> _lazyCustomAttributesBag;
        private CustomAttributesBag<CSharpAttributeData> _lazyReturnTypeCustomAttributesBag;

        private OverriddenOrHiddenMembersResult _lazyOverriddenOrHiddenMembers;

        // some symbols may not have a syntax (e.g. lambdas, synthesized event accessors)
        protected readonly SyntaxReference syntaxReferenceOpt;

        // some symbols may not have a body syntax (e.g. abstract and extern members, primary constructors, synthesized event accessors, etc.)
        protected readonly SyntaxReference bodySyntaxReferenceOpt;

        protected ImmutableArray<Location> locations;
        protected string lazyDocComment;

        //null if has never been computed. Initial binding diagnostics
        //are stashed here in service of API usage patterns
        //where method body diagnostics are requested multiple times.
        private ImmutableArray<Diagnostic> _cachedDiagnostics;
        internal ImmutableArray<Diagnostic> Diagnostics
        {
            get { return _cachedDiagnostics; }
        }

        internal ImmutableArray<Diagnostic> SetDiagnostics(ImmutableArray<Diagnostic> newSet, out bool diagsWritten)
        {
            //return the diagnostics that were actually saved in the event that there were two threads racing. 
            diagsWritten = ImmutableInterlocked.InterlockedInitialize(ref _cachedDiagnostics, newSet);
            return _cachedDiagnostics;
        }

        protected SourceMethodSymbol(NamedTypeSymbol containingType, SyntaxReference syntaxReferenceOpt, SyntaxReference bodySyntaxReferenceOpt, Location location)
            : this(containingType, syntaxReferenceOpt, bodySyntaxReferenceOpt, ImmutableArray.Create(location))
        {
        }

        protected SourceMethodSymbol(NamedTypeSymbol containingType, SyntaxReference syntaxReferenceOpt, SyntaxReference bodySyntaxReferenceOpt, ImmutableArray<Location> locations)
        {
            Debug.Assert((object)containingType != null);
            Debug.Assert(!locations.IsEmpty);

            _containingType = containingType;
            this.syntaxReferenceOpt = syntaxReferenceOpt;
            this.bodySyntaxReferenceOpt = bodySyntaxReferenceOpt;
            this.locations = locations;
        }

        protected void CheckEffectiveAccessibility(TypeSymbol returnType, ImmutableArray<ParameterSymbol> parameters, DiagnosticBag diagnostics)
        {
            if (this.DeclaredAccessibility <= Accessibility.Private)
            {
                return;
            }

            ErrorCode code = (this.MethodKind == MethodKind.Conversion || this.MethodKind == MethodKind.UserDefinedOperator) ?
                ErrorCode.ERR_BadVisOpReturn :
                ErrorCode.ERR_BadVisReturnType;

            HashSet<DiagnosticInfo> useSiteDiagnostics = null;
            if (!this.IsNoMoreVisibleThan(returnType, ref useSiteDiagnostics))
            {
                // Inconsistent accessibility: return type '{1}' is less accessible than method '{0}'
                diagnostics.Add(code, Locations[0], this, returnType);
            }

            code = (this.MethodKind == MethodKind.Conversion || this.MethodKind == MethodKind.UserDefinedOperator) ?
                ErrorCode.ERR_BadVisOpParam :
                ErrorCode.ERR_BadVisParamType;

            foreach (var parameter in parameters)
            {
                if (!parameter.Type.IsAtLeastAsVisibleAs(this, ref useSiteDiagnostics))
                {
                    // Inconsistent accessibility: parameter type '{1}' is less accessible than method '{0}'
                    diagnostics.Add(code, Locations[0], this, parameter.Type);
                }
            }

            diagnostics.Add(Locations[0], useSiteDiagnostics);
        }

        protected void MakeFlags(
            MethodKind methodKind,
            DeclarationModifiers declarationModifiers,
            bool returnsVoid,
            bool isExtensionMethod,
            bool isMetadataVirtualIgnoringModifiers = false)
        {
            this.flags = new Flags(methodKind, declarationModifiers, returnsVoid, isExtensionMethod, isMetadataVirtualIgnoringModifiers);
        }

        protected void SetReturnsVoid(bool returnsVoid)
        {
            this.flags.ReturnsVoid = returnsVoid;
        }

        /// <remarks>
        /// Implementers should assume that a lock has been taken on MethodChecksLockObject.
        /// In particular, it should not (generally) be necessary to use CompareExchange to
        /// protect assignments to fields.
        /// </remarks>
        protected abstract void MethodChecks(DiagnosticBag diagnostics);

        /// <summary>
        /// We can usually lock on the syntax reference of this method, but it turns
        /// out that some synthesized methods (e.g. field-like event accessors) also
        /// need to do method checks.  This property allows such methods to supply
        /// their own lock objects, so that we don't have to add a new field to every
        /// SourceMethodSymbol.
        /// </summary>
        protected virtual object MethodChecksLockObject
        {
            get { return this.syntaxReferenceOpt; }
        }

        protected void LazyMethodChecks()
        {
            if (!state.HasComplete(CompletionPart.FinishMethodChecks))
            {
                // TODO: if this lock ever encloses a potential call to Debugger.NotifyOfCrossThreadDependency,
                // then we should call DebuggerUtilities.CallBeforeAcquiringLock() (see method comment for more
                // details).

                object lockObject = MethodChecksLockObject;
                Debug.Assert(lockObject != null);
                lock (lockObject)
                {
                    if (state.NotePartComplete(CompletionPart.StartMethodChecks))
                    {
                        // By setting StartMethodChecks, we've committed to doing the checks and setting
                        // FinishMethodChecks.  So there is no cancellation supported between one and the other.
                        var diagnostics = DiagnosticBag.GetInstance();
                        try
                        {
                            MethodChecks(diagnostics);
                            AddDeclarationDiagnostics(diagnostics);
                        }
                        finally
                        {
                            state.NotePartComplete(CompletionPart.FinishMethodChecks);
                            diagnostics.Free();
                        }
                    }
                    else
                    {
                        // Either (1) this thread is in the process of completing the method,
                        // or (2) some other thread has beat us to the punch and completed the method.
                        // We can distinguish the two cases here by checking for the FinishMethodChecks
                        // part to be complete, which would only occur if another thread completed this
                        // method.
                        //
                        // The other case, in which this thread is in the process of completing the method,
                        // requires that we return here even though the checks are not complete.  That's because
                        // methods are processed by first populating the return type and parameters by binding
                        // the syntax from source.  Those values are visible to the same thread for the purpose
                        // of computing which methods are implemented and overridden.  But then those values
                        // may be rewritten (by the same thread) to copy down custom modifiers.  In order to
                        // allow the same thread to see the return type and parameters from the syntax (though
                        // they do not yet take on their final values), we return here.

                        // Due to the fact that LazyMethodChecks is potentially reentrant, we must use a 
                        // reentrant lock to avoid deadlock and cannot assert that at this point method checks
                        // have completed (state.HasComplete(CompletionPart.FinishMethodChecks)).
                    }
                }
            }
        }

        protected virtual void LazyAsyncMethodChecks(CancellationToken cancellationToken)
        {
            state.NotePartComplete(CompletionPart.StartAsyncMethodChecks);
            state.NotePartComplete(CompletionPart.FinishAsyncMethodChecks);
        }

        public sealed override Symbol ContainingSymbol
        {
            get
            {
                return _containingType;
            }
        }

        public override NamedTypeSymbol ContainingType
        {
            get
            {
                return _containingType;
            }
        }

        public override Symbol AssociatedSymbol
        {
            get
            {
                return null;
            }
        }

        #region Flags

        public override bool ReturnsVoid
        {
            get
            {
                return this.flags.ReturnsVoid;
            }
        }

        public sealed override MethodKind MethodKind
        {
            get
            {
                return this.flags.MethodKind;
            }
        }

        public override bool IsExtensionMethod
        {
            get
            {
                return this.flags.IsExtensionMethod;
            }
        }

        private bool IsMetadataVirtualLocked
        {
            get
            {
                return this.flags.IsMetadataVirtualLocked;
            }
        }

        internal override bool IsMetadataNewSlot(bool ignoreInterfaceImplementationChanges = false)
        {
            if (IsExplicitInterfaceImplementation && _containingType.IsInterface)
            {
                // All implementations of methods from base interfaces should omit the newslot bit to ensure no new vtable slot is allocated.
                return false;
            }

            // If C# and the runtime don't agree on the overridden method,
            // then we will mark the method as newslot and specify the
            // override explicitly (see GetExplicitImplementationOverrides
            // in NamedTypeSymbolAdapter.cs).
            return this.IsOverride ?
                this.RequiresExplicitOverride() :
                this.IsMetadataVirtual(ignoreInterfaceImplementationChanges);
        }

        // TODO (tomat): sealed?
        internal override bool IsMetadataVirtual(bool ignoreInterfaceImplementationChanges = false)
        {
            return this.flags.IsMetadataVirtual(ignoreInterfaceImplementationChanges);
        }

        internal void EnsureMetadataVirtual()
        {
            this.flags.EnsureMetadataVirtual();
        }


        protected DeclarationModifiers DeclarationModifiers
        {
            get
            {
                return this.flags.DeclarationModifiers;
            }
        }

        // TODO (tomat): sealed?
        public override Accessibility DeclaredAccessibility
        {
            get
            {
                return ModifierUtils.EffectiveAccessibility(this.DeclarationModifiers);
            }
        }

        public sealed override bool IsExtern
        {
            get
            {
                return (this.DeclarationModifiers & DeclarationModifiers.Extern) != 0;
            }
        }

        public sealed override bool IsSealed
        {
            get
            {
                return (this.DeclarationModifiers & DeclarationModifiers.Sealed) != 0;
            }
        }

        public sealed override bool IsAbstract
        {
            get
            {
                return (this.DeclarationModifiers & DeclarationModifiers.Abstract) != 0;
            }
        }

        public sealed override bool IsOverride
        {
            get
            {
                return (this.DeclarationModifiers & DeclarationModifiers.Override) != 0;
            }
        }

        internal bool IsPartial
        {
            get
            {
                return (this.DeclarationModifiers & DeclarationModifiers.Partial) != 0;
            }
        }

        public sealed override bool IsVirtual
        {
            get
            {
                return (this.DeclarationModifiers & DeclarationModifiers.Virtual) != 0;
            }
        }

        internal bool IsNew
        {
            get
            {
                return (this.DeclarationModifiers & DeclarationModifiers.New) != 0;
            }
        }

        public sealed override bool IsStatic
        {
            get
            {
                return (this.DeclarationModifiers & DeclarationModifiers.Static) != 0;
            }
        }

        internal bool IsUnsafe
        {
            get
            {
                return (this.DeclarationModifiers & DeclarationModifiers.Unsafe) != 0;
            }
        }

        public sealed override bool IsAsync
        {
            get
            {
                return (this.DeclarationModifiers & DeclarationModifiers.Async) != 0;
            }
        }

        internal sealed override Cci.CallingConvention CallingConvention
        {
            get
            {
                var cc = IsVararg ? Cci.CallingConvention.ExtraArguments : Cci.CallingConvention.Default;

                if (IsGenericMethod)
                {
                    cc |= Cci.CallingConvention.Generic;
                }

                if (!IsStatic)
                {
                    cc |= Cci.CallingConvention.HasThis;
                }

                return cc;
            }
        }

        #endregion

        #region Syntax

        internal SyntaxNode BodySyntax
        {
            get
            {
                return (this.bodySyntaxReferenceOpt == null) ? null : this.bodySyntaxReferenceOpt.GetSyntax();
            }
        }

        internal SyntaxReference SyntaxRef
        {
            get
            {
                return this.syntaxReferenceOpt;
            }
        }

        internal CSharpSyntaxNode SyntaxNode
        {
            get
            {
                return (this.syntaxReferenceOpt == null) ? null : (CSharpSyntaxNode)this.syntaxReferenceOpt.GetSyntax();
            }
        }

        internal SyntaxTree SyntaxTree
        {
            get
            {
                return this.syntaxReferenceOpt == null ? null : this.syntaxReferenceOpt.SyntaxTree;
            }
        }

        /// <summary>
        /// Overridden by <see cref="SourceMemberMethodSymbol"/>, 
        /// which might return locations of partial methods.
        /// </summary>
        public override ImmutableArray<Location> Locations
        {
            get
            {
                return this.locations;
            }
        }

        public sealed override ImmutableArray<SyntaxReference> DeclaringSyntaxReferences
        {
            get
            {
                return (this.syntaxReferenceOpt == null) ? ImmutableArray<SyntaxReference>.Empty : ImmutableArray.Create(this.syntaxReferenceOpt);
            }
        }

        public override string GetDocumentationCommentXml(CultureInfo preferredCulture = null, bool expandIncludes = false, CancellationToken cancellationToken = default(CancellationToken))
        {
            return SourceDocumentationCommentUtils.GetAndCacheDocumentationComment(this, expandIncludes, ref lazyDocComment);
        }

        #endregion

        public override ImmutableArray<CustomModifier> ReturnTypeCustomModifiers
        {
            get
            {
                return ImmutableArray<CustomModifier>.Empty;
            }
        }

        public override ImmutableArray<CustomModifier> RefCustomModifiers
        {
            get
            {
                return ImmutableArray<CustomModifier>.Empty;
            }
        }

        public sealed override ImmutableArray<TypeSymbol> TypeArguments
        {
            get
            {
                return TypeParameters.Cast<TypeParameterSymbol, TypeSymbol>();
            }
        }

        public sealed override int Arity
        {
            get
            {
                return TypeParameters.Length;
            }
        }

        internal sealed override bool TryGetThisParameter(out ParameterSymbol thisParameter)
        {
            thisParameter = _lazyThisParameter;
            if ((object)thisParameter != null || IsStatic)
            {
                return true;
            }

            Interlocked.CompareExchange(ref _lazyThisParameter, new ThisParameterSymbol(this), null);
            thisParameter = _lazyThisParameter;
            return true;
        }

        internal override TypeSymbol IteratorElementType
        {
            get
            {
                return _iteratorElementType;
            }
            set
            {
                Debug.Assert((object)_iteratorElementType == null || _iteratorElementType == value);
                Interlocked.CompareExchange(ref _iteratorElementType, value, null);
            }
        }

        //overridden appropriately in SourceMemberMethodSymbol
        public override ImmutableArray<MethodSymbol> ExplicitInterfaceImplementations
        {
            get
            {
                return ImmutableArray<MethodSymbol>.Empty;
            }
        }

        internal sealed override OverriddenOrHiddenMembersResult OverriddenOrHiddenMembers
        {
            get
            {
                this.LazyMethodChecks();
                if (_lazyOverriddenOrHiddenMembers == null)
                {
                    Interlocked.CompareExchange(ref _lazyOverriddenOrHiddenMembers, this.MakeOverriddenOrHiddenMembers(), null);
                }

                return _lazyOverriddenOrHiddenMembers;
            }
        }

        internal sealed override bool RequiresCompletion
        {
            get { return true; }
        }

        internal sealed override bool HasComplete(CompletionPart part)
        {
            return state.HasComplete(part);
        }

        internal override void ForceComplete(SourceLocation locationOpt, CancellationToken cancellationToken)
        {
            while (true)
            {
                cancellationToken.ThrowIfCancellationRequested();
                var incompletePart = state.NextIncompletePart;
                switch (incompletePart)
                {
                    case CompletionPart.Attributes:
                        GetAttributes();
                        break;

                    case CompletionPart.ReturnTypeAttributes:
                        this.GetReturnTypeAttributes();
                        break;

                    case CompletionPart.Type:
                        var unusedType = this.ReturnType;
                        state.NotePartComplete(CompletionPart.Type);
                        break;

                    case CompletionPart.Parameters:
                        foreach (var parameter in this.Parameters)
                        {
                            parameter.ForceComplete(locationOpt, cancellationToken);
                        }

                        state.NotePartComplete(CompletionPart.Parameters);
                        break;

                    case CompletionPart.TypeParameters:
                        foreach (var typeParameter in this.TypeParameters)
                        {
                            typeParameter.ForceComplete(locationOpt, cancellationToken);
                        }

                        state.NotePartComplete(CompletionPart.TypeParameters);
                        break;

                    case CompletionPart.StartAsyncMethodChecks:
                    case CompletionPart.FinishAsyncMethodChecks:
                        LazyAsyncMethodChecks(cancellationToken);
                        break;

                    case CompletionPart.StartMethodChecks:
                    case CompletionPart.FinishMethodChecks:
                        LazyMethodChecks();
                        goto done;

                    case CompletionPart.None:
                        return;

                    default:
                        // any other values are completion parts intended for other kinds of symbols
                        state.NotePartComplete(CompletionPart.All & ~CompletionPart.MethodSymbolAll);
                        break;
                }

                state.SpinWaitComplete(incompletePart, cancellationToken);
            }

        done:
            // Don't return until we've seen all of the CompletionParts. This ensures all
            // diagnostics have been reported (not necessarily on this thread).
            CompletionPart allParts = CompletionPart.MethodSymbolAll;
            state.SpinWaitComplete(allParts, cancellationToken);
        }

        #region Attributes

        /// <summary>
        /// Symbol to copy bound attributes from, or null if the attributes are not shared among multiple source method symbols.
        /// </summary>
        /// <remarks>
        /// Used for example for event accessors. The "remove" method delegates attribute binding to the "add" method. 
        /// The bound attribute data are then applied to both accessors.
        /// </remarks>
        protected virtual SourceMethodSymbol BoundAttributesSource
        {
            get
            {
                return null;
            }
        }

        protected virtual IAttributeTargetSymbol AttributeOwner
        {
            get { return this; }
        }

        IAttributeTargetSymbol IAttributeTargetSymbol.AttributesOwner
        {
            get { return this.AttributeOwner; }
        }

        AttributeLocation IAttributeTargetSymbol.DefaultAttributeLocation
        {
            get { return AttributeLocation.Method; }
        }

        AttributeLocation IAttributeTargetSymbol.AllowedAttributeLocations
        {
            get
            {
                switch (MethodKind)
                {
                    case MethodKind.Constructor:
                    case MethodKind.Destructor:
                    case MethodKind.StaticConstructor:
                        return AttributeLocation.Method;

                    case MethodKind.PropertySet:
                    case MethodKind.EventRemove:
                    case MethodKind.EventAdd:
                        return AttributeLocation.Method | AttributeLocation.Return | AttributeLocation.Parameter;

                    default:
                        return AttributeLocation.Method | AttributeLocation.Return;
                }
            }
        }

=======
>>>>>>> 058e6edd
        /// <summary>
        /// If there are no constraints, returns an empty immutable array. Otherwise, returns an immutable
        /// array of clauses, indexed by the constrained type parameter in <see cref="MethodSymbol.TypeParameters"/>.
        /// If a type parameter does not have constraints, the corresponding entry in the array is null.
        /// </summary>
<<<<<<< HEAD
        internal virtual OneOrMany<SyntaxList<AttributeListSyntax>> GetAttributeDeclarations()
        {
            return OneOrMany.Create(default(SyntaxList<AttributeListSyntax>));
        }

        /// <summary>
        /// Gets the syntax list of custom attributes that declares attributes for return type of this method.
        /// </summary>
        internal virtual OneOrMany<SyntaxList<AttributeListSyntax>> GetReturnTypeAttributeDeclarations()
        {
            // Usually the same list as other attributes applied on the method, but e.g.
            // constructors and destructors do not allow return-type attributes, so this is empty.
            return GetAttributeDeclarations();
        }

        /// <summary>
        /// Returns data decoded from special early bound well-known attributes applied to the symbol or null if there are no applied attributes.
        /// </summary>
        /// <remarks>
        /// Forces binding and decoding of attributes.
        /// </remarks>
        internal CommonMethodEarlyWellKnownAttributeData GetEarlyDecodedWellKnownAttributeData()
        {
            var attributesBag = _lazyCustomAttributesBag;
            if (attributesBag == null || !attributesBag.IsEarlyDecodedWellKnownAttributeDataComputed)
            {
                attributesBag = this.GetAttributesBag();
            }

            return (CommonMethodEarlyWellKnownAttributeData)attributesBag.EarlyDecodedWellKnownAttributeData;
        }

        /// <summary>
        /// Returns data decoded from well-known attributes applied to the symbol or null if there are no applied attributes.
        /// </summary>
        /// <remarks>
        /// Forces binding and decoding of attributes.
        /// </remarks>
        protected CommonMethodWellKnownAttributeData GetDecodedWellKnownAttributeData()
        {
            var attributesBag = _lazyCustomAttributesBag;
            if (attributesBag == null || !attributesBag.IsDecodedWellKnownAttributeDataComputed)
            {
                attributesBag = this.GetAttributesBag();
            }

            return (CommonMethodWellKnownAttributeData)attributesBag.DecodedWellKnownAttributeData;
        }

        /// <summary>
        /// Returns information retrieved from custom attributes on return type in source, or null if the symbol is not source symbol or there are none.
        /// </summary>
        /// <remarks>
        /// Forces binding and decoding of attributes.
        /// </remarks>
        internal CommonReturnTypeWellKnownAttributeData GetDecodedReturnTypeWellKnownAttributeData()
        {
            var attributesBag = _lazyReturnTypeCustomAttributesBag;
            if (attributesBag == null || !attributesBag.IsDecodedWellKnownAttributeDataComputed)
            {
                attributesBag = this.GetReturnTypeAttributesBag();
            }

            return (CommonReturnTypeWellKnownAttributeData)attributesBag.DecodedWellKnownAttributeData;
        }

        /// <summary>
        /// Returns a bag of applied custom attributes and data decoded from well-known attributes. Returns null if there are no attributes applied on the symbol.
        /// </summary>
        /// <remarks>
        /// Forces binding and decoding of attributes.
        /// </remarks>
        private CustomAttributesBag<CSharpAttributeData> GetAttributesBag()
        {
            var bag = _lazyCustomAttributesBag;
            if (bag != null && bag.IsSealed)
            {
                return bag;
            }

            return GetAttributesBag(ref _lazyCustomAttributesBag, forReturnType: false);
        }

        /// <summary>
        /// Returns a bag of custom attributes applied on the method return value and data decoded from well-known attributes. Returns null if there are no attributes.
        /// </summary>
        /// <remarks>
        /// Forces binding and decoding of attributes.
        /// </remarks>
        private CustomAttributesBag<CSharpAttributeData> GetReturnTypeAttributesBag()
        {
            var bag = _lazyReturnTypeCustomAttributesBag;
            if (bag != null && bag.IsSealed)
            {
                return bag;
            }

            return GetAttributesBag(ref _lazyReturnTypeCustomAttributesBag, forReturnType: true);
        }

        private CustomAttributesBag<CSharpAttributeData> GetAttributesBag(ref CustomAttributesBag<CSharpAttributeData> lazyCustomAttributesBag, bool forReturnType)
        {
            SourceMethodSymbol copyFrom = this.BoundAttributesSource;

            // prevent infinite recursion:
            Debug.Assert(!ReferenceEquals(copyFrom, this));

            bool bagCreatedOnThisThread;
            if ((object)copyFrom != null)
            {
                var attributesBag = forReturnType ? copyFrom.GetReturnTypeAttributesBag() : copyFrom.GetAttributesBag();
                bagCreatedOnThisThread = Interlocked.CompareExchange(ref lazyCustomAttributesBag, attributesBag, null) == null;
            }
            else if (forReturnType)
            {
                bagCreatedOnThisThread = LoadAndValidateAttributes(
                    this.GetReturnTypeAttributeDeclarations(),
                    ref lazyCustomAttributesBag,
                    symbolPart: AttributeLocation.Return);
            }
            else
            {
                bagCreatedOnThisThread = LoadAndValidateAttributes(this.GetAttributeDeclarations(), ref lazyCustomAttributesBag);
            }

            if (bagCreatedOnThisThread)
            {
                var part = forReturnType ? CompletionPart.ReturnTypeAttributes : CompletionPart.Attributes;
                state.NotePartComplete(part);
            }

            return lazyCustomAttributesBag;
        }

        /// <summary>
        /// Gets the attributes applied on this symbol.
        /// Returns an empty array if there are no attributes.
        /// </summary>
        public sealed override ImmutableArray<CSharpAttributeData> GetAttributes()
        {
            return this.GetAttributesBag().Attributes;
        }

        /// <summary>
        /// Gets the attributes applied on the return value of this method symbol.
        /// Returns an empty array if there are no attributes.
        /// </summary>
        public sealed override ImmutableArray<CSharpAttributeData> GetReturnTypeAttributes()
        {
            return this.GetReturnTypeAttributesBag().Attributes;
        }

        internal override void AddSynthesizedReturnTypeAttributes(ref ArrayBuilder<SynthesizedAttributeData> attributes)
        {
            base.AddSynthesizedReturnTypeAttributes(ref attributes);

            if (this.ReturnType.ContainsDynamic())
            {
                var compilation = this.DeclaringCompilation;
                AddSynthesizedAttribute(ref attributes, compilation.SynthesizeDynamicAttribute(this.ReturnType, this.ReturnTypeCustomModifiers.Length + this.RefCustomModifiers.Length, this.RefKind));
            }

            if (ReturnType.ContainsTupleNames())
            {
                AddSynthesizedAttribute(ref attributes,
                    DeclaringCompilation.SynthesizeTupleNamesAttribute(ReturnType));
            }
        }

        internal override CSharpAttributeData EarlyDecodeWellKnownAttribute(ref EarlyDecodeWellKnownAttributeArguments<EarlyWellKnownAttributeBinder, NamedTypeSymbol, AttributeSyntax, AttributeLocation> arguments)
        {
            Debug.Assert(arguments.SymbolPart == AttributeLocation.None || arguments.SymbolPart == AttributeLocation.Return);

            bool hasAnyDiagnostics;

            if (arguments.SymbolPart == AttributeLocation.None)
            {
                if (CSharpAttributeData.IsTargetEarlyAttribute(arguments.AttributeType, arguments.AttributeSyntax, AttributeDescription.ConditionalAttribute))
                {
                    var boundAttribute = arguments.Binder.GetAttribute(arguments.AttributeSyntax, arguments.AttributeType, out hasAnyDiagnostics);
                    if (!boundAttribute.HasErrors)
                    {
                        string name = boundAttribute.GetConstructorArgument<string>(0, SpecialType.System_String);
                        arguments.GetOrCreateData<CommonMethodEarlyWellKnownAttributeData>().AddConditionalSymbol(name);
                        if (!hasAnyDiagnostics)
                        {
                            return boundAttribute;
                        }
                    }

                    return null;
                }
                else
                {
                    CSharpAttributeData boundAttribute;
                    ObsoleteAttributeData obsoleteData;

                    if (EarlyDecodeDeprecatedOrExperimentalOrObsoleteAttribute(ref arguments, out boundAttribute, out obsoleteData))
                    {
                        if (obsoleteData != null)
                        {
                            arguments.GetOrCreateData<CommonMethodEarlyWellKnownAttributeData>().ObsoleteAttributeData = obsoleteData;
                        }

                        return boundAttribute;
                    }
                }
            }

            return base.EarlyDecodeWellKnownAttribute(ref arguments);
        }

        /// <summary>
        /// Returns data decoded from Obsolete attribute or null if there is no Obsolete attribute.
        /// This property returns ObsoleteAttributeData.Uninitialized if attribute arguments haven't been decoded yet.
        /// </summary>
        internal override ObsoleteAttributeData ObsoleteAttributeData
        {
            get
            {
                var sourceContainer = ContainingType as SourceMemberContainerTypeSymbol;
                if ((object)sourceContainer == null || !sourceContainer.AnyMemberHasAttributes)
                {
                    return null;
                }

                var lazyCustomAttributesBag = _lazyCustomAttributesBag;
                if (lazyCustomAttributesBag != null && lazyCustomAttributesBag.IsEarlyDecodedWellKnownAttributeDataComputed)
                {
                    var data = (CommonMethodEarlyWellKnownAttributeData)lazyCustomAttributesBag.EarlyDecodedWellKnownAttributeData;
                    return data != null ? data.ObsoleteAttributeData : null;
                }

                var reference = this.syntaxReferenceOpt;
                if (reference == null)
                {
                    // no references -> no attributes
                    return null;
                }

                return ObsoleteAttributeData.Uninitialized;
            }
        }

        internal sealed override ImmutableArray<string> GetAppliedConditionalSymbols()
        {
            CommonMethodEarlyWellKnownAttributeData data = this.GetEarlyDecodedWellKnownAttributeData();
            return data != null ? data.ConditionalSymbols : ImmutableArray<string>.Empty;
        }

        internal override void DecodeWellKnownAttribute(ref DecodeWellKnownAttributeArguments<AttributeSyntax, CSharpAttributeData, AttributeLocation> arguments)
        {
            Debug.Assert(!arguments.Attribute.HasErrors);
            Debug.Assert(arguments.SymbolPart == AttributeLocation.None || arguments.SymbolPart == AttributeLocation.Return);

            if (arguments.SymbolPart == AttributeLocation.None)
            {
                DecodeWellKnownAttributeAppliedToMethod(ref arguments);
            }
            else
            {
                DecodeWellKnownAttributeAppliedToReturnValue(ref arguments);
            }
        }

        private void DecodeWellKnownAttributeAppliedToMethod(ref DecodeWellKnownAttributeArguments<AttributeSyntax, CSharpAttributeData, AttributeLocation> arguments)
        {
            Debug.Assert((object)arguments.AttributeSyntaxOpt != null);

            var attribute = arguments.Attribute;
            Debug.Assert(!attribute.HasErrors);

            if (attribute.IsTargetAttribute(this, AttributeDescription.PreserveSigAttribute))
            {
                arguments.GetOrCreateData<CommonMethodWellKnownAttributeData>().SetPreserveSignature(arguments.Index);
            }
            else if (attribute.IsTargetAttribute(this, AttributeDescription.MethodImplAttribute))
            {
                AttributeData.DecodeMethodImplAttribute<CommonMethodWellKnownAttributeData, AttributeSyntax, CSharpAttributeData, AttributeLocation>(ref arguments, MessageProvider.Instance);
            }
            else if (attribute.IsTargetAttribute(this, AttributeDescription.DllImportAttribute))
            {
                DecodeDllImportAttribute(ref arguments);
            }
            else if (attribute.IsTargetAttribute(this, AttributeDescription.SpecialNameAttribute))
            {
                arguments.GetOrCreateData<CommonMethodWellKnownAttributeData>().HasSpecialNameAttribute = true;
            }
            else if (attribute.IsTargetAttribute(this, AttributeDescription.ExcludeFromCodeCoverageAttribute))
            {
                arguments.GetOrCreateData<CommonMethodWellKnownAttributeData>().HasExcludeFromCodeCoverageAttribute = true;
            }
            else if (attribute.IsTargetAttribute(this, AttributeDescription.ConditionalAttribute))
            {
                ValidateConditionalAttribute(attribute, arguments.AttributeSyntaxOpt, arguments.Diagnostics);
            }
            else if (attribute.IsTargetAttribute(this, AttributeDescription.SuppressUnmanagedCodeSecurityAttribute))
            {
                arguments.GetOrCreateData<CommonMethodWellKnownAttributeData>().HasSuppressUnmanagedCodeSecurityAttribute = true;
            }
            else if (attribute.IsTargetAttribute(this, AttributeDescription.DynamicSecurityMethodAttribute))
            {
                arguments.GetOrCreateData<CommonMethodWellKnownAttributeData>().HasDynamicSecurityMethodAttribute = true;
            }
            else if (VerifyObsoleteAttributeAppliedToMethod(ref arguments, AttributeDescription.ObsoleteAttribute))
            {
            }
            else if (VerifyObsoleteAttributeAppliedToMethod(ref arguments, AttributeDescription.DeprecatedAttribute))
            {
            }
            else if (attribute.IsTargetAttribute(this, AttributeDescription.CaseSensitiveExtensionAttribute))
            {
                // [Extension] attribute should not be set explicitly.
                arguments.Diagnostics.Add(ErrorCode.ERR_ExplicitExtension, arguments.AttributeSyntaxOpt.Location);
            }
            else if (attribute.IsTargetAttribute(this, AttributeDescription.SecurityCriticalAttribute)
                || attribute.IsTargetAttribute(this, AttributeDescription.SecuritySafeCriticalAttribute))
            {
                if (IsAsync)
                {
                    arguments.Diagnostics.Add(ErrorCode.ERR_SecurityCriticalOrSecuritySafeCriticalOnAsync, arguments.AttributeSyntaxOpt.Location, arguments.AttributeSyntaxOpt.GetErrorDisplayName());
                }
            }
            else
            {
                var compilation = this.DeclaringCompilation;
                if (attribute.IsSecurityAttribute(compilation))
                {
                    attribute.DecodeSecurityAttribute<CommonMethodWellKnownAttributeData>(this, compilation, ref arguments);
                }
            }
        }

        private bool VerifyObsoleteAttributeAppliedToMethod(
            ref DecodeWellKnownAttributeArguments<AttributeSyntax, CSharpAttributeData, AttributeLocation> arguments,
            AttributeDescription description)
        {
            if (arguments.Attribute.IsTargetAttribute(this, description))
            {
                if (this.IsAccessor())
                {
                    // CS1667: Attribute '{0}' is not valid on property or event accessors. It is only valid on '{1}' declarations.
                    AttributeUsageInfo attributeUsage = arguments.Attribute.AttributeClass.GetAttributeUsageInfo();
                    arguments.Diagnostics.Add(ErrorCode.ERR_AttributeNotOnAccessor, arguments.AttributeSyntaxOpt.Name.Location, description.FullName, attributeUsage.GetValidTargetsErrorArgument());
                }

                return true;
            }

            return false;
        }

        private void ValidateConditionalAttribute(CSharpAttributeData attribute, AttributeSyntax node, DiagnosticBag diagnostics)
        {
            Debug.Assert(this.IsConditional);

            if (this.IsAccessor())
            {
                // CS1667: Attribute '{0}' is not valid on property or event accessors. It is only valid on '{1}' declarations.
                AttributeUsageInfo attributeUsage = attribute.AttributeClass.GetAttributeUsageInfo();
                diagnostics.Add(ErrorCode.ERR_AttributeNotOnAccessor, node.Name.Location, node.GetErrorDisplayName(), attributeUsage.GetValidTargetsErrorArgument());
            }
            else if (this.ContainingType.IsInterfaceType())
            {
                // CS0582: The Conditional attribute is not valid on interface members
                diagnostics.Add(ErrorCode.ERR_ConditionalOnInterfaceMethod, node.Location);
            }
            else if (this.IsOverride)
            {
                // CS0243: The Conditional attribute is not valid on '{0}' because it is an override method
                diagnostics.Add(ErrorCode.ERR_ConditionalOnOverride, node.Location, this);
            }
            else if (!this.CanBeReferencedByName || this.MethodKind == MethodKind.Destructor)
            {
                // CS0577: The Conditional attribute is not valid on '{0}' because it is a constructor, destructor, operator, or explicit interface implementation
                diagnostics.Add(ErrorCode.ERR_ConditionalOnSpecialMethod, node.Location, this);
            }
            else if (!this.ReturnsVoid)
            {
                // CS0578: The Conditional attribute is not valid on '{0}' because its return type is not void
                diagnostics.Add(ErrorCode.ERR_ConditionalMustReturnVoid, node.Location, this);
            }
            else if (this.HasAnyOutParameter())
            {
                // CS0685: Conditional member '{0}' cannot have an out parameter
                diagnostics.Add(ErrorCode.ERR_ConditionalWithOutParam, node.Location, this);
            }
            else
            {
                string name = attribute.GetConstructorArgument<string>(0, SpecialType.System_String);

                if (name == null || !SyntaxFacts.IsValidIdentifier(name))
                {
                    // CS0633: The argument to the '{0}' attribute must be a valid identifier
                    CSharpSyntaxNode attributeArgumentSyntax = attribute.GetAttributeArgumentSyntax(0, node);
                    diagnostics.Add(ErrorCode.ERR_BadArgumentToAttribute, attributeArgumentSyntax.Location, node.GetErrorDisplayName());
                }
            }
        }

        private bool HasAnyOutParameter()
        {
            foreach (var param in this.Parameters)
            {
                if (param.RefKind == RefKind.Out)
                {
                    return true;
                }
            }

            return false;
        }

        private void DecodeWellKnownAttributeAppliedToReturnValue(ref DecodeWellKnownAttributeArguments<AttributeSyntax, CSharpAttributeData, AttributeLocation> arguments)
        {
            Debug.Assert((object)arguments.AttributeSyntaxOpt != null);

            var attribute = arguments.Attribute;
            Debug.Assert(!attribute.HasErrors);

            if (attribute.IsTargetAttribute(this, AttributeDescription.MarshalAsAttribute))
            {
                // MarshalAs applied to the return value:
                MarshalAsAttributeDecoder<CommonReturnTypeWellKnownAttributeData, AttributeSyntax, CSharpAttributeData, AttributeLocation>.Decode(ref arguments, AttributeTargets.ReturnValue, MessageProvider.Instance);
            }
            else if (attribute.IsTargetAttribute(this, AttributeDescription.DynamicAttribute))
            {
                // DynamicAttribute should not be set explicitly.
                arguments.Diagnostics.Add(ErrorCode.ERR_ExplicitDynamicAttr, arguments.AttributeSyntaxOpt.Location);
            }
            else if (attribute.IsTargetAttribute(this, AttributeDescription.TupleElementNamesAttribute))
            {
                arguments.Diagnostics.Add(ErrorCode.ERR_ExplicitTupleElementNamesAttribute, arguments.AttributeSyntaxOpt.Location);
            }
        }

        private void DecodeDllImportAttribute(ref DecodeWellKnownAttributeArguments<AttributeSyntax, CSharpAttributeData, AttributeLocation> arguments)
        {
            Debug.Assert((object)arguments.AttributeSyntaxOpt != null);

            var attribute = arguments.Attribute;
            Debug.Assert(!attribute.HasErrors);
            bool hasErrors = false;

            if (!this.IsExtern || !this.IsStatic)
            {
                arguments.Diagnostics.Add(ErrorCode.ERR_DllImportOnInvalidMethod, arguments.AttributeSyntaxOpt.Name.Location);
                hasErrors = true;
            }

            if (this.IsGenericMethod || (object)_containingType != null && _containingType.IsGenericType)
            {
                arguments.Diagnostics.Add(ErrorCode.ERR_DllImportOnGenericMethod, arguments.AttributeSyntaxOpt.Name.Location);
                hasErrors = true;
            }

            string moduleName = attribute.GetConstructorArgument<string>(0, SpecialType.System_String);
            if (!MetadataHelpers.IsValidMetadataIdentifier(moduleName))
            {
                // Dev10 reports CS0647: "Error emitting attribute ..."
                CSharpSyntaxNode attributeArgumentSyntax = attribute.GetAttributeArgumentSyntax(0, arguments.AttributeSyntaxOpt);
                arguments.Diagnostics.Add(ErrorCode.ERR_InvalidAttributeArgument, attributeArgumentSyntax.Location, arguments.AttributeSyntaxOpt.GetErrorDisplayName());
                hasErrors = true;
                moduleName = null;
            }

            // Default value of charset is inherited from the module (only if specified).
            // This might be different from ContainingType.DefaultMarshallingCharSet. If the charset is not specified on module
            // ContainingType.DefaultMarshallingCharSet would be Ansi (the class is emitted with "Ansi" charset metadata flag) 
            // while the charset in P/Invoke metadata should be "None".
            CharSet charSet = this.GetEffectiveDefaultMarshallingCharSet() ?? Cci.Constants.CharSet_None;

            string importName = null;
            bool preserveSig = true;
            CallingConvention callingConvention = System.Runtime.InteropServices.CallingConvention.Winapi;
            bool setLastError = false;
            bool exactSpelling = false;  // C#: ExactSpelling=false for any charset
            bool? bestFitMapping = null;
            bool? throwOnUnmappable = null;

            int position = 1;
            foreach (var namedArg in attribute.CommonNamedArguments)
            {
                switch (namedArg.Key)
                {
                    case "EntryPoint":
                        importName = namedArg.Value.Value as string;
                        if (!MetadataHelpers.IsValidMetadataIdentifier(importName))
                        {
                            // Dev10 reports CS0647: "Error emitting attribute ..."
                            arguments.Diagnostics.Add(ErrorCode.ERR_InvalidNamedArgument, arguments.AttributeSyntaxOpt.ArgumentList.Arguments[position].Location, namedArg.Key);
                            hasErrors = true;
                            importName = null;
                        }

                        break;

                    case "CharSet":
                        // invalid values will be ignored
                        charSet = namedArg.Value.DecodeValue<CharSet>(SpecialType.System_Enum);
                        break;

                    case "SetLastError":
                        // invalid values will be ignored
                        setLastError = namedArg.Value.DecodeValue<bool>(SpecialType.System_Boolean);
                        break;

                    case "ExactSpelling":
                        // invalid values will be ignored
                        exactSpelling = namedArg.Value.DecodeValue<bool>(SpecialType.System_Boolean);
                        break;

                    case "PreserveSig":
                        preserveSig = namedArg.Value.DecodeValue<bool>(SpecialType.System_Boolean);
                        break;

                    case "CallingConvention":
                        // invalid values will be ignored
                        callingConvention = namedArg.Value.DecodeValue<CallingConvention>(SpecialType.System_Enum);
                        break;

                    case "BestFitMapping":
                        bestFitMapping = namedArg.Value.DecodeValue<bool>(SpecialType.System_Boolean);
                        break;

                    case "ThrowOnUnmappableChar":
                        throwOnUnmappable = namedArg.Value.DecodeValue<bool>(SpecialType.System_Boolean);
                        break;
                }

                position++;
            }

            if (!hasErrors)
            {
                arguments.GetOrCreateData<CommonMethodWellKnownAttributeData>().SetDllImport(
                    arguments.Index,
                    moduleName,
                    importName,
                    DllImportData.MakeFlags(
                        exactSpelling,
                        charSet,
                        setLastError,
                        callingConvention,
                        bestFitMapping,
                        throwOnUnmappable),
                    preserveSig);
            }
        }

        internal override void PostDecodeWellKnownAttributes(ImmutableArray<CSharpAttributeData> boundAttributes, ImmutableArray<AttributeSyntax> allAttributeSyntaxNodes, DiagnosticBag diagnostics, AttributeLocation symbolPart, WellKnownAttributeData decodedData)
        {
            Debug.Assert(!boundAttributes.IsDefault);
            Debug.Assert(!allAttributeSyntaxNodes.IsDefault);
            Debug.Assert(boundAttributes.Length == allAttributeSyntaxNodes.Length);
            Debug.Assert(symbolPart == AttributeLocation.None || symbolPart == AttributeLocation.Return);

            if (symbolPart != AttributeLocation.Return)
            {
                Debug.Assert(_lazyCustomAttributesBag != null);
                Debug.Assert(_lazyCustomAttributesBag.IsDecodedWellKnownAttributeDataComputed);

                if (_containingType.IsComImport && _containingType.TypeKind == TypeKind.Class)
                {
                    switch (this.MethodKind)
                    {
                        case MethodKind.Constructor:
                        case MethodKind.StaticConstructor:
                            if (!this.IsImplicitlyDeclared)
                            {
                                // CS0669: A class with the ComImport attribute cannot have a user-defined constructor
                                diagnostics.Add(ErrorCode.ERR_ComImportWithUserCtor, this.Locations[0]);
                            }

                            break;

                        default:
                            if (!this.IsAbstract && !this.IsExtern)
                            {
                                // CS0423: Since '{1}' has the ComImport attribute, '{0}' must be extern or abstract
                                diagnostics.Add(ErrorCode.ERR_ComImportWithImpl, this.Locations[0], this, _containingType);
                            }

                            break;
                    }
                }
            }

            base.PostDecodeWellKnownAttributes(boundAttributes, allAttributeSyntaxNodes, diagnostics, symbolPart, decodedData);
        }

        public sealed override bool HidesBaseMethodsByName
        {
            get
            {
                return false;
            }
        }

        internal override bool HasRuntimeSpecialName
        {
            get
            {
                return base.HasRuntimeSpecialName || IsVtableGapInterfaceMethod();
            }
        }

        private bool IsVtableGapInterfaceMethod()
        {
            return this.ContainingType.IsInterface &&
                   ModuleExtensions.GetVTableGapSize(this.MetadataName) > 0;
        }

        internal sealed override bool HasSpecialName
        {
            get
            {
                switch (this.MethodKind)
                {
                    case MethodKind.Constructor:
                    case MethodKind.StaticConstructor:
                    case MethodKind.PropertyGet:
                    case MethodKind.PropertySet:
                    case MethodKind.EventAdd:
                    case MethodKind.EventRemove:
                    case MethodKind.UserDefinedOperator:
                    case MethodKind.Conversion:
                        return true;
                }

                if (IsVtableGapInterfaceMethod())
                {
                    return true;
                }

                var data = GetDecodedWellKnownAttributeData();
                return data != null && data.HasSpecialNameAttribute;
            }
        }

        internal sealed override bool IsDirectlyExcludedFromCodeCoverage =>
            GetDecodedWellKnownAttributeData()?.HasExcludeFromCodeCoverageAttribute == true;

        internal sealed override bool RequiresSecurityObject
        {
            get
            {
                var data = GetDecodedWellKnownAttributeData();
                return data != null && data.HasDynamicSecurityMethodAttribute;
            }
        }

        internal sealed override bool HasDeclarativeSecurity
        {
            get
            {
                var data = this.GetDecodedWellKnownAttributeData();
                return data != null && data.HasDeclarativeSecurity;
            }
        }

        internal sealed override IEnumerable<Cci.SecurityAttribute> GetSecurityInformation()
        {
            var attributesBag = this.GetAttributesBag();
            var wellKnownData = (CommonMethodWellKnownAttributeData)attributesBag.DecodedWellKnownAttributeData;
            if (wellKnownData != null)
            {
                SecurityWellKnownAttributeData securityData = wellKnownData.SecurityInformation;
                if (securityData != null)
                {
                    return securityData.GetSecurityAttributes(attributesBag.Attributes);
                }
            }

            return SpecializedCollections.EmptyEnumerable<Cci.SecurityAttribute>();
        }

        public sealed override DllImportData GetDllImportData()
        {
            var data = this.GetDecodedWellKnownAttributeData();
            return data != null ? data.DllImportPlatformInvokeData : null;
        }

        internal sealed override MarshalPseudoCustomAttributeData ReturnValueMarshallingInformation
        {
            get
            {
                var data = this.GetDecodedReturnTypeWellKnownAttributeData();
                return data != null ? data.MarshallingInformation : null;
            }
        }

        internal override System.Reflection.MethodImplAttributes ImplementationAttributes
        {
            get
            {
                var data = GetDecodedWellKnownAttributeData();
                var result = (data != null) ? data.MethodImplAttributes : default(System.Reflection.MethodImplAttributes);

                if (this.ContainingType.IsComImport && this.MethodKind == MethodKind.Constructor)
                {
                    // Synthesized constructor of ComImport types is marked as Runtime implemented and InternalCall
                    result |= (System.Reflection.MethodImplAttributes.Runtime | System.Reflection.MethodImplAttributes.InternalCall);
                }

                return result;
            }
        }

        #endregion

        internal override void AddSynthesizedAttributes(ModuleCompilationState compilationState, ref ArrayBuilder<SynthesizedAttributeData> attributes)
        {
            base.AddSynthesizedAttributes(compilationState, ref attributes);

            if (this.IsAsync || this.IsIterator)
            {
                var compilation = this.DeclaringCompilation;

                // The async state machine type is not synthesized until the async method body is rewritten. If we are
                // only emitting metadata the method body will not have been rewritten, and the async state machine
                // type will not have been created. In this case, omit the attribute.
                NamedTypeSymbol stateMachineType;
                if (compilationState.TryGetStateMachineType(this, out stateMachineType))
                {
                    WellKnownMember ctor = this.IsAsync ?
                        WellKnownMember.System_Runtime_CompilerServices_AsyncStateMachineAttribute__ctor :
                        WellKnownMember.System_Runtime_CompilerServices_IteratorStateMachineAttribute__ctor;

                    var arg = new TypedConstant(compilation.GetWellKnownType(WellKnownType.System_Type), TypedConstantKind.Type, stateMachineType.GetUnboundGenericTypeOrSelf());

                    AddSynthesizedAttribute(ref attributes, compilation.TrySynthesizeAttribute(ctor, ImmutableArray.Create(arg)));
                }

                if (this.IsAsync)
                {
                    // Async kick-off method calls MoveNext, which contains user code. 
                    // This means we need to emit DebuggerStepThroughAttribute in order
                    // to have correct stepping behavior during debugging.
                    AddSynthesizedAttribute(ref attributes, compilation.SynthesizeDebuggerStepThroughAttribute());
                }
            }
        }

        /// <summary>
        /// Checks to see if a body is legal given the current modifiers.
        /// If it is not, a diagnostic is added with the current type.
        /// </summary>
        protected void CheckModifiersForBody(SyntaxNode declarationSyntax, Location location, DiagnosticBag diagnostics)
        {
            if (IsExtern && !IsAbstract)
            {
                diagnostics.Add(ErrorCode.ERR_ExternHasBody, location, this);
            }
            else if (IsAbstract && !IsExtern)
            {
                diagnostics.Add(ErrorCode.ERR_AbstractHasBody, location, this);
            }
            // Do not report error for IsAbstract && IsExtern. Dev10 reports CS0180 only
            // in that case ("member cannot be both extern and abstract").
        }

        protected void CheckFeatureAvailabilityAndRuntimeSupport(SyntaxNode declarationSyntax, Location location, bool hasBody, DiagnosticBag diagnostics)
        {
            if (_containingType.IsInterface)
            {
                if (hasBody || IsExplicitInterfaceImplementation)
                {
                    Binder.CheckFeatureAvailability(declarationSyntax, MessageID.IDS_DefaultInterfaceImplementation, diagnostics, location);
                }

                if ((hasBody || IsExtern) && !IsStatic && !ContainingAssembly.RuntimeSupportsDefaultInterfaceImplementation)
                {
                    diagnostics.Add(ErrorCode.ERR_RuntimeDoesNotSupportDefaultInterfaceImplementation, location);
                }
            }
        }

        /// <summary>
        /// Returns true if the method body is an expression, as expressed
        /// by the <see cref="ArrowExpressionClauseSyntax"/> syntax. False
        /// otherwise.
        /// </summary>
        /// <remarks>
        /// If the method has both block body and an expression body
        /// present, this is not treated as expression-bodied.
        /// </remarks>
        internal abstract bool IsExpressionBodied { get; }

        internal override int CalculateLocalSyntaxOffset(int localPosition, SyntaxTree localTree)
        {
            // Method without body doesn't declare locals.
            Debug.Assert(this.BodySyntax != null);
            Debug.Assert(this.BodySyntax.SyntaxTree == localTree);

            // All locals are declared within the body of the method.
            Debug.Assert(this.BodySyntax.Span.Contains(localPosition));

            return localPosition - this.BodySyntax.SpanStart;
        }
=======
        public abstract ImmutableArray<TypeParameterConstraintClause> TypeParameterConstraintClauses { get; }
>>>>>>> 058e6edd
    }
}<|MERGE_RESOLUTION|>--- conflicted
+++ resolved
@@ -11,1614 +11,11 @@
     /// </summary>
     internal abstract class SourceMethodSymbol : MethodSymbol
     {
-<<<<<<< HEAD
-        // The flags type is used to compact many different bits of information.
-        protected struct Flags
-        {
-            // We currently pack everything into a 32 bit int with the following layout:
-            //
-            // |   |s|r|q|z|y|xxxxxxxxxxxxxxxxxxxxx|wwwww|
-            // 
-            // w = method kind.  5 bits.
-            //
-            // x = modifiers.  21 bits.
-            //
-            // y = returnsVoid. 1 bit.
-            //
-            // z = isExtensionMethod. 1 bit.
-            //
-            // q = isMetadataVirtualIgnoringInterfaceChanges. 1 bit.
-            //
-            // r = isMetadataVirtual. 1 bit. (At least as true as isMetadataVirtualIgnoringInterfaceChanges.)
-            //
-            // s = isMetadataVirtualLocked. 1 bit.
-
-            private const int MethodKindOffset = 0;
-            private const int DeclarationModifiersOffset = 5;
-
-            private const int MethodKindMask = 0x1F;
-            private const int DeclarationModifiersMask = 0x1FFFFF;
-
-            private const int ReturnsVoidBit = 1 << 26;
-            private const int IsExtensionMethodBit = 1 << 27;
-            private const int IsMetadataVirtualIgnoringInterfaceChangesBit = 1 << 28;
-            private const int IsMetadataVirtualBit = 1 << 29;
-            private const int IsMetadataVirtualLockedBit = 1 << 30;
-
-            private int _flags;
-
-            public bool ReturnsVoid
-            {
-                get { return (_flags & ReturnsVoidBit) != 0; }
-                set { _flags = value ? (_flags | ReturnsVoidBit) : (_flags & ~ReturnsVoidBit); }
-            }
-
-            public MethodKind MethodKind
-            {
-                get { return (MethodKind)((_flags >> MethodKindOffset) & MethodKindMask); }
-            }
-
-            public bool IsExtensionMethod
-            {
-                get { return (_flags & IsExtensionMethodBit) != 0; }
-            }
-
-            public bool IsMetadataVirtualLocked
-            {
-                get { return (_flags & IsMetadataVirtualLockedBit) != 0; }
-            }
-
-            public DeclarationModifiers DeclarationModifiers
-            {
-                get { return (DeclarationModifiers)((_flags >> DeclarationModifiersOffset) & DeclarationModifiersMask); }
-            }
-
-#if DEBUG
-            static Flags()
-            {
-                // Verify a few things about the values we combine into flags.  This way, if they ever
-                // change, this will get hit and you will know you have to update this type as well.
-
-                // 1) Verify that the range of method kinds doesn't fall outside the bounds of the
-                // method kind mask.
-                var methodKinds = EnumExtensions.GetValues<MethodKind>();
-                var maxMethodKind = (int)methodKinds.Aggregate((m1, m2) => m1 | m2);
-                Debug.Assert((maxMethodKind & MethodKindMask) == maxMethodKind);
-
-                // 2) Verify that the range of declaration modifiers doesn't fall outside the bounds of
-                // the declaration modifier mask.
-                var declarationModifiers = EnumExtensions.GetValues<DeclarationModifiers>();
-                var maxDeclarationModifier = (int)declarationModifiers.Aggregate((d1, d2) => d1 | d2);
-                Debug.Assert((maxDeclarationModifier & DeclarationModifiersMask) == maxDeclarationModifier);
-            }
-#endif
-
-            private static bool ModifiersRequireMetadataVirtual(DeclarationModifiers modifiers)
-            {
-                return (modifiers & (DeclarationModifiers.Abstract | DeclarationModifiers.Virtual | DeclarationModifiers.Override)) != 0;
-            }
-
-            public Flags(
-                MethodKind methodKind,
-                DeclarationModifiers declarationModifiers,
-                bool returnsVoid,
-                bool isExtensionMethod,
-                bool isMetadataVirtualIgnoringModifiers = false)
-            {
-                bool isMetadataVirtual = isMetadataVirtualIgnoringModifiers || ModifiersRequireMetadataVirtual(declarationModifiers);
-
-                int methodKindInt = ((int)methodKind & MethodKindMask) << MethodKindOffset;
-                int declarationModifiersInt = ((int)declarationModifiers & DeclarationModifiersMask) << DeclarationModifiersOffset;
-                int returnsVoidInt = returnsVoid ? ReturnsVoidBit : 0;
-                int isExtensionMethodInt = isExtensionMethod ? IsExtensionMethodBit : 0;
-                int isMetadataVirtualIgnoringInterfaceImplementationChangesInt = isMetadataVirtual ? IsMetadataVirtualIgnoringInterfaceChangesBit : 0;
-                int isMetadataVirtualInt = isMetadataVirtual ? IsMetadataVirtualBit : 0;
-
-                _flags = methodKindInt | declarationModifiersInt | returnsVoidInt | isExtensionMethodInt | isMetadataVirtualIgnoringInterfaceImplementationChangesInt | isMetadataVirtualInt;
-            }
-
-            public bool IsMetadataVirtual(bool ignoreInterfaceImplementationChanges = false)
-            {
-                // This flag is immutable, so there's no reason to set a lock bit, as we do below.
-                if (ignoreInterfaceImplementationChanges)
-                {
-                    return (_flags & IsMetadataVirtualIgnoringInterfaceChangesBit) != 0;
-                }
-
-                if (!IsMetadataVirtualLocked)
-                {
-                    ThreadSafeFlagOperations.Set(ref _flags, IsMetadataVirtualLockedBit);
-                }
-
-                return (_flags & IsMetadataVirtualBit) != 0;
-            }
-
-            public void EnsureMetadataVirtual()
-            {
-                // ACASEY: This assert is here to check that we're not mutating the value of IsMetadataVirtual after
-                // someone has consumed it.  The best practice is to not access IsMetadataVirtual before ForceComplete
-                // has been called on all SourceNamedTypeSymbols.  If it is necessary to do so, then you can pass
-                // ignoreInterfaceImplementationChanges: true, but you must be conscious that seeing "false" may not
-                // reflect the final, emitted modifier.
-                Debug.Assert(!IsMetadataVirtualLocked);
-                if ((_flags & IsMetadataVirtualBit) == 0)
-                {
-                    ThreadSafeFlagOperations.Set(ref _flags, IsMetadataVirtualBit);
-                }
-            }
-        }
-
-        protected SymbolCompletionState state;
-
-        protected Flags flags;
-
-        private readonly NamedTypeSymbol _containingType;
-        private ParameterSymbol _lazyThisParameter;
-        private TypeSymbol _iteratorElementType;
-
-        private CustomAttributesBag<CSharpAttributeData> _lazyCustomAttributesBag;
-        private CustomAttributesBag<CSharpAttributeData> _lazyReturnTypeCustomAttributesBag;
-
-        private OverriddenOrHiddenMembersResult _lazyOverriddenOrHiddenMembers;
-
-        // some symbols may not have a syntax (e.g. lambdas, synthesized event accessors)
-        protected readonly SyntaxReference syntaxReferenceOpt;
-
-        // some symbols may not have a body syntax (e.g. abstract and extern members, primary constructors, synthesized event accessors, etc.)
-        protected readonly SyntaxReference bodySyntaxReferenceOpt;
-
-        protected ImmutableArray<Location> locations;
-        protected string lazyDocComment;
-
-        //null if has never been computed. Initial binding diagnostics
-        //are stashed here in service of API usage patterns
-        //where method body diagnostics are requested multiple times.
-        private ImmutableArray<Diagnostic> _cachedDiagnostics;
-        internal ImmutableArray<Diagnostic> Diagnostics
-        {
-            get { return _cachedDiagnostics; }
-        }
-
-        internal ImmutableArray<Diagnostic> SetDiagnostics(ImmutableArray<Diagnostic> newSet, out bool diagsWritten)
-        {
-            //return the diagnostics that were actually saved in the event that there were two threads racing. 
-            diagsWritten = ImmutableInterlocked.InterlockedInitialize(ref _cachedDiagnostics, newSet);
-            return _cachedDiagnostics;
-        }
-
-        protected SourceMethodSymbol(NamedTypeSymbol containingType, SyntaxReference syntaxReferenceOpt, SyntaxReference bodySyntaxReferenceOpt, Location location)
-            : this(containingType, syntaxReferenceOpt, bodySyntaxReferenceOpt, ImmutableArray.Create(location))
-        {
-        }
-
-        protected SourceMethodSymbol(NamedTypeSymbol containingType, SyntaxReference syntaxReferenceOpt, SyntaxReference bodySyntaxReferenceOpt, ImmutableArray<Location> locations)
-        {
-            Debug.Assert((object)containingType != null);
-            Debug.Assert(!locations.IsEmpty);
-
-            _containingType = containingType;
-            this.syntaxReferenceOpt = syntaxReferenceOpt;
-            this.bodySyntaxReferenceOpt = bodySyntaxReferenceOpt;
-            this.locations = locations;
-        }
-
-        protected void CheckEffectiveAccessibility(TypeSymbol returnType, ImmutableArray<ParameterSymbol> parameters, DiagnosticBag diagnostics)
-        {
-            if (this.DeclaredAccessibility <= Accessibility.Private)
-            {
-                return;
-            }
-
-            ErrorCode code = (this.MethodKind == MethodKind.Conversion || this.MethodKind == MethodKind.UserDefinedOperator) ?
-                ErrorCode.ERR_BadVisOpReturn :
-                ErrorCode.ERR_BadVisReturnType;
-
-            HashSet<DiagnosticInfo> useSiteDiagnostics = null;
-            if (!this.IsNoMoreVisibleThan(returnType, ref useSiteDiagnostics))
-            {
-                // Inconsistent accessibility: return type '{1}' is less accessible than method '{0}'
-                diagnostics.Add(code, Locations[0], this, returnType);
-            }
-
-            code = (this.MethodKind == MethodKind.Conversion || this.MethodKind == MethodKind.UserDefinedOperator) ?
-                ErrorCode.ERR_BadVisOpParam :
-                ErrorCode.ERR_BadVisParamType;
-
-            foreach (var parameter in parameters)
-            {
-                if (!parameter.Type.IsAtLeastAsVisibleAs(this, ref useSiteDiagnostics))
-                {
-                    // Inconsistent accessibility: parameter type '{1}' is less accessible than method '{0}'
-                    diagnostics.Add(code, Locations[0], this, parameter.Type);
-                }
-            }
-
-            diagnostics.Add(Locations[0], useSiteDiagnostics);
-        }
-
-        protected void MakeFlags(
-            MethodKind methodKind,
-            DeclarationModifiers declarationModifiers,
-            bool returnsVoid,
-            bool isExtensionMethod,
-            bool isMetadataVirtualIgnoringModifiers = false)
-        {
-            this.flags = new Flags(methodKind, declarationModifiers, returnsVoid, isExtensionMethod, isMetadataVirtualIgnoringModifiers);
-        }
-
-        protected void SetReturnsVoid(bool returnsVoid)
-        {
-            this.flags.ReturnsVoid = returnsVoid;
-        }
-
-        /// <remarks>
-        /// Implementers should assume that a lock has been taken on MethodChecksLockObject.
-        /// In particular, it should not (generally) be necessary to use CompareExchange to
-        /// protect assignments to fields.
-        /// </remarks>
-        protected abstract void MethodChecks(DiagnosticBag diagnostics);
-
-        /// <summary>
-        /// We can usually lock on the syntax reference of this method, but it turns
-        /// out that some synthesized methods (e.g. field-like event accessors) also
-        /// need to do method checks.  This property allows such methods to supply
-        /// their own lock objects, so that we don't have to add a new field to every
-        /// SourceMethodSymbol.
-        /// </summary>
-        protected virtual object MethodChecksLockObject
-        {
-            get { return this.syntaxReferenceOpt; }
-        }
-
-        protected void LazyMethodChecks()
-        {
-            if (!state.HasComplete(CompletionPart.FinishMethodChecks))
-            {
-                // TODO: if this lock ever encloses a potential call to Debugger.NotifyOfCrossThreadDependency,
-                // then we should call DebuggerUtilities.CallBeforeAcquiringLock() (see method comment for more
-                // details).
-
-                object lockObject = MethodChecksLockObject;
-                Debug.Assert(lockObject != null);
-                lock (lockObject)
-                {
-                    if (state.NotePartComplete(CompletionPart.StartMethodChecks))
-                    {
-                        // By setting StartMethodChecks, we've committed to doing the checks and setting
-                        // FinishMethodChecks.  So there is no cancellation supported between one and the other.
-                        var diagnostics = DiagnosticBag.GetInstance();
-                        try
-                        {
-                            MethodChecks(diagnostics);
-                            AddDeclarationDiagnostics(diagnostics);
-                        }
-                        finally
-                        {
-                            state.NotePartComplete(CompletionPart.FinishMethodChecks);
-                            diagnostics.Free();
-                        }
-                    }
-                    else
-                    {
-                        // Either (1) this thread is in the process of completing the method,
-                        // or (2) some other thread has beat us to the punch and completed the method.
-                        // We can distinguish the two cases here by checking for the FinishMethodChecks
-                        // part to be complete, which would only occur if another thread completed this
-                        // method.
-                        //
-                        // The other case, in which this thread is in the process of completing the method,
-                        // requires that we return here even though the checks are not complete.  That's because
-                        // methods are processed by first populating the return type and parameters by binding
-                        // the syntax from source.  Those values are visible to the same thread for the purpose
-                        // of computing which methods are implemented and overridden.  But then those values
-                        // may be rewritten (by the same thread) to copy down custom modifiers.  In order to
-                        // allow the same thread to see the return type and parameters from the syntax (though
-                        // they do not yet take on their final values), we return here.
-
-                        // Due to the fact that LazyMethodChecks is potentially reentrant, we must use a 
-                        // reentrant lock to avoid deadlock and cannot assert that at this point method checks
-                        // have completed (state.HasComplete(CompletionPart.FinishMethodChecks)).
-                    }
-                }
-            }
-        }
-
-        protected virtual void LazyAsyncMethodChecks(CancellationToken cancellationToken)
-        {
-            state.NotePartComplete(CompletionPart.StartAsyncMethodChecks);
-            state.NotePartComplete(CompletionPart.FinishAsyncMethodChecks);
-        }
-
-        public sealed override Symbol ContainingSymbol
-        {
-            get
-            {
-                return _containingType;
-            }
-        }
-
-        public override NamedTypeSymbol ContainingType
-        {
-            get
-            {
-                return _containingType;
-            }
-        }
-
-        public override Symbol AssociatedSymbol
-        {
-            get
-            {
-                return null;
-            }
-        }
-
-        #region Flags
-
-        public override bool ReturnsVoid
-        {
-            get
-            {
-                return this.flags.ReturnsVoid;
-            }
-        }
-
-        public sealed override MethodKind MethodKind
-        {
-            get
-            {
-                return this.flags.MethodKind;
-            }
-        }
-
-        public override bool IsExtensionMethod
-        {
-            get
-            {
-                return this.flags.IsExtensionMethod;
-            }
-        }
-
-        private bool IsMetadataVirtualLocked
-        {
-            get
-            {
-                return this.flags.IsMetadataVirtualLocked;
-            }
-        }
-
-        internal override bool IsMetadataNewSlot(bool ignoreInterfaceImplementationChanges = false)
-        {
-            if (IsExplicitInterfaceImplementation && _containingType.IsInterface)
-            {
-                // All implementations of methods from base interfaces should omit the newslot bit to ensure no new vtable slot is allocated.
-                return false;
-            }
-
-            // If C# and the runtime don't agree on the overridden method,
-            // then we will mark the method as newslot and specify the
-            // override explicitly (see GetExplicitImplementationOverrides
-            // in NamedTypeSymbolAdapter.cs).
-            return this.IsOverride ?
-                this.RequiresExplicitOverride() :
-                this.IsMetadataVirtual(ignoreInterfaceImplementationChanges);
-        }
-
-        // TODO (tomat): sealed?
-        internal override bool IsMetadataVirtual(bool ignoreInterfaceImplementationChanges = false)
-        {
-            return this.flags.IsMetadataVirtual(ignoreInterfaceImplementationChanges);
-        }
-
-        internal void EnsureMetadataVirtual()
-        {
-            this.flags.EnsureMetadataVirtual();
-        }
-
-
-        protected DeclarationModifiers DeclarationModifiers
-        {
-            get
-            {
-                return this.flags.DeclarationModifiers;
-            }
-        }
-
-        // TODO (tomat): sealed?
-        public override Accessibility DeclaredAccessibility
-        {
-            get
-            {
-                return ModifierUtils.EffectiveAccessibility(this.DeclarationModifiers);
-            }
-        }
-
-        public sealed override bool IsExtern
-        {
-            get
-            {
-                return (this.DeclarationModifiers & DeclarationModifiers.Extern) != 0;
-            }
-        }
-
-        public sealed override bool IsSealed
-        {
-            get
-            {
-                return (this.DeclarationModifiers & DeclarationModifiers.Sealed) != 0;
-            }
-        }
-
-        public sealed override bool IsAbstract
-        {
-            get
-            {
-                return (this.DeclarationModifiers & DeclarationModifiers.Abstract) != 0;
-            }
-        }
-
-        public sealed override bool IsOverride
-        {
-            get
-            {
-                return (this.DeclarationModifiers & DeclarationModifiers.Override) != 0;
-            }
-        }
-
-        internal bool IsPartial
-        {
-            get
-            {
-                return (this.DeclarationModifiers & DeclarationModifiers.Partial) != 0;
-            }
-        }
-
-        public sealed override bool IsVirtual
-        {
-            get
-            {
-                return (this.DeclarationModifiers & DeclarationModifiers.Virtual) != 0;
-            }
-        }
-
-        internal bool IsNew
-        {
-            get
-            {
-                return (this.DeclarationModifiers & DeclarationModifiers.New) != 0;
-            }
-        }
-
-        public sealed override bool IsStatic
-        {
-            get
-            {
-                return (this.DeclarationModifiers & DeclarationModifiers.Static) != 0;
-            }
-        }
-
-        internal bool IsUnsafe
-        {
-            get
-            {
-                return (this.DeclarationModifiers & DeclarationModifiers.Unsafe) != 0;
-            }
-        }
-
-        public sealed override bool IsAsync
-        {
-            get
-            {
-                return (this.DeclarationModifiers & DeclarationModifiers.Async) != 0;
-            }
-        }
-
-        internal sealed override Cci.CallingConvention CallingConvention
-        {
-            get
-            {
-                var cc = IsVararg ? Cci.CallingConvention.ExtraArguments : Cci.CallingConvention.Default;
-
-                if (IsGenericMethod)
-                {
-                    cc |= Cci.CallingConvention.Generic;
-                }
-
-                if (!IsStatic)
-                {
-                    cc |= Cci.CallingConvention.HasThis;
-                }
-
-                return cc;
-            }
-        }
-
-        #endregion
-
-        #region Syntax
-
-        internal SyntaxNode BodySyntax
-        {
-            get
-            {
-                return (this.bodySyntaxReferenceOpt == null) ? null : this.bodySyntaxReferenceOpt.GetSyntax();
-            }
-        }
-
-        internal SyntaxReference SyntaxRef
-        {
-            get
-            {
-                return this.syntaxReferenceOpt;
-            }
-        }
-
-        internal CSharpSyntaxNode SyntaxNode
-        {
-            get
-            {
-                return (this.syntaxReferenceOpt == null) ? null : (CSharpSyntaxNode)this.syntaxReferenceOpt.GetSyntax();
-            }
-        }
-
-        internal SyntaxTree SyntaxTree
-        {
-            get
-            {
-                return this.syntaxReferenceOpt == null ? null : this.syntaxReferenceOpt.SyntaxTree;
-            }
-        }
-
-        /// <summary>
-        /// Overridden by <see cref="SourceMemberMethodSymbol"/>, 
-        /// which might return locations of partial methods.
-        /// </summary>
-        public override ImmutableArray<Location> Locations
-        {
-            get
-            {
-                return this.locations;
-            }
-        }
-
-        public sealed override ImmutableArray<SyntaxReference> DeclaringSyntaxReferences
-        {
-            get
-            {
-                return (this.syntaxReferenceOpt == null) ? ImmutableArray<SyntaxReference>.Empty : ImmutableArray.Create(this.syntaxReferenceOpt);
-            }
-        }
-
-        public override string GetDocumentationCommentXml(CultureInfo preferredCulture = null, bool expandIncludes = false, CancellationToken cancellationToken = default(CancellationToken))
-        {
-            return SourceDocumentationCommentUtils.GetAndCacheDocumentationComment(this, expandIncludes, ref lazyDocComment);
-        }
-
-        #endregion
-
-        public override ImmutableArray<CustomModifier> ReturnTypeCustomModifiers
-        {
-            get
-            {
-                return ImmutableArray<CustomModifier>.Empty;
-            }
-        }
-
-        public override ImmutableArray<CustomModifier> RefCustomModifiers
-        {
-            get
-            {
-                return ImmutableArray<CustomModifier>.Empty;
-            }
-        }
-
-        public sealed override ImmutableArray<TypeSymbol> TypeArguments
-        {
-            get
-            {
-                return TypeParameters.Cast<TypeParameterSymbol, TypeSymbol>();
-            }
-        }
-
-        public sealed override int Arity
-        {
-            get
-            {
-                return TypeParameters.Length;
-            }
-        }
-
-        internal sealed override bool TryGetThisParameter(out ParameterSymbol thisParameter)
-        {
-            thisParameter = _lazyThisParameter;
-            if ((object)thisParameter != null || IsStatic)
-            {
-                return true;
-            }
-
-            Interlocked.CompareExchange(ref _lazyThisParameter, new ThisParameterSymbol(this), null);
-            thisParameter = _lazyThisParameter;
-            return true;
-        }
-
-        internal override TypeSymbol IteratorElementType
-        {
-            get
-            {
-                return _iteratorElementType;
-            }
-            set
-            {
-                Debug.Assert((object)_iteratorElementType == null || _iteratorElementType == value);
-                Interlocked.CompareExchange(ref _iteratorElementType, value, null);
-            }
-        }
-
-        //overridden appropriately in SourceMemberMethodSymbol
-        public override ImmutableArray<MethodSymbol> ExplicitInterfaceImplementations
-        {
-            get
-            {
-                return ImmutableArray<MethodSymbol>.Empty;
-            }
-        }
-
-        internal sealed override OverriddenOrHiddenMembersResult OverriddenOrHiddenMembers
-        {
-            get
-            {
-                this.LazyMethodChecks();
-                if (_lazyOverriddenOrHiddenMembers == null)
-                {
-                    Interlocked.CompareExchange(ref _lazyOverriddenOrHiddenMembers, this.MakeOverriddenOrHiddenMembers(), null);
-                }
-
-                return _lazyOverriddenOrHiddenMembers;
-            }
-        }
-
-        internal sealed override bool RequiresCompletion
-        {
-            get { return true; }
-        }
-
-        internal sealed override bool HasComplete(CompletionPart part)
-        {
-            return state.HasComplete(part);
-        }
-
-        internal override void ForceComplete(SourceLocation locationOpt, CancellationToken cancellationToken)
-        {
-            while (true)
-            {
-                cancellationToken.ThrowIfCancellationRequested();
-                var incompletePart = state.NextIncompletePart;
-                switch (incompletePart)
-                {
-                    case CompletionPart.Attributes:
-                        GetAttributes();
-                        break;
-
-                    case CompletionPart.ReturnTypeAttributes:
-                        this.GetReturnTypeAttributes();
-                        break;
-
-                    case CompletionPart.Type:
-                        var unusedType = this.ReturnType;
-                        state.NotePartComplete(CompletionPart.Type);
-                        break;
-
-                    case CompletionPart.Parameters:
-                        foreach (var parameter in this.Parameters)
-                        {
-                            parameter.ForceComplete(locationOpt, cancellationToken);
-                        }
-
-                        state.NotePartComplete(CompletionPart.Parameters);
-                        break;
-
-                    case CompletionPart.TypeParameters:
-                        foreach (var typeParameter in this.TypeParameters)
-                        {
-                            typeParameter.ForceComplete(locationOpt, cancellationToken);
-                        }
-
-                        state.NotePartComplete(CompletionPart.TypeParameters);
-                        break;
-
-                    case CompletionPart.StartAsyncMethodChecks:
-                    case CompletionPart.FinishAsyncMethodChecks:
-                        LazyAsyncMethodChecks(cancellationToken);
-                        break;
-
-                    case CompletionPart.StartMethodChecks:
-                    case CompletionPart.FinishMethodChecks:
-                        LazyMethodChecks();
-                        goto done;
-
-                    case CompletionPart.None:
-                        return;
-
-                    default:
-                        // any other values are completion parts intended for other kinds of symbols
-                        state.NotePartComplete(CompletionPart.All & ~CompletionPart.MethodSymbolAll);
-                        break;
-                }
-
-                state.SpinWaitComplete(incompletePart, cancellationToken);
-            }
-
-        done:
-            // Don't return until we've seen all of the CompletionParts. This ensures all
-            // diagnostics have been reported (not necessarily on this thread).
-            CompletionPart allParts = CompletionPart.MethodSymbolAll;
-            state.SpinWaitComplete(allParts, cancellationToken);
-        }
-
-        #region Attributes
-
-        /// <summary>
-        /// Symbol to copy bound attributes from, or null if the attributes are not shared among multiple source method symbols.
-        /// </summary>
-        /// <remarks>
-        /// Used for example for event accessors. The "remove" method delegates attribute binding to the "add" method. 
-        /// The bound attribute data are then applied to both accessors.
-        /// </remarks>
-        protected virtual SourceMethodSymbol BoundAttributesSource
-        {
-            get
-            {
-                return null;
-            }
-        }
-
-        protected virtual IAttributeTargetSymbol AttributeOwner
-        {
-            get { return this; }
-        }
-
-        IAttributeTargetSymbol IAttributeTargetSymbol.AttributesOwner
-        {
-            get { return this.AttributeOwner; }
-        }
-
-        AttributeLocation IAttributeTargetSymbol.DefaultAttributeLocation
-        {
-            get { return AttributeLocation.Method; }
-        }
-
-        AttributeLocation IAttributeTargetSymbol.AllowedAttributeLocations
-        {
-            get
-            {
-                switch (MethodKind)
-                {
-                    case MethodKind.Constructor:
-                    case MethodKind.Destructor:
-                    case MethodKind.StaticConstructor:
-                        return AttributeLocation.Method;
-
-                    case MethodKind.PropertySet:
-                    case MethodKind.EventRemove:
-                    case MethodKind.EventAdd:
-                        return AttributeLocation.Method | AttributeLocation.Return | AttributeLocation.Parameter;
-
-                    default:
-                        return AttributeLocation.Method | AttributeLocation.Return;
-                }
-            }
-        }
-
-=======
->>>>>>> 058e6edd
         /// <summary>
         /// If there are no constraints, returns an empty immutable array. Otherwise, returns an immutable
         /// array of clauses, indexed by the constrained type parameter in <see cref="MethodSymbol.TypeParameters"/>.
         /// If a type parameter does not have constraints, the corresponding entry in the array is null.
         /// </summary>
-<<<<<<< HEAD
-        internal virtual OneOrMany<SyntaxList<AttributeListSyntax>> GetAttributeDeclarations()
-        {
-            return OneOrMany.Create(default(SyntaxList<AttributeListSyntax>));
-        }
-
-        /// <summary>
-        /// Gets the syntax list of custom attributes that declares attributes for return type of this method.
-        /// </summary>
-        internal virtual OneOrMany<SyntaxList<AttributeListSyntax>> GetReturnTypeAttributeDeclarations()
-        {
-            // Usually the same list as other attributes applied on the method, but e.g.
-            // constructors and destructors do not allow return-type attributes, so this is empty.
-            return GetAttributeDeclarations();
-        }
-
-        /// <summary>
-        /// Returns data decoded from special early bound well-known attributes applied to the symbol or null if there are no applied attributes.
-        /// </summary>
-        /// <remarks>
-        /// Forces binding and decoding of attributes.
-        /// </remarks>
-        internal CommonMethodEarlyWellKnownAttributeData GetEarlyDecodedWellKnownAttributeData()
-        {
-            var attributesBag = _lazyCustomAttributesBag;
-            if (attributesBag == null || !attributesBag.IsEarlyDecodedWellKnownAttributeDataComputed)
-            {
-                attributesBag = this.GetAttributesBag();
-            }
-
-            return (CommonMethodEarlyWellKnownAttributeData)attributesBag.EarlyDecodedWellKnownAttributeData;
-        }
-
-        /// <summary>
-        /// Returns data decoded from well-known attributes applied to the symbol or null if there are no applied attributes.
-        /// </summary>
-        /// <remarks>
-        /// Forces binding and decoding of attributes.
-        /// </remarks>
-        protected CommonMethodWellKnownAttributeData GetDecodedWellKnownAttributeData()
-        {
-            var attributesBag = _lazyCustomAttributesBag;
-            if (attributesBag == null || !attributesBag.IsDecodedWellKnownAttributeDataComputed)
-            {
-                attributesBag = this.GetAttributesBag();
-            }
-
-            return (CommonMethodWellKnownAttributeData)attributesBag.DecodedWellKnownAttributeData;
-        }
-
-        /// <summary>
-        /// Returns information retrieved from custom attributes on return type in source, or null if the symbol is not source symbol or there are none.
-        /// </summary>
-        /// <remarks>
-        /// Forces binding and decoding of attributes.
-        /// </remarks>
-        internal CommonReturnTypeWellKnownAttributeData GetDecodedReturnTypeWellKnownAttributeData()
-        {
-            var attributesBag = _lazyReturnTypeCustomAttributesBag;
-            if (attributesBag == null || !attributesBag.IsDecodedWellKnownAttributeDataComputed)
-            {
-                attributesBag = this.GetReturnTypeAttributesBag();
-            }
-
-            return (CommonReturnTypeWellKnownAttributeData)attributesBag.DecodedWellKnownAttributeData;
-        }
-
-        /// <summary>
-        /// Returns a bag of applied custom attributes and data decoded from well-known attributes. Returns null if there are no attributes applied on the symbol.
-        /// </summary>
-        /// <remarks>
-        /// Forces binding and decoding of attributes.
-        /// </remarks>
-        private CustomAttributesBag<CSharpAttributeData> GetAttributesBag()
-        {
-            var bag = _lazyCustomAttributesBag;
-            if (bag != null && bag.IsSealed)
-            {
-                return bag;
-            }
-
-            return GetAttributesBag(ref _lazyCustomAttributesBag, forReturnType: false);
-        }
-
-        /// <summary>
-        /// Returns a bag of custom attributes applied on the method return value and data decoded from well-known attributes. Returns null if there are no attributes.
-        /// </summary>
-        /// <remarks>
-        /// Forces binding and decoding of attributes.
-        /// </remarks>
-        private CustomAttributesBag<CSharpAttributeData> GetReturnTypeAttributesBag()
-        {
-            var bag = _lazyReturnTypeCustomAttributesBag;
-            if (bag != null && bag.IsSealed)
-            {
-                return bag;
-            }
-
-            return GetAttributesBag(ref _lazyReturnTypeCustomAttributesBag, forReturnType: true);
-        }
-
-        private CustomAttributesBag<CSharpAttributeData> GetAttributesBag(ref CustomAttributesBag<CSharpAttributeData> lazyCustomAttributesBag, bool forReturnType)
-        {
-            SourceMethodSymbol copyFrom = this.BoundAttributesSource;
-
-            // prevent infinite recursion:
-            Debug.Assert(!ReferenceEquals(copyFrom, this));
-
-            bool bagCreatedOnThisThread;
-            if ((object)copyFrom != null)
-            {
-                var attributesBag = forReturnType ? copyFrom.GetReturnTypeAttributesBag() : copyFrom.GetAttributesBag();
-                bagCreatedOnThisThread = Interlocked.CompareExchange(ref lazyCustomAttributesBag, attributesBag, null) == null;
-            }
-            else if (forReturnType)
-            {
-                bagCreatedOnThisThread = LoadAndValidateAttributes(
-                    this.GetReturnTypeAttributeDeclarations(),
-                    ref lazyCustomAttributesBag,
-                    symbolPart: AttributeLocation.Return);
-            }
-            else
-            {
-                bagCreatedOnThisThread = LoadAndValidateAttributes(this.GetAttributeDeclarations(), ref lazyCustomAttributesBag);
-            }
-
-            if (bagCreatedOnThisThread)
-            {
-                var part = forReturnType ? CompletionPart.ReturnTypeAttributes : CompletionPart.Attributes;
-                state.NotePartComplete(part);
-            }
-
-            return lazyCustomAttributesBag;
-        }
-
-        /// <summary>
-        /// Gets the attributes applied on this symbol.
-        /// Returns an empty array if there are no attributes.
-        /// </summary>
-        public sealed override ImmutableArray<CSharpAttributeData> GetAttributes()
-        {
-            return this.GetAttributesBag().Attributes;
-        }
-
-        /// <summary>
-        /// Gets the attributes applied on the return value of this method symbol.
-        /// Returns an empty array if there are no attributes.
-        /// </summary>
-        public sealed override ImmutableArray<CSharpAttributeData> GetReturnTypeAttributes()
-        {
-            return this.GetReturnTypeAttributesBag().Attributes;
-        }
-
-        internal override void AddSynthesizedReturnTypeAttributes(ref ArrayBuilder<SynthesizedAttributeData> attributes)
-        {
-            base.AddSynthesizedReturnTypeAttributes(ref attributes);
-
-            if (this.ReturnType.ContainsDynamic())
-            {
-                var compilation = this.DeclaringCompilation;
-                AddSynthesizedAttribute(ref attributes, compilation.SynthesizeDynamicAttribute(this.ReturnType, this.ReturnTypeCustomModifiers.Length + this.RefCustomModifiers.Length, this.RefKind));
-            }
-
-            if (ReturnType.ContainsTupleNames())
-            {
-                AddSynthesizedAttribute(ref attributes,
-                    DeclaringCompilation.SynthesizeTupleNamesAttribute(ReturnType));
-            }
-        }
-
-        internal override CSharpAttributeData EarlyDecodeWellKnownAttribute(ref EarlyDecodeWellKnownAttributeArguments<EarlyWellKnownAttributeBinder, NamedTypeSymbol, AttributeSyntax, AttributeLocation> arguments)
-        {
-            Debug.Assert(arguments.SymbolPart == AttributeLocation.None || arguments.SymbolPart == AttributeLocation.Return);
-
-            bool hasAnyDiagnostics;
-
-            if (arguments.SymbolPart == AttributeLocation.None)
-            {
-                if (CSharpAttributeData.IsTargetEarlyAttribute(arguments.AttributeType, arguments.AttributeSyntax, AttributeDescription.ConditionalAttribute))
-                {
-                    var boundAttribute = arguments.Binder.GetAttribute(arguments.AttributeSyntax, arguments.AttributeType, out hasAnyDiagnostics);
-                    if (!boundAttribute.HasErrors)
-                    {
-                        string name = boundAttribute.GetConstructorArgument<string>(0, SpecialType.System_String);
-                        arguments.GetOrCreateData<CommonMethodEarlyWellKnownAttributeData>().AddConditionalSymbol(name);
-                        if (!hasAnyDiagnostics)
-                        {
-                            return boundAttribute;
-                        }
-                    }
-
-                    return null;
-                }
-                else
-                {
-                    CSharpAttributeData boundAttribute;
-                    ObsoleteAttributeData obsoleteData;
-
-                    if (EarlyDecodeDeprecatedOrExperimentalOrObsoleteAttribute(ref arguments, out boundAttribute, out obsoleteData))
-                    {
-                        if (obsoleteData != null)
-                        {
-                            arguments.GetOrCreateData<CommonMethodEarlyWellKnownAttributeData>().ObsoleteAttributeData = obsoleteData;
-                        }
-
-                        return boundAttribute;
-                    }
-                }
-            }
-
-            return base.EarlyDecodeWellKnownAttribute(ref arguments);
-        }
-
-        /// <summary>
-        /// Returns data decoded from Obsolete attribute or null if there is no Obsolete attribute.
-        /// This property returns ObsoleteAttributeData.Uninitialized if attribute arguments haven't been decoded yet.
-        /// </summary>
-        internal override ObsoleteAttributeData ObsoleteAttributeData
-        {
-            get
-            {
-                var sourceContainer = ContainingType as SourceMemberContainerTypeSymbol;
-                if ((object)sourceContainer == null || !sourceContainer.AnyMemberHasAttributes)
-                {
-                    return null;
-                }
-
-                var lazyCustomAttributesBag = _lazyCustomAttributesBag;
-                if (lazyCustomAttributesBag != null && lazyCustomAttributesBag.IsEarlyDecodedWellKnownAttributeDataComputed)
-                {
-                    var data = (CommonMethodEarlyWellKnownAttributeData)lazyCustomAttributesBag.EarlyDecodedWellKnownAttributeData;
-                    return data != null ? data.ObsoleteAttributeData : null;
-                }
-
-                var reference = this.syntaxReferenceOpt;
-                if (reference == null)
-                {
-                    // no references -> no attributes
-                    return null;
-                }
-
-                return ObsoleteAttributeData.Uninitialized;
-            }
-        }
-
-        internal sealed override ImmutableArray<string> GetAppliedConditionalSymbols()
-        {
-            CommonMethodEarlyWellKnownAttributeData data = this.GetEarlyDecodedWellKnownAttributeData();
-            return data != null ? data.ConditionalSymbols : ImmutableArray<string>.Empty;
-        }
-
-        internal override void DecodeWellKnownAttribute(ref DecodeWellKnownAttributeArguments<AttributeSyntax, CSharpAttributeData, AttributeLocation> arguments)
-        {
-            Debug.Assert(!arguments.Attribute.HasErrors);
-            Debug.Assert(arguments.SymbolPart == AttributeLocation.None || arguments.SymbolPart == AttributeLocation.Return);
-
-            if (arguments.SymbolPart == AttributeLocation.None)
-            {
-                DecodeWellKnownAttributeAppliedToMethod(ref arguments);
-            }
-            else
-            {
-                DecodeWellKnownAttributeAppliedToReturnValue(ref arguments);
-            }
-        }
-
-        private void DecodeWellKnownAttributeAppliedToMethod(ref DecodeWellKnownAttributeArguments<AttributeSyntax, CSharpAttributeData, AttributeLocation> arguments)
-        {
-            Debug.Assert((object)arguments.AttributeSyntaxOpt != null);
-
-            var attribute = arguments.Attribute;
-            Debug.Assert(!attribute.HasErrors);
-
-            if (attribute.IsTargetAttribute(this, AttributeDescription.PreserveSigAttribute))
-            {
-                arguments.GetOrCreateData<CommonMethodWellKnownAttributeData>().SetPreserveSignature(arguments.Index);
-            }
-            else if (attribute.IsTargetAttribute(this, AttributeDescription.MethodImplAttribute))
-            {
-                AttributeData.DecodeMethodImplAttribute<CommonMethodWellKnownAttributeData, AttributeSyntax, CSharpAttributeData, AttributeLocation>(ref arguments, MessageProvider.Instance);
-            }
-            else if (attribute.IsTargetAttribute(this, AttributeDescription.DllImportAttribute))
-            {
-                DecodeDllImportAttribute(ref arguments);
-            }
-            else if (attribute.IsTargetAttribute(this, AttributeDescription.SpecialNameAttribute))
-            {
-                arguments.GetOrCreateData<CommonMethodWellKnownAttributeData>().HasSpecialNameAttribute = true;
-            }
-            else if (attribute.IsTargetAttribute(this, AttributeDescription.ExcludeFromCodeCoverageAttribute))
-            {
-                arguments.GetOrCreateData<CommonMethodWellKnownAttributeData>().HasExcludeFromCodeCoverageAttribute = true;
-            }
-            else if (attribute.IsTargetAttribute(this, AttributeDescription.ConditionalAttribute))
-            {
-                ValidateConditionalAttribute(attribute, arguments.AttributeSyntaxOpt, arguments.Diagnostics);
-            }
-            else if (attribute.IsTargetAttribute(this, AttributeDescription.SuppressUnmanagedCodeSecurityAttribute))
-            {
-                arguments.GetOrCreateData<CommonMethodWellKnownAttributeData>().HasSuppressUnmanagedCodeSecurityAttribute = true;
-            }
-            else if (attribute.IsTargetAttribute(this, AttributeDescription.DynamicSecurityMethodAttribute))
-            {
-                arguments.GetOrCreateData<CommonMethodWellKnownAttributeData>().HasDynamicSecurityMethodAttribute = true;
-            }
-            else if (VerifyObsoleteAttributeAppliedToMethod(ref arguments, AttributeDescription.ObsoleteAttribute))
-            {
-            }
-            else if (VerifyObsoleteAttributeAppliedToMethod(ref arguments, AttributeDescription.DeprecatedAttribute))
-            {
-            }
-            else if (attribute.IsTargetAttribute(this, AttributeDescription.CaseSensitiveExtensionAttribute))
-            {
-                // [Extension] attribute should not be set explicitly.
-                arguments.Diagnostics.Add(ErrorCode.ERR_ExplicitExtension, arguments.AttributeSyntaxOpt.Location);
-            }
-            else if (attribute.IsTargetAttribute(this, AttributeDescription.SecurityCriticalAttribute)
-                || attribute.IsTargetAttribute(this, AttributeDescription.SecuritySafeCriticalAttribute))
-            {
-                if (IsAsync)
-                {
-                    arguments.Diagnostics.Add(ErrorCode.ERR_SecurityCriticalOrSecuritySafeCriticalOnAsync, arguments.AttributeSyntaxOpt.Location, arguments.AttributeSyntaxOpt.GetErrorDisplayName());
-                }
-            }
-            else
-            {
-                var compilation = this.DeclaringCompilation;
-                if (attribute.IsSecurityAttribute(compilation))
-                {
-                    attribute.DecodeSecurityAttribute<CommonMethodWellKnownAttributeData>(this, compilation, ref arguments);
-                }
-            }
-        }
-
-        private bool VerifyObsoleteAttributeAppliedToMethod(
-            ref DecodeWellKnownAttributeArguments<AttributeSyntax, CSharpAttributeData, AttributeLocation> arguments,
-            AttributeDescription description)
-        {
-            if (arguments.Attribute.IsTargetAttribute(this, description))
-            {
-                if (this.IsAccessor())
-                {
-                    // CS1667: Attribute '{0}' is not valid on property or event accessors. It is only valid on '{1}' declarations.
-                    AttributeUsageInfo attributeUsage = arguments.Attribute.AttributeClass.GetAttributeUsageInfo();
-                    arguments.Diagnostics.Add(ErrorCode.ERR_AttributeNotOnAccessor, arguments.AttributeSyntaxOpt.Name.Location, description.FullName, attributeUsage.GetValidTargetsErrorArgument());
-                }
-
-                return true;
-            }
-
-            return false;
-        }
-
-        private void ValidateConditionalAttribute(CSharpAttributeData attribute, AttributeSyntax node, DiagnosticBag diagnostics)
-        {
-            Debug.Assert(this.IsConditional);
-
-            if (this.IsAccessor())
-            {
-                // CS1667: Attribute '{0}' is not valid on property or event accessors. It is only valid on '{1}' declarations.
-                AttributeUsageInfo attributeUsage = attribute.AttributeClass.GetAttributeUsageInfo();
-                diagnostics.Add(ErrorCode.ERR_AttributeNotOnAccessor, node.Name.Location, node.GetErrorDisplayName(), attributeUsage.GetValidTargetsErrorArgument());
-            }
-            else if (this.ContainingType.IsInterfaceType())
-            {
-                // CS0582: The Conditional attribute is not valid on interface members
-                diagnostics.Add(ErrorCode.ERR_ConditionalOnInterfaceMethod, node.Location);
-            }
-            else if (this.IsOverride)
-            {
-                // CS0243: The Conditional attribute is not valid on '{0}' because it is an override method
-                diagnostics.Add(ErrorCode.ERR_ConditionalOnOverride, node.Location, this);
-            }
-            else if (!this.CanBeReferencedByName || this.MethodKind == MethodKind.Destructor)
-            {
-                // CS0577: The Conditional attribute is not valid on '{0}' because it is a constructor, destructor, operator, or explicit interface implementation
-                diagnostics.Add(ErrorCode.ERR_ConditionalOnSpecialMethod, node.Location, this);
-            }
-            else if (!this.ReturnsVoid)
-            {
-                // CS0578: The Conditional attribute is not valid on '{0}' because its return type is not void
-                diagnostics.Add(ErrorCode.ERR_ConditionalMustReturnVoid, node.Location, this);
-            }
-            else if (this.HasAnyOutParameter())
-            {
-                // CS0685: Conditional member '{0}' cannot have an out parameter
-                diagnostics.Add(ErrorCode.ERR_ConditionalWithOutParam, node.Location, this);
-            }
-            else
-            {
-                string name = attribute.GetConstructorArgument<string>(0, SpecialType.System_String);
-
-                if (name == null || !SyntaxFacts.IsValidIdentifier(name))
-                {
-                    // CS0633: The argument to the '{0}' attribute must be a valid identifier
-                    CSharpSyntaxNode attributeArgumentSyntax = attribute.GetAttributeArgumentSyntax(0, node);
-                    diagnostics.Add(ErrorCode.ERR_BadArgumentToAttribute, attributeArgumentSyntax.Location, node.GetErrorDisplayName());
-                }
-            }
-        }
-
-        private bool HasAnyOutParameter()
-        {
-            foreach (var param in this.Parameters)
-            {
-                if (param.RefKind == RefKind.Out)
-                {
-                    return true;
-                }
-            }
-
-            return false;
-        }
-
-        private void DecodeWellKnownAttributeAppliedToReturnValue(ref DecodeWellKnownAttributeArguments<AttributeSyntax, CSharpAttributeData, AttributeLocation> arguments)
-        {
-            Debug.Assert((object)arguments.AttributeSyntaxOpt != null);
-
-            var attribute = arguments.Attribute;
-            Debug.Assert(!attribute.HasErrors);
-
-            if (attribute.IsTargetAttribute(this, AttributeDescription.MarshalAsAttribute))
-            {
-                // MarshalAs applied to the return value:
-                MarshalAsAttributeDecoder<CommonReturnTypeWellKnownAttributeData, AttributeSyntax, CSharpAttributeData, AttributeLocation>.Decode(ref arguments, AttributeTargets.ReturnValue, MessageProvider.Instance);
-            }
-            else if (attribute.IsTargetAttribute(this, AttributeDescription.DynamicAttribute))
-            {
-                // DynamicAttribute should not be set explicitly.
-                arguments.Diagnostics.Add(ErrorCode.ERR_ExplicitDynamicAttr, arguments.AttributeSyntaxOpt.Location);
-            }
-            else if (attribute.IsTargetAttribute(this, AttributeDescription.TupleElementNamesAttribute))
-            {
-                arguments.Diagnostics.Add(ErrorCode.ERR_ExplicitTupleElementNamesAttribute, arguments.AttributeSyntaxOpt.Location);
-            }
-        }
-
-        private void DecodeDllImportAttribute(ref DecodeWellKnownAttributeArguments<AttributeSyntax, CSharpAttributeData, AttributeLocation> arguments)
-        {
-            Debug.Assert((object)arguments.AttributeSyntaxOpt != null);
-
-            var attribute = arguments.Attribute;
-            Debug.Assert(!attribute.HasErrors);
-            bool hasErrors = false;
-
-            if (!this.IsExtern || !this.IsStatic)
-            {
-                arguments.Diagnostics.Add(ErrorCode.ERR_DllImportOnInvalidMethod, arguments.AttributeSyntaxOpt.Name.Location);
-                hasErrors = true;
-            }
-
-            if (this.IsGenericMethod || (object)_containingType != null && _containingType.IsGenericType)
-            {
-                arguments.Diagnostics.Add(ErrorCode.ERR_DllImportOnGenericMethod, arguments.AttributeSyntaxOpt.Name.Location);
-                hasErrors = true;
-            }
-
-            string moduleName = attribute.GetConstructorArgument<string>(0, SpecialType.System_String);
-            if (!MetadataHelpers.IsValidMetadataIdentifier(moduleName))
-            {
-                // Dev10 reports CS0647: "Error emitting attribute ..."
-                CSharpSyntaxNode attributeArgumentSyntax = attribute.GetAttributeArgumentSyntax(0, arguments.AttributeSyntaxOpt);
-                arguments.Diagnostics.Add(ErrorCode.ERR_InvalidAttributeArgument, attributeArgumentSyntax.Location, arguments.AttributeSyntaxOpt.GetErrorDisplayName());
-                hasErrors = true;
-                moduleName = null;
-            }
-
-            // Default value of charset is inherited from the module (only if specified).
-            // This might be different from ContainingType.DefaultMarshallingCharSet. If the charset is not specified on module
-            // ContainingType.DefaultMarshallingCharSet would be Ansi (the class is emitted with "Ansi" charset metadata flag) 
-            // while the charset in P/Invoke metadata should be "None".
-            CharSet charSet = this.GetEffectiveDefaultMarshallingCharSet() ?? Cci.Constants.CharSet_None;
-
-            string importName = null;
-            bool preserveSig = true;
-            CallingConvention callingConvention = System.Runtime.InteropServices.CallingConvention.Winapi;
-            bool setLastError = false;
-            bool exactSpelling = false;  // C#: ExactSpelling=false for any charset
-            bool? bestFitMapping = null;
-            bool? throwOnUnmappable = null;
-
-            int position = 1;
-            foreach (var namedArg in attribute.CommonNamedArguments)
-            {
-                switch (namedArg.Key)
-                {
-                    case "EntryPoint":
-                        importName = namedArg.Value.Value as string;
-                        if (!MetadataHelpers.IsValidMetadataIdentifier(importName))
-                        {
-                            // Dev10 reports CS0647: "Error emitting attribute ..."
-                            arguments.Diagnostics.Add(ErrorCode.ERR_InvalidNamedArgument, arguments.AttributeSyntaxOpt.ArgumentList.Arguments[position].Location, namedArg.Key);
-                            hasErrors = true;
-                            importName = null;
-                        }
-
-                        break;
-
-                    case "CharSet":
-                        // invalid values will be ignored
-                        charSet = namedArg.Value.DecodeValue<CharSet>(SpecialType.System_Enum);
-                        break;
-
-                    case "SetLastError":
-                        // invalid values will be ignored
-                        setLastError = namedArg.Value.DecodeValue<bool>(SpecialType.System_Boolean);
-                        break;
-
-                    case "ExactSpelling":
-                        // invalid values will be ignored
-                        exactSpelling = namedArg.Value.DecodeValue<bool>(SpecialType.System_Boolean);
-                        break;
-
-                    case "PreserveSig":
-                        preserveSig = namedArg.Value.DecodeValue<bool>(SpecialType.System_Boolean);
-                        break;
-
-                    case "CallingConvention":
-                        // invalid values will be ignored
-                        callingConvention = namedArg.Value.DecodeValue<CallingConvention>(SpecialType.System_Enum);
-                        break;
-
-                    case "BestFitMapping":
-                        bestFitMapping = namedArg.Value.DecodeValue<bool>(SpecialType.System_Boolean);
-                        break;
-
-                    case "ThrowOnUnmappableChar":
-                        throwOnUnmappable = namedArg.Value.DecodeValue<bool>(SpecialType.System_Boolean);
-                        break;
-                }
-
-                position++;
-            }
-
-            if (!hasErrors)
-            {
-                arguments.GetOrCreateData<CommonMethodWellKnownAttributeData>().SetDllImport(
-                    arguments.Index,
-                    moduleName,
-                    importName,
-                    DllImportData.MakeFlags(
-                        exactSpelling,
-                        charSet,
-                        setLastError,
-                        callingConvention,
-                        bestFitMapping,
-                        throwOnUnmappable),
-                    preserveSig);
-            }
-        }
-
-        internal override void PostDecodeWellKnownAttributes(ImmutableArray<CSharpAttributeData> boundAttributes, ImmutableArray<AttributeSyntax> allAttributeSyntaxNodes, DiagnosticBag diagnostics, AttributeLocation symbolPart, WellKnownAttributeData decodedData)
-        {
-            Debug.Assert(!boundAttributes.IsDefault);
-            Debug.Assert(!allAttributeSyntaxNodes.IsDefault);
-            Debug.Assert(boundAttributes.Length == allAttributeSyntaxNodes.Length);
-            Debug.Assert(symbolPart == AttributeLocation.None || symbolPart == AttributeLocation.Return);
-
-            if (symbolPart != AttributeLocation.Return)
-            {
-                Debug.Assert(_lazyCustomAttributesBag != null);
-                Debug.Assert(_lazyCustomAttributesBag.IsDecodedWellKnownAttributeDataComputed);
-
-                if (_containingType.IsComImport && _containingType.TypeKind == TypeKind.Class)
-                {
-                    switch (this.MethodKind)
-                    {
-                        case MethodKind.Constructor:
-                        case MethodKind.StaticConstructor:
-                            if (!this.IsImplicitlyDeclared)
-                            {
-                                // CS0669: A class with the ComImport attribute cannot have a user-defined constructor
-                                diagnostics.Add(ErrorCode.ERR_ComImportWithUserCtor, this.Locations[0]);
-                            }
-
-                            break;
-
-                        default:
-                            if (!this.IsAbstract && !this.IsExtern)
-                            {
-                                // CS0423: Since '{1}' has the ComImport attribute, '{0}' must be extern or abstract
-                                diagnostics.Add(ErrorCode.ERR_ComImportWithImpl, this.Locations[0], this, _containingType);
-                            }
-
-                            break;
-                    }
-                }
-            }
-
-            base.PostDecodeWellKnownAttributes(boundAttributes, allAttributeSyntaxNodes, diagnostics, symbolPart, decodedData);
-        }
-
-        public sealed override bool HidesBaseMethodsByName
-        {
-            get
-            {
-                return false;
-            }
-        }
-
-        internal override bool HasRuntimeSpecialName
-        {
-            get
-            {
-                return base.HasRuntimeSpecialName || IsVtableGapInterfaceMethod();
-            }
-        }
-
-        private bool IsVtableGapInterfaceMethod()
-        {
-            return this.ContainingType.IsInterface &&
-                   ModuleExtensions.GetVTableGapSize(this.MetadataName) > 0;
-        }
-
-        internal sealed override bool HasSpecialName
-        {
-            get
-            {
-                switch (this.MethodKind)
-                {
-                    case MethodKind.Constructor:
-                    case MethodKind.StaticConstructor:
-                    case MethodKind.PropertyGet:
-                    case MethodKind.PropertySet:
-                    case MethodKind.EventAdd:
-                    case MethodKind.EventRemove:
-                    case MethodKind.UserDefinedOperator:
-                    case MethodKind.Conversion:
-                        return true;
-                }
-
-                if (IsVtableGapInterfaceMethod())
-                {
-                    return true;
-                }
-
-                var data = GetDecodedWellKnownAttributeData();
-                return data != null && data.HasSpecialNameAttribute;
-            }
-        }
-
-        internal sealed override bool IsDirectlyExcludedFromCodeCoverage =>
-            GetDecodedWellKnownAttributeData()?.HasExcludeFromCodeCoverageAttribute == true;
-
-        internal sealed override bool RequiresSecurityObject
-        {
-            get
-            {
-                var data = GetDecodedWellKnownAttributeData();
-                return data != null && data.HasDynamicSecurityMethodAttribute;
-            }
-        }
-
-        internal sealed override bool HasDeclarativeSecurity
-        {
-            get
-            {
-                var data = this.GetDecodedWellKnownAttributeData();
-                return data != null && data.HasDeclarativeSecurity;
-            }
-        }
-
-        internal sealed override IEnumerable<Cci.SecurityAttribute> GetSecurityInformation()
-        {
-            var attributesBag = this.GetAttributesBag();
-            var wellKnownData = (CommonMethodWellKnownAttributeData)attributesBag.DecodedWellKnownAttributeData;
-            if (wellKnownData != null)
-            {
-                SecurityWellKnownAttributeData securityData = wellKnownData.SecurityInformation;
-                if (securityData != null)
-                {
-                    return securityData.GetSecurityAttributes(attributesBag.Attributes);
-                }
-            }
-
-            return SpecializedCollections.EmptyEnumerable<Cci.SecurityAttribute>();
-        }
-
-        public sealed override DllImportData GetDllImportData()
-        {
-            var data = this.GetDecodedWellKnownAttributeData();
-            return data != null ? data.DllImportPlatformInvokeData : null;
-        }
-
-        internal sealed override MarshalPseudoCustomAttributeData ReturnValueMarshallingInformation
-        {
-            get
-            {
-                var data = this.GetDecodedReturnTypeWellKnownAttributeData();
-                return data != null ? data.MarshallingInformation : null;
-            }
-        }
-
-        internal override System.Reflection.MethodImplAttributes ImplementationAttributes
-        {
-            get
-            {
-                var data = GetDecodedWellKnownAttributeData();
-                var result = (data != null) ? data.MethodImplAttributes : default(System.Reflection.MethodImplAttributes);
-
-                if (this.ContainingType.IsComImport && this.MethodKind == MethodKind.Constructor)
-                {
-                    // Synthesized constructor of ComImport types is marked as Runtime implemented and InternalCall
-                    result |= (System.Reflection.MethodImplAttributes.Runtime | System.Reflection.MethodImplAttributes.InternalCall);
-                }
-
-                return result;
-            }
-        }
-
-        #endregion
-
-        internal override void AddSynthesizedAttributes(ModuleCompilationState compilationState, ref ArrayBuilder<SynthesizedAttributeData> attributes)
-        {
-            base.AddSynthesizedAttributes(compilationState, ref attributes);
-
-            if (this.IsAsync || this.IsIterator)
-            {
-                var compilation = this.DeclaringCompilation;
-
-                // The async state machine type is not synthesized until the async method body is rewritten. If we are
-                // only emitting metadata the method body will not have been rewritten, and the async state machine
-                // type will not have been created. In this case, omit the attribute.
-                NamedTypeSymbol stateMachineType;
-                if (compilationState.TryGetStateMachineType(this, out stateMachineType))
-                {
-                    WellKnownMember ctor = this.IsAsync ?
-                        WellKnownMember.System_Runtime_CompilerServices_AsyncStateMachineAttribute__ctor :
-                        WellKnownMember.System_Runtime_CompilerServices_IteratorStateMachineAttribute__ctor;
-
-                    var arg = new TypedConstant(compilation.GetWellKnownType(WellKnownType.System_Type), TypedConstantKind.Type, stateMachineType.GetUnboundGenericTypeOrSelf());
-
-                    AddSynthesizedAttribute(ref attributes, compilation.TrySynthesizeAttribute(ctor, ImmutableArray.Create(arg)));
-                }
-
-                if (this.IsAsync)
-                {
-                    // Async kick-off method calls MoveNext, which contains user code. 
-                    // This means we need to emit DebuggerStepThroughAttribute in order
-                    // to have correct stepping behavior during debugging.
-                    AddSynthesizedAttribute(ref attributes, compilation.SynthesizeDebuggerStepThroughAttribute());
-                }
-            }
-        }
-
-        /// <summary>
-        /// Checks to see if a body is legal given the current modifiers.
-        /// If it is not, a diagnostic is added with the current type.
-        /// </summary>
-        protected void CheckModifiersForBody(SyntaxNode declarationSyntax, Location location, DiagnosticBag diagnostics)
-        {
-            if (IsExtern && !IsAbstract)
-            {
-                diagnostics.Add(ErrorCode.ERR_ExternHasBody, location, this);
-            }
-            else if (IsAbstract && !IsExtern)
-            {
-                diagnostics.Add(ErrorCode.ERR_AbstractHasBody, location, this);
-            }
-            // Do not report error for IsAbstract && IsExtern. Dev10 reports CS0180 only
-            // in that case ("member cannot be both extern and abstract").
-        }
-
-        protected void CheckFeatureAvailabilityAndRuntimeSupport(SyntaxNode declarationSyntax, Location location, bool hasBody, DiagnosticBag diagnostics)
-        {
-            if (_containingType.IsInterface)
-            {
-                if (hasBody || IsExplicitInterfaceImplementation)
-                {
-                    Binder.CheckFeatureAvailability(declarationSyntax, MessageID.IDS_DefaultInterfaceImplementation, diagnostics, location);
-                }
-
-                if ((hasBody || IsExtern) && !IsStatic && !ContainingAssembly.RuntimeSupportsDefaultInterfaceImplementation)
-                {
-                    diagnostics.Add(ErrorCode.ERR_RuntimeDoesNotSupportDefaultInterfaceImplementation, location);
-                }
-            }
-        }
-
-        /// <summary>
-        /// Returns true if the method body is an expression, as expressed
-        /// by the <see cref="ArrowExpressionClauseSyntax"/> syntax. False
-        /// otherwise.
-        /// </summary>
-        /// <remarks>
-        /// If the method has both block body and an expression body
-        /// present, this is not treated as expression-bodied.
-        /// </remarks>
-        internal abstract bool IsExpressionBodied { get; }
-
-        internal override int CalculateLocalSyntaxOffset(int localPosition, SyntaxTree localTree)
-        {
-            // Method without body doesn't declare locals.
-            Debug.Assert(this.BodySyntax != null);
-            Debug.Assert(this.BodySyntax.SyntaxTree == localTree);
-
-            // All locals are declared within the body of the method.
-            Debug.Assert(this.BodySyntax.Span.Contains(localPosition));
-
-            return localPosition - this.BodySyntax.SpanStart;
-        }
-=======
         public abstract ImmutableArray<TypeParameterConstraintClause> TypeParameterConstraintClauses { get; }
->>>>>>> 058e6edd
     }
 }