﻿// Licensed to the .NET Foundation under one or more agreements.
// The .NET Foundation licenses this file to you under the MIT license.
// See the LICENSE file in the project root for more information.

#nullable disable

using System.Collections.Generic;
using System.Collections.Immutable;
using System.Diagnostics;
using System.Globalization;
using System.Threading;
using Microsoft.CodeAnalysis.CSharp.Syntax;
using Microsoft.CodeAnalysis.PooledObjects;
using Microsoft.CodeAnalysis.Text;

namespace Microsoft.CodeAnalysis.CSharp.Symbols
{
    internal abstract class SourceFieldSymbol : FieldSymbolWithAttributesAndModifiers
    {
        protected readonly SourceMemberContainerTypeSymbol containingType;

        protected SourceFieldSymbol(SourceMemberContainerTypeSymbol containingType)
        {
            Debug.Assert((object)containingType != null);

            this.containingType = containingType;
        }

        public abstract override string Name { get; }

        protected override IAttributeTargetSymbol AttributeOwner
        {
            get { return this; }
        }

        internal sealed override bool RequiresCompletion
        {
            get { return true; }
        }

        internal bool IsNew
        {
            get
            {
                return (Modifiers & DeclarationModifiers.New) != 0;
            }
        }

        protected void CheckAccessibility(BindingDiagnosticBag diagnostics)
        {
            ModifierUtils.CheckAccessibility(Modifiers, this, isExplicitInterfaceImplementation: false, diagnostics, ErrorLocation);
        }

        protected void ReportModifiersDiagnostics(BindingDiagnosticBag diagnostics)
        {
            if (ContainingType.IsSealed && this.DeclaredAccessibility.HasProtected())
            {
                diagnostics.Add(AccessCheck.GetProtectedMemberInSealedTypeError(containingType), ErrorLocation, this);
            }
            else if (IsVolatile && IsReadOnly)
            {
                diagnostics.Add(ErrorCode.ERR_VolatileAndReadonly, ErrorLocation, this);
            }
            else if (containingType.IsStatic && !IsStatic)
            {
                diagnostics.Add(ErrorCode.ERR_InstanceMemberInStaticClass, ErrorLocation, this);
            }
            else if (!IsStatic && !IsReadOnly && containingType.IsReadOnly)
            {
                diagnostics.Add(ErrorCode.ERR_FieldsInRoStruct, ErrorLocation);
            }

            // TODO: Consider checking presence of core type System.Runtime.CompilerServices.IsVolatile
            // if there is a volatile modifier. Perhaps an appropriate error should be reported if the
            // type isn't available.
        }

        protected ImmutableArray<CustomModifier> RequiredCustomModifiers
        {
            get
            {
                if (!IsVolatile)
                {
                    return ImmutableArray<CustomModifier>.Empty;
                }
                else
                {
                    return ImmutableArray.Create<CustomModifier>(
                            CSharpCustomModifier.CreateRequired(this.ContainingAssembly.GetSpecialType(SpecialType.System_Runtime_CompilerServices_IsVolatile)));
                }
            }
        }

        // Currently, source symbols cannot declare RefCustomModifiers. If that changes, and this
        // property is updated, test retargeting. (Update RefFieldTests.RetargetingField for instance.)
        public sealed override ImmutableArray<CustomModifier> RefCustomModifiers => ImmutableArray<CustomModifier>.Empty;

        public sealed override Symbol ContainingSymbol
        {
            get
            {
                return containingType;
            }
        }

        public override NamedTypeSymbol ContainingType
        {
            get
            {
                return this.containingType;
            }
        }

        protected sealed override void DecodeWellKnownAttributeImpl(ref DecodeWellKnownAttributeArguments<AttributeSyntax, CSharpAttributeData, AttributeLocation> arguments)
        {
            Debug.Assert((object)arguments.AttributeSyntaxOpt != null);
            Debug.Assert(arguments.Diagnostics is BindingDiagnosticBag);

            var attribute = arguments.Attribute;
            Debug.Assert(!attribute.HasErrors);
            Debug.Assert(arguments.SymbolPart == AttributeLocation.None);

            if (attribute.IsTargetAttribute(this, AttributeDescription.FixedBufferAttribute))
            {
                // error CS1716: Do not use 'System.Runtime.CompilerServices.FixedBuffer' attribute. Use the 'fixed' field modifier instead.
                ((BindingDiagnosticBag)arguments.Diagnostics).Add(ErrorCode.ERR_DoNotUseFixedBufferAttr, arguments.AttributeSyntaxOpt.Name.Location);
            }
            else
            {
                base.DecodeWellKnownAttributeImpl(ref arguments);
            }
        }

        internal override void AfterAddingTypeMembersChecks(ConversionsBase conversions, BindingDiagnosticBag diagnostics)
        {
            var compilation = DeclaringCompilation;
            var location = ErrorLocation;

            if (RefKind == RefKind.RefReadOnly)
            {
                compilation.EnsureIsReadOnlyAttributeExists(diagnostics, location, modifyCompilation: true);
            }

            if (compilation.ShouldEmitNativeIntegerAttributes(Type))
            {
                compilation.EnsureNativeIntegerAttributeExists(diagnostics, location, modifyCompilation: true);
            }

            if (compilation.ShouldEmitNullableAttributes(this) &&
                TypeWithAnnotations.NeedsNullableAttribute())
            {
                compilation.EnsureNullableAttributeExists(diagnostics, location, modifyCompilation: true);
            }
        }

        internal sealed override bool HasRuntimeSpecialName
        {
            get
            {
                return this.Name == WellKnownMemberNames.EnumBackingFieldName;
            }
        }

        internal override bool IsRequired => (Modifiers & DeclarationModifiers.Required) != 0;
    }

    internal abstract class SourceFieldSymbolWithSyntaxReference : SourceFieldSymbol
    {
        private readonly string _name;
        private readonly TextSpan _locationSpan;
        private readonly SyntaxReference _syntaxReference;

        private string _lazyDocComment;
        private string _lazyExpandedDocComment;
        private ConstantValue _lazyConstantEarlyDecodingValue = Microsoft.CodeAnalysis.ConstantValue.Unset;
        private ConstantValue _lazyConstantValue = Microsoft.CodeAnalysis.ConstantValue.Unset;

        protected SourceFieldSymbolWithSyntaxReference(SourceMemberContainerTypeSymbol containingType, string name, SyntaxReference syntax, TextSpan locationSpan)
            : base(containingType)
        {
            Debug.Assert(name != null);
            Debug.Assert(syntax != null);

            _name = name;
            _syntaxReference = syntax;
            _locationSpan = locationSpan;
        }

        public SyntaxTree SyntaxTree
        {
            get
            {
                return _syntaxReference.SyntaxTree;
            }
        }

        public CSharpSyntaxNode SyntaxNode
        {
            get
            {
                return (CSharpSyntaxNode)_syntaxReference.GetSyntax();
            }
        }

        public sealed override string Name
        {
            get
            {
                return _name;
            }
        }

        internal override LexicalSortKey GetLexicalSortKey()
            => new LexicalSortKey(_syntaxReference, this.DeclaringCompilation);

        public override Location TryGetFirstLocation()
            => _syntaxReference.SyntaxTree.GetLocation(_locationSpan);

        public sealed override ImmutableArray<Location> Locations
            => ImmutableArray.Create(GetFirstLocation());

        internal sealed override Location ErrorLocation
            => GetFirstLocation();

        public sealed override ImmutableArray<SyntaxReference> DeclaringSyntaxReferences
            => ImmutableArray.Create(_syntaxReference);
<<<<<<< HEAD

        public override bool IsDefinedInSourceTree(SyntaxTree tree, TextSpan? definedWithinSpan, CancellationToken cancellationToken = default)
            => IsDefinedInSourceTree(_syntaxReference, tree, definedWithinSpan);
=======
>>>>>>> f0f0a979

        public sealed override string GetDocumentationCommentXml(CultureInfo preferredCulture = null, bool expandIncludes = false, CancellationToken cancellationToken = default(CancellationToken))
        {
            ref var lazyDocComment = ref expandIncludes ? ref _lazyExpandedDocComment : ref _lazyDocComment;
            return SourceDocumentationCommentUtils.GetAndCacheDocumentationComment(this, expandIncludes, ref lazyDocComment);
        }

        internal sealed override ConstantValue GetConstantValue(ConstantFieldsInProgress inProgress, bool earlyDecodingWellKnownAttributes)
        {
            var value = this.GetLazyConstantValue(earlyDecodingWellKnownAttributes);
            if (value != Microsoft.CodeAnalysis.ConstantValue.Unset)
            {
                return value;
            }

            if (!inProgress.IsEmpty)
            {
                // Add this field as a dependency of the original field, and
                // return Unset. The outer GetConstantValue caller will call
                // this method again after evaluating any dependencies.
                inProgress.AddDependency(this);
                return Microsoft.CodeAnalysis.ConstantValue.Unset;
            }

            // Order dependencies.
            var order = ArrayBuilder<ConstantEvaluationHelpers.FieldInfo>.GetInstance();
            this.OrderAllDependencies(order, earlyDecodingWellKnownAttributes);

            // Evaluate fields in order.
            foreach (var info in order)
            {
                // Bind the field value regardless of whether the field represents
                // the start of a cycle. In the cycle case, there will be unevaluated
                // dependencies and the result will be ConstantValue.Bad plus cycle error.
                var field = info.Field;
                field.BindConstantValueIfNecessary(earlyDecodingWellKnownAttributes, startsCycle: info.StartsCycle);
            }

            order.Free();

            // Return the value of this field.
            return this.GetLazyConstantValue(earlyDecodingWellKnownAttributes);
        }

        /// <summary>
        /// Return the constant value dependencies. Compute the dependencies
        /// if necessary by evaluating the constant value but only persist the
        /// constant value if there were no dependencies. (If there are dependencies,
        /// the constant value will be re-evaluated after evaluating dependencies.)
        /// </summary>
        internal ImmutableHashSet<SourceFieldSymbolWithSyntaxReference> GetConstantValueDependencies(bool earlyDecodingWellKnownAttributes)
        {
            var value = this.GetLazyConstantValue(earlyDecodingWellKnownAttributes);
            if (value != Microsoft.CodeAnalysis.ConstantValue.Unset)
            {
                // Constant value already determined. No need to
                // compute dependencies since the constant values
                // of all dependencies should be evaluated as well.
                return ImmutableHashSet<SourceFieldSymbolWithSyntaxReference>.Empty;
            }

            ImmutableHashSet<SourceFieldSymbolWithSyntaxReference> dependencies;
            var builder = PooledHashSet<SourceFieldSymbolWithSyntaxReference>.GetInstance();
            var diagnostics = BindingDiagnosticBag.GetInstance();
            value = MakeConstantValue(builder, earlyDecodingWellKnownAttributes, diagnostics);

            // Only persist if there are no dependencies and the calculation
            // completed successfully. (We could probably persist in other
            // scenarios but it's probably not worth the added complexity.)
            if ((builder.Count == 0) &&
                (value != null) &&
                !value.IsBad &&
                (value != Microsoft.CodeAnalysis.ConstantValue.Unset) &&
                !diagnostics.HasAnyResolvedErrors())
            {
                this.SetLazyConstantValue(
                    value,
                    earlyDecodingWellKnownAttributes,
                    diagnostics,
                    startsCycle: false);
                dependencies = ImmutableHashSet<SourceFieldSymbolWithSyntaxReference>.Empty;
            }
            else
            {
                dependencies = ImmutableHashSet<SourceFieldSymbolWithSyntaxReference>.Empty.Union(builder);
            }

            diagnostics.Free();
            builder.Free();
            return dependencies;
        }

        private void BindConstantValueIfNecessary(bool earlyDecodingWellKnownAttributes, bool startsCycle)
        {
            if (this.GetLazyConstantValue(earlyDecodingWellKnownAttributes) != Microsoft.CodeAnalysis.ConstantValue.Unset)
            {
                return;
            }

            var builder = PooledHashSet<SourceFieldSymbolWithSyntaxReference>.GetInstance();
            var diagnostics = BindingDiagnosticBag.GetInstance();
            if (startsCycle)
            {
                diagnostics.Add(ErrorCode.ERR_CircConstValue, GetFirstLocation(), this);
            }

            var value = MakeConstantValue(builder, earlyDecodingWellKnownAttributes, diagnostics);
            this.SetLazyConstantValue(
                value,
                earlyDecodingWellKnownAttributes,
                diagnostics,
                startsCycle);
            diagnostics.Free();
            builder.Free();
        }

        private ConstantValue GetLazyConstantValue(bool earlyDecodingWellKnownAttributes)
        {
            return earlyDecodingWellKnownAttributes ? _lazyConstantEarlyDecodingValue : _lazyConstantValue;
        }

        private void SetLazyConstantValue(
            ConstantValue value,
            bool earlyDecodingWellKnownAttributes,
            BindingDiagnosticBag diagnostics,
            bool startsCycle)
        {
            Debug.Assert(value != Microsoft.CodeAnalysis.ConstantValue.Unset);
            Debug.Assert((GetLazyConstantValue(earlyDecodingWellKnownAttributes) == Microsoft.CodeAnalysis.ConstantValue.Unset) ||
                (GetLazyConstantValue(earlyDecodingWellKnownAttributes) == value));

            if (earlyDecodingWellKnownAttributes)
            {
                Interlocked.CompareExchange(ref _lazyConstantEarlyDecodingValue, value, Microsoft.CodeAnalysis.ConstantValue.Unset);
            }
            else
            {
                if (Interlocked.CompareExchange(ref _lazyConstantValue, value, Microsoft.CodeAnalysis.ConstantValue.Unset) == Microsoft.CodeAnalysis.ConstantValue.Unset)
                {
#if REPORT_ALL
                    Console.WriteLine("Thread {0}, Field {1}, StartsCycle {2}", Thread.CurrentThread.ManagedThreadId, this, startsCycle);
#endif
                    this.AddDeclarationDiagnostics(diagnostics);
                    // CompletionPart.ConstantValue is the last part for a field
                    DeclaringCompilation.SymbolDeclaredEvent(this);
                    var wasSetThisThread = this.state.NotePartComplete(CompletionPart.ConstantValue);
                    Debug.Assert(wasSetThisThread);
                }
            }
        }

        protected abstract ConstantValue MakeConstantValue(HashSet<SourceFieldSymbolWithSyntaxReference> dependencies, bool earlyDecodingWellKnownAttributes, BindingDiagnosticBag diagnostics);
    }
}<|MERGE_RESOLUTION|>--- conflicted
+++ resolved
@@ -224,12 +224,9 @@
 
         public sealed override ImmutableArray<SyntaxReference> DeclaringSyntaxReferences
             => ImmutableArray.Create(_syntaxReference);
-<<<<<<< HEAD
 
         public override bool IsDefinedInSourceTree(SyntaxTree tree, TextSpan? definedWithinSpan, CancellationToken cancellationToken = default)
             => IsDefinedInSourceTree(_syntaxReference, tree, definedWithinSpan);
-=======
->>>>>>> f0f0a979
 
         public sealed override string GetDocumentationCommentXml(CultureInfo preferredCulture = null, bool expandIncludes = false, CancellationToken cancellationToken = default(CancellationToken))
         {
