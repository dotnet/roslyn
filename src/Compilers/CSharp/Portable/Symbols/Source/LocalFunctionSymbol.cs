--- conflicted
+++ resolved
@@ -400,23 +400,7 @@
 
         public override ImmutableArray<TypeParameterConstraintClause> TypeParameterConstraintClauses
         {
-<<<<<<< HEAD
-            var clause = this.GetTypeParameterConstraintClause(ordinal);
-            return (clause != null) ? clause.Constraints : TypeParameterConstraintKind.None;
-        }
-
-        internal ImmutableArray<TypeSymbolWithAnnotations> GetTypeParameterConstraintTypes(int ordinal)
-        {
-            var clause = this.GetTypeParameterConstraintClause(ordinal);
-            return (clause != null) ? clause.ConstraintTypes : ImmutableArray<TypeSymbolWithAnnotations>.Empty;
-        }
-
-        private TypeParameterConstraintClause GetTypeParameterConstraintClause(int ordinal)
-        {
-            if (_lazyTypeParameterConstraints == null)
-=======
-            get
->>>>>>> 844fea4d
+            get
             {
                 if (_lazyTypeParameterConstraints.IsDefault)
                 {
