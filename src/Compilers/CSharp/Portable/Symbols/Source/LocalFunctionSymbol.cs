--- conflicted
+++ resolved
@@ -69,11 +69,6 @@
                 _declarationDiagnostics.Add(ErrorCode.ERR_BadExtensionAgg, Locations[0]);
             }
 
-<<<<<<< HEAD
-            ReportAttributesDisallowed(syntax.AttributeLists, _declarationDiagnostics);
-
-=======
->>>>>>> dd64545b
             foreach (var param in syntax.ParameterList.Parameters)
             {
                 ReportAttributesDisallowed(param.AttributeLists, _declarationDiagnostics);
