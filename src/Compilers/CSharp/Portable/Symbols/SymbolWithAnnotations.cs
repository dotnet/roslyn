--- conflicted
+++ resolved
@@ -433,14 +433,6 @@
             return new NonLazyType(typeSymbol, NonNullTypesContext, isAnnotated: IsAnnotated, customModifiers);
         }
 
-<<<<<<< HEAD
-        protected abstract TypeSymbolWithAnnotations DoUpdate(TypeSymbol typeSymbol, ImmutableArray<CustomModifier> customModifiers);
-
-        /// <summary>
-        /// Returns true if the type contains an annotated reference type.
-        /// </summary>
-=======
->>>>>>> 2edaf017
         public bool ContainsNullableReferenceTypes()
         {
             return ContainsNullableReferenceTypes(this, typeOpt: null);
