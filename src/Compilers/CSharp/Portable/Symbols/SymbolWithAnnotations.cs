﻿// Copyright (c) Microsoft.  All Rights Reserved.  Licensed under the Apache License, Version 2.0.  See License.txt in the project root for license information.

using Roslyn.Utilities;
using System;
using System.Collections.Generic;
using System.Collections.Immutable;
using System.Diagnostics;
using System.Linq;
using System.Threading;
using Microsoft.CodeAnalysis.PooledObjects;

namespace Microsoft.CodeAnalysis.CSharp.Symbols
{
    /// <summary>
    /// A simple class that combines a single symbol with annotations
    /// </summary>
    internal abstract class SymbolWithAnnotations 
    {
        public abstract Symbol Symbol { get; }

        public sealed override string ToString() => Symbol.ToString();
        public virtual string ToDisplayString(SymbolDisplayFormat format = null) => Symbol.ToDisplayString(format);
        public string Name => Symbol.Name;
        public SymbolKind Kind => Symbol.Kind;

#pragma warning disable CS0809
        [Obsolete("Unsupported", error: true)]
        public sealed override bool Equals(object other)
#pragma warning restore CS0809
        {
            throw ExceptionUtilities.Unreachable;
        }

#pragma warning disable CS0809
        [Obsolete("Unsupported", error: true)]
        public sealed override int GetHashCode()
#pragma warning restore CS0809
        {
            throw ExceptionUtilities.Unreachable;
        }

        [Obsolete("Unsupported", error: true)]
        public static bool operator == (SymbolWithAnnotations x, SymbolWithAnnotations y)
        {
            throw ExceptionUtilities.Unreachable;
        }

        [Obsolete("Unsupported", error: true)]
        public static bool operator !=(SymbolWithAnnotations x, SymbolWithAnnotations y)
        {
            throw ExceptionUtilities.Unreachable;
        }

        [Obsolete("Unsupported", error: true)]
        public static bool operator ==(Symbol x, SymbolWithAnnotations y)
        {
            throw ExceptionUtilities.Unreachable;
        }

        [Obsolete("Unsupported", error: true)]
        public static bool operator !=(Symbol x, SymbolWithAnnotations y)
        {
            throw ExceptionUtilities.Unreachable;
        }

        [Obsolete("Unsupported", error: true)]
        public static bool operator ==(SymbolWithAnnotations x, Symbol y)
        {
            throw ExceptionUtilities.Unreachable;
        }

        [Obsolete("Unsupported", error: true)]
        public static bool operator !=(SymbolWithAnnotations x, Symbol y)
        {
            throw ExceptionUtilities.Unreachable;
        }
    }

    internal abstract class NamespaceOrTypeOrAliasSymbolWithAnnotations : SymbolWithAnnotations
    {
        [Obsolete("Unsupported", error: true)]
        public new bool Equals(object other)
        {
            throw ExceptionUtilities.Unreachable;
        }

        [Obsolete("Unsupported", error: true)]
        public new int GetHashCode()
        {
            throw ExceptionUtilities.Unreachable;
        }

        public static NamespaceOrTypeOrAliasSymbolWithAnnotations CreateNonNull(bool nonNullTypes, Symbol symbol)
        {
            if (symbol is null)
            {
                return null;
            }

            switch (symbol.Kind)
            {
                case SymbolKind.Namespace:
                    return new NamespaceSymbolWithAnnotations((NamespaceSymbol)symbol);
                case SymbolKind.Alias:
                    return new AliasSymbolWithAnnotations((AliasSymbol)symbol);
                default:
                    return TypeSymbolWithAnnotations.CreateNonNull(nonNullTypes, (TypeSymbol)symbol);
            }
        }

        public abstract bool IsAlias { get; }
        public abstract bool IsNamespace { get; }
        public abstract bool IsType { get; }
    }

    internal sealed class AliasSymbolWithAnnotations : NamespaceOrTypeOrAliasSymbolWithAnnotations
    {
        private readonly AliasSymbol _aliasSymbol;

        public AliasSymbolWithAnnotations(AliasSymbol aliasSymbol)
        {
            Debug.Assert((object)aliasSymbol != null);
            _aliasSymbol = aliasSymbol;
        }

        public sealed override Symbol Symbol => _aliasSymbol;
        public AliasSymbol AliasSymbol => _aliasSymbol;

        public override bool IsAlias => true;
        public override bool IsNamespace => false;
        public override bool IsType => false;
    }

    internal abstract class NamespaceOrTypeSymbolWithAnnotations : NamespaceOrTypeOrAliasSymbolWithAnnotations
    {
        public abstract NamespaceOrTypeSymbol NamespaceOrTypeSymbol { get; }

        public static NamespaceOrTypeSymbolWithAnnotations CreateNonNull(bool nonNullTypes, NamespaceOrTypeSymbol symbol)
        {
            switch (symbol.Kind)
            {
                case SymbolKind.Namespace:
                    return new NamespaceSymbolWithAnnotations((NamespaceSymbol)symbol);
                default:
                    return TypeSymbolWithAnnotations.CreateNonNull(nonNullTypes, (TypeSymbol)symbol);
            }
        }

        public override bool IsAlias => false;
    }

    internal sealed class NamespaceSymbolWithAnnotations : NamespaceOrTypeSymbolWithAnnotations
    {
        private readonly NamespaceSymbol _namespaceSymbol;

        public NamespaceSymbolWithAnnotations(NamespaceSymbol namespaceSymbol)
        {
            Debug.Assert((object)namespaceSymbol != null);
            _namespaceSymbol = namespaceSymbol;
        }

        public sealed override Symbol Symbol => _namespaceSymbol;
        public NamespaceSymbol NamespaceSymbol => _namespaceSymbol;
        public sealed override NamespaceOrTypeSymbol NamespaceOrTypeSymbol => _namespaceSymbol;

        public override bool IsNamespace => true;
        public override bool IsType => false;
    }

    /// <summary>
    /// A simple class that combines a single type symbol with annotations
    /// </summary>
    [DebuggerDisplay("{GetDebuggerDisplay(), nq}")]
    internal abstract class TypeSymbolWithAnnotations : NamespaceOrTypeSymbolWithAnnotations
    {
        internal static readonly SymbolDisplayFormat DebuggerDisplayFormat = new SymbolDisplayFormat(
            typeQualificationStyle: SymbolDisplayTypeQualificationStyle.NameAndContainingTypesAndNamespaces,
            genericsOptions: SymbolDisplayGenericsOptions.IncludeTypeParameters,
            miscellaneousOptions: SymbolDisplayMiscellaneousOptions.UseSpecialTypes | SymbolDisplayMiscellaneousOptions.IncludeNullableReferenceTypeModifier,
            compilerInternalOptions: SymbolDisplayCompilerInternalOptions.IncludeNonNullableTypeModifier);

        internal static TypeSymbolWithAnnotations CreateNonNull(bool nonNullTypes, TypeSymbol typeSymbol)
        {
            return Create(typeSymbol, isNullableIfReferenceType: nonNullTypes ? (bool?)false : null);
        }

        internal static TypeSymbolWithAnnotations Create(ModuleSymbol module, TypeSymbol typeSymbol)
        {
            return Create(typeSymbol, isNullableIfReferenceType: module.UtilizesNullableReferenceTypes ? (bool?)false : null);
        }

        // PROTOTYPE(NullableReferenceTypes): Check we are not using this method on type references in
        // member signatures visible outside the assembly. Consider overriding, implementing, NoPIA embedding, etc.
        public static TypeSymbolWithAnnotations Create(TypeSymbol typeSymbol)
        {
            return Create(typeSymbol, ImmutableArray<CustomModifier>.Empty);
        }

        // PROTOTYPE(NullableReferenceTypes): Check we are not using this method on type references in
        // member signatures visible outside the assembly. Consider overriding, implementing, NoPIA embedding, etc.
        public static TypeSymbolWithAnnotations Create(TypeSymbol typeSymbol, ImmutableArray<CustomModifier> customModifiers)
        {
            if (typeSymbol is null)
            {
                return null;
            }

            return new NonLazyType(typeSymbol, isNullable: typeSymbol.IsNullableType(), customModifiers);
        }

        // PROTOTYPE(NullableReferenceTypes): Check we are not using this method on type references in
        // member signatures visible outside the assembly. Consider overriding, implementing, NoPIA embedding, etc.
        public static TypeSymbolWithAnnotations Create(TypeSymbol typeSymbol, bool? isNullableIfReferenceType)
        {
            return Create(typeSymbol, isNullableIfReferenceType, ImmutableArray<CustomModifier>.Empty);
        }

        // PROTOTYPE(NullableReferenceTypes): Check we are not using this method on type references in
        // member signatures visible outside the assembly. Consider overriding, implementing, NoPIA embedding, etc.
        public static TypeSymbolWithAnnotations Create(TypeSymbol typeSymbol, bool? isNullableIfReferenceType, ImmutableArray<CustomModifier> customModifiers)
        {
            if (typeSymbol is null)
            {
                return null;
            }

            if (isNullableIfReferenceType == null && typeSymbol.TypeKind == TypeKind.TypeParameter)
            {
                return new NonLazyType(typeSymbol, isNullable: null, customModifiers);
            }

            if (isNullableIfReferenceType == false || !typeSymbol.IsReferenceType || typeSymbol.IsNullableType())
            {
                return Create(typeSymbol, customModifiers);
            }

            bool? isNullable = typeSymbol.IsNullableType() ? true : isNullableIfReferenceType;
            return new NonLazyType(typeSymbol, isNullable, customModifiers);
        }

        public TypeSymbolWithAnnotations AsNullableReferenceOrValueType(CSharpCompilation compilation)
        {
            Debug.Assert(compilation.IsFeatureEnabled(MessageID.IDS_FeatureStaticNullChecking));
            Debug.Assert(CustomModifiers.IsEmpty);

            var typeSymbol = this.TypeSymbol;

            // It is not safe to check if a type parameter is a reference type right away, this can send us into a cycle.
            // In this case we delay asking this question as long as possible.
            if (typeSymbol.TypeKind != TypeKind.TypeParameter)
            {
                if (typeSymbol.IsReferenceType)
                {
                    return new NonLazyType(typeSymbol, isNullable: true, this.CustomModifiers);
                }
                else
                {
                    return Create(compilation.GetSpecialType(SpecialType.System_Nullable_T).Construct(ImmutableArray.Create(typeSymbol)));
                }
            }

            return new LazyNullableType(compilation, this);
        }

        /// <summary>
        /// Return nullable type if the type is a non-nullable
        /// reference type and local nullability is inferred.
        /// </summary>
        public TypeSymbolWithAnnotations AsNullableReferenceTypeIfInferLocalNullability(SyntaxNode syntax)
        {
            if (IsReferenceType && IsNullable == false)
            {
                var flags = ((CSharpParseOptions)syntax.SyntaxTree.Options).GetNullableReferenceFlags();
                if ((flags & NullableReferenceFlags.InferLocalNullability) != 0)
                {
                    return AsNullableReferenceType();
                }
            }
            return this;
        }

        /// <summary>
        /// Adjust types in signatures coming from metadata.
        /// </summary>
        public abstract TypeSymbolWithAnnotations AsNullableReferenceType();
        public abstract TypeSymbolWithAnnotations AsNotNullableReferenceType();
        public abstract TypeSymbolWithAnnotations AsObliviousReferenceType();

        public abstract TypeSymbolWithAnnotations WithModifiers(ImmutableArray<CustomModifier> customModifiers);

        public sealed override Symbol Symbol => TypeSymbol;
        public sealed override NamespaceOrTypeSymbol NamespaceOrTypeSymbol => TypeSymbol;

        public override bool IsNamespace => false;
        public override bool IsType => true;

        public abstract TypeSymbol TypeSymbol { get; }
        public virtual TypeSymbol NullableUnderlyingTypeOrSelf => TypeSymbol.StrippedType();

        /// <summary>
        /// Is this a nullable reference or value type.
        /// If it is a nullable value type, <see cref="TypeSymbol"/>
        /// returns symbol for constructed System.Nullable`1 type.
        /// If it is a nullable reference type, <see cref="TypeSymbol"/>
        /// simply returns a symbol for the reference type.
        /// </summary>
        public abstract bool? IsNullable { get; }

        /// <summary>
        /// Is this System.Nullable`1 type, or its substitution.
        /// </summary>
        public bool IsNullableType() => TypeSymbol.IsNullableType();

        /// <summary>
        /// The list of custom modifiers, if any, associated with the <see cref="TypeSymbol"/>.
        /// </summary>
        public abstract ImmutableArray<CustomModifier> CustomModifiers { get; }

        public bool IsReferenceType => TypeSymbol.IsReferenceType;
        public bool IsValueType => TypeSymbol.IsValueType;
        public TypeKind TypeKind => TypeSymbol.TypeKind;
        public virtual SpecialType SpecialType => TypeSymbol.SpecialType;
        public bool IsManagedType => TypeSymbol.IsManagedType;
        public Cci.PrimitiveTypeCode PrimitiveTypeCode => TypeSymbol.PrimitiveTypeCode;
        public bool IsEnumType() => TypeSymbol.IsEnumType();
        public bool IsDynamic() => TypeSymbol.IsDynamic();
        public bool IsObjectType() => TypeSymbol.IsObjectType();
        public bool IsArray() => TypeSymbol.IsArray();
        public virtual bool IsRestrictedType(bool ignoreSpanLikeTypes = false) => TypeSymbol.IsRestrictedType(ignoreSpanLikeTypes);
        public bool IsPointerType() => TypeSymbol.IsPointerType();
        public bool IsErrorType() => TypeSymbol.IsErrorType();
        public bool IsUnsafe() => TypeSymbol.IsUnsafe();
        public virtual bool IsStatic => TypeSymbol.IsStatic;
        public bool IsNullableTypeOrTypeParameter() => TypeSymbol.IsNullableTypeOrTypeParameter();
        public virtual bool IsVoid => TypeSymbol.SpecialType == SpecialType.System_Void;
        public virtual bool IsSZArray() => TypeSymbol.IsSZArray();
        public TypeSymbolWithAnnotations GetNullableUnderlyingType() => TypeSymbol.GetNullableUnderlyingTypeWithAnnotations();

        internal abstract bool GetIsReferenceType(ConsList<TypeParameterSymbol> inProgress);
        internal abstract bool GetIsValueType(ConsList<TypeParameterSymbol> inProgress);

        public abstract override string ToDisplayString(SymbolDisplayFormat format = null);
        internal string GetDebuggerDisplay() => ToDisplayString(DebuggerDisplayFormat);

        public bool Equals(TypeSymbolWithAnnotations other, TypeCompareKind comparison)
        {
            if (ReferenceEquals(this, other))
            {
                return true;
            }

            if ((object)other == null || !TypeSymbolEquals(other, comparison))
            {
                return false;
            }

            // Make sure custom modifiers are the same.
            if ((comparison & TypeCompareKind.IgnoreCustomModifiersAndArraySizesAndLowerBounds) == 0 && !this.CustomModifiers.SequenceEqual(other.CustomModifiers))
            {
                return false;
            }

            if ((comparison & TypeCompareKind.CompareNullableModifiersForReferenceTypes) != 0 && other.IsNullable != this.IsNullable)
            {
                if ((comparison & TypeCompareKind.UnknownNullableModifierMatchesAny) == 0 || (this.IsNullable.HasValue && other.IsNullable.HasValue))
                {
                    return false;
                }
            }

            return true;
        }

        internal sealed class EqualsComparer : EqualityComparer<TypeSymbolWithAnnotations>
        {
            internal static readonly EqualsComparer Instance = new EqualsComparer();

            private EqualsComparer()
            {
            }

            public override int GetHashCode(TypeSymbolWithAnnotations obj)
            {
                if (obj is null)
                {
                    return 0;
                }
                return obj.TypeSymbol.GetHashCode();
            }

            public override bool Equals(TypeSymbolWithAnnotations x, TypeSymbolWithAnnotations y)
            {
                if (x is null)
                {
                    return y is null;
                }
                return x.Equals(y, TypeCompareKind.CompareNullableModifiersForReferenceTypes);
            }
        }

        protected virtual bool TypeSymbolEquals(TypeSymbolWithAnnotations other, TypeCompareKind comparison)
        {
            return this.TypeSymbol.Equals(other.TypeSymbol, comparison);
        }

        public bool GetUnificationUseSiteDiagnosticRecursive(ref DiagnosticInfo result, Symbol owner, ref HashSet<TypeSymbol> checkedTypes)
        {
            return TypeSymbol.GetUnificationUseSiteDiagnosticRecursive(ref result, owner, ref checkedTypes) ||
                   Symbol.GetUnificationUseSiteDiagnosticRecursive(ref result, this.CustomModifiers, owner, ref checkedTypes);
        }

        public void CheckAllConstraints(ConversionsBase conversions, Location location, DiagnosticBag diagnostics)
        {
            TypeSymbol.CheckAllConstraints(conversions, location, diagnostics);
        }

        public bool IsAtLeastAsVisibleAs(Symbol sym, ref HashSet<DiagnosticInfo> useSiteDiagnostics)
        {
            // System.Nullable is public, so it is safe to delegate to the underlying.
            return NullableUnderlyingTypeOrSelf.IsAtLeastAsVisibleAs(sym, ref useSiteDiagnostics);
        }

        public virtual TypeSymbolWithAnnotations SubstituteType(AbstractTypeMap typeMap)
        {
            return SubstituteType(typeMap, (map, type) => map.SubstituteType(type));
        }

        private TypeSymbolWithAnnotations SubstituteType(AbstractTypeMap typeMap, Func<AbstractTypeMap, TypeSymbol, TypeSymbolWithAnnotations> substituteType)
        {
            var newCustomModifiers = typeMap.SubstituteCustomModifiers(this.CustomModifiers);
            var newTypeWithModifiers = substituteType(typeMap, this.TypeSymbol);
            bool? newIsNullable = (newTypeWithModifiers.IsNullable != null && this.IsNullable != true) ? newTypeWithModifiers.IsNullable : this.IsNullable;

            if (!TypeSymbolEquals(newTypeWithModifiers, TypeCompareKind.CompareNullableModifiersForReferenceTypes) ||
                !newTypeWithModifiers.CustomModifiers.IsEmpty ||
                newIsNullable != this.IsNullable ||
                newCustomModifiers != this.CustomModifiers)
            {
                if (newTypeWithModifiers.TypeSymbol.IsNullableType())
                {
                    Debug.Assert(newIsNullable == true);

                    if (newCustomModifiers.IsEmpty)
                    {
                        return newTypeWithModifiers;
                    }

                    return TypeSymbolWithAnnotations.Create(newTypeWithModifiers.TypeSymbol, newCustomModifiers.Concat(newTypeWithModifiers.CustomModifiers));
                }

                if (newIsNullable == false)
                {
                    Debug.Assert(newTypeWithModifiers.IsNullable != true);
                    if (newCustomModifiers.IsEmpty)
                    {
                        return newTypeWithModifiers;
                    }

                    return TypeSymbolWithAnnotations.Create(newTypeWithModifiers.TypeSymbol, newCustomModifiers.Concat(newTypeWithModifiers.CustomModifiers));
                }

                Debug.Assert(newIsNullable != false);

                if (newCustomModifiers.IsEmpty && newTypeWithModifiers.IsNullable == newIsNullable)
                {
                    return newTypeWithModifiers;
                }

                newCustomModifiers = newCustomModifiers.Concat(newTypeWithModifiers.CustomModifiers);

                Debug.Assert(newIsNullable != false);
                return new NonLazyType(newTypeWithModifiers.TypeSymbol, newIsNullable, newCustomModifiers);
            }

            return this; // substitution had no effect on the type or modifiers
        }

        public virtual void ReportDiagnosticsIfObsolete(Binder binder, SyntaxNode syntax, DiagnosticBag diagnostics)
        {
            binder.ReportDiagnosticsIfObsolete(diagnostics, TypeSymbol, syntax, hasBaseReceiver: false);
        }

        public virtual TypeSymbolWithAnnotations SubstituteTypeWithTupleUnification(AbstractTypeMap typeMap)
        {
            return SubstituteType(typeMap, (map, type) => map.SubstituteTypeWithTupleUnification(type));
        }

        /// <summary>
        /// Extract type under assumption that there should be no custom modifiers or annotations.
        /// The method asserts otherwise.
        /// </summary>
        public abstract TypeSymbol AsTypeSymbolOnly();

        /// <summary>
        /// Is this an equal type symbol without annotations/custom modifiers?
        /// </summary>
        public abstract bool Is(TypeSymbol other);

        public TypeSymbolWithAnnotations Update(TypeSymbol typeSymbol, ImmutableArray<CustomModifier> customModifiers)
        {
            if (CustomModifiers != customModifiers || !TypeSymbol.Equals(typeSymbol, TypeCompareKind.AllAspects))
            {
                return DoUpdate(typeSymbol, customModifiers);
            }

            return this;
        }

        protected abstract TypeSymbolWithAnnotations DoUpdate(TypeSymbol typeSymbol, ImmutableArray<CustomModifier> customModifiers);

        public bool ContainsNullableReferenceTypes()
        {
            var typeSymbol = TypeSymbol;

            if (IsNullable == true && !typeSymbol.IsNullableType() && typeSymbol.IsReferenceType)
            {
                return true;
            }

            return typeSymbol.ContainsNullableReferenceTypes();
        }

        public void AddNullableTransforms(ArrayBuilder<bool> transforms)
        {
            var typeSymbol = TypeSymbol;
            transforms.Add(IsNullable == true && !typeSymbol.IsNullableType() && !typeSymbol.IsValueType);
            typeSymbol.AddNullableTransforms(transforms);
        }

        public bool ApplyNullableTransforms(ImmutableArray<bool> transforms, bool useNonNullTypes, ref int position, out TypeSymbolWithAnnotations result)
        {
            result = this;

            bool isNullable;
            if (transforms.IsDefault)
            {
                // No explicit transforms. All reference types are non-nullable.
                isNullable = false;
            }
            else if (position < transforms.Length)
            {
                isNullable = transforms[position++];
            }
            else
            {
                return false;
            }

            TypeSymbol oldTypeSymbol = TypeSymbol;
            TypeSymbol newTypeSymbol;

            if (!oldTypeSymbol.ApplyNullableTransforms(transforms, useNonNullTypes, ref position, out newTypeSymbol))
            {
                return false;
            }

            if ((object)oldTypeSymbol != newTypeSymbol)
            {
                result = result.DoUpdate(newTypeSymbol, result.CustomModifiers);
            }

            //if (!result.IsValueType) // PROTOTYPE(NullableReferenceTypes): this is causing cycle 6 in NullableAttribute_01
            {
                if (isNullable)
                {
                    result = result.AsNullableReferenceType();
                }
                else
                {
                    if (useNonNullTypes)
                    {
                        result = result.AsNotNullableReferenceType();
                    }
                    else
                    {
                        result = result.AsObliviousReferenceType();
                    }
                }
            }

            return true;
        }

        public TypeSymbolWithAnnotations SetUnknownNullabilityForReferenceTypesIfNecessary(ModuleSymbol module)
        {
            return module.UtilizesNullableReferenceTypes ?
                this :
                this.SetUnknownNullabilityForReferenceTypes();
        }

        public TypeSymbolWithAnnotations WithTopLevelNonNullability()
        {
            var typeSymbol = TypeSymbol;
            if (IsNullable == false || !typeSymbol.IsReferenceType)
            {
                return this;
            }

            return new NonLazyType(typeSymbol, isNullable: false, CustomModifiers);
         }

        public TypeSymbolWithAnnotations SetUnknownNullabilityForReferenceTypes()
        {
            var typeSymbol = TypeSymbol;

            if (IsNullable.HasValue)
            {
                if (!typeSymbol.IsNullableType() && typeSymbol.IsReferenceType)
                {
                    typeSymbol = typeSymbol.SetUnknownNullabilityForReferenceTypes();
                    return new NonLazyType(typeSymbol, isNullable: null, CustomModifiers);
                }
            }

            var newTypeSymbol = typeSymbol.SetUnknownNullabilityForReferenceTypes();

            if ((object)newTypeSymbol != typeSymbol)
            {
                return DoUpdate(newTypeSymbol, CustomModifiers);
            }

            return this;
        }

        private sealed class NonLazyType : TypeSymbolWithAnnotations
        {
            private readonly TypeSymbol _typeSymbol;
            private readonly bool? _isNullable;
            private readonly ImmutableArray<CustomModifier> _customModifiers;

            public NonLazyType(TypeSymbol typeSymbol, bool? isNullable, ImmutableArray<CustomModifier> customModifiers)
            {
                Debug.Assert((object)typeSymbol != null);
                Debug.Assert(!customModifiers.IsDefault);
                Debug.Assert(!typeSymbol.IsNullableType() || isNullable == true);
                _typeSymbol = typeSymbol;
                _isNullable = isNullable;
                _customModifiers = customModifiers;
            }

            public sealed override TypeSymbol TypeSymbol => _typeSymbol;
            public sealed override bool? IsNullable => _isNullable;
            public override ImmutableArray<CustomModifier> CustomModifiers => _customModifiers;

            internal override bool GetIsReferenceType(ConsList<TypeParameterSymbol> inProgress)
            {
                if (_typeSymbol.TypeKind == TypeKind.TypeParameter)
                {
                    return ((TypeParameterSymbol)_typeSymbol).GetIsReferenceType(inProgress);
                }
                return _typeSymbol.IsReferenceType;
            }

            internal override bool GetIsValueType(ConsList<TypeParameterSymbol> inProgress)
            {
                if (_typeSymbol.TypeKind == TypeKind.TypeParameter)
                {
                    return ((TypeParameterSymbol)_typeSymbol).GetIsValueType(inProgress);
                }
                return _typeSymbol.IsValueType;
            }

            public override TypeSymbolWithAnnotations WithModifiers(ImmutableArray<CustomModifier> customModifiers)
            {
                return new NonLazyType(_typeSymbol, _isNullable, customModifiers);
            }

            public override TypeSymbol AsTypeSymbolOnly() => _typeSymbol;

            // PROTOTYPE(NullableReferenceTypes): Use WithCustomModifiers.Is() => false
            // and set IsNullable=null always for GetTypeParametersAsTypeArguments.
            public override bool Is(TypeSymbol other) => _typeSymbol.Equals(other, TypeCompareKind.CompareNullableModifiersForReferenceTypes) && _customModifiers.IsEmpty;

            protected sealed override TypeSymbolWithAnnotations DoUpdate(TypeSymbol typeSymbol, ImmutableArray<CustomModifier> customModifiers)
            {
                return new NonLazyType(typeSymbol, _isNullable, customModifiers);
            }

            public override TypeSymbolWithAnnotations AsNullableReferenceType()
            {
                return _isNullable == true ?
                    this :
                    new NonLazyType(_typeSymbol, isNullable: true, _customModifiers);
            }

            public override TypeSymbolWithAnnotations AsNotNullableReferenceType()
            {
                return _isNullable == false || _typeSymbol.IsNullableType() ?
                    this :
                    new NonLazyType(_typeSymbol, isNullable: false, _customModifiers);
            }

            public override TypeSymbolWithAnnotations AsObliviousReferenceType()
            {
                Debug.Assert(_isNullable != true);
                return _isNullable == null ?
                    this :
                    new NonLazyType(_typeSymbol, isNullable: null, _customModifiers);
            }

            // PROTOTYPE(NullableReferenceTypes): Move implementation to the base class.
            public override string ToDisplayString(SymbolDisplayFormat format)
            {
                var str = _typeSymbol.ToDisplayString(format);
                if (format != null && !_typeSymbol.IsValueType)
                {
                    switch (_isNullable)
                    {
                        case true:
                            if ((format.MiscellaneousOptions & SymbolDisplayMiscellaneousOptions.IncludeNullableReferenceTypeModifier) != 0)
                            {
                                return str + "?";
                            }
                            break;
                        case false:
                            if ((format.CompilerInternalOptions & SymbolDisplayCompilerInternalOptions.IncludeNonNullableTypeModifier) != 0)
                            {
                                return str + "!";
                            }
                            break;
                    }
                }
                return str;
            }
        }

        /// <summary>
        /// Nullable type parameter. The underlying TypeSymbol is resolved
        /// lazily to avoid cycles when binding declarations.
        /// </summary>
        private sealed class LazyNullableType : TypeSymbolWithAnnotations
        {
            private readonly CSharpCompilation _compilation;
            private readonly TypeSymbolWithAnnotations _underlying;
            private TypeSymbol _resolved;

            public LazyNullableType(CSharpCompilation compilation, TypeSymbolWithAnnotations underlying)
            {
<<<<<<< HEAD
                Debug.Assert(compilation.IsFeatureEnabled(MessageID.IDS_FeatureStaticNullChecking));
                Debug.Assert(underlying.IsNullable == false);
=======
                Debug.Assert(underlying.IsNullable != true);
>>>>>>> 45c76ee1
                Debug.Assert(underlying.TypeKind == TypeKind.TypeParameter);
                Debug.Assert(underlying.CustomModifiers.IsEmpty);
                _compilation = compilation;
                _underlying = underlying;
            }

            public override bool? IsNullable => true;
            public override bool IsVoid => false;
            public override bool IsSZArray() => false;
            public override bool IsStatic => false;

            public override TypeSymbol TypeSymbol
            {
                get
                {
                    if ((object)_resolved == null)
                    {
                        if (!_underlying.IsValueType)
                        {
                            _resolved = _underlying.TypeSymbol;
                        }
                        else
                        {
                            Interlocked.CompareExchange(ref _resolved, 
                                _compilation.GetSpecialType(SpecialType.System_Nullable_T).Construct(
                                    ImmutableArray.Create(_underlying)), 
                                null);
                        }
                    }

                    return _resolved;
                }
            }

            internal override bool GetIsReferenceType(ConsList<TypeParameterSymbol> inProgress)
            {
                return _underlying.GetIsReferenceType(inProgress);
            }

            internal override bool GetIsValueType(ConsList<TypeParameterSymbol> inProgress)
            {
                return _underlying.GetIsValueType(inProgress);
            }

            public override TypeSymbol NullableUnderlyingTypeOrSelf => _underlying.TypeSymbol;

            public override SpecialType SpecialType
            {
                get
                {
                    var specialType = _underlying.SpecialType;
                    return specialType.IsValueType() ? SpecialType.None : specialType;
                }
            }

            public override bool IsRestrictedType(bool ignoreSpanLikeTypes) => _underlying.IsRestrictedType(ignoreSpanLikeTypes);

            public override TypeSymbol AsTypeSymbolOnly()
            {
                Debug.Assert(TypeSymbol.IsNullableType() && CustomModifiers.IsEmpty);
                return TypeSymbol;
            }

            public override bool Is(TypeSymbol other)
            {
                if (!other.IsNullableType())
                {
                    return false;
                }

                return TypeSymbol.Equals(other, TypeCompareKind.CompareNullableModifiersForReferenceTypes);
            }

            public override ImmutableArray<CustomModifier> CustomModifiers => ImmutableArray<CustomModifier>.Empty; 

            public override TypeSymbolWithAnnotations WithModifiers(ImmutableArray<CustomModifier> customModifiers)
            {
                if (customModifiers.IsDefaultOrEmpty)
                {
                    return this;
                }

                // It should be safe to force resolution
                var typeSymbol = TypeSymbol;
                if (typeSymbol.IsNullableType())
                {
                    return TypeSymbolWithAnnotations.Create(typeSymbol, customModifiers);
                }

                return new NonLazyType(typeSymbol, isNullable: true, customModifiers);
            }

            protected override TypeSymbolWithAnnotations DoUpdate(TypeSymbol typeSymbol, ImmutableArray<CustomModifier> customModifiers)
            {
                if (typeSymbol.IsNullableType())
                {
                    return TypeSymbolWithAnnotations.Create(typeSymbol, customModifiers);
                }

                return new NonLazyType(typeSymbol, isNullable: true, customModifiers);
            }

            public override TypeSymbolWithAnnotations AsNullableReferenceType() => this;

            public override TypeSymbolWithAnnotations AsNotNullableReferenceType()
            {
                if (!_underlying.TypeSymbol.IsValueType)
                {
                    Debug.Assert(_underlying.IsNullable == false);
                    return _underlying;
                }

                Debug.Assert(!this.IsNullable == false);
                return this;
            }

            public override TypeSymbolWithAnnotations AsObliviousReferenceType()
            {
                // AsObliviousReferenceType is used to produce a null-oblivious when applying a nullable transform
                // in a context with [NonNullTypes(false)]. But that attribute only affects types that don't have
                // a `?` annotation. Since LazyNullableType always results from a `?` annotation, this method is unreachable.
                throw ExceptionUtilities.Unreachable;
            }

            public override TypeSymbolWithAnnotations SubstituteType(AbstractTypeMap typeMap)
            {
                if ((object)_resolved != null)
                {
                    return base.SubstituteType(typeMap);
                }

                var newUnderlying = typeMap.SubstituteType(this._underlying);
                if ((object)newUnderlying != this._underlying)
                {
                    if ((newUnderlying.TypeSymbol.Equals(this._underlying.TypeSymbol, TypeCompareKind.AllAspects) || 
                            newUnderlying.TypeSymbol is IndexedTypeParameterSymbolForOverriding) &&
                        newUnderlying.CustomModifiers.IsEmpty)
                    {
                        return new LazyNullableType(_compilation, newUnderlying);
                    }

                    return base.SubstituteType(typeMap);
                }
                else
                {
                    return this; // substitution had no effect on the type or modifiers
                }
            }

            public override TypeSymbolWithAnnotations SubstituteTypeWithTupleUnification(AbstractTypeMap typeMap)
            {
                if ((object)_resolved != null)
                {
                    return base.SubstituteTypeWithTupleUnification(typeMap);
                }

                var newUnderlying = typeMap.SubstituteTypeWithTupleUnification(this._underlying);
                if ((object)newUnderlying != this._underlying)
                {
                    if ((newUnderlying.TypeSymbol.Equals(this._underlying.TypeSymbol, TypeCompareKind.AllAspects) ||
                            newUnderlying.TypeSymbol is IndexedTypeParameterSymbolForOverriding) &&
                        newUnderlying.CustomModifiers.IsEmpty)
                    {
                        return new LazyNullableType(_compilation, newUnderlying);
                    }

                    return base.SubstituteTypeWithTupleUnification(typeMap);
                }
                else
                {
                    return this; // substitution had no effect on the type or modifiers
                }
            }

            public override void ReportDiagnosticsIfObsolete(Binder binder, SyntaxNode syntax, DiagnosticBag diagnostics)
            {
                if ((object)_resolved != null)
                {
                    base.ReportDiagnosticsIfObsolete(binder, syntax, diagnostics);
                }
                else
                {
                    diagnostics.Add(new LazyObsoleteDiagnosticInfo(this, binder.ContainingMemberOrLambda, binder.Flags), syntax.GetLocation());
                }
            }

            protected override bool TypeSymbolEquals(TypeSymbolWithAnnotations other, TypeCompareKind comparison)
            {
                var otherLazy = other as LazyNullableType;

                if ((object)otherLazy != null)
                {
                    return _underlying.TypeSymbolEquals(otherLazy._underlying, comparison);
                }

                return base.TypeSymbolEquals(other, comparison);
            }

            public override string ToDisplayString(SymbolDisplayFormat format)
            {
                var underlyingType = _underlying.TypeSymbol;
                var str = underlyingType.ToDisplayString(format);
                return underlyingType.IsNullableType() ? str : str + "?";
            }
        }
    }
}<|MERGE_RESOLUTION|>--- conflicted
+++ resolved
@@ -736,12 +736,8 @@
 
             public LazyNullableType(CSharpCompilation compilation, TypeSymbolWithAnnotations underlying)
             {
-<<<<<<< HEAD
                 Debug.Assert(compilation.IsFeatureEnabled(MessageID.IDS_FeatureStaticNullChecking));
-                Debug.Assert(underlying.IsNullable == false);
-=======
                 Debug.Assert(underlying.IsNullable != true);
->>>>>>> 45c76ee1
                 Debug.Assert(underlying.TypeKind == TypeKind.TypeParameter);
                 Debug.Assert(underlying.CustomModifiers.IsEmpty);
                 _compilation = compilation;
@@ -766,8 +762,7 @@
                         else
                         {
                             Interlocked.CompareExchange(ref _resolved, 
-                                _compilation.GetSpecialType(SpecialType.System_Nullable_T).Construct(
-                                    ImmutableArray.Create(_underlying)), 
+                                _compilation.GetSpecialType(SpecialType.System_Nullable_T).Construct(ImmutableArray.Create(_underlying)), 
                                 null);
                         }
                     }
