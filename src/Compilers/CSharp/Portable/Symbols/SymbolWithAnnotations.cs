﻿// Copyright (c) Microsoft.  All Rights Reserved.  Licensed under the Apache License, Version 2.0.  See License.txt in the project root for license information.

using Roslyn.Utilities;
using System;
using System.Collections.Generic;
using System.Collections.Immutable;
using System.Diagnostics;
using System.Linq;
using System.Threading;
using Microsoft.CodeAnalysis.PooledObjects;

namespace Microsoft.CodeAnalysis.CSharp.Symbols
{
    /// <summary>
    /// A simple class that combines a single type symbol with annotations
    /// </summary>
    [DebuggerDisplay("{GetDebuggerDisplay(), nq}")]
    internal readonly struct TypeSymbolWithAnnotations : IFormattable
    {
        /// <summary>
        /// A builder for lazy instances of TypeSymbolWithAnnotations.
        /// </summary>
        [DebuggerDisplay("{GetDebuggerDisplay(), nq}")]
        internal struct Builder
        {
            private TypeSymbol _defaultType;
            private INonNullTypesContext _nonNullTypesContext;
            private bool _isAnnotated;
            private TypeSymbolWithAnnotationsExtension _extension;

            internal TypeSymbol DefaultType => _defaultType;

            internal bool IsNull => _defaultType is null;

            internal bool InterlockedInitialize(TypeSymbolWithAnnotations type)
            {
                if ((object)_defaultType != null)
                {
                    return false;
                }
                _isAnnotated = type.IsAnnotated;
                Interlocked.CompareExchange(ref _nonNullTypesContext, type.NonNullTypesContext, null);
                Interlocked.CompareExchange(ref _extension, type.Extension, null);
                return (object)Interlocked.CompareExchange(ref _defaultType, type.DefaultType, null) == null;
            }

            internal TypeSymbolWithAnnotations ToType()
            {
                return new TypeSymbolWithAnnotations(_defaultType, _nonNullTypesContext, _isAnnotated, _extension);
            }

            internal string GetDebuggerDisplay() => ToType().GetDebuggerDisplay();
        }

        /// <summary>
        /// The underlying type, unless overridden by the extension.
        /// </summary>
        private readonly TypeSymbol DefaultType;

        /// <summary>
        /// Additional data or behavior. Such cases should be
        /// uncommon to minimize allocations.
        /// </summary>
        private readonly TypeSymbolWithAnnotationsExtension Extension;

        /// <summary>
        /// Returns:
        /// false for string, int, T;
        /// true for string?, T? where T : class; and
        /// true for int?, T? where T : struct.
        /// </summary>
        public readonly bool IsAnnotated;

        /// <summary>
        /// [NonNullTypes] context used for determining whether unannotated types are not nullable.
        /// Allows us to get the information without eagerly pulling on the NonNullTypes property (which causes cycles).
        /// </summary>
        public readonly INonNullTypesContext NonNullTypesContext;

        private TypeSymbolWithAnnotations(TypeSymbol defaultType, INonNullTypesContext nonNullTypesContext, bool isAnnotated, TypeSymbolWithAnnotationsExtension extension)
        {
            Debug.Assert((object)defaultType != null);
            Debug.Assert(!defaultType.IsNullableType() || isAnnotated);
            Debug.Assert(nonNullTypesContext != null);
            Debug.Assert(extension != null);
            DefaultType = defaultType;
            IsAnnotated = isAnnotated;
            NonNullTypesContext = nonNullTypesContext;
            Extension = extension;
        }

        public override string ToString() => TypeSymbol.ToString();
        public string Name => TypeSymbol.Name;
        public SymbolKind Kind => TypeSymbol.Kind;

        // PROTOTYPE(NullableReferenceTypes): GetDebuggerDisplay pulls on NonNullTypes while debugging
        internal static readonly SymbolDisplayFormat DebuggerDisplayFormat = new SymbolDisplayFormat(
            typeQualificationStyle: SymbolDisplayTypeQualificationStyle.NameAndContainingTypesAndNamespaces,
            genericsOptions: SymbolDisplayGenericsOptions.IncludeTypeParameters,
            miscellaneousOptions: SymbolDisplayMiscellaneousOptions.UseSpecialTypes | SymbolDisplayMiscellaneousOptions.IncludeNullableReferenceTypeModifier
            /*compilerInternalOptions: SymbolDisplayCompilerInternalOptions.IncludeNonNullableTypeModifier*/);

        internal static readonly SymbolDisplayFormat TestDisplayFormat = new SymbolDisplayFormat(
            typeQualificationStyle: SymbolDisplayTypeQualificationStyle.NameAndContainingTypesAndNamespaces,
            genericsOptions: SymbolDisplayGenericsOptions.IncludeTypeParameters,
            miscellaneousOptions: SymbolDisplayMiscellaneousOptions.UseSpecialTypes | SymbolDisplayMiscellaneousOptions.IncludeNullableReferenceTypeModifier,
            compilerInternalOptions: SymbolDisplayCompilerInternalOptions.IncludeNonNullableTypeModifier);

        // PROTOTYPE(NullableReferenceTypes): consider removing this method and using Create below (which handles nullable value types).
        internal static TypeSymbolWithAnnotations CreateUnannotated(INonNullTypesContext nonNullTypesContext, TypeSymbol typeSymbol, ImmutableArray<CustomModifier> customModifiers = default)
        {
            return Create(typeSymbol, nonNullTypesContext, isAnnotated: false, customModifiers.NullToEmpty());
        }

        internal static TypeSymbolWithAnnotations Create(INonNullTypesContext nonNullTypesContext, TypeSymbol typeSymbol, ImmutableArray<CustomModifier> customModifiers = default)
        {
            bool isNullableType = typeSymbol.IsNullableType();

            // PROTOTYPE(NullableReferenceTypes): this defaulting logic should be removed. There are many paths that currently don't have an explicit context at the moment.
            nonNullTypesContext = nonNullTypesContext ?? NonNullTypesFalseContext.Instance;
            return Create(typeSymbol, nonNullTypesContext, isAnnotated: isNullableType, customModifiers.NullToEmpty());
        }

        // PROTOTYPE(NullableReferenceTypes): Check we are not using this method on type references in
        // member signatures visible outside the assembly. Consider overriding, implementing, NoPIA embedding, etc.
        // PROTOTYPE(NullableReferenceTypes): [Obsolete("Use explicit NonNullTypes context")]
        public static TypeSymbolWithAnnotations Create(TypeSymbol typeSymbol)
        {
            return Create(typeSymbol, ImmutableArray<CustomModifier>.Empty);
        }

        // PROTOTYPE(NullableReferenceTypes): Check we are not using this method on type references in
        // member signatures visible outside the assembly. Consider overriding, implementing, NoPIA embedding, etc.
        // PROTOTYPE(NullableReferenceTypes): [Obsolete("Use explicit NonNullTypes context")]
        public static TypeSymbolWithAnnotations Create(TypeSymbol typeSymbol, ImmutableArray<CustomModifier> customModifiers)
        {
            if (typeSymbol is null)
            {
                return default;
            }

            return CreateNonLazyType(typeSymbol, NonNullTypesTrueContext.Instance, isAnnotated: typeSymbol.IsNullableType(), customModifiers);
        }

        internal static TypeSymbolWithAnnotations CreateNonLazyType(TypeSymbol typeSymbol, INonNullTypesContext nonNullTypesContext, bool isAnnotated, ImmutableArray<CustomModifier> customModifiers)
        {
            return new TypeSymbolWithAnnotations(typeSymbol, nonNullTypesContext, isAnnotated, TypeSymbolWithAnnotationsExtension.Create(customModifiers));
        }

        internal static TypeSymbolWithAnnotations CreateLazyNullableType(CSharpCompilation compilation, TypeSymbolWithAnnotations underlying)
        {
            return new TypeSymbolWithAnnotations(defaultType: underlying.DefaultType, nonNullTypesContext: underlying.NonNullTypesContext, isAnnotated: true, TypeSymbolWithAnnotationsExtension.CreateLazy(compilation, underlying));
        }

        // PROTOTYPE(NullableReferenceTypes): [Obsolete("Use explicit NonNullTypes context")]
        public static TypeSymbolWithAnnotations Create(TypeSymbol typeSymbol, bool? isNullableIfReferenceType)
        {
            return Create(typeSymbol, isNullableIfReferenceType, ImmutableArray<CustomModifier>.Empty);
        }

        // PROTOTYPE(NullableReferenceTypes): Check we are not using this method on type references in
        // member signatures visible outside the assembly. Consider overriding, implementing, NoPIA embedding, etc.
        // PROTOTYPE(NullableReferenceTypes): [Obsolete("Use explicit NonNullTypes context")]
        public static TypeSymbolWithAnnotations Create(TypeSymbol typeSymbol, bool? isNullableIfReferenceType, ImmutableArray<CustomModifier> customModifiers)
        {
            // PROTOTYPE(NullableReferenceTypes): Should be using fine-grained NonNullTypesContext
            var context = isNullableIfReferenceType == null ? NonNullTypesFalseContext.Instance : NonNullTypesTrueContext.Instance;
            return Create(typeSymbol, context, isAnnotated: isNullableIfReferenceType == true, customModifiers);
        }

        // PROTOTYPE(NullableReferenceTypes): Check we are not using this method on type references in
        // member signatures visible outside the assembly. Consider overriding, implementing, NoPIA embedding, etc.
        public static TypeSymbolWithAnnotations Create(TypeSymbol typeSymbol, INonNullTypesContext nonNullTypesContext, bool isAnnotated, ImmutableArray<CustomModifier> customModifiers)
        {
            Debug.Assert(nonNullTypesContext != null);

            if (typeSymbol is null)
            {
                return default;
            }

            // PROTOTYPE(NullableReferenceTypes): See if the if/else can be simplified to:
            //    if (typeSymbol.IsNullableType()) isAnnotated = true;
            // Currently, that results in test failures for nullable values of unconstrained
            // type parameters in UnconstrainedTypeParameter_Return_03.

            if ((!isAnnotated && typeSymbol is TypeParameterSymbol) ||
                (isAnnotated && typeSymbol.IsReferenceType && !typeSymbol.IsNullableType()))
            {
                // T (leave unannotated)
                // string? (leave annotated)
                Debug.Assert(!typeSymbol.IsNullableType());
            }
            else
            {
                // T? where T : class (leave annotated)
                // string, int (leave unannotated)
                // int?, T? where T : struct (add annotation)
                // int? (error type)
                isAnnotated = typeSymbol.IsNullableType();
            }

            return CreateNonLazyType(typeSymbol, nonNullTypesContext, isAnnotated: isAnnotated, customModifiers);
        }

        public TypeSymbolWithAnnotations SetIsAnnotated(CSharpCompilation compilation)
        {
            Debug.Assert(compilation.IsFeatureEnabled(MessageID.IDS_FeatureStaticNullChecking));
            Debug.Assert(CustomModifiers.IsEmpty);

            var typeSymbol = this.TypeSymbol;

            // It is not safe to check if a type parameter is a reference type right away, this can send us into a cycle.
            // In this case we delay asking this question as long as possible.
            if (typeSymbol.TypeKind != TypeKind.TypeParameter)
            {
                if (!typeSymbol.IsValueType)
                {
                    return CreateNonLazyType(typeSymbol, NonNullTypesContext, isAnnotated: true, this.CustomModifiers);
                }
                else
                {
                    return Create(compilation.GetSpecialType(SpecialType.System_Nullable_T).Construct(ImmutableArray.Create(typeSymbol)));
                }
            }

            return CreateLazyNullableType(compilation, this);
        }

        /// <summary>
        /// Adjust types in signatures coming from metadata.
        /// </summary>
        public TypeSymbolWithAnnotations AsNullableReferenceType() => Extension.AsNullableReferenceType(this);
        public TypeSymbolWithAnnotations AsNotNullableReferenceType() => Extension.AsNotNullableReferenceType(this);

        public TypeSymbolWithAnnotations WithModifiers(ImmutableArray<CustomModifier> customModifiers) => Extension.WithModifiers(this, customModifiers);
        public TypeSymbolWithAnnotations WithNonNullTypesContext(INonNullTypesContext nonNullTypesContext) => Extension.WithNonNullTypesContext(this, nonNullTypesContext);

        public TypeSymbol TypeSymbol => Extension?.GetResolvedType(DefaultType);
        public TypeSymbol NullableUnderlyingTypeOrSelf => Extension.GetNullableUnderlyingTypeOrSelf(DefaultType);

        // PROTOTYPE(NullableReferenceTypes): IsNullable depends on IsValueType which
        // can lead to cycles when IsNullable is queried early. Replace this property with
        // the Annotation property that depends on IsAnnotated and NonNullTypes only.
        // Should review all the usages of IsNullable outside of NullableWalker.

        /// <summary>
        /// Returns:
        /// true if this is a nullable reference or value type;
        /// false if this is an unannotated reference type and [NonNullTypes(true)],
        /// or a value type regardless of [NonNullTypes]; and
        /// null if an unannotated reference type and [NonNullTypes(false)].
        /// If this is a nullable value type, <see cref="TypeSymbol"/>
        /// returns symbol for constructed System.Nullable`1 type.
        /// If this is a nullable reference type, <see cref="TypeSymbol"/>
        /// simply returns a symbol for the reference type.
        /// </summary>
        public bool? IsNullable
        {
            get
            {
                if (IsAnnotated)
                {
                    return true;
                }
                if (NonNullTypesContext.NonNullTypes)
                {
                    return false;
                }
                if (TypeSymbol.IsValueType)
                {
                    return false;
                }
                return null;
            }
        }

        /// <summary>
        /// Returns:
        /// true if annotated;
        /// false if unannotated and [NonNullTypes(true)] and
        /// null if unannotated and [NonNullTypes(false)].
        /// </summary>
        /// <remarks>
        /// This property considers IsAnnotated and NonNullTypes only. Compare with
        /// IsNullable that also considers IsValueType. (Specifically, IsNullable==false
        /// for an unannotated value type, regardless of [NonNullTypes].)
        /// </remarks>
        internal bool? IsAnnotatedWithNonNullTypesContext
        {
            get
            {
                if (IsAnnotated)
                {
                    return true;
                }

                // A null NonNullTypes (ie. no attribute) means the same as NonNullTypes(false).
                return NonNullTypesContext.NonNullTypes == true ? false : (bool?)null;
            }
        }

        /// <summary>
        /// Is this System.Nullable`1 type, or its substitution.
        /// </summary>
        public bool IsNullableType() => TypeSymbol.IsNullableType();

        /// <summary>
        /// The list of custom modifiers, if any, associated with the <see cref="TypeSymbol"/>.
        /// </summary>
        public ImmutableArray<CustomModifier> CustomModifiers => Extension.CustomModifiers;

        public bool IsReferenceType => TypeSymbol.IsReferenceType;
        public bool IsValueType => TypeSymbol.IsValueType;
        public TypeKind TypeKind => TypeSymbol.TypeKind;
        public SpecialType SpecialType => Extension.GetSpecialType(DefaultType);
        public bool IsManagedType => TypeSymbol.IsManagedType;
        public Cci.PrimitiveTypeCode PrimitiveTypeCode => TypeSymbol.PrimitiveTypeCode;
        public bool IsEnumType() => TypeSymbol.IsEnumType();
        public bool IsDynamic() => TypeSymbol.IsDynamic();
        public bool IsObjectType() => TypeSymbol.IsObjectType();
        public bool IsArray() => TypeSymbol.IsArray();
        public bool IsRestrictedType(bool ignoreSpanLikeTypes = false) => Extension.IsRestrictedType(DefaultType, ignoreSpanLikeTypes);
        public bool IsPointerType() => TypeSymbol.IsPointerType();
        public bool IsErrorType() => TypeSymbol.IsErrorType();
        public bool IsUnsafe() => TypeSymbol.IsUnsafe();
        public bool IsStatic => Extension.IsStatic(DefaultType);
        public bool IsNullableTypeOrTypeParameter() => TypeSymbol.IsNullableTypeOrTypeParameter();
        public bool IsVoid => Extension.IsVoid(DefaultType);
        public bool IsSZArray() => Extension.IsSZArray(DefaultType);
        public TypeSymbolWithAnnotations GetNullableUnderlyingType() => TypeSymbol.GetNullableUnderlyingTypeWithAnnotations();

        internal bool GetIsReferenceType(ConsList<TypeParameterSymbol> inProgress) => Extension.GetIsReferenceType(DefaultType, inProgress);
        internal bool GetIsValueType(ConsList<TypeParameterSymbol> inProgress) => Extension.GetIsValueType(DefaultType, inProgress);

        public string ToDisplayString(SymbolDisplayFormat format = null)
        {
            var str = TypeSymbol.ToDisplayString(format);
            if (format != null && !IsValueType)
            {
                switch (IsNullable)
                {
                    case true:
                        if ((format.MiscellaneousOptions & SymbolDisplayMiscellaneousOptions.IncludeNullableReferenceTypeModifier) != 0)
                        {
                            return str + "?";
                        }
                        break;
                    case false:
                        if ((format.CompilerInternalOptions & SymbolDisplayCompilerInternalOptions.IncludeNonNullableTypeModifier) != 0)
                        {
                            return str + "!";
                        }
                        break;
                }
            }
            return str;
        }

        internal string GetDebuggerDisplay() => DefaultType is null ? "null" : ToDisplayString(DebuggerDisplayFormat);

        // PROTOTYPE(NullableReferenceTypes): Remove IFormattable implementation
        // if instances should not be used as Diagnostic arguments.
        string IFormattable.ToString(string format, IFormatProvider formatProvider)
        {
            return ToDisplayString(SymbolDisplayFormat.CSharpErrorMessageFormat);
        }

        public bool Equals(TypeSymbolWithAnnotations other, TypeCompareKind comparison)
        {
            if (ReferenceEquals(this, other))
            {
                return true;
            }

            if (other == null || !TypeSymbolEquals(other, comparison))
            {
                return false;
            }

            // Make sure custom modifiers are the same.
            if ((comparison & TypeCompareKind.IgnoreCustomModifiersAndArraySizesAndLowerBounds) == 0 &&
                !this.CustomModifiers.SequenceEqual(other.CustomModifiers))
            {
                return false;
            }

            if ((comparison & TypeCompareKind.CompareNullableModifiersForReferenceTypes) != 0)
            {
                var thisIsAnnotated = IsAnnotatedWithNonNullTypesContext;
                var otherIsAnnotated = other.IsAnnotatedWithNonNullTypesContext;
                if (otherIsAnnotated != thisIsAnnotated)
                {
                    if ((comparison & TypeCompareKind.UnknownNullableModifierMatchesAny) == 0 ||
                        (thisIsAnnotated != null && otherIsAnnotated != null))
                    {
                        return false;
                    }
                }
            }

            return true;
        }

        internal sealed class EqualsComparer : EqualityComparer<TypeSymbolWithAnnotations>
        {
            internal static readonly EqualsComparer Instance = new EqualsComparer();

            private EqualsComparer()
            {
            }

            public override int GetHashCode(TypeSymbolWithAnnotations obj)
            {
                if (obj == null)
                {
                    return 0;
                }
                return obj.TypeSymbol.GetHashCode();
            }

            public override bool Equals(TypeSymbolWithAnnotations x, TypeSymbolWithAnnotations y)
            {
                if (x == null)
                {
                    return y == null;
                }
                return x.Equals(y, TypeCompareKind.CompareNullableModifiersForReferenceTypes);
            }
        }

        internal bool TypeSymbolEquals(TypeSymbolWithAnnotations other, TypeCompareKind comparison) => Extension.TypeSymbolEquals(this, other, comparison);

        public bool GetUnificationUseSiteDiagnosticRecursive(ref DiagnosticInfo result, Symbol owner, ref HashSet<TypeSymbol> checkedTypes)
        {
            return TypeSymbol.GetUnificationUseSiteDiagnosticRecursive(ref result, owner, ref checkedTypes) ||
                   Symbol.GetUnificationUseSiteDiagnosticRecursive(ref result, this.CustomModifiers, owner, ref checkedTypes);
        }

        public void CheckAllConstraints(ConversionsBase conversions, Location location, DiagnosticBag diagnostics)
        {
            TypeSymbol.CheckAllConstraints(conversions, location, diagnostics);
        }

        public bool IsAtLeastAsVisibleAs(Symbol sym, ref HashSet<DiagnosticInfo> useSiteDiagnostics)
        {
            // System.Nullable is public, so it is safe to delegate to the underlying.
            return NullableUnderlyingTypeOrSelf.IsAtLeastAsVisibleAs(sym, ref useSiteDiagnostics);
        }

        public TypeSymbolWithAnnotations SubstituteType(AbstractTypeMap typeMap) => Extension.SubstituteType(this, typeMap, withTupleUnification: false);
        public TypeSymbolWithAnnotations SubstituteTypeWithTupleUnification(AbstractTypeMap typeMap) => Extension.SubstituteType(this, typeMap, withTupleUnification: true);

        internal TypeSymbolWithAnnotations SubstituteTypeCore(AbstractTypeMap typeMap, bool withTupleUnification)
        {
            var newCustomModifiers = typeMap.SubstituteCustomModifiers(this.CustomModifiers);
            var newTypeWithModifiers = typeMap.SubstituteType(this.TypeSymbol, withTupleUnification);
            bool newIsAnnotated = this.IsAnnotated || newTypeWithModifiers.IsAnnotated;

            // PROTOTYPE(NullableReferenceTypes): Can we use Equals instead?
            if (this.TypeSymbolEquals(newTypeWithModifiers, TypeCompareKind.CompareNullableModifiersForReferenceTypes) &&
                newTypeWithModifiers.CustomModifiers.IsEmpty &&
                newIsAnnotated == this.IsAnnotated &&
                newCustomModifiers == this.CustomModifiers)
            {
                // PROTOTYPE(NullableReferenceTypes): We're dropping newTypeWithModifiers.NonNullTypes!
                return this; // substitution had no effect on the type or modifiers
            }

            bool newIsNullableType = newTypeWithModifiers.TypeSymbol.IsNullableType();
            if (newIsNullableType)
            {
                if (newCustomModifiers.IsEmpty)
                {
                    return newTypeWithModifiers;
                }
                newIsAnnotated = newTypeWithModifiers.IsAnnotated;
            }
            else if (newCustomModifiers.IsEmpty && newTypeWithModifiers.IsAnnotated == newIsAnnotated)
            {
                return newTypeWithModifiers;
            }
            return TypeSymbolWithAnnotations.CreateNonLazyType(
                newTypeWithModifiers.TypeSymbol,
                newTypeWithModifiers.NonNullTypesContext,
                isAnnotated: newIsAnnotated,
                newCustomModifiers.Concat(newTypeWithModifiers.CustomModifiers));
        }

        public void ReportDiagnosticsIfObsolete(Binder binder, SyntaxNode syntax, DiagnosticBag diagnostics) => Extension.ReportDiagnosticsIfObsolete(this, binder, syntax, diagnostics);

        internal bool TypeSymbolEqualsCore(TypeSymbolWithAnnotations other, TypeCompareKind comparison)
        {
            return TypeSymbol.Equals(other.TypeSymbol, comparison);
        }

        internal void ReportDiagnosticsIfObsoleteCore(Binder binder, SyntaxNode syntax, DiagnosticBag diagnostics)
        {
            binder.ReportDiagnosticsIfObsolete(diagnostics, TypeSymbol, syntax, hasBaseReceiver: false);
        }

        /// <summary>
        /// Extract type under assumption that there should be no custom modifiers or annotations.
        /// The method asserts otherwise.
        /// </summary>
        public TypeSymbol AsTypeSymbolOnly() => Extension.AsTypeSymbolOnly(DefaultType);

        /// <summary>
        /// Is this the given type parameter?
        /// </summary>
        public bool Is(TypeParameterSymbol other) => Extension.Is(DefaultType, other);

        public TypeSymbolWithAnnotations WithTypeAndModifiers(TypeSymbol typeSymbol, ImmutableArray<CustomModifier> customModifiers) => Extension.WithTypeAndModifiers(this, typeSymbol, customModifiers);

        public bool ContainsNullableReferenceTypes()
        {
            return ContainsNullableReferenceTypes(this, typeOpt: null);
        }

        public static bool ContainsNullableReferenceTypes(
            TypeSymbolWithAnnotations typeWithAnnotationsOpt,
            TypeSymbol typeOpt)
        {
            var type = TypeSymbolExtensions.VisitType(
                typeWithAnnotationsOpt,
                typeOpt,
                typeWithAnnotationsPredicateOpt: (t, a, b) => t.IsAnnotated && !t.TypeSymbol.IsValueType,
                typePredicateOpt: null,
                arg: (object)null);
            return (object)type != null;
        }

        /// <summary>
        /// Returns true if the type contains an annotated unconstrained type parameter.
        /// </summary>
        public bool ContainsAnnotatedUnconstrainedTypeParameter()
        {
            return ContainsAnnotatedUnconstrainedTypeParameter(this, typeOpt: null);
        }

        public static bool ContainsAnnotatedUnconstrainedTypeParameter(
            TypeSymbolWithAnnotations typeWithAnnotationsOpt,
            TypeSymbol typeOpt)
        {
            var typeParameter = TypeSymbolExtensions.VisitType(
                typeWithAnnotationsOpt,
                typeOpt,
                typeWithAnnotationsPredicateOpt: (t, a, b) => t.IsAnnotated && t.TypeSymbol.IsUnconstrainedTypeParameter(),
                typePredicateOpt: null,
                arg: (object)null);
            return (object)typeParameter != null;
        }

        public void ReportAnnotatedUnconstrainedTypeParameterIfAny(Location location, DiagnosticBag diagnostics)
        {
            if (ContainsAnnotatedUnconstrainedTypeParameter())
            {
                ReportAnnotatedUnconstrainedTypeParameter(location, diagnostics);
            }
        }

        public static void ReportAnnotatedUnconstrainedTypeParameter(Location location, DiagnosticBag diagnostics)
        {
            diagnostics.Add(ErrorCode.ERR_NullableUnconstrainedTypeParameter, location ?? NoLocation.Singleton);
        }

        public void AddNullableTransforms(ArrayBuilder<bool> transforms)
        {
            var typeSymbol = TypeSymbol;
            transforms.Add(IsAnnotated && !typeSymbol.IsValueType);
            typeSymbol.AddNullableTransforms(transforms);
        }

        public bool ApplyNullableTransforms(ImmutableArray<bool> transforms, INonNullTypesContext nonNullTypesContext, ref int position, out TypeSymbolWithAnnotations result)
        {
            Debug.Assert(nonNullTypesContext != null);

            result = this;

            bool isAnnotated;
            if (transforms.IsDefault)
            {
                // No explicit transforms. All reference types are unannotated.
                isAnnotated = false;
            }
            else if (position < transforms.Length)
            {
                isAnnotated = transforms[position++];
            }
            else
            {
                return false;
            }

            TypeSymbol oldTypeSymbol = TypeSymbol;
            TypeSymbol newTypeSymbol;

            if (!oldTypeSymbol.ApplyNullableTransforms(transforms, nonNullTypesContext, ref position, out newTypeSymbol))
            {
                return false;
            }

            if ((object)oldTypeSymbol != newTypeSymbol)
            {
                result = result.WithTypeAndModifiers(newTypeSymbol, result.CustomModifiers);
            }

            if (!result.IsValueType)
            {
                if (isAnnotated)
                {
                    result = result.AsNullableReferenceType();
                }
                else
                {
                    result = result.AsNotNullableReferenceType();
                }
            }

            result = result.WithNonNullTypesContext(nonNullTypesContext);
            return true;
        }

        public TypeSymbolWithAnnotations WithTopLevelNonNullabilityForReferenceTypes()
        {
            var typeSymbol = TypeSymbol;
            if (IsNullable == false || typeSymbol.IsValueType)
            {
                return this;
            }

            return CreateNonLazyType(typeSymbol, NonNullTypesTrueContext.Instance, isAnnotated: false, CustomModifiers);
        }

        public TypeSymbolWithAnnotations SetUnknownNullabilityForReferenceTypes()
        {
            var typeSymbol = TypeSymbol;

            if (IsNullable.HasValue)
            {
                if (!typeSymbol.IsValueType)
                {
                    typeSymbol = typeSymbol.SetUnknownNullabilityForReferenceTypes();
                    return CreateNonLazyType(typeSymbol, NonNullTypesFalseContext.Instance, isAnnotated: false, CustomModifiers);
                }
            }

            var newTypeSymbol = typeSymbol.SetUnknownNullabilityForReferenceTypes();

            if ((object)newTypeSymbol != typeSymbol)
            {
                return WithTypeAndModifiers(newTypeSymbol, CustomModifiers);
            }

            return this;
        }

#pragma warning disable CS0809
        [Obsolete("Unsupported", error: true)]
        public override bool Equals(object other)
#pragma warning restore CS0809
        {
            throw ExceptionUtilities.Unreachable;
        }

#pragma warning disable CS0809
        [Obsolete("Unsupported", error: true)]
        public override int GetHashCode()
#pragma warning restore CS0809
        {
            throw ExceptionUtilities.Unreachable;
        }

        // Field-wise ReferenceEquals.
        public static bool operator ==(TypeSymbolWithAnnotations? x, TypeSymbolWithAnnotations? y)
        {
            return AreFieldsReferenceEquals(x.GetValueOrDefault(), y.GetValueOrDefault());
        }

        // Field-wise ReferenceEquals.
        public static bool operator !=(TypeSymbolWithAnnotations? x, TypeSymbolWithAnnotations? y)
        {
            return !(x == y);
        }

        private static bool AreFieldsReferenceEquals(TypeSymbolWithAnnotations x, TypeSymbolWithAnnotations y)
        {
            return ReferenceEquals(x.DefaultType, y.DefaultType) &&
                ReferenceEquals(x.NonNullTypesContext, y.NonNullTypesContext) &&
                x.IsAnnotated == y.IsAnnotated &&
                ReferenceEquals(x.Extension, y.Extension);
        }

        /// <summary>
        /// Additional data or behavior beyond the core TypeSymbolWithAnnotations.
        /// </summary>
        private abstract class TypeSymbolWithAnnotationsExtension
        {
            internal static readonly TypeSymbolWithAnnotationsExtension Default = new NonLazyType(ImmutableArray<CustomModifier>.Empty);

            internal static TypeSymbolWithAnnotationsExtension Create(ImmutableArray<CustomModifier> customModifiers)
            {
                if (customModifiers.IsEmpty)
                {
                    return Default;
                }
                return new NonLazyType(customModifiers);
            }

            internal static TypeSymbolWithAnnotationsExtension CreateLazy(CSharpCompilation compilation, TypeSymbolWithAnnotations underlying)
            {
                return new LazyNullableTypeParameter(compilation, underlying);
            }

            public abstract TypeSymbol GetResolvedType(TypeSymbol defaultType);
            public abstract ImmutableArray<CustomModifier> CustomModifiers { get; }

            public abstract TypeSymbolWithAnnotations AsNullableReferenceType(TypeSymbolWithAnnotations type);
            public abstract TypeSymbolWithAnnotations AsNotNullableReferenceType(TypeSymbolWithAnnotations type);

            public abstract TypeSymbolWithAnnotations WithModifiers(TypeSymbolWithAnnotations type, ImmutableArray<CustomModifier> customModifiers);
            public abstract TypeSymbolWithAnnotations WithNonNullTypesContext(TypeSymbolWithAnnotations type, INonNullTypesContext nonNullTypesContext);

            public abstract TypeSymbol GetNullableUnderlyingTypeOrSelf(TypeSymbol typeSymbol);

            internal abstract bool GetIsReferenceType(TypeSymbol typeSymbol, ConsList<TypeParameterSymbol> inProgress);
            internal abstract bool GetIsValueType(TypeSymbol typeSymbol, ConsList<TypeParameterSymbol> inProgress);

            public abstract TypeSymbol AsTypeSymbolOnly(TypeSymbol typeSymbol);

            public abstract SpecialType GetSpecialType(TypeSymbol typeSymbol);
            public abstract bool IsRestrictedType(TypeSymbol typeSymbol, bool ignoreSpanLikeTypes);
            public abstract bool IsStatic(TypeSymbol typeSymbol);
            public abstract bool IsVoid(TypeSymbol typeSymbol);
            public abstract bool IsSZArray(TypeSymbol typeSymbol);

            public abstract bool Is(TypeSymbol typeSymbol, TypeParameterSymbol other);

            internal abstract TypeSymbolWithAnnotations WithTypeAndModifiers(TypeSymbolWithAnnotations type, TypeSymbol typeSymbol, ImmutableArray<CustomModifier> customModifiers);

            internal abstract bool TypeSymbolEquals(TypeSymbolWithAnnotations type, TypeSymbolWithAnnotations other, TypeCompareKind comparison);
            internal abstract TypeSymbolWithAnnotations SubstituteType(TypeSymbolWithAnnotations type, AbstractTypeMap typeMap, bool withTupleUnification);
            internal abstract void ReportDiagnosticsIfObsolete(TypeSymbolWithAnnotations type, Binder binder, SyntaxNode syntax, DiagnosticBag diagnostics);
        }

        private sealed class NonLazyType : TypeSymbolWithAnnotationsExtension
        {
            private readonly ImmutableArray<CustomModifier> _customModifiers;

            public NonLazyType(ImmutableArray<CustomModifier> customModifiers)
            {
                Debug.Assert(!customModifiers.IsDefault);
                _customModifiers = customModifiers;
            }

            public override TypeSymbol GetResolvedType(TypeSymbol defaultType) => defaultType;
            public override ImmutableArray<CustomModifier> CustomModifiers => _customModifiers;

<<<<<<< HEAD
            public override SpecialType GetSpecialType(TypeSymbol typeSymbol) => typeSymbol.SpecialType;
            public override bool IsRestrictedType(TypeSymbol typeSymbol, bool ignoreSpanLikeTypes) => typeSymbol.IsRestrictedType(ignoreSpanLikeTypes);
            public override bool IsStatic(TypeSymbol typeSymbol) => typeSymbol.IsStatic;
            public override bool IsVoid(TypeSymbol typeSymbol) => typeSymbol.SpecialType == SpecialType.System_Void;
            public override bool IsSZArray(TypeSymbol typeSymbol) => typeSymbol.IsSZArray();
=======
            // PROTOTYPE(NullableReferenceTypes): IsNullable depends on IsValueType which
            // can lead to cycles when IsNullable is queried early. Replace this property with
            // the Annotation property that depends on IsAnnotated and NonNullTypes only.
            public override bool? IsNullable
            {
                get
                {
                    if (_isAnnotated)
                    {
                        return true;
                    }
                    if (NonNullTypesContext.NonNullTypes == true)
                    {
                        return false;
                    }
                    if (_typeSymbol.IsValueType)
                    {
                        return false;
                    }
                    return null;
                }
            }
>>>>>>> 934f39a4

            public override TypeSymbol GetNullableUnderlyingTypeOrSelf(TypeSymbol typeSymbol) => typeSymbol.StrippedType();

            internal override bool GetIsReferenceType(TypeSymbol typeSymbol, ConsList<TypeParameterSymbol> inProgress)
            {
                if (typeSymbol.TypeKind == TypeKind.TypeParameter)
                {
                    return ((TypeParameterSymbol)typeSymbol).GetIsReferenceType(inProgress);
                }
                return typeSymbol.IsReferenceType;
            }

            internal override bool GetIsValueType(TypeSymbol typeSymbol, ConsList<TypeParameterSymbol> inProgress)
            {
                if (typeSymbol.TypeKind == TypeKind.TypeParameter)
                {
                    return ((TypeParameterSymbol)typeSymbol).GetIsValueType(inProgress);
                }
                return typeSymbol.IsValueType;
            }

            public override TypeSymbolWithAnnotations WithModifiers(TypeSymbolWithAnnotations type, ImmutableArray<CustomModifier> customModifiers)
            {
                return TypeSymbolWithAnnotations.CreateNonLazyType(type.DefaultType, type.NonNullTypesContext, type.IsAnnotated, customModifiers);
            }

            public override TypeSymbolWithAnnotations WithNonNullTypesContext(TypeSymbolWithAnnotations type, INonNullTypesContext nonNullTypesContext)
            {
                Debug.Assert(nonNullTypesContext != null);
                return TypeSymbolWithAnnotations.CreateNonLazyType(type.DefaultType, nonNullTypesContext, type.IsAnnotated, _customModifiers);
            }

            public override TypeSymbol AsTypeSymbolOnly(TypeSymbol typeSymbol) => typeSymbol;

            // PROTOTYPE(NullableReferenceTypes): Use WithCustomModifiers.Is() => false
            // and set IsNullable=null always for GetTypeParametersAsTypeArguments.
            public override bool Is(TypeSymbol typeSymbol, TypeParameterSymbol other) => typeSymbol.Equals(other, TypeCompareKind.CompareNullableModifiersForReferenceTypes) && _customModifiers.IsEmpty;

            internal override TypeSymbolWithAnnotations WithTypeAndModifiers(TypeSymbolWithAnnotations type, TypeSymbol typeSymbol, ImmutableArray<CustomModifier> customModifiers)
            {
                return TypeSymbolWithAnnotations.CreateNonLazyType(typeSymbol, type.NonNullTypesContext, type.IsAnnotated, customModifiers);
            }

            public override TypeSymbolWithAnnotations AsNullableReferenceType(TypeSymbolWithAnnotations type)
            {
                return TypeSymbolWithAnnotations.CreateNonLazyType(type.DefaultType, type.NonNullTypesContext, isAnnotated: true, _customModifiers);
            }

            public override TypeSymbolWithAnnotations AsNotNullableReferenceType(TypeSymbolWithAnnotations type)
            {
                var defaultType = type.DefaultType;
                return TypeSymbolWithAnnotations.CreateNonLazyType(defaultType, type.NonNullTypesContext, isAnnotated: defaultType.IsNullableType(), _customModifiers);
            }

            internal override bool TypeSymbolEquals(TypeSymbolWithAnnotations type, TypeSymbolWithAnnotations other, TypeCompareKind comparison)
            {
                return type.TypeSymbolEqualsCore(other, comparison);
            }

            internal override TypeSymbolWithAnnotations SubstituteType(TypeSymbolWithAnnotations type, AbstractTypeMap typeMap, bool withTupleUnification)
            {
                return type.SubstituteTypeCore(typeMap, withTupleUnification);
            }

            internal override void ReportDiagnosticsIfObsolete(TypeSymbolWithAnnotations type, Binder binder, SyntaxNode syntax, DiagnosticBag diagnostics)
            {
                type.ReportDiagnosticsIfObsoleteCore(binder, syntax, diagnostics);
            }
        }

        /// <summary>
        /// Nullable type parameter. The underlying TypeSymbol is resolved
        /// lazily to avoid cycles when binding declarations.
        /// </summary>
        private sealed class LazyNullableTypeParameter : TypeSymbolWithAnnotationsExtension
        {
            private readonly CSharpCompilation _compilation;
            private readonly TypeSymbolWithAnnotations _underlying;
            private TypeSymbol _resolved;

            public LazyNullableTypeParameter(CSharpCompilation compilation, TypeSymbolWithAnnotations underlying)
            {
                Debug.Assert(compilation.IsFeatureEnabled(MessageID.IDS_FeatureStaticNullChecking));
                Debug.Assert(!underlying.IsAnnotated);
                Debug.Assert(underlying.TypeKind == TypeKind.TypeParameter);
                Debug.Assert(underlying.CustomModifiers.IsEmpty);
                _compilation = compilation;
                _underlying = underlying;
            }

            public override bool IsVoid(TypeSymbol typeSymbol) => false;
            public override bool IsSZArray(TypeSymbol typeSymbol) => false;
            public override bool IsStatic(TypeSymbol typeSymbol) => false;

            private TypeSymbol GetResolvedType()
            {
                if ((object)_resolved == null)
                {
                    if (!_underlying.IsValueType)
                    {
                        _resolved = _underlying.TypeSymbol;
                    }
                    else
                    {
                        Interlocked.CompareExchange(ref _resolved,
                            _compilation.GetSpecialType(SpecialType.System_Nullable_T).Construct(ImmutableArray.Create(_underlying)),
                            null);
                    }
                }

                return _resolved;
            }

            internal override bool GetIsReferenceType(TypeSymbol typeSymbol, ConsList<TypeParameterSymbol> inProgress)
            {
                return _underlying.GetIsReferenceType(inProgress);
            }

            internal override bool GetIsValueType(TypeSymbol typeSymbol, ConsList<TypeParameterSymbol> inProgress)
            {
                return _underlying.GetIsValueType(inProgress);
            }

            public override TypeSymbol GetNullableUnderlyingTypeOrSelf(TypeSymbol typeSymbol) => _underlying.TypeSymbol;

            public override SpecialType GetSpecialType(TypeSymbol typeSymbol)
            {
                var specialType = _underlying.SpecialType;
                return specialType.IsValueType() ? SpecialType.None : specialType;
            }

            public override bool IsRestrictedType(TypeSymbol typeSymbol, bool ignoreSpanLikeTypes) => _underlying.IsRestrictedType(ignoreSpanLikeTypes);

            public override TypeSymbol AsTypeSymbolOnly(TypeSymbol typeSymbol)
            {
                var resolvedType = GetResolvedType();
                Debug.Assert(resolvedType.IsNullableType() && CustomModifiers.IsEmpty);
                return resolvedType;
            }

            // PROTOTYPE(NullableReferenceTypes): This implementation looks
            // incorrect since a type parameter cannot be Nullable<T>.
            public override bool Is(TypeSymbol typeSymbol, TypeParameterSymbol other)
            {
                if (!other.IsNullableType())
                {
                    return false;
                }

                var resolvedType = GetResolvedType();
                return resolvedType.Equals(other, TypeCompareKind.CompareNullableModifiersForReferenceTypes);
            }

            public override TypeSymbol GetResolvedType(TypeSymbol defaultType) => GetResolvedType();
            public override ImmutableArray<CustomModifier> CustomModifiers => ImmutableArray<CustomModifier>.Empty;

            public override TypeSymbolWithAnnotations WithModifiers(TypeSymbolWithAnnotations type, ImmutableArray<CustomModifier> customModifiers)
            {
                if (customModifiers.IsEmpty)
                {
                    return type;
                }

                var resolvedType = GetResolvedType();
                if (resolvedType.IsNullableType())
                {
                    return TypeSymbolWithAnnotations.Create(resolvedType, customModifiers);
                }

                return TypeSymbolWithAnnotations.CreateNonLazyType(resolvedType, type.NonNullTypesContext, isAnnotated: true, customModifiers);
            }

            public override TypeSymbolWithAnnotations WithNonNullTypesContext(TypeSymbolWithAnnotations type, INonNullTypesContext nonNullTypesContext)
            {
                return TypeSymbolWithAnnotations.CreateLazyNullableType(_compilation, _underlying.WithNonNullTypesContext(nonNullTypesContext));
            }

            internal override TypeSymbolWithAnnotations WithTypeAndModifiers(TypeSymbolWithAnnotations type, TypeSymbol typeSymbol, ImmutableArray<CustomModifier> customModifiers)
            {
                if (typeSymbol.IsNullableType())
                {
                    return TypeSymbolWithAnnotations.Create(typeSymbol, customModifiers);
                }

                return TypeSymbolWithAnnotations.CreateNonLazyType(typeSymbol, type.NonNullTypesContext, isAnnotated: true, customModifiers);
            }

            public override TypeSymbolWithAnnotations AsNullableReferenceType(TypeSymbolWithAnnotations type)
            {
                return type;
            }

            public override TypeSymbolWithAnnotations AsNotNullableReferenceType(TypeSymbolWithAnnotations type)
            {
                if (!_underlying.TypeSymbol.IsValueType)
                {
                    return _underlying;
                }
                return type;
            }

            internal override TypeSymbolWithAnnotations SubstituteType(TypeSymbolWithAnnotations type, AbstractTypeMap typeMap, bool withTupleUnification)
            {
                if ((object)_resolved != null)
                {
                    return type.SubstituteTypeCore(typeMap, withTupleUnification);
                }

                var newUnderlying = _underlying.SubstituteTypeCore(typeMap, withTupleUnification);
                if (newUnderlying != this._underlying)
                {
                    if ((newUnderlying.TypeSymbol.Equals(this._underlying.TypeSymbol, TypeCompareKind.AllAspects) ||
                            newUnderlying.TypeSymbol is IndexedTypeParameterSymbolForOverriding) &&
                        newUnderlying.CustomModifiers.IsEmpty)
                    {
                        return TypeSymbolWithAnnotations.CreateLazyNullableType(_compilation, newUnderlying);
                    }

                    return type.SubstituteTypeCore(typeMap, withTupleUnification);
                }
                else
                {
                    return type; // substitution had no effect on the type or modifiers
                }
            }

            internal override void ReportDiagnosticsIfObsolete(TypeSymbolWithAnnotations type, Binder binder, SyntaxNode syntax, DiagnosticBag diagnostics)
            {
                if ((object)_resolved != null)
                {
                    type.ReportDiagnosticsIfObsoleteCore(binder, syntax, diagnostics);
                }
                else
                {
                    diagnostics.Add(new LazyObsoleteDiagnosticInfo(type, binder.ContainingMemberOrLambda, binder.Flags), syntax.GetLocation());
                }
            }

            internal override bool TypeSymbolEquals(TypeSymbolWithAnnotations type, TypeSymbolWithAnnotations other, TypeCompareKind comparison)
            {
                var otherLazy = other.Extension as LazyNullableTypeParameter;

                if ((object)otherLazy != null)
                {
                    return _underlying.TypeSymbolEquals(otherLazy._underlying, comparison);
                }

                return type.TypeSymbolEqualsCore(other, comparison);
            }
        }
    }
}<|MERGE_RESOLUTION|>--- conflicted
+++ resolved
@@ -26,7 +26,7 @@
             private TypeSymbol _defaultType;
             private INonNullTypesContext _nonNullTypesContext;
             private bool _isAnnotated;
-            private TypeSymbolWithAnnotationsExtension _extension;
+            private Extensions _extensions;
 
             internal TypeSymbol DefaultType => _defaultType;
 
@@ -40,28 +40,28 @@
                 }
                 _isAnnotated = type.IsAnnotated;
                 Interlocked.CompareExchange(ref _nonNullTypesContext, type.NonNullTypesContext, null);
-                Interlocked.CompareExchange(ref _extension, type.Extension, null);
-                return (object)Interlocked.CompareExchange(ref _defaultType, type.DefaultType, null) == null;
+                Interlocked.CompareExchange(ref _extensions, type._extensions, null);
+                return (object)Interlocked.CompareExchange(ref _defaultType, type._defaultType, null) == null;
             }
 
             internal TypeSymbolWithAnnotations ToType()
             {
-                return new TypeSymbolWithAnnotations(_defaultType, _nonNullTypesContext, _isAnnotated, _extension);
+                return new TypeSymbolWithAnnotations(_defaultType, _nonNullTypesContext, _isAnnotated, _extensions);
             }
 
             internal string GetDebuggerDisplay() => ToType().GetDebuggerDisplay();
         }
 
         /// <summary>
-        /// The underlying type, unless overridden by the extension.
-        /// </summary>
-        private readonly TypeSymbol DefaultType;
+        /// The underlying type, unless overridden by _extensions.
+        /// </summary>
+        private readonly TypeSymbol _defaultType;
 
         /// <summary>
         /// Additional data or behavior. Such cases should be
         /// uncommon to minimize allocations.
         /// </summary>
-        private readonly TypeSymbolWithAnnotationsExtension Extension;
+        private readonly Extensions _extensions;
 
         /// <summary>
         /// Returns:
@@ -77,16 +77,16 @@
         /// </summary>
         public readonly INonNullTypesContext NonNullTypesContext;
 
-        private TypeSymbolWithAnnotations(TypeSymbol defaultType, INonNullTypesContext nonNullTypesContext, bool isAnnotated, TypeSymbolWithAnnotationsExtension extension)
+        private TypeSymbolWithAnnotations(TypeSymbol defaultType, INonNullTypesContext nonNullTypesContext, bool isAnnotated, Extensions extensions)
         {
             Debug.Assert((object)defaultType != null);
             Debug.Assert(!defaultType.IsNullableType() || isAnnotated);
             Debug.Assert(nonNullTypesContext != null);
-            Debug.Assert(extension != null);
-            DefaultType = defaultType;
+            Debug.Assert(extensions != null);
+            _defaultType = defaultType;
             IsAnnotated = isAnnotated;
             NonNullTypesContext = nonNullTypesContext;
-            Extension = extension;
+            _extensions = extensions;
         }
 
         public override string ToString() => TypeSymbol.ToString();
@@ -144,12 +144,12 @@
 
         internal static TypeSymbolWithAnnotations CreateNonLazyType(TypeSymbol typeSymbol, INonNullTypesContext nonNullTypesContext, bool isAnnotated, ImmutableArray<CustomModifier> customModifiers)
         {
-            return new TypeSymbolWithAnnotations(typeSymbol, nonNullTypesContext, isAnnotated, TypeSymbolWithAnnotationsExtension.Create(customModifiers));
+            return new TypeSymbolWithAnnotations(typeSymbol, nonNullTypesContext, isAnnotated, Extensions.Create(customModifiers));
         }
 
         internal static TypeSymbolWithAnnotations CreateLazyNullableType(CSharpCompilation compilation, TypeSymbolWithAnnotations underlying)
         {
-            return new TypeSymbolWithAnnotations(defaultType: underlying.DefaultType, nonNullTypesContext: underlying.NonNullTypesContext, isAnnotated: true, TypeSymbolWithAnnotationsExtension.CreateLazy(compilation, underlying));
+            return new TypeSymbolWithAnnotations(defaultType: underlying._defaultType, nonNullTypesContext: underlying.NonNullTypesContext, isAnnotated: true, Extensions.CreateLazy(compilation, underlying));
         }
 
         // PROTOTYPE(NullableReferenceTypes): [Obsolete("Use explicit NonNullTypes context")]
@@ -230,14 +230,14 @@
         /// <summary>
         /// Adjust types in signatures coming from metadata.
         /// </summary>
-        public TypeSymbolWithAnnotations AsNullableReferenceType() => Extension.AsNullableReferenceType(this);
-        public TypeSymbolWithAnnotations AsNotNullableReferenceType() => Extension.AsNotNullableReferenceType(this);
-
-        public TypeSymbolWithAnnotations WithModifiers(ImmutableArray<CustomModifier> customModifiers) => Extension.WithModifiers(this, customModifiers);
-        public TypeSymbolWithAnnotations WithNonNullTypesContext(INonNullTypesContext nonNullTypesContext) => Extension.WithNonNullTypesContext(this, nonNullTypesContext);
-
-        public TypeSymbol TypeSymbol => Extension?.GetResolvedType(DefaultType);
-        public TypeSymbol NullableUnderlyingTypeOrSelf => Extension.GetNullableUnderlyingTypeOrSelf(DefaultType);
+        public TypeSymbolWithAnnotations AsNullableReferenceType() => _extensions.AsNullableReferenceType(this);
+        public TypeSymbolWithAnnotations AsNotNullableReferenceType() => _extensions.AsNotNullableReferenceType(this);
+
+        public TypeSymbolWithAnnotations WithModifiers(ImmutableArray<CustomModifier> customModifiers) => _extensions.WithModifiers(this, customModifiers);
+        public TypeSymbolWithAnnotations WithNonNullTypesContext(INonNullTypesContext nonNullTypesContext) => _extensions.WithNonNullTypesContext(this, nonNullTypesContext);
+
+        public TypeSymbol TypeSymbol => _extensions?.GetResolvedType(_defaultType);
+        public TypeSymbol NullableUnderlyingTypeOrSelf => _extensions.GetNullableUnderlyingTypeOrSelf(_defaultType);
 
         // PROTOTYPE(NullableReferenceTypes): IsNullable depends on IsValueType which
         // can lead to cycles when IsNullable is queried early. Replace this property with
@@ -263,7 +263,7 @@
                 {
                     return true;
                 }
-                if (NonNullTypesContext.NonNullTypes)
+                if (NonNullTypesContext.NonNullTypes == true)
                 {
                     return false;
                 }
@@ -308,30 +308,30 @@
         /// <summary>
         /// The list of custom modifiers, if any, associated with the <see cref="TypeSymbol"/>.
         /// </summary>
-        public ImmutableArray<CustomModifier> CustomModifiers => Extension.CustomModifiers;
+        public ImmutableArray<CustomModifier> CustomModifiers => _extensions.CustomModifiers;
 
         public bool IsReferenceType => TypeSymbol.IsReferenceType;
         public bool IsValueType => TypeSymbol.IsValueType;
         public TypeKind TypeKind => TypeSymbol.TypeKind;
-        public SpecialType SpecialType => Extension.GetSpecialType(DefaultType);
+        public SpecialType SpecialType => _extensions.GetSpecialType(_defaultType);
         public bool IsManagedType => TypeSymbol.IsManagedType;
         public Cci.PrimitiveTypeCode PrimitiveTypeCode => TypeSymbol.PrimitiveTypeCode;
         public bool IsEnumType() => TypeSymbol.IsEnumType();
         public bool IsDynamic() => TypeSymbol.IsDynamic();
         public bool IsObjectType() => TypeSymbol.IsObjectType();
         public bool IsArray() => TypeSymbol.IsArray();
-        public bool IsRestrictedType(bool ignoreSpanLikeTypes = false) => Extension.IsRestrictedType(DefaultType, ignoreSpanLikeTypes);
+        public bool IsRestrictedType(bool ignoreSpanLikeTypes = false) => _extensions.IsRestrictedType(_defaultType, ignoreSpanLikeTypes);
         public bool IsPointerType() => TypeSymbol.IsPointerType();
         public bool IsErrorType() => TypeSymbol.IsErrorType();
         public bool IsUnsafe() => TypeSymbol.IsUnsafe();
-        public bool IsStatic => Extension.IsStatic(DefaultType);
+        public bool IsStatic => _extensions.IsStatic(_defaultType);
         public bool IsNullableTypeOrTypeParameter() => TypeSymbol.IsNullableTypeOrTypeParameter();
-        public bool IsVoid => Extension.IsVoid(DefaultType);
-        public bool IsSZArray() => Extension.IsSZArray(DefaultType);
+        public bool IsVoid => _extensions.IsVoid(_defaultType);
+        public bool IsSZArray() => _extensions.IsSZArray(_defaultType);
         public TypeSymbolWithAnnotations GetNullableUnderlyingType() => TypeSymbol.GetNullableUnderlyingTypeWithAnnotations();
 
-        internal bool GetIsReferenceType(ConsList<TypeParameterSymbol> inProgress) => Extension.GetIsReferenceType(DefaultType, inProgress);
-        internal bool GetIsValueType(ConsList<TypeParameterSymbol> inProgress) => Extension.GetIsValueType(DefaultType, inProgress);
+        internal bool GetIsReferenceType(ConsList<TypeParameterSymbol> inProgress) => _extensions.GetIsReferenceType(_defaultType, inProgress);
+        internal bool GetIsValueType(ConsList<TypeParameterSymbol> inProgress) => _extensions.GetIsValueType(_defaultType, inProgress);
 
         public string ToDisplayString(SymbolDisplayFormat format = null)
         {
@@ -357,7 +357,7 @@
             return str;
         }
 
-        internal string GetDebuggerDisplay() => DefaultType is null ? "null" : ToDisplayString(DebuggerDisplayFormat);
+        internal string GetDebuggerDisplay() => _defaultType is null ? "null" : ToDisplayString(DebuggerDisplayFormat);
 
         // PROTOTYPE(NullableReferenceTypes): Remove IFormattable implementation
         // if instances should not be used as Diagnostic arguments.
@@ -429,7 +429,7 @@
             }
         }
 
-        internal bool TypeSymbolEquals(TypeSymbolWithAnnotations other, TypeCompareKind comparison) => Extension.TypeSymbolEquals(this, other, comparison);
+        internal bool TypeSymbolEquals(TypeSymbolWithAnnotations other, TypeCompareKind comparison) => _extensions.TypeSymbolEquals(this, other, comparison);
 
         public bool GetUnificationUseSiteDiagnosticRecursive(ref DiagnosticInfo result, Symbol owner, ref HashSet<TypeSymbol> checkedTypes)
         {
@@ -448,8 +448,8 @@
             return NullableUnderlyingTypeOrSelf.IsAtLeastAsVisibleAs(sym, ref useSiteDiagnostics);
         }
 
-        public TypeSymbolWithAnnotations SubstituteType(AbstractTypeMap typeMap) => Extension.SubstituteType(this, typeMap, withTupleUnification: false);
-        public TypeSymbolWithAnnotations SubstituteTypeWithTupleUnification(AbstractTypeMap typeMap) => Extension.SubstituteType(this, typeMap, withTupleUnification: true);
+        public TypeSymbolWithAnnotations SubstituteType(AbstractTypeMap typeMap) => _extensions.SubstituteType(this, typeMap, withTupleUnification: false);
+        public TypeSymbolWithAnnotations SubstituteTypeWithTupleUnification(AbstractTypeMap typeMap) => _extensions.SubstituteType(this, typeMap, withTupleUnification: true);
 
         internal TypeSymbolWithAnnotations SubstituteTypeCore(AbstractTypeMap typeMap, bool withTupleUnification)
         {
@@ -487,7 +487,7 @@
                 newCustomModifiers.Concat(newTypeWithModifiers.CustomModifiers));
         }
 
-        public void ReportDiagnosticsIfObsolete(Binder binder, SyntaxNode syntax, DiagnosticBag diagnostics) => Extension.ReportDiagnosticsIfObsolete(this, binder, syntax, diagnostics);
+        public void ReportDiagnosticsIfObsolete(Binder binder, SyntaxNode syntax, DiagnosticBag diagnostics) => _extensions.ReportDiagnosticsIfObsolete(this, binder, syntax, diagnostics);
 
         internal bool TypeSymbolEqualsCore(TypeSymbolWithAnnotations other, TypeCompareKind comparison)
         {
@@ -503,14 +503,14 @@
         /// Extract type under assumption that there should be no custom modifiers or annotations.
         /// The method asserts otherwise.
         /// </summary>
-        public TypeSymbol AsTypeSymbolOnly() => Extension.AsTypeSymbolOnly(DefaultType);
+        public TypeSymbol AsTypeSymbolOnly() => _extensions.AsTypeSymbolOnly(_defaultType);
 
         /// <summary>
         /// Is this the given type parameter?
         /// </summary>
-        public bool Is(TypeParameterSymbol other) => Extension.Is(DefaultType, other);
-
-        public TypeSymbolWithAnnotations WithTypeAndModifiers(TypeSymbol typeSymbol, ImmutableArray<CustomModifier> customModifiers) => Extension.WithTypeAndModifiers(this, typeSymbol, customModifiers);
+        public bool Is(TypeParameterSymbol other) => _extensions.Is(_defaultType, other);
+
+        public TypeSymbolWithAnnotations WithTypeAndModifiers(TypeSymbol typeSymbol, ImmutableArray<CustomModifier> customModifiers) => _extensions.WithTypeAndModifiers(this, typeSymbol, customModifiers);
 
         public bool ContainsNullableReferenceTypes()
         {
@@ -685,20 +685,20 @@
 
         private static bool AreFieldsReferenceEquals(TypeSymbolWithAnnotations x, TypeSymbolWithAnnotations y)
         {
-            return ReferenceEquals(x.DefaultType, y.DefaultType) &&
+            return ReferenceEquals(x._defaultType, y._defaultType) &&
                 ReferenceEquals(x.NonNullTypesContext, y.NonNullTypesContext) &&
                 x.IsAnnotated == y.IsAnnotated &&
-                ReferenceEquals(x.Extension, y.Extension);
+                ReferenceEquals(x._extensions, y._extensions);
         }
 
         /// <summary>
         /// Additional data or behavior beyond the core TypeSymbolWithAnnotations.
         /// </summary>
-        private abstract class TypeSymbolWithAnnotationsExtension
-        {
-            internal static readonly TypeSymbolWithAnnotationsExtension Default = new NonLazyType(ImmutableArray<CustomModifier>.Empty);
-
-            internal static TypeSymbolWithAnnotationsExtension Create(ImmutableArray<CustomModifier> customModifiers)
+        private abstract class Extensions
+        {
+            internal static readonly Extensions Default = new NonLazyType(ImmutableArray<CustomModifier>.Empty);
+
+            internal static Extensions Create(ImmutableArray<CustomModifier> customModifiers)
             {
                 if (customModifiers.IsEmpty)
                 {
@@ -707,7 +707,7 @@
                 return new NonLazyType(customModifiers);
             }
 
-            internal static TypeSymbolWithAnnotationsExtension CreateLazy(CSharpCompilation compilation, TypeSymbolWithAnnotations underlying)
+            internal static Extensions CreateLazy(CSharpCompilation compilation, TypeSymbolWithAnnotations underlying)
             {
                 return new LazyNullableTypeParameter(compilation, underlying);
             }
@@ -743,7 +743,7 @@
             internal abstract void ReportDiagnosticsIfObsolete(TypeSymbolWithAnnotations type, Binder binder, SyntaxNode syntax, DiagnosticBag diagnostics);
         }
 
-        private sealed class NonLazyType : TypeSymbolWithAnnotationsExtension
+        private sealed class NonLazyType : Extensions
         {
             private readonly ImmutableArray<CustomModifier> _customModifiers;
 
@@ -756,36 +756,11 @@
             public override TypeSymbol GetResolvedType(TypeSymbol defaultType) => defaultType;
             public override ImmutableArray<CustomModifier> CustomModifiers => _customModifiers;
 
-<<<<<<< HEAD
             public override SpecialType GetSpecialType(TypeSymbol typeSymbol) => typeSymbol.SpecialType;
             public override bool IsRestrictedType(TypeSymbol typeSymbol, bool ignoreSpanLikeTypes) => typeSymbol.IsRestrictedType(ignoreSpanLikeTypes);
             public override bool IsStatic(TypeSymbol typeSymbol) => typeSymbol.IsStatic;
             public override bool IsVoid(TypeSymbol typeSymbol) => typeSymbol.SpecialType == SpecialType.System_Void;
             public override bool IsSZArray(TypeSymbol typeSymbol) => typeSymbol.IsSZArray();
-=======
-            // PROTOTYPE(NullableReferenceTypes): IsNullable depends on IsValueType which
-            // can lead to cycles when IsNullable is queried early. Replace this property with
-            // the Annotation property that depends on IsAnnotated and NonNullTypes only.
-            public override bool? IsNullable
-            {
-                get
-                {
-                    if (_isAnnotated)
-                    {
-                        return true;
-                    }
-                    if (NonNullTypesContext.NonNullTypes == true)
-                    {
-                        return false;
-                    }
-                    if (_typeSymbol.IsValueType)
-                    {
-                        return false;
-                    }
-                    return null;
-                }
-            }
->>>>>>> 934f39a4
 
             public override TypeSymbol GetNullableUnderlyingTypeOrSelf(TypeSymbol typeSymbol) => typeSymbol.StrippedType();
 
@@ -809,13 +784,13 @@
 
             public override TypeSymbolWithAnnotations WithModifiers(TypeSymbolWithAnnotations type, ImmutableArray<CustomModifier> customModifiers)
             {
-                return TypeSymbolWithAnnotations.CreateNonLazyType(type.DefaultType, type.NonNullTypesContext, type.IsAnnotated, customModifiers);
+                return TypeSymbolWithAnnotations.CreateNonLazyType(type._defaultType, type.NonNullTypesContext, type.IsAnnotated, customModifiers);
             }
 
             public override TypeSymbolWithAnnotations WithNonNullTypesContext(TypeSymbolWithAnnotations type, INonNullTypesContext nonNullTypesContext)
             {
                 Debug.Assert(nonNullTypesContext != null);
-                return TypeSymbolWithAnnotations.CreateNonLazyType(type.DefaultType, nonNullTypesContext, type.IsAnnotated, _customModifiers);
+                return TypeSymbolWithAnnotations.CreateNonLazyType(type._defaultType, nonNullTypesContext, type.IsAnnotated, _customModifiers);
             }
 
             public override TypeSymbol AsTypeSymbolOnly(TypeSymbol typeSymbol) => typeSymbol;
@@ -831,12 +806,12 @@
 
             public override TypeSymbolWithAnnotations AsNullableReferenceType(TypeSymbolWithAnnotations type)
             {
-                return TypeSymbolWithAnnotations.CreateNonLazyType(type.DefaultType, type.NonNullTypesContext, isAnnotated: true, _customModifiers);
+                return TypeSymbolWithAnnotations.CreateNonLazyType(type._defaultType, type.NonNullTypesContext, isAnnotated: true, _customModifiers);
             }
 
             public override TypeSymbolWithAnnotations AsNotNullableReferenceType(TypeSymbolWithAnnotations type)
             {
-                var defaultType = type.DefaultType;
+                var defaultType = type._defaultType;
                 return TypeSymbolWithAnnotations.CreateNonLazyType(defaultType, type.NonNullTypesContext, isAnnotated: defaultType.IsNullableType(), _customModifiers);
             }
 
@@ -860,7 +835,7 @@
         /// Nullable type parameter. The underlying TypeSymbol is resolved
         /// lazily to avoid cycles when binding declarations.
         /// </summary>
-        private sealed class LazyNullableTypeParameter : TypeSymbolWithAnnotationsExtension
+        private sealed class LazyNullableTypeParameter : Extensions
         {
             private readonly CSharpCompilation _compilation;
             private readonly TypeSymbolWithAnnotations _underlying;
@@ -1026,7 +1001,7 @@
 
             internal override bool TypeSymbolEquals(TypeSymbolWithAnnotations type, TypeSymbolWithAnnotations other, TypeCompareKind comparison)
             {
-                var otherLazy = other.Extension as LazyNullableTypeParameter;
+                var otherLazy = other._extensions as LazyNullableTypeParameter;
 
                 if ((object)otherLazy != null)
                 {
