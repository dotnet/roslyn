--- conflicted
+++ resolved
@@ -567,13 +567,8 @@
             return null;
         }
 
-<<<<<<< HEAD
-        // PROTOTYPE(NullableReferenceTypes): Should this API be exposed through ITypeParameterSymbol?
+        // https://github.com/dotnet/roslyn/issues/26198 Should this API be exposed through ITypeParameterSymbol?
         internal bool? IsNotNullableIfReferenceType => GetIsNotNullableIfReferenceType();
-=======
-        // https://github.com/dotnet/roslyn/issues/26198 Should this API be exposed through ITypeParameterSymbol?
-        internal bool? IsNotNullableIfReferenceType => GetIsNotNullableIfReferenceType(ConsList<TypeParameterSymbol>.Empty);
->>>>>>> ecdfdd05
 
         internal bool GetIsValueType(ConsList<TypeParameterSymbol> inProgress)
         {
