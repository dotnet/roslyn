﻿// Licensed to the .NET Foundation under one or more agreements.
// The .NET Foundation licenses this file to you under the MIT license.
// See the LICENSE file in the project root for more information.

using System;
using System.Collections.Generic;
using System.Collections.Immutable;
using System.Diagnostics;
using System.Runtime.InteropServices;
using Microsoft.CodeAnalysis.CSharp.Symbols;
using Microsoft.CodeAnalysis.CSharp.Syntax;
using Microsoft.CodeAnalysis.Symbols;
using Microsoft.CodeAnalysis.Text;
using Roslyn.Utilities;

namespace Microsoft.CodeAnalysis.CSharp.Symbols
{
    /// <summary>
    /// Represents a parameter of a method or indexer.
    /// </summary>
    internal abstract partial class ParameterSymbol : Symbol, IParameterSymbolInternal
    {
        internal const string ValueParameterName = "value";

        internal ParameterSymbol()
        {
        }

        /// <summary>
        /// The original definition of this symbol. If this symbol is constructed from another
        /// symbol by type substitution then OriginalDefinition gets the original symbol as it was defined in
        /// source or metadata.
        /// </summary>
        public new virtual ParameterSymbol OriginalDefinition
        {
            get
            {
                return this;
            }
        }

        protected override sealed Symbol OriginalSymbolDefinition
        {
            get
            {
                return this.OriginalDefinition;
            }
        }

        /// <summary>
        /// Gets the type of the parameter along with its annotations.
        /// </summary>
        public abstract TypeWithAnnotations TypeWithAnnotations { get; }

        /// <summary>
        /// Gets the type of the parameter.
        /// </summary>
        public TypeSymbol Type => TypeWithAnnotations.Type;

        /// <summary>
        /// Determines if the parameter ref, out or neither.
        /// </summary>
        public abstract RefKind RefKind { get; }

        /// <summary>
        /// Returns true if the parameter is a discard parameter.
        /// </summary>
        public abstract bool IsDiscard { get; }

        /// <summary>
        /// Custom modifiers associated with the ref modifier, or an empty array if there are none.
        /// </summary>
        public abstract ImmutableArray<CustomModifier> RefCustomModifiers { get; }

        /// <summary>
        /// Describes how the parameter is marshalled when passed to native code.
        /// Null if no specific marshalling information is available for the parameter.
        /// </summary>
        /// <remarks>PE symbols don't provide this information and always return null.</remarks>
        internal abstract MarshalPseudoCustomAttributeData MarshallingInformation { get; }

        /// <summary>
        /// Returns the marshalling type of this parameter, or 0 if marshalling information isn't available.
        /// </summary>
        /// <remarks>
        /// By default this information is extracted from <see cref="MarshallingInformation"/> if available. 
        /// Since the compiler does only need to know the marshalling type of symbols that aren't emitted 
        /// PE symbols just decode the type from metadata and don't provide full marshalling information.
        /// </remarks>
        internal virtual UnmanagedType MarshallingType
        {
            get
            {
                var info = MarshallingInformation;
                return info != null ? info.UnmanagedType : 0;
            }
        }

        internal bool IsMarshalAsObject
        {
            get
            {
                switch (this.MarshallingType)
                {
                    case UnmanagedType.Interface:
                    case UnmanagedType.IUnknown:
                    case Cci.Constants.UnmanagedType_IDispatch:
                        return true;
                }

                return false;
            }
        }

        /// <summary>
        /// Gets the ordinal position of the parameter. The first parameter has ordinal zero.
        /// The "'this' parameter has ordinal -1.
        /// </summary>
        public abstract int Ordinal { get; }

        /// <summary>
        /// Returns true if the parameter was declared as a parameter array.
        /// Note: it is possible for any parameter to have the [ParamArray] attribute (for instance, in IL),
        ///     even if it is not the last parameter. So check for that.
        /// </summary>
        public abstract bool IsParams { get; }

        /// <summary>
        /// Returns true if the parameter is semantically optional.
        /// </summary>
        /// <remarks>
        /// True iff the parameter has a default argument syntax, 
        /// or the parameter is not a params-array and Optional metadata flag is set.
        /// </remarks>
        public bool IsOptional
        {
            get
            {
                // DEV10 COMPATIBILITY: Special handling for ParameterArray params
                //
                // Ideally we should not need the additional "isParams" check below
                // as a ParameterArray param cannot have a default value.
                // However, for certain cases of overriding this is not true.
                // See test "CodeGenTests.NoDefaultForParams_Dev10781558" for an example.
                // See Roslyn bug 10753 and Dev10 bug 781558 for details.
                //
                // To maintain compatibility with Dev10, we allow such code to compile but explicitly
                // classify a ParameterArray param as a required parameter.
                //
                // Also when we call f() where signature of f is void([Optional]params int[] args) 
                // an empty array is created and passed to f.
                //
                // We also do not consider ref/out parameters as optional, unless in COM interop scenarios 
                // and only for ref.
                RefKind refKind;
                return !IsParams && IsMetadataOptional &&
                       ((refKind = RefKind) == RefKind.None ||
                        (refKind == RefKind.In) ||
                        (refKind == RefKind.Ref && ContainingSymbol.ContainingType.IsComImport));
            }
        }

        /// <summary>
        /// True if Optional flag is set in metadata.
        /// </summary>
        internal abstract bool IsMetadataOptional { get; }

        /// <summary>
        /// True if In flag is set in metadata.
        /// </summary>
        internal abstract bool IsMetadataIn { get; }

        /// <summary>
        /// True if Out flag is set in metadata.
        /// </summary>
        internal abstract bool IsMetadataOut { get; }

        /// <summary>
        /// Returns true if the parameter explicitly specifies a default value to be passed
        /// when no value is provided as an argument to a call. 
        /// </summary>
        /// <remarks>
        /// True if the parameter has a default argument syntax, 
        /// or the parameter is from source and <see cref="DefaultParameterValueAttribute"/> is applied, 
        /// or the parameter is from metadata and HasDefault metadata flag is set. See
        /// <see cref="IsOptional"/> to determine if the parameter will be considered optional by
        /// overload resolution.
        /// 
        /// The default value can be obtained with <see cref="ExplicitDefaultValue"/> property.
        /// </remarks>
        public bool HasExplicitDefaultValue
        {
            get
            {
                // In the symbol model, only optional parameters have default values.
                // Internally, however, non-optional parameters may also have default
                // values (accessible via DefaultConstantValue).  For example, if the
                // DefaultParameterValue attribute is applied to a non-optional parameter
                // we still want to emit a default parameter value, even if it isn't
                // recognized by the language.
                // Special Case: params parameters are never optional, but can have
                // default values (e.g. if the params-ness is inherited from an
                // overridden method, but the current method declares the parameter
                // as optional).  In such cases, dev11 emits the default value.
                return IsOptional && ExplicitDefaultConstantValue != null;
            }
        }

        /// <summary>
        /// Returns the default value of the parameter. If <see cref="HasExplicitDefaultValue"/>
        /// returns false then DefaultValue throws an InvalidOperationException.
        /// </summary>
        /// <remarks>
        /// If the parameter type is a struct and the default value of the parameter
        /// is the default value of the struct type or of type parameter type which is 
        /// not known to be a referenced type, then this property will return null.
        /// </remarks>
        /// <exception cref="InvalidOperationException">The parameter has no default value.</exception>
        [DebuggerBrowsable(DebuggerBrowsableState.Never)]
        public object ExplicitDefaultValue
        {
            get
            {
                if (HasExplicitDefaultValue)
                {
                    return ExplicitDefaultConstantValue.Value;
                }

                throw new InvalidOperationException();
            }
        }

        /// <summary>
        /// Returns the default value constant of the parameter, 
        /// or null if the parameter doesn't have a default value or 
        /// the parameter type is a struct and the default value of the parameter
        /// is the default value of the struct type or of type parameter type which is 
        /// not known to be a referenced type.
        /// </summary>
        /// <remarks>
        /// This is used for emitting.  It does not reflect the language semantics
        /// (i.e. even non-optional parameters can have default values).
        /// </remarks>
        internal abstract ConstantValue ExplicitDefaultConstantValue { get; }

        /// <summary>
        /// Gets the kind of this symbol.
        /// </summary>
        public sealed override SymbolKind Kind
        {
            get
            {
                return SymbolKind.Parameter;
            }
        }

        /// <summary>
        /// Implements visitor pattern. 
        /// </summary>
        internal override TResult Accept<TArgument, TResult>(CSharpSymbolVisitor<TArgument, TResult> visitor, TArgument argument)
        {
            return visitor.VisitParameter(this, argument);
        }

        public override void Accept(CSharpSymbolVisitor visitor)
        {
            visitor.VisitParameter(this);
        }

        public override TResult Accept<TResult>(CSharpSymbolVisitor<TResult> visitor)
        {
            return visitor.VisitParameter(this);
        }

        /// <summary>
        /// Get this accessibility that was declared on this symbol. For symbols that do not have
        /// accessibility declared on them, returns NotApplicable.
        /// </summary>
        public override Accessibility DeclaredAccessibility
        {
            get
            {
                return Accessibility.NotApplicable;
            }
        }

        /// <summary>
        /// Returns true if this symbol was declared as requiring an override; i.e., declared with
        /// the "abstract" modifier. Also returns true on a type declared as "abstract", all
        /// interface types, and members of interface types.
        /// </summary>
        public override bool IsAbstract
        {
            get
            {
                return false;
            }
        }

        /// <summary>
        /// Returns true if this symbol was declared to override a base class member and was also
        /// sealed from further overriding; i.e., declared with the "sealed" modifier.  Also set for
        /// types that do not allow a derived class (declared with "sealed" or "static" or "struct"
        /// or "enum" or "delegate").
        /// </summary>
        public override bool IsSealed
        {
            get
            {
                return false;
            }
        }

        /// <summary>
        /// Returns true if this symbol is "virtual", has an implementation, and does not override a
        /// base class member; i.e., declared with the "virtual" modifier. Does not return true for
        /// members declared as abstract or override.
        /// </summary>
        public override bool IsVirtual
        {
            get
            {
                return false;
            }
        }

        /// <summary>
        /// Returns true if this symbol was declared to override a base class member; i.e., declared
        /// with the "override" modifier. Still returns true if member was declared to override
        /// something, but (erroneously) no member to override exists.
        /// </summary>
        public override bool IsOverride
        {
            get
            {
                return false;
            }
        }

        /// <summary>
        /// Returns true if this symbol is "static"; i.e., declared with the "static" modifier or
        /// implicitly static.
        /// </summary>
        public override bool IsStatic
        {
            get
            {
                return false;
            }
        }

        /// <summary>
        /// Returns true if this symbol has external implementation; i.e., declared with the 
        /// "extern" modifier. 
        /// </summary>
        public override bool IsExtern
        {
            get
            {
                return false;
            }
        }

        /// <summary>
        /// Returns true if the parameter is the hidden 'this' parameter.
        /// </summary>
        public virtual bool IsThis
        {
            get
            {
                return false;
            }
        }

        /// <summary>
        /// Returns data decoded from Obsolete attribute or null if there is no Obsolete attribute.
        /// This property returns ObsoleteAttributeData.Uninitialized if attribute arguments haven't been decoded yet.
        /// </summary>
        internal sealed override ObsoleteAttributeData ObsoleteAttributeData
        {
            get { return null; }
        }

        internal abstract bool IsIDispatchConstant { get; }

        internal abstract bool IsIUnknownConstant { get; }

        internal abstract bool IsCallerFilePath { get; }

        internal abstract bool IsCallerLineNumber { get; }

        internal abstract bool IsCallerMemberName { get; }

<<<<<<< HEAD
        // TODO(caller-info): encapsulate this and the three above in CallerInfoAttributeData
        internal abstract int CallerArgumentExpressionParameterIndex { get; }
=======
        internal abstract FlowAnalysisAnnotations FlowAnalysisAnnotations { get; }

        internal abstract ImmutableHashSet<string> NotNullIfParameterNotNull { get; }
>>>>>>> 0cd6de80

        protected sealed override int HighestPriorityUseSiteError
        {
            get
            {
                return (int)ErrorCode.ERR_BogusType;
            }
        }

        public sealed override bool HasUnsupportedMetadata
        {
            get
            {
                DiagnosticInfo info = null;
                DeriveUseSiteDiagnosticFromParameter(ref info, this);
                return (object)info != null && info.Code == (int)ErrorCode.ERR_BogusType;
            }
        }

        protected override ISymbol CreateISymbol()
        {
            return new PublicModel.ParameterSymbol(this);
        }
    }
}<|MERGE_RESOLUTION|>--- conflicted
+++ resolved
@@ -391,14 +391,12 @@
 
         internal abstract bool IsCallerMemberName { get; }
 
-<<<<<<< HEAD
         // TODO(caller-info): encapsulate this and the three above in CallerInfoAttributeData
         internal abstract int CallerArgumentExpressionParameterIndex { get; }
-=======
+
         internal abstract FlowAnalysisAnnotations FlowAnalysisAnnotations { get; }
 
         internal abstract ImmutableHashSet<string> NotNullIfParameterNotNull { get; }
->>>>>>> 0cd6de80
 
         protected sealed override int HighestPriorityUseSiteError
         {
