--- conflicted
+++ resolved
@@ -755,18 +755,13 @@
             }
         }
 
-<<<<<<< HEAD
-        private bool HaveSameParameterTypes(ImmutableArray<ParameterSymbol> params1, TypeMap typeMap1, ImmutableArray<ParameterSymbol> params2, TypeMap typeMap2,
-                                            RefKindCompareMode refKindCompareMode, TypeCompareKind typeComparison)
-=======
-        internal static bool HaveSameParameterTypes(
+        internal bool HaveSameParameterTypes(
             ReadOnlySpan<ParameterSymbol> params1,
             TypeMap? typeMap1,
             ReadOnlySpan<ParameterSymbol> params2,
             TypeMap? typeMap2,
             RefKindCompareMode refKindCompareMode,
             TypeCompareKind typeComparison)
->>>>>>> f520a738
         {
             Debug.Assert(params1.Length == params2.Length);
 
