--- conflicted
+++ resolved
@@ -2,13 +2,8 @@
 // The .NET Foundation licenses this file to you under the MIT license.
 // See the LICENSE file in the project root for more information.
 
-#nullable disable
-
-#nullable enable
-
 using System.Collections.Immutable;
 using System.Diagnostics;
-using System.Diagnostics.CodeAnalysis;
 using Microsoft.CodeAnalysis.CSharp.Symbols;
 using Microsoft.CodeAnalysis.CSharp.Syntax;
 using Microsoft.CodeAnalysis.Text;
@@ -64,9 +59,11 @@
         {
             get
             {
-                SyntaxToken token = (SyntaxToken)_locations[0].SourceTree.GetRoot().FindToken(_locations[0].SourceSpan.Start);
+                var location = _locations[0];
+                Debug.Assert(location.SourceTree is not null);
+                SyntaxToken token = (SyntaxToken)location.SourceTree.GetRoot().FindToken(location.SourceSpan.Start);
                 Debug.Assert(token.Kind() == SyntaxKind.IdentifierToken);
-                CSharpSyntaxNode node = (CSharpSyntaxNode)token.Parent;
+                CSharpSyntaxNode? node = (CSharpSyntaxNode?)token.Parent;
                 Debug.Assert(node is QueryClauseSyntax || node is QueryContinuationSyntax || node is JoinIntoClauseSyntax);
                 return ImmutableArray.Create<SyntaxReference>(node.GetReference());
             }
@@ -145,22 +142,6 @@
             }
         }
 
-<<<<<<< HEAD
-        public override void Accept(SymbolVisitor visitor)
-        {
-            visitor.VisitRangeVariable(this);
-        }
-
-        [return: MaybeNull]
-        public override TResult Accept<TResult>(SymbolVisitor<TResult> visitor)
-        {
-#pragma warning disable CS8717 // A member returning a [MaybeNull] value introduces a null value when 'TResult' is a non-nullable reference type.
-            return visitor.VisitRangeVariable(this);
-#pragma warning restore CS8717 // A member returning a [MaybeNull] value introduces a null value when 'TResult' is a non-nullable reference type.
-        }
-
-=======
->>>>>>> 5ada1d50
         internal override TResult Accept<TArg, TResult>(CSharpSymbolVisitor<TArg, TResult> visitor, TArg a)
         {
             return visitor.VisitRangeVariable(this, a);
@@ -171,7 +152,8 @@
             visitor.VisitRangeVariable(this);
         }
 
-        public override TResult Accept<TResult>(CSharpSymbolVisitor<TResult> visitor)
+        public override TResult? Accept<TResult>(CSharpSymbolVisitor<TResult> visitor)
+            where TResult : default
         {
             return visitor.VisitRangeVariable(this);
         }
