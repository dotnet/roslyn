﻿// Copyright (c) Microsoft.  All Rights Reserved.  Licensed under the Apache License, Version 2.0.  See License.txt in the project root for license information.

using System;
using System.Collections.Generic;
using System.Collections.Immutable;
using System.Diagnostics;
using System.Reflection;
using System.Reflection.Metadata;
using System.Runtime.InteropServices;
using System.Threading;
using Microsoft.CodeAnalysis.CSharp.Emit;
using Microsoft.CodeAnalysis.PooledObjects;
using Roslyn.Utilities;

namespace Microsoft.CodeAnalysis.CSharp.Symbols.Metadata.PE
{
    /// <summary>
    /// The class to represent all method parameters imported from a PE/module.
    /// </summary>
    internal class PEParameterSymbol : ParameterSymbol
    {
        [Flags]
        private enum WellKnownAttributeFlags
        {
            HasIDispatchConstantAttribute = 0x1 << 0,
            HasIUnknownConstantAttribute = 0x1 << 1,
            HasCallerFilePathAttribute = 0x1 << 2,
            HasCallerLineNumberAttribute = 0x1 << 3,
            HasCallerMemberNameAttribute = 0x1 << 4,
            IsCallerFilePath = 0x1 << 5,
            IsCallerLineNumber = 0x1 << 6,
            IsCallerMemberName = 0x1 << 7,
        }

        private struct PackedFlags
        {
            // Layout:
            // |...|fffffffff|n|rr|cccccccc|vvvvvvvv|
            // 
            // v = decoded well known attribute values. 8 bits.
            // c = completion states for well known attributes. 1 if given attribute has been decoded, 0 otherwise. 8 bits.
            // r = RefKind. 2 bits.
            // n = hasNameInMetadata. 1 bit.
            // f = FlowAnalysisAnnotations. 9 bits (8 value bits + 1 completion bit).

            private const int WellKnownAttributeDataOffset = 0;
            private const int WellKnownAttributeCompletionFlagOffset = 8;
            private const int RefKindOffset = 16;
            private const int FlowAnalysisAnnotationsOffset = 20;

            private const int RefKindMask = 0x3;
            private const int WellKnownAttributeDataMask = 0xFF;
            private const int WellKnownAttributeCompletionFlagMask = WellKnownAttributeDataMask;
            private const int FlowAnalysisAnnotationsMask = 0xFF;

            private const int HasNameInMetadataBit = 0x1 << 18;
            private const int FlowAnalysisAnnotationsCompletionBit = 0x1 << 19;

            private const int AllWellKnownAttributesCompleteNoData = WellKnownAttributeCompletionFlagMask << WellKnownAttributeCompletionFlagOffset;

            private int _bits;

            public RefKind RefKind
            {
                get { return (RefKind)((_bits >> RefKindOffset) & RefKindMask); }
            }

            public bool HasNameInMetadata
            {
                get { return (_bits & HasNameInMetadataBit) != 0; }
            }

#if DEBUG
            static PackedFlags()
            {
                // Verify masks are sufficient for values.
                Debug.Assert(EnumUtilities.ContainsAllValues<WellKnownAttributeFlags>(WellKnownAttributeDataMask));
                Debug.Assert(EnumUtilities.ContainsAllValues<RefKind>(RefKindMask));
                Debug.Assert(EnumUtilities.ContainsAllValues<FlowAnalysisAnnotations>(FlowAnalysisAnnotationsMask));
            }
#endif

            public PackedFlags(RefKind refKind, bool attributesAreComplete, bool hasNameInMetadata)
            {
                int refKindBits = ((int)refKind & RefKindMask) << RefKindOffset;
                int attributeBits = attributesAreComplete ? AllWellKnownAttributesCompleteNoData : 0;
                int hasNameInMetadataBits = hasNameInMetadata ? HasNameInMetadataBit : 0;

                _bits = refKindBits | attributeBits | hasNameInMetadataBits;
            }

            public bool SetWellKnownAttribute(WellKnownAttributeFlags flag, bool value)
            {
                // a value has been decoded:
                int bitsToSet = (int)flag << WellKnownAttributeCompletionFlagOffset;
                if (value)
                {
                    // the actual value:
                    bitsToSet |= ((int)flag << WellKnownAttributeDataOffset);
                }

                ThreadSafeFlagOperations.Set(ref _bits, bitsToSet);
                return value;
            }

            public bool TryGetWellKnownAttribute(WellKnownAttributeFlags flag, out bool value)
            {
                int theBits = _bits; // Read this.bits once to ensure the consistency of the value and completion flags.
                value = (theBits & ((int)flag << WellKnownAttributeDataOffset)) != 0;
                return (theBits & ((int)flag << WellKnownAttributeCompletionFlagOffset)) != 0;
            }

            public bool SetFlowAnalysisAnnotations(FlowAnalysisAnnotations value)
            {
                int bitsToSet = FlowAnalysisAnnotationsCompletionBit | (((int)value & FlowAnalysisAnnotationsMask) << FlowAnalysisAnnotationsOffset);
                return ThreadSafeFlagOperations.Set(ref _bits, bitsToSet);
            }

            public bool TryGetFlowAnalysisAnnotations(out FlowAnalysisAnnotations value)
            {
                int theBits = _bits; // Read this.bits once to ensure the consistency of the value and completion flags.
                value = (FlowAnalysisAnnotations)((theBits >> FlowAnalysisAnnotationsOffset) & FlowAnalysisAnnotationsMask);
                var result = (theBits & FlowAnalysisAnnotationsCompletionBit) != 0;
                Debug.Assert(value == 0 || result);
                return result;
            }
        }

        private readonly Symbol _containingSymbol;
        private readonly string _name;
        private readonly TypeWithAnnotations _typeWithAnnotations;
        private readonly ParameterHandle _handle;
        private readonly ParameterAttributes _flags;
        private readonly PEModuleSymbol _moduleSymbol;

        private ImmutableArray<CSharpAttributeData> _lazyCustomAttributes;
        private ConstantValue _lazyDefaultValue = ConstantValue.Unset;
        private ThreeState _lazyIsParams;

        /// <summary>
        /// Attributes filtered out from m_lazyCustomAttributes, ParamArray, etc.
        /// </summary>
        private ImmutableArray<CSharpAttributeData> _lazyHiddenAttributes;

        private readonly ushort _ordinal;

        private PackedFlags _packedFlags;

        internal static PEParameterSymbol Create(
            PEModuleSymbol moduleSymbol,
            PEMethodSymbol containingSymbol,
            bool isContainingSymbolVirtual,
            int ordinal,
            ParamInfo<TypeSymbol> parameterInfo,
<<<<<<< HEAD
=======
            Symbol nullableContext,
            ImmutableArray<byte> extraAnnotations,
>>>>>>> 829fe7d4
            bool isReturn,
            out bool isBad)
        {
            return Create(
                moduleSymbol, containingSymbol, isContainingSymbolVirtual, ordinal,
<<<<<<< HEAD
                parameterInfo.IsByRef, parameterInfo.RefCustomModifiers, parameterInfo.Type,
                parameterInfo.Handle, parameterInfo.CustomModifiers, isReturn, out isBad);
=======
                parameterInfo.IsByRef, parameterInfo.RefCustomModifiers, parameterInfo.Type, extraAnnotations,
                parameterInfo.Handle, nullableContext, parameterInfo.CustomModifiers, isReturn, out isBad);
>>>>>>> 829fe7d4
        }

        /// <summary>
        /// Construct a parameter symbol for a property loaded from metadata.
        /// </summary>
        /// <param name="moduleSymbol"></param>
        /// <param name="containingSymbol"></param>
        /// <param name="ordinal"></param>
        /// <param name="handle">The property parameter doesn't have a name in metadata,
        /// so this is the handle of a corresponding accessor parameter, if there is one,
        /// or of the ParamInfo passed in, otherwise.</param>
        /// <param name="parameterInfo" />
        /// <param name="isBad" />
        internal static PEParameterSymbol Create(
            PEModuleSymbol moduleSymbol,
            PEPropertySymbol containingSymbol,
            bool isContainingSymbolVirtual,
            int ordinal,
            ParameterHandle handle,
            ParamInfo<TypeSymbol> parameterInfo,
<<<<<<< HEAD
=======
            Symbol nullableContext,
            ImmutableArray<byte> extraAnnotations,
>>>>>>> 829fe7d4
            out bool isBad)
        {
            return Create(
                moduleSymbol, containingSymbol, isContainingSymbolVirtual, ordinal,
<<<<<<< HEAD
                parameterInfo.IsByRef, parameterInfo.RefCustomModifiers, parameterInfo.Type,
                handle, parameterInfo.CustomModifiers, isReturn: false, out isBad);
=======
                parameterInfo.IsByRef, parameterInfo.RefCustomModifiers, parameterInfo.Type, extraAnnotations,
                handle, nullableContext, parameterInfo.CustomModifiers, isReturn: false, out isBad);
>>>>>>> 829fe7d4
        }

        private PEParameterSymbol(
            PEModuleSymbol moduleSymbol,
            Symbol containingSymbol,
            int ordinal,
            bool isByRef,
            TypeWithAnnotations typeWithAnnotations,
            ParameterHandle handle,
            Symbol nullableContext,
            int countOfCustomModifiers,
            out bool isBad)
        {
            Debug.Assert((object)moduleSymbol != null);
            Debug.Assert((object)containingSymbol != null);
            Debug.Assert(ordinal >= 0);
            Debug.Assert(typeWithAnnotations.HasType);

            isBad = false;
            _moduleSymbol = moduleSymbol;
            _containingSymbol = containingSymbol;
            _ordinal = (ushort)ordinal;

            _handle = handle;

            RefKind refKind = RefKind.None;

            if (handle.IsNil)
            {
                refKind = isByRef ? RefKind.Ref : RefKind.None;

                typeWithAnnotations = TupleTypeSymbol.TryTransformToTuple(typeWithAnnotations.Type, out TupleTypeSymbol tuple) ?
                    TypeWithAnnotations.Create(tuple) :
                    typeWithAnnotations;
<<<<<<< HEAD
=======
                if (!extraAnnotations.IsDefault)
                {
                    typeWithAnnotations = NullableTypeDecoder.TransformType(typeWithAnnotations, defaultTransformFlag: 0, extraAnnotations);
                }
                else
                {
                    byte? value = nullableContext.GetNullableContextValue();
                    if (value.HasValue)
                    {
                        typeWithAnnotations = NullableTypeDecoder.TransformType(typeWithAnnotations, value.GetValueOrDefault(), default);
                    }
                }

>>>>>>> 829fe7d4
                _lazyCustomAttributes = ImmutableArray<CSharpAttributeData>.Empty;
                _lazyHiddenAttributes = ImmutableArray<CSharpAttributeData>.Empty;
                _lazyDefaultValue = ConstantValue.NotAvailable;
                _lazyIsParams = ThreeState.False;
            }
            else
            {
                try
                {
                    moduleSymbol.Module.GetParamPropsOrThrow(handle, out _name, out _flags);
                }
                catch (BadImageFormatException)
                {
                    isBad = true;
                }

                if (isByRef)
                {
                    ParameterAttributes inOutFlags = _flags & (ParameterAttributes.Out | ParameterAttributes.In);

                    if (inOutFlags == ParameterAttributes.Out)
                    {
                        refKind = RefKind.Out;
                    }
                    else if (moduleSymbol.Module.HasIsReadOnlyAttribute(handle))
                    {
                        refKind = RefKind.In;
                    }
                    else
                    {
                        refKind = RefKind.Ref;
                    }
                }

                var typeSymbol = DynamicTypeDecoder.TransformType(typeWithAnnotations.Type, countOfCustomModifiers, handle, moduleSymbol, refKind);
                typeWithAnnotations = typeWithAnnotations.WithTypeAndModifiers(typeSymbol, typeWithAnnotations.CustomModifiers);
                // Decode nullable before tuple types to avoid converting between
                // NamedTypeSymbol and TupleTypeSymbol unnecessarily.
<<<<<<< HEAD
                typeWithAnnotations = NullableTypeDecoder.TransformType(typeWithAnnotations, handle, moduleSymbol);
=======

                // The containing type is passed to NullableTypeDecoder.TransformType to determine access
                // for property parameters because the property does not have explicit accessibility in metadata.
                var accessSymbol = containingSymbol.Kind == SymbolKind.Property ? containingSymbol.ContainingSymbol : containingSymbol;
                typeWithAnnotations = NullableTypeDecoder.TransformType(typeWithAnnotations, handle, moduleSymbol, accessSymbol: accessSymbol, nullableContext: nullableContext, extraAnnotations);
>>>>>>> 829fe7d4
                typeWithAnnotations = TupleTypeDecoder.DecodeTupleTypesIfApplicable(typeWithAnnotations, handle, moduleSymbol);
            }

            _typeWithAnnotations = typeWithAnnotations;

            bool hasNameInMetadata = !string.IsNullOrEmpty(_name);
            if (!hasNameInMetadata)
            {
                // As was done historically, if the parameter doesn't have a name, we give it the name "value".
                _name = "value";
            }

            _packedFlags = new PackedFlags(refKind, attributesAreComplete: handle.IsNil, hasNameInMetadata: hasNameInMetadata);

            Debug.Assert(refKind == this.RefKind);
            Debug.Assert(hasNameInMetadata == this.HasNameInMetadata);
        }

        private bool HasNameInMetadata
        {
            get
            {
                return _packedFlags.HasNameInMetadata;
            }
        }

        private static PEParameterSymbol Create(
            PEModuleSymbol moduleSymbol,
            Symbol containingSymbol,
            bool isContainingSymbolVirtual,
            int ordinal,
            bool isByRef,
            ImmutableArray<ModifierInfo<TypeSymbol>> refCustomModifiers,
            TypeSymbol type,
            ParameterHandle handle,
            Symbol nullableContext,
            ImmutableArray<ModifierInfo<TypeSymbol>> customModifiers,
            bool isReturn,
            out bool isBad)
        {
            // We start without annotation (they will be decoded below)
            var typeWithModifiers = TypeWithAnnotations.Create(type, customModifiers: CSharpCustomModifier.Convert(customModifiers));

            PEParameterSymbol parameter = customModifiers.IsDefaultOrEmpty && refCustomModifiers.IsDefaultOrEmpty
<<<<<<< HEAD
                ? new PEParameterSymbol(moduleSymbol, containingSymbol, ordinal, isByRef, typeWithModifiers, handle, 0, out isBad)
                : new PEParameterSymbolWithCustomModifiers(moduleSymbol, containingSymbol, ordinal, isByRef, refCustomModifiers, typeWithModifiers, handle, out isBad);
=======
                ? new PEParameterSymbol(moduleSymbol, containingSymbol, ordinal, isByRef, typeWithModifiers, extraAnnotations, handle, nullableContext, 0, out isBad)
                : new PEParameterSymbolWithCustomModifiers(moduleSymbol, containingSymbol, ordinal, isByRef, refCustomModifiers, typeWithModifiers, extraAnnotations, handle, nullableContext, out isBad);
>>>>>>> 829fe7d4

            bool hasInAttributeModifier = parameter.RefCustomModifiers.HasInAttributeModifier();

            if (isReturn)
            {
                // A RefReadOnly return parameter should always have this modreq, and vice versa.
                isBad |= (parameter.RefKind == RefKind.RefReadOnly) != hasInAttributeModifier;
            }
            else if (parameter.RefKind == RefKind.In)
            {
                // An in parameter should not have this modreq, unless the containing symbol was virtual or abstract.
                isBad |= isContainingSymbolVirtual != hasInAttributeModifier;
            }
            else if (hasInAttributeModifier)
            {
                // This modreq should not exist on non-in parameters.
                isBad = true;
            }

            return parameter;
        }

        private sealed class PEParameterSymbolWithCustomModifiers : PEParameterSymbol
        {
            private readonly ImmutableArray<CustomModifier> _refCustomModifiers;

            public PEParameterSymbolWithCustomModifiers(
                PEModuleSymbol moduleSymbol,
                Symbol containingSymbol,
                int ordinal,
                bool isByRef,
                ImmutableArray<ModifierInfo<TypeSymbol>> refCustomModifiers,
                TypeWithAnnotations type,
                ParameterHandle handle,
                Symbol nullableContext,
                out bool isBad) :
<<<<<<< HEAD
                    base(moduleSymbol, containingSymbol, ordinal, isByRef, type, handle,
=======
                    base(moduleSymbol, containingSymbol, ordinal, isByRef, type, extraAnnotations, handle, nullableContext,
>>>>>>> 829fe7d4
                         refCustomModifiers.NullToEmpty().Length + type.CustomModifiers.Length,
                         out isBad)
            {
                _refCustomModifiers = CSharpCustomModifier.Convert(refCustomModifiers);

                Debug.Assert(_refCustomModifiers.IsEmpty || isByRef);
            }

            public override ImmutableArray<CustomModifier> RefCustomModifiers
            {
                get
                {
                    return _refCustomModifiers;
                }
            }
        }

        public override RefKind RefKind
        {
            get
            {
                return _packedFlags.RefKind;
            }
        }

        public override string Name
        {
            get
            {
                return _name;
            }
        }

        public override string MetadataName
        {
            get
            {
                return HasNameInMetadata ? _name : string.Empty;
            }
        }

        internal ParameterAttributes Flags
        {
            get
            {
                return _flags;
            }
        }

        public override int Ordinal
        {
            get
            {
                return _ordinal;
            }
        }

        // might be Nil
        internal ParameterHandle Handle
        {
            get
            {
                return _handle;
            }
        }

        public override Symbol ContainingSymbol
        {
            get
            {
                return _containingSymbol;
            }
        }

        internal override bool HasMetadataConstantValue
        {
            get
            {
                return (_flags & ParameterAttributes.HasDefault) != 0;
            }
        }

        /// <remarks>
        /// Internal for testing.  Non-test code should use <see cref="ExplicitDefaultConstantValue"/>.
        /// </remarks>
        internal ConstantValue ImportConstantValue(bool ignoreAttributes = false)
        {
            Debug.Assert(!_handle.IsNil);

            // Metadata Spec 22.33: 
            //   6. If Flags.HasDefault = 1 then this row [of Param table] shall own exactly one row in the Constant table [ERROR]
            //   7. If Flags.HasDefault = 0, then there shall be no rows in the Constant table owned by this row [ERROR]
            ConstantValue value = null;

            if ((_flags & ParameterAttributes.HasDefault) != 0)
            {
                value = _moduleSymbol.Module.GetParamDefaultValue(_handle);
            }

            if (value == null && !ignoreAttributes)
            {
                value = GetDefaultDecimalOrDateTimeValue();
            }

            return value;
        }

        internal override ConstantValue ExplicitDefaultConstantValue
        {
            get
            {
                // The HasDefault flag has to be set, it doesn't suffice to mark the parameter with DefaultParameterValueAttribute.
                if (_lazyDefaultValue == ConstantValue.Unset)
                {
                    // From the C# point of view, there is no need to import a parameter's default value
                    // if the language isn't going to treat it as optional. However, we might need metadata constant value for NoPia.
                    // NOTE: Ignoring attributes for non-Optional parameters disrupts round-tripping, but the trade-off seems acceptable.
                    ConstantValue value = ImportConstantValue(ignoreAttributes: !IsMetadataOptional);
                    Interlocked.CompareExchange(ref _lazyDefaultValue, value, ConstantValue.Unset);
                }

                return _lazyDefaultValue;
            }
        }

        private ConstantValue GetDefaultDecimalOrDateTimeValue()
        {
            Debug.Assert(!_handle.IsNil);
            ConstantValue value = null;

            // It is possible in Visual Basic for a parameter of object type to have a default value of DateTime type.
            // If it's present, use it.  We'll let the call-site figure out whether it can actually be used.
            if (_moduleSymbol.Module.HasDateTimeConstantAttribute(_handle, out value))
            {
                return value;
            }

            // It is possible in Visual Basic for a parameter of object type to have a default value of decimal type.
            // If it's present, use it.  We'll let the call-site figure out whether it can actually be used.
            if (_moduleSymbol.Module.HasDecimalConstantAttribute(_handle, out value))
            {
                return value;
            }

            return value;
        }

        internal override bool IsMetadataOptional
        {
            get
            {
                return (_flags & ParameterAttributes.Optional) != 0;
            }
        }

        internal override bool IsIDispatchConstant
        {
            get
            {
                const WellKnownAttributeFlags flag = WellKnownAttributeFlags.HasIDispatchConstantAttribute;

                bool value;
                if (!_packedFlags.TryGetWellKnownAttribute(flag, out value))
                {
                    value = _packedFlags.SetWellKnownAttribute(flag, _moduleSymbol.Module.HasAttribute(_handle,
                        AttributeDescription.IDispatchConstantAttribute));
                }
                return value;
            }
        }

        internal override bool IsIUnknownConstant
        {
            get
            {
                const WellKnownAttributeFlags flag = WellKnownAttributeFlags.HasIUnknownConstantAttribute;

                bool value;
                if (!_packedFlags.TryGetWellKnownAttribute(flag, out value))
                {
                    value = _packedFlags.SetWellKnownAttribute(flag, _moduleSymbol.Module.HasAttribute(_handle,
                        AttributeDescription.IUnknownConstantAttribute));
                }
                return value;
            }
        }

        private bool HasCallerLineNumberAttribute
        {
            get
            {
                const WellKnownAttributeFlags flag = WellKnownAttributeFlags.HasCallerLineNumberAttribute;

                bool value;
                if (!_packedFlags.TryGetWellKnownAttribute(flag, out value))
                {
                    value = _packedFlags.SetWellKnownAttribute(flag, _moduleSymbol.Module.HasAttribute(_handle,
                        AttributeDescription.CallerLineNumberAttribute));
                }
                return value;
            }
        }

        private bool HasCallerFilePathAttribute
        {
            get
            {
                const WellKnownAttributeFlags flag = WellKnownAttributeFlags.HasCallerFilePathAttribute;

                bool value;
                if (!_packedFlags.TryGetWellKnownAttribute(flag, out value))
                {
                    value = _packedFlags.SetWellKnownAttribute(flag, _moduleSymbol.Module.HasAttribute(_handle,
                        AttributeDescription.CallerFilePathAttribute));
                }
                return value;
            }
        }

        private bool HasCallerMemberNameAttribute
        {
            get
            {
                const WellKnownAttributeFlags flag = WellKnownAttributeFlags.HasCallerMemberNameAttribute;

                bool value;
                if (!_packedFlags.TryGetWellKnownAttribute(flag, out value))
                {
                    value = _packedFlags.SetWellKnownAttribute(flag, _moduleSymbol.Module.HasAttribute(_handle,
                        AttributeDescription.CallerMemberNameAttribute));
                }
                return value;
            }
        }

        internal override bool IsCallerLineNumber
        {
            get
            {
                const WellKnownAttributeFlags flag = WellKnownAttributeFlags.IsCallerLineNumber;

                bool value;
                if (!_packedFlags.TryGetWellKnownAttribute(flag, out value))
                {
                    HashSet<DiagnosticInfo> useSiteDiagnostics = null;
                    bool isCallerLineNumber = HasCallerLineNumberAttribute
                        && new TypeConversions(ContainingAssembly).HasCallerLineNumberConversion(this.Type, ref useSiteDiagnostics);

                    value = _packedFlags.SetWellKnownAttribute(flag, isCallerLineNumber);
                }
                return value;
            }
        }

        internal override bool IsCallerFilePath
        {
            get
            {
                const WellKnownAttributeFlags flag = WellKnownAttributeFlags.IsCallerFilePath;

                bool value;
                if (!_packedFlags.TryGetWellKnownAttribute(flag, out value))
                {
                    HashSet<DiagnosticInfo> useSiteDiagnostics = null;
                    bool isCallerFilePath = !HasCallerLineNumberAttribute
                        && HasCallerFilePathAttribute
                        && new TypeConversions(ContainingAssembly).HasCallerInfoStringConversion(this.Type, ref useSiteDiagnostics);

                    value = _packedFlags.SetWellKnownAttribute(flag, isCallerFilePath);
                }
                return value;
            }
        }

        internal override bool IsCallerMemberName
        {
            get
            {
                const WellKnownAttributeFlags flag = WellKnownAttributeFlags.IsCallerMemberName;

                bool value;
                if (!_packedFlags.TryGetWellKnownAttribute(flag, out value))
                {
                    HashSet<DiagnosticInfo> useSiteDiagnostics = null;
                    bool isCallerMemberName = !HasCallerLineNumberAttribute
                        && !HasCallerFilePathAttribute
                        && HasCallerMemberNameAttribute
                        && new TypeConversions(ContainingAssembly).HasCallerInfoStringConversion(this.Type, ref useSiteDiagnostics);

                    value = _packedFlags.SetWellKnownAttribute(flag, isCallerMemberName);
                }
                return value;
            }
        }

        internal override FlowAnalysisAnnotations FlowAnalysisAnnotations
        {
            get
            {
                FlowAnalysisAnnotations value;
                if (!_packedFlags.TryGetFlowAnalysisAnnotations(out value))
                {
<<<<<<< HEAD
                    bool hasEnsuresNotNull = _moduleSymbol.Module.HasAttribute(_handle, AttributeDescription.EnsuresNotNullAttribute);
                    hasNotNullWhenTrue = hasEnsuresNotNull || _moduleSymbol.Module.HasAttribute(_handle, AttributeDescription.NotNullWhenTrueAttribute);
                    hasNotNullWhenFalse = hasEnsuresNotNull || _moduleSymbol.Module.HasAttribute(_handle, AttributeDescription.NotNullWhenFalseAttribute);
                    hasAssertsTrue = _moduleSymbol.Module.HasAttribute(_handle, AttributeDescription.AssertsTrueAttribute);
                    hasAssertsFalse = _moduleSymbol.Module.HasAttribute(_handle, AttributeDescription.AssertsFalseAttribute);

                    _packedFlags.SetWellKnownAttribute(notNullWhenTrue, hasNotNullWhenTrue);
                    _packedFlags.SetWellKnownAttribute(notNullWhenFalse, hasNotNullWhenFalse);
                    _packedFlags.SetWellKnownAttribute(assertsTrue, hasAssertsTrue);
                    _packedFlags.SetWellKnownAttribute(assertsFalse, hasAssertsFalse);
                }
=======
                    // External annotations win, if any is present on the member
                    value = TryGetExtraAttributeAnnotations() ?? DecodeFlowAnalysisAttributes(_moduleSymbol.Module, _handle);
                    _packedFlags.SetFlowAnalysisAnnotations(value);
                }
                return value;
            }
        }

        private static FlowAnalysisAnnotations DecodeFlowAnalysisAttributes(PEModule module, ParameterHandle handle)
        {
            FlowAnalysisAnnotations annotations = FlowAnalysisAnnotations.None;
            if (module.HasAttribute(handle, AttributeDescription.AllowNullAttribute)) annotations |= FlowAnalysisAnnotations.AllowNull;
            if (module.HasAttribute(handle, AttributeDescription.DisallowNullAttribute)) annotations |= FlowAnalysisAnnotations.DisallowNull;

            if (module.HasAttribute(handle, AttributeDescription.MaybeNullAttribute))
            {
                annotations |= FlowAnalysisAnnotations.MaybeNull;
            }
            else if (module.HasMaybeNullWhenOrNotNullWhenOrDoesNotReturnIfAttribute(handle, AttributeDescription.MaybeNullWhenAttribute, out bool when))
            {
                annotations |= (when ? FlowAnalysisAnnotations.MaybeNullWhenTrue : FlowAnalysisAnnotations.MaybeNullWhenFalse);
            }

            if (module.HasAttribute(handle, AttributeDescription.NotNullAttribute))
            {
                annotations |= FlowAnalysisAnnotations.NotNull;
            }
            else if (module.HasMaybeNullWhenOrNotNullWhenOrDoesNotReturnIfAttribute(handle, AttributeDescription.NotNullWhenAttribute, out bool when))
            {
                annotations |= (when ? FlowAnalysisAnnotations.NotNullWhenTrue : FlowAnalysisAnnotations.NotNullWhenFalse);
            }
>>>>>>> 829fe7d4

            if (module.HasMaybeNullWhenOrNotNullWhenOrDoesNotReturnIfAttribute(handle, AttributeDescription.DoesNotReturnIfAttribute, out bool condition))
            {
                annotations |= (condition ? FlowAnalysisAnnotations.DoesNotReturnIfTrue : FlowAnalysisAnnotations.DoesNotReturnIfFalse);
            }

            return annotations;
        }

        public override TypeWithAnnotations TypeWithAnnotations
        {
            get
            {
                return _typeWithAnnotations;
            }
        }

        public override ImmutableArray<CustomModifier> RefCustomModifiers
        {
            get
            {
                return ImmutableArray<CustomModifier>.Empty;
            }
        }

        internal override bool IsMetadataIn
        {
            get { return (_flags & ParameterAttributes.In) != 0; }
        }

        internal override bool IsMetadataOut
        {
            get { return (_flags & ParameterAttributes.Out) != 0; }
        }

        internal override bool IsMarshalledExplicitly
        {
            get
            {
                return (_flags & ParameterAttributes.HasFieldMarshal) != 0;
            }
        }

        internal override MarshalPseudoCustomAttributeData MarshallingInformation
        {
            get
            {
                // the compiler doesn't need full marshalling information, just the unmanaged type or descriptor
                return null;
            }
        }

        internal override ImmutableArray<byte> MarshallingDescriptor
        {
            get
            {
                if ((_flags & ParameterAttributes.HasFieldMarshal) == 0)
                {
                    return default(ImmutableArray<byte>);
                }

                Debug.Assert(!_handle.IsNil);
                return _moduleSymbol.Module.GetMarshallingDescriptor(_handle);
            }
        }

        internal override UnmanagedType MarshallingType
        {
            get
            {
                if ((_flags & ParameterAttributes.HasFieldMarshal) == 0)
                {
                    return 0;
                }

                Debug.Assert(!_handle.IsNil);
                return _moduleSymbol.Module.GetMarshallingType(_handle);
            }
        }

        public override bool IsParams
        {
            get
            {
                // This is also populated by loading attributes, but loading
                // attributes is more expensive, so we should only do it if
                // attributes are requested.
                if (!_lazyIsParams.HasValue())
                {
                    _lazyIsParams = _moduleSymbol.Module.HasParamsAttribute(_handle).ToThreeState();
                }
                return _lazyIsParams.Value();
            }
        }

        public override ImmutableArray<Location> Locations
        {
            get
            {
                return _containingSymbol.Locations;
            }
        }

        public override ImmutableArray<SyntaxReference> DeclaringSyntaxReferences
        {
            get
            {
                return ImmutableArray<SyntaxReference>.Empty;
            }
        }

        public override ImmutableArray<CSharpAttributeData> GetAttributes()
        {
            if (_lazyCustomAttributes.IsDefault)
            {
                Debug.Assert(!_handle.IsNil);
                var containingPEModuleSymbol = (PEModuleSymbol)this.ContainingModule;

                // Filter out ParamArrayAttributes if necessary and cache
                // the attribute handle for GetCustomAttributesToEmit
                bool filterOutParamArrayAttribute = (!_lazyIsParams.HasValue() || _lazyIsParams.Value());

                ConstantValue defaultValue = this.ExplicitDefaultConstantValue;
                AttributeDescription filterOutConstantAttributeDescription = default(AttributeDescription);

                if ((object)defaultValue != null)
                {
                    if (defaultValue.Discriminator == ConstantValueTypeDiscriminator.DateTime)
                    {
                        filterOutConstantAttributeDescription = AttributeDescription.DateTimeConstantAttribute;
                    }
                    else if (defaultValue.Discriminator == ConstantValueTypeDiscriminator.Decimal)
                    {
                        filterOutConstantAttributeDescription = AttributeDescription.DecimalConstantAttribute;
                    }
                }

                bool filterIsReadOnlyAttribute = this.RefKind == RefKind.In;

                if (filterOutParamArrayAttribute || filterOutConstantAttributeDescription.Signatures != null || filterIsReadOnlyAttribute)
                {
                    CustomAttributeHandle paramArrayAttribute;
                    CustomAttributeHandle constantAttribute;
                    CustomAttributeHandle isReadOnlyAttribute;

                    ImmutableArray<CSharpAttributeData> attributes =
                        containingPEModuleSymbol.GetCustomAttributesForToken(
                            _handle,
                            out paramArrayAttribute,
                            filterOutParamArrayAttribute ? AttributeDescription.ParamArrayAttribute : default,
                            out constantAttribute,
                            filterOutConstantAttributeDescription,
                            out isReadOnlyAttribute,
                            filterIsReadOnlyAttribute ? AttributeDescription.IsReadOnlyAttribute : default,
                            out _,
                            default);

                    if (!paramArrayAttribute.IsNil || !constantAttribute.IsNil)
                    {
                        var builder = ArrayBuilder<CSharpAttributeData>.GetInstance();

                        if (!paramArrayAttribute.IsNil)
                        {
                            builder.Add(new PEAttributeData(containingPEModuleSymbol, paramArrayAttribute));
                        }

                        if (!constantAttribute.IsNil)
                        {
                            builder.Add(new PEAttributeData(containingPEModuleSymbol, constantAttribute));
                        }

                        ImmutableInterlocked.InterlockedInitialize(ref _lazyHiddenAttributes, builder.ToImmutableAndFree());
                    }
                    else
                    {
                        ImmutableInterlocked.InterlockedInitialize(ref _lazyHiddenAttributes, ImmutableArray<CSharpAttributeData>.Empty);
                    }

                    if (!_lazyIsParams.HasValue())
                    {
                        Debug.Assert(filterOutParamArrayAttribute);
                        _lazyIsParams = (!paramArrayAttribute.IsNil).ToThreeState();
                    }

                    ImmutableInterlocked.InterlockedInitialize(
                        ref _lazyCustomAttributes,
                        attributes);
                }
                else
                {
                    ImmutableInterlocked.InterlockedInitialize(ref _lazyHiddenAttributes, ImmutableArray<CSharpAttributeData>.Empty);
                    containingPEModuleSymbol.LoadCustomAttributes(_handle, ref _lazyCustomAttributes);
                }
            }

            Debug.Assert(!_lazyHiddenAttributes.IsDefault);
            return _lazyCustomAttributes;
        }

        internal override IEnumerable<CSharpAttributeData> GetCustomAttributesToEmit(PEModuleBuilder moduleBuilder)
        {
            foreach (CSharpAttributeData attribute in GetAttributes())
            {
                yield return attribute;
            }

            // Yield hidden attributes last, order might be important.
            foreach (CSharpAttributeData attribute in _lazyHiddenAttributes)
            {
                yield return attribute;
            }
        }

        internal sealed override CSharpCompilation DeclaringCompilation // perf, not correctness
        {
            get { return null; }
        }
    }
}<|MERGE_RESOLUTION|>--- conflicted
+++ resolved
@@ -152,23 +152,14 @@
             bool isContainingSymbolVirtual,
             int ordinal,
             ParamInfo<TypeSymbol> parameterInfo,
-<<<<<<< HEAD
-=======
             Symbol nullableContext,
-            ImmutableArray<byte> extraAnnotations,
->>>>>>> 829fe7d4
             bool isReturn,
             out bool isBad)
         {
             return Create(
                 moduleSymbol, containingSymbol, isContainingSymbolVirtual, ordinal,
-<<<<<<< HEAD
                 parameterInfo.IsByRef, parameterInfo.RefCustomModifiers, parameterInfo.Type,
-                parameterInfo.Handle, parameterInfo.CustomModifiers, isReturn, out isBad);
-=======
-                parameterInfo.IsByRef, parameterInfo.RefCustomModifiers, parameterInfo.Type, extraAnnotations,
                 parameterInfo.Handle, nullableContext, parameterInfo.CustomModifiers, isReturn, out isBad);
->>>>>>> 829fe7d4
         }
 
         /// <summary>
@@ -189,22 +180,13 @@
             int ordinal,
             ParameterHandle handle,
             ParamInfo<TypeSymbol> parameterInfo,
-<<<<<<< HEAD
-=======
             Symbol nullableContext,
-            ImmutableArray<byte> extraAnnotations,
->>>>>>> 829fe7d4
             out bool isBad)
         {
             return Create(
                 moduleSymbol, containingSymbol, isContainingSymbolVirtual, ordinal,
-<<<<<<< HEAD
                 parameterInfo.IsByRef, parameterInfo.RefCustomModifiers, parameterInfo.Type,
-                handle, parameterInfo.CustomModifiers, isReturn: false, out isBad);
-=======
-                parameterInfo.IsByRef, parameterInfo.RefCustomModifiers, parameterInfo.Type, extraAnnotations,
                 handle, nullableContext, parameterInfo.CustomModifiers, isReturn: false, out isBad);
->>>>>>> 829fe7d4
         }
 
         private PEParameterSymbol(
@@ -239,22 +221,6 @@
                 typeWithAnnotations = TupleTypeSymbol.TryTransformToTuple(typeWithAnnotations.Type, out TupleTypeSymbol tuple) ?
                     TypeWithAnnotations.Create(tuple) :
                     typeWithAnnotations;
-<<<<<<< HEAD
-=======
-                if (!extraAnnotations.IsDefault)
-                {
-                    typeWithAnnotations = NullableTypeDecoder.TransformType(typeWithAnnotations, defaultTransformFlag: 0, extraAnnotations);
-                }
-                else
-                {
-                    byte? value = nullableContext.GetNullableContextValue();
-                    if (value.HasValue)
-                    {
-                        typeWithAnnotations = NullableTypeDecoder.TransformType(typeWithAnnotations, value.GetValueOrDefault(), default);
-                    }
-                }
-
->>>>>>> 829fe7d4
                 _lazyCustomAttributes = ImmutableArray<CSharpAttributeData>.Empty;
                 _lazyHiddenAttributes = ImmutableArray<CSharpAttributeData>.Empty;
                 _lazyDefaultValue = ConstantValue.NotAvailable;
@@ -293,15 +259,11 @@
                 typeWithAnnotations = typeWithAnnotations.WithTypeAndModifiers(typeSymbol, typeWithAnnotations.CustomModifiers);
                 // Decode nullable before tuple types to avoid converting between
                 // NamedTypeSymbol and TupleTypeSymbol unnecessarily.
-<<<<<<< HEAD
-                typeWithAnnotations = NullableTypeDecoder.TransformType(typeWithAnnotations, handle, moduleSymbol);
-=======
 
                 // The containing type is passed to NullableTypeDecoder.TransformType to determine access
                 // for property parameters because the property does not have explicit accessibility in metadata.
                 var accessSymbol = containingSymbol.Kind == SymbolKind.Property ? containingSymbol.ContainingSymbol : containingSymbol;
-                typeWithAnnotations = NullableTypeDecoder.TransformType(typeWithAnnotations, handle, moduleSymbol, accessSymbol: accessSymbol, nullableContext: nullableContext, extraAnnotations);
->>>>>>> 829fe7d4
+                typeWithAnnotations = NullableTypeDecoder.TransformType(typeWithAnnotations, handle, moduleSymbol, accessSymbol: accessSymbol, nullableContext: nullableContext);
                 typeWithAnnotations = TupleTypeDecoder.DecodeTupleTypesIfApplicable(typeWithAnnotations, handle, moduleSymbol);
             }
 
@@ -346,13 +308,8 @@
             var typeWithModifiers = TypeWithAnnotations.Create(type, customModifiers: CSharpCustomModifier.Convert(customModifiers));
 
             PEParameterSymbol parameter = customModifiers.IsDefaultOrEmpty && refCustomModifiers.IsDefaultOrEmpty
-<<<<<<< HEAD
-                ? new PEParameterSymbol(moduleSymbol, containingSymbol, ordinal, isByRef, typeWithModifiers, handle, 0, out isBad)
-                : new PEParameterSymbolWithCustomModifiers(moduleSymbol, containingSymbol, ordinal, isByRef, refCustomModifiers, typeWithModifiers, handle, out isBad);
-=======
-                ? new PEParameterSymbol(moduleSymbol, containingSymbol, ordinal, isByRef, typeWithModifiers, extraAnnotations, handle, nullableContext, 0, out isBad)
-                : new PEParameterSymbolWithCustomModifiers(moduleSymbol, containingSymbol, ordinal, isByRef, refCustomModifiers, typeWithModifiers, extraAnnotations, handle, nullableContext, out isBad);
->>>>>>> 829fe7d4
+                ? new PEParameterSymbol(moduleSymbol, containingSymbol, ordinal, isByRef, typeWithModifiers, handle, nullableContext, 0, out isBad)
+                : new PEParameterSymbolWithCustomModifiers(moduleSymbol, containingSymbol, ordinal, isByRef, refCustomModifiers, typeWithModifiers, handle, nullableContext, out isBad);
 
             bool hasInAttributeModifier = parameter.RefCustomModifiers.HasInAttributeModifier();
 
@@ -389,11 +346,7 @@
                 ParameterHandle handle,
                 Symbol nullableContext,
                 out bool isBad) :
-<<<<<<< HEAD
-                    base(moduleSymbol, containingSymbol, ordinal, isByRef, type, handle,
-=======
-                    base(moduleSymbol, containingSymbol, ordinal, isByRef, type, extraAnnotations, handle, nullableContext,
->>>>>>> 829fe7d4
+                    base(moduleSymbol, containingSymbol, ordinal, isByRef, type, handle, nullableContext,
                          refCustomModifiers.NullToEmpty().Length + type.CustomModifiers.Length,
                          out isBad)
             {
@@ -696,21 +649,7 @@
                 FlowAnalysisAnnotations value;
                 if (!_packedFlags.TryGetFlowAnalysisAnnotations(out value))
                 {
-<<<<<<< HEAD
-                    bool hasEnsuresNotNull = _moduleSymbol.Module.HasAttribute(_handle, AttributeDescription.EnsuresNotNullAttribute);
-                    hasNotNullWhenTrue = hasEnsuresNotNull || _moduleSymbol.Module.HasAttribute(_handle, AttributeDescription.NotNullWhenTrueAttribute);
-                    hasNotNullWhenFalse = hasEnsuresNotNull || _moduleSymbol.Module.HasAttribute(_handle, AttributeDescription.NotNullWhenFalseAttribute);
-                    hasAssertsTrue = _moduleSymbol.Module.HasAttribute(_handle, AttributeDescription.AssertsTrueAttribute);
-                    hasAssertsFalse = _moduleSymbol.Module.HasAttribute(_handle, AttributeDescription.AssertsFalseAttribute);
-
-                    _packedFlags.SetWellKnownAttribute(notNullWhenTrue, hasNotNullWhenTrue);
-                    _packedFlags.SetWellKnownAttribute(notNullWhenFalse, hasNotNullWhenFalse);
-                    _packedFlags.SetWellKnownAttribute(assertsTrue, hasAssertsTrue);
-                    _packedFlags.SetWellKnownAttribute(assertsFalse, hasAssertsFalse);
-                }
-=======
-                    // External annotations win, if any is present on the member
-                    value = TryGetExtraAttributeAnnotations() ?? DecodeFlowAnalysisAttributes(_moduleSymbol.Module, _handle);
+                    value = DecodeFlowAnalysisAttributes(_moduleSymbol.Module, _handle);
                     _packedFlags.SetFlowAnalysisAnnotations(value);
                 }
                 return value;
@@ -740,7 +679,6 @@
             {
                 annotations |= (when ? FlowAnalysisAnnotations.NotNullWhenTrue : FlowAnalysisAnnotations.NotNullWhenFalse);
             }
->>>>>>> 829fe7d4
 
             if (module.HasMaybeNullWhenOrNotNullWhenOrDoesNotReturnIfAttribute(handle, AttributeDescription.DoesNotReturnIfAttribute, out bool condition))
             {
