﻿// Licensed to the .NET Foundation under one or more agreements.
// The .NET Foundation licenses this file to you under the MIT license.
// See the LICENSE file in the project root for more information.

#nullable enable

using Microsoft.CodeAnalysis.CSharp.DocumentationComments;
using Microsoft.CodeAnalysis.PooledObjects;
using Roslyn.Utilities;
using System;
using System.Collections.Generic;
using System.Collections.Immutable;
using System.Diagnostics;
using System.Globalization;
using System.Reflection;
using System.Reflection.Metadata;
using System.Threading;
using Microsoft.CodeAnalysis.CSharp.Emit;

namespace Microsoft.CodeAnalysis.CSharp.Symbols.Metadata.PE
{
    /// <summary>
    /// The class to represent all events imported from a PE/module.
    /// </summary>
    internal sealed class PEEventSymbol : EventSymbol
    {
        private readonly string _name;
        private readonly PENamedTypeSymbol _containingType;
        private readonly EventDefinitionHandle _handle;
        private readonly TypeWithAnnotations _eventTypeWithAnnotations;
        private readonly PEMethodSymbol _addMethod;
        private readonly PEMethodSymbol _removeMethod;
        private readonly PEFieldSymbol? _associatedFieldOpt;
        private ImmutableArray<CSharpAttributeData> _lazyCustomAttributes;
<<<<<<< HEAD
        private Tuple<CultureInfo, string> _lazyDocComment;
        private CachedUseSiteInfo<AssemblySymbol> _lazyCachedUseSiteInfo = CachedUseSiteInfo<AssemblySymbol>.Uninitialized;
=======
        private Tuple<CultureInfo, string>? _lazyDocComment;
        private DiagnosticInfo? _lazyUseSiteDiagnostic = CSDiagnosticInfo.EmptyErrorInfo; // Indicates unknown state. 
>>>>>>> aeb47891

        private ObsoleteAttributeData _lazyObsoleteAttributeData = ObsoleteAttributeData.Uninitialized;

        // Distinct accessibility value to represent unset.
        private const int UnsetAccessibility = -1;
        private int _lazyDeclaredAccessibility = UnsetAccessibility;

        private readonly Flags _flags;
        [Flags]
        private enum Flags : byte
        {
            IsSpecialName = 1,
            IsRuntimeSpecialName = 2,
            CallMethodsDirectly = 4
        }

        internal PEEventSymbol(
            PEModuleSymbol moduleSymbol,
            PENamedTypeSymbol containingType,
            EventDefinitionHandle handle,
            PEMethodSymbol addMethod,
            PEMethodSymbol removeMethod,
            MultiDictionary<string, PEFieldSymbol> privateFieldNameToSymbols)
        {
            RoslynDebug.Assert((object)moduleSymbol != null);
            RoslynDebug.Assert((object)containingType != null);
            Debug.Assert(!handle.IsNil);
            RoslynDebug.Assert((object)addMethod != null);
            RoslynDebug.Assert((object)removeMethod != null);

            _addMethod = addMethod;
            _removeMethod = removeMethod;
            _handle = handle;
            _containingType = containingType;

            EventAttributes mdFlags = 0;
            EntityHandle eventType = default(EntityHandle);

            try
            {
                var module = moduleSymbol.Module;
                module.GetEventDefPropsOrThrow(handle, out _name, out mdFlags, out eventType);
            }
            catch (BadImageFormatException mrEx)
            {
<<<<<<< HEAD
                if ((object)_name == null)
                {
                    _name = string.Empty;
                }

                _lazyCachedUseSiteInfo.Initialize(new CSDiagnosticInfo(ErrorCode.ERR_BindToBogus, this));
=======
                _name = _name ?? string.Empty;
                _lazyUseSiteDiagnostic = new CSDiagnosticInfo(ErrorCode.ERR_BindToBogus, this);
>>>>>>> aeb47891

                if (eventType.IsNil)
                {
                    _eventTypeWithAnnotations = TypeWithAnnotations.Create(new UnsupportedMetadataTypeSymbol(mrEx));
                }
            }

            TypeSymbol originalEventType = _eventTypeWithAnnotations.Type;
            if (!_eventTypeWithAnnotations.HasType)
            {
                var metadataDecoder = new MetadataDecoder(moduleSymbol, containingType);
                originalEventType = metadataDecoder.GetTypeOfToken(eventType);

                const int targetSymbolCustomModifierCount = 0;
                var typeSymbol = DynamicTypeDecoder.TransformType(originalEventType, targetSymbolCustomModifierCount, handle, moduleSymbol);

                // We start without annotation (they will be decoded below)
                var type = TypeWithAnnotations.Create(typeSymbol);

                // Decode nullable before tuple types to avoid converting between
                // NamedTypeSymbol and TupleTypeSymbol unnecessarily.

                // The containing type is passed to NullableTypeDecoder.TransformType to determine access
                // because the event does not have explicit accessibility in metadata.
                type = NullableTypeDecoder.TransformType(type, handle, moduleSymbol, accessSymbol: _containingType, nullableContext: _containingType);
                type = TupleTypeDecoder.DecodeTupleTypesIfApplicable(type, handle, moduleSymbol);
                _eventTypeWithAnnotations = type;
            }

            // IsWindowsRuntimeEvent checks the signatures, so we just have to check the accessors.
            bool isWindowsRuntimeEvent = IsWindowsRuntimeEvent;
            bool callMethodsDirectly = isWindowsRuntimeEvent
                ? !DoModifiersMatch(_addMethod, _removeMethod)
                : !DoSignaturesMatch(moduleSymbol, originalEventType, _addMethod, _removeMethod);

            if (callMethodsDirectly)
            {
                _flags |= Flags.CallMethodsDirectly;
            }
            else
            {
                _addMethod.SetAssociatedEvent(this, MethodKind.EventAdd);
                _removeMethod.SetAssociatedEvent(this, MethodKind.EventRemove);

                PEFieldSymbol? associatedField = GetAssociatedField(privateFieldNameToSymbols, isWindowsRuntimeEvent);
                if ((object?)associatedField != null)
                {
                    _associatedFieldOpt = associatedField;
                    associatedField.SetAssociatedEvent(this);
                }
            }

            if ((mdFlags & EventAttributes.SpecialName) != 0)
            {
                _flags |= Flags.IsSpecialName;
            }

            if ((mdFlags & EventAttributes.RTSpecialName) != 0)
            {
                _flags |= Flags.IsRuntimeSpecialName;
            }
        }

        /// <summary>
        /// Look for a field with the same name and an appropriate type (i.e. the same type, except in WinRT).
        /// If one is found, the caller will assume that this event was originally field-like and associate
        /// the two symbols.
        /// </summary>
        /// <remarks>
        /// Perf impact: If we find a field with the same name, we will eagerly evaluate its type.
        /// </remarks>
        private PEFieldSymbol? GetAssociatedField(MultiDictionary<string, PEFieldSymbol> privateFieldNameToSymbols, bool isWindowsRuntimeEvent)
        {
            // NOTE: Neither the name nor the accessibility of a PEFieldSymbol is lazy.
            foreach (PEFieldSymbol candidateAssociatedField in privateFieldNameToSymbols[_name])
            {
                Debug.Assert(candidateAssociatedField.DeclaredAccessibility == Accessibility.Private);

                // Unfortunately, this will cause us to realize the type of the field, which would
                // otherwise have been lazy.
                TypeSymbol candidateAssociatedFieldType = candidateAssociatedField.Type;

                if (isWindowsRuntimeEvent)
                {
                    NamedTypeSymbol eventRegistrationTokenTable_T = ((PEModuleSymbol)(this.ContainingModule)).EventRegistrationTokenTable_T;
                    if (TypeSymbol.Equals(eventRegistrationTokenTable_T, candidateAssociatedFieldType.OriginalDefinition, TypeCompareKind.ConsiderEverything2) &&
                        TypeSymbol.Equals(_eventTypeWithAnnotations.Type, ((NamedTypeSymbol)candidateAssociatedFieldType).TypeArgumentsWithAnnotationsNoUseSiteDiagnostics[0].Type, TypeCompareKind.ConsiderEverything2))
                    {
                        return candidateAssociatedField;
                    }
                }
                else
                {
                    if (TypeSymbol.Equals(candidateAssociatedFieldType, _eventTypeWithAnnotations.Type, TypeCompareKind.ConsiderEverything2))
                    {
                        return candidateAssociatedField;
                    }
                }
            }

            return null;
        }

        public override bool IsWindowsRuntimeEvent
        {
            get
            {
                NamedTypeSymbol token = ((PEModuleSymbol)(this.ContainingModule)).EventRegistrationToken;

                // If the addMethod returns an EventRegistrationToken
                // and the removeMethod accepts an EventRegistrationToken
                // then the Event is a WinRT type event and can be called
                // using += and -=.
                // NOTE: this check mimics the one in the native compiler
                // (see IMPORTER::ImportEvent).  In particular, it specifically
                // does not check whether the containing type is a WinRT type -
                // it was a design goal to accept any events of this form.
                return
                    TypeSymbol.Equals(_addMethod.ReturnType, token, TypeCompareKind.ConsiderEverything2) &&
                    _addMethod.ParameterCount == 1 &&
                    _removeMethod.ParameterCount == 1 &&
                    TypeSymbol.Equals(_removeMethod.Parameters[0].Type, token, TypeCompareKind.ConsiderEverything2);
            }
        }

        internal override FieldSymbol? AssociatedField
        {
            get
            {
                return _associatedFieldOpt;
            }
        }

        public override Symbol ContainingSymbol
        {
            get
            {
                return _containingType;
            }
        }

        public override NamedTypeSymbol ContainingType
        {
            get
            {
                return _containingType;
            }
        }

        public override string Name
        {
            get { return _name; }
        }

        internal override bool HasSpecialName
        {
            get { return (_flags & Flags.IsSpecialName) != 0; }
        }

        internal override bool HasRuntimeSpecialName
        {
            get { return (_flags & Flags.IsRuntimeSpecialName) != 0; }
        }

        internal EventDefinitionHandle Handle
        {
            get
            {
                return _handle;
            }
        }

        public override Accessibility DeclaredAccessibility
        {
            get
            {
                if (_lazyDeclaredAccessibility == UnsetAccessibility)
                {
                    Accessibility accessibility = PEPropertyOrEventHelpers.GetDeclaredAccessibilityFromAccessors(_addMethod, _removeMethod);
                    Interlocked.CompareExchange(ref _lazyDeclaredAccessibility, (int)accessibility, UnsetAccessibility);
                }

                return (Accessibility)_lazyDeclaredAccessibility;
            }
        }

        public override bool IsExtern
        {
            get
            {
                // Some accessor extern.
                return _addMethod.IsExtern || _removeMethod.IsExtern;
            }
        }

        public override bool IsAbstract
        {
            get
            {
                // Some accessor abstract.
                return _addMethod.IsAbstract || _removeMethod.IsAbstract;
            }
        }

        public override bool IsSealed
        {
            get
            {
                // Some accessor sealed. (differs from properties)
                return _addMethod.IsSealed || _removeMethod.IsSealed;
            }
        }

        public override bool IsVirtual
        {
            get
            {
                // Some accessor virtual (as long as another isn't override or abstract).
                return !IsOverride && !IsAbstract && (_addMethod.IsVirtual || _removeMethod.IsVirtual);
            }
        }

        public override bool IsOverride
        {
            get
            {
                // Some accessor override.
                return _addMethod.IsOverride || _removeMethod.IsOverride;
            }
        }

        public override bool IsStatic
        {
            get
            {
                // All accessors static.
                return _addMethod.IsStatic && _removeMethod.IsStatic;
            }
        }

        public override TypeWithAnnotations TypeWithAnnotations
        {
            get { return _eventTypeWithAnnotations; }
        }

        public override MethodSymbol AddMethod
        {
            get { return _addMethod; }
        }

        public override MethodSymbol RemoveMethod
        {
            get { return _removeMethod; }
        }

        public override ImmutableArray<Location> Locations
        {
            get
            {
                return _containingType.ContainingPEModule.MetadataLocation.Cast<MetadataLocation, Location>();
            }
        }

        public override ImmutableArray<SyntaxReference> DeclaringSyntaxReferences
        {
            get
            {
                return ImmutableArray<SyntaxReference>.Empty;
            }
        }

        public override ImmutableArray<CSharpAttributeData> GetAttributes()
        {
            if (_lazyCustomAttributes.IsDefault)
            {
                var containingPEModuleSymbol = (PEModuleSymbol)this.ContainingModule;
                containingPEModuleSymbol.LoadCustomAttributes(_handle, ref _lazyCustomAttributes);
            }
            return _lazyCustomAttributes;
        }

        internal override IEnumerable<CSharpAttributeData> GetCustomAttributesToEmit(PEModuleBuilder moduleBuilder)
        {
            return GetAttributes();
        }

        /// <summary>
        /// Intended behavior: this event, E, explicitly implements an interface event, IE, 
        /// if E.add explicitly implements IE.add and E.remove explicitly implements IE.remove.
        /// </summary>
        public override ImmutableArray<EventSymbol> ExplicitInterfaceImplementations
        {
            get
            {
                if (_addMethod.ExplicitInterfaceImplementations.Length == 0 &&
                    _removeMethod.ExplicitInterfaceImplementations.Length == 0)
                {
                    return ImmutableArray<EventSymbol>.Empty;
                }

                var implementedEvents = PEPropertyOrEventHelpers.GetEventsForExplicitlyImplementedAccessor(_addMethod);
                implementedEvents.IntersectWith(PEPropertyOrEventHelpers.GetEventsForExplicitlyImplementedAccessor(_removeMethod));

                var builder = ArrayBuilder<EventSymbol>.GetInstance();

                foreach (var @event in implementedEvents)
                {
                    builder.Add(@event);
                }

                return builder.ToImmutableAndFree();
            }
        }

        internal override bool MustCallMethodsDirectly
        {
            get { return (_flags & Flags.CallMethodsDirectly) != 0; }
        }

        private static bool DoSignaturesMatch(
            PEModuleSymbol moduleSymbol,
            TypeSymbol eventType,
            PEMethodSymbol addMethod,
            PEMethodSymbol removeMethod)
        {
            return
                (eventType.IsDelegateType() || eventType.IsErrorType()) &&
                DoesSignatureMatch(moduleSymbol, eventType, addMethod) &&
                DoesSignatureMatch(moduleSymbol, eventType, removeMethod) &&
                DoModifiersMatch(addMethod, removeMethod);
        }

        private static bool DoModifiersMatch(PEMethodSymbol addMethod, PEMethodSymbol removeMethod)
        {
            // CONSIDER: unlike for properties, a non-bogus event can have one abstract accessor
            // and one sealed accessor.  Since the event is not bogus, the abstract accessor cannot
            // be overridden separately.  Consequently, the type cannot be extended.

            return
                (addMethod.IsExtern == removeMethod.IsExtern) &&
                // (addMethod.IsAbstract == removeMethod.IsAbstract) && // NOTE: Dev10 accepts one abstract accessor (same as for events)
                // (addMethod.IsSealed == removeMethod.IsSealed) && // NOTE: Dev10 accepts one sealed accessor (for events, not for properties)
                // (addMethod.IsOverride == removeMethod.IsOverride) && // NOTE: Dev10 accepts one override accessor (for events, not for properties)
                (addMethod.IsStatic == removeMethod.IsStatic);
        }

        private static bool DoesSignatureMatch(
            PEModuleSymbol moduleSymbol,
            TypeSymbol eventType,
            PEMethodSymbol method)
        {
            // CONSIDER: It would be nice if we could reuse this signature information in the PEMethodSymbol.
            var metadataDecoder = new MetadataDecoder(moduleSymbol, method);
            SignatureHeader signatureHeader;
            BadImageFormatException? mrEx;
            var methodParams = metadataDecoder.GetSignatureForMethod(method.Handle, out signatureHeader, out mrEx, setParamHandles: false);

            if (mrEx != null)
            {
                return false;
            }

            return metadataDecoder.DoesSignatureMatchEvent(eventType, methodParams);
        }

        public override string GetDocumentationCommentXml(CultureInfo? preferredCulture = null, bool expandIncludes = false, CancellationToken cancellationToken = default(CancellationToken))
        {
            return PEDocumentationCommentUtils.GetDocumentationComment(this, _containingType.ContainingPEModule, preferredCulture, cancellationToken, ref _lazyDocComment);
        }

<<<<<<< HEAD
        internal override UseSiteInfo<AssemblySymbol> GetUseSiteInfo()
=======
        internal override DiagnosticInfo? GetUseSiteDiagnostic()
>>>>>>> aeb47891
        {
            AssemblySymbol primaryDependency = PrimaryDependency;

            if (!_lazyCachedUseSiteInfo.IsInitialized)
            {
<<<<<<< HEAD
                UseSiteInfo<AssemblySymbol> result = new UseSiteInfo<AssemblySymbol>(primaryDependency);
=======
                DiagnosticInfo? result = null;
>>>>>>> aeb47891
                CalculateUseSiteDiagnostic(ref result);
                _lazyCachedUseSiteInfo.Initialize(primaryDependency, result);
            }

            return _lazyCachedUseSiteInfo.ToUseSiteInfo(primaryDependency);
        }

        internal override ObsoleteAttributeData ObsoleteAttributeData
        {
            get
            {
                ObsoleteAttributeHelpers.InitializeObsoleteDataFromMetadata(ref _lazyObsoleteAttributeData, _handle, (PEModuleSymbol)(this.ContainingModule), ignoreByRefLikeMarker: false);
                return _lazyObsoleteAttributeData;
            }
        }

        internal sealed override CSharpCompilation? DeclaringCompilation // perf, not correctness
        {
            get { return null; }
        }
    }
}<|MERGE_RESOLUTION|>--- conflicted
+++ resolved
@@ -32,13 +32,8 @@
         private readonly PEMethodSymbol _removeMethod;
         private readonly PEFieldSymbol? _associatedFieldOpt;
         private ImmutableArray<CSharpAttributeData> _lazyCustomAttributes;
-<<<<<<< HEAD
-        private Tuple<CultureInfo, string> _lazyDocComment;
+        private Tuple<CultureInfo, string>? _lazyDocComment;
         private CachedUseSiteInfo<AssemblySymbol> _lazyCachedUseSiteInfo = CachedUseSiteInfo<AssemblySymbol>.Uninitialized;
-=======
-        private Tuple<CultureInfo, string>? _lazyDocComment;
-        private DiagnosticInfo? _lazyUseSiteDiagnostic = CSDiagnosticInfo.EmptyErrorInfo; // Indicates unknown state. 
->>>>>>> aeb47891
 
         private ObsoleteAttributeData _lazyObsoleteAttributeData = ObsoleteAttributeData.Uninitialized;
 
@@ -84,17 +79,8 @@
             }
             catch (BadImageFormatException mrEx)
             {
-<<<<<<< HEAD
-                if ((object)_name == null)
-                {
-                    _name = string.Empty;
-                }
-
+                _name ??= string.Empty;
                 _lazyCachedUseSiteInfo.Initialize(new CSDiagnosticInfo(ErrorCode.ERR_BindToBogus, this));
-=======
-                _name = _name ?? string.Empty;
-                _lazyUseSiteDiagnostic = new CSDiagnosticInfo(ErrorCode.ERR_BindToBogus, this);
->>>>>>> aeb47891
 
                 if (eventType.IsNil)
                 {
@@ -465,21 +451,13 @@
             return PEDocumentationCommentUtils.GetDocumentationComment(this, _containingType.ContainingPEModule, preferredCulture, cancellationToken, ref _lazyDocComment);
         }
 
-<<<<<<< HEAD
         internal override UseSiteInfo<AssemblySymbol> GetUseSiteInfo()
-=======
-        internal override DiagnosticInfo? GetUseSiteDiagnostic()
->>>>>>> aeb47891
         {
             AssemblySymbol primaryDependency = PrimaryDependency;
 
             if (!_lazyCachedUseSiteInfo.IsInitialized)
             {
-<<<<<<< HEAD
                 UseSiteInfo<AssemblySymbol> result = new UseSiteInfo<AssemblySymbol>(primaryDependency);
-=======
-                DiagnosticInfo? result = null;
->>>>>>> aeb47891
                 CalculateUseSiteDiagnostic(ref result);
                 _lazyCachedUseSiteInfo.Initialize(primaryDependency, result);
             }
