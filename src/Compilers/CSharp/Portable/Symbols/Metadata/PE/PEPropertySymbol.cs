--- conflicted
+++ resolved
@@ -687,12 +687,7 @@
                 var ordinal = i - 1;
                 bool isBad;
 
-<<<<<<< HEAD
-                parameters[ordinal] = PEParameterSymbol.Create(moduleSymbol, property, isPropertyVirtual, ordinal, paramHandle, propertyParam, out isBad);
-=======
-                // https://github.com/dotnet/roslyn/issues/29821: handle extra annotations
-                parameters[ordinal] = PEParameterSymbol.Create(moduleSymbol, property, isPropertyVirtual, ordinal, paramHandle, propertyParam, nullableContext: property, extraAnnotations: default, out isBad);
->>>>>>> 829fe7d4
+                parameters[ordinal] = PEParameterSymbol.Create(moduleSymbol, property, isPropertyVirtual, ordinal, paramHandle, propertyParam, nullableContext: property, out isBad);
 
                 if (isBad)
                 {
