﻿// Copyright (c) Microsoft.  All Rights Reserved.  Licensed under the Apache License, Version 2.0.  See License.txt in the project root for license information.

using System;
using System.Collections.Generic;
using System.Collections.Immutable;
using System.Diagnostics;
using System.Globalization;
using System.Reflection;
using System.Reflection.Metadata;
using System.Threading;
using Microsoft.CodeAnalysis.CSharp.DocumentationComments;
using Microsoft.CodeAnalysis.CSharp.Emit;
using Microsoft.CodeAnalysis.PooledObjects;
using Roslyn.Utilities;

namespace Microsoft.CodeAnalysis.CSharp.Symbols.Metadata.PE
{
    /// <summary>
    /// The class to represent all methods imported from a PE/module.
    /// </summary>
    internal sealed class PEMethodSymbol : MethodSymbol
    {
        /// <summary>
        /// internal for testing purpose
        /// </summary>
        internal class SignatureData
        {
            public readonly SignatureHeader Header;
            public readonly ImmutableArray<ParameterSymbol> Parameters;
            public readonly PEParameterSymbol ReturnParam;

            public SignatureData(SignatureHeader header, ImmutableArray<ParameterSymbol> parameters, PEParameterSymbol returnParam)
            {
                this.Header = header;
                this.Parameters = parameters;
                this.ReturnParam = returnParam;
            }
        }

        // This type is used to compact many different bits of information efficiently.
        private struct PackedFlags
        {
            // We currently pack everything into a 32-bit int with the following layout:
            //
            // |  q|p|ooo|n|m|l|k|j|i|h|g|f|e|d|c|b|aaaaa|
            // 
            // a = method kind. 5 bits.
            // b = method kind populated. 1 bit.
            //
            // c = isExtensionMethod. 1 bit.
            // d = isExtensionMethod populated. 1 bit.
            //
            // e = isExplicitFinalizerOverride. 1 bit.
            // f = isExplicitClassOverride. 1 bit.
            // g = isExplicitFinalizerOverride and isExplicitClassOverride populated. 1 bit.
            // h = isObsoleteAttribute populated. 1 bit
            // i = isCustomAttributesPopulated. 1 bit
            // j = isUseSiteDiagnostic populated. 1 bit
            // k = isConditional populated. 1 bit
            // l = isOverriddenOrHiddenMembers populated. 1 bit
            // m = isReadOnly. 1 bit.
            // n = isReadOnlyPopulated. 1 bit.
            // o = NullableContext. 3 bits.
            // p = DoesNotReturn. 1 bit.
            // q = DoesNotReturnPopulated. 1 bit.
            // 9 bits remain for future purposes.

            private const int MethodKindOffset = 0;
            private const int MethodKindMask = 0x1F;

            private const int MethodKindIsPopulatedBit = 0x1 << 5;
            private const int IsExtensionMethodBit = 0x1 << 6;
            private const int IsExtensionMethodIsPopulatedBit = 0x1 << 7;
            private const int IsExplicitFinalizerOverrideBit = 0x1 << 8;
            private const int IsExplicitClassOverrideBit = 0x1 << 9;
            private const int IsExplicitOverrideIsPopulatedBit = 0x1 << 10;
            private const int IsObsoleteAttributePopulatedBit = 0x1 << 11;
            private const int IsCustomAttributesPopulatedBit = 0x1 << 12;
            private const int IsUseSiteDiagnosticPopulatedBit = 0x1 << 13;
            private const int IsConditionalPopulatedBit = 0x1 << 14;
            private const int IsOverriddenOrHiddenMembersPopulatedBit = 0x1 << 15;
            private const int IsReadOnlyBit = 0x1 << 16;
            private const int IsReadOnlyPopulatedBit = 0x1 << 17;
            private const int NullableContextOffset = 18;
            private const int NullableContextMask = 0x7;
            private const int DoesNotReturnBit = 0x1 << 21;
            private const int DoesNotReturnPopulatedBit = 0x1 << 22;

            private int _bits;

            public MethodKind MethodKind
            {
                get
                {
                    return (MethodKind)((_bits >> MethodKindOffset) & MethodKindMask);
                }

                set
                {
                    Debug.Assert((int)value == ((int)value & MethodKindMask));
                    _bits = (_bits & ~(MethodKindMask << MethodKindOffset)) | (((int)value & MethodKindMask) << MethodKindOffset) | MethodKindIsPopulatedBit;
                }
            }

            public bool MethodKindIsPopulated => (_bits & MethodKindIsPopulatedBit) != 0;
            public bool IsExtensionMethod => (_bits & IsExtensionMethodBit) != 0;
            public bool IsExtensionMethodIsPopulated => (_bits & IsExtensionMethodIsPopulatedBit) != 0;
            public bool IsExplicitFinalizerOverride => (_bits & IsExplicitFinalizerOverrideBit) != 0;
            public bool IsExplicitClassOverride => (_bits & IsExplicitClassOverrideBit) != 0;
            public bool IsExplicitOverrideIsPopulated => (_bits & IsExplicitOverrideIsPopulatedBit) != 0;
            public bool IsObsoleteAttributePopulated => (_bits & IsObsoleteAttributePopulatedBit) != 0;
            public bool IsCustomAttributesPopulated => (_bits & IsCustomAttributesPopulatedBit) != 0;
            public bool IsUseSiteDiagnosticPopulated => (_bits & IsUseSiteDiagnosticPopulatedBit) != 0;
            public bool IsConditionalPopulated => (_bits & IsConditionalPopulatedBit) != 0;
            public bool IsOverriddenOrHiddenMembersPopulated => (_bits & IsOverriddenOrHiddenMembersPopulatedBit) != 0;
            public bool IsReadOnly => (_bits & IsReadOnlyBit) != 0;
            public bool IsReadOnlyPopulated => (_bits & IsReadOnlyPopulatedBit) != 0;
            public bool DoesNotReturn => (_bits & DoesNotReturnBit) != 0;
            public bool DoesNotReturnPopulated => (_bits & DoesNotReturnPopulatedBit) != 0;

#if DEBUG
            static PackedFlags()
            {
                // Verify masks are sufficient for values.
                Debug.Assert(EnumUtilities.ContainsAllValues<MethodKind>(MethodKindMask));
                Debug.Assert(EnumUtilities.ContainsAllValues<NullableContextKind>(NullableContextMask));
            }
#endif

            private static bool BitsAreUnsetOrSame(int bits, int mask)
            {
                return (bits & mask) == 0 || (bits & mask) == mask;
            }

            public void InitializeIsExtensionMethod(bool isExtensionMethod)
            {
                int bitsToSet = (isExtensionMethod ? IsExtensionMethodBit : 0) | IsExtensionMethodIsPopulatedBit;
                Debug.Assert(BitsAreUnsetOrSame(_bits, bitsToSet));
                ThreadSafeFlagOperations.Set(ref _bits, bitsToSet);
            }

            public void InitializeIsReadOnly(bool isReadOnly)
            {
                int bitsToSet = (isReadOnly ? IsReadOnlyBit : 0) | IsReadOnlyPopulatedBit;
                Debug.Assert(BitsAreUnsetOrSame(_bits, bitsToSet));
                ThreadSafeFlagOperations.Set(ref _bits, bitsToSet);
            }

            public void InitializeMethodKind(MethodKind methodKind)
            {
                Debug.Assert((int)methodKind == ((int)methodKind & MethodKindMask));
                int bitsToSet = (((int)methodKind & MethodKindMask) << MethodKindOffset) | MethodKindIsPopulatedBit;
                Debug.Assert(BitsAreUnsetOrSame(_bits, bitsToSet));
                ThreadSafeFlagOperations.Set(ref _bits, bitsToSet);
            }

            public void InitializeIsExplicitOverride(bool isExplicitFinalizerOverride, bool isExplicitClassOverride)
            {
                int bitsToSet =
                    (isExplicitFinalizerOverride ? IsExplicitFinalizerOverrideBit : 0) |
                    (isExplicitClassOverride ? IsExplicitClassOverrideBit : 0) |
                    IsExplicitOverrideIsPopulatedBit;
                Debug.Assert(BitsAreUnsetOrSame(_bits, bitsToSet));
                ThreadSafeFlagOperations.Set(ref _bits, bitsToSet);
            }

            public void SetIsObsoleteAttributePopulated()
            {
                ThreadSafeFlagOperations.Set(ref _bits, IsObsoleteAttributePopulatedBit);
            }

            public void SetIsCustomAttributesPopulated()
            {
                ThreadSafeFlagOperations.Set(ref _bits, IsCustomAttributesPopulatedBit);
            }

            public void SetIsUseSiteDiagnosticPopulated()
            {
                ThreadSafeFlagOperations.Set(ref _bits, IsUseSiteDiagnosticPopulatedBit);
            }

            public void SetIsConditionalAttributePopulated()
            {
                ThreadSafeFlagOperations.Set(ref _bits, IsConditionalPopulatedBit);
            }

            public void SetIsOverriddenOrHiddenMembersPopulated()
            {
                ThreadSafeFlagOperations.Set(ref _bits, IsOverriddenOrHiddenMembersPopulatedBit);
            }

            public bool TryGetNullableContext(out byte? value)
            {
                return ((NullableContextKind)((_bits >> NullableContextOffset) & NullableContextMask)).TryGetByte(out value);
            }

            public bool SetNullableContext(byte? value)
            {
                return ThreadSafeFlagOperations.Set(ref _bits, (((int)value.ToNullableContextFlags() & NullableContextMask) << NullableContextOffset));
            }

            public bool InitializeDoesNotReturn(bool value)
            {
                int bitsToSet = DoesNotReturnPopulatedBit;
                if (value) bitsToSet |= DoesNotReturnBit;

                return ThreadSafeFlagOperations.Set(ref _bits, bitsToSet);
            }
        }

        /// <summary>
        /// Holds infrequently accessed fields. See <seealso cref="_uncommonFields"/> for an explanation.
        /// </summary>
        private sealed class UncommonFields
        {
            public ParameterSymbol _lazyThisParameter;
            public Tuple<CultureInfo, string> _lazyDocComment;
            public OverriddenOrHiddenMembersResult _lazyOverriddenOrHiddenMembersResult;
            public ImmutableArray<CSharpAttributeData> _lazyCustomAttributes;
            public ImmutableArray<string> _lazyConditionalAttributeSymbols;
            public ObsoleteAttributeData _lazyObsoleteAttributeData;
            public DiagnosticInfo _lazyUseSiteDiagnostic;
        }

        private UncommonFields CreateUncommonFields()
        {
            var retVal = new UncommonFields();
            if (!_packedFlags.IsObsoleteAttributePopulated)
            {
                retVal._lazyObsoleteAttributeData = ObsoleteAttributeData.Uninitialized;
            }

            //
            // Do not set _lazyUseSiteDiagnostic !!!!
            //
            // "null" Indicates "no errors" or "unknown state",
            // and we know which one of the states we have from IsUseSiteDiagnosticPopulated
            //
            // Setting _lazyUseSiteDiagnostic to a sentinel value here would introduce
            // a number of extra states for various permutations of IsUseSiteDiagnosticPopulated, UncommonFields and _lazyUseSiteDiagnostic
            // Some of them, in tight races, may lead to returning the sentinel as the diagnostics.
            //

            if (_packedFlags.IsCustomAttributesPopulated)
            {
                retVal._lazyCustomAttributes = ImmutableArray<CSharpAttributeData>.Empty;
            }

            if (_packedFlags.IsConditionalPopulated)
            {
                retVal._lazyConditionalAttributeSymbols = ImmutableArray<string>.Empty;
            }

            if (_packedFlags.IsOverriddenOrHiddenMembersPopulated)
            {
                retVal._lazyOverriddenOrHiddenMembersResult = OverriddenOrHiddenMembersResult.Empty;
            }

            return retVal;
        }

        private UncommonFields AccessUncommonFields()
        {
            var retVal = _uncommonFields;
            return retVal ?? InterlockedOperations.Initialize(ref _uncommonFields, CreateUncommonFields());
        }

        private readonly MethodDefinitionHandle _handle;
        private readonly string _name;
        private readonly PENamedTypeSymbol _containingType;
        private Symbol _associatedPropertyOrEventOpt;
        private PackedFlags _packedFlags;
        private readonly ushort _flags;     // MethodAttributes
        private readonly ushort _implFlags; // MethodImplAttributes
        private ImmutableArray<TypeParameterSymbol> _lazyTypeParameters;
        private SignatureData _lazySignature;
        private ImmutableArray<MethodSymbol> _lazyExplicitMethodImplementations;

        /// <summary>
        /// A single field to hold optional auxiliary data.
        /// In many scenarios it is possible to avoid allocating this, thus saving total space in <see cref="PEModuleSymbol"/>.
        /// Even for lazily-computed values, it may be possible to avoid allocating <see cref="_uncommonFields"/> if
        /// the computed value is a well-known "empty" value. In this case, bits in <see cref="_packedFlags"/> are used
        /// to indicate that the lazy values have been computed and, if <see cref="_uncommonFields"/> is null, then
        /// the "empty" value should be inferred.
        /// </summary>
        private UncommonFields _uncommonFields;

        internal PEMethodSymbol(
            PEModuleSymbol moduleSymbol,
            PENamedTypeSymbol containingType,
            MethodDefinitionHandle methodDef)
        {
            Debug.Assert((object)moduleSymbol != null);
            Debug.Assert((object)containingType != null);
            Debug.Assert(!methodDef.IsNil);

            _handle = methodDef;
            _containingType = containingType;

            MethodAttributes localflags = 0;

            try
            {
                int rva;
                MethodImplAttributes implFlags;
                moduleSymbol.Module.GetMethodDefPropsOrThrow(methodDef, out _name, out implFlags, out localflags, out rva);
                Debug.Assert((uint)implFlags <= ushort.MaxValue);
                _implFlags = (ushort)implFlags;
            }
            catch (BadImageFormatException)
            {
                if ((object)_name == null)
                {
                    _name = string.Empty;
                }

                InitializeUseSiteDiagnostic(new CSDiagnosticInfo(ErrorCode.ERR_BindToBogus, this));
            }

            Debug.Assert((uint)localflags <= ushort.MaxValue);
            _flags = (ushort)localflags;
        }

        internal override bool TryGetThisParameter(out ParameterSymbol thisParameter)
        {
            thisParameter = IsStatic ? null :
                           _uncommonFields?._lazyThisParameter ?? InterlockedOperations.Initialize(ref AccessUncommonFields()._lazyThisParameter, new ThisParameterSymbol(this));
            return true;
        }

        public override Symbol ContainingSymbol => _containingType;

        public override NamedTypeSymbol ContainingType => _containingType;

        public override string Name => _name;

        private bool HasFlag(MethodAttributes flag)
        {
            // flag must be exactly one bit
            Debug.Assert(flag != 0 && ((ushort)flag & ((ushort)flag - 1)) == 0);
            return ((ushort)flag & _flags) != 0;
        }

        // Exposed for testing purposes only
        internal MethodAttributes Flags => (MethodAttributes)_flags;

        internal override bool HasSpecialName => HasFlag(MethodAttributes.SpecialName);

        internal override bool HasRuntimeSpecialName => HasFlag(MethodAttributes.RTSpecialName);

        internal override MethodImplAttributes ImplementationAttributes => (MethodImplAttributes)_implFlags;

        internal override bool RequiresSecurityObject => HasFlag(MethodAttributes.RequireSecObject);

        // do not cache the result, the compiler doesn't use this (it's only exposed through public API):
        public override DllImportData GetDllImportData() => HasFlag(MethodAttributes.PinvokeImpl)
            ? _containingType.ContainingPEModule.Module.GetDllImportData(_handle)
            : null;

        internal override bool ReturnValueIsMarshalledExplicitly => ReturnTypeParameter.IsMarshalledExplicitly;

        internal override MarshalPseudoCustomAttributeData ReturnValueMarshallingInformation => ReturnTypeParameter.MarshallingInformation;

        internal override ImmutableArray<byte> ReturnValueMarshallingDescriptor => ReturnTypeParameter.MarshallingDescriptor;

        internal override bool IsAccessCheckedOnOverride => HasFlag(MethodAttributes.CheckAccessOnOverride);

        internal override bool HasDeclarativeSecurity => HasFlag(MethodAttributes.HasSecurity);

        internal override IEnumerable<Cci.SecurityAttribute> GetSecurityInformation()
        {
            throw ExceptionUtilities.Unreachable;
        }

        public override Accessibility DeclaredAccessibility
        {
            get
            {
                switch (Flags & MethodAttributes.MemberAccessMask)
                {
                    case MethodAttributes.Assembly:
                        return Accessibility.Internal;

                    case MethodAttributes.FamORAssem:
                        return Accessibility.ProtectedOrInternal;

                    case MethodAttributes.FamANDAssem:
                        return Accessibility.ProtectedAndInternal;

                    case MethodAttributes.Private:
                    case MethodAttributes.PrivateScope:
                        return Accessibility.Private;

                    case MethodAttributes.Public:
                        return Accessibility.Public;

                    case MethodAttributes.Family:
                        return Accessibility.Protected;

                    default:
                        return Accessibility.Private;
                }
            }
        }

        public override bool IsExtern => HasFlag(MethodAttributes.PinvokeImpl);

        internal override bool IsExternal => IsExtern || (ImplementationAttributes & MethodImplAttributes.Runtime) != 0;

        public override bool IsVararg => Signature.Header.CallingConvention == SignatureCallingConvention.VarArgs;

        public override bool IsGenericMethod => Arity > 0;

        public override bool IsAsync => false;

        public override int Arity
        {
            get
            {
                if (!_lazyTypeParameters.IsDefault)
                {
                    return _lazyTypeParameters.Length;
                }

                try
                {
                    int parameterCount;
                    int typeParameterCount;
                    MetadataDecoder.GetSignatureCountsOrThrow(_containingType.ContainingPEModule.Module, _handle, out parameterCount, out typeParameterCount);
                    return typeParameterCount;
                }
                catch (BadImageFormatException)
                {
                    return TypeParameters.Length;
                }
            }
        }

        internal MethodDefinitionHandle Handle => _handle;

        // Has to have the abstract flag.
        // NOTE: dev10 treats the method as abstract (i.e. requiring an impl in subtypes) event if it is not metadata virtual.
        public override bool IsAbstract => HasFlag(MethodAttributes.Abstract);

        // NOTE: abstract final methods are a bit strange.  First, they don't
        // PEVerify - there's a specific error message for that combination of modifiers.
        // Second, if dev10 sees an abstract final method in a base class, it will report
        // an error (CS0534) if it is not overridden.  Third, dev10 does not report an
        // error if it is overridden - it emits a virtual method without the newslot
        // modifier as for a normal override.  It is not clear how the runtime rules
        // interpret this overriding method since the overridden method is invalid.
        public override bool IsSealed => this.IsMetadataFinal &&
                                         (this._containingType.IsInterface ?
                                            this.IsAbstract && this.IsMetadataVirtual() && !this.IsMetadataNewSlot() :
                                            !this.IsAbstract && this.IsOverride); //slowest check last

        public override bool HidesBaseMethodsByName => !HasFlag(MethodAttributes.HideBySig);

        // Has to be metadata virtual and cannot be a destructor.  Cannot be either abstract or override.
        // Final is a little special - if a method has the virtual, newslot, and final attr
        // (and is not an explicit override) then we treat it as non-virtual for C# purposes.
        public override bool IsVirtual => this.IsMetadataVirtual() && !this.IsDestructor && !this.IsMetadataFinal && !this.IsAbstract &&
                                          (this._containingType.IsInterface ? this.IsMetadataNewSlot() : !this.IsOverride);

        // Has to be metadata virtual and cannot be a destructor.  
        // Must either lack the newslot flag or be an explicit override (i.e. via the MethodImpl table).
        //
        // The IsExplicitClassOverride case is based on LangImporter::DefineMethodImplementations in the native compiler.
        // ECMA-335 
        // 10.3.1 Introducing a virtual method
        // If the definition is not marked newslot, the definition creates a new virtual method only 
        // if there is not virtual method of the same name and signature inherited from a base class.
        //
        // This means that a virtual method without NewSlot flag in a type that doesn't have a base
        // is a new virtual method and doesn't override anything.
        public override bool IsOverride =>
            !this._containingType.IsInterface &&
            this.IsMetadataVirtual() && !this.IsDestructor &&
            ((!this.IsMetadataNewSlot() && (object)_containingType.BaseTypeNoUseSiteDiagnostics != null) || this.IsExplicitClassOverride);

        public override bool IsStatic => HasFlag(MethodAttributes.Static);

        internal override bool IsMetadataVirtual(bool ignoreInterfaceImplementationChanges = false) => HasFlag(MethodAttributes.Virtual);

        internal override bool IsMetadataNewSlot(bool ignoreInterfaceImplementationChanges = false) => HasFlag(MethodAttributes.NewSlot);

        internal override bool IsMetadataFinal => HasFlag(MethodAttributes.Final);

        private bool IsExplicitFinalizerOverride
        {
            get
            {
                if (!_packedFlags.IsExplicitOverrideIsPopulated)
                {
                    var unused = this.ExplicitInterfaceImplementations;
                    Debug.Assert(_packedFlags.IsExplicitOverrideIsPopulated);
                }
                return _packedFlags.IsExplicitFinalizerOverride;
            }
        }

        private bool IsExplicitClassOverride
        {
            get
            {
                if (!_packedFlags.IsExplicitOverrideIsPopulated)
                {
                    var unused = this.ExplicitInterfaceImplementations;
                    Debug.Assert(_packedFlags.IsExplicitOverrideIsPopulated);
                }
                return _packedFlags.IsExplicitClassOverride;
            }
        }

        private bool IsDestructor => this.MethodKind == MethodKind.Destructor;

        public override bool ReturnsVoid => this.ReturnType.IsVoidType();

        internal override int ParameterCount
        {
            get
            {
                if (_lazySignature != null)
                {
                    return _lazySignature.Parameters.Length;
                }

                try
                {
                    int parameterCount;
                    int typeParameterCount;
                    MetadataDecoder.GetSignatureCountsOrThrow(_containingType.ContainingPEModule.Module, _handle,
                        out parameterCount, out typeParameterCount);
                    return parameterCount;
                }
                catch (BadImageFormatException)
                {
                    return Parameters.Length;
                }
            }
        }

        public override ImmutableArray<ParameterSymbol> Parameters => Signature.Parameters;

        internal PEParameterSymbol ReturnTypeParameter => Signature.ReturnParam;

        public override RefKind RefKind => Signature.ReturnParam.RefKind;

        public override TypeWithAnnotations ReturnTypeWithAnnotations => Signature.ReturnParam.TypeWithAnnotations;

        public override FlowAnalysisAnnotations ReturnTypeFlowAnalysisAnnotations => Signature.ReturnParam.FlowAnalysisAnnotations;

        public override FlowAnalysisAnnotations FlowAnalysisAnnotations
        {
            get
            {
                if (!_packedFlags.DoesNotReturnPopulated)
                {
                    var moduleSymbol = _containingType.ContainingPEModule;
                    bool doesNotReturn = moduleSymbol.Module.HasDoesNotReturnAttribute(_handle);
                    _packedFlags.InitializeDoesNotReturn(doesNotReturn);
                }

                return _packedFlags.DoesNotReturn ? FlowAnalysisAnnotations.DoesNotReturn : FlowAnalysisAnnotations.None;
            }
        }

        public override ImmutableArray<CustomModifier> RefCustomModifiers => Signature.ReturnParam.RefCustomModifiers;

        /// <summary>
        /// Associate the method with a particular property. Returns
        /// false if the method is already associated with a property or event.
        /// </summary>
        internal bool SetAssociatedProperty(PEPropertySymbol propertySymbol, MethodKind methodKind)
        {
            Debug.Assert((methodKind == MethodKind.PropertyGet) || (methodKind == MethodKind.PropertySet));
            return this.SetAssociatedPropertyOrEvent(propertySymbol, methodKind);
        }

        /// <summary>
        /// Associate the method with a particular event. Returns
        /// false if the method is already associated with a property or event.
        /// </summary>
        internal bool SetAssociatedEvent(PEEventSymbol eventSymbol, MethodKind methodKind)
        {
            Debug.Assert((methodKind == MethodKind.EventAdd) || (methodKind == MethodKind.EventRemove));
            return this.SetAssociatedPropertyOrEvent(eventSymbol, methodKind);
        }

        private bool SetAssociatedPropertyOrEvent(Symbol propertyOrEventSymbol, MethodKind methodKind)
        {
            if ((object)_associatedPropertyOrEventOpt == null)
            {
                Debug.Assert(TypeSymbol.Equals(propertyOrEventSymbol.ContainingType, _containingType, TypeCompareKind.ConsiderEverything2));

                // No locking required since SetAssociatedProperty/SetAssociatedEvent will only be called
                // by the thread that created the method symbol (and will be called before the method
                // symbol is added to the containing type members and available to other threads).
                _associatedPropertyOrEventOpt = propertyOrEventSymbol;

                // NOTE: may be overwriting an existing value.
                Debug.Assert(
                    _packedFlags.MethodKind == default(MethodKind) ||
                    _packedFlags.MethodKind == MethodKind.Ordinary ||
                    _packedFlags.MethodKind == MethodKind.ExplicitInterfaceImplementation);

                _packedFlags.MethodKind = methodKind;
                return true;
            }

            return false;
        }

        /// <summary>
        /// internal for testing purpose
        /// </summary>
        internal SignatureData Signature => _lazySignature ?? LoadSignature();

        private SignatureData LoadSignature()
        {
            var moduleSymbol = _containingType.ContainingPEModule;

            SignatureHeader signatureHeader;
            BadImageFormatException mrEx;
            ParamInfo<TypeSymbol>[] paramInfo = new MetadataDecoder(moduleSymbol, this).GetSignatureForMethod(_handle, out signatureHeader, out mrEx);
            bool makeBad = (mrEx != null);

            // If method is not generic, let's assign empty list for type parameters
            if (!signatureHeader.IsGeneric &&
                _lazyTypeParameters.IsDefault)
            {
                ImmutableInterlocked.InterlockedInitialize(ref _lazyTypeParameters,
                    ImmutableArray<TypeParameterSymbol>.Empty);
            }

            int count = paramInfo.Length - 1;
            ImmutableArray<ParameterSymbol> @params;
            bool isBadParameter;

            if (count > 0)
            {
                var builder = ImmutableArray.CreateBuilder<ParameterSymbol>(count);
                for (int i = 0; i < count; i++)
                {
                    // zero-th annotation is for the return type
                    builder.Add(PEParameterSymbol.Create(
                        moduleSymbol, this, this.IsMetadataVirtual(), i,
<<<<<<< HEAD
                        paramInfo[i + 1], isReturn: false, out isBadParameter));
=======
                        paramInfo[i + 1], nullableContext: this, extraAnnotations, isReturn: false, out isBadParameter));
>>>>>>> 829fe7d4

                    if (isBadParameter)
                    {
                        makeBad = true;
                    }
                }

                @params = builder.ToImmutable();
            }
            else
            {
                @params = ImmutableArray<ParameterSymbol>.Empty;
            }

            // Dynamify object type if necessary
            var returnType = paramInfo[0].Type.AsDynamicIfNoPia(_containingType);

            paramInfo[0].Type = returnType;

            var returnParam = PEParameterSymbol.Create(
                moduleSymbol, this, this.IsMetadataVirtual(), 0,
<<<<<<< HEAD
                paramInfo[0], isReturn: true, out isBadParameter);
=======
                paramInfo[0], nullableContext: this, extraReturnAnnotations, isReturn: true, out isBadParameter);
>>>>>>> 829fe7d4

            if (makeBad || isBadParameter)
            {
                InitializeUseSiteDiagnostic(new CSDiagnosticInfo(ErrorCode.ERR_BindToBogus, this));
            }

            var signature = new SignatureData(signatureHeader, @params, returnParam);

            return InterlockedOperations.Initialize(ref _lazySignature, signature);
        }

        public override ImmutableArray<TypeParameterSymbol> TypeParameters
        {
            get
            {
                DiagnosticInfo diagnosticInfo = null;
                var typeParams = EnsureTypeParametersAreLoaded(ref diagnosticInfo);
                if (diagnosticInfo != null)
                {
                    InitializeUseSiteDiagnostic(diagnosticInfo);
                }

                return typeParams;
            }
        }

        private ImmutableArray<TypeParameterSymbol> EnsureTypeParametersAreLoaded(ref DiagnosticInfo diagnosticInfo)
        {
            var typeParams = _lazyTypeParameters;
            if (!typeParams.IsDefault)
            {
                return typeParams;
            }

            return InterlockedOperations.Initialize(ref _lazyTypeParameters, LoadTypeParameters(ref diagnosticInfo));
        }

        private ImmutableArray<TypeParameterSymbol> LoadTypeParameters(ref DiagnosticInfo diagnosticInfo)
        {
            try
            {
                var moduleSymbol = _containingType.ContainingPEModule;
                var gpHandles = moduleSymbol.Module.GetGenericParametersForMethodOrThrow(_handle);

                if (gpHandles.Count == 0)
                {
                    return ImmutableArray<TypeParameterSymbol>.Empty;
                }
                else
                {
                    var ownedParams = ImmutableArray.CreateBuilder<TypeParameterSymbol>(gpHandles.Count);
                    for (int i = 0; i < gpHandles.Count; i++)
                    {
                        ownedParams.Add(new PETypeParameterSymbol(moduleSymbol, this, (ushort)i, gpHandles[i]));
                    }

                    return ownedParams.ToImmutable();
                }
            }
            catch (BadImageFormatException)
            {
                diagnosticInfo = new CSDiagnosticInfo(ErrorCode.ERR_BindToBogus, this);
                return ImmutableArray<TypeParameterSymbol>.Empty;
            }
        }

        public override ImmutableArray<TypeWithAnnotations> TypeArgumentsWithAnnotations => IsGenericMethod ? GetTypeParametersAsTypeArguments() : ImmutableArray<TypeWithAnnotations>.Empty;

        public override Symbol AssociatedSymbol => _associatedPropertyOrEventOpt;

        public override bool IsExtensionMethod
        {
            get
            {
                // This is also populated by loading attributes, but
                // loading attributes is more expensive, so we should only do it if
                // attributes are requested.
                if (!_packedFlags.IsExtensionMethodIsPopulated)
                {
                    bool isExtensionMethod = false;
                    if (this.MethodKind == MethodKind.Ordinary && IsValidExtensionMethodSignature()
                        && this.ContainingType.MightContainExtensionMethods)
                    {
                        var moduleSymbol = _containingType.ContainingPEModule;
                        isExtensionMethod = moduleSymbol.Module.HasExtensionAttribute(_handle, ignoreCase: false);
                    }
                    _packedFlags.InitializeIsExtensionMethod(isExtensionMethod);
                }
                return _packedFlags.IsExtensionMethod;
            }
        }

        public override ImmutableArray<Location> Locations => _containingType.ContainingPEModule.MetadataLocation.Cast<MetadataLocation, Location>();

        public override ImmutableArray<SyntaxReference> DeclaringSyntaxReferences => ImmutableArray<SyntaxReference>.Empty;

        public override ImmutableArray<CSharpAttributeData> GetAttributes()
        {
            if (!_packedFlags.IsCustomAttributesPopulated)
            {
                // Compute the value
                var attributeData = default(ImmutableArray<CSharpAttributeData>);
                var containingPEModuleSymbol = _containingType.ContainingPEModule;

                // Could this possibly be an extension method?
                bool isExtensionAlreadySet = _packedFlags.IsExtensionMethodIsPopulated;
                bool checkForExtension = isExtensionAlreadySet
                    ? _packedFlags.IsExtensionMethod
                    : this.MethodKind == MethodKind.Ordinary
                        && IsValidExtensionMethodSignature()
                        && _containingType.MightContainExtensionMethods;

                bool isReadOnlyAlreadySet = _packedFlags.IsReadOnlyPopulated;
                bool checkForIsReadOnly = isReadOnlyAlreadySet
                     ? _packedFlags.IsReadOnly
                     : IsValidReadOnlyTarget;

                bool isExtensionMethod = false;
                bool isReadOnly = false;
                if (checkForExtension || checkForIsReadOnly)
                {
                    containingPEModuleSymbol.LoadCustomAttributesFilterCompilerAttributes(_handle,
                        ref attributeData,
                        out isExtensionMethod,
                        out isReadOnly);
                }
                else
                {
                    containingPEModuleSymbol.LoadCustomAttributes(_handle,
                        ref attributeData);
                }

                if (!isExtensionAlreadySet)
                {
                    _packedFlags.InitializeIsExtensionMethod(isExtensionMethod);
                }

                if (!isReadOnlyAlreadySet)
                {
                    _packedFlags.InitializeIsReadOnly(isReadOnly);
                }

                // Store the result in uncommon fields only if it's not empty.
                Debug.Assert(!attributeData.IsDefault);
                if (!attributeData.IsEmpty)
                {
                    attributeData = InterlockedOperations.Initialize(ref AccessUncommonFields()._lazyCustomAttributes, attributeData);
                }

                _packedFlags.SetIsCustomAttributesPopulated();
                return attributeData;
            }

            // Retrieve cached or inferred value.
            var uncommonFields = _uncommonFields;
            if (uncommonFields == null)
            {
                return ImmutableArray<CSharpAttributeData>.Empty;
            }
            else
            {
                var attributeData = uncommonFields._lazyCustomAttributes;
                return attributeData.IsDefault
                    ? InterlockedOperations.Initialize(ref uncommonFields._lazyCustomAttributes, ImmutableArray<CSharpAttributeData>.Empty)
                    : attributeData;
            }
        }

        internal override IEnumerable<CSharpAttributeData> GetCustomAttributesToEmit(PEModuleBuilder moduleBuilder) => GetAttributes();

        public override ImmutableArray<CSharpAttributeData> GetReturnTypeAttributes() => Signature.ReturnParam.GetAttributes();

        internal override byte? GetNullableContextValue()
        {
            byte? value;
            if (!_packedFlags.TryGetNullableContext(out value))
            {
                value = _containingType.ContainingPEModule.Module.HasNullableContextAttribute(_handle, out byte arg) ?
                    arg :
                    _containingType.GetNullableContextValue();
                _packedFlags.SetNullableContext(value);
            }
            return value;
        }

        internal override byte? GetLocalNullableContextValue()
        {
            throw ExceptionUtilities.Unreachable;
        }

        public override MethodKind MethodKind
        {
            get
            {
                if (!_packedFlags.MethodKindIsPopulated)
                {
                    _packedFlags.InitializeMethodKind(this.ComputeMethodKind());
                }
                return _packedFlags.MethodKind;
            }
        }

        private bool IsValidExtensionMethodSignature()
        {
            if (!this.IsStatic)
            {
                return false;
            }

            var parameters = this.Parameters;
            if (parameters.Length == 0)
            {
                return false;
            }

            var parameter = parameters[0];
            switch (parameter.RefKind)
            {
                case RefKind.None:
                case RefKind.Ref:
                case RefKind.In:
                    return !parameter.IsParams;
                default:
                    return false;
            }
        }

        private bool IsValidUserDefinedOperatorSignature(int parameterCount)
        {
            if (this.ReturnsVoid || this.IsGenericMethod || this.IsVararg || this.ParameterCount != parameterCount || this.IsParams())
            {
                return false;
            }

            if (this.ParameterRefKinds.IsDefault)
            {
                return true;
            }

            foreach (var kind in this.ParameterRefKinds)
            {
                switch (kind)
                {
                    case RefKind.None:
                    case RefKind.In:
                        continue;
                    case RefKind.Out:
                    case RefKind.Ref:
                        return false;
                    default:
                        throw ExceptionUtilities.UnexpectedValue(kind);
                }
            }

            return true;
        }

        private MethodKind ComputeMethodKind()
        {
            if (this.HasSpecialName)
            {
                if (_name.StartsWith(".", StringComparison.Ordinal))
                {
                    // 10.5.1 Instance constructor
                    // An instance constructor shall be an instance (not static or virtual) method,
                    // it shall be named .ctor, and marked instance, rtspecialname, and specialname (§15.4.2.6).
                    // An instance constructor can have parameters, but shall not return a value.
                    // An instance constructor cannot take generic type parameters.

                    // 10.5.3 Type initializer
                    // This method shall be static, take no parameters, return no value,
                    // be marked with rtspecialname and specialname (§15.4.2.6), and be named .cctor.

                    if ((Flags & (MethodAttributes.RTSpecialName | MethodAttributes.Virtual)) == MethodAttributes.RTSpecialName &&
                        _name.Equals(this.IsStatic ? WellKnownMemberNames.StaticConstructorName : WellKnownMemberNames.InstanceConstructorName) &&
                        this.ReturnsVoid && this.Arity == 0)
                    {
                        if (this.IsStatic)
                        {
                            if (Parameters.Length == 0)
                            {
                                return MethodKind.StaticConstructor;
                            }
                        }
                        else
                        {
                            return MethodKind.Constructor;
                        }
                    }

                    return MethodKind.Ordinary;
                }

                if (!this.HasRuntimeSpecialName && this.IsStatic && this.DeclaredAccessibility == Accessibility.Public)
                {
                    switch (_name)
                    {
                        case WellKnownMemberNames.AdditionOperatorName:
                        case WellKnownMemberNames.BitwiseAndOperatorName:
                        case WellKnownMemberNames.BitwiseOrOperatorName:
                        case WellKnownMemberNames.DivisionOperatorName:
                        case WellKnownMemberNames.EqualityOperatorName:
                        case WellKnownMemberNames.ExclusiveOrOperatorName:
                        case WellKnownMemberNames.GreaterThanOperatorName:
                        case WellKnownMemberNames.GreaterThanOrEqualOperatorName:
                        case WellKnownMemberNames.InequalityOperatorName:
                        case WellKnownMemberNames.LeftShiftOperatorName:
                        case WellKnownMemberNames.LessThanOperatorName:
                        case WellKnownMemberNames.LessThanOrEqualOperatorName:
                        case WellKnownMemberNames.ModulusOperatorName:
                        case WellKnownMemberNames.MultiplyOperatorName:
                        case WellKnownMemberNames.RightShiftOperatorName:
                        case WellKnownMemberNames.SubtractionOperatorName:
                            return IsValidUserDefinedOperatorSignature(2) ? MethodKind.UserDefinedOperator : MethodKind.Ordinary;
                        case WellKnownMemberNames.DecrementOperatorName:
                        case WellKnownMemberNames.FalseOperatorName:
                        case WellKnownMemberNames.IncrementOperatorName:
                        case WellKnownMemberNames.LogicalNotOperatorName:
                        case WellKnownMemberNames.OnesComplementOperatorName:
                        case WellKnownMemberNames.TrueOperatorName:
                        case WellKnownMemberNames.UnaryNegationOperatorName:
                        case WellKnownMemberNames.UnaryPlusOperatorName:
                            return IsValidUserDefinedOperatorSignature(1) ? MethodKind.UserDefinedOperator : MethodKind.Ordinary;
                        case WellKnownMemberNames.ImplicitConversionName:
                        case WellKnownMemberNames.ExplicitConversionName:
                            return IsValidUserDefinedOperatorSignature(1) ? MethodKind.Conversion : MethodKind.Ordinary;

                            //case WellKnownMemberNames.ConcatenateOperatorName:
                            //case WellKnownMemberNames.ExponentOperatorName:
                            //case WellKnownMemberNames.IntegerDivisionOperatorName:
                            //case WellKnownMemberNames.LikeOperatorName:
                            //// Non-C#-supported overloaded operator
                            //return MethodKind.Ordinary;
                    }

                    return MethodKind.Ordinary;
                }
            }

            if (!this.IsStatic)
            {
                switch (_name)
                {
                    case WellKnownMemberNames.DestructorName:
                        if ((this.ContainingType.TypeKind == TypeKind.Class && this.IsRuntimeFinalizer(skipFirstMethodKindCheck: true)) ||
                            this.IsExplicitFinalizerOverride)
                        {
                            return MethodKind.Destructor;
                        }
                        break;
                    case WellKnownMemberNames.DelegateInvokeName:
                        if (_containingType.TypeKind == TypeKind.Delegate)
                        {
                            return MethodKind.DelegateInvoke;
                        }
                        break;
                    default:
                        // Note: this is expensive, so check it last
                        // Note: method being processed may have an explicit method .override but still be 
                        //       publicly accessible, the decision here is being made based on the method's name
                        if (!SyntaxFacts.IsValidIdentifier(this.Name) && !this.ExplicitInterfaceImplementations.IsEmpty)
                        {
                            return MethodKind.ExplicitInterfaceImplementation;
                        }
                        break;
                }
            }

            return MethodKind.Ordinary;
        }

        internal override Cci.CallingConvention CallingConvention => (Cci.CallingConvention)Signature.Header.RawValue;

        public override ImmutableArray<MethodSymbol> ExplicitInterfaceImplementations
        {
            get
            {
                var explicitInterfaceImplementations = _lazyExplicitMethodImplementations;
                if (!explicitInterfaceImplementations.IsDefault)
                {
                    return explicitInterfaceImplementations;
                }

                var moduleSymbol = _containingType.ContainingPEModule;

                // Context: we need the containing type of this method as context so that we can substitute appropriately into
                // any generic interfaces that we might be explicitly implementing.  There is no reason to pass in the method
                // context, however, because any method type parameters will belong to the implemented (i.e. interface) method,
                // which we do not yet know.
                var explicitlyOverriddenMethods = new MetadataDecoder(moduleSymbol, _containingType).GetExplicitlyOverriddenMethods(_containingType.Handle, _handle, this.ContainingType);

                //avoid allocating a builder in the common case
                var anyToRemove = false;
                var sawObjectFinalize = false;
                foreach (var method in explicitlyOverriddenMethods)
                {
                    if (!method.ContainingType.IsInterface)
                    {
                        anyToRemove = true;
                        sawObjectFinalize =
                            (method.ContainingType.SpecialType == SpecialType.System_Object &&
                             method.Name == WellKnownMemberNames.DestructorName && // Cheaper than MethodKind.
                             method.MethodKind == MethodKind.Destructor);
                    }

                    if (anyToRemove && sawObjectFinalize)
                    {
                        break;
                    }
                }

                // CONSIDER: could assert that we're writing the existing value if it's already there
                // CONSIDER: what we'd really like to do is set this bit only in cases where the explicitly
                // overridden method matches the method that will be returned by MethodSymbol.OverriddenMethod.
                // Unfortunately, this MethodSymbol will not be sufficiently constructed (need IsOverride and MethodKind,
                // which depend on this property) to determine which method OverriddenMethod will return.
                _packedFlags.InitializeIsExplicitOverride(isExplicitFinalizerOverride: sawObjectFinalize, isExplicitClassOverride: anyToRemove);

                explicitInterfaceImplementations = explicitlyOverriddenMethods;

                if (anyToRemove)
                {
                    var explicitInterfaceImplementationsBuilder = ArrayBuilder<MethodSymbol>.GetInstance();
                    foreach (var method in explicitlyOverriddenMethods)
                    {
                        if (method.ContainingType.IsInterface)
                        {
                            explicitInterfaceImplementationsBuilder.Add(method);
                        }
                    }

                    explicitInterfaceImplementations = explicitInterfaceImplementationsBuilder.ToImmutableAndFree();
                }

                return InterlockedOperations.Initialize(ref _lazyExplicitMethodImplementations, explicitInterfaceImplementations);
            }
        }

        internal override bool IsDeclaredReadOnly
        {
            get
            {
                if (!_packedFlags.IsReadOnlyPopulated)
                {
                    bool isReadOnly = false;
                    if (IsValidReadOnlyTarget)
                    {
                        var moduleSymbol = _containingType.ContainingPEModule;
                        isReadOnly = moduleSymbol.Module.HasIsReadOnlyAttribute(_handle);
                    }
                    _packedFlags.InitializeIsReadOnly(isReadOnly);
                }
                return _packedFlags.IsReadOnly;
            }
        }

        public override string GetDocumentationCommentXml(CultureInfo preferredCulture = null, bool expandIncludes = false, CancellationToken cancellationToken = default(CancellationToken))
        {
            return PEDocumentationCommentUtils.GetDocumentationComment(this, _containingType.ContainingPEModule, preferredCulture, cancellationToken, ref AccessUncommonFields()._lazyDocComment);
        }

        internal override DiagnosticInfo GetUseSiteDiagnostic()
        {
            if (!_packedFlags.IsUseSiteDiagnosticPopulated)
            {
                DiagnosticInfo result = null;
                CalculateUseSiteDiagnostic(ref result);
                EnsureTypeParametersAreLoaded(ref result);
                return InitializeUseSiteDiagnostic(result);
            }

            return _uncommonFields?._lazyUseSiteDiagnostic;
        }

        private DiagnosticInfo InitializeUseSiteDiagnostic(DiagnosticInfo diagnostic)
        {
            if (_packedFlags.IsUseSiteDiagnosticPopulated)
            {
                return _uncommonFields?._lazyUseSiteDiagnostic;
            }

            if (diagnostic != null)
            {
                Debug.Assert(!CSDiagnosticInfo.IsEmpty(diagnostic));
                diagnostic = InterlockedOperations.Initialize(ref AccessUncommonFields()._lazyUseSiteDiagnostic, diagnostic);
            }

            _packedFlags.SetIsUseSiteDiagnosticPopulated();
            return diagnostic;
        }

        internal override ImmutableArray<string> GetAppliedConditionalSymbols()
        {
            if (!_packedFlags.IsConditionalPopulated)
            {
                var result = _containingType.ContainingPEModule.Module.GetConditionalAttributeValues(_handle);
                Debug.Assert(!result.IsDefault);
                if (!result.IsEmpty)
                {
                    result = InterlockedOperations.Initialize(ref AccessUncommonFields()._lazyConditionalAttributeSymbols, result);
                }

                _packedFlags.SetIsConditionalAttributePopulated();
                return result;
            }

            var uncommonFields = _uncommonFields;
            if (uncommonFields == null)
            {
                return ImmutableArray<string>.Empty;
            }
            else
            {
                var result = uncommonFields._lazyConditionalAttributeSymbols;
                return result.IsDefault
                    ? InterlockedOperations.Initialize(ref uncommonFields._lazyConditionalAttributeSymbols, ImmutableArray<string>.Empty)
                    : result;
            }
        }

        internal override int CalculateLocalSyntaxOffset(int localPosition, SyntaxTree localTree)
        {
            throw ExceptionUtilities.Unreachable;
        }

        internal override ObsoleteAttributeData ObsoleteAttributeData
        {
            get
            {
                if (!_packedFlags.IsObsoleteAttributePopulated)
                {
                    var result = ObsoleteAttributeHelpers.GetObsoleteDataFromMetadata(_handle, (PEModuleSymbol)ContainingModule, ignoreByRefLikeMarker: false);
                    if (result != null)
                    {
                        result = InterlockedOperations.Initialize(ref AccessUncommonFields()._lazyObsoleteAttributeData, result, ObsoleteAttributeData.Uninitialized);
                    }

                    _packedFlags.SetIsObsoleteAttributePopulated();
                    return result;
                }

                var uncommonFields = _uncommonFields;
                if (uncommonFields == null)
                {
                    return null;
                }
                else
                {
                    var result = uncommonFields._lazyObsoleteAttributeData;
                    return ReferenceEquals(result, ObsoleteAttributeData.Uninitialized)
                        ? InterlockedOperations.Initialize(ref uncommonFields._lazyObsoleteAttributeData, null, ObsoleteAttributeData.Uninitialized)
                        : result;
                }
            }
        }

        internal override bool GenerateDebugInfo => false;

        internal override OverriddenOrHiddenMembersResult OverriddenOrHiddenMembers
        {
            get
            {
                if (!_packedFlags.IsOverriddenOrHiddenMembersPopulated)
                {
                    var result = base.OverriddenOrHiddenMembers;
                    Debug.Assert(result != null);
                    if (result != OverriddenOrHiddenMembersResult.Empty)
                    {
                        result = InterlockedOperations.Initialize(ref AccessUncommonFields()._lazyOverriddenOrHiddenMembersResult, result);
                    }

                    _packedFlags.SetIsOverriddenOrHiddenMembersPopulated();
                    return result;
                }

                var uncommonFields = _uncommonFields;
                if (uncommonFields == null)
                {
                    return OverriddenOrHiddenMembersResult.Empty;
                }

                return uncommonFields._lazyOverriddenOrHiddenMembersResult ?? InterlockedOperations.Initialize(ref uncommonFields._lazyOverriddenOrHiddenMembersResult, OverriddenOrHiddenMembersResult.Empty);
            }
        }

        internal override void AddSynthesizedAttributes(PEModuleBuilder moduleBuilder, ref ArrayBuilder<SynthesizedAttributeData> attributes)
        {
            throw ExceptionUtilities.Unreachable;
        }

        internal override void AddSynthesizedReturnTypeAttributes(PEModuleBuilder moduleBuilder, ref ArrayBuilder<SynthesizedAttributeData> attributes)
        {
            throw ExceptionUtilities.Unreachable;
        }

        // perf, not correctness
        internal override CSharpCompilation DeclaringCompilation => null;

        // Internal for unit test
        internal bool TestIsExtensionBitSet => _packedFlags.IsExtensionMethodIsPopulated;

        // Internal for unit test
        internal bool TestIsExtensionBitTrue => _packedFlags.IsExtensionMethod;
    }
}<|MERGE_RESOLUTION|>--- conflicted
+++ resolved
@@ -643,14 +643,9 @@
                 var builder = ImmutableArray.CreateBuilder<ParameterSymbol>(count);
                 for (int i = 0; i < count; i++)
                 {
-                    // zero-th annotation is for the return type
                     builder.Add(PEParameterSymbol.Create(
                         moduleSymbol, this, this.IsMetadataVirtual(), i,
-<<<<<<< HEAD
-                        paramInfo[i + 1], isReturn: false, out isBadParameter));
-=======
-                        paramInfo[i + 1], nullableContext: this, extraAnnotations, isReturn: false, out isBadParameter));
->>>>>>> 829fe7d4
+                        paramInfo[i + 1], nullableContext: this, isReturn: false, out isBadParameter));
 
                     if (isBadParameter)
                     {
@@ -672,11 +667,7 @@
 
             var returnParam = PEParameterSymbol.Create(
                 moduleSymbol, this, this.IsMetadataVirtual(), 0,
-<<<<<<< HEAD
-                paramInfo[0], isReturn: true, out isBadParameter);
-=======
-                paramInfo[0], nullableContext: this, extraReturnAnnotations, isReturn: true, out isBadParameter);
->>>>>>> 829fe7d4
+                paramInfo[0], nullableContext: this, isReturn: true, out isBadParameter);
 
             if (makeBad || isBadParameter)
             {
