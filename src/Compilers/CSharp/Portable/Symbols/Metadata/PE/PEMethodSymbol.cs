--- conflicted
+++ resolved
@@ -1038,12 +1038,8 @@
 
                 bool isExtensionMethod = false;
                 bool isReadOnly = false;
-<<<<<<< HEAD
                 bool hasRequiresUnsafeAttribute = false;
-                if (checkForExtension || checkForIsReadOnly || checkForRequiredMembers || isInstanceIncrementDecrementOrCompoundAssignmentOperator || isNewExtensionMember || checkForRequiresUnsafe)
-=======
-                if (checkForExtension || checkForIsReadOnly || checkForRequiredMembers || isInstanceIncrementDecrementOrCompoundAssignmentOperator || isExtensionBlockMember)
->>>>>>> a1bfe96d
+                if (checkForExtension || checkForIsReadOnly || checkForRequiredMembers || isInstanceIncrementDecrementOrCompoundAssignmentOperator || isExtensionBlockMember || checkForRequiresUnsafe)
                 {
                     attributeData = containingPEModuleSymbol.GetCustomAttributesForToken(_handle,
                         filteredOutAttribute1: out CustomAttributeHandle extensionAttribute,
