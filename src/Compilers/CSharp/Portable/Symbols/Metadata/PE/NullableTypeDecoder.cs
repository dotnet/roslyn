﻿// Copyright (c) Microsoft.  All Rights Reserved.  Licensed under the Apache License, Version 2.0.  See License.txt in the project root for license information.

using System.Collections.Immutable;
using System.Diagnostics;
using System.Reflection.Metadata;

namespace Microsoft.CodeAnalysis.CSharp.Symbols.Metadata.PE
{
    internal static class NullableTypeDecoder
    {
        /// <summary>
        /// If the type reference has an associated NullableAttribute, this method
        /// returns the type transformed to have IsNullable set to true or false
        /// (but not null) for each reference type in the type.
        /// </summary>
        internal static TypeWithAnnotations TransformType(
            TypeWithAnnotations metadataType,
            EntityHandle targetSymbolToken,
            PEModuleSymbol containingModule,
            Symbol accessSymbol,
            Symbol nullableContext)
        {
            Debug.Assert(metadataType.HasType);
            Debug.Assert(accessSymbol.IsDefinition);
            Debug.Assert((object)accessSymbol.ContainingModule == containingModule);
#if DEBUG
            // Ensure we could check accessibility at this point if we had to in ShouldDecodeNullableAttributes().
            // That is, ensure the accessibility of the symbol (and containing symbols) is available.
            _ = AccessCheck.IsEffectivelyPublicOrInternal(accessSymbol, out _);
#endif

            byte defaultTransformFlag;
            ImmutableArray<byte> nullableTransformFlags;
            if (!containingModule.Module.HasNullableAttribute(targetSymbolToken, out defaultTransformFlag, out nullableTransformFlags))
            {
                byte? value = nullableContext.GetNullableContextValue();
                if (value == null)
                {
                    return metadataType;
                }
                defaultTransformFlag = value.GetValueOrDefault();
            }

            if (!containingModule.ShouldDecodeNullableAttributes(accessSymbol))
            {
                return metadataType;
            }

            return TransformType(metadataType, defaultTransformFlag, nullableTransformFlags);
        }

        internal static TypeWithAnnotations TransformType(TypeWithAnnotations metadataType, byte defaultTransformFlag, ImmutableArray<byte> nullableTransformFlags)
        {
            if (nullableTransformFlags.IsDefault && defaultTransformFlag == 0)
            {
                return metadataType;
            }

            int position = 0;
            TypeWithAnnotations result;
            if (metadataType.ApplyNullableTransforms(defaultTransformFlag, nullableTransformFlags, ref position, out result) &&
                (nullableTransformFlags.IsDefault || position == nullableTransformFlags.Length))
            {
                return result;
            }

            // No NullableAttribute applied to the target symbol, or flags do not line-up, return unchanged metadataType.
            return metadataType;
        }
<<<<<<< HEAD
=======

        // https://github.com/dotnet/roslyn/issues/29821 external annotations should be removed or fully designed/productized
        internal static TypeWithAnnotations TransformType(
            TypeWithAnnotations metadataType,
            EntityHandle targetSymbolToken,
            PEModuleSymbol containingModule,
            Symbol accessSymbol,
            Symbol nullableContext,
            ImmutableArray<byte> extraAnnotations)
        {
            if (extraAnnotations.IsDefault)
            {
                return NullableTypeDecoder.TransformType(metadataType, targetSymbolToken, containingModule, accessSymbol, nullableContext);
            }
            else
            {
                return NullableTypeDecoder.TransformType(metadataType, defaultTransformFlag: 0, extraAnnotations);
            }
        }
>>>>>>> 829fe7d4
    }
}<|MERGE_RESOLUTION|>--- conflicted
+++ resolved
@@ -67,27 +67,5 @@
             // No NullableAttribute applied to the target symbol, or flags do not line-up, return unchanged metadataType.
             return metadataType;
         }
-<<<<<<< HEAD
-=======
-
-        // https://github.com/dotnet/roslyn/issues/29821 external annotations should be removed or fully designed/productized
-        internal static TypeWithAnnotations TransformType(
-            TypeWithAnnotations metadataType,
-            EntityHandle targetSymbolToken,
-            PEModuleSymbol containingModule,
-            Symbol accessSymbol,
-            Symbol nullableContext,
-            ImmutableArray<byte> extraAnnotations)
-        {
-            if (extraAnnotations.IsDefault)
-            {
-                return NullableTypeDecoder.TransformType(metadataType, targetSymbolToken, containingModule, accessSymbol, nullableContext);
-            }
-            else
-            {
-                return NullableTypeDecoder.TransformType(metadataType, defaultTransformFlag: 0, extraAnnotations);
-            }
-        }
->>>>>>> 829fe7d4
     }
 }