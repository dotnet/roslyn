﻿// Licensed to the .NET Foundation under one or more agreements.
// The .NET Foundation licenses this file to you under the MIT license.
// See the LICENSE file in the project root for more information.

#nullable enable

#nullable enable

using System;
using System.Collections.Generic;
using System.Collections.Immutable;
using System.Diagnostics;
using System.Diagnostics.CodeAnalysis;
using System.Linq;
using Roslyn.Utilities;

using static System.Linq.ImmutableArrayExtensions;

namespace Microsoft.CodeAnalysis.CSharp.Symbols
{
    internal static partial class SymbolExtensions
    {
        /// <summary>
        /// Does the compilation this symbol belongs to output to a winmdobj?
        /// </summary>
        /// <param name="symbol"></param>
        /// <returns></returns>
        public static bool IsCompilationOutputWinMdObj(this Symbol symbol)
        {
            var comp = symbol.DeclaringCompilation;
            return comp != null && comp.Options.OutputKind == OutputKind.WindowsRuntimeMetadata;
        }

        /// <summary>
        /// Returns a constructed named type symbol if 'type' is generic, otherwise just returns 'type'
        /// </summary>
        public static NamedTypeSymbol ConstructIfGeneric(this NamedTypeSymbol type, ImmutableArray<TypeWithAnnotations> typeArguments)
        {
            Debug.Assert(type.TypeParameters.IsEmpty == (typeArguments.Length == 0));
            return type.TypeParameters.IsEmpty ? type : type.Construct(typeArguments, unbound: false);
        }

        public static bool IsNestedType([NotNullWhen(true)] this Symbol? symbol)
        {
            return symbol is NamedTypeSymbol && (object?)symbol.ContainingType != null;
        }

        /// <summary>
        /// Returns true if the members of superType are accessible from subType due to inheritance.
        /// </summary>
        public static bool IsAccessibleViaInheritance(this NamedTypeSymbol superType, NamedTypeSymbol subType, ref HashSet<DiagnosticInfo>? useSiteDiagnostics)
        {
            // NOTE: we don't use strict inheritance.  Instead we ignore constructed generic types
            // and only consider the unconstructed types.  Ecma-334, 4th edition contained the
            // following text supporting this (although, for instance members) in 10.5.3 Protected
            // access for instance members:
            //    In the context of generics (25.1.6), the rules for accessing protected and
            //    protected internal instance members are augmented by the following:
            //    o  Within a generic class G, access to an inherited protected instance member M
            //       using a primary-expression of the form E.M is permitted if the type of E is a
            //       class type constructed from G or a class type derived from a class type
            //       constructed from G.
            // This text is missing in the current version of the spec, but we believe this is accidental.
            NamedTypeSymbol originalSuperType = superType.OriginalDefinition;
            for (NamedTypeSymbol current = subType;
                (object)current != null;
                current = current.BaseTypeWithDefinitionUseSiteDiagnostics(ref useSiteDiagnostics))
            {
                if (ReferenceEquals(current.OriginalDefinition, originalSuperType))
                {
                    return true;
                }
            }

            if (originalSuperType.IsInterface)
            {
                foreach (NamedTypeSymbol current in subType.AllInterfacesWithDefinitionUseSiteDiagnostics(ref useSiteDiagnostics))
                {
                    if (ReferenceEquals(current.OriginalDefinition, originalSuperType))
                    {
                        return true;
                    }
                }
            }

            // The method returns true for superType == subType.
            // Two different submission type symbols semantically represent a single type, so we should also return true.
            return superType.TypeKind == TypeKind.Submission && subType.TypeKind == TypeKind.Submission;
        }

        public static bool IsNoMoreVisibleThan(this Symbol symbol, TypeSymbol type, ref HashSet<DiagnosticInfo>? useSiteDiagnostics)
        {
            return type.IsAtLeastAsVisibleAs(symbol, ref useSiteDiagnostics);
        }

        public static bool IsNoMoreVisibleThan(this Symbol symbol, TypeWithAnnotations type, ref HashSet<DiagnosticInfo>? useSiteDiagnostics)
        {
            return type.IsAtLeastAsVisibleAs(symbol, ref useSiteDiagnostics);
        }

        public static LocalizableErrorArgument GetKindText(this Symbol symbol)
        {
            return symbol.Kind.Localize();
        }

        /// <summary>
        /// The immediately containing namespace or named type, or null
        /// if the containing symbol is neither a namespace or named type.
        /// </summary>
        internal static NamespaceOrTypeSymbol? ContainingNamespaceOrType(this Symbol symbol)
        {
            var containingSymbol = symbol.ContainingSymbol;
            if ((object?)containingSymbol != null)
            {
                switch (containingSymbol.Kind)
                {
                    case SymbolKind.Namespace:
                    case SymbolKind.NamedType:
                    case SymbolKind.ErrorType:
                        return (NamespaceOrTypeSymbol)containingSymbol;
                }
            }
            return null;
        }

        internal static Symbol? ContainingNonLambdaMember(this Symbol? containingMember)
        {
<<<<<<< HEAD
            while ((object?)containingMember != null && containingMember.Kind == SymbolKind.Method)
=======
            while (containingMember is object && containingMember.Kind == SymbolKind.Method)
>>>>>>> 75875dd4
            {
                var method = (MethodSymbol)containingMember;
                if (method.MethodKind != MethodKind.AnonymousFunction && method.MethodKind != MethodKind.LocalFunction) break;
                containingMember = containingMember.ContainingSymbol;
            }

            return containingMember;
        }

        internal static ParameterSymbol? EnclosingThisSymbol(this Symbol containingMember)
        {
            Symbol symbol = containingMember;
            while (true)
            {
                NamedTypeSymbol type;

                switch (symbol.Kind)
                {
                    case SymbolKind.Method:
                        MethodSymbol method = (MethodSymbol)symbol;

                        // skip lambdas:
                        if (method.MethodKind == MethodKind.AnonymousFunction || method.MethodKind == MethodKind.LocalFunction)
                        {
                            symbol = method.ContainingSymbol;
                            continue;
                        }

                        return method.ThisParameter;

                    case SymbolKind.Field:
                        // "this" in field initializer:
                        type = symbol.ContainingType;
                        break;

                    case SymbolKind.NamedType:
                        // "this" in global statement:
                        type = (NamedTypeSymbol)symbol;
                        break;

                    default:
                        return null;
                }

                // "this" can be accessed in a lambda in a field initializer if the initializer is 
                // a script field initializer or global statement because these are initialized 
                // after the call to the base constructor.
                return type.IsScriptClass ? type.InstanceConstructors.Single().ThisParameter : null;
            }
        }

        public static Symbol ConstructedFrom(this Symbol symbol)
        {
            switch (symbol.Kind)
            {
                case SymbolKind.NamedType:
                    return ((NamedTypeSymbol)symbol).ConstructedFrom;

                case SymbolKind.Method:
                    return ((MethodSymbol)symbol).ConstructedFrom;

                default:
                    throw ExceptionUtilities.UnexpectedValue(symbol.Kind);
            }
        }

        public static bool IsSourceParameterWithEnumeratorCancellationAttribute(this ParameterSymbol parameter)
        {
            switch (parameter)
            {
                case SourceComplexParameterSymbol source:
                    return source.HasEnumeratorCancellationAttribute;
                case SynthesizedComplexParameterSymbol synthesized:
                    return synthesized.HasEnumeratorCancellationAttribute;
                default:
                    return false;
            }
        }

        /// <summary>
        /// Returns true if all type parameter references within the given
        /// type belong to containingSymbol or its containing types.
        /// </summary>
        public static bool IsContainingSymbolOfAllTypeParameters(this Symbol containingSymbol, TypeSymbol type)
        {
<<<<<<< HEAD
            return (object?)type.VisitType(s_hasInvalidTypeParameterFunc, containingSymbol) == null;
=======
            return type.VisitType(s_hasInvalidTypeParameterFunc, containingSymbol) is null;
>>>>>>> 75875dd4
        }

        /// <summary>
        /// Returns true if all type parameter references within the given
        /// types belong to containingSymbol or its containing types.
        /// </summary>
        public static bool IsContainingSymbolOfAllTypeParameters(this Symbol containingSymbol, ImmutableArray<TypeSymbol> types)
        {
            return types.All(containingSymbol.IsContainingSymbolOfAllTypeParameters);
        }

        private static readonly Func<TypeSymbol, Symbol, bool, bool> s_hasInvalidTypeParameterFunc =
            (type, containingSymbol, unused) => HasInvalidTypeParameter(type, containingSymbol);

        private static bool HasInvalidTypeParameter(TypeSymbol type, Symbol? containingSymbol)
        {
            if (type.TypeKind == TypeKind.TypeParameter)
            {
                var symbol = type.ContainingSymbol;
                for (; ((object?)containingSymbol != null) && (containingSymbol.Kind != SymbolKind.Namespace); containingSymbol = containingSymbol.ContainingSymbol)
                {
                    if (containingSymbol == symbol)
                    {
                        return false;
                    }
                }
                return true;
            }
            return false;
        }

        public static bool IsTypeOrTypeAlias(this Symbol symbol)
        {
            switch (symbol.Kind)
            {
                case SymbolKind.ArrayType:
                case SymbolKind.DynamicType:
                case SymbolKind.ErrorType:
                case SymbolKind.NamedType:
                case SymbolKind.PointerType:
                case SymbolKind.TypeParameter:
                    return true;
                case SymbolKind.Alias:
                    return IsTypeOrTypeAlias(((AliasSymbol)symbol).Target);
                default:
                    Debug.Assert(!(symbol is TypeSymbol));
                    return false;
            }
        }

        internal static bool CompilationAllowsUnsafe(this Symbol symbol)
        {
            return symbol.DeclaringCompilation.Options.AllowUnsafe;
        }

        internal static void CheckUnsafeModifier(this Symbol symbol, DeclarationModifiers modifiers, DiagnosticBag diagnostics)
        {
            symbol.CheckUnsafeModifier(modifiers, symbol.Locations[0], diagnostics);
        }

        internal static void CheckUnsafeModifier(this Symbol symbol, DeclarationModifiers modifiers, Location errorLocation, DiagnosticBag diagnostics)
        {
            if (((modifiers & DeclarationModifiers.Unsafe) == DeclarationModifiers.Unsafe) && !symbol.CompilationAllowsUnsafe())
            {
                Debug.Assert(errorLocation != null);
                diagnostics.Add(ErrorCode.ERR_IllegalUnsafe, errorLocation);
            }
        }

        /// <summary>
        /// Does the top level type containing this symbol have 'Microsoft.CodeAnalysis.Embedded' attribute?
        /// </summary>
        public static bool IsHiddenByCodeAnalysisEmbeddedAttribute(this Symbol symbol)
        {
            // Only upper-level types should be checked 
            var upperLevelType = symbol.Kind == SymbolKind.NamedType ? (NamedTypeSymbol)symbol : symbol.ContainingType;
            if ((object?)upperLevelType == null)
            {
                return false;
            }

            while ((object?)upperLevelType.ContainingType != null)
            {
                upperLevelType = upperLevelType.ContainingType;
            }

            return upperLevelType.HasCodeAnalysisEmbeddedAttribute;
        }

        public static bool MustCallMethodsDirectly(this Symbol symbol)
        {
            switch (symbol.Kind)
            {
                case SymbolKind.Property:
                    return ((PropertySymbol)symbol).MustCallMethodsDirectly;
                case SymbolKind.Event:
                    return ((EventSymbol)symbol).MustCallMethodsDirectly;
                default:
                    return false;
            }
        }

        public static int GetArity(this Symbol? symbol)
        {
<<<<<<< HEAD
            if ((object?)symbol != null)
=======
            if (symbol is object)
>>>>>>> 75875dd4
            {
                switch (symbol.Kind)
                {
                    case SymbolKind.NamedType:
                        return ((NamedTypeSymbol)symbol).Arity;
                    case SymbolKind.Method:
                        return ((MethodSymbol)symbol).Arity;
                }
            }

            return 0;
        }

        internal static CSharpSyntaxNode GetNonNullSyntaxNode(this Symbol? symbol)
        {
<<<<<<< HEAD
            if ((object?)symbol != null)
=======
            if (symbol is object)
>>>>>>> 75875dd4
            {
                SyntaxReference? reference = symbol.DeclaringSyntaxReferences.FirstOrDefault();

                if (reference == null && symbol.IsImplicitlyDeclared)
                {
                    Symbol? containingSymbol = symbol.ContainingSymbol;
<<<<<<< HEAD
                    if ((object?)containingSymbol != null)
=======
                    if ((object)containingSymbol != null)
>>>>>>> 75875dd4
                    {
                        reference = containingSymbol.DeclaringSyntaxReferences.FirstOrDefault();
                    }
                }

                if (reference != null)
                {
                    return (CSharpSyntaxNode)reference.GetSyntax();
                }
            }

            return (CSharpSyntaxNode)CSharpSyntaxTree.Dummy.GetRoot();
        }

        [return: NotNullIfNotNull("symbol")]
        internal static Symbol? EnsureCSharpSymbolOrNull(this ISymbol? symbol, string paramName)
        {
            var csSymbol = symbol as PublicModel.Symbol;

            if (csSymbol is null)
            {
                if (symbol is object)
                {
                    throw new ArgumentException(CSharpResources.NotACSharpSymbol, paramName);
                }

                return null;
            }

            return csSymbol.UnderlyingSymbol;
        }

        [return: NotNullIfNotNull("symbol")]
<<<<<<< HEAD
        internal static AssemblySymbol? EnsureCSharpSymbolOrNull(this IAssemblySymbol? symbol, string paramName)
        {
            return (AssemblySymbol?)EnsureCSharpSymbolOrNull((ISymbol?)symbol, paramName);
        }

        [return: NotNullIfNotNull("symbol")]
        internal static NamespaceOrTypeSymbol? EnsureCSharpSymbolOrNull(this INamespaceOrTypeSymbol? symbol, string paramName)
        {
            return (NamespaceOrTypeSymbol?)EnsureCSharpSymbolOrNull((ISymbol?)symbol, paramName);
        }

        [return: NotNullIfNotNull("symbol")]
        internal static NamespaceSymbol? EnsureCSharpSymbolOrNull(this INamespaceSymbol? symbol, string paramName)
        {
            return (NamespaceSymbol?)EnsureCSharpSymbolOrNull((ISymbol?)symbol, paramName);
=======
        internal static AssemblySymbol? EnsureCSharpSymbolOrNull(this IAssemblySymbol symbol, string paramName)
        {
            return (AssemblySymbol?)EnsureCSharpSymbolOrNull((ISymbol)symbol, paramName);
        }

        [return: NotNullIfNotNull("symbol")]
        internal static NamespaceOrTypeSymbol? EnsureCSharpSymbolOrNull(this INamespaceOrTypeSymbol symbol, string paramName)
        {
            return (NamespaceOrTypeSymbol?)EnsureCSharpSymbolOrNull((ISymbol)symbol, paramName);
        }

        [return: NotNullIfNotNull("symbol")]
        internal static NamespaceSymbol? EnsureCSharpSymbolOrNull(this INamespaceSymbol symbol, string paramName)
        {
            return (NamespaceSymbol?)EnsureCSharpSymbolOrNull((ISymbol)symbol, paramName);
>>>>>>> 75875dd4
        }

        [return: NotNullIfNotNull("symbol")]
        internal static TypeSymbol? EnsureCSharpSymbolOrNull(this ITypeSymbol? symbol, string paramName)
        {
            return (TypeSymbol?)EnsureCSharpSymbolOrNull((ISymbol?)symbol, paramName);
        }

        [return: NotNullIfNotNull("symbol")]
<<<<<<< HEAD
        internal static NamedTypeSymbol? EnsureCSharpSymbolOrNull(this INamedTypeSymbol? symbol, string paramName)
        {
            return (NamedTypeSymbol?)EnsureCSharpSymbolOrNull((ISymbol?)symbol, paramName);
        }

        [return: NotNullIfNotNull("symbol")]
        internal static TypeParameterSymbol? EnsureCSharpSymbolOrNull(this ITypeParameterSymbol? symbol, string paramName)
        {
            return (TypeParameterSymbol?)EnsureCSharpSymbolOrNull((ISymbol?)symbol, paramName);
        }

        [return: NotNullIfNotNull("symbol")]
        internal static EventSymbol? EnsureCSharpSymbolOrNull(this IEventSymbol? symbol, string paramName)
        {
            return (EventSymbol?)EnsureCSharpSymbolOrNull((ISymbol?)symbol, paramName);
=======
        internal static NamedTypeSymbol? EnsureCSharpSymbolOrNull(this INamedTypeSymbol symbol, string paramName)
        {
            return (NamedTypeSymbol?)EnsureCSharpSymbolOrNull((ISymbol)symbol, paramName);
        }

        [return: NotNullIfNotNull("symbol")]
        internal static TypeParameterSymbol? EnsureCSharpSymbolOrNull(this ITypeParameterSymbol symbol, string paramName)
        {
            return (TypeParameterSymbol?)EnsureCSharpSymbolOrNull((ISymbol)symbol, paramName);
        }

        [return: NotNullIfNotNull("symbol")]
        internal static EventSymbol? EnsureCSharpSymbolOrNull(this IEventSymbol symbol, string paramName)
        {
            return (EventSymbol?)EnsureCSharpSymbolOrNull((ISymbol)symbol, paramName);
>>>>>>> 75875dd4
        }

        internal static TypeWithAnnotations GetTypeOrReturnType(this Symbol symbol)
        {
            TypeWithAnnotations returnType;
            GetTypeOrReturnType(symbol, refKind: out _, out returnType, refCustomModifiers: out _);
            return returnType;
        }

        internal static void GetTypeOrReturnType(this Symbol symbol, out RefKind refKind, out TypeWithAnnotations returnType,
                                                 out ImmutableArray<CustomModifier> refCustomModifiers)
        {
            switch (symbol.Kind)
            {
                case SymbolKind.Field:
                    FieldSymbol field = (FieldSymbol)symbol;
                    refKind = RefKind.None;
                    returnType = field.TypeWithAnnotations;
                    refCustomModifiers = ImmutableArray<CustomModifier>.Empty;
                    break;
                case SymbolKind.Method:
                    MethodSymbol method = (MethodSymbol)symbol;
                    refKind = method.RefKind;
                    returnType = method.ReturnTypeWithAnnotations;
                    refCustomModifiers = method.RefCustomModifiers;
                    break;
                case SymbolKind.Property:
                    PropertySymbol property = (PropertySymbol)symbol;
                    refKind = property.RefKind;
                    returnType = property.TypeWithAnnotations;
                    refCustomModifiers = property.RefCustomModifiers;
                    break;
                case SymbolKind.Event:
                    EventSymbol @event = (EventSymbol)symbol;
                    refKind = RefKind.None;
                    returnType = @event.TypeWithAnnotations;
                    refCustomModifiers = ImmutableArray<CustomModifier>.Empty;
                    break;
                case SymbolKind.Local:
                    LocalSymbol local = (LocalSymbol)symbol;
                    refKind = local.RefKind;
                    returnType = local.TypeWithAnnotations;
                    refCustomModifiers = ImmutableArray<CustomModifier>.Empty;
                    break;
                case SymbolKind.Parameter:
                    ParameterSymbol parameter = (ParameterSymbol)symbol;
                    refKind = parameter.RefKind;
                    returnType = parameter.TypeWithAnnotations;
                    refCustomModifiers = parameter.RefCustomModifiers;
                    break;
                case SymbolKind.ErrorType:
                    refKind = RefKind.None;
                    returnType = TypeWithAnnotations.Create((TypeSymbol)symbol);
                    refCustomModifiers = ImmutableArray<CustomModifier>.Empty;
                    break;
                default:
                    throw ExceptionUtilities.UnexpectedValue(symbol.Kind);
            }
        }

        internal static bool IsImplementableInterfaceMember(this Symbol symbol)
        {
            return !symbol.IsStatic && !symbol.IsSealed && (symbol.IsAbstract || symbol.IsVirtual) && (symbol.ContainingType?.IsInterface ?? false);
        }

        internal static bool RequiresInstanceReceiver(this Symbol symbol)
        {
            return symbol.Kind switch
            {
                SymbolKind.Method => ((MethodSymbol)symbol).RequiresInstanceReceiver,
                SymbolKind.Property => ((PropertySymbol)symbol).RequiresInstanceReceiver,
                SymbolKind.Field => ((FieldSymbol)symbol).RequiresInstanceReceiver,
                SymbolKind.Event => ((EventSymbol)symbol).RequiresInstanceReceiver,
                _ => throw new ArgumentException("only methods, properties, fields and events can take a receiver", nameof(symbol)),
            };
        }

<<<<<<< HEAD
        [return: NotNullIfNotNull("symbol")]
        private static TISymbol? GetPublicSymbol<TISymbol>(this Symbol? symbol)
            where TISymbol : class, ISymbol
        {
            return (TISymbol?)symbol?.ISymbol;
        }

        [return: NotNullIfNotNull("symbol")]
        internal static ISymbol? GetPublicSymbol(this Symbol? symbol)
=======
        [return: NotNullIfNotNull("symbolOpt")]
        private static TISymbol? GetPublicSymbol<TISymbol>(this Symbol? symbolOpt) where TISymbol : class, ISymbol
        {
            return (TISymbol?)symbolOpt?.ISymbol;
        }

        [return: NotNullIfNotNull("symbolOpt")]
        internal static ISymbol? GetPublicSymbol(this Symbol? symbolOpt)
>>>>>>> 75875dd4
        {
            return symbol.GetPublicSymbol<ISymbol>();
        }

<<<<<<< HEAD
        [return: NotNullIfNotNull("symbol")]
        internal static IMethodSymbol? GetPublicSymbol(this MethodSymbol? symbol)
=======
        [return: NotNullIfNotNull("symbolOpt")]
        internal static IMethodSymbol? GetPublicSymbol(this MethodSymbol? symbolOpt)
>>>>>>> 75875dd4
        {
            return symbol.GetPublicSymbol<IMethodSymbol>();
        }

<<<<<<< HEAD
        [return: NotNullIfNotNull("symbol")]
        internal static IPropertySymbol? GetPublicSymbol(this PropertySymbol? symbol)
=======
        [return: NotNullIfNotNull("symbolOpt")]
        internal static IPropertySymbol? GetPublicSymbol(this PropertySymbol? symbolOpt)
>>>>>>> 75875dd4
        {
            return symbol.GetPublicSymbol<IPropertySymbol>();
        }

<<<<<<< HEAD
        [return: NotNullIfNotNull("symbol")]
        internal static INamedTypeSymbol? GetPublicSymbol(this NamedTypeSymbol? symbol)
=======
        [return: NotNullIfNotNull("symbolOpt")]
        internal static INamedTypeSymbol? GetPublicSymbol(this NamedTypeSymbol? symbolOpt)
>>>>>>> 75875dd4
        {
            return symbol.GetPublicSymbol<INamedTypeSymbol>();
        }

<<<<<<< HEAD
        [return: NotNullIfNotNull("symbol")]
        internal static INamespaceSymbol? GetPublicSymbol(this NamespaceSymbol? symbol)
=======
        [return: NotNullIfNotNull("symbolOpt")]
        internal static INamespaceSymbol? GetPublicSymbol(this NamespaceSymbol? symbolOpt)
>>>>>>> 75875dd4
        {
            return symbol.GetPublicSymbol<INamespaceSymbol>();
        }

<<<<<<< HEAD
        [return: NotNullIfNotNull("symbol")]
        internal static ITypeSymbol? GetPublicSymbol(this TypeSymbol? symbol)
=======
        [return: NotNullIfNotNull("symbolOpt")]
        internal static ITypeSymbol? GetPublicSymbol(this TypeSymbol? symbolOpt)
>>>>>>> 75875dd4
        {
            return symbol.GetPublicSymbol<ITypeSymbol>();
        }

<<<<<<< HEAD
        [return: NotNullIfNotNull("symbol")]
        internal static ILocalSymbol? GetPublicSymbol(this LocalSymbol? symbol)
=======
        [return: NotNullIfNotNull("symbolOpt")]
        internal static ILocalSymbol? GetPublicSymbol(this LocalSymbol? symbolOpt)
>>>>>>> 75875dd4
        {
            return symbol.GetPublicSymbol<ILocalSymbol>();
        }

<<<<<<< HEAD
        [return: NotNullIfNotNull("symbol")]
        internal static IAssemblySymbol? GetPublicSymbol(this AssemblySymbol? symbol)
=======
        [return: NotNullIfNotNull("symbolOpt")]
        internal static IAssemblySymbol? GetPublicSymbol(this AssemblySymbol? symbolOpt)
>>>>>>> 75875dd4
        {
            return symbol.GetPublicSymbol<IAssemblySymbol>();
        }

<<<<<<< HEAD
        [return: NotNullIfNotNull("symbol")]
        internal static INamespaceOrTypeSymbol? GetPublicSymbol(this NamespaceOrTypeSymbol? symbol)
=======
        [return: NotNullIfNotNull("symbolOpt")]
        internal static INamespaceOrTypeSymbol? GetPublicSymbol(this NamespaceOrTypeSymbol? symbolOpt)
>>>>>>> 75875dd4
        {
            return symbol.GetPublicSymbol<INamespaceOrTypeSymbol>();
        }

<<<<<<< HEAD
        [return: NotNullIfNotNull("symbol")]
        internal static IDiscardSymbol? GetPublicSymbol(this DiscardSymbol? symbol)
=======
        [return: NotNullIfNotNull("symbolOpt")]
        internal static IDiscardSymbol? GetPublicSymbol(this DiscardSymbol? symbolOpt)
>>>>>>> 75875dd4
        {
            return symbol.GetPublicSymbol<IDiscardSymbol>();
        }

<<<<<<< HEAD
        [return: NotNullIfNotNull("symbol")]
        internal static IFieldSymbol? GetPublicSymbol(this FieldSymbol? symbol)
=======
        [return: NotNullIfNotNull("symbolOpt")]
        internal static IFieldSymbol? GetPublicSymbol(this FieldSymbol? symbolOpt)
>>>>>>> 75875dd4
        {
            return symbol.GetPublicSymbol<IFieldSymbol>();
        }

<<<<<<< HEAD
        [return: NotNullIfNotNull("symbol")]
        internal static IParameterSymbol? GetPublicSymbol(this ParameterSymbol? symbol)
=======
        [return: NotNullIfNotNull("symbolOpt")]
        internal static IParameterSymbol? GetPublicSymbol(this ParameterSymbol? symbolOpt)
>>>>>>> 75875dd4
        {
            return symbol.GetPublicSymbol<IParameterSymbol>();
        }

<<<<<<< HEAD
        [return: NotNullIfNotNull("symbol")]
        internal static IRangeVariableSymbol? GetPublicSymbol(this RangeVariableSymbol? symbol)
=======
        [return: NotNullIfNotNull("symbolOpt")]
        internal static IRangeVariableSymbol? GetPublicSymbol(this RangeVariableSymbol? symbolOpt)
>>>>>>> 75875dd4
        {
            return symbol.GetPublicSymbol<IRangeVariableSymbol>();
        }

<<<<<<< HEAD
        [return: NotNullIfNotNull("symbol")]
        internal static ILabelSymbol? GetPublicSymbol(this LabelSymbol? symbol)
=======
        [return: NotNullIfNotNull("symbolOpt")]
        internal static ILabelSymbol? GetPublicSymbol(this LabelSymbol? symbolOpt)
>>>>>>> 75875dd4
        {
            return symbol.GetPublicSymbol<ILabelSymbol>();
        }

<<<<<<< HEAD
        [return: NotNullIfNotNull("symbol")]
        internal static IAliasSymbol? GetPublicSymbol(this AliasSymbol? symbol)
=======
        [return: NotNullIfNotNull("symbolOpt")]
        internal static IAliasSymbol? GetPublicSymbol(this AliasSymbol? symbolOpt)
>>>>>>> 75875dd4
        {
            return symbol.GetPublicSymbol<IAliasSymbol>();
        }

<<<<<<< HEAD
        [return: NotNullIfNotNull("symbol")]
        internal static IModuleSymbol? GetPublicSymbol(this ModuleSymbol? symbol)
=======
        [return: NotNullIfNotNull("symbolOpt")]
        internal static IModuleSymbol? GetPublicSymbol(this ModuleSymbol? symbolOpt)
>>>>>>> 75875dd4
        {
            return symbol.GetPublicSymbol<IModuleSymbol>();
        }

<<<<<<< HEAD
        [return: NotNullIfNotNull("symbol")]
        internal static ITypeParameterSymbol? GetPublicSymbol(this TypeParameterSymbol? symbol)
=======
        [return: NotNullIfNotNull("symbolOpt")]
        internal static ITypeParameterSymbol? GetPublicSymbol(this TypeParameterSymbol? symbolOpt)
>>>>>>> 75875dd4
        {
            return symbol.GetPublicSymbol<ITypeParameterSymbol>();
        }

<<<<<<< HEAD
        [return: NotNullIfNotNull("symbol")]
        internal static IArrayTypeSymbol? GetPublicSymbol(this ArrayTypeSymbol? symbol)
=======
        [return: NotNullIfNotNull("symbolOpt")]
        internal static IArrayTypeSymbol? GetPublicSymbol(this ArrayTypeSymbol? symbolOpt)
>>>>>>> 75875dd4
        {
            return symbol.GetPublicSymbol<IArrayTypeSymbol>();
        }

<<<<<<< HEAD
        [return: NotNullIfNotNull("symbol")]
        internal static IPointerTypeSymbol? GetPublicSymbol(this PointerTypeSymbol? symbol)
=======
        [return: NotNullIfNotNull("symbolOpt")]
        internal static IPointerTypeSymbol? GetPublicSymbol(this PointerTypeSymbol? symbolOpt)
>>>>>>> 75875dd4
        {
            return symbol.GetPublicSymbol<IPointerTypeSymbol>();
        }

<<<<<<< HEAD
        [return: NotNullIfNotNull("symbol")]
        internal static IEventSymbol? GetPublicSymbol(this EventSymbol? symbol)
=======
        [return: NotNullIfNotNull("symbolOpt")]
        internal static IEventSymbol? GetPublicSymbol(this EventSymbol? symbolOpt)
>>>>>>> 75875dd4
        {
            return symbol.GetPublicSymbol<IEventSymbol>();
        }

        internal static IEnumerable<ISymbol?> GetPublicSymbols(this IEnumerable<Symbol?> symbols)
        {
            return symbols.Select(p => p.GetPublicSymbol<ISymbol>());
        }

<<<<<<< HEAD
        private static ImmutableArray<TISymbol> GetPublicSymbols<TISymbol>(this ImmutableArray<Symbol> symbols)
            where TISymbol : class, ISymbol
=======
        private static ImmutableArray<TISymbol> GetPublicSymbols<TISymbol>(this ImmutableArray<Symbol> symbols) where TISymbol : class, ISymbol
>>>>>>> 75875dd4
        {
            if (symbols.IsDefault)
            {
                return default;
            }

            return symbols.SelectAsArray(p => p.GetPublicSymbol<TISymbol>());
        }

        internal static ImmutableArray<ISymbol> GetPublicSymbols(this ImmutableArray<Symbol> symbols)
        {
            return GetPublicSymbols<ISymbol>(symbols);
        }

        internal static ImmutableArray<IPropertySymbol> GetPublicSymbols(this ImmutableArray<PropertySymbol> symbols)
        {
            return GetPublicSymbols<IPropertySymbol>(StaticCast<Symbol>.From(symbols));
        }

        internal static ImmutableArray<ITypeSymbol> GetPublicSymbols(this ImmutableArray<TypeSymbol> symbols)
        {
            return GetPublicSymbols<ITypeSymbol>(StaticCast<Symbol>.From(symbols));
        }

        internal static ImmutableArray<INamedTypeSymbol> GetPublicSymbols(this ImmutableArray<NamedTypeSymbol> symbols)
        {
            return GetPublicSymbols<INamedTypeSymbol>(StaticCast<Symbol>.From(symbols));
        }

        internal static ImmutableArray<ILocalSymbol> GetPublicSymbols(this ImmutableArray<LocalSymbol> symbols)
        {
            return GetPublicSymbols<ILocalSymbol>(StaticCast<Symbol>.From(symbols));
        }

        internal static ImmutableArray<IEventSymbol> GetPublicSymbols(this ImmutableArray<EventSymbol> symbols)
        {
            return GetPublicSymbols<IEventSymbol>(StaticCast<Symbol>.From(symbols));
        }

        internal static ImmutableArray<ITypeParameterSymbol> GetPublicSymbols(this ImmutableArray<TypeParameterSymbol> symbols)
        {
            return GetPublicSymbols<ITypeParameterSymbol>(StaticCast<Symbol>.From(symbols));
        }

        internal static ImmutableArray<IParameterSymbol> GetPublicSymbols(this ImmutableArray<ParameterSymbol> symbols)
        {
            return GetPublicSymbols<IParameterSymbol>(StaticCast<Symbol>.From(symbols));
        }

        internal static ImmutableArray<IMethodSymbol> GetPublicSymbols(this ImmutableArray<MethodSymbol> symbols)
        {
            return GetPublicSymbols<IMethodSymbol>(StaticCast<Symbol>.From(symbols));
        }

        internal static ImmutableArray<IAssemblySymbol> GetPublicSymbols(this ImmutableArray<AssemblySymbol> symbols)
        {
            return GetPublicSymbols<IAssemblySymbol>(StaticCast<Symbol>.From(symbols));
        }

        internal static ImmutableArray<IFieldSymbol> GetPublicSymbols(this ImmutableArray<FieldSymbol> symbols)
        {
            return GetPublicSymbols<IFieldSymbol>(StaticCast<Symbol>.From(symbols));
        }

        internal static ImmutableArray<INamespaceSymbol> GetPublicSymbols(this ImmutableArray<NamespaceSymbol> symbols)
        {
            return GetPublicSymbols<INamespaceSymbol>(StaticCast<Symbol>.From(symbols));
        }

<<<<<<< HEAD
        [return: NotNullIfNotNull("symbol")]
        internal static TSymbol? GetSymbol<TSymbol>(this ISymbol? symbol)
            where TSymbol : Symbol
        {
            return (TSymbol?)((PublicModel.Symbol?)symbol)?.UnderlyingSymbol;
        }

        [return: NotNullIfNotNull("symbol")]
        internal static Symbol? GetSymbol(this ISymbol? symbol)
=======
        internal static TSymbol? GetSymbol<TSymbol>(this ISymbol? symbolOpt) where TSymbol : Symbol
        {
            return (TSymbol?)((PublicModel.Symbol?)symbolOpt)?.UnderlyingSymbol;
        }

        internal static Symbol? GetSymbol(this ISymbol? symbolOpt)
>>>>>>> 75875dd4
        {
            return symbol.GetSymbol<Symbol>();
        }

<<<<<<< HEAD
        [return: NotNullIfNotNull("symbol")]
        internal static TypeSymbol? GetSymbol(this ITypeSymbol? symbol)
=======
        internal static TypeSymbol? GetSymbol(this ITypeSymbol? symbolOpt)
>>>>>>> 75875dd4
        {
            return symbol.GetSymbol<TypeSymbol>();
        }

<<<<<<< HEAD
        [return: NotNullIfNotNull("symbol")]
        internal static NamedTypeSymbol? GetSymbol(this INamedTypeSymbol? symbol)
=======
        internal static NamedTypeSymbol? GetSymbol(this INamedTypeSymbol? symbolOpt)
>>>>>>> 75875dd4
        {
            return symbol.GetSymbol<NamedTypeSymbol>();
        }

<<<<<<< HEAD
        [return: NotNullIfNotNull("symbol")]
        internal static AliasSymbol? GetSymbol(this IAliasSymbol? symbol)
=======
        internal static AliasSymbol? GetSymbol(this IAliasSymbol? symbolOpt)
>>>>>>> 75875dd4
        {
            return symbol.GetSymbol<AliasSymbol>();
        }

<<<<<<< HEAD
        [return: NotNullIfNotNull("symbol")]
        internal static LocalSymbol? GetSymbol(this ILocalSymbol? symbol)
=======
        internal static LocalSymbol? GetSymbol(this ILocalSymbol? symbolOpt)
>>>>>>> 75875dd4
        {
            return symbol.GetSymbol<LocalSymbol>();
        }

<<<<<<< HEAD
        [return: NotNullIfNotNull("symbol")]
        internal static AssemblySymbol? GetSymbol(this IAssemblySymbol? symbol)
=======
        internal static AssemblySymbol? GetSymbol(this IAssemblySymbol? symbolOpt)
>>>>>>> 75875dd4
        {
            return symbol.GetSymbol<AssemblySymbol>();
        }

<<<<<<< HEAD
        [return: NotNullIfNotNull("symbol")]
        internal static MethodSymbol? GetSymbol(this IMethodSymbol? symbol)
=======
        internal static MethodSymbol? GetSymbol(this IMethodSymbol? symbolOpt)
>>>>>>> 75875dd4
        {
            return symbol.GetSymbol<MethodSymbol>();
        }

<<<<<<< HEAD
        [return: NotNullIfNotNull("symbol")]
        internal static PropertySymbol? GetSymbol(this IPropertySymbol? symbol)
=======
        internal static PropertySymbol? GetSymbol(this IPropertySymbol? symbolOpt)
>>>>>>> 75875dd4
        {
            return symbol.GetSymbol<PropertySymbol>();
        }
    }
}<|MERGE_RESOLUTION|>--- conflicted
+++ resolved
@@ -1,8 +1,6 @@
 ﻿// Licensed to the .NET Foundation under one or more agreements.
 // The .NET Foundation licenses this file to you under the MIT license.
 // See the LICENSE file in the project root for more information.
-
-#nullable enable
 
 #nullable enable
 
@@ -125,11 +123,7 @@
 
         internal static Symbol? ContainingNonLambdaMember(this Symbol? containingMember)
         {
-<<<<<<< HEAD
-            while ((object?)containingMember != null && containingMember.Kind == SymbolKind.Method)
-=======
             while (containingMember is object && containingMember.Kind == SymbolKind.Method)
->>>>>>> 75875dd4
             {
                 var method = (MethodSymbol)containingMember;
                 if (method.MethodKind != MethodKind.AnonymousFunction && method.MethodKind != MethodKind.LocalFunction) break;
@@ -215,11 +209,7 @@
         /// </summary>
         public static bool IsContainingSymbolOfAllTypeParameters(this Symbol containingSymbol, TypeSymbol type)
         {
-<<<<<<< HEAD
-            return (object?)type.VisitType(s_hasInvalidTypeParameterFunc, containingSymbol) == null;
-=======
             return type.VisitType(s_hasInvalidTypeParameterFunc, containingSymbol) is null;
->>>>>>> 75875dd4
         }
 
         /// <summary>
@@ -324,11 +314,7 @@
 
         public static int GetArity(this Symbol? symbol)
         {
-<<<<<<< HEAD
-            if ((object?)symbol != null)
-=======
             if (symbol is object)
->>>>>>> 75875dd4
             {
                 switch (symbol.Kind)
                 {
@@ -344,22 +330,14 @@
 
         internal static CSharpSyntaxNode GetNonNullSyntaxNode(this Symbol? symbol)
         {
-<<<<<<< HEAD
-            if ((object?)symbol != null)
-=======
             if (symbol is object)
->>>>>>> 75875dd4
             {
                 SyntaxReference? reference = symbol.DeclaringSyntaxReferences.FirstOrDefault();
 
                 if (reference == null && symbol.IsImplicitlyDeclared)
                 {
                     Symbol? containingSymbol = symbol.ContainingSymbol;
-<<<<<<< HEAD
                     if ((object?)containingSymbol != null)
-=======
-                    if ((object)containingSymbol != null)
->>>>>>> 75875dd4
                     {
                         reference = containingSymbol.DeclaringSyntaxReferences.FirstOrDefault();
                     }
@@ -393,7 +371,6 @@
         }
 
         [return: NotNullIfNotNull("symbol")]
-<<<<<<< HEAD
         internal static AssemblySymbol? EnsureCSharpSymbolOrNull(this IAssemblySymbol? symbol, string paramName)
         {
             return (AssemblySymbol?)EnsureCSharpSymbolOrNull((ISymbol?)symbol, paramName);
@@ -409,23 +386,6 @@
         internal static NamespaceSymbol? EnsureCSharpSymbolOrNull(this INamespaceSymbol? symbol, string paramName)
         {
             return (NamespaceSymbol?)EnsureCSharpSymbolOrNull((ISymbol?)symbol, paramName);
-=======
-        internal static AssemblySymbol? EnsureCSharpSymbolOrNull(this IAssemblySymbol symbol, string paramName)
-        {
-            return (AssemblySymbol?)EnsureCSharpSymbolOrNull((ISymbol)symbol, paramName);
-        }
-
-        [return: NotNullIfNotNull("symbol")]
-        internal static NamespaceOrTypeSymbol? EnsureCSharpSymbolOrNull(this INamespaceOrTypeSymbol symbol, string paramName)
-        {
-            return (NamespaceOrTypeSymbol?)EnsureCSharpSymbolOrNull((ISymbol)symbol, paramName);
-        }
-
-        [return: NotNullIfNotNull("symbol")]
-        internal static NamespaceSymbol? EnsureCSharpSymbolOrNull(this INamespaceSymbol symbol, string paramName)
-        {
-            return (NamespaceSymbol?)EnsureCSharpSymbolOrNull((ISymbol)symbol, paramName);
->>>>>>> 75875dd4
         }
 
         [return: NotNullIfNotNull("symbol")]
@@ -435,7 +395,6 @@
         }
 
         [return: NotNullIfNotNull("symbol")]
-<<<<<<< HEAD
         internal static NamedTypeSymbol? EnsureCSharpSymbolOrNull(this INamedTypeSymbol? symbol, string paramName)
         {
             return (NamedTypeSymbol?)EnsureCSharpSymbolOrNull((ISymbol?)symbol, paramName);
@@ -451,23 +410,6 @@
         internal static EventSymbol? EnsureCSharpSymbolOrNull(this IEventSymbol? symbol, string paramName)
         {
             return (EventSymbol?)EnsureCSharpSymbolOrNull((ISymbol?)symbol, paramName);
-=======
-        internal static NamedTypeSymbol? EnsureCSharpSymbolOrNull(this INamedTypeSymbol symbol, string paramName)
-        {
-            return (NamedTypeSymbol?)EnsureCSharpSymbolOrNull((ISymbol)symbol, paramName);
-        }
-
-        [return: NotNullIfNotNull("symbol")]
-        internal static TypeParameterSymbol? EnsureCSharpSymbolOrNull(this ITypeParameterSymbol symbol, string paramName)
-        {
-            return (TypeParameterSymbol?)EnsureCSharpSymbolOrNull((ISymbol)symbol, paramName);
-        }
-
-        [return: NotNullIfNotNull("symbol")]
-        internal static EventSymbol? EnsureCSharpSymbolOrNull(this IEventSymbol symbol, string paramName)
-        {
-            return (EventSymbol?)EnsureCSharpSymbolOrNull((ISymbol)symbol, paramName);
->>>>>>> 75875dd4
         }
 
         internal static TypeWithAnnotations GetTypeOrReturnType(this Symbol symbol)
@@ -545,7 +487,6 @@
             };
         }
 
-<<<<<<< HEAD
         [return: NotNullIfNotNull("symbol")]
         private static TISymbol? GetPublicSymbol<TISymbol>(this Symbol? symbol)
             where TISymbol : class, ISymbol
@@ -555,225 +496,120 @@
 
         [return: NotNullIfNotNull("symbol")]
         internal static ISymbol? GetPublicSymbol(this Symbol? symbol)
-=======
-        [return: NotNullIfNotNull("symbolOpt")]
-        private static TISymbol? GetPublicSymbol<TISymbol>(this Symbol? symbolOpt) where TISymbol : class, ISymbol
-        {
-            return (TISymbol?)symbolOpt?.ISymbol;
-        }
-
-        [return: NotNullIfNotNull("symbolOpt")]
-        internal static ISymbol? GetPublicSymbol(this Symbol? symbolOpt)
->>>>>>> 75875dd4
         {
             return symbol.GetPublicSymbol<ISymbol>();
         }
 
-<<<<<<< HEAD
         [return: NotNullIfNotNull("symbol")]
         internal static IMethodSymbol? GetPublicSymbol(this MethodSymbol? symbol)
-=======
-        [return: NotNullIfNotNull("symbolOpt")]
-        internal static IMethodSymbol? GetPublicSymbol(this MethodSymbol? symbolOpt)
->>>>>>> 75875dd4
         {
             return symbol.GetPublicSymbol<IMethodSymbol>();
         }
 
-<<<<<<< HEAD
         [return: NotNullIfNotNull("symbol")]
         internal static IPropertySymbol? GetPublicSymbol(this PropertySymbol? symbol)
-=======
-        [return: NotNullIfNotNull("symbolOpt")]
-        internal static IPropertySymbol? GetPublicSymbol(this PropertySymbol? symbolOpt)
->>>>>>> 75875dd4
         {
             return symbol.GetPublicSymbol<IPropertySymbol>();
         }
 
-<<<<<<< HEAD
         [return: NotNullIfNotNull("symbol")]
         internal static INamedTypeSymbol? GetPublicSymbol(this NamedTypeSymbol? symbol)
-=======
-        [return: NotNullIfNotNull("symbolOpt")]
-        internal static INamedTypeSymbol? GetPublicSymbol(this NamedTypeSymbol? symbolOpt)
->>>>>>> 75875dd4
         {
             return symbol.GetPublicSymbol<INamedTypeSymbol>();
         }
 
-<<<<<<< HEAD
         [return: NotNullIfNotNull("symbol")]
         internal static INamespaceSymbol? GetPublicSymbol(this NamespaceSymbol? symbol)
-=======
-        [return: NotNullIfNotNull("symbolOpt")]
-        internal static INamespaceSymbol? GetPublicSymbol(this NamespaceSymbol? symbolOpt)
->>>>>>> 75875dd4
         {
             return symbol.GetPublicSymbol<INamespaceSymbol>();
         }
 
-<<<<<<< HEAD
         [return: NotNullIfNotNull("symbol")]
         internal static ITypeSymbol? GetPublicSymbol(this TypeSymbol? symbol)
-=======
-        [return: NotNullIfNotNull("symbolOpt")]
-        internal static ITypeSymbol? GetPublicSymbol(this TypeSymbol? symbolOpt)
->>>>>>> 75875dd4
         {
             return symbol.GetPublicSymbol<ITypeSymbol>();
         }
 
-<<<<<<< HEAD
         [return: NotNullIfNotNull("symbol")]
         internal static ILocalSymbol? GetPublicSymbol(this LocalSymbol? symbol)
-=======
-        [return: NotNullIfNotNull("symbolOpt")]
-        internal static ILocalSymbol? GetPublicSymbol(this LocalSymbol? symbolOpt)
->>>>>>> 75875dd4
         {
             return symbol.GetPublicSymbol<ILocalSymbol>();
         }
 
-<<<<<<< HEAD
         [return: NotNullIfNotNull("symbol")]
         internal static IAssemblySymbol? GetPublicSymbol(this AssemblySymbol? symbol)
-=======
-        [return: NotNullIfNotNull("symbolOpt")]
-        internal static IAssemblySymbol? GetPublicSymbol(this AssemblySymbol? symbolOpt)
->>>>>>> 75875dd4
         {
             return symbol.GetPublicSymbol<IAssemblySymbol>();
         }
 
-<<<<<<< HEAD
         [return: NotNullIfNotNull("symbol")]
         internal static INamespaceOrTypeSymbol? GetPublicSymbol(this NamespaceOrTypeSymbol? symbol)
-=======
-        [return: NotNullIfNotNull("symbolOpt")]
-        internal static INamespaceOrTypeSymbol? GetPublicSymbol(this NamespaceOrTypeSymbol? symbolOpt)
->>>>>>> 75875dd4
         {
             return symbol.GetPublicSymbol<INamespaceOrTypeSymbol>();
         }
 
-<<<<<<< HEAD
         [return: NotNullIfNotNull("symbol")]
         internal static IDiscardSymbol? GetPublicSymbol(this DiscardSymbol? symbol)
-=======
-        [return: NotNullIfNotNull("symbolOpt")]
-        internal static IDiscardSymbol? GetPublicSymbol(this DiscardSymbol? symbolOpt)
->>>>>>> 75875dd4
         {
             return symbol.GetPublicSymbol<IDiscardSymbol>();
         }
 
-<<<<<<< HEAD
         [return: NotNullIfNotNull("symbol")]
         internal static IFieldSymbol? GetPublicSymbol(this FieldSymbol? symbol)
-=======
-        [return: NotNullIfNotNull("symbolOpt")]
-        internal static IFieldSymbol? GetPublicSymbol(this FieldSymbol? symbolOpt)
->>>>>>> 75875dd4
         {
             return symbol.GetPublicSymbol<IFieldSymbol>();
         }
 
-<<<<<<< HEAD
         [return: NotNullIfNotNull("symbol")]
         internal static IParameterSymbol? GetPublicSymbol(this ParameterSymbol? symbol)
-=======
-        [return: NotNullIfNotNull("symbolOpt")]
-        internal static IParameterSymbol? GetPublicSymbol(this ParameterSymbol? symbolOpt)
->>>>>>> 75875dd4
         {
             return symbol.GetPublicSymbol<IParameterSymbol>();
         }
 
-<<<<<<< HEAD
         [return: NotNullIfNotNull("symbol")]
         internal static IRangeVariableSymbol? GetPublicSymbol(this RangeVariableSymbol? symbol)
-=======
-        [return: NotNullIfNotNull("symbolOpt")]
-        internal static IRangeVariableSymbol? GetPublicSymbol(this RangeVariableSymbol? symbolOpt)
->>>>>>> 75875dd4
         {
             return symbol.GetPublicSymbol<IRangeVariableSymbol>();
         }
 
-<<<<<<< HEAD
         [return: NotNullIfNotNull("symbol")]
         internal static ILabelSymbol? GetPublicSymbol(this LabelSymbol? symbol)
-=======
-        [return: NotNullIfNotNull("symbolOpt")]
-        internal static ILabelSymbol? GetPublicSymbol(this LabelSymbol? symbolOpt)
->>>>>>> 75875dd4
         {
             return symbol.GetPublicSymbol<ILabelSymbol>();
         }
 
-<<<<<<< HEAD
         [return: NotNullIfNotNull("symbol")]
         internal static IAliasSymbol? GetPublicSymbol(this AliasSymbol? symbol)
-=======
-        [return: NotNullIfNotNull("symbolOpt")]
-        internal static IAliasSymbol? GetPublicSymbol(this AliasSymbol? symbolOpt)
->>>>>>> 75875dd4
         {
             return symbol.GetPublicSymbol<IAliasSymbol>();
         }
 
-<<<<<<< HEAD
         [return: NotNullIfNotNull("symbol")]
         internal static IModuleSymbol? GetPublicSymbol(this ModuleSymbol? symbol)
-=======
-        [return: NotNullIfNotNull("symbolOpt")]
-        internal static IModuleSymbol? GetPublicSymbol(this ModuleSymbol? symbolOpt)
->>>>>>> 75875dd4
         {
             return symbol.GetPublicSymbol<IModuleSymbol>();
         }
 
-<<<<<<< HEAD
         [return: NotNullIfNotNull("symbol")]
         internal static ITypeParameterSymbol? GetPublicSymbol(this TypeParameterSymbol? symbol)
-=======
-        [return: NotNullIfNotNull("symbolOpt")]
-        internal static ITypeParameterSymbol? GetPublicSymbol(this TypeParameterSymbol? symbolOpt)
->>>>>>> 75875dd4
         {
             return symbol.GetPublicSymbol<ITypeParameterSymbol>();
         }
 
-<<<<<<< HEAD
         [return: NotNullIfNotNull("symbol")]
         internal static IArrayTypeSymbol? GetPublicSymbol(this ArrayTypeSymbol? symbol)
-=======
-        [return: NotNullIfNotNull("symbolOpt")]
-        internal static IArrayTypeSymbol? GetPublicSymbol(this ArrayTypeSymbol? symbolOpt)
->>>>>>> 75875dd4
         {
             return symbol.GetPublicSymbol<IArrayTypeSymbol>();
         }
 
-<<<<<<< HEAD
         [return: NotNullIfNotNull("symbol")]
         internal static IPointerTypeSymbol? GetPublicSymbol(this PointerTypeSymbol? symbol)
-=======
-        [return: NotNullIfNotNull("symbolOpt")]
-        internal static IPointerTypeSymbol? GetPublicSymbol(this PointerTypeSymbol? symbolOpt)
->>>>>>> 75875dd4
         {
             return symbol.GetPublicSymbol<IPointerTypeSymbol>();
         }
 
-<<<<<<< HEAD
         [return: NotNullIfNotNull("symbol")]
         internal static IEventSymbol? GetPublicSymbol(this EventSymbol? symbol)
-=======
-        [return: NotNullIfNotNull("symbolOpt")]
-        internal static IEventSymbol? GetPublicSymbol(this EventSymbol? symbolOpt)
->>>>>>> 75875dd4
         {
             return symbol.GetPublicSymbol<IEventSymbol>();
         }
@@ -783,12 +619,8 @@
             return symbols.Select(p => p.GetPublicSymbol<ISymbol>());
         }
 
-<<<<<<< HEAD
         private static ImmutableArray<TISymbol> GetPublicSymbols<TISymbol>(this ImmutableArray<Symbol> symbols)
             where TISymbol : class, ISymbol
-=======
-        private static ImmutableArray<TISymbol> GetPublicSymbols<TISymbol>(this ImmutableArray<Symbol> symbols) where TISymbol : class, ISymbol
->>>>>>> 75875dd4
         {
             if (symbols.IsDefault)
             {
@@ -858,7 +690,6 @@
             return GetPublicSymbols<INamespaceSymbol>(StaticCast<Symbol>.From(symbols));
         }
 
-<<<<<<< HEAD
         [return: NotNullIfNotNull("symbol")]
         internal static TSymbol? GetSymbol<TSymbol>(this ISymbol? symbol)
             where TSymbol : Symbol
@@ -868,84 +699,48 @@
 
         [return: NotNullIfNotNull("symbol")]
         internal static Symbol? GetSymbol(this ISymbol? symbol)
-=======
-        internal static TSymbol? GetSymbol<TSymbol>(this ISymbol? symbolOpt) where TSymbol : Symbol
-        {
-            return (TSymbol?)((PublicModel.Symbol?)symbolOpt)?.UnderlyingSymbol;
-        }
-
-        internal static Symbol? GetSymbol(this ISymbol? symbolOpt)
->>>>>>> 75875dd4
         {
             return symbol.GetSymbol<Symbol>();
         }
 
-<<<<<<< HEAD
         [return: NotNullIfNotNull("symbol")]
         internal static TypeSymbol? GetSymbol(this ITypeSymbol? symbol)
-=======
-        internal static TypeSymbol? GetSymbol(this ITypeSymbol? symbolOpt)
->>>>>>> 75875dd4
         {
             return symbol.GetSymbol<TypeSymbol>();
         }
 
-<<<<<<< HEAD
         [return: NotNullIfNotNull("symbol")]
         internal static NamedTypeSymbol? GetSymbol(this INamedTypeSymbol? symbol)
-=======
-        internal static NamedTypeSymbol? GetSymbol(this INamedTypeSymbol? symbolOpt)
->>>>>>> 75875dd4
         {
             return symbol.GetSymbol<NamedTypeSymbol>();
         }
 
-<<<<<<< HEAD
         [return: NotNullIfNotNull("symbol")]
         internal static AliasSymbol? GetSymbol(this IAliasSymbol? symbol)
-=======
-        internal static AliasSymbol? GetSymbol(this IAliasSymbol? symbolOpt)
->>>>>>> 75875dd4
         {
             return symbol.GetSymbol<AliasSymbol>();
         }
 
-<<<<<<< HEAD
         [return: NotNullIfNotNull("symbol")]
         internal static LocalSymbol? GetSymbol(this ILocalSymbol? symbol)
-=======
-        internal static LocalSymbol? GetSymbol(this ILocalSymbol? symbolOpt)
->>>>>>> 75875dd4
         {
             return symbol.GetSymbol<LocalSymbol>();
         }
 
-<<<<<<< HEAD
         [return: NotNullIfNotNull("symbol")]
         internal static AssemblySymbol? GetSymbol(this IAssemblySymbol? symbol)
-=======
-        internal static AssemblySymbol? GetSymbol(this IAssemblySymbol? symbolOpt)
->>>>>>> 75875dd4
         {
             return symbol.GetSymbol<AssemblySymbol>();
         }
 
-<<<<<<< HEAD
         [return: NotNullIfNotNull("symbol")]
         internal static MethodSymbol? GetSymbol(this IMethodSymbol? symbol)
-=======
-        internal static MethodSymbol? GetSymbol(this IMethodSymbol? symbolOpt)
->>>>>>> 75875dd4
         {
             return symbol.GetSymbol<MethodSymbol>();
         }
 
-<<<<<<< HEAD
         [return: NotNullIfNotNull("symbol")]
         internal static PropertySymbol? GetSymbol(this IPropertySymbol? symbol)
-=======
-        internal static PropertySymbol? GetSymbol(this IPropertySymbol? symbolOpt)
->>>>>>> 75875dd4
         {
             return symbol.GetSymbol<PropertySymbol>();
         }
