﻿// Licensed to the .NET Foundation under one or more agreements.
// The .NET Foundation licenses this file to you under the MIT license.
// See the LICENSE file in the project root for more information.

using System;
using System.Collections.Generic;
using System.Collections.Immutable;
using System.Diagnostics;
using System.Diagnostics.CodeAnalysis;
using Microsoft.CodeAnalysis.PooledObjects;
using Roslyn.Utilities;

namespace Microsoft.CodeAnalysis.CSharp.Symbols
{
    internal static partial class TypeSymbolExtensions
    {
        public static bool ImplementsInterface(this TypeSymbol subType, TypeSymbol superInterface, ref CompoundUseSiteInfo<AssemblySymbol> useSiteInfo)
        {
            foreach (NamedTypeSymbol @interface in subType.AllInterfacesWithDefinitionUseSiteDiagnostics(ref useSiteInfo))
            {
                if (@interface.IsInterface && TypeSymbol.Equals(@interface, superInterface, TypeCompareKind.ConsiderEverything2))
                {
                    return true;
                }
            }
            return false;
        }

        public static bool CanBeAssignedNull(this TypeSymbol type)
        {
            return type.IsReferenceType || type.IsPointerOrFunctionPointer() || type.IsNullableType();
        }

        public static bool CanContainNull(this TypeSymbol type)
        {
            // unbound type parameters might contain null, even though they cannot be *assigned* null.
            return !type.IsValueType || type.IsNullableTypeOrTypeParameter();
        }

        public static bool CanBeConst(this TypeSymbol typeSymbol)
        {
            RoslynDebug.Assert((object)typeSymbol != null);

            return typeSymbol.IsReferenceType || typeSymbol.IsEnumType() || typeSymbol.SpecialType.CanBeConst() || typeSymbol.IsNativeIntegerType;
        }

        /// <summary>
        /// Assuming that nullable annotations are enabled:
        /// T => true
        /// T where T : struct => false
        /// T where T : class => false
        /// T where T : class? => true
        /// T where T : IComparable => true
        /// T where T : IComparable? => true
        /// T where T : notnull => true
        /// </summary>
        /// <remarks>
        /// In C#9, annotations are allowed regardless of constraints.
        /// </remarks>
        public static bool IsTypeParameterDisallowingAnnotationInCSharp8(this TypeSymbol type)
        {
            if (type.TypeKind != TypeKind.TypeParameter)
            {
                return false;
            }
            var typeParameter = (TypeParameterSymbol)type;
            // https://github.com/dotnet/roslyn/issues/30056: Test `where T : unmanaged`. See
            // UninitializedNonNullableFieldTests.TypeParameterConstraints for instance.
            return !typeParameter.IsValueType && !(typeParameter.IsReferenceType && typeParameter.IsNotNullable == true);
        }

        /// <summary>
        /// Assuming that nullable annotations are enabled:
        /// T => true
        /// T where T : struct => false
        /// T where T : class => false
        /// T where T : class? => true
        /// T where T : IComparable => false
        /// T where T : IComparable? => true
        /// </summary>
        public static bool IsPossiblyNullableReferenceTypeTypeParameter(this TypeSymbol type)
        {
            return type is TypeParameterSymbol { IsValueType: false, IsNotNullable: false };
        }

        public static bool IsNonNullableValueType(this TypeSymbol typeArgument)
        {
            if (!typeArgument.IsValueType)
            {
                return false;
            }

            return !IsNullableTypeOrTypeParameter(typeArgument);
        }

        public static bool IsVoidType(this TypeSymbol type)
        {
            return type.SpecialType == SpecialType.System_Void;
        }

        public static bool IsNullableTypeOrTypeParameter(this TypeSymbol? type)
        {
            if (type is null)
            {
                return false;
            }

            if (type.TypeKind == TypeKind.TypeParameter)
            {
                var constraintTypes = ((TypeParameterSymbol)type).ConstraintTypesNoUseSiteDiagnostics;
                foreach (var constraintType in constraintTypes)
                {
                    if (constraintType.Type.IsNullableTypeOrTypeParameter())
                    {
                        return true;
                    }
                }
                return false;
            }

            return type.IsNullableType();
        }

        /// <summary>
        /// Is this System.Nullable`1 type, or its substitution.
        ///
        /// To check whether a type is System.Nullable`1 or is a type parameter constrained to System.Nullable`1
        /// use <see cref="TypeSymbolExtensions.IsNullableTypeOrTypeParameter" /> instead.
        /// </summary>
        public static bool IsNullableType(this TypeSymbol type)
        {
            return type.OriginalDefinition.SpecialType == SpecialType.System_Nullable_T;
        }

        public static bool IsValidNullableTypeArgument(this TypeSymbol type)
        {
            return type is { IsValueType: true }
                   && !type.IsNullableType()
                   && !type.IsPointerOrFunctionPointer()
                   && !type.IsRestrictedType();
        }

        public static TypeSymbol GetNullableUnderlyingType(this TypeSymbol type)
        {
            return type.GetNullableUnderlyingTypeWithAnnotations().Type;
        }

        public static TypeWithAnnotations GetNullableUnderlyingTypeWithAnnotations(this TypeSymbol type)
        {
            RoslynDebug.Assert((object)type != null);
            RoslynDebug.Assert(IsNullableType(type));
            RoslynDebug.Assert(type is NamedTypeSymbol);  //not testing Kind because it may be an ErrorType

            return ((NamedTypeSymbol)type).TypeArgumentsWithAnnotationsNoUseSiteDiagnostics[0];
        }

        public static TypeSymbol StrippedType(this TypeSymbol type)
        {
            return type.IsNullableType() ? type.GetNullableUnderlyingType() : type;
        }

        public static TypeSymbol EnumUnderlyingTypeOrSelf(this TypeSymbol type)
        {
            return type.GetEnumUnderlyingType() ?? type;
        }

        public static bool IsNativeIntegerOrNullableNativeIntegerType(this TypeSymbol? type)
        {
            return type?.StrippedType().IsNativeIntegerType == true;
        }

        public static bool IsObjectType(this TypeSymbol type)
        {
            return type.SpecialType == SpecialType.System_Object;
        }

        public static bool IsStringType(this TypeSymbol type)
        {
            return type.SpecialType == SpecialType.System_String;
        }

        public static bool IsCharType(this TypeSymbol type)
        {
            return type.SpecialType == SpecialType.System_Char;
        }

        public static bool IsIntegralType(this TypeSymbol type)
        {
            return type.SpecialType.IsIntegralType();
        }

        public static NamedTypeSymbol? GetEnumUnderlyingType(this TypeSymbol? type)
        {
            return (type is NamedTypeSymbol namedType) ? namedType.EnumUnderlyingType : null;
        }

        public static bool IsEnumType(this TypeSymbol type)
        {
            RoslynDebug.Assert((object)type != null);
            return type.TypeKind == TypeKind.Enum;
        }

        public static bool IsValidEnumType(this TypeSymbol type)
        {
            var underlyingType = type.GetEnumUnderlyingType();
            // SpecialType will be None if the underlying type is invalid.
            return (underlyingType is object) && (underlyingType.SpecialType != SpecialType.None);
        }

        /// <summary>
        /// Determines if the given type is a valid attribute parameter type.
        /// </summary>
        /// <param name="type">Type to validated</param>
        /// <param name="compilation">compilation</param>
        /// <returns></returns>
        public static bool IsValidAttributeParameterType(this TypeSymbol type, CSharpCompilation compilation)
        {
            return GetAttributeParameterTypedConstantKind(type, compilation) != TypedConstantKind.Error;
        }

        /// <summary>
        /// Gets the typed constant kind for the given attribute parameter type.
        /// </summary>
        /// <param name="type">Type to validated</param>
        /// <param name="compilation">compilation</param>
        /// <returns>TypedConstantKind for the attribute parameter type.</returns>
        public static TypedConstantKind GetAttributeParameterTypedConstantKind(this TypeSymbol type, CSharpCompilation compilation)
        {
            // Spec (17.1.3)
            // The types of positional and named parameters for an attribute class are limited to the attribute parameter types, which are:
            // 	1) One of the following types: bool, byte, char, double, float, int, long, sbyte, short, string, uint, ulong, ushort.
            //     2) The type object.
            //     3) The type System.Type.
            //     4) An enum type, provided it has public accessibility and the types in which it is nested (if any) also have public accessibility.
            //     5) Single-dimensional arrays of the above types.
            // A constructor argument or public field which does not have one of these types, cannot be used as a positional
            // or named parameter in an attribute specification.

            TypedConstantKind kind = TypedConstantKind.Error;
            if ((object)type == null)
            {
                return TypedConstantKind.Error;
            }

            if (type.Kind == SymbolKind.ArrayType)
            {
                var arrayType = (ArrayTypeSymbol)type;
                if (!arrayType.IsSZArray)
                {
                    return TypedConstantKind.Error;
                }

                kind = TypedConstantKind.Array;
                type = arrayType.ElementType;
            }

            // enum or enum[]
            if (type.IsEnumType())
            {
                // SPEC VIOLATION: Dev11 doesn't enforce either the Enum type or its enclosing types (if any) to have public accessibility.
                // We will be consistent with Dev11 behavior.

                if (kind == TypedConstantKind.Error)
                {
                    // set only if kind is not already set (i.e. its not an array of enum)
                    kind = TypedConstantKind.Enum;
                }

                type = type.GetEnumUnderlyingType()!;
            }

            var typedConstantKind = TypedConstant.GetTypedConstantKind(type, compilation);
            switch (typedConstantKind)
            {
                case TypedConstantKind.Array:
                case TypedConstantKind.Enum:
                case TypedConstantKind.Error:
                    return TypedConstantKind.Error;

                default:
                    if (kind == TypedConstantKind.Array || kind == TypedConstantKind.Enum)
                    {
                        // Array/Enum type with valid element/underlying type
                        return kind;
                    }

                    return typedConstantKind;
            }
        }

        public static bool IsValidExtensionParameterType(this TypeSymbol type)
        {
            switch (type.TypeKind)
            {
                case TypeKind.Pointer:
                case TypeKind.Dynamic:
                case TypeKind.FunctionPointer:
                    return false;
                default:
                    return true;
            }
        }

        public static bool IsInterfaceType(this TypeSymbol type)
        {
            RoslynDebug.Assert((object)type != null);
            return type.Kind == SymbolKind.NamedType && ((NamedTypeSymbol)type).IsInterface;
        }

        public static bool IsClassType(this TypeSymbol type)
        {
            RoslynDebug.Assert((object)type != null);
            return type.TypeKind == TypeKind.Class;
        }

        public static bool IsStructType(this TypeSymbol type)
        {
            RoslynDebug.Assert((object)type != null);
            return type.TypeKind == TypeKind.Struct;
        }

        public static bool IsErrorType(this TypeSymbol type)
        {
            RoslynDebug.Assert((object)type != null);
            return type.Kind == SymbolKind.ErrorType;
        }

        public static bool IsMethodTypeParameter(this TypeParameterSymbol p)
        {
            return p.ContainingSymbol.Kind == SymbolKind.Method;
        }

        public static bool IsDynamic(this TypeSymbol type)
        {
            return type.TypeKind == TypeKind.Dynamic;
        }

        public static bool IsTypeParameter(this TypeSymbol type)
        {
            RoslynDebug.Assert((object)type != null);
            return type.TypeKind == TypeKind.TypeParameter;
        }

        public static bool IsArray(this TypeSymbol type)
        {
            RoslynDebug.Assert((object)type != null);
            return type.TypeKind == TypeKind.Array;
        }

        public static bool IsSZArray(this TypeSymbol type)
        {
            RoslynDebug.Assert((object)type != null);
            return type.TypeKind == TypeKind.Array && ((ArrayTypeSymbol)type).IsSZArray;
        }

        public static bool IsFunctionPointer(this TypeSymbol type)
        {
            return type.TypeKind == TypeKind.FunctionPointer;
        }

        public static bool IsPointerOrFunctionPointer(this TypeSymbol type)
        {
            switch (type.TypeKind)
            {
                case TypeKind.Pointer:
                case TypeKind.FunctionPointer:
                    return true;

                default:
                    return false;
            }
        }

        // If the type is a delegate type, it returns it. If the type is an
        // expression tree type associated with a delegate type, it returns
        // the delegate type. Otherwise, null.
        public static NamedTypeSymbol? GetDelegateType(this TypeSymbol? type)
        {
            if (type is null) return null;
            if (type.IsExpressionTree())
            {
                type = ((NamedTypeSymbol)type).TypeArgumentsWithAnnotationsNoUseSiteDiagnostics[0].Type;
            }

            return type.IsDelegateType() ? (NamedTypeSymbol)type : null;
        }

        public static TypeSymbol? GetDelegateOrFunctionPointerType(this TypeSymbol? type)
        {
            return (TypeSymbol?)GetDelegateType(type) ?? type as FunctionPointerTypeSymbol;
        }

        /// <summary>
        /// Returns true if the type is constructed from a generic type named "System.Linq.Expressions.Expression"
        /// with one type parameter.
        /// </summary>
        public static bool IsExpressionTree(this TypeSymbol type)
        {
            return type.IsGenericOrNonGenericExpressionType(out bool isGenericType) && isGenericType;
        }

        /// <summary>
        /// Returns true if the type is a non-generic type named "System.Linq.Expressions.Expression"
        /// or "System.Linq.Expressions.LambdaExpression".
        /// </summary>
        public static bool IsNonGenericExpressionType(this TypeSymbol type)
        {
            return type.IsGenericOrNonGenericExpressionType(out bool isGenericType) && !isGenericType;
        }

        /// <summary>
        /// Returns true if the type is constructed from a generic type named "System.Linq.Expressions.Expression"
        /// with one type parameter, or if the type is a non-generic type named "System.Linq.Expressions.Expression"
        /// or "System.Linq.Expressions.LambdaExpression".
        /// </summary>
        public static bool IsGenericOrNonGenericExpressionType(this TypeSymbol _type, out bool isGenericType)
        {
            if (_type.OriginalDefinition is NamedTypeSymbol type)
            {
                switch (type.Name)
                {
                    case "Expression":
                        if (IsNamespaceName(type.ContainingSymbol, s_expressionsNamespaceName))
                        {
                            if (type.Arity == 0)
                            {
                                isGenericType = false;
                                return true;
                            }
                            if (type.Arity == 1 &&
                                type.MangleName)
                            {
                                isGenericType = true;
                                return true;
                            }
                        }
                        break;
                    case "LambdaExpression":
                        if (IsNamespaceName(type.ContainingSymbol, s_expressionsNamespaceName) &&
                            type.Arity == 0)
                        {
                            isGenericType = false;
                            return true;
                        }
                        break;
                }
            }
            isGenericType = false;
            return false;
        }

        /// <summary>
        /// return true if the type is constructed from a generic interface that 
        /// might be implemented by an array.
        /// </summary>
        public static bool IsPossibleArrayGenericInterface(this TypeSymbol type)
        {
            if (!(type is NamedTypeSymbol t))
            {
                return false;
            }

            t = t.OriginalDefinition;

            SpecialType st = t.SpecialType;

            if (st == SpecialType.System_Collections_Generic_IList_T ||
                st == SpecialType.System_Collections_Generic_ICollection_T ||
                st == SpecialType.System_Collections_Generic_IEnumerable_T ||
                st == SpecialType.System_Collections_Generic_IReadOnlyList_T ||
                st == SpecialType.System_Collections_Generic_IReadOnlyCollection_T)
            {
                return true;
            }

            return false;
        }

        private static readonly string[] s_expressionsNamespaceName = { "Expressions", "Linq", MetadataHelpers.SystemString, "" };

        private static bool IsNamespaceName(Symbol symbol, string[] names)
        {
            if (symbol.Kind != SymbolKind.Namespace)
            {
                return false;
            }

            for (int i = 0; i < names.Length; i++)
            {
                if ((object)symbol == null || symbol.Name != names[i]) return false;
                symbol = symbol.ContainingSymbol;
            }

            return true;
        }

        public static bool IsDelegateType(this TypeSymbol type)
        {
            RoslynDebug.Assert((object)type != null);
            return type.TypeKind == TypeKind.Delegate;
        }

        public static ImmutableArray<ParameterSymbol> DelegateParameters(this TypeSymbol type)
        {
            var invokeMethod = type.DelegateInvokeMethod();
            if (invokeMethod is null)
            {
                return default(ImmutableArray<ParameterSymbol>);
            }
            return invokeMethod.Parameters;
        }

        public static ImmutableArray<ParameterSymbol> DelegateOrFunctionPointerParameters(this TypeSymbol type)
        {
            Debug.Assert(type is FunctionPointerTypeSymbol || type.IsDelegateType());
            if (type is FunctionPointerTypeSymbol { Signature: { Parameters: var functionPointerParameters } })
            {
                return functionPointerParameters;
            }
            else
            {
                return type.DelegateParameters();
            }
        }

        public static bool TryGetElementTypesWithAnnotationsIfTupleType(this TypeSymbol type, out ImmutableArray<TypeWithAnnotations> elementTypes)
        {
            if (type.IsTupleType)
            {
                elementTypes = ((NamedTypeSymbol)type).TupleElementTypesWithAnnotations;
                return true;
            }

            // source not a tuple
            elementTypes = default(ImmutableArray<TypeWithAnnotations>);
            return false;
        }

        public static MethodSymbol? DelegateInvokeMethod(this TypeSymbol type)
        {
            RoslynDebug.Assert((object)type != null);
            RoslynDebug.Assert(type.IsDelegateType() || type.IsExpressionTree());
            return type.GetDelegateType()!.DelegateInvokeMethod;
        }

        /// <summary>
        /// Return the default value constant for the given type,
        /// or null if the default value is not a constant.
        /// </summary>
        public static ConstantValue? GetDefaultValue(this TypeSymbol type)
        {
            // SPEC:    A default-value-expression is a constant expression (§7.19) if the type
            // SPEC:    is a reference type or a type parameter that is known to be a reference type (§10.1.5). 
            // SPEC:    In addition, a default-value-expression is a constant expression if the type is
            // SPEC:    one of the following value types:
            // SPEC:    sbyte, byte, short, ushort, int, uint, long, ulong, char, float, double, decimal, bool, or any enumeration type.

            RoslynDebug.Assert((object)type != null);

            if (type.IsErrorType())
            {
                return null;
            }

            if (type.IsReferenceType)
            {
                return ConstantValue.Null;
            }

            if (type.IsValueType)
            {
                type = type.EnumUnderlyingTypeOrSelf();

                switch (type.SpecialType)
                {
                    case SpecialType.System_SByte:
                    case SpecialType.System_Byte:
                    case SpecialType.System_Int16:
                    case SpecialType.System_UInt16:
                    case SpecialType.System_Int32:
                    case SpecialType.System_UInt32:
                    case SpecialType.System_Int64:
                    case SpecialType.System_UInt64:
                    case SpecialType.System_IntPtr when type.IsNativeIntegerType:
                    case SpecialType.System_UIntPtr when type.IsNativeIntegerType:
                    case SpecialType.System_Char:
                    case SpecialType.System_Boolean:
                    case SpecialType.System_Single:
                    case SpecialType.System_Double:
                    case SpecialType.System_Decimal:
                        return ConstantValue.Default(type.SpecialType);
                }
            }

            return null;
        }

        public static SpecialType GetSpecialTypeSafe(this TypeSymbol? type)
        {
            return type is object ? type.SpecialType : SpecialType.None;
        }

        public static bool IsAtLeastAsVisibleAs(this TypeSymbol type, Symbol sym, ref CompoundUseSiteInfo<AssemblySymbol> useSiteInfo)
        {
            CompoundUseSiteInfo<AssemblySymbol> localUseSiteInfo = useSiteInfo;
            var result = type.VisitType((type1, symbol, unused) => IsTypeLessVisibleThan(type1, symbol, ref localUseSiteInfo), sym,
                                        canDigThroughNullable: true); // System.Nullable is public
            useSiteInfo = localUseSiteInfo;
            return result is null;
        }

        private static bool IsTypeLessVisibleThan(TypeSymbol type, Symbol sym, ref CompoundUseSiteInfo<AssemblySymbol> useSiteInfo)
        {
            switch (type.TypeKind)
            {
                case TypeKind.Class:
                case TypeKind.Struct:
                case TypeKind.Interface:
                case TypeKind.Enum:
                case TypeKind.Delegate:
                case TypeKind.Submission:
                    return !IsAsRestrictive((NamedTypeSymbol)type, sym, ref useSiteInfo);

                default:
                    return false;
            }
        }

        /// <summary>
        /// Visit the given type and, in the case of compound types, visit all "sub type"
        /// (such as A in A[], or { A&lt;T&gt;, T, U } in A&lt;T&gt;.B&lt;U&gt;) invoking 'predicate'
        /// with the type and 'arg' at each sub type. If the predicate returns true for any type,
        /// traversal stops and that type is returned from this method. Otherwise if traversal
        /// completes without the predicate returning true for any type, this method returns null.
        /// </summary>
        public static TypeSymbol? VisitType<T>(
            this TypeSymbol type,
            Func<TypeSymbol, T, bool, bool> predicate,
            T arg,
            bool canDigThroughNullable = false,
            bool visitCustomModifiers = false)
        {
            return VisitType(
                typeWithAnnotationsOpt: default,
                type: type,
                typeWithAnnotationsPredicate: null,
                typePredicate: predicate,
                arg,
                canDigThroughNullable,
                visitCustomModifiers: visitCustomModifiers);
        }

        /// <summary>
        /// Visit the given type and, in the case of compound types, visit all "sub type".
        /// One of the predicates will be invoked at each type. If the type is a
        /// TypeWithAnnotations, <paramref name="typeWithAnnotationsPredicate"/>
        /// will be invoked; otherwise <paramref name="typePredicate"/> will be invoked.
        /// If the corresponding predicate returns true for any type,
        /// traversal stops and that type is returned from this method. Otherwise if traversal
        /// completes without the predicate returning true for any type, this method returns null.
        /// </summary>
        /// <param name="useDefaultType">If true, use <see cref="TypeWithAnnotations.DefaultType"/>
        /// instead of <see cref="TypeWithAnnotations.Type"/> to avoid early resolution of nullable types</param>
        public static TypeSymbol? VisitType<T>(
            this TypeWithAnnotations typeWithAnnotationsOpt,
            TypeSymbol? type,
            Func<TypeWithAnnotations, T, bool, bool>? typeWithAnnotationsPredicate,
            Func<TypeSymbol, T, bool, bool>? typePredicate,
            T arg,
            bool canDigThroughNullable = false,
            bool useDefaultType = false,
            bool visitCustomModifiers = false)
        {
            RoslynDebug.Assert(typeWithAnnotationsOpt.HasType == (type is null));
            RoslynDebug.Assert(canDigThroughNullable == false || useDefaultType == false, "digging through nullable will cause early resolution of nullable types");
            RoslynDebug.Assert(canDigThroughNullable == false || visitCustomModifiers == false);
            RoslynDebug.Assert(visitCustomModifiers == false || typePredicate is { });

            // In order to handle extremely "deep" types like "int[][][][][][][][][]...[]"
            // or int*****************...* we implement manual tail recursion rather than 
            // doing the natural recursion.

            while (true)
            {
                TypeSymbol current = type ?? (useDefaultType ? typeWithAnnotationsOpt.DefaultType : typeWithAnnotationsOpt.Type);
                bool isNestedNamedType = false;

                // Visit containing types from outer-most to inner-most.
                switch (current.TypeKind)
                {
                    case TypeKind.Class:
                    case TypeKind.Struct:
                    case TypeKind.Interface:
                    case TypeKind.Enum:
                    case TypeKind.Delegate:
                        {
                            var containingType = current.ContainingType;
                            if ((object)containingType != null)
                            {
                                isNestedNamedType = true;
                                var result = VisitType(default, containingType, typeWithAnnotationsPredicate, typePredicate, arg, canDigThroughNullable, useDefaultType, visitCustomModifiers);
                                if (result is object)
                                {
                                    return result;
                                }
                            }
                        }
                        break;

                    case TypeKind.Submission:
                        RoslynDebug.Assert((object)current.ContainingType == null);
                        break;
                }

                if (typeWithAnnotationsOpt.HasType && typeWithAnnotationsPredicate != null)
                {
                    if (typeWithAnnotationsPredicate(typeWithAnnotationsOpt, arg, isNestedNamedType))
                    {
                        return current;
                    }
                }
                else if (typePredicate != null)
                {
                    if (typePredicate(current, arg, isNestedNamedType))
                    {
                        return current;
                    }
                }

<<<<<<< HEAD
                if (typeWithAnnotationsOpt.HasType && visitCustomModifiers)
                {
                    foreach (var customModifier in typeWithAnnotationsOpt.CustomModifiers)
                    {
                        var modifier = ((CSharpCustomModifier)customModifier).ModifierSymbol;
                        var result = VisitType(default, modifier, typeWithAnnotationsPredicate, typePredicate, arg, canDigThroughNullable, useDefaultType, visitCustomModifiers);
=======
                if (visitCustomModifiers && typeWithAnnotationsOpt.HasType)
                {
                    foreach (var customModifier in typeWithAnnotationsOpt.CustomModifiers)
                    {
                        var result = VisitType(
                            typeWithAnnotationsOpt: default, type: ((CSharpCustomModifier)customModifier).ModifierSymbol,
                            typeWithAnnotationsPredicate, typePredicate, arg,
                            canDigThroughNullable, useDefaultType, visitCustomModifiers);
>>>>>>> 361f6185
                        if (result is object)
                        {
                            return result;
                        }
                    }
                }

                TypeWithAnnotations next;

                switch (current.TypeKind)
                {
                    case TypeKind.Dynamic:
                    case TypeKind.TypeParameter:
                    case TypeKind.Submission:
                    case TypeKind.Enum:
                        return null;

                    case TypeKind.Error:
                    case TypeKind.Class:
                    case TypeKind.Struct:
                    case TypeKind.Interface:
                    case TypeKind.Delegate:

                        if (current.IsAnonymousType)
                        {
                            var anonymous = (AnonymousTypeManager.AnonymousTypeOrDelegatePublicSymbol)current;
                            var fields = anonymous.TypeDescriptor.Fields;

                            if (fields.IsEmpty)
                            {
                                return null;
                            }

                            int i;
                            for (i = 0; i < fields.Length - 1; i++)
                            {
                                // Let's try to avoid early resolution of nullable types
                                (TypeWithAnnotations nextTypeWithAnnotations, TypeSymbol? nextType) = getNextIterationElements(fields[i].TypeWithAnnotations, canDigThroughNullable);
                                var result = VisitType(
                                    typeWithAnnotationsOpt: nextTypeWithAnnotations,
                                    type: nextType,
                                    typeWithAnnotationsPredicate,
                                    typePredicate,
                                    arg,
                                    canDigThroughNullable,
                                    useDefaultType,
                                    visitCustomModifiers);
                                if (result is object)
                                {
                                    return result;
                                }
                            }

                            next = fields[i].TypeWithAnnotations;
                        }
                        else
                        {
<<<<<<< HEAD
                            // Let's try to avoid early resolution of nullable types
                            (TypeWithAnnotations nextTypeWithAnnotations, TypeSymbol? nextType) = getNextIterationElements(typeArguments[i], canDigThroughNullable);
                            var result = VisitType(
                                typeWithAnnotationsOpt: nextTypeWithAnnotations,
                                type: nextType,
                                typeWithAnnotationsPredicate,
                                typePredicate,
                                arg,
                                canDigThroughNullable,
                                useDefaultType,
                                visitCustomModifiers);
                            if (result is object)
=======
                            var typeArguments = ((NamedTypeSymbol)current).TypeArgumentsWithAnnotationsNoUseSiteDiagnostics;

                            if (typeArguments.IsEmpty)
>>>>>>> 361f6185
                            {
                                return null;
                            }

                            int i;
                            for (i = 0; i < typeArguments.Length - 1; i++)
                            {
                                // Let's try to avoid early resolution of nullable types
                                (TypeWithAnnotations nextTypeWithAnnotations, TypeSymbol? nextType) = getNextIterationElements(typeArguments[i], canDigThroughNullable);
                                var result = VisitType(
                                    typeWithAnnotationsOpt: nextTypeWithAnnotations,
                                    type: nextType,
                                    typeWithAnnotationsPredicate,
                                    typePredicate,
                                    arg,
                                    canDigThroughNullable,
                                    useDefaultType,
                                    visitCustomModifiers);
                                if (result is object)
                                {
                                    return result;
                                }
                            }

                            next = typeArguments[i];
                        }

                        break;

                    case TypeKind.Array:
                        next = ((ArrayTypeSymbol)current).ElementTypeWithAnnotations;
                        break;

                    case TypeKind.Pointer:
                        next = ((PointerTypeSymbol)current).PointedAtTypeWithAnnotations;
                        break;

                    case TypeKind.FunctionPointer:
                        {
                            var result = visitFunctionPointerType((FunctionPointerTypeSymbol)current, typeWithAnnotationsPredicate, typePredicate, arg, useDefaultType, canDigThroughNullable, visitCustomModifiers, out next);
                            if (result is object)
                            {
                                return result;
                            }

                            break;
                        }

                    default:
                        throw ExceptionUtilities.UnexpectedValue(current.TypeKind);
                }

                // Let's try to avoid early resolution of nullable types
                typeWithAnnotationsOpt = canDigThroughNullable ? default : next;
                type = canDigThroughNullable ? next.NullableUnderlyingTypeOrSelf : null;
            }

            static (TypeWithAnnotations, TypeSymbol?) getNextIterationElements(TypeWithAnnotations type, bool canDigThroughNullable)
                => canDigThroughNullable ? (default(TypeWithAnnotations), type.NullableUnderlyingTypeOrSelf) : (type, null);

            static TypeSymbol? visitFunctionPointerType(FunctionPointerTypeSymbol type, Func<TypeWithAnnotations, T, bool, bool>? typeWithAnnotationsPredicate, Func<TypeSymbol, T, bool, bool>? typePredicate, T arg, bool useDefaultType, bool canDigThroughNullable, bool visitCustomModifiers, out TypeWithAnnotations next)
            {
                MethodSymbol currentPointer = type.Signature;
                if (currentPointer.ParameterCount == 0)
                {
                    next = currentPointer.ReturnTypeWithAnnotations;
                    return null;
                }

                var result = VisitType(
                    typeWithAnnotationsOpt: canDigThroughNullable ? default : currentPointer.ReturnTypeWithAnnotations,
                    type: canDigThroughNullable ? currentPointer.ReturnTypeWithAnnotations.NullableUnderlyingTypeOrSelf : null,
                    typeWithAnnotationsPredicate,
                    typePredicate,
                    arg,
                    canDigThroughNullable,
                    useDefaultType,
                    visitCustomModifiers);
                if (result is object)
                {
                    next = default;
                    return result;
                }

                int i;
                for (i = 0; i < currentPointer.ParameterCount - 1; i++)
                {
                    (TypeWithAnnotations nextTypeWithAnnotations, TypeSymbol? nextType) = getNextIterationElements(currentPointer.Parameters[i].TypeWithAnnotations, canDigThroughNullable);
                    result = VisitType(
                        typeWithAnnotationsOpt: nextTypeWithAnnotations,
                        type: nextType,
                        typeWithAnnotationsPredicate,
                        typePredicate,
                        arg,
                        canDigThroughNullable,
                        useDefaultType,
                        visitCustomModifiers);
                    if (result is object)
                    {
                        next = default;
                        return result;
                    }
                }

                next = currentPointer.Parameters[i].TypeWithAnnotations;
                return null;
            }
        }

        private static bool IsAsRestrictive(NamedTypeSymbol s1, Symbol sym2, ref CompoundUseSiteInfo<AssemblySymbol> useSiteInfo)
        {
            Accessibility acc1 = s1.DeclaredAccessibility;

            if (acc1 == Accessibility.Public)
            {
                return true;
            }

            for (Symbol s2 = sym2; s2.Kind != SymbolKind.Namespace; s2 = s2.ContainingSymbol)
            {
                Accessibility acc2 = s2.DeclaredAccessibility;

                switch (acc1)
                {
                    case Accessibility.Internal:
                        {
                            // If s2 is private or internal, and within the same assembly as s1,
                            // then this is at least as restrictive as s1's internal.
                            if ((acc2 == Accessibility.Private || acc2 == Accessibility.Internal || acc2 == Accessibility.ProtectedAndInternal) && s2.ContainingAssembly.HasInternalAccessTo(s1.ContainingAssembly))
                            {
                                return true;
                            }

                            break;
                        }

                    case Accessibility.ProtectedAndInternal:
                        // Since s1 is private protected, s2 must pass the test for being both more restrictive than internal and more restrictive than protected.
                        // We first do the "internal" test (copied from above), then if it passes we continue with the "protected" test.

                        if ((acc2 == Accessibility.Private || acc2 == Accessibility.Internal || acc2 == Accessibility.ProtectedAndInternal) && s2.ContainingAssembly.HasInternalAccessTo(s1.ContainingAssembly))
                        {
                            // passed the internal test; now do the test for the protected case
                            goto case Accessibility.Protected;
                        }

                        break;

                    case Accessibility.Protected:
                        {
                            var parent1 = s1.ContainingType;

                            if ((object)parent1 == null)
                            {
                                // not helpful
                            }
                            else if (acc2 == Accessibility.Private)
                            {
                                // if s2 is private and within s1's parent or within a subclass of s1's parent,
                                // then this is at least as restrictive as s1's protected.
                                for (var parent2 = s2.ContainingType; (object)parent2 != null; parent2 = parent2.ContainingType)
                                {
                                    if (parent1.IsAccessibleViaInheritance(parent2, ref useSiteInfo))
                                    {
                                        return true;
                                    }
                                }
                            }
                            else if (acc2 == Accessibility.Protected || acc2 == Accessibility.ProtectedAndInternal)
                            {
                                // if s2 is protected, and it's parent is a subclass (or the same as) s1's parent
                                // then this is at least as restrictive as s1's protected
                                var parent2 = s2.ContainingType;
                                if ((object)parent2 != null && parent1.IsAccessibleViaInheritance(parent2, ref useSiteInfo))
                                {
                                    return true;
                                }
                            }

                            break;
                        }

                    case Accessibility.ProtectedOrInternal:
                        {
                            var parent1 = s1.ContainingType;

                            if ((object)parent1 == null)
                            {
                                break;
                            }

                            switch (acc2)
                            {
                                case Accessibility.Private:
                                    // if s2 is private and within a subclass of s1's parent,
                                    // or within the same assembly as s1
                                    // then this is at least as restrictive as s1's internal protected.
                                    if (s2.ContainingAssembly.HasInternalAccessTo(s1.ContainingAssembly))
                                    {
                                        return true;
                                    }

                                    for (var parent2 = s2.ContainingType; (object)parent2 != null; parent2 = parent2.ContainingType)
                                    {
                                        if (parent1.IsAccessibleViaInheritance(parent2, ref useSiteInfo))
                                        {
                                            return true;
                                        }
                                    }

                                    break;

                                case Accessibility.Internal:
                                    // If s2 is in the same assembly as s1, then this is more restrictive
                                    // than s1's internal protected.
                                    if (s2.ContainingAssembly.HasInternalAccessTo(s1.ContainingAssembly))
                                    {
                                        return true;
                                    }

                                    break;

                                case Accessibility.Protected:
                                    // if s2 is protected, and it's parent is a subclass (or the same as) s1's parent
                                    // then this is at least as restrictive as s1's internal protected
                                    if (parent1.IsAccessibleViaInheritance(s2.ContainingType, ref useSiteInfo))
                                    {
                                        return true;
                                    }

                                    break;

                                case Accessibility.ProtectedAndInternal:
                                    // if s2 is private protected, and it's parent is a subclass (or the same as) s1's parent
                                    // or its in the same assembly as s1, then this is at least as restrictive as s1's protected
                                    if (s2.ContainingAssembly.HasInternalAccessTo(s1.ContainingAssembly) ||
                                        parent1.IsAccessibleViaInheritance(s2.ContainingType, ref useSiteInfo))
                                    {
                                        return true;
                                    }

                                    break;

                                case Accessibility.ProtectedOrInternal:
                                    // if s2 is internal protected, and it's parent is a subclass (or the same as) s1's parent
                                    // and its in the same assembly as s1, then this is at least as restrictive as s1's protected
                                    if (s2.ContainingAssembly.HasInternalAccessTo(s1.ContainingAssembly) &&
                                        parent1.IsAccessibleViaInheritance(s2.ContainingType, ref useSiteInfo))
                                    {
                                        return true;
                                    }

                                    break;
                            }
                            break;
                        }

                    case Accessibility.Private:
                        if (acc2 == Accessibility.Private)
                        {
                            // if s2 is private, and it is within s1's parent, then this is at
                            // least as restrictive as s1's private.
                            NamedTypeSymbol parent1 = s1.ContainingType;

                            if ((object)parent1 == null)
                            {
                                break;
                            }

                            var parent1OriginalDefinition = parent1.OriginalDefinition;
                            for (var parent2 = s2.ContainingType; (object)parent2 != null; parent2 = parent2.ContainingType)
                            {
                                if (ReferenceEquals(parent2.OriginalDefinition, parent1OriginalDefinition) || parent1OriginalDefinition.TypeKind == TypeKind.Submission && parent2.TypeKind == TypeKind.Submission)
                                {
                                    return true;
                                }
                            }
                        }

                        break;

                    default:
                        throw ExceptionUtilities.UnexpectedValue(acc1);
                }
            }

            return false;
        }

        public static bool IsUnboundGenericType(this TypeSymbol type)
        {
            return type is NamedTypeSymbol { IsUnboundGenericType: true };
        }

        public static bool IsTopLevelType(this NamedTypeSymbol type)
        {
            return (object)type.ContainingType == null;
        }

        /// <summary>
        /// (null TypeParameterSymbol "parameter"): Checks if the given type is a type parameter 
        /// or its referent type is a type parameter (array/pointer) or contains a type parameter (aggregate type)
        /// (non-null TypeParameterSymbol "parameter"): above + also checks if the type parameter
        /// is the same as "parameter"
        /// </summary>
        public static bool ContainsTypeParameter(this TypeSymbol type, TypeParameterSymbol? parameter = null)
        {
            var result = type.VisitType(s_containsTypeParameterPredicate, parameter);
            return result is object;
        }

        private static readonly Func<TypeSymbol, TypeParameterSymbol?, bool, bool> s_containsTypeParameterPredicate =
            (type, parameter, unused) => type.TypeKind == TypeKind.TypeParameter && (parameter is null || TypeSymbol.Equals(type, parameter, TypeCompareKind.ConsiderEverything2));

        public static bool ContainsTypeParameter(this TypeSymbol type, MethodSymbol parameterContainer)
        {
            RoslynDebug.Assert((object)parameterContainer != null);

            var result = type.VisitType(s_isTypeParameterWithSpecificContainerPredicate, parameterContainer);
            return result is object;
        }

        private static readonly Func<TypeSymbol, Symbol, bool, bool> s_isTypeParameterWithSpecificContainerPredicate =
             (type, parameterContainer, unused) => type.TypeKind == TypeKind.TypeParameter && (object)type.ContainingSymbol == (object)parameterContainer;

        public static bool ContainsTypeParameters(this TypeSymbol type, HashSet<TypeParameterSymbol> parameters)
        {
            var result = type.VisitType(s_containsTypeParametersPredicate, parameters);
            return result is object;
        }

        private static readonly Func<TypeSymbol, HashSet<TypeParameterSymbol>, bool, bool> s_containsTypeParametersPredicate =
            (type, parameters, unused) => type.TypeKind == TypeKind.TypeParameter && parameters.Contains((TypeParameterSymbol)type);

        public static bool ContainsMethodTypeParameter(this TypeSymbol type)
        {
            var result = type.VisitType(s_containsMethodTypeParameterPredicate, null);
            return result is object;
        }

        private static readonly Func<TypeSymbol, object?, bool, bool> s_containsMethodTypeParameterPredicate =
            (type, _, _) => type.TypeKind == TypeKind.TypeParameter && type.ContainingSymbol is MethodSymbol;

        /// <summary>
        /// Return true if the type contains any dynamic type reference.
        /// </summary>
        public static bool ContainsDynamic(this TypeSymbol type)
        {
            var result = type.VisitType(s_containsDynamicPredicate, null, canDigThroughNullable: true);
            return result is object;
        }

        private static readonly Func<TypeSymbol, object?, bool, bool> s_containsDynamicPredicate = (type, unused1, unused2) => type.TypeKind == TypeKind.Dynamic;

        internal static bool ContainsNativeInteger(this TypeSymbol type)
        {
            var result = type.VisitType((type, unused1, unused2) => type.IsNativeIntegerType, (object?)null, canDigThroughNullable: true);
            return result is object;
        }

        internal static bool ContainsNativeInteger(this TypeWithAnnotations type)
        {
            return type.Type?.ContainsNativeInteger() == true;
        }

        internal static bool ContainsErrorType(this TypeSymbol type)
        {
            var result = type.VisitType((type, unused1, unused2) => type.IsErrorType(), (object?)null, canDigThroughNullable: true);
            return result is object;
        }

        /// <summary>
        /// Return true if the type contains any tuples.
        /// </summary>
        internal static bool ContainsTuple(this TypeSymbol type) =>
            type.VisitType((TypeSymbol t, object? _1, bool _2) => t.IsTupleType, null) is object;

        /// <summary>
        /// Return true if the type contains any tuples with element names.
        /// </summary>
        internal static bool ContainsTupleNames(this TypeSymbol type) =>
            type.VisitType((TypeSymbol t, object? _1, bool _2) => !t.TupleElementNames.IsDefault, null) is object;

        /// <summary>
        /// Return true if the type contains any function pointer types.
        /// </summary>
        internal static bool ContainsFunctionPointer(this TypeSymbol type) =>
            type.VisitType((TypeSymbol t, object? _, bool _) => t.IsFunctionPointer(), null) is object;

        /// <summary>
        /// Guess the non-error type that the given type was intended to represent.
        /// If the type itself is not an error type, then it will be returned.
        /// Otherwise, the underlying type (if any) of the error type will be
        /// returned.
        /// </summary>
        /// <remarks>
        /// Any non-null type symbol returned is guaranteed not to be an error type.
        /// 
        /// It is possible to pass in a constructed type and received back an 
        /// unconstructed type.  This can occur when the type passed in was
        /// constructed from an error type - the underlying definition will be
        /// available, but there won't be a good way to "re-substitute" back up
        /// to the level of the specified type.
        /// </remarks>
        internal static TypeSymbol? GetNonErrorGuess(this TypeSymbol type)
        {
            var result = ExtendedErrorTypeSymbol.ExtractNonErrorType(type);
            RoslynDebug.Assert((object?)result == null || !result.IsErrorType());
            return result;
        }

        /// <summary>
        /// Guess the non-error type kind that the given type was intended to represent,
        /// if possible. If not, return TypeKind.Error.
        /// </summary>
        internal static TypeKind GetNonErrorTypeKindGuess(this TypeSymbol type)
        {
            return ExtendedErrorTypeSymbol.ExtractNonErrorTypeKind(type);
        }

        /// <summary>
        /// Returns true if the type was a valid switch expression type in C# 6. We use this test to determine
        /// whether or not we should attempt a user-defined conversion from the type to a C# 6 switch governing
        /// type, which we support for compatibility with C# 6 and earlier.
        /// </summary>
        internal static bool IsValidV6SwitchGoverningType(this TypeSymbol type, bool isTargetTypeOfUserDefinedOp = false)
        {
            // SPEC:    The governing type of a switch statement is established by the switch expression.
            // SPEC:    1) If the type of the switch expression is sbyte, byte, short, ushort, int, uint,
            // SPEC:       long, ulong, bool, char, string, or an enum-type, or if it is the nullable type
            // SPEC:       corresponding to one of these types, then that is the governing type of the switch statement. 
            // SPEC:    2) Otherwise, exactly one user-defined implicit conversion must exist from the
            // SPEC:       type of the switch expression to one of the following possible governing types:
            // SPEC:       sbyte, byte, short, ushort, int, uint, long, ulong, char, string, or, a nullable type
            // SPEC:       corresponding to one of those types

            RoslynDebug.Assert((object)type != null);
            if (type.IsNullableType())
            {
                type = type.GetNullableUnderlyingType();
            }

            // User-defined implicit conversion with target type as Enum type is not valid.
            if (!isTargetTypeOfUserDefinedOp)
            {
                type = type.EnumUnderlyingTypeOrSelf();
            }

            switch (type.SpecialType)
            {
                case SpecialType.System_SByte:
                case SpecialType.System_Byte:
                case SpecialType.System_Int16:
                case SpecialType.System_UInt16:
                case SpecialType.System_Int32:
                case SpecialType.System_UInt32:
                case SpecialType.System_Int64:
                case SpecialType.System_UInt64:
                case SpecialType.System_Char:
                case SpecialType.System_String:
                    return true;

                case SpecialType.System_Boolean:
                    // User-defined implicit conversion with target type as bool type is not valid.
                    return !isTargetTypeOfUserDefinedOp;
            }

            return false;
        }

#pragma warning disable CA1200 // Avoid using cref tags with a prefix
        /// <summary>
        /// Returns true if the type is one of the restricted types, namely: <see cref="T:System.TypedReference"/>, 
        /// <see cref="T:System.ArgIterator"/>, or <see cref="T:System.RuntimeArgumentHandle"/>.
        /// or a ref-like type.
        /// </summary>
#pragma warning restore CA1200 // Avoid using cref tags with a prefix
        internal static bool IsRestrictedType(this TypeSymbol type,
                                                bool ignoreSpanLikeTypes = false)
        {
            // See Dev10 C# compiler, "type.cpp", bool Type::isSpecialByRefType() const
            RoslynDebug.Assert((object)type != null);
            switch (type.SpecialType)
            {
                case SpecialType.System_TypedReference:
                case SpecialType.System_ArgIterator:
                case SpecialType.System_RuntimeArgumentHandle:
                    return true;
            }

            return ignoreSpanLikeTypes ?
                        false :
                        type.IsRefLikeType;
        }

        public static bool IsIntrinsicType(this TypeSymbol type)
        {
            switch (type.SpecialType)
            {
                case SpecialType.System_Boolean:
                case SpecialType.System_Char:
                case SpecialType.System_SByte:
                case SpecialType.System_Int16:
                case SpecialType.System_Int32:
                case SpecialType.System_Int64:
                case SpecialType.System_Byte:
                case SpecialType.System_UInt16:
                case SpecialType.System_UInt32:
                case SpecialType.System_UInt64:
                case SpecialType.System_IntPtr when type.IsNativeIntegerType:
                case SpecialType.System_UIntPtr when type.IsNativeIntegerType:
                case SpecialType.System_Single:
                case SpecialType.System_Double:
                // NOTE: VB treats System.DateTime as an intrinsic, while C# does not.
                //case SpecialType.System_DateTime:
                case SpecialType.System_Decimal:
                    return true;
                default:
                    return false;
            }
        }

        public static bool IsPartial(this TypeSymbol type)
        {
            return type is SourceNamedTypeSymbol { IsPartial: true };
        }

        public static bool IsPointerType(this TypeSymbol type)
        {
            return type is PointerTypeSymbol;
        }

        internal static int FixedBufferElementSizeInBytes(this TypeSymbol type)
        {
            return type.SpecialType.FixedBufferElementSizeInBytes();
        }

        // check that its type is allowed for Volatile
        internal static bool IsValidVolatileFieldType(this TypeSymbol type)
        {
            switch (type.TypeKind)
            {
                case TypeKind.Struct:
                    return type.SpecialType.IsValidVolatileFieldType();

                case TypeKind.Array:
                case TypeKind.Class:
                case TypeKind.Delegate:
                case TypeKind.Dynamic:
                case TypeKind.Error:
                case TypeKind.Interface:
                case TypeKind.Pointer:
                case TypeKind.FunctionPointer:
                    return true;

                case TypeKind.Enum:
                    return ((NamedTypeSymbol)type).EnumUnderlyingType.SpecialType.IsValidVolatileFieldType();

                case TypeKind.TypeParameter:
                    return type.IsReferenceType;

                case TypeKind.Submission:
                    throw ExceptionUtilities.UnexpectedValue(type.TypeKind);
            }

            return false;
        }

        /// <summary>
        /// Add this instance to the set of checked types. Returns true
        /// if this was added, false if the type was already in the set.
        /// </summary>
        public static bool MarkCheckedIfNecessary(this TypeSymbol type, ref HashSet<TypeSymbol> checkedTypes)
        {
            if (checkedTypes == null)
            {
                checkedTypes = new HashSet<TypeSymbol>();
            }

            return checkedTypes.Add(type);
        }

        internal static bool IsUnsafe(this TypeSymbol type)
        {
            while (true)
            {
                switch (type.TypeKind)
                {
                    case TypeKind.Pointer:
                    case TypeKind.FunctionPointer:
                        return true;
                    case TypeKind.Array:
                        type = ((ArrayTypeSymbol)type).ElementType;
                        break;
                    default:
                        // NOTE: we could consider a generic type with unsafe type arguments to be unsafe,
                        // but that's already an error, so there's no reason to report it.  Also, this
                        // matches Type::isUnsafe in Dev10.
                        return false;
                }
            }
        }

        internal static bool IsVoidPointer(this TypeSymbol type)
        {
            return type is PointerTypeSymbol p && p.PointedAtType.IsVoidType();
        }

        /// <summary>
        /// These special types are structs that contain fields of the same type
        /// (e.g. <see cref="System.Int32"/> contains an instance field of type <see cref="System.Int32"/>).
        /// </summary>
        internal static bool IsPrimitiveRecursiveStruct(this TypeSymbol t)
        {
            return t.SpecialType.IsPrimitiveRecursiveStruct();
        }

        /// <summary>
        /// Compute a hash code for the constructed type. The return value will be
        /// non-zero so callers can used zero to represent an uninitialized value.
        /// </summary>
        internal static int ComputeHashCode(this NamedTypeSymbol type)
        {
            RoslynDebug.Assert(!type.Equals(type.OriginalDefinition, TypeCompareKind.AllIgnoreOptions) || wasConstructedForAnnotations(type));

            if (wasConstructedForAnnotations(type))
            {
                // A type that uses its own type parameters as type arguments was constructed only for the purpose of adding annotations.
                // In that case we'll use the hash from the definition.

                return type.OriginalDefinition.GetHashCode();
            }

            int code = type.OriginalDefinition.GetHashCode();
            code = Hash.Combine(type.ContainingType, code);

            // Unconstructed type may contain alpha-renamed type parameters while
            // may still be considered equal, we do not want to give different hashcode to such types.
            //
            // Example:
            //   Having original type A<U>.B<V> we create two _unconstructed_ types
            //    A<int>.B<V'>
            //    A<int>.B<V">     
            //  Note that V' and V" are type parameters substituted via alpha-renaming of original V
            //  These are different objects, but represent the same "type parameter at index 1"
            //
            //  In short - we are not interested in the type parameters of unconstructed types.
            if ((object)type.ConstructedFrom != (object)type)
            {
                foreach (var arg in type.TypeArgumentsWithAnnotationsNoUseSiteDiagnostics)
                {
                    code = Hash.Combine(arg.Type, code);
                }
            }

            // 0 may be used by the caller to indicate the hashcode is not
            // initialized. If we computed 0 for the hashcode, tweak it.
            if (code == 0)
            {
                code++;
            }
            return code;

            static bool wasConstructedForAnnotations(NamedTypeSymbol type)
            {
                do
                {
                    var typeArguments = type.TypeArgumentsWithAnnotationsNoUseSiteDiagnostics;
                    var typeParameters = type.OriginalDefinition.TypeParameters;

                    for (int i = 0; i < typeArguments.Length; i++)
                    {
                        if (!typeParameters[i].Equals(
                                 typeArguments[i].Type.OriginalDefinition,
                                 TypeCompareKind.ConsiderEverything))
                        {
                            return false;
                        }
                    }

                    type = type.ContainingType;
                }
                while (type is object && !type.IsDefinition);

                return true;
            }
        }

        /// <summary>
        /// If we are in a COM PIA with embedInteropTypes enabled we should turn properties and methods 
        /// that have the type and return type of object, respectively, into type dynamic. If the requisite conditions 
        /// are fulfilled, this method returns a dynamic type. If not, it returns the original type.
        /// </summary>
        /// <param name="type">A property type or method return type to be checked for dynamification.</param>
        /// <param name="containingType">Containing type.</param>
        /// <returns></returns>
        public static TypeSymbol AsDynamicIfNoPia(this TypeSymbol type, NamedTypeSymbol containingType)
        {
            return type.TryAsDynamicIfNoPia(containingType, out TypeSymbol? result) ? result : type;
        }

        public static bool TryAsDynamicIfNoPia(this TypeSymbol type, NamedTypeSymbol containingType, [NotNullWhen(true)] out TypeSymbol? result)
        {
            if (type.SpecialType == SpecialType.System_Object)
            {
                AssemblySymbol assembly = containingType.ContainingAssembly;
                if ((object)assembly != null &&
                    assembly.IsLinked &&
                    containingType.IsComImport)
                {
                    result = DynamicTypeSymbol.Instance;
                    return true;
                }
            }
            result = null;
            return false;
        }

        /// <summary>
        /// Type variables are never considered reference types by the verifier.
        /// </summary>
        internal static bool IsVerifierReference(this TypeSymbol type)
        {
            return type.IsReferenceType && type.TypeKind != TypeKind.TypeParameter;
        }

        /// <summary>
        /// Type variables are never considered value types by the verifier.
        /// </summary>
        internal static bool IsVerifierValue(this TypeSymbol type)
        {
            return type.IsValueType && type.TypeKind != TypeKind.TypeParameter;
        }

        /// <summary>
        /// Return all of the type parameters in this type and enclosing types,
        /// from outer-most to inner-most type.
        /// </summary>
        internal static ImmutableArray<TypeParameterSymbol> GetAllTypeParameters(this NamedTypeSymbol type)
        {
            // Avoid allocating a builder in the common case.
            if ((object)type.ContainingType == null)
            {
                return type.TypeParameters;
            }

            var builder = ArrayBuilder<TypeParameterSymbol>.GetInstance();
            type.GetAllTypeParameters(builder);
            return builder.ToImmutableAndFree();
        }

        /// <summary>
        /// Return all of the type parameters in this type and enclosing types,
        /// from outer-most to inner-most type.
        /// </summary>
        internal static void GetAllTypeParameters(this NamedTypeSymbol type, ArrayBuilder<TypeParameterSymbol> result)
        {
            var containingType = type.ContainingType;
            if ((object)containingType != null)
            {
                containingType.GetAllTypeParameters(result);
            }

            result.AddRange(type.TypeParameters);
        }

        /// <summary>
        /// Return the nearest type parameter with the given name in
        /// this type or any enclosing type.
        /// </summary>
        internal static TypeParameterSymbol? FindEnclosingTypeParameter(this NamedTypeSymbol type, string name)
        {
            var allTypeParameters = ArrayBuilder<TypeParameterSymbol>.GetInstance();
            type.GetAllTypeParameters(allTypeParameters);

            TypeParameterSymbol? result = null;

            foreach (TypeParameterSymbol tpEnclosing in allTypeParameters)
            {
                if (name == tpEnclosing.Name)
                {
                    result = tpEnclosing;
                    break;
                }
            }

            allTypeParameters.Free();
            return result;
        }

        /// <summary>
        /// Return the nearest type parameter with the given name in
        /// this symbol or any enclosing symbol.
        /// </summary>
        internal static TypeParameterSymbol? FindEnclosingTypeParameter(this Symbol methodOrType, string name)
        {
            while (methodOrType != null)
            {
                switch (methodOrType.Kind)
                {
                    case SymbolKind.Method:
                    case SymbolKind.NamedType:
                    case SymbolKind.ErrorType:
                    case SymbolKind.Field:
                    case SymbolKind.Property:
                    case SymbolKind.Event:
                        break;
                    default:
                        return null;
                }
                foreach (var typeParameter in methodOrType.GetMemberTypeParameters())
                {
                    if (typeParameter.Name == name)
                    {
                        return typeParameter;
                    }
                }
                methodOrType = methodOrType.ContainingSymbol;
            }
            return null;
        }

        /// <summary>
        /// Return true if the fully qualified name of the type's containing symbol
        /// matches the given name. This method avoids string concatenations
        /// in the common case where the type is a top-level type.
        /// </summary>
        internal static bool HasNameQualifier(this NamedTypeSymbol type, string qualifiedName)
        {
            const StringComparison comparison = StringComparison.Ordinal;

            var container = type.ContainingSymbol;
            if (container.Kind != SymbolKind.Namespace)
            {
                // Nested type. For simplicity, compare qualified name to SymbolDisplay result.
                return string.Equals(container.ToDisplayString(SymbolDisplayFormat.QualifiedNameOnlyFormat), qualifiedName, comparison);
            }

            var @namespace = (NamespaceSymbol)container;
            if (@namespace.IsGlobalNamespace)
            {
                return qualifiedName.Length == 0;
            }

            return HasNamespaceName(@namespace, qualifiedName, comparison, length: qualifiedName.Length);
        }

        private static bool HasNamespaceName(NamespaceSymbol @namespace, string namespaceName, StringComparison comparison, int length)
        {
            if (length == 0)
            {
                return false;
            }

            var container = @namespace.ContainingNamespace;
            int separator = namespaceName.LastIndexOf('.', length - 1, length);
            int offset = 0;
            if (separator >= 0)
            {
                if (container.IsGlobalNamespace)
                {
                    return false;
                }

                if (!HasNamespaceName(container, namespaceName, comparison, length: separator))
                {
                    return false;
                }

                int n = separator + 1;
                offset = n;
                length -= n;
            }
            else if (!container.IsGlobalNamespace)
            {
                return false;
            }

            var name = @namespace.Name;
            return (name.Length == length) && (string.Compare(name, 0, namespaceName, offset, length, comparison) == 0);
        }

        internal static bool IsNonGenericTaskType(this TypeSymbol type, CSharpCompilation compilation)
        {
            var namedType = type as NamedTypeSymbol;
            if (namedType is null || namedType.Arity != 0)
            {
                return false;
            }
            if ((object)namedType == compilation.GetWellKnownType(WellKnownType.System_Threading_Tasks_Task))
            {
                return true;
            }
            if (namedType.IsVoidType())
            {
                return false;
            }
            return namedType.IsCustomTaskType(builderArgument: out _);
        }

        internal static bool IsGenericTaskType(this TypeSymbol type, CSharpCompilation compilation)
        {
            if (!(type is NamedTypeSymbol { Arity: 1 } namedType))
            {
                return false;
            }
            if ((object)namedType.ConstructedFrom == compilation.GetWellKnownType(WellKnownType.System_Threading_Tasks_Task_T))
            {
                return true;
            }
            return namedType.IsCustomTaskType(builderArgument: out _);
        }

        internal static bool IsIAsyncEnumerableType(this TypeSymbol type, CSharpCompilation compilation)
        {
            if (!(type is NamedTypeSymbol { Arity: 1 } namedType))
            {
                return false;
            }

            return (object)namedType.ConstructedFrom == compilation.GetWellKnownType(WellKnownType.System_Collections_Generic_IAsyncEnumerable_T);
        }

        internal static bool IsIAsyncEnumeratorType(this TypeSymbol type, CSharpCompilation compilation)
        {
            if (!(type is NamedTypeSymbol { Arity: 1 } namedType))
            {
                return false;
            }

            return (object)namedType.ConstructedFrom == compilation.GetWellKnownType(WellKnownType.System_Collections_Generic_IAsyncEnumerator_T);
        }

        /// <summary>
        /// Returns true if the type is generic or non-generic custom task-like type due to the
        /// [AsyncMethodBuilder(typeof(B))] attribute. It returns the "B".
        /// </summary>
        /// <remarks>
        /// For the Task types themselves, this method might return true or false depending on mscorlib.
        /// The definition of "custom task-like type" is one that has an [AsyncMethodBuilder(typeof(B))] attribute,
        /// no more, no less. Validation of builder type B is left for elsewhere. This method returns B
        /// without validation of any kind.
        /// </remarks>
        internal static bool IsCustomTaskType(this NamedTypeSymbol type, [NotNullWhen(true)] out object? builderArgument)
        {
            RoslynDebug.Assert((object)type != null);

            var arity = type.Arity;
            if (arity < 2)
            {
                return type.HasAsyncMethodBuilderAttribute(out builderArgument);
            }

            builderArgument = null;
            return false;
        }

        /// <summary>
        /// Replace Task-like types with Task types.
        /// </summary>
        internal static TypeSymbol NormalizeTaskTypes(this TypeSymbol type, CSharpCompilation compilation)
        {
            NormalizeTaskTypesInType(compilation, ref type);
            return type;
        }

        /// <summary>
        /// Replace Task-like types with Task types. Returns true if there were changes.
        /// </summary>
        private static bool NormalizeTaskTypesInType(CSharpCompilation compilation, ref TypeSymbol type)
        {
            switch (type.Kind)
            {
                case SymbolKind.NamedType:
                case SymbolKind.ErrorType:
                    {
                        var namedType = (NamedTypeSymbol)type;
                        var changed = NormalizeTaskTypesInNamedType(compilation, ref namedType);
                        type = namedType;
                        return changed;
                    }
                case SymbolKind.ArrayType:
                    {
                        var arrayType = (ArrayTypeSymbol)type;
                        var changed = NormalizeTaskTypesInArray(compilation, ref arrayType);
                        type = arrayType;
                        return changed;
                    }
                case SymbolKind.PointerType:
                    {
                        var pointerType = (PointerTypeSymbol)type;
                        var changed = NormalizeTaskTypesInPointer(compilation, ref pointerType);
                        type = pointerType;
                        return changed;
                    }
                case SymbolKind.FunctionPointerType:
                    {
                        var functionPointerType = (FunctionPointerTypeSymbol)type;
                        var changed = NormalizeTaskTypesInFunctionPointer(compilation, ref functionPointerType);
                        type = functionPointerType;
                        return changed;
                    }
            }
            return false;
        }

        private static bool NormalizeTaskTypesInType(CSharpCompilation compilation, ref TypeWithAnnotations typeWithAnnotations)
        {
            var type = typeWithAnnotations.Type;
            if (NormalizeTaskTypesInType(compilation, ref type))
            {
                typeWithAnnotations = TypeWithAnnotations.Create(type, customModifiers: typeWithAnnotations.CustomModifiers);
                return true;
            }
            return false;
        }

        private static bool NormalizeTaskTypesInNamedType(CSharpCompilation compilation, ref NamedTypeSymbol type)
        {
            bool hasChanged = false;

            if (!type.IsDefinition)
            {
                RoslynDebug.Assert(type.IsGenericType);
                var typeArgumentsBuilder = ArrayBuilder<TypeWithAnnotations>.GetInstance();
                var discardedUseSiteInfo = CompoundUseSiteInfo<AssemblySymbol>.Discarded;
                type.GetAllTypeArguments(typeArgumentsBuilder, ref discardedUseSiteInfo);
                for (int i = 0; i < typeArgumentsBuilder.Count; i++)
                {
                    var typeWithModifier = typeArgumentsBuilder[i];
                    var typeArgNormalized = typeWithModifier.Type;
                    if (NormalizeTaskTypesInType(compilation, ref typeArgNormalized))
                    {
                        hasChanged = true;
                        // Preserve custom modifiers but without normalizing those types.
                        typeArgumentsBuilder[i] = TypeWithAnnotations.Create(typeArgNormalized, customModifiers: typeWithModifier.CustomModifiers);
                    }
                }
                if (hasChanged)
                {
                    var originalType = type;
                    var originalDefinition = originalType.OriginalDefinition;
                    var typeParameters = originalDefinition.GetAllTypeParameters();
                    var typeMap = new TypeMap(typeParameters, typeArgumentsBuilder.ToImmutable(), allowAlpha: true);
                    type = typeMap.SubstituteNamedType(originalDefinition).WithTupleDataFrom(originalType);
                }
                typeArgumentsBuilder.Free();
            }

            if (type.OriginalDefinition.IsCustomTaskType(builderArgument: out _))
            {
                int arity = type.Arity;
                RoslynDebug.Assert(arity < 2);
                var taskType = compilation.GetWellKnownType(
                    arity == 0 ?
                        WellKnownType.System_Threading_Tasks_Task :
                        WellKnownType.System_Threading_Tasks_Task_T);
                if (taskType.TypeKind == TypeKind.Error)
                {
                    // Skip if Task types are not available.
                    return false;
                }
                type = arity == 0 ?
                    taskType :
                    taskType.Construct(
                        ImmutableArray.Create(type.TypeArgumentsWithAnnotationsNoUseSiteDiagnostics[0]),
                        unbound: false);
                hasChanged = true;
            }

            return hasChanged;
        }

        private static bool NormalizeTaskTypesInArray(CSharpCompilation compilation, ref ArrayTypeSymbol arrayType)
        {
            var elementType = arrayType.ElementTypeWithAnnotations;
            if (!NormalizeTaskTypesInType(compilation, ref elementType))
            {
                return false;
            }
            arrayType = arrayType.WithElementType(elementType);
            return true;
        }

        private static bool NormalizeTaskTypesInPointer(CSharpCompilation compilation, ref PointerTypeSymbol pointerType)
        {
            var pointedAtType = pointerType.PointedAtTypeWithAnnotations;
            if (!NormalizeTaskTypesInType(compilation, ref pointedAtType))
            {
                return false;
            }
            // Preserve custom modifiers but without normalizing those types.
            pointerType = new PointerTypeSymbol(pointedAtType);
            return true;
        }

        private static bool NormalizeTaskTypesInFunctionPointer(CSharpCompilation compilation, ref FunctionPointerTypeSymbol funcPtrType)
        {
            var returnType = funcPtrType.Signature.ReturnTypeWithAnnotations;
            var madeChanges = NormalizeTaskTypesInType(compilation, ref returnType);

            var paramTypes = ImmutableArray<TypeWithAnnotations>.Empty;

            if (funcPtrType.Signature.ParameterCount > 0)
            {
                var paramsBuilder = ArrayBuilder<TypeWithAnnotations>.GetInstance(funcPtrType.Signature.ParameterCount);
                bool madeParamChanges = false;
                foreach (var param in funcPtrType.Signature.Parameters)
                {
                    var paramType = param.TypeWithAnnotations;
                    madeParamChanges |= NormalizeTaskTypesInType(compilation, ref paramType);
                    paramsBuilder.Add(paramType);
                }

                if (madeParamChanges)
                {
                    madeChanges = true;
                    paramTypes = paramsBuilder.ToImmutableAndFree();
                }
                else
                {
                    paramTypes = funcPtrType.Signature.ParameterTypesWithAnnotations;
                    paramsBuilder.Free();
                }
            }

            if (madeChanges)
            {
                funcPtrType = funcPtrType.SubstituteTypeSymbol(returnType, paramTypes, refCustomModifiers: default, paramRefCustomModifiers: default);
                return true;
            }
            else
            {
                return false;
            }
        }

        internal static Cci.TypeReferenceWithAttributes GetTypeRefWithAttributes(
            this TypeWithAnnotations type,
            Emit.PEModuleBuilder moduleBuilder,
            Symbol declaringSymbol,
            Cci.ITypeReference typeRef)
        {
            var builder = ArrayBuilder<Cci.ICustomAttribute>.GetInstance();
            var compilation = declaringSymbol.DeclaringCompilation;

            if (compilation != null)
            {
                if (type.Type.ContainsTupleNames())
                {
                    addIfNotNull(builder, compilation.SynthesizeTupleNamesAttribute(type.Type));
                }
                if (type.Type.ContainsNativeInteger())
                {
                    addIfNotNull(builder, moduleBuilder.SynthesizeNativeIntegerAttribute(declaringSymbol, type.Type));
                }
                if (compilation.ShouldEmitNullableAttributes(declaringSymbol))
                {
                    addIfNotNull(builder, moduleBuilder.SynthesizeNullableAttributeIfNecessary(declaringSymbol, declaringSymbol.GetNullableContextValue(), type));
                }

                static void addIfNotNull(ArrayBuilder<Cci.ICustomAttribute> builder, SynthesizedAttributeData? attr)
                {
                    if (attr != null)
                    {
                        builder.Add(attr);
                    }
                }
            }

            return new Cci.TypeReferenceWithAttributes(typeRef, builder.ToImmutableAndFree());
        }

        internal static bool IsWellKnownTypeInAttribute(this TypeSymbol typeSymbol)
            => typeSymbol.IsWellKnownInteropServicesTopLevelType("InAttribute");

        internal static bool IsWellKnownTypeUnmanagedType(this TypeSymbol typeSymbol)
            => typeSymbol.IsWellKnownInteropServicesTopLevelType("UnmanagedType");

        internal static bool IsWellKnownTypeIsExternalInit(this TypeSymbol typeSymbol)
            => typeSymbol.IsWellKnownCompilerServicesTopLevelType("IsExternalInit");

        internal static bool IsWellKnownTypeOutAttribute(this TypeSymbol typeSymbol) => typeSymbol.IsWellKnownInteropServicesTopLevelType("OutAttribute");

        private static bool IsWellKnownInteropServicesTopLevelType(this TypeSymbol typeSymbol, string name)
        {
            if (typeSymbol.Name != name || typeSymbol.ContainingType is object)
            {
                return false;
            }

            return IsContainedInNamespace(typeSymbol, "System", "Runtime", "InteropServices");
        }

        private static bool IsWellKnownCompilerServicesTopLevelType(this TypeSymbol typeSymbol, string name)
        {
            if (typeSymbol.Name != name)
            {
                return false;
            }

            return IsCompilerServicesTopLevelType(typeSymbol);
        }

        internal static bool IsCompilerServicesTopLevelType(this TypeSymbol typeSymbol)
            => typeSymbol.ContainingType is null && IsContainedInNamespace(typeSymbol, "System", "Runtime", "CompilerServices");

        private static bool IsContainedInNamespace(this TypeSymbol typeSymbol, string outerNS, string midNS, string innerNS)
        {
            var innerNamespace = typeSymbol.ContainingNamespace;
            if (innerNamespace?.Name != innerNS)
            {
                return false;
            }

            var midNamespace = innerNamespace.ContainingNamespace;
            if (midNamespace?.Name != midNS)
            {
                return false;
            }

            var outerNamespace = midNamespace.ContainingNamespace;
            if (outerNamespace?.Name != outerNS)
            {
                return false;
            }

            var globalNamespace = outerNamespace.ContainingNamespace;
            return globalNamespace != null && globalNamespace.IsGlobalNamespace;
        }

        internal static int TypeToIndex(this TypeSymbol type)
        {
            switch (type.GetSpecialTypeSafe())
            {
                case SpecialType.System_Object: return 0;
                case SpecialType.System_String: return 1;
                case SpecialType.System_Boolean: return 2;
                case SpecialType.System_Char: return 3;
                case SpecialType.System_SByte: return 4;
                case SpecialType.System_Int16: return 5;
                case SpecialType.System_Int32: return 6;
                case SpecialType.System_Int64: return 7;
                case SpecialType.System_Byte: return 8;
                case SpecialType.System_UInt16: return 9;
                case SpecialType.System_UInt32: return 10;
                case SpecialType.System_UInt64: return 11;
                case SpecialType.System_IntPtr when type.IsNativeIntegerType: return 12;
                case SpecialType.System_UIntPtr when type.IsNativeIntegerType: return 13;
                case SpecialType.System_Single: return 14;
                case SpecialType.System_Double: return 15;
                case SpecialType.System_Decimal: return 16;

                case SpecialType.None:
                    if ((object)type != null && type.IsNullableType())
                    {
                        TypeSymbol underlyingType = type.GetNullableUnderlyingType();

                        switch (underlyingType.GetSpecialTypeSafe())
                        {
                            case SpecialType.System_Boolean: return 17;
                            case SpecialType.System_Char: return 18;
                            case SpecialType.System_SByte: return 19;
                            case SpecialType.System_Int16: return 20;
                            case SpecialType.System_Int32: return 21;
                            case SpecialType.System_Int64: return 22;
                            case SpecialType.System_Byte: return 23;
                            case SpecialType.System_UInt16: return 24;
                            case SpecialType.System_UInt32: return 25;
                            case SpecialType.System_UInt64: return 26;
                            case SpecialType.System_IntPtr when underlyingType.IsNativeIntegerType: return 27;
                            case SpecialType.System_UIntPtr when underlyingType.IsNativeIntegerType: return 28;
                            case SpecialType.System_Single: return 29;
                            case SpecialType.System_Double: return 30;
                            case SpecialType.System_Decimal: return 31;
                        }
                    }

                    // fall through
                    goto default;

                default: return -1;
            }
        }
    }
}<|MERGE_RESOLUTION|>--- conflicted
+++ resolved
@@ -727,14 +727,6 @@
                     }
                 }
 
-<<<<<<< HEAD
-                if (typeWithAnnotationsOpt.HasType && visitCustomModifiers)
-                {
-                    foreach (var customModifier in typeWithAnnotationsOpt.CustomModifiers)
-                    {
-                        var modifier = ((CSharpCustomModifier)customModifier).ModifierSymbol;
-                        var result = VisitType(default, modifier, typeWithAnnotationsPredicate, typePredicate, arg, canDigThroughNullable, useDefaultType, visitCustomModifiers);
-=======
                 if (visitCustomModifiers && typeWithAnnotationsOpt.HasType)
                 {
                     foreach (var customModifier in typeWithAnnotationsOpt.CustomModifiers)
@@ -743,7 +735,6 @@
                             typeWithAnnotationsOpt: default, type: ((CSharpCustomModifier)customModifier).ModifierSymbol,
                             typeWithAnnotationsPredicate, typePredicate, arg,
                             canDigThroughNullable, useDefaultType, visitCustomModifiers);
->>>>>>> 361f6185
                         if (result is object)
                         {
                             return result;
@@ -801,24 +792,9 @@
                         }
                         else
                         {
-<<<<<<< HEAD
-                            // Let's try to avoid early resolution of nullable types
-                            (TypeWithAnnotations nextTypeWithAnnotations, TypeSymbol? nextType) = getNextIterationElements(typeArguments[i], canDigThroughNullable);
-                            var result = VisitType(
-                                typeWithAnnotationsOpt: nextTypeWithAnnotations,
-                                type: nextType,
-                                typeWithAnnotationsPredicate,
-                                typePredicate,
-                                arg,
-                                canDigThroughNullable,
-                                useDefaultType,
-                                visitCustomModifiers);
-                            if (result is object)
-=======
                             var typeArguments = ((NamedTypeSymbol)current).TypeArgumentsWithAnnotationsNoUseSiteDiagnostics;
 
                             if (typeArguments.IsEmpty)
->>>>>>> 361f6185
                             {
                                 return null;
                             }
