﻿// Copyright (c) Microsoft.  All Rights Reserved.  Licensed under the Apache License, Version 2.0.  See License.txt in the project root for license information.

using System;
using System.Collections.Generic;
using System.Collections.Immutable;
using System.Diagnostics;
using Microsoft.CodeAnalysis.PooledObjects;
using Roslyn.Utilities;

namespace Microsoft.CodeAnalysis.CSharp.Symbols
{
    internal static partial class TypeSymbolExtensions
    {
        public static bool ImplementsInterface(this TypeSymbol subType, TypeSymbol superInterface, ref HashSet<DiagnosticInfo> useSiteDiagnostics)
        {
            foreach (NamedTypeSymbol @interface in subType.AllInterfacesWithDefinitionUseSiteDiagnostics(ref useSiteDiagnostics))
            {
                if (@interface.IsInterface && @interface == superInterface)
                {
                    return true;
                }
            }
            return false;
        }

        public static bool CanBeAssignedNull(this TypeSymbol type)
        {
            return type.IsReferenceType || type.IsPointerType() || type.IsNullableType();
        }

        public static bool CanContainNull(this TypeSymbol type)
        {
            // unbound type parameters might contain null, even though they cannot be *assigned* null.
            return !type.IsValueType || type.IsNullableType();
        }

        public static bool CanBeConst(this TypeSymbol typeSymbol)
        {
            Debug.Assert((object)typeSymbol != null);

            return typeSymbol.IsReferenceType || typeSymbol.IsEnumType() || typeSymbol.SpecialType.CanBeConst();
        }

        public static bool IsUnconstrainedTypeParameter(this TypeSymbol type)
        {
            if (type.TypeKind != TypeKind.TypeParameter)
            {
                return false;
            }
            var typeParameter = (TypeParameterSymbol)type;
            // PROTOTYPE(NullableReferenceTypes): Test `where T : unmanaged`. See
            // UninitializedNonNullableFieldTests.TypeParameterConstraints for instance.
            return !typeParameter.IsValueType && !typeParameter.IsReferenceType;
        }

        public static bool IsNonNullableValueType(this TypeSymbol typeArgument)
        {
            if (!typeArgument.IsValueType)
            {
                return false;
            }

            return !IsNullableTypeOrTypeParameter(typeArgument);
        }

        public static bool IsNullableTypeOrTypeParameter(this TypeSymbol type)
        {
            if (type.TypeKind == TypeKind.TypeParameter)
            {
                var constraintTypes = ((TypeParameterSymbol)type).ConstraintTypesNoUseSiteDiagnostics;
                foreach (var constraintType in constraintTypes)
                {
                    if (constraintType.IsNullableTypeOrTypeParameter())
                    {
                        return true;
                    }
                }
                return false;
            }

            return type.IsNullableType();
        }

        public static bool IsNullableType(this TypeSymbol type)
        {
            var original = (TypeSymbol)type.OriginalDefinition;
            return original.SpecialType == SpecialType.System_Nullable_T;
        }

        public static TypeSymbol GetNullableUnderlyingType(this TypeSymbol type)
        {
            return type.GetNullableUnderlyingTypeWithAnnotations().TypeSymbol;
        }

        public static TypeSymbolWithAnnotations GetNullableUnderlyingTypeWithAnnotations(this TypeSymbol type)
        {
            Debug.Assert((object)type != null);
            Debug.Assert(IsNullableType(type));
            Debug.Assert(type is NamedTypeSymbol);  //not testing Kind because it may be an ErrorType

            return ((NamedTypeSymbol)type).TypeArgumentsNoUseSiteDiagnostics[0];
        }

        public static TypeSymbol StrippedType(this TypeSymbol type)
        {
            return type.IsNullableType() ? type.GetNullableUnderlyingType() : type;
        }

        public static TypeSymbol TupleUnderlyingTypeOrSelf(this TypeSymbol type)
        {
            return type.TupleUnderlyingType ?? type;
        }

        public static TypeSymbol EnumUnderlyingType(this TypeSymbol type)
        {
            return type.IsEnumType() ? type.GetEnumUnderlyingType() : type;
        }

        public static bool IsObjectType(this TypeSymbol type)
        {
            return type.SpecialType == SpecialType.System_Object;
        }

        public static bool IsStringType(this TypeSymbol type)
        {
            return type.SpecialType == SpecialType.System_String;
        }

        public static bool IsCharType(this TypeSymbol type)
        {
            return type.SpecialType == SpecialType.System_Char;
        }

        public static bool IsIntegralType(this TypeSymbol type)
        {
            return type.SpecialType.IsIntegralType();
        }

        public static NamedTypeSymbol GetEnumUnderlyingType(this TypeSymbol type)
        {
            var namedType = type as NamedTypeSymbol;
            return ((object)namedType != null) ? namedType.EnumUnderlyingType : null;
        }

        public static bool IsEnumType(this TypeSymbol type)
        {
            Debug.Assert((object)type != null);
            return type.TypeKind == TypeKind.Enum;
        }

        public static bool IsValidEnumType(this TypeSymbol type)
        {
            var underlyingType = type.GetEnumUnderlyingType();
            // SpecialType will be None if the underlying type is invalid.
            return ((object)underlyingType != null) && (underlyingType.SpecialType != SpecialType.None);
        }

        /// <summary>
        /// Determines if the given type is a valid attribute parameter type.
        /// </summary>
        /// <param name="type">Type to validated</param>
        /// <param name="compilation">compilation</param>
        /// <returns></returns>
        public static bool IsValidAttributeParameterType(this TypeSymbol type, CSharpCompilation compilation)
        {
            return GetAttributeParameterTypedConstantKind(type, compilation) != TypedConstantKind.Error;
        }

        /// <summary>
        /// Gets the typed constant kind for the given attribute parameter type.
        /// </summary>
        /// <param name="type">Type to validated</param>
        /// <param name="compilation">compilation</param>
        /// <returns>TypedConstantKind for the attribute parameter type.</returns>
        public static TypedConstantKind GetAttributeParameterTypedConstantKind(this TypeSymbol type, CSharpCompilation compilation)
        {
            // Spec (17.1.3)
            // The types of positional and named parameters for an attribute class are limited to the attribute parameter types, which are:
            // 	1) One of the following types: bool, byte, char, double, float, int, long, sbyte, short, string, uint, ulong, ushort.
            //     2) The type object.
            //     3) The type System.Type.
            //     4) An enum type, provided it has public accessibility and the types in which it is nested (if any) also have public accessibility.
            //     5) Single-dimensional arrays of the above types.
            // A constructor argument or public field which does not have one of these types, cannot be used as a positional
            // or named parameter in an attribute specification.

            TypedConstantKind kind = TypedConstantKind.Error;
            if ((object)type == null)
            {
                return TypedConstantKind.Error;
            }

            if (type.Kind == SymbolKind.ArrayType)
            {
                var arrayType = (ArrayTypeSymbol)type;
                if (!arrayType.IsSZArray)
                {
                    return TypedConstantKind.Error;
                }

                kind = TypedConstantKind.Array;
                type = arrayType.ElementType.TypeSymbol;
            }

            // enum or enum[]
            if (type.IsEnumType())
            {
                // SPEC VIOLATION: Dev11 doesn't enforce either the Enum type or its enclosing types (if any) to have public accessibility.
                // We will be consistent with Dev11 behavior.

                if (kind == TypedConstantKind.Error)
                {
                    // set only if kind is not already set (i.e. its not an array of enum)
                    kind = TypedConstantKind.Enum;
                }

                type = type.GetEnumUnderlyingType();
            }

            var typedConstantKind = TypedConstant.GetTypedConstantKind(type, compilation);
            switch (typedConstantKind)
            {
                case TypedConstantKind.Array:
                case TypedConstantKind.Enum:
                case TypedConstantKind.Error:
                    return TypedConstantKind.Error;

                default:
                    if (kind == TypedConstantKind.Array || kind == TypedConstantKind.Enum)
                    {
                        // Array/Enum type with valid element/underlying type
                        return kind;
                    }

                    return typedConstantKind;
            }
        }

        public static bool IsValidExtensionParameterType(this TypeSymbol type)
        {
            switch (type.TypeKind)
            {
                case TypeKind.Pointer:
                case TypeKind.Dynamic:
                    return false;
                default:
                    return true;
            }
        }

        public static bool IsInterfaceType(this TypeSymbol type)
        {
            Debug.Assert((object)type != null);
            return type.Kind == SymbolKind.NamedType && ((NamedTypeSymbol)type).IsInterface;
        }

        public static bool IsClassType(this TypeSymbol type)
        {
            Debug.Assert((object)type != null);
            return type.TypeKind == TypeKind.Class;
        }

        public static bool IsStructType(this TypeSymbol type)
        {
            Debug.Assert((object)type != null);
            return type.TypeKind == TypeKind.Struct;
        }

        public static bool IsErrorType(this TypeSymbol type)
        {
            Debug.Assert((object)type != null);
            return type.Kind == SymbolKind.ErrorType;
        }

        public static bool IsMethodTypeParameter(this TypeParameterSymbol p)
        {
            return p.ContainingSymbol.Kind == SymbolKind.Method;
        }

        public static bool IsDynamic(this TypeSymbol type)
        {
            return type.TypeKind == TypeKind.Dynamic;
        }

        public static bool IsTypeParameter(this TypeSymbol type)
        {
            Debug.Assert((object)type != null);
            return type.TypeKind == TypeKind.TypeParameter;
        }

        public static bool IsArray(this TypeSymbol type)
        {
            Debug.Assert((object)type != null);
            return type.TypeKind == TypeKind.Array;
        }

        public static bool IsSZArray(this TypeSymbol type)
        {
            Debug.Assert((object)type != null);
            return type.TypeKind == TypeKind.Array && ((ArrayTypeSymbol)type).IsSZArray;
        }

        // If the type is a delegate type, it returns it. If the type is an
        // expression tree type associated with a delegate type, it returns
        // the delegate type. Otherwise, null.
        public static NamedTypeSymbol GetDelegateType(this TypeSymbol type)
        {
            if ((object)type == null) return null;
            if (type.IsExpressionTree())
            {
                type = ((NamedTypeSymbol)type).TypeArgumentsNoUseSiteDiagnostics[0].TypeSymbol;
            }

            return type.IsDelegateType() ? (NamedTypeSymbol)type : null;
        }

        /// <summary>
        /// return true if the type is constructed from System.Linq.Expressions.Expression`1
        /// </summary>
        public static bool IsExpressionTree(this TypeSymbol _type)
        {
            // TODO: there must be a better way!
            var type = _type.OriginalDefinition as NamedTypeSymbol;
            return
                (object)type != null &&
                type.Arity == 1 &&
                type.MangleName &&
                type.Name == "Expression" &&
                CheckFullName(type.ContainingSymbol, s_expressionsNamespaceName);
        }


        /// <summary>
        /// return true if the type is constructed from a generic interface that 
        /// might be implemented by an array.
        /// </summary>
        public static bool IsPossibleArrayGenericInterface(this TypeSymbol _type)
        {
            NamedTypeSymbol t = _type as NamedTypeSymbol;
            if ((object)t == null)
            {
                return false;
            }

            t = t.OriginalDefinition;

            SpecialType st = t.SpecialType;

            if (st == SpecialType.System_Collections_Generic_IList_T ||
                st == SpecialType.System_Collections_Generic_ICollection_T ||
                st == SpecialType.System_Collections_Generic_IEnumerable_T ||
                st == SpecialType.System_Collections_Generic_IReadOnlyList_T ||
                st == SpecialType.System_Collections_Generic_IReadOnlyCollection_T)
            {
                return true;
            }

            return false;
        }

        private static readonly string[] s_expressionsNamespaceName = { "Expressions", "Linq", MetadataHelpers.SystemString, "" };

        private static bool CheckFullName(Symbol symbol, string[] names)
        {
            for (int i = 0; i < names.Length; i++)
            {
                if ((object)symbol == null || symbol.Name != names[i]) return false;
                symbol = symbol.ContainingSymbol;
            }

            return true;
        }

        public static bool IsDelegateType(this TypeSymbol type)
        {
            Debug.Assert((object)type != null);
            return type.TypeKind == TypeKind.Delegate;
        }

        public static ImmutableArray<ParameterSymbol> DelegateParameters(this TypeSymbol type)
        {
            var invokeMethod = type.DelegateInvokeMethod();
            if ((object)invokeMethod == null)
            {
                return default(ImmutableArray<ParameterSymbol>);
            }
            return invokeMethod.Parameters;
        }

        public static bool TryGetElementTypesIfTupleOrCompatible(this TypeSymbol type, out ImmutableArray<TypeSymbolWithAnnotations> elementTypes)
        {
            if (type.IsTupleType)
            {
                elementTypes = ((TupleTypeSymbol)type).TupleElementTypes;
                return true;
            }

            // The following codepath should be very uncommon since it would be rare
            // to see a tuple underlying type not represented as a tuple.
            // It still might happen since tuple underlying types are creatable via public APIs 
            // and it is also possible that they would be passed in.

            // PERF: if allocations here become nuisance, consider caching the results
            //       in the type symbols that can actually be tuple compatible
            int cardinality;
            if (!type.IsTupleCompatible(out cardinality))
            {
                // source not a tuple or compatible
                elementTypes = default(ImmutableArray<TypeSymbolWithAnnotations>);
                return false;
            }

            var elementTypesBuilder = ArrayBuilder<TypeSymbolWithAnnotations>.GetInstance(cardinality);
            TupleTypeSymbol.AddElementTypes((NamedTypeSymbol)type, elementTypesBuilder);

            Debug.Assert(elementTypesBuilder.Count == cardinality);

            elementTypes = elementTypesBuilder.ToImmutableAndFree();
            return true;
        }

       public static ImmutableArray<TypeSymbolWithAnnotations> GetElementTypesOfTupleOrCompatible(this TypeSymbol type)
        {
            if (type.IsTupleType)
            {
                return ((TupleTypeSymbol)type).TupleElementTypes;
            }

            // The following codepath should be very uncommon since it would be rare
            // to see a tuple underlying type not represented as a tuple.
            // It still might happen since tuple underlying types are creatable via public APIs 
            // and it is also possible that they would be passed in.

            Debug.Assert(type.IsTupleCompatible());

            // PERF: if allocations here become nuisance, consider caching the results
            //       in the type symbols that can actually be tuple compatible
            var elementTypesBuilder = ArrayBuilder<TypeSymbolWithAnnotations>.GetInstance();
            TupleTypeSymbol.AddElementTypes((NamedTypeSymbol)type, elementTypesBuilder);

            return elementTypesBuilder.ToImmutableAndFree();
        }

        public static MethodSymbol DelegateInvokeMethod(this TypeSymbol type)
        {
            Debug.Assert((object)type != null);
            Debug.Assert(type.IsDelegateType() || type.IsExpressionTree());
            return type.GetDelegateType().DelegateInvokeMethod;
        }

        /// <summary>
        /// Return the default value constant for the given type,
        /// or null if the default value is not a constant.
        /// </summary>
        public static ConstantValue GetDefaultValue(this TypeSymbol type)
        {
            // SPEC:    A default-value-expression is a constant expression (§7.19) if the type
            // SPEC:    is a reference type or a type parameter that is known to be a reference type (§10.1.5). 
            // SPEC:    In addition, a default-value-expression is a constant expression if the type is
            // SPEC:    one of the following value types:
            // SPEC:    sbyte, byte, short, ushort, int, uint, long, ulong, char, float, double, decimal, bool, or any enumeration type.

            Debug.Assert((object)type != null);

            if (type.IsErrorType())
            {
                return null;
            }

            if (type.IsReferenceType)
            {
                return ConstantValue.Null;
            }

            if (type.IsValueType)
            {
                if (type.IsEnumType())
                {
                    type = type.GetEnumUnderlyingType();
                }

                switch (type.SpecialType)
                {
                    case SpecialType.System_SByte:
                    case SpecialType.System_Byte:
                    case SpecialType.System_Int16:
                    case SpecialType.System_UInt16:
                    case SpecialType.System_Int32:
                    case SpecialType.System_UInt32:
                    case SpecialType.System_Int64:
                    case SpecialType.System_UInt64:
                    case SpecialType.System_Char:
                    case SpecialType.System_Boolean:
                    case SpecialType.System_Single:
                    case SpecialType.System_Double:
                    case SpecialType.System_Decimal:
                        return ConstantValue.Default(type.SpecialType);
                }
            }

            return null;
        }

        public static SpecialType GetSpecialTypeSafe(this TypeSymbol type)
        {
            return (object)type != null ? type.SpecialType : SpecialType.None;
        }

        public static bool IsAtLeastAsVisibleAs(this TypeSymbol type, Symbol sym, ref HashSet<DiagnosticInfo> useSiteDiagnostics)
        {
            HashSet<DiagnosticInfo> localUseSiteDiagnostics = useSiteDiagnostics;
            var result = type.VisitType((type1, symbol, unused) => IsTypeLessVisibleThan(type1, symbol, ref localUseSiteDiagnostics), sym,
                                        canDigThroughNullable: true); // System.Nullable is public
            useSiteDiagnostics = localUseSiteDiagnostics;
            return (object)result == null;
        }

        private static bool IsTypeLessVisibleThan(TypeSymbol type, Symbol sym, ref HashSet<DiagnosticInfo> useSiteDiagnostics)
        {
            switch (type.TypeKind)
            {
                case TypeKind.Class:
                case TypeKind.Struct:
                case TypeKind.Interface:
                case TypeKind.Enum:
                case TypeKind.Delegate:
                case TypeKind.Submission:
                    return !IsAsRestrictive((NamedTypeSymbol)type, sym, ref useSiteDiagnostics);

                default:
                    return false;
            }
        }

        /// <summary>
        /// Visit the given type and, in the case of compound types, visit all "sub type"
        /// (such as A in A[], or { A&lt;T&gt;, T, U } in A&lt;T&gt;.B&lt;U&gt;) invoking 'predicate'
        /// with the type and 'arg' at each sub type. If the predicate returns true for any type,
        /// traversal stops and that type is returned from this method. Otherwise if traversal
        /// completes without the predicate returning true for any type, this method returns null.
        /// </summary>
        public static TypeSymbol VisitType<T>(this TypeSymbol type, Func<TypeSymbol, T, bool, bool> predicate, T arg, bool canDigThroughNullable =  false)
        {
            // In order to handle extremely "deep" types like "int[][][][][][][][][]...[]"
            // or int*****************...* we implement manual tail recursion rather than 
            // doing the natural recursion.

            TypeSymbol current = type;

            while (true)
            {
                bool isNestedNamedType = false;

                // Visit containing types from outer-most to inner-most.
                switch (current.TypeKind)
                {
                    case TypeKind.Class:
                    case TypeKind.Struct:
                    case TypeKind.Interface:
                    case TypeKind.Enum:
                    case TypeKind.Delegate:
                        {
                            var containingType = current.ContainingType;
                            if ((object)containingType != null)
                            {
                                isNestedNamedType = true;
                                var result = containingType.VisitType(predicate, arg, canDigThroughNullable);
                                if ((object)result != null)
                                {
                                    return result;
                                }
                            }
                        }
                        break;

                    case TypeKind.Submission:
                        Debug.Assert((object)current.ContainingType == null);
                        break;
                }

                if (predicate(current, arg, isNestedNamedType))
                {
                    return current;
                }

                TypeSymbolWithAnnotations next;

                switch (current.TypeKind)
                {
                    case TypeKind.Error:
                    case TypeKind.Dynamic:
                    case TypeKind.TypeParameter:
                    case TypeKind.Submission:
                    case TypeKind.Enum:
                        return null;

                    case TypeKind.Class:
                    case TypeKind.Struct:
                    case TypeKind.Interface:
                    case TypeKind.Delegate:
                        if (current.IsTupleType)
                        {
                            // turn tuple type elements into parameters
                            current = current.TupleUnderlyingType;
                        }

                        foreach (var typeArg in ((NamedTypeSymbol)current).TypeArgumentsNoUseSiteDiagnostics)
                        {
                            // Let's try to avoid early resolution of nullable types
                            var result = (canDigThroughNullable ? typeArg.NullableUnderlyingTypeOrSelf : typeArg.TypeSymbol).VisitType(predicate, arg, canDigThroughNullable);
                            if ((object)result != null)
                            {
                                return result;
                            }
                        }
                        return null;

                    case TypeKind.Array:
                        next = ((ArrayTypeSymbol)current).ElementType;
                        break;

                    case TypeKind.Pointer:
                        next = ((PointerTypeSymbol)current).PointedAtType;
                        break;

                    default:
                        throw ExceptionUtilities.UnexpectedValue(current.TypeKind);
                }

                // Let's try to avoid early resolution of nullable types
                current = canDigThroughNullable ? next.NullableUnderlyingTypeOrSelf : next.TypeSymbol;
            }
        }

        private static bool IsAsRestrictive(NamedTypeSymbol s1, Symbol sym2, ref HashSet<DiagnosticInfo> useSiteDiagnostics)
        {
            Accessibility acc1 = s1.DeclaredAccessibility;

            if (acc1 == Accessibility.Public)
            {
                return true;
            }

            for (Symbol s2 = sym2; s2.Kind != SymbolKind.Namespace; s2 = s2.ContainingSymbol)
            {
                Accessibility acc2 = s2.DeclaredAccessibility;

                switch (acc1)
                {
                    case Accessibility.Internal:
                        {
                            // If s2 is private or internal, and within the same assembly as s1,
                            // then this is at least as restrictive as s1's internal.
                            if ((acc2 == Accessibility.Private || acc2 == Accessibility.Internal || acc2 == Accessibility.ProtectedAndInternal) && s2.ContainingAssembly.HasInternalAccessTo(s1.ContainingAssembly))
                            {
                                return true;
                            }

                            break;
                        }

                    case Accessibility.ProtectedAndInternal:
                        // Since s1 is private protected, s2 must pass the test for being both more restrictive than internal and more restrictive than protected.
                        // We first do the "internal" test (copied from above), then if it passes we continue with the "protected" test.

                        if ((acc2 == Accessibility.Private || acc2 == Accessibility.Internal || acc2 == Accessibility.ProtectedAndInternal) && s2.ContainingAssembly.HasInternalAccessTo(s1.ContainingAssembly))
                        {
                            // passed the internal test; now do the test for the protected case
                            goto case Accessibility.Protected;
                        }

                        break;

                    case Accessibility.Protected:
                        {
                            var parent1 = s1.ContainingType;

                            if ((object)parent1 == null)
                            {
                                // not helpful
                            }
                            else if (acc2 == Accessibility.Private)
                            {
                                // if s2 is private and within s1's parent or within a subclass of s1's parent,
                                // then this is at least as restrictive as s1's protected.
                                for (var parent2 = s2.ContainingType; (object)parent2 != null; parent2 = parent2.ContainingType)
                                {
                                    if (parent1.IsAccessibleViaInheritance(parent2, ref useSiteDiagnostics))
                                    {
                                        return true;
                                    }
                                }
                            }
                            else if (acc2 == Accessibility.Protected || acc2 == Accessibility.ProtectedAndInternal)
                            {
                                // if s2 is protected, and it's parent is a subclass (or the same as) s1's parent
                                // then this is at least as restrictive as s1's protected
                                var parent2 = s2.ContainingType;
                                if ((object)parent2 != null && parent1.IsAccessibleViaInheritance(parent2, ref useSiteDiagnostics))
                                {
                                    return true;
                                }
                            }

                            break;
                        }

                    case Accessibility.ProtectedOrInternal:
                        {
                            var parent1 = s1.ContainingType;

                            if ((object)parent1 == null)
                            {
                                break;
                            }

                            switch (acc2)
                            {
                                case Accessibility.Private:
                                    // if s2 is private and within a subclass of s1's parent,
                                    // or within the same assembly as s1
                                    // then this is at least as restrictive as s1's internal protected.
                                    if (s2.ContainingAssembly.HasInternalAccessTo(s1.ContainingAssembly))
                                    {
                                        return true;
                                    }

                                    for (var parent2 = s2.ContainingType; (object)parent2 != null; parent2 = parent2.ContainingType)
                                    {
                                        if (parent1.IsAccessibleViaInheritance(parent2, ref useSiteDiagnostics))
                                        {
                                            return true;
                                        }
                                    }

                                    break;

                                case Accessibility.Internal:
                                    // If s2 is in the same assembly as s1, then this is more restrictive
                                    // than s1's internal protected.
                                    if (s2.ContainingAssembly.HasInternalAccessTo(s1.ContainingAssembly))
                                    {
                                        return true;
                                    }

                                    break;

                                case Accessibility.Protected:
                                    // if s2 is protected, and it's parent is a subclass (or the same as) s1's parent
                                    // then this is at least as restrictive as s1's internal protected
                                    if (parent1.IsAccessibleViaInheritance(s2.ContainingType, ref useSiteDiagnostics))
                                    {
                                        return true;
                                    }

                                    break;

                                case Accessibility.ProtectedAndInternal:
                                    // if s2 is private protected, and it's parent is a subclass (or the same as) s1's parent
                                    // or its in the same assembly as s1, then this is at least as restrictive as s1's protected
                                    if (s2.ContainingAssembly.HasInternalAccessTo(s1.ContainingAssembly) ||
                                        parent1.IsAccessibleViaInheritance(s2.ContainingType, ref useSiteDiagnostics))
                                    {
                                        return true;
                                    }

                                    break;

                                case Accessibility.ProtectedOrInternal:
                                    // if s2 is internal protected, and it's parent is a subclass (or the same as) s1's parent
                                    // and its in the same assembly as s1, then this is at least as restrictive as s1's protected
                                    if (s2.ContainingAssembly.HasInternalAccessTo(s1.ContainingAssembly) &&
                                        parent1.IsAccessibleViaInheritance(s2.ContainingType, ref useSiteDiagnostics))
                                    {
                                        return true;
                                    }

                                    break;
                            }
                            break;
                        }

                    case Accessibility.Private:
                        if (acc2 == Accessibility.Private)
                        {
                            // if s2 is private, and it is within s1's parent, then this is at
                            // least as restrictive as s1's private.
                            NamedTypeSymbol parent1 = s1.ContainingType;

                            if ((object)parent1 == null)
                            {
                                break;
                            }

                            var parent1OriginalDefinition = parent1.OriginalDefinition;
                            for (var parent2 = s2.ContainingType; (object)parent2 != null; parent2 = parent2.ContainingType)
                            {
                                if (ReferenceEquals(parent2.OriginalDefinition, parent1OriginalDefinition) || parent1OriginalDefinition.TypeKind == TypeKind.Submission && parent2.TypeKind == TypeKind.Submission)
                                {
                                    return true;
                                }
                            }
                        }

                        break;

                    default:
                        throw ExceptionUtilities.UnexpectedValue(acc1);
                }
            }

            return false;
        }

        public static bool IsUnboundGenericType(this TypeSymbol type)
        {
            var namedType = type as NamedTypeSymbol;
            return (object)namedType != null && namedType.IsUnboundGenericType;
        }

        public static bool IsTopLevelType(this NamedTypeSymbol type)
        {
            return (object)type.ContainingType == null;
        }

        /// <summary>
        /// (null TypeParameterSymbol "parameter"): Checks if the given type is a type parameter 
        /// or its referent type is a type parameter (array/pointer) or contains a type parameter (aggregate type)
        /// (non-null TypeParameterSymbol "parameter"): above + also checks if the type parameter
        /// is the same as "parameter"
        /// </summary>
        public static bool ContainsTypeParameter(this TypeSymbol type, TypeParameterSymbol parameter = null)
        {
            var result = type.VisitType(s_containsTypeParameterPredicate, parameter);
            return (object)result != null;
        }

        private static readonly Func<TypeSymbol, TypeParameterSymbol, bool, bool> s_containsTypeParameterPredicate =
            (type, parameter, unused) => type.TypeKind == TypeKind.TypeParameter && ((object)parameter == null || type == parameter);

        public static bool ContainsTypeParameter(this TypeSymbol type, MethodSymbol parameterContainer)
        {
            Debug.Assert((object)parameterContainer != null);

            var result = type.VisitType(s_isTypeParameterWithSpecificContainerPredicate, parameterContainer);
            return (object)result != null;
        }

        private static readonly Func<TypeSymbol, Symbol, bool, bool> s_isTypeParameterWithSpecificContainerPredicate =
             (type, parameterContainer, unused) => type.TypeKind == TypeKind.TypeParameter && (object)type.ContainingSymbol == (object)parameterContainer;

        public static bool ContainsTypeParameters(this TypeSymbol type, HashSet<TypeParameterSymbol> parameters)
        {
            var result = type.VisitType(s_containsTypeParametersPredicate, parameters);
            return (object)result != null;
        }

        private static readonly Func<TypeSymbol, HashSet<TypeParameterSymbol>, bool, bool> s_containsTypeParametersPredicate =
            (type, parameters, unused) => type.TypeKind == TypeKind.TypeParameter && parameters.Contains((TypeParameterSymbol)type);

        /// <summary>
        /// Return true if the type contains any dynamic type reference.
        /// </summary>
        public static bool ContainsDynamic(this TypeSymbol type)
        {
            var result = type.VisitType(s_containsDynamicPredicate, null, canDigThroughNullable: true);
            return (object)result != null;
        }

        private static readonly Func<TypeSymbol, object, bool, bool> s_containsDynamicPredicate = (type, unused1, unused2) => type.TypeKind == TypeKind.Dynamic;

        /// <summary>
        /// Return true if the type contains any tuples.
        /// </summary>
        internal static bool ContainsTuple(this TypeSymbol type) =>
            (object)type.VisitType((TypeSymbol t, object _1, bool _2) => t.IsTupleType, null) != null;

        /// <summary>
        /// Return true if the type contains any tuples with element names.
        /// </summary>
        internal static bool ContainsTupleNames(this TypeSymbol type) =>
            (object)type.VisitType((TypeSymbol t, object _1, bool _2) => !t.TupleElementNames.IsDefault , null) != null;

        /// <summary>
        /// Guess the non-error type that the given type was intended to represent.
        /// If the type itself is not an error type, then it will be returned.
        /// Otherwise, the underlying type (if any) of the error type will be
        /// returned.
        /// </summary>
        /// <remarks>
        /// Any non-null type symbol returned is guaranteed not to be an error type.
        /// 
        /// It is possible to pass in a constructed type and received back an 
        /// unconstructed type.  This can occur when the type passed in was
        /// constructed from an error type - the underlying definition will be
        /// available, but there won't be a good way to "re-substitute" back up
        /// to the level of the specified type.
        /// </remarks>
        internal static TypeSymbol GetNonErrorGuess(this TypeSymbol type)
        {
            var result = ExtendedErrorTypeSymbol.ExtractNonErrorType(type);
            Debug.Assert((object)result == null || !result.IsErrorType());
            return result;
        }

        /// <summary>
        /// Guess the non-error type kind that the given type was intended to represent,
        /// if possible. If not, return TypeKind.Error.
        /// </summary>
        internal static TypeKind GetNonErrorTypeKindGuess(this TypeSymbol type)
        {
            return ExtendedErrorTypeSymbol.ExtractNonErrorTypeKind(type);
        }

        /// <summary>
        /// Returns true if the type was a valid switch expression type in C# 6. We use this test to determine
        /// whether or not we should attempt a user-defined conversion from the type to a C# 6 switch governing
        /// type, which we support for compatibility with C# 6 and earlier.
        /// </summary>
        internal static bool IsValidV6SwitchGoverningType(this TypeSymbol type, bool isTargetTypeOfUserDefinedOp = false)
        {
            // SPEC:    The governing type of a switch statement is established by the switch expression.
            // SPEC:    1) If the type of the switch expression is sbyte, byte, short, ushort, int, uint,
            // SPEC:       long, ulong, bool, char, string, or an enum-type, or if it is the nullable type
            // SPEC:       corresponding to one of these types, then that is the governing type of the switch statement. 
            // SPEC:    2) Otherwise, exactly one user-defined implicit conversion (Â§6.4) must exist from the
            // SPEC:       type of the switch expression to one of the following possible governing types:
            // SPEC:       sbyte, byte, short, ushort, int, uint, long, ulong, char, string, or, a nullable type
            // SPEC:       corresponding to one of those types

            Debug.Assert((object)type != null);
            if (type.IsNullableType())
            {
                type = type.GetNullableUnderlyingType();
            }

            // User-defined implicit conversion with target type as Enum type is not valid.
            if (!isTargetTypeOfUserDefinedOp && type.IsEnumType())
            {
                type = type.GetEnumUnderlyingType();
            }

            switch (type.SpecialType)
            {
                case SpecialType.System_SByte:
                case SpecialType.System_Byte:
                case SpecialType.System_Int16:
                case SpecialType.System_UInt16:
                case SpecialType.System_Int32:
                case SpecialType.System_UInt32:
                case SpecialType.System_Int64:
                case SpecialType.System_UInt64:
                case SpecialType.System_Char:
                case SpecialType.System_String:
                    return true;

                case SpecialType.System_Boolean:
                    // User-defined implicit conversion with target type as bool type is not valid.
                    return !isTargetTypeOfUserDefinedOp;
            }

            return false;
        }

#pragma warning disable RS0010
        /// <summary>
        /// Returns true if the type is one of the restricted types, namely: <see cref="T:System.TypedReference"/>, 
        /// <see cref="T:System.ArgIterator"/>, or <see cref="T:System.RuntimeArgumentHandle"/>.
        /// or a ref-like type.
        /// </summary>
#pragma warning restore RS0010
        internal static bool IsRestrictedType(this TypeSymbol type,
                                                bool ignoreSpanLikeTypes = false)
        {
            // See Dev10 C# compiler, "type.cpp", bool Type::isSpecialByRefType() const
            Debug.Assert((object)type != null);
            switch (type.SpecialType)
            {
                case SpecialType.System_TypedReference:
                case SpecialType.System_ArgIterator:
                case SpecialType.System_RuntimeArgumentHandle:
                    return true;
            }

            return ignoreSpanLikeTypes? 
                        false:
                        type.IsByRefLikeType;
        }

        public static bool IsIntrinsicType(this TypeSymbol type)
        {
            return type.SpecialType.IsIntrinsicType();
        }

        public static bool IsPartial(this TypeSymbol type)
        {
            var nt = type as SourceNamedTypeSymbol;
            return (object)nt != null && nt.IsPartial;
        }

        public static bool IsPointerType(this TypeSymbol type)
        {
            return type is PointerTypeSymbol;
        }

        internal static int FixedBufferElementSizeInBytes(this TypeSymbol type)
        {
            return type.SpecialType.FixedBufferElementSizeInBytes();
        }

        // check that its type is allowed for Volatile
        internal static bool IsValidVolatileFieldType(this TypeSymbol type)
        {
            switch (type.TypeKind)
            {
                case TypeKind.Struct:
                    return type.SpecialType.IsValidVolatileFieldType();

                case TypeKind.Array:
                case TypeKind.Class:
                case TypeKind.Delegate:
                case TypeKind.Dynamic:
                case TypeKind.Error:
                case TypeKind.Interface:
                case TypeKind.Pointer:
                    return true;

                case TypeKind.Enum:
                    return ((NamedTypeSymbol)type).EnumUnderlyingType.SpecialType.IsValidVolatileFieldType();

                case TypeKind.TypeParameter:
                    return type.IsReferenceType;

                case TypeKind.Submission:
                    throw ExceptionUtilities.UnexpectedValue(type.TypeKind);
            }

            return false;
        }

        /// <summary>
        /// Add this instance to the set of checked types. Returns true
        /// if this was added, false if the type was already in the set.
        /// </summary>
        public static bool MarkCheckedIfNecessary(this TypeSymbol type, ref HashSet<TypeSymbol> checkedTypes)
        {
            if (checkedTypes == null)
            {
                checkedTypes = new HashSet<TypeSymbol>();
            }

            return checkedTypes.Add(type);
        }

        internal static bool IsUnsafe(this TypeSymbol type)
        {
            while (true)
            {
                switch (type.TypeKind)
                {
                    case TypeKind.Pointer:
                        return true;
                    case TypeKind.Array:
                        type = ((ArrayTypeSymbol)type).ElementType.TypeSymbol;
                        break;
                    default:
                        // NOTE: we could consider a generic type with unsafe type arguments to be unsafe,
                        // but that's already an error, so there's no reason to report it.  Also, this
                        // matches Type::isUnsafe in Dev10.
                        return false;
                }
            }
        }

        internal static bool IsVoidPointer(this TypeSymbol type)
        {
            return type.IsPointerType() && ((PointerTypeSymbol)type).PointedAtType.SpecialType == SpecialType.System_Void;
        }

        /// <summary>
        /// These special types are structs that contain fields of the same type
        /// (e.g. <see cref="System.Int32"/> contains an instance field of type <see cref="System.Int32"/>).
        /// </summary>
        internal static bool IsPrimitiveRecursiveStruct(this TypeSymbol t)
        {
            return t.SpecialType.IsPrimitiveRecursiveStruct();
        }

        /// <summary>
        /// Compute a hash code for the constructed type. The return value will be
        /// non-zero so callers can used zero to represent an uninitialized value.
        /// </summary>
        internal static int ComputeHashCode(this NamedTypeSymbol type)
        {
            int code = type.OriginalDefinition.GetHashCode();
            code = Hash.Combine(type.ContainingType, code);

            // Unconstructed type may contain alpha-renamed type parameters while
            // may still be considered equal, we do not want to give different hashcode to such types.
            //
            // Example:
            //   Having original type A<U>.B<V> we create two _unconstructed_ types
            //    A<int>.B<V'>
            //    A<int>.B<V">     
            //  Note that V' and V" are type parameters substituted via alpha-renaming of original V
            //  These are different objects, but represent the same "type parameter at index 1"
            //
            //  In short - we are not interested in the type parameters of unconstructed types.
            if ((object)type.ConstructedFrom != (object)type)
            {
                foreach (var arg in type.TypeArgumentsNoUseSiteDiagnostics)
                {
                    code = Hash.Combine(arg.TypeSymbol, code);
                }
            }

            // 0 may be used by the caller to indicate the hashcode is not
            // initialized. If we computed 0 for the hashcode, tweak it.
            if (code == 0)
            {
                code++;
            }
            return code;
        }

        /// <summary>
        /// If we are in a COM PIA with embedInteropTypes enabled we should turn properties and methods 
        /// that have the type and return type of object, respectively, into type dynamic. If the requisite conditions 
        /// are fulfilled, this method returns a dynamic type. If not, it returns the original type.
        /// </summary>
        /// <param name="type">A property type or method return type to be checked for dynamification.</param>
        /// <param name="containingType">Containing type.</param>
        /// <returns></returns>
        public static TypeSymbol AsDynamicIfNoPia(this TypeSymbol type, NamedTypeSymbol containingType)
        {
            return type.TryAsDynamicIfNoPia(containingType, out TypeSymbol result) ? result : type;
        }

        public static bool TryAsDynamicIfNoPia(this TypeSymbol type, NamedTypeSymbol containingType, out TypeSymbol result)
        {
            if (type.SpecialType == SpecialType.System_Object)
            {
                AssemblySymbol assembly = containingType.ContainingAssembly;
                if ((object)assembly != null &&
                    assembly.IsLinked &&
                    containingType.IsComImport)
                {
                    result = DynamicTypeSymbol.Instance;
                    return true;
                }
            }
            result = null;
            return false;
        }

        /// <summary>
        /// Type variables are never considered reference types by the verifier.
        /// </summary>
        internal static bool IsVerifierReference(this TypeSymbol type)
        {
            return type.IsReferenceType && type.TypeKind != TypeKind.TypeParameter;
        }

        /// <summary>
        /// Type variables are never considered value types by the verifier.
        /// </summary>
        internal static bool IsVerifierValue(this TypeSymbol type)
        {
            return type.IsValueType && type.TypeKind != TypeKind.TypeParameter;
        }

        internal static void AddUseSiteDiagnostics(
            this TypeSymbol type,
            ref HashSet<DiagnosticInfo> useSiteDiagnostics)
        {
            DiagnosticInfo errorInfo = type.GetUseSiteDiagnostic();

            if ((object)errorInfo != null)
            {
                if (useSiteDiagnostics == null)
                {
                    useSiteDiagnostics = new HashSet<DiagnosticInfo>();
                }

                useSiteDiagnostics.Add(errorInfo);
            }
        }

        /// <summary>
        /// Return all of the type parameters in this type and enclosing types,
        /// from outer-most to inner-most type.
        /// </summary>
        internal static ImmutableArray<TypeParameterSymbol> GetAllTypeParameters(this NamedTypeSymbol type)
        {
            // Avoid allocating a builder in the common case.
            if ((object)type.ContainingType == null)
            {
                return type.TypeParameters;
            }

            var builder = ArrayBuilder<TypeParameterSymbol>.GetInstance();
            type.GetAllTypeParameters(builder);
            return builder.ToImmutableAndFree();
        }

        /// <summary>
        /// Return all of the type parameters in this type and enclosing types,
        /// from outer-most to inner-most type.
        /// </summary>
        internal static void GetAllTypeParameters(this NamedTypeSymbol type, ArrayBuilder<TypeParameterSymbol> result)
        {
            var containingType = type.ContainingType;
            if ((object)containingType != null)
            {
                containingType.GetAllTypeParameters(result);
            }

            result.AddRange(type.TypeParameters);
        }

        /// <summary>
        /// Return the nearest type parameter with the given name in
        /// this type or any enclosing type.
        /// </summary>
        internal static TypeParameterSymbol FindEnclosingTypeParameter(this NamedTypeSymbol type, string name)
        {
            var allTypeParameters = ArrayBuilder<TypeParameterSymbol>.GetInstance();
            type.GetAllTypeParameters(allTypeParameters);

            TypeParameterSymbol result = null;

            foreach (TypeParameterSymbol tpEnclosing in allTypeParameters)
            {
                if (name == tpEnclosing.Name)
                {
                    result = tpEnclosing;
                    break;
                }
            }

            allTypeParameters.Free();
            return result;
        }

        /// <summary>
        /// Return the nearest type parameter with the given name in
        /// this symbol or any enclosing symbol.
        /// </summary>
        internal static TypeParameterSymbol FindEnclosingTypeParameter(this Symbol methodOrType, string name)
        {
            while (methodOrType != null)
            {
                switch (methodOrType.Kind)
                {
                    case SymbolKind.Method:
                    case SymbolKind.NamedType:
                    case SymbolKind.ErrorType:
                    case SymbolKind.Field:
                    case SymbolKind.Property:
                    case SymbolKind.Event:
                        break;
                    default:
                        return null;
                }
                foreach (var typeParameter in methodOrType.GetMemberTypeParameters())
                {
                    if (typeParameter.Name == name)
                    {
                        return typeParameter;
                    }
                }
                methodOrType = methodOrType.ContainingSymbol;
            }
            return null;
        }

        /// <summary>
        /// Return true if the fully qualified name of the type's containing symbol
        /// matches the given name. This method avoids string concatenations
        /// in the common case where the type is a top-level type.
        /// </summary>
        internal static bool HasNameQualifier(this NamedTypeSymbol type, string qualifiedName)
        {
            const StringComparison comparison = StringComparison.Ordinal;

            var container = type.ContainingSymbol;
            if (container.Kind != SymbolKind.Namespace)
            {
                // Nested type. For simplicity, compare qualified name to SymbolDisplay result.
                return string.Equals(container.ToDisplayString(SymbolDisplayFormat.QualifiedNameOnlyFormat), qualifiedName, comparison);
            }

            var @namespace = (NamespaceSymbol)container;
            if (@namespace.IsGlobalNamespace)
            {
                return qualifiedName.Length == 0;
            }

            return HasNamespaceName(@namespace, qualifiedName, comparison, length: qualifiedName.Length);
        }

        private static bool HasNamespaceName(NamespaceSymbol @namespace, string namespaceName, StringComparison comparison, int length)
        {
            if (length == 0)
            {
                return false;
            }

            var container = @namespace.ContainingNamespace;
            int separator = namespaceName.LastIndexOf('.', length - 1, length);
            int offset = 0;
            if (separator >= 0)
            {
                if (container.IsGlobalNamespace)
                {
                    return false;
                }

                if (!HasNamespaceName(container, namespaceName, comparison, length: separator))
                {
                    return false;
                }

                int n = separator + 1;
                offset = n;
                length -= n;
            }
            else if (!container.IsGlobalNamespace)
            {
                return false;
            }

            var name = @namespace.Name;
            return (name.Length == length) && (string.Compare(name, 0, namespaceName, offset, length, comparison) == 0);
        }

        internal static bool IsNonGenericTaskType(this TypeSymbol type, CSharpCompilation compilation)
        {
            var namedType = type as NamedTypeSymbol;
            if ((object)namedType == null || namedType.Arity != 0)
            {
                return false;
            }
            if ((object)namedType == compilation.GetWellKnownType(WellKnownType.System_Threading_Tasks_Task))
            {
                return true;
            }
            if (namedType.SpecialType == SpecialType.System_Void)
            {
                return false;
            }
            object builderArgument;
            return namedType.IsCustomTaskType(out builderArgument);
        }

        internal static bool IsGenericTaskType(this TypeSymbol type, CSharpCompilation compilation)
        {
            var namedType = type as NamedTypeSymbol;
            if ((object)namedType == null || namedType.Arity != 1)
            {
                return false;
            }
            if ((object)namedType.ConstructedFrom == compilation.GetWellKnownType(WellKnownType.System_Threading_Tasks_Task_T))
            {
                return true;
            }
            object builderArgument;
            return namedType.IsCustomTaskType(out builderArgument);
        }

        /// <summary>
        /// Returns true if the type is generic or non-generic custom task-like type due to the
        /// [AsyncMethodBuilder(typeof(B))] attribute. It returns the "B".
        /// </summary>
        /// <remarks>
        /// For the Task types themselves, this method might return true or false depending on mscorlib.
        /// The definition of "custom task-like type" is one that has an [AsyncMethodBuilder(typeof(B))] attribute,
        /// no more, no less. Validation of builder type B is left for elsewhere. This method returns B
        /// without validation of any kind.
        /// </remarks>
        internal static bool IsCustomTaskType(this NamedTypeSymbol type, out object builderArgument)
        {
            Debug.Assert((object)type != null);

            var arity = type.Arity;
            if (arity < 2)
            {
                // Find the AsyncBuilder attribute.
                foreach (var attr in type.GetAttributes())
                {
                    if (attr.IsTargetAttribute(type, AttributeDescription.AsyncMethodBuilderAttribute)
                        && attr.CommonConstructorArguments.Length == 1
                        && attr.CommonConstructorArguments[0].Kind == TypedConstantKind.Type)
                    {
                        builderArgument = attr.CommonConstructorArguments[0].Value;
                        return true;
                    }
                }
            }

            builderArgument = null;
            return false;
        }

        /// <summary>
        /// Replace Task-like types with Task types.
        /// </summary>
        internal static TypeSymbol NormalizeTaskTypes(this TypeSymbol type, CSharpCompilation compilation)
        {
            NormalizeTaskTypesInType(compilation, ref type);
            return type;
        }

        /// <summary>
        /// Replace Task-like types with Task types. Returns true if there were changes.
        /// </summary>
        private static bool NormalizeTaskTypesInType(CSharpCompilation compilation, ref TypeSymbol type)
        {
            switch (type.Kind)
            {
                case SymbolKind.NamedType:
                case SymbolKind.ErrorType:
                    {
                        var namedType = (NamedTypeSymbol)type;
                        var changed = type.IsTupleType ?
                            NormalizeTaskTypesInTuple(compilation, ref namedType) :
                            NormalizeTaskTypesInNamedType(compilation, ref namedType);
                        type = namedType;
                        return changed;
                    }
                case SymbolKind.ArrayType:
                    {
                        var arrayType = (ArrayTypeSymbol)type;
                        var changed = NormalizeTaskTypesInArray(compilation, ref arrayType);
                        type = arrayType;
                        return changed;
                    }
                case SymbolKind.PointerType:
                    {
                        var pointerType = (PointerTypeSymbol)type;
                        var changed = NormalizeTaskTypesInPointer(compilation, ref pointerType);
                        type = pointerType;
                        return changed;
                    }
            }
            return false;
        }

        private static bool NormalizeTaskTypesInType(CSharpCompilation compilation, ref TypeSymbolWithAnnotations typeWithAnnotations)
        {
            var type = typeWithAnnotations.TypeSymbol;
            if (NormalizeTaskTypesInType(compilation, ref type))
            {
                typeWithAnnotations = TypeSymbolWithAnnotations.Create(type, typeWithAnnotations.CustomModifiers);
                return true;
            }
            return false;
        }

        private static bool NormalizeTaskTypesInNamedType(CSharpCompilation compilation, ref NamedTypeSymbol type)
        {
            bool hasChanged = false;

            if (!type.IsDefinition)
            {
                Debug.Assert(type.IsGenericType);
                var typeArgumentsBuilder = ArrayBuilder<TypeSymbolWithAnnotations>.GetInstance();
                HashSet<DiagnosticInfo> useSiteDiagnostics = null;
                type.GetAllTypeArguments(typeArgumentsBuilder, ref useSiteDiagnostics);
                for (int i = 0; i < typeArgumentsBuilder.Count; i++)
                {
                    var typeWithModifier = typeArgumentsBuilder[i];
                    var typeArgNormalized = typeWithModifier.TypeSymbol;
                    if (NormalizeTaskTypesInType(compilation, ref typeArgNormalized))
                    {
                        hasChanged = true;
                        // Preserve custom modifiers but without normalizing those types.
                        typeArgumentsBuilder[i] = TypeSymbolWithAnnotations.Create(typeArgNormalized, typeWithModifier.CustomModifiers);
                    }
                }
                if (hasChanged)
                {
                    var originalDefinition = type.OriginalDefinition;
                    var typeParameters = originalDefinition.GetAllTypeParameters();
                    var typeMap = new TypeMap(typeParameters, typeArgumentsBuilder.ToImmutable(), allowAlpha: true);
                    type = typeMap.SubstituteNamedType(originalDefinition);
                }
                typeArgumentsBuilder.Free();
            }

            object builderArgument;
            if (type.OriginalDefinition.IsCustomTaskType(out builderArgument))
            {
                int arity = type.Arity;
                Debug.Assert(arity < 2);
                var taskType = compilation.GetWellKnownType(
                    arity == 0 ?
                    WellKnownType.System_Threading_Tasks_Task :
                    WellKnownType.System_Threading_Tasks_Task_T);
                if (taskType.TypeKind == TypeKind.Error)
                {
                    // Skip if Task types are not available.
                    return false;
                }
                type = arity == 0 ?
                    taskType :
                    taskType.Construct(
                        ImmutableArray.Create(type.TypeArgumentsNoUseSiteDiagnostics[0]),
                        unbound: false);
                hasChanged = true;
            }

            return hasChanged;
        }

        private static bool NormalizeTaskTypesInTuple(CSharpCompilation compilation, ref NamedTypeSymbol type)
        {
            Debug.Assert(type.IsTupleType);
            var underlyingType = type.TupleUnderlyingType;
            if (!NormalizeTaskTypesInNamedType(compilation, ref underlyingType))
            {
                return false;
            }
            type = TupleTypeSymbol.Create(underlyingType, type.TupleElementNames);
            return true;
        }

        private static bool NormalizeTaskTypesInArray(CSharpCompilation compilation, ref ArrayTypeSymbol arrayType)
        {
            var elementType = arrayType.ElementType;
            if (!NormalizeTaskTypesInType(compilation, ref elementType))
            {
                return false;
            }
            arrayType = arrayType.WithElementType(elementType);
            return true;
        }

        private static bool NormalizeTaskTypesInPointer(CSharpCompilation compilation, ref PointerTypeSymbol pointerType)
        {
            var pointedAtType = pointerType.PointedAtType;
            if (!NormalizeTaskTypesInType(compilation, ref pointedAtType))
            {
                return false;
            }
            // Preserve custom modifiers but without normalizing those types.
            pointerType = new PointerTypeSymbol(pointedAtType);
            return true;
        }

        internal static Cci.TypeReferenceWithAttributes GetTypeRefWithAttributes(
            this TypeSymbol type,
            Microsoft.CodeAnalysis.CSharp.Emit.PEModuleBuilder moduleBuilder,
            CSharpCompilation declaringCompilation,
            Cci.ITypeReference typeRef)
        {
            var builder = ArrayBuilder<Cci.ICustomAttribute>.GetInstance();
            if (type.ContainsTupleNames())
            {
                SynthesizedAttributeData attr = declaringCompilation.SynthesizeTupleNamesAttribute(type);
                if (attr != null)
                {
                    builder.Add(attr);
                }
            }
            if (type.ContainsNullableReferenceTypes())
            {
                // PROTOTYPE(NullableReferenceTypes): Not including top-level nullability.
<<<<<<< HEAD
                var attr = moduleBuilder.SynthesizeNullableAttribute(type, TypeSymbolWithAnnotations.Create(type, isNullableIfReferenceType: null));
=======
                SynthesizedAttributeData attr = moduleBuilder.SynthesizeNullableAttribute(type, TypeSymbolWithAnnotations.Create(type, isNullableIfReferenceType: null));
>>>>>>> 7cea7086
                if (attr != null)
                {
                    builder.Add(attr);
                }
            }
            return new Cci.TypeReferenceWithAttributes(typeRef, builder.ToImmutableAndFree());
        }

        internal static bool IsWellKnownTypeInAttribute(this ITypeSymbol typeSymbol) => typeSymbol.IsWellKnownInteropServicesTopLevelType("InAttribute");

        internal static bool IsWellKnownTypeUnmanagedType(this ITypeSymbol typeSymbol) => typeSymbol.IsWellKnownInteropServicesTopLevelType("UnmanagedType");

        private static bool IsWellKnownInteropServicesTopLevelType(this ITypeSymbol typeSymbol, string name)
        {
            if (typeSymbol.Name != name || typeSymbol.ContainingType != null)
            {
                return false;
            }

            var interopServicesNamespace = typeSymbol.ContainingNamespace;
            if (interopServicesNamespace?.Name != "InteropServices")
            {
                return false;
            }

            var runtimeNamespace = interopServicesNamespace.ContainingNamespace;
            if (runtimeNamespace?.Name != "Runtime")
            {
                return false;
            }

            var systemNamespace = runtimeNamespace.ContainingNamespace;
            if (systemNamespace?.Name != "System")
            {
                return false;
            }

            var globalNamespace = systemNamespace.ContainingNamespace;

            return globalNamespace != null && globalNamespace.IsGlobalNamespace;
        }
    }
}<|MERGE_RESOLUTION|>--- conflicted
+++ resolved
@@ -1566,11 +1566,7 @@
             if (type.ContainsNullableReferenceTypes())
             {
                 // PROTOTYPE(NullableReferenceTypes): Not including top-level nullability.
-<<<<<<< HEAD
-                var attr = moduleBuilder.SynthesizeNullableAttribute(type, TypeSymbolWithAnnotations.Create(type, isNullableIfReferenceType: null));
-=======
                 SynthesizedAttributeData attr = moduleBuilder.SynthesizeNullableAttribute(type, TypeSymbolWithAnnotations.Create(type, isNullableIfReferenceType: null));
->>>>>>> 7cea7086
                 if (attr != null)
                 {
                     builder.Add(attr);
