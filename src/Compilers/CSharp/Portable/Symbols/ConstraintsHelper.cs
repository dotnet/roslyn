﻿// Licensed to the .NET Foundation under one or more agreements.
// The .NET Foundation licenses this file to you under the MIT license.
// See the LICENSE file in the project root for more information.

#nullable disable

using System;
using System.Collections.Generic;
using System.Collections.Immutable;
using System.Diagnostics;
using System.Linq;
using Microsoft.CodeAnalysis.CSharp.Syntax;
using Microsoft.CodeAnalysis.PooledObjects;
using Roslyn.Utilities;
using System.Runtime.CompilerServices;

namespace Microsoft.CodeAnalysis.CSharp.Symbols
{
    /// <summary>
    /// A tuple of TypeParameterSymbol and DiagnosticInfo, created for errors
    /// reported from ConstraintsHelper rather than creating Diagnostics directly.
    /// This decouples constraints checking from syntax and Locations, and supports
    /// callers that may want to create Location instances lazily or not at all.
    /// </summary>
    internal readonly struct TypeParameterDiagnosticInfo
    {
        public readonly TypeParameterSymbol TypeParameter;
        public readonly UseSiteInfo<AssemblySymbol> UseSiteInfo;

        public TypeParameterDiagnosticInfo(TypeParameterSymbol typeParameter, UseSiteInfo<AssemblySymbol> useSiteInfo)
        {
            this.TypeParameter = typeParameter;
            this.UseSiteInfo = useSiteInfo;
        }
    }

    /// <summary>
    /// Helper methods for generic type parameter constraints. There are two sets of methods: one
    /// set for resolving constraint "bounds" (that is, determining the effective base type, interface set,
    /// etc.), and another set for checking for constraint violations in type and method references.
    /// 
    /// Bounds are resolved by calling one of the ResolveBounds overloads. Typically bounds are
    /// resolved by each TypeParameterSymbol at, or before, one of the corresponding properties
    /// (BaseType, Interfaces, etc.) is accessed. Resolving bounds may result in errors (cycles,
    /// inconsistent constraints, etc.) and it is the responsibility of the caller to report any such
    /// errors as declaration errors or use-site errors (depending on whether the type parameter
    /// was from source or metadata) and to ensure bounds are resolved for source type parameters
    /// even if the corresponding properties are never accessed directly.
    /// 
    /// Constraints are checked by calling one of the CheckConstraints or CheckAllConstraints
    /// overloads for any generic type or method reference from source. In some circumstances,
    /// references are checked at the time the generic type or generic method is bound and constructed
    /// by the Binder. In those case, it is sufficient to call one of the CheckConstraints overloads
    /// since compound types (such as A&lt;T&gt;.B&lt;U&gt; or A&lt;B&lt;T&gt;&gt;) are checked
    /// incrementally as each part is bound. In other cases however, constraint checking needs to be
    /// delayed to prevent cycles where checking constraints requires binding the syntax that is currently
    /// being bound (such as the constraint in class C&lt;T&gt; where T : C&lt;T&gt;). In those cases,
    /// the caller must lazily check constraints, and since the types may be compound types, it is
    /// necessary to call CheckAllConstraints.
    /// </summary>
    internal static class ConstraintsHelper
    {
        /// <summary>
        /// Determine the effective base type, effective interface set, and set of type
        /// parameters (excluding cycles) from the type parameter constraints. Conflicts
        /// within the constraints and constraint types are returned as diagnostics.
        /// 'inherited' should be true if the type parameters are from an overridden
        /// generic method. In those cases, additional constraint checks are applied.
        /// </summary>
        public static TypeParameterBounds ResolveBounds(
            this TypeParameterSymbol typeParameter,
            AssemblySymbol corLibrary,
            ConsList<TypeParameterSymbol> inProgress,
            ImmutableArray<TypeWithAnnotations> constraintTypes,
            bool inherited,
            CSharpCompilation currentCompilation,
            BindingDiagnosticBag diagnostics)
        {
            var diagnosticsBuilder = ArrayBuilder<TypeParameterDiagnosticInfo>.GetInstance();
            ArrayBuilder<TypeParameterDiagnosticInfo> useSiteDiagnosticsBuilder = null;
            var bounds = typeParameter.ResolveBounds(corLibrary, inProgress, constraintTypes, inherited, currentCompilation, diagnosticsBuilder, ref useSiteDiagnosticsBuilder,
                                                     template: new CompoundUseSiteInfo<AssemblySymbol>(diagnostics, currentCompilation.Assembly));

            if (useSiteDiagnosticsBuilder != null)
            {
                diagnosticsBuilder.AddRange(useSiteDiagnosticsBuilder);
            }

            foreach (var pair in diagnosticsBuilder)
            {
                diagnostics.Add(pair.UseSiteInfo, pair.TypeParameter.GetFirstLocation());
            }

            diagnosticsBuilder.Free();
            return bounds;
        }

        // Based on SymbolLoader::ResolveBounds.
        public static TypeParameterBounds ResolveBounds(
            this TypeParameterSymbol typeParameter,
            AssemblySymbol corLibrary,
            ConsList<TypeParameterSymbol> inProgress,
            ImmutableArray<TypeWithAnnotations> constraintTypes,
            bool inherited,
            CSharpCompilation currentCompilation,
            ArrayBuilder<TypeParameterDiagnosticInfo> diagnosticsBuilder,
            ref ArrayBuilder<TypeParameterDiagnosticInfo> useSiteDiagnosticsBuilder,
            CompoundUseSiteInfo<AssemblySymbol> template)
        {
            Debug.Assert(currentCompilation == null || typeParameter.IsFromCompilation(currentCompilation));

            ImmutableArray<NamedTypeSymbol> interfaces;

            NamedTypeSymbol effectiveBaseClass = corLibrary.GetSpecialType(typeParameter.HasValueTypeConstraint ? SpecialType.System_ValueType : SpecialType.System_Object);
            TypeSymbol deducedBaseType = effectiveBaseClass;

            if (constraintTypes.Length == 0)
            {
                interfaces = ImmutableArray<NamedTypeSymbol>.Empty;
            }
            else
            {
                var constraintTypesBuilder = ArrayBuilder<TypeWithAnnotations>.GetInstance();
                var interfacesBuilder = ArrayBuilder<NamedTypeSymbol>.GetInstance();
                var conversions = new TypeConversions(corLibrary);
                var useSiteInfo = new CompoundUseSiteInfo<AssemblySymbol>(template);

                // Resolve base types, determine the effective base class and
                // interfaces, and filter out any constraint types that cause cycles.
                foreach (var constraintType in constraintTypes)
                {
                    Debug.Assert(!constraintType.Type.ContainsDynamic());

                    NamedTypeSymbol constraintEffectiveBase;
                    TypeSymbol constraintDeducedBase;

                    switch (constraintType.TypeKind)
                    {
                        case TypeKind.TypeParameter:
                            {
                                var constraintTypeParameter = (TypeParameterSymbol)constraintType.Type;
                                ConsList<TypeParameterSymbol> constraintsInProgress;

                                if (constraintTypeParameter.ContainingSymbol == typeParameter.ContainingSymbol)
                                {
                                    // The constraint type parameter is from the same containing type or method.
                                    if (inProgress.ContainsReference(constraintTypeParameter))
                                    {
                                        // "Circular constraint dependency involving '{0}' and '{1}'"
                                        diagnosticsBuilder.Add(new TypeParameterDiagnosticInfo(constraintTypeParameter, new UseSiteInfo<AssemblySymbol>(new CSDiagnosticInfo(ErrorCode.ERR_CircularConstraint, constraintTypeParameter, typeParameter))));
                                        continue;
                                    }

                                    constraintsInProgress = inProgress;
                                }
                                else
                                {
                                    // The constraint type parameter is from a different containing symbol so no cycle.
                                    constraintsInProgress = ConsList<TypeParameterSymbol>.Empty;
                                }

                                // Use the calculated bounds from the constraint type parameter.
                                constraintEffectiveBase = constraintTypeParameter.GetEffectiveBaseClass(constraintsInProgress);
                                constraintDeducedBase = constraintTypeParameter.GetDeducedBaseType(constraintsInProgress);
                                AddInterfaces(interfacesBuilder, constraintTypeParameter.GetInterfaces(constraintsInProgress));

                                if (!inherited && currentCompilation != null && constraintTypeParameter.IsFromCompilation(currentCompilation))
                                {
                                    ErrorCode errorCode;
                                    if (constraintTypeParameter.HasUnmanagedTypeConstraint)
                                    {
                                        errorCode = ErrorCode.ERR_ConWithUnmanagedCon;
                                    }
                                    else if (constraintTypeParameter.HasValueTypeConstraint)
                                    {
                                        errorCode = ErrorCode.ERR_ConWithValCon;
                                    }
                                    else
                                    {
                                        break;
                                    }

                                    // "Type parameter '{1}' has the '?' constraint so '{1}' cannot be used as a constraint for '{0}'"
                                    diagnosticsBuilder.Add(new TypeParameterDiagnosticInfo(typeParameter, new UseSiteInfo<AssemblySymbol>(new CSDiagnosticInfo(errorCode, typeParameter, constraintTypeParameter))));
                                    continue;
                                }
                            }
                            break;

                        case TypeKind.Interface:
                        case TypeKind.Class:
                        case TypeKind.Delegate:

                            Debug.Assert(inherited || currentCompilation == null || constraintType.TypeKind != TypeKind.Delegate);

                            if (constraintType.Type.IsInterfaceType())
                            {
                                AddInterface(interfacesBuilder, (NamedTypeSymbol)constraintType.Type);
                                constraintTypesBuilder.Add(constraintType);
                                continue;
                            }
                            else
                            {
                                constraintEffectiveBase = (NamedTypeSymbol)constraintType.Type;
                                constraintDeducedBase = constraintType.Type;
                                break;
                            }

                        case TypeKind.Struct:
                            if (constraintType.IsNullableType())
                            {
                                var underlyingType = constraintType.Type.GetNullableUnderlyingType();
                                if (underlyingType.TypeKind == TypeKind.TypeParameter)
                                {
                                    var underlyingTypeParameter = (TypeParameterSymbol)underlyingType;
                                    if (underlyingTypeParameter.ContainingSymbol == typeParameter.ContainingSymbol)
                                    {
                                        // The constraint type parameter is from the same containing type or method.
                                        if (inProgress.ContainsReference(underlyingTypeParameter))
                                        {
                                            // "Circular constraint dependency involving '{0}' and '{1}'"
                                            diagnosticsBuilder.Add(new TypeParameterDiagnosticInfo(underlyingTypeParameter, new UseSiteInfo<AssemblySymbol>(new CSDiagnosticInfo(ErrorCode.ERR_CircularConstraint, underlyingTypeParameter, typeParameter))));
                                            continue;
                                        }
                                    }
                                }
                            }
                            Debug.Assert(inherited || currentCompilation == null);
                            constraintEffectiveBase = corLibrary.GetSpecialType(SpecialType.System_ValueType);
                            constraintDeducedBase = constraintType.Type;
                            break;

                        case TypeKind.Enum:
                            Debug.Assert(inherited || currentCompilation == null);
                            constraintEffectiveBase = corLibrary.GetSpecialType(SpecialType.System_Enum);
                            constraintDeducedBase = constraintType.Type;
                            break;

                        case TypeKind.Array:
                            Debug.Assert(inherited || currentCompilation == null);
                            constraintEffectiveBase = corLibrary.GetSpecialType(SpecialType.System_Array);
                            constraintDeducedBase = constraintType.Type;
                            break;

                        case TypeKind.Error:
                            constraintEffectiveBase = (NamedTypeSymbol)constraintType.Type;
                            constraintDeducedBase = constraintType.Type;
                            break;

                        case TypeKind.Pointer:
                        case TypeKind.FunctionPointer:
                            // Such a constraint can only be introduced by type substitution,
                            // in which case it is already reported elsewhere, so we ignore this constraint.
                            continue;

                        case TypeKind.Submission:
                        default:
                            throw ExceptionUtilities.UnexpectedValue(constraintType.TypeKind);
                    }

                    CheckEffectiveAndDeducedBaseTypes(conversions, constraintEffectiveBase, constraintDeducedBase);

                    constraintTypesBuilder.Add(constraintType);

                    // Determine the more encompassed of the current effective base
                    // class and the previously computed effective base class.
                    if (!deducedBaseType.IsErrorType() && !constraintDeducedBase.IsErrorType())
                    {
                        if (!IsEncompassedBy(conversions, deducedBaseType, constraintDeducedBase, ref useSiteInfo))
                        {
                            if (!IsEncompassedBy(conversions, constraintDeducedBase, deducedBaseType, ref useSiteInfo))
                            {
                                // "Type parameter '{0}' inherits conflicting constraints '{1}' and '{2}'"
                                diagnosticsBuilder.Add(new TypeParameterDiagnosticInfo(typeParameter, new UseSiteInfo<AssemblySymbol>(new CSDiagnosticInfo(ErrorCode.ERR_BaseConstraintConflict, typeParameter, constraintDeducedBase, deducedBaseType))));
                            }
                            else
                            {
                                deducedBaseType = constraintDeducedBase;
                                effectiveBaseClass = constraintEffectiveBase;
                            }
                        }
                    }
                }

                AppendUseSiteDiagnostics(useSiteInfo, typeParameter, ref useSiteDiagnosticsBuilder);

                CheckEffectiveAndDeducedBaseTypes(conversions, effectiveBaseClass, deducedBaseType);

                constraintTypes = constraintTypesBuilder.ToImmutableAndFree();
                interfaces = interfacesBuilder.ToImmutableAndFree();
            }

            Debug.Assert((effectiveBaseClass.SpecialType == SpecialType.System_Object) || (deducedBaseType.SpecialType != SpecialType.System_Object));

            // Only create a TypeParameterBounds instance for this type
            // parameter if the bounds are not the default values.
            if ((constraintTypes.Length == 0) && (deducedBaseType.SpecialType == SpecialType.System_Object))
            {
                Debug.Assert(effectiveBaseClass.SpecialType == SpecialType.System_Object);
                Debug.Assert(interfaces.Length == 0);
                return null;
            }

            var bounds = new TypeParameterBounds(constraintTypes, interfaces, effectiveBaseClass, deducedBaseType);

            // Additional constraint checks for overrides.
            if (inherited)
            {
                CheckOverrideConstraints(typeParameter, bounds, diagnosticsBuilder);
            }

            return bounds;
        }

        internal static ImmutableArray<ImmutableArray<TypeWithAnnotations>> MakeTypeParameterConstraintTypes(
            this MethodSymbol containingSymbol,
            Binder withTypeParametersBinder,
            ImmutableArray<TypeParameterSymbol> typeParameters,
            TypeParameterListSyntax typeParameterList,
            SyntaxList<TypeParameterConstraintClauseSyntax> constraintClauses,
            BindingDiagnosticBag diagnostics)
        {
            if (typeParameters.Length == 0 || constraintClauses.Count == 0)
            {
                return ImmutableArray<ImmutableArray<TypeWithAnnotations>>.Empty;
            }

            // Wrap binder from factory in a generic constraints specific binder
            // to avoid checking constraints when binding type names.
            Debug.Assert(!withTypeParametersBinder.Flags.Includes(BinderFlags.GenericConstraintsClause));
            withTypeParametersBinder = withTypeParametersBinder.WithAdditionalFlags(BinderFlags.GenericConstraintsClause | BinderFlags.SuppressConstraintChecks);

            ImmutableArray<TypeParameterConstraintClause> clauses;
            clauses = withTypeParametersBinder.BindTypeParameterConstraintClauses(containingSymbol, typeParameters, typeParameterList, constraintClauses,
                                                                diagnostics, performOnlyCycleSafeValidation: false);

            if (clauses.All(clause => clause.ConstraintTypes.IsEmpty))
            {
                return ImmutableArray<ImmutableArray<TypeWithAnnotations>>.Empty;
            }

            return clauses.SelectAsArray(clause => clause.ConstraintTypes);
        }

        internal static ImmutableArray<TypeParameterConstraintKind> MakeTypeParameterConstraintKinds(
            this MethodSymbol containingSymbol,
            Binder withTypeParametersBinder,
            ImmutableArray<TypeParameterSymbol> typeParameters,
            TypeParameterListSyntax typeParameterList,
            SyntaxList<TypeParameterConstraintClauseSyntax> constraintClauses)
        {
            if (typeParameters.Length == 0)
            {
                return ImmutableArray<TypeParameterConstraintKind>.Empty;
            }

            ImmutableArray<TypeParameterConstraintClause> clauses;

            if (constraintClauses.Count == 0)
            {
                clauses = withTypeParametersBinder.GetDefaultTypeParameterConstraintClauses(typeParameterList);
            }
            else
            {
                // Wrap binder from factory in a generic constraints specific binder
                // Also, suppress type argument binding in constraint types, this helps to avoid cycles while we figure out constraint kinds. 
                // to avoid checking constraints when binding type names.
                Debug.Assert(!withTypeParametersBinder.Flags.Includes(BinderFlags.GenericConstraintsClause));
                withTypeParametersBinder = withTypeParametersBinder.WithAdditionalFlags(BinderFlags.GenericConstraintsClause | BinderFlags.SuppressConstraintChecks | BinderFlags.SuppressTypeArgumentBinding);

                // We will recompute this diagnostics more accurately later, when binding without BinderFlags.SuppressTypeArgumentBinding  
                clauses = withTypeParametersBinder.BindTypeParameterConstraintClauses(containingSymbol, typeParameters, typeParameterList, constraintClauses,
                                                                    BindingDiagnosticBag.Discarded, performOnlyCycleSafeValidation: true);

                clauses = AdjustConstraintKindsBasedOnConstraintTypes(typeParameters, clauses);
            }

            if (clauses.All(clause => clause.Constraints == TypeParameterConstraintKind.None))
            {
                return ImmutableArray<TypeParameterConstraintKind>.Empty;
            }

            return clauses.SelectAsArray(clause => clause.Constraints);
        }

        internal static ImmutableArray<TypeParameterConstraintClause> AdjustConstraintKindsBasedOnConstraintTypes(ImmutableArray<TypeParameterSymbol> typeParameters, ImmutableArray<TypeParameterConstraintClause> constraintClauses)
        {
            int arity = typeParameters.Length;

            Debug.Assert(constraintClauses.Length == arity);

            SmallDictionary<TypeParameterSymbol, bool> isValueTypeMap = TypeParameterConstraintClause.BuildIsValueTypeMap(typeParameters, constraintClauses);
            SmallDictionary<TypeParameterSymbol, bool> isReferenceTypeFromConstraintTypesMap = TypeParameterConstraintClause.BuildIsReferenceTypeFromConstraintTypesMap(typeParameters, constraintClauses);
            ArrayBuilder<TypeParameterConstraintClause> builder = null;

            for (int i = 0; i < arity; i++)
            {
                var constraint = constraintClauses[i];
                var typeParameter = typeParameters[i];
                TypeParameterConstraintKind constraintKind = constraint.Constraints;

                Debug.Assert((constraintKind & (TypeParameterConstraintKind.ValueTypeFromConstraintTypes | TypeParameterConstraintKind.ReferenceTypeFromConstraintTypes)) == 0);

                if ((constraintKind & TypeParameterConstraintKind.AllValueTypeKinds) == 0 && isValueTypeMap[typeParameter])
                {
                    constraintKind |= TypeParameterConstraintKind.ValueTypeFromConstraintTypes;
                }

                if (isReferenceTypeFromConstraintTypesMap[typeParameter])
                {
                    constraintKind |= TypeParameterConstraintKind.ReferenceTypeFromConstraintTypes;
                }

                if (constraint.Constraints != constraintKind)
                {
                    if (builder == null)
                    {
                        builder = ArrayBuilder<TypeParameterConstraintClause>.GetInstance(constraintClauses.Length);
                        builder.AddRange(constraintClauses);
                    }

                    builder[i] = TypeParameterConstraintClause.Create(constraintKind, constraint.ConstraintTypes);
                }
            }

            if (builder != null)
            {
                constraintClauses = builder.ToImmutableAndFree();
            }

            return constraintClauses;
        }

        // Based on SymbolLoader::SetOverrideConstraints.
        private static void CheckOverrideConstraints(
            TypeParameterSymbol typeParameter,
            TypeParameterBounds bounds,
            ArrayBuilder<TypeParameterDiagnosticInfo> diagnosticsBuilder)
        {
            var deducedBase = bounds.DeducedBaseType;
            var constraintTypes = bounds.ConstraintTypes;

            if (IsValueType(typeParameter, constraintTypes) && IsReferenceType(typeParameter, constraintTypes))
            {
                Debug.Assert(!deducedBase.IsValueType || typeParameter.HasReferenceTypeConstraint);
                diagnosticsBuilder.Add(GenerateConflictingConstraintsError(typeParameter, deducedBase, classConflict: deducedBase.IsValueType));
            }
            else if (deducedBase.IsNullableType() && (typeParameter.HasValueTypeConstraint || typeParameter.HasReferenceTypeConstraint))
            {
                diagnosticsBuilder.Add(GenerateConflictingConstraintsError(typeParameter, deducedBase, classConflict: typeParameter.HasReferenceTypeConstraint));
            }
        }

        /// <summary>
        /// Check all generic constraints on the given type and any containing types
        /// (such as A&lt;T&gt; in A&lt;T&gt;.B&lt;U&gt;). This includes checking constraints
        /// on generic types within the type (such as B&lt;T&gt; in A&lt;B&lt;T&gt;[]&gt;).
        /// </summary>
        public static void CheckAllConstraints(
            this TypeSymbol type,
            CSharpCompilation compilation,
            ConversionsBase conversions,
            Location location,
            BindingDiagnosticBag diagnostics)
        {
            bool includeNullability = compilation.IsFeatureEnabled(MessageID.IDS_FeatureNullableReferenceTypes);
            using var pooledArgs = CheckConstraintsArgsBoxed.Create(compilation, conversions, includeNullability, location, diagnostics);

            type.CheckAllConstraints(pooledArgs.BoxedArgs);
        }

        public static bool CheckAllConstraints(
            this TypeSymbol type,
            CSharpCompilation compilation,
            ConversionsBase conversions)
        {
            var diagnostics = new BindingDiagnosticBag(DiagnosticBag.GetInstance());

            // Nullability checks can only add warnings here so skip them for this check as we are only
            // concerned with errors.
            using var pooledArgs = CheckConstraintsArgsBoxed.Create(compilation, conversions, includeNullability: false, NoLocation.Singleton, diagnostics);

            type.CheckAllConstraints(pooledArgs.BoxedArgs);
            bool ok = !diagnostics.HasAnyErrors();
            diagnostics.Free();
            return ok;
        }

        [MethodImpl(MethodImplOptions.AggressiveInlining)]
        public static void CheckAllConstraints(this TypeSymbol type, CheckConstraintsArgsBoxed args)
        {
            type.VisitType(s_checkConstraintsSingleTypeFunc, args);
        }

        internal readonly struct CheckConstraintsArgs
        {
            public readonly CSharpCompilation CurrentCompilation;
            public readonly ConversionsBase Conversions;
            public readonly bool IncludeNullability;
            public readonly Location Location;
            public readonly BindingDiagnosticBag Diagnostics;
            public readonly CompoundUseSiteInfo<AssemblySymbol> Template;

            public CheckConstraintsArgs(CSharpCompilation currentCompilation, ConversionsBase conversions, Location location, BindingDiagnosticBag diagnostics) :
                this(currentCompilation, conversions, currentCompilation.IsFeatureEnabled(MessageID.IDS_FeatureNullableReferenceTypes), location, diagnostics)
            {
            }

            public CheckConstraintsArgs(CSharpCompilation currentCompilation, ConversionsBase conversions, bool includeNullability, Location location, BindingDiagnosticBag diagnostics) :
                this(currentCompilation, conversions, includeNullability, location, diagnostics, template: new CompoundUseSiteInfo<AssemblySymbol>(diagnostics, currentCompilation.Assembly))
            {
            }

            public CheckConstraintsArgs(CSharpCompilation currentCompilation, ConversionsBase conversions, bool includeNullability, Location location, BindingDiagnosticBag diagnostics, CompoundUseSiteInfo<AssemblySymbol> template)
            {
                this.CurrentCompilation = currentCompilation;
                this.Conversions = conversions;
                this.IncludeNullability = includeNullability;
                this.Location = location;
                this.Diagnostics = diagnostics;
                this.Template = template;
            }
        }

<<<<<<< HEAD
        private static readonly ObjectPool<CheckConstraintsArgsBoxed> s_checkConstraintsArgsBoxedPool = new(() => new());
=======
        private static readonly ObjectPool<CheckConstraintsArgsBoxed> s_checkConstraintsArgsBoxedPool = new ObjectPool<CheckConstraintsArgsBoxed>(() => new CheckConstraintsArgsBoxed());
>>>>>>> 7026a593

        internal sealed class CheckConstraintsArgsBoxed
        {
            public CheckConstraintsArgs Args;

            [MethodImpl(MethodImplOptions.NoInlining)]
            public static PooledCheckConstraintsArgsBoxed Create(CSharpCompilation currentCompilation, ConversionsBase conversions, Location location, BindingDiagnosticBag diagnostics)
            {
                var boxedArgs = s_checkConstraintsArgsBoxedPool.Allocate();
                boxedArgs.Args = new CheckConstraintsArgs(currentCompilation, conversions, location, diagnostics);
                return new PooledCheckConstraintsArgsBoxed(boxedArgs);
            }

            [MethodImpl(MethodImplOptions.NoInlining)]
            public static PooledCheckConstraintsArgsBoxed Create(CSharpCompilation currentCompilation, ConversionsBase conversions, bool includeNullability, Location location, BindingDiagnosticBag diagnostics)
            {
                var boxedArgs = s_checkConstraintsArgsBoxedPool.Allocate();
                boxedArgs.Args = new CheckConstraintsArgs(currentCompilation, conversions, includeNullability, location, diagnostics);
                return new PooledCheckConstraintsArgsBoxed(boxedArgs);
            }

            internal ref struct PooledCheckConstraintsArgsBoxed
            {
                public readonly CheckConstraintsArgsBoxed BoxedArgs;

                public PooledCheckConstraintsArgsBoxed(CheckConstraintsArgsBoxed checkConstraintsArgs)
                {
                    BoxedArgs = checkConstraintsArgs;
                }

                public void Dispose()
                {
                    BoxedArgs.Args = default;
                    s_checkConstraintsArgsBoxedPool.Free(BoxedArgs);
                }
            }
        }

        private static readonly Func<TypeSymbol, CheckConstraintsArgsBoxed, bool, bool> s_checkConstraintsSingleTypeFunc = (type, arg, unused) => CheckConstraintsSingleType(type, in arg.Args);

        private static bool CheckConstraintsSingleType(TypeSymbol type, in CheckConstraintsArgs args)
        {
            if (type.Kind == SymbolKind.NamedType)
            {
                ((NamedTypeSymbol)type).CheckConstraints(args);
            }
            else if (type.Kind == SymbolKind.PointerType)
            {
                Binder.CheckManagedAddr(args.CurrentCompilation, ((PointerTypeSymbol)type).PointedAtType, args.Location, args.Diagnostics);
            }
            return false; // continue walking types
        }

        public static void CheckConstraints(
            this NamedTypeSymbol tuple,
            in CheckConstraintsArgs args,
            SyntaxNode typeSyntax,
            ImmutableArray<Location> elementLocations,
            BindingDiagnosticBag nullabilityDiagnosticsOpt)
        {
            Debug.Assert(tuple.IsTupleType);
            if (!RequiresChecking(tuple))
            {
                return;
            }

            if (typeSyntax.HasErrors)
            {
                return;
            }

            var diagnosticsBuilder = ArrayBuilder<TypeParameterDiagnosticInfo>.GetInstance();
            var nullabilityDiagnosticsBuilder = ArrayBuilder<TypeParameterDiagnosticInfo>.GetInstance();
            var underlyingTupleTypeChain = ArrayBuilder<NamedTypeSymbol>.GetInstance();
            NamedTypeSymbol.GetUnderlyingTypeChain(tuple, underlyingTupleTypeChain);

            int offset = 0;
            foreach (var underlyingTuple in underlyingTupleTypeChain)
            {
                ArrayBuilder<TypeParameterDiagnosticInfo> useSiteDiagnosticsBuilder = null;
                CheckTypeConstraints(
                    underlyingTuple,
                    in args,
                    diagnosticsBuilder,
                    nullabilityDiagnosticsBuilderOpt: (nullabilityDiagnosticsOpt is null) ? null : nullabilityDiagnosticsBuilder,
                    ref useSiteDiagnosticsBuilder);

                if (useSiteDiagnosticsBuilder != null)
                {
                    diagnosticsBuilder.AddRange(useSiteDiagnosticsBuilder);
                }

                populateDiagnosticsAndClear(diagnosticsBuilder, args.Diagnostics);
                populateDiagnosticsAndClear(nullabilityDiagnosticsBuilder, nullabilityDiagnosticsOpt);

                offset += NamedTypeSymbol.ValueTupleRestIndex;

                void populateDiagnosticsAndClear(ArrayBuilder<TypeParameterDiagnosticInfo> builder, BindingDiagnosticBag bag)
                {
                    if (bag is null)
                    {
                        builder.Clear();
                        return;
                    }

                    foreach (var pair in builder)
                    {
                        var ordinal = pair.TypeParameter.Ordinal;

                        // If this is the TRest type parameter, we report it on 
                        // the entire type syntax as it does not map to any tuple element.
                        var location = ordinal == NamedTypeSymbol.ValueTupleRestIndex ? typeSyntax.Location : elementLocations[ordinal + offset];
                        bag.Add(pair.UseSiteInfo, location);
                    }

                    builder.Clear();
                }
            }

            underlyingTupleTypeChain.Free();
            diagnosticsBuilder.Free();
            nullabilityDiagnosticsBuilder.Free();
        }

        public static bool CheckConstraintsForNamedType(
            this NamedTypeSymbol type,
            in CheckConstraintsArgs args,
            SyntaxNode typeSyntax,
            SeparatedSyntaxList<TypeSyntax> typeArgumentsSyntax, // may be omitted in synthesized invocations
            ConsList<TypeSymbol> basesBeingResolved)
        {
            Debug.Assert(typeArgumentsSyntax.Count == 0 /*omitted*/ || typeArgumentsSyntax.Count == type.Arity);

            if (!RequiresChecking(type))
            {
                return true;
            }

            var diagnosticsBuilder = ArrayBuilder<TypeParameterDiagnosticInfo>.GetInstance();
            ArrayBuilder<TypeParameterDiagnosticInfo> useSiteDiagnosticsBuilder = null;
            var result = !typeSyntax.HasErrors && CheckTypeConstraints(type, in args, diagnosticsBuilder, nullabilityDiagnosticsBuilderOpt: args.IncludeNullability ? diagnosticsBuilder : null,
                                                                       ref useSiteDiagnosticsBuilder);

            if (useSiteDiagnosticsBuilder != null)
            {
                diagnosticsBuilder.AddRange(useSiteDiagnosticsBuilder);
            }

            foreach (var pair in diagnosticsBuilder)
            {
                int ordinal = pair.TypeParameter.Ordinal;
                var location = ordinal < typeArgumentsSyntax.Count ? typeArgumentsSyntax[ordinal].Location : args.Location;
                args.Diagnostics.Add(pair.UseSiteInfo, location);
            }

            diagnosticsBuilder.Free();

            if (HasDuplicateInterfaces(type, basesBeingResolved))
            {
                result = false;
                args.Diagnostics.Add(ErrorCode.ERR_BogusType, args.Location, type);
            }

            return result;
        }

        public static bool CheckConstraints(this NamedTypeSymbol type, in CheckConstraintsArgs args)
        {
            Debug.Assert(args.CurrentCompilation is object);

            if (!RequiresChecking(type))
            {
                return true;
            }

            var diagnosticsBuilder = ArrayBuilder<TypeParameterDiagnosticInfo>.GetInstance();
            ArrayBuilder<TypeParameterDiagnosticInfo> useSiteDiagnosticsBuilder = null;
            var result = CheckTypeConstraints(type, in args, diagnosticsBuilder, nullabilityDiagnosticsBuilderOpt: args.IncludeNullability ? diagnosticsBuilder : null,
                                              ref useSiteDiagnosticsBuilder);

            if (useSiteDiagnosticsBuilder != null)
            {
                diagnosticsBuilder.AddRange(useSiteDiagnosticsBuilder);
            }

            foreach (var pair in diagnosticsBuilder)
            {
                args.Diagnostics.Add(pair.UseSiteInfo, args.Location);
            }

            diagnosticsBuilder.Free();

            // we only check for distinct interfaces when the type is not from source, as we
            // trust that types that are from source have already been checked by the compiler
            // to prevent this from happening in the first place.
            if (!(args.CurrentCompilation != null && type.IsFromCompilation(args.CurrentCompilation)) && HasDuplicateInterfaces(type, null))
            {
                result = false;
                args.Diagnostics.Add(ErrorCode.ERR_BogusType, args.Location, type);
            }

            return result;
        }

        // C# does not let you declare a type in which it would be possible for distinct base interfaces
        // to unify under some instantiations.  But such ill-formed classes can come in through
        // metadata and be instantiated in C#.  We check to see if that's happened.
        private static bool HasDuplicateInterfaces(NamedTypeSymbol type, ConsList<TypeSymbol> basesBeingResolved)
        {
            // PERF: avoid instantiating all interfaces here
            //       Ex: if class implements just IEnumerable<> and IComparable<> it cannot have conflicting implementations
            var array = type.OriginalDefinition.InterfacesNoUseSiteDiagnostics(basesBeingResolved);

            switch (array.Length)
            {
                case 0:
                case 1:
                    // less than 2 interfaces
                    return false;

                case 2:
                    if ((object)array[0].OriginalDefinition == array[1].OriginalDefinition)
                    {
                        break;
                    }

                    // two unrelated interfaces 
                    return false;

                default:
                    var set = PooledHashSet<object>.GetInstance();
                    foreach (var i in array)
                    {
                        if (!set.Add(i.OriginalDefinition))
                        {
                            set.Free();
                            goto hasRelatedInterfaces;
                        }
                    }

                    // all interfaces are unrelated
                    set.Free();
                    return false;
            }

// very rare case. 
// some implemented interfaces are related
// will have to instantiate interfaces and check
hasRelatedInterfaces:
            return type.InterfacesNoUseSiteDiagnostics(basesBeingResolved).HasDuplicates(Symbols.SymbolEqualityComparer.IgnoringDynamicTupleNamesAndNullability);
        }

        public static bool CheckConstraints(
            this MethodSymbol method,
            in CheckConstraintsArgs args)
        {
            if (!RequiresChecking(method))
            {
                return true;
            }

            var diagnosticsBuilder = ArrayBuilder<TypeParameterDiagnosticInfo>.GetInstance();
            ArrayBuilder<TypeParameterDiagnosticInfo> useSiteDiagnosticsBuilder = null;
            var result = CheckMethodConstraints(method, in args, diagnosticsBuilder, nullabilityDiagnosticsBuilderOpt: null,
                                                ref useSiteDiagnosticsBuilder);

            if (useSiteDiagnosticsBuilder != null)
            {
                diagnosticsBuilder.AddRange(useSiteDiagnosticsBuilder);
            }

            foreach (var pair in diagnosticsBuilder)
            {
                args.Diagnostics.Add(pair.UseSiteInfo, args.Location);
            }

            diagnosticsBuilder.Free();
            return result;
        }

        [MethodImpl(MethodImplOptions.AggressiveInlining)]
        private static bool CheckTypeConstraints(
            NamedTypeSymbol type,
            in CheckConstraintsArgs args,
            ArrayBuilder<TypeParameterDiagnosticInfo> diagnosticsBuilder,
            ArrayBuilder<TypeParameterDiagnosticInfo> nullabilityDiagnosticsBuilderOpt,
            ref ArrayBuilder<TypeParameterDiagnosticInfo> useSiteDiagnosticsBuilder)
        {
            return CheckConstraints(
                type,
                in args,
                type.TypeSubstitution,
                type.OriginalDefinition.TypeParameters,
                type.TypeArgumentsWithAnnotationsNoUseSiteDiagnostics,
                diagnosticsBuilder,
                nullabilityDiagnosticsBuilderOpt,
                ref useSiteDiagnosticsBuilder);
        }

        public static bool CheckMethodConstraints(
            MethodSymbol method,
            in CheckConstraintsArgs args,
            ArrayBuilder<TypeParameterDiagnosticInfo> diagnosticsBuilder,
            ArrayBuilder<TypeParameterDiagnosticInfo> nullabilityDiagnosticsBuilderOpt,
            ref ArrayBuilder<TypeParameterDiagnosticInfo> useSiteDiagnosticsBuilder,
            BitVector skipParameters = default(BitVector))
        {
            return CheckConstraints(
                method,
                in args,
                method.TypeSubstitution,
                ((MethodSymbol)method.OriginalDefinition).TypeParameters,
                method.TypeArgumentsWithAnnotations,
                diagnosticsBuilder,
                nullabilityDiagnosticsBuilderOpt,
                ref useSiteDiagnosticsBuilder,
                skipParameters);
        }

        /// <summary>
        /// Check type parameter constraints for the containing type or method symbol.
        /// </summary>
        /// <param name="containingSymbol">The generic type or method.</param>
        /// <param name="args">Arguments for constraints checking.</param>
        /// <param name="substitution">The map from type parameters to type arguments.</param>
        /// <param name="typeParameters">Containing symbol type parameters.</param>
        /// <param name="typeArguments">Containing symbol type arguments.</param>
        /// <param name="diagnosticsBuilder">Diagnostics.</param>
        /// <param name="nullabilityDiagnosticsBuilderOpt">Nullability warnings.</param>
        /// <param name="skipParameters">Parameters to skip.</param>
        /// <param name="useSiteDiagnosticsBuilder"/>
        /// <param name="ignoreTypeConstraintsDependentOnTypeParametersOpt">If an original form of a type constraint 
        /// depends on a type parameter from this set, do not verify this type constraint.</param>
        /// <returns>True if the constraints were satisfied, false otherwise.</returns>
        public static bool CheckConstraints(
            this Symbol containingSymbol,
            in CheckConstraintsArgs args,
            TypeMap substitution,
            ImmutableArray<TypeParameterSymbol> typeParameters,
            ImmutableArray<TypeWithAnnotations> typeArguments,
            ArrayBuilder<TypeParameterDiagnosticInfo> diagnosticsBuilder,
            ArrayBuilder<TypeParameterDiagnosticInfo> nullabilityDiagnosticsBuilderOpt,
            ref ArrayBuilder<TypeParameterDiagnosticInfo> useSiteDiagnosticsBuilder,
            BitVector skipParameters = default(BitVector),
            HashSet<TypeParameterSymbol> ignoreTypeConstraintsDependentOnTypeParametersOpt = null)
        {
            Debug.Assert(typeParameters.Length == typeArguments.Length);
            Debug.Assert(typeParameters.Length > 0);
            Debug.Assert(!args.Conversions.IncludeNullability || (nullabilityDiagnosticsBuilderOpt != null));

            int n = typeParameters.Length;
            bool succeeded = true;

            for (int i = 0; i < n; i++)
            {
                if (skipParameters[i])
                {
                    continue;
                }

                if (!CheckConstraints(containingSymbol, in args, substitution, typeParameters[i], typeArguments[i], diagnosticsBuilder, nullabilityDiagnosticsBuilderOpt,
                                      ref useSiteDiagnosticsBuilder,
                                      ignoreTypeConstraintsDependentOnTypeParametersOpt))
                {
                    succeeded = false;
                }
            }

            return succeeded;
        }

        [MethodImpl(MethodImplOptions.NoInlining)]
        private static bool CheckBasicConstraints(
            Symbol containingSymbol,
            in CheckConstraintsArgs args,
            TypeParameterSymbol typeParameter,
            TypeWithAnnotations typeArgument,
            ArrayBuilder<TypeParameterDiagnosticInfo> diagnosticsBuilder,
            ArrayBuilder<TypeParameterDiagnosticInfo> nullabilityDiagnosticsBuilderOpt,
            ref ArrayBuilder<TypeParameterDiagnosticInfo> useSiteDiagnosticsBuilder)
        {
            if (typeArgument.Type.IsPointerOrFunctionPointer() || typeArgument.IsRestrictedType() || typeArgument.IsVoidType())
            {
                // "The type '{0}' may not be used as a type argument"
                diagnosticsBuilder.Add(new TypeParameterDiagnosticInfo(typeParameter, new UseSiteInfo<AssemblySymbol>(new CSDiagnosticInfo(ErrorCode.ERR_BadTypeArgument, typeArgument.Type))));
                return false;
            }

            if (typeArgument.IsStatic)
            {
                // "'{0}': static types cannot be used as type arguments"
                diagnosticsBuilder.Add(new TypeParameterDiagnosticInfo(typeParameter, new UseSiteInfo<AssemblySymbol>(new CSDiagnosticInfo(ErrorCode.ERR_GenericArgIsStaticClass, typeArgument.Type))));
                return false;
            }

            if (typeParameter.HasReferenceTypeConstraint)
            {
                if (!typeArgument.Type.IsReferenceType)
                {
                    // "The type '{2}' must be a reference type in order to use it as parameter '{1}' in the generic type or method '{0}'"
                    diagnosticsBuilder.Add(new TypeParameterDiagnosticInfo(typeParameter, new UseSiteInfo<AssemblySymbol>(new CSDiagnosticInfo(ErrorCode.ERR_RefConstraintNotSatisfied, containingSymbol.ConstructedFrom(), typeParameter, typeArgument.Type))));
                    return false;
                }
            }

            CheckNullability(containingSymbol, typeParameter, typeArgument, nullabilityDiagnosticsBuilderOpt);

            if (typeParameter.HasUnmanagedTypeConstraint)
            {
                var useSiteInfo = new CompoundUseSiteInfo<AssemblySymbol>(args.Template);
                var managedKind = typeArgument.Type.GetManagedKind(ref useSiteInfo);
                AppendUseSiteDiagnostics(useSiteInfo, typeParameter, ref useSiteDiagnosticsBuilder);

                if (managedKind == ManagedKind.Managed || !typeArgument.Type.IsNonNullableValueType())
                {
                    // "The type '{2}' must be a non-nullable value type, along with all fields at any level of nesting, in order to use it as parameter '{1}' in the generic type or method '{0}'"
                    diagnosticsBuilder.Add(new TypeParameterDiagnosticInfo(typeParameter, new UseSiteInfo<AssemblySymbol>(new CSDiagnosticInfo(ErrorCode.ERR_UnmanagedConstraintNotSatisfied, containingSymbol.ConstructedFrom(), typeParameter, typeArgument.Type))));
                    return false;
                }
                else if (managedKind == ManagedKind.UnmanagedWithGenerics)
                {
                    // When there is no compilation, we are being invoked through the API IMethodSymbol.ReduceExtensionMethod(...).
                    // In that case we consider the unmanaged constraint to be satisfied as if we were compiling with the latest
                    // language version.  The net effect of this is that in some IDE scenarios completion might consider an
                    // extension method to be applicable, but then when you try to use it the IDE tells you to upgrade your language version.
                    if (!(args.CurrentCompilation is null))
                    {
                        var csDiagnosticInfo = MessageID.IDS_FeatureUnmanagedConstructedTypes.GetFeatureAvailabilityDiagnosticInfo(args.CurrentCompilation);
                        if (csDiagnosticInfo != null)
                        {
                            diagnosticsBuilder.Add(new TypeParameterDiagnosticInfo(typeParameter, new UseSiteInfo<AssemblySymbol>(csDiagnosticInfo)));
                            return false;
                        }
                    }
                }
            }

            if (typeParameter.HasValueTypeConstraint && !typeArgument.Type.IsNonNullableValueType())
            {
                // "The type '{2}' must be a non-nullable value type in order to use it as parameter '{1}' in the generic type or method '{0}'"
                diagnosticsBuilder.Add(new TypeParameterDiagnosticInfo(typeParameter, new UseSiteInfo<AssemblySymbol>(new CSDiagnosticInfo(ErrorCode.ERR_ValConstraintNotSatisfied, containingSymbol.ConstructedFrom(), typeParameter, typeArgument.Type))));
                return false;
            }

            return true;
        }

        // See TypeBind::CheckSingleConstraint.
        // Any new locals added to this method are likely going to cause EndToEndTests.Constraints to overflow. Break new locals out into
        // another function.
        private static bool CheckConstraints(
            Symbol containingSymbol,
            in CheckConstraintsArgs args,
            TypeMap substitution,
            TypeParameterSymbol typeParameter,
            TypeWithAnnotations typeArgument,
            ArrayBuilder<TypeParameterDiagnosticInfo> diagnosticsBuilder,
            ArrayBuilder<TypeParameterDiagnosticInfo> nullabilityDiagnosticsBuilderOpt,
            ref ArrayBuilder<TypeParameterDiagnosticInfo> useSiteDiagnosticsBuilder,
            HashSet<TypeParameterSymbol> ignoreTypeConstraintsDependentOnTypeParametersOpt)
        {
            Debug.Assert(substitution != null);

            // The type parameters must be original definitions of type parameters from the containing symbol.
            Debug.Assert(ReferenceEquals(typeParameter.ContainingSymbol, containingSymbol.OriginalDefinition));

            if (typeArgument.Type.IsErrorType())
            {
                return true;
            }

            if (!CheckBasicConstraints(containingSymbol, in args, typeParameter, typeArgument, diagnosticsBuilder, nullabilityDiagnosticsBuilderOpt, ref useSiteDiagnosticsBuilder))
            {
                return false;
            }

            // The type parameters for a constructed type/method are the type parameters of
            // the ConstructedFrom type/method, so the constraint types are not substituted.
            // For instance with "class C<T, U> where T : U", the type parameter for T in "C<object, int>"
            // has constraint "U", not "int". We need to substitute the constraints from the
            // original definition of the type parameters using the map from the constructed symbol.
            var constraintTypes = ArrayBuilder<TypeWithAnnotations>.GetInstance();
            var useSiteInfo = new CompoundUseSiteInfo<AssemblySymbol>(args.Template);
            ImmutableArray<TypeWithAnnotations> originalConstraintTypes = typeParameter.ConstraintTypesWithDefinitionUseSiteDiagnostics(ref useSiteInfo);
            substitution.SubstituteConstraintTypesDistinctWithoutModifiers(typeParameter, originalConstraintTypes, constraintTypes,
                                                                           ignoreTypeConstraintsDependentOnTypeParametersOpt);
            bool hasError = false;

            if (typeArgument.Type is NamedTypeSymbol { IsInterface: true } iface && SelfOrBaseHasStaticAbstractMember(iface, ref useSiteInfo, out Symbol member))
            {
                diagnosticsBuilder.Add(new TypeParameterDiagnosticInfo(typeParameter,
                    new UseSiteInfo<AssemblySymbol>(new CSDiagnosticInfo(ErrorCode.ERR_GenericConstraintNotSatisfiedInterfaceWithStaticAbstractMembers, iface, member))));
                hasError = true;
            }

            foreach (var constraintType in constraintTypes)
            {
                CheckConstraintType(containingSymbol, in args, typeParameter, typeArgument, diagnosticsBuilder, nullabilityDiagnosticsBuilderOpt, ref useSiteInfo, constraintType, ref hasError);
            }
            constraintTypes.Free();

            if (AppendUseSiteDiagnostics(useSiteInfo, typeParameter, ref useSiteDiagnosticsBuilder))
            {
                hasError = true;
            }

            // Check the constructor constraint.
            if (typeParameter.HasConstructorConstraint && errorIfNotSatisfiesConstructorConstraint(containingSymbol, typeParameter, typeArgument, diagnosticsBuilder))
            {
                return false;
            }

            return !hasError;

            [MethodImpl(MethodImplOptions.NoInlining)]
            static bool errorIfNotSatisfiesConstructorConstraint(Symbol containingSymbol, TypeParameterSymbol typeParameter, TypeWithAnnotations typeArgument, ArrayBuilder<TypeParameterDiagnosticInfo> diagnosticsBuilder)
            {
                var error = SatisfiesConstructorConstraint(typeArgument.Type);

                switch (error)
                {
                    case ConstructorConstraintError.None:
                        return false;
                    case ConstructorConstraintError.NoPublicParameterlessConstructorOrAbstractType:
                        // "'{2}' must be a non-abstract type with a public parameterless constructor in order to use it as parameter '{1}' in the generic type or method '{0}'"
                        diagnosticsBuilder.Add(new TypeParameterDiagnosticInfo(typeParameter, new UseSiteInfo<AssemblySymbol>(new CSDiagnosticInfo(ErrorCode.ERR_NewConstraintNotSatisfied, containingSymbol.ConstructedFrom(), typeParameter, typeArgument.Type))));
                        return true;
                    case ConstructorConstraintError.HasRequiredMembers:
                        // '{2}' cannot satisfy the 'new()' constraint on parameter '{1}' in the generic type or or method '{0}' because '{2}' has required members.
                        diagnosticsBuilder.Add(new TypeParameterDiagnosticInfo(typeParameter, new UseSiteInfo<AssemblySymbol>(new CSDiagnosticInfo(ErrorCode.ERR_NewConstraintCannotHaveRequiredMembers, containingSymbol.ConstructedFrom(), typeParameter, typeArgument.Type))));
                        return true;
                    default:
                        throw ExceptionUtilities.UnexpectedValue(error);
                }
            }
        }

        [MethodImpl(MethodImplOptions.NoInlining)]
        private static void CheckNullability(
            Symbol containingSymbol,
            TypeParameterSymbol typeParameter,
            TypeWithAnnotations typeArgument,
            ArrayBuilder<TypeParameterDiagnosticInfo> nullabilityDiagnosticsBuilderOpt)
        {
            if (nullabilityDiagnosticsBuilderOpt != null)
            {
                if (typeParameter.HasNotNullConstraint && typeArgument.GetValueNullableAnnotation().IsAnnotated() && !typeArgument.Type.IsNonNullableValueType())
                {
                    nullabilityDiagnosticsBuilderOpt.Add(new TypeParameterDiagnosticInfo(typeParameter, new UseSiteInfo<AssemblySymbol>(new CSDiagnosticInfo(ErrorCode.WRN_NullabilityMismatchInTypeParameterNotNullConstraint, containingSymbol.ConstructedFrom(), typeParameter, typeArgument))));
                }

                if (typeParameter.HasReferenceTypeConstraint &&
                    typeParameter.ReferenceTypeConstraintIsNullable == false &&
                    typeArgument.GetValueNullableAnnotation().IsAnnotated())
                {
                    nullabilityDiagnosticsBuilderOpt.Add(new TypeParameterDiagnosticInfo(typeParameter, new UseSiteInfo<AssemblySymbol>(new CSDiagnosticInfo(ErrorCode.WRN_NullabilityMismatchInTypeParameterReferenceTypeConstraint, containingSymbol.ConstructedFrom(), typeParameter, typeArgument))));
                }
            }
        }

        [MethodImpl(MethodImplOptions.NoInlining)]
        private static void CheckConstraintType(
            Symbol containingSymbol,
            in CheckConstraintsArgs args,
            TypeParameterSymbol typeParameter,
            TypeWithAnnotations typeArgument,
            ArrayBuilder<TypeParameterDiagnosticInfo> diagnosticsBuilder,
            ArrayBuilder<TypeParameterDiagnosticInfo> nullabilityDiagnosticsBuilderOpt,
            ref CompoundUseSiteInfo<AssemblySymbol> useSiteInfo,
            TypeWithAnnotations constraintType,
            ref bool hasError)
        {
            if (SatisfiesConstraintType(args.Conversions.WithNullability(false), typeArgument, constraintType, ref useSiteInfo))
            {
                if (nullabilityDiagnosticsBuilderOpt != null)
                {
                    if (!SatisfiesConstraintType(args.Conversions.WithNullability(true), typeArgument, constraintType, ref useSiteInfo) ||
                        !constraintTypeAllows(constraintType, getTypeArgumentState(typeArgument)))
                    {
                        nullabilityDiagnosticsBuilderOpt.Add(new TypeParameterDiagnosticInfo(typeParameter, new UseSiteInfo<AssemblySymbol>(new CSDiagnosticInfo(ErrorCode.WRN_NullabilityMismatchInTypeParameterConstraint, containingSymbol.ConstructedFrom(), constraintType, typeParameter, typeArgument))));
                    }
                }
                return;
            }

            ErrorCode errorCode;
            if (typeArgument.Type.IsReferenceType)
            {
                errorCode = ErrorCode.ERR_GenericConstraintNotSatisfiedRefType;
            }
            else if (typeArgument.IsNullableType())
            {
                errorCode = constraintType.Type.IsInterfaceType() ? ErrorCode.ERR_GenericConstraintNotSatisfiedNullableInterface : ErrorCode.ERR_GenericConstraintNotSatisfiedNullableEnum;
            }
            else if (typeArgument.TypeKind == TypeKind.TypeParameter)
            {
                errorCode = ErrorCode.ERR_GenericConstraintNotSatisfiedTyVar;
            }
            else
            {
                errorCode = ErrorCode.ERR_GenericConstraintNotSatisfiedValType;
            }

            object constraintTypeErrorArgument;
            object typeArgumentErrorArgument;

            if (constraintType.Type.Equals(typeArgument.Type, TypeCompareKind.AllIgnoreOptions))
            {
                constraintTypeErrorArgument = constraintType.Type;
                typeArgumentErrorArgument = typeArgument.Type;
            }
            else
            {
                SymbolDistinguisher distinguisher = new SymbolDistinguisher(args.CurrentCompilation, constraintType.Type, typeArgument.Type);
                constraintTypeErrorArgument = distinguisher.First;
                typeArgumentErrorArgument = distinguisher.Second;
            }

            diagnosticsBuilder.Add(new TypeParameterDiagnosticInfo(typeParameter, new UseSiteInfo<AssemblySymbol>(new CSDiagnosticInfo(errorCode, containingSymbol.ConstructedFrom(), constraintTypeErrorArgument, typeParameter, typeArgumentErrorArgument))));
            hasError = true;

            static NullableFlowState getTypeArgumentState(in TypeWithAnnotations typeWithAnnotations)
            {
                var type = typeWithAnnotations.Type;
                if (type is null)
                {
                    return NullableFlowState.NotNull;
                }
                if (type.IsValueType)
                {
                    return type.IsNullableTypeOrTypeParameter() ? NullableFlowState.MaybeNull : NullableFlowState.NotNull;
                }
                switch (typeWithAnnotations.NullableAnnotation)
                {
                    case NullableAnnotation.Annotated:
                        return type.IsTypeParameterDisallowingAnnotationInCSharp8() ? NullableFlowState.MaybeDefault : NullableFlowState.MaybeNull;
                    case NullableAnnotation.Oblivious:
                        return NullableFlowState.NotNull;
                }
                var typeParameter = type as TypeParameterSymbol;
                if (typeParameter is null || typeParameter.IsNotNullable == true)
                {
                    return NullableFlowState.NotNull;
                }
                NullableFlowState? result = null;
                foreach (var constraintType in typeParameter.ConstraintTypesNoUseSiteDiagnostics)
                {
                    var constraintState = getTypeArgumentState(constraintType);
                    if (result == null)
                    {
                        result = constraintState;
                    }
                    else
                    {
                        result = result.Value.Meet(constraintState);
                    }
                }
                return result ?? NullableFlowState.MaybeNull;
            }

            static bool constraintTypeAllows(in TypeWithAnnotations typeWithAnnotations, NullableFlowState state)
            {
                if (state == NullableFlowState.NotNull)
                {
                    return true;
                }
                var type = typeWithAnnotations.Type;
                if (type is null || type.IsValueType)
                {
                    return true;
                }
                switch (typeWithAnnotations.NullableAnnotation)
                {
                    case NullableAnnotation.Oblivious:
                    case NullableAnnotation.Annotated:
                        return true;
                }
                var typeParameter = type as TypeParameterSymbol;
                if (typeParameter is null || typeParameter.IsNotNullable == true)
                {
                    return false;
                }
                foreach (var constraintType in typeParameter.ConstraintTypesNoUseSiteDiagnostics)
                {
                    if (!constraintTypeAllows(constraintType, state))
                    {
                        return false;
                    }
                }
                return state == NullableFlowState.MaybeNull;
            }
        }

        private static bool AppendUseSiteDiagnostics(
            CompoundUseSiteInfo<AssemblySymbol> useSiteInfo,
            TypeParameterSymbol typeParameter,
            ref ArrayBuilder<TypeParameterDiagnosticInfo> useSiteDiagnosticsBuilder)
        {
            if (!(useSiteInfo.AccumulatesDiagnostics && useSiteInfo.HasErrors) && useSiteInfo.AccumulatesDependencies && !useSiteInfo.Dependencies.IsNullOrEmpty())
            {
                ensureUseSiteDiagnosticsBuilder(ref useSiteDiagnosticsBuilder).Add(new TypeParameterDiagnosticInfo(typeParameter,
                                                                              useSiteInfo.Dependencies.Count == 1 ?
                                                                                  new UseSiteInfo<AssemblySymbol>(useSiteInfo.Dependencies.Single()) :
                                                                                  new UseSiteInfo<AssemblySymbol>(useSiteInfo.Dependencies.ToImmutableHashSet())));
            }

            if (!useSiteInfo.AccumulatesDiagnostics)
            {
                return false;
            }

            var useSiteDiagnostics = useSiteInfo.Diagnostics;
            if (useSiteDiagnostics.IsNullOrEmpty())
            {
                return false;
            }

            ensureUseSiteDiagnosticsBuilder(ref useSiteDiagnosticsBuilder);

            bool hasErrors = false;

            foreach (var info in useSiteDiagnostics)
            {
                if (info.Severity == DiagnosticSeverity.Error)
                {
                    hasErrors = true;
                }

                useSiteDiagnosticsBuilder.Add(new TypeParameterDiagnosticInfo(typeParameter, new UseSiteInfo<AssemblySymbol>(info)));
            }

            return hasErrors;

            static ArrayBuilder<TypeParameterDiagnosticInfo> ensureUseSiteDiagnosticsBuilder(ref ArrayBuilder<TypeParameterDiagnosticInfo> useSiteDiagnosticsBuilder)
            {
                return useSiteDiagnosticsBuilder ??= new ArrayBuilder<TypeParameterDiagnosticInfo>();
            }
        }

        private static bool SatisfiesConstraintType(
            ConversionsBase conversions,
            TypeWithAnnotations typeArgument,
            TypeWithAnnotations constraintType,
            ref CompoundUseSiteInfo<AssemblySymbol> useSiteInfo)
        {
            if (constraintType.Type.IsErrorType())
            {
                return false;
            }

            // Spec 4.4.4 describes the valid conversions from
            // type argument A to constraint type C:

            // "An identity conversion (6.1.1).
            // An implicit reference conversion (6.1.6). ..."

            if (conversions.HasIdentityOrImplicitReferenceConversion(typeArgument.Type, constraintType.Type, ref useSiteInfo))
            {
                return true;
            }

            // "... A boxing conversion (6.1.7), provided that type A is a non-nullable value type. ..."
            // NOTE: we extend this to allow, for example, a conversion from Nullable<T> to object.
            if (typeArgument.Type.IsValueType &&
                conversions.HasBoxingConversion(typeArgument.Type.IsNullableType() ? ((NamedTypeSymbol)typeArgument.Type).ConstructedFrom : typeArgument.Type,
                                                constraintType.Type, ref useSiteInfo))
            {
                return true;
            }

            if (typeArgument.TypeKind == TypeKind.TypeParameter)
            {
                var typeParameter = (TypeParameterSymbol)typeArgument.Type;

                // "... An implicit reference, boxing, or type parameter conversion
                // from type parameter A to C."
                if (conversions.HasImplicitTypeParameterConversion(typeParameter, constraintType.Type, ref useSiteInfo))
                {
                    return true;
                }

                // TypeBind::SatisfiesBound allows cases where one of the
                // type parameter constraints satisfies the constraint.
                foreach (var typeArgumentConstraint in typeParameter.ConstraintTypesWithDefinitionUseSiteDiagnostics(ref useSiteInfo))
                {
                    if (SatisfiesConstraintType(conversions, typeArgumentConstraint, constraintType, ref useSiteInfo))
                    {
                        return true;
                    }
                }
            }

            return false;
        }

        private static bool SelfOrBaseHasStaticAbstractMember(NamedTypeSymbol iface, ref CompoundUseSiteInfo<AssemblySymbol> useSiteInfo, out Symbol memberWithoutImplementation)
        {
            Debug.Assert(iface.IsInterfaceType());

            foreach (Symbol m in iface.GetMembers())
            {
                if (m.IsStatic && m.IsImplementableInterfaceMember() && iface.FindImplementationForInterfaceMember(m) is null)
                {
                    memberWithoutImplementation = m;
                    return true;
                }
            }

            foreach (var baseInterface in iface.InterfacesAndTheirBaseInterfacesNoUseSiteDiagnostics.Keys)
            {
                foreach (Symbol m in baseInterface.GetMembers())
                {
                    if (m.IsStatic && m.IsImplementableInterfaceMember() && iface.FindImplementationForInterfaceMember(m) is null)
                    {
                        memberWithoutImplementation = m;
                        return true;
                    }
                }

                baseInterface.OriginalDefinition.AddUseSiteInfo(ref useSiteInfo);
            }

            memberWithoutImplementation = null;
            return false;
        }

        private static bool IsReferenceType(TypeParameterSymbol typeParameter, ImmutableArray<TypeWithAnnotations> constraintTypes)
        {
            return typeParameter.HasReferenceTypeConstraint || TypeParameterSymbol.CalculateIsReferenceTypeFromConstraintTypes(constraintTypes);
        }

        private static bool IsValueType(TypeParameterSymbol typeParameter, ImmutableArray<TypeWithAnnotations> constraintTypes)
        {
            return typeParameter.HasValueTypeConstraint || TypeParameterSymbol.CalculateIsValueTypeFromConstraintTypes(constraintTypes);
        }

        private static TypeParameterDiagnosticInfo GenerateConflictingConstraintsError(TypeParameterSymbol typeParameter, TypeSymbol deducedBase, bool classConflict)
        {
            // "Type parameter '{0}' inherits conflicting constraints '{1}' and '{2}'"
            return new TypeParameterDiagnosticInfo(typeParameter, new UseSiteInfo<AssemblySymbol>(new CSDiagnosticInfo(ErrorCode.ERR_BaseConstraintConflict, typeParameter, deducedBase, classConflict ? "class" : "struct")));
        }

        private static void AddInterfaces(ArrayBuilder<NamedTypeSymbol> builder, ImmutableArray<NamedTypeSymbol> interfaces)
        {
            foreach (var @interface in interfaces)
            {
                AddInterface(builder, @interface);
            }
        }

        private static void AddInterface(ArrayBuilder<NamedTypeSymbol> builder, NamedTypeSymbol @interface)
        {
            if (!builder.Contains(@interface))
            {
                builder.Add(@interface);
            }
        }

        private enum ConstructorConstraintError
        {
            None,
            NoPublicParameterlessConstructorOrAbstractType,
            HasRequiredMembers,
        }

        [MethodImpl(MethodImplOptions.NoInlining)]
        private static ConstructorConstraintError SatisfiesConstructorConstraint(TypeSymbol typeArgument)
        {
            switch (typeArgument.TypeKind)
            {
                case TypeKind.Struct:
                    return SatisfiesPublicParameterlessConstructor((NamedTypeSymbol)typeArgument, synthesizedIfMissing: true);

                case TypeKind.Enum:
                case TypeKind.Dynamic:
                    return ConstructorConstraintError.None;

                case TypeKind.Class:
                    if (typeArgument.IsAbstract)
                    {
                        return ConstructorConstraintError.NoPublicParameterlessConstructorOrAbstractType;
                    }

                    return SatisfiesPublicParameterlessConstructor((NamedTypeSymbol)typeArgument, synthesizedIfMissing: false);

                case TypeKind.TypeParameter:
                    {
                        var typeParameter = (TypeParameterSymbol)typeArgument;
                        return typeParameter.HasConstructorConstraint || typeParameter.IsValueType ? ConstructorConstraintError.None : ConstructorConstraintError.NoPublicParameterlessConstructorOrAbstractType;
                    }

                case TypeKind.Submission:
                    // submission can't be used as type argument
                    throw ExceptionUtilities.UnexpectedValue(typeArgument.TypeKind);

                default:
                    return ConstructorConstraintError.NoPublicParameterlessConstructorOrAbstractType;
            }
        }

        private static ConstructorConstraintError SatisfiesPublicParameterlessConstructor(NamedTypeSymbol type, bool synthesizedIfMissing)
        {
            Debug.Assert(type.TypeKind is TypeKind.Class or TypeKind.Struct);

            bool hasAnyRequiredMembers = type.HasAnyRequiredMembers;

            foreach (var constructor in type.InstanceConstructors)
            {
                if (constructor.ParameterCount == 0)
                {
                    if (constructor.DeclaredAccessibility != Accessibility.Public)
                    {
                        return ConstructorConstraintError.NoPublicParameterlessConstructorOrAbstractType;
                    }
                    else if (hasAnyRequiredMembers && constructor.ShouldCheckRequiredMembers())
                    {
                        return ConstructorConstraintError.HasRequiredMembers;
                    }
                    else
                    {
                        return ConstructorConstraintError.None;
                    }
                }
            }

            return (synthesizedIfMissing, hasAnyRequiredMembers) switch
            {
                (false, _) => ConstructorConstraintError.NoPublicParameterlessConstructorOrAbstractType,
                (true, true) => ConstructorConstraintError.HasRequiredMembers,
                (true, false) => ConstructorConstraintError.None,
            };
        }

        /// <summary>
        /// Returns true if type a is encompassed by type b (spec 6.4.3),
        /// and returns false otherwise.
        /// </summary>
        private static bool IsEncompassedBy(ConversionsBase conversions, TypeSymbol a, TypeSymbol b, ref CompoundUseSiteInfo<AssemblySymbol> useSiteInfo)
        {
            Debug.Assert(IsValidEncompassedByArgument(a));
            Debug.Assert(IsValidEncompassedByArgument(b));

            // IncludeNullability should not be used when calculating EffectiveBaseType or EffectiveInterfaceSet.
            Debug.Assert(!conversions.IncludeNullability);

            return conversions.HasIdentityOrImplicitReferenceConversion(a, b, ref useSiteInfo) || conversions.HasBoxingConversion(a, b, ref useSiteInfo);
        }

        private static bool IsValidEncompassedByArgument(TypeSymbol type)
        {
            switch (type.TypeKind)
            {
                case TypeKind.Array:
                case TypeKind.Class:
                case TypeKind.Delegate:
                case TypeKind.Enum:
                case TypeKind.Struct:
                    return true;
                default:
                    return false;
            }
        }

        public static bool RequiresChecking(NamedTypeSymbol type)
        {
            if (type.Arity == 0)
            {
                return false;
            }

            // If type is the original definition, there is no need
            // to check constraints. In the following for instance:
            // class A<T> where T : struct
            // {
            //     A<T> F;
            // }
            if (ReferenceEquals(type.OriginalDefinition, type))
            {
                return false;
            }

            Debug.Assert(!type.ConstructedFrom.Equals(type, TypeCompareKind.ConsiderEverything));
            return true;
        }

        public static bool RequiresChecking(MethodSymbol method)
        {
            if (!method.IsGenericMethod)
            {
                return false;
            }

            // If method is the original definition, there is no need
            // to check constraints. In the following for instance:
            // void M<T>() where T : class
            // {
            //     M<T>();
            // }
            if (ReferenceEquals(method.OriginalDefinition, method))
            {
                return false;
            }

            Debug.Assert(method.ConstructedFrom != method);
            return true;
        }

        [Conditional("DEBUG")]
        private static void CheckEffectiveAndDeducedBaseTypes(ConversionsBase conversions, TypeSymbol effectiveBase, TypeSymbol deducedBase)
        {
            Debug.Assert((object)deducedBase != null);
            Debug.Assert((object)effectiveBase != null);
            var discardedUseSiteInfo = CompoundUseSiteInfo<AssemblySymbol>.Discarded;
            Debug.Assert(deducedBase.IsErrorType() ||
                effectiveBase.IsErrorType() ||
                conversions.HasIdentityOrImplicitReferenceConversion(deducedBase, effectiveBase, ref discardedUseSiteInfo) ||
                conversions.HasBoxingConversion(deducedBase, effectiveBase, ref discardedUseSiteInfo));
        }

        internal static TypeWithAnnotations ConstraintWithMostSignificantNullability(TypeWithAnnotations type1, TypeWithAnnotations type2)
        {
            switch (type2.NullableAnnotation)
            {
                case NullableAnnotation.Annotated:
                    return type1;
                case NullableAnnotation.NotAnnotated:
                    return type2;
                case NullableAnnotation.Oblivious:
                    if (type1.NullableAnnotation.IsNotAnnotated())
                    {
                        return type1;
                    }

                    return type2;
                default:
                    throw ExceptionUtilities.UnexpectedValue(type2.NullableAnnotation);
            }
        }

        internal static bool IsObjectConstraint(TypeWithAnnotations type, ref TypeWithAnnotations bestObjectConstraint)
        {
            if (type.SpecialType == SpecialType.System_Object)
            {
                switch (type.NullableAnnotation)
                {
                    case NullableAnnotation.Annotated:
                        break;
                    default:
                        if (!bestObjectConstraint.HasType)
                        {
                            bestObjectConstraint = type;
                        }
                        else
                        {
                            bestObjectConstraint = ConstraintWithMostSignificantNullability(bestObjectConstraint, type);
                        }
                        break;
                }

                return true;
            }

            return false;
        }

        internal static bool IsObjectConstraintSignificant(bool? isNotNullable, TypeWithAnnotations objectConstraint)
        {
            switch (isNotNullable)
            {
                case true:
                    return false;
                case null:
                    if (objectConstraint.NullableAnnotation.IsOblivious())
                    {
                        return false;
                    }

                    break;
            }

            return true;
        }
    }
}<|MERGE_RESOLUTION|>--- conflicted
+++ resolved
@@ -522,11 +522,7 @@
             }
         }
 
-<<<<<<< HEAD
-        private static readonly ObjectPool<CheckConstraintsArgsBoxed> s_checkConstraintsArgsBoxedPool = new(() => new());
-=======
         private static readonly ObjectPool<CheckConstraintsArgsBoxed> s_checkConstraintsArgsBoxedPool = new ObjectPool<CheckConstraintsArgsBoxed>(() => new CheckConstraintsArgsBoxed());
->>>>>>> 7026a593
 
         internal sealed class CheckConstraintsArgsBoxed
         {
