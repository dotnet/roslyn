--- conflicted
+++ resolved
@@ -1019,37 +1019,12 @@
             }
         }
 
-<<<<<<< HEAD
-=======
-        /// <summary>
-        /// Is this a method of a tuple type?
-        /// </summary>
-        public virtual bool IsTupleMethod
-        {
-            get
-            {
-                return false;
-            }
-        }
 
         /// <summary>
         /// Returns true if locals are to be initialized
         /// </summary>
         public abstract bool AreLocalsZeroed { get; }
 
-        /// <summary>
-        /// If this is a method of a tuple type, return corresponding underlying method from the
-        /// tuple underlying type. Otherwise, null.
-        /// </summary>
-        public virtual MethodSymbol TupleUnderlyingMethod
-        {
-            get
-            {
-                return null;
-            }
-        }
-
->>>>>>> 4cd280b5
         #region IMethodSymbolInternal
 
         bool IMethodSymbolInternal.IsIterator => IsIterator;
