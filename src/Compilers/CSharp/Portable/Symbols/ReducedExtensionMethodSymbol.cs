--- conflicted
+++ resolved
@@ -588,11 +588,8 @@
             return _reducedFrom.GetHashCode();
         }
 
-<<<<<<< HEAD
-=======
         protected sealed override bool HasSetsRequiredMembersImpl => throw ExceptionUtilities.Unreachable;
 
->>>>>>> 80a8ce8d
 #nullable enable
 
         private sealed class ReducedExtensionMethodParameterSymbol : WrappedParameterSymbol
