--- conflicted
+++ resolved
@@ -152,12 +152,8 @@
 #nullable enable
         bool ITypeSymbol.IsExtension => UnderlyingTypeSymbol.IsExtension;
 
-<<<<<<< HEAD
-        IParameterSymbol ITypeSymbol.ExtensionParameter => UnderlyingTypeSymbol.ExtensionParameter?.GetPublicSymbol();
-=======
         IParameterSymbol? ITypeSymbol.ExtensionParameter => UnderlyingTypeSymbol.ExtensionParameter?.GetPublicSymbol();
 #nullable disable
->>>>>>> ea32c918
 
         string ITypeSymbol.ToDisplayString(CodeAnalysis.NullableFlowState topLevelNullability, SymbolDisplayFormat format)
         {
