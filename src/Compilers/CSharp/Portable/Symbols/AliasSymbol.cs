--- conflicted
+++ resolved
@@ -48,13 +48,7 @@
     internal abstract class AliasSymbol : Symbol
     {
         private readonly ImmutableArray<Location> _locations;  // NOTE: can be empty for the "global" alias.
-<<<<<<< HEAD
-
-        // lazy binding
-        private readonly TypeSyntax? _aliasTargetType;
-=======
         private readonly string _aliasName;
->>>>>>> d5835e28
         private readonly bool _isExtern;
         private readonly Symbol? _containingSymbol;
 
@@ -64,28 +58,8 @@
 
             _locations = locations;
             _aliasName = aliasName;
-<<<<<<< HEAD
-            _locations = ImmutableArray.Create(aliasName.GetLocation());
-            _binder = binder;
-        }
-
-        internal AliasSymbol(Binder binder, TypeSyntax type, NameEqualsSyntax alias)
-            : this(binder, alias.Name.Identifier)
-        {
-            Debug.Assert(type.Parent.IsKind(SyntaxKind.UsingDirective));
-            Debug.Assert(type.Parent == alias.Parent);
-
-            _aliasTargetType = type;
-        }
-
-        internal AliasSymbol(Binder binder, ExternAliasDirectiveSyntax syntax)
-            : this(binder, syntax.Identifier)
-        {
-            _isExtern = true;
-=======
             _isExtern = isExtern;
             _containingSymbol = containingSymbol;
->>>>>>> d5835e28
         }
 
         // For the purposes of SemanticModel, it is convenient to have an AliasSymbol for the "global" namespace that "global::" binds
@@ -345,15 +319,9 @@
                 // symbol. If it is an extern alias then find the target in the list of metadata references.
                 var newDiagnostics = BindingDiagnosticBag.GetInstance();
 
-<<<<<<< HEAD
                 NamespaceOrTypeSymbol symbol = this.IsExtern
                     ? ResolveExternAliasTarget(newDiagnostics)
-                    : ResolveAliasTarget(_binder, _aliasTargetType, newDiagnostics, basesBeingResolved);
-=======
-                NamespaceOrTypeSymbol symbol = this.IsExtern ?
-                    ResolveExternAliasTarget(newDiagnostics) :
-                    ResolveAliasTarget(((UsingDirectiveSyntax)_directive.GetSyntax()).Name, newDiagnostics, basesBeingResolved);
->>>>>>> d5835e28
+                    : ResolveAliasTarget(((UsingDirectiveSyntax)_directive.GetSyntax()).Type, newDiagnostics, basesBeingResolved);
 
                 if ((object?)Interlocked.CompareExchange(ref _aliasTarget, symbol, null) == null)
                 {
@@ -401,11 +369,7 @@
             return target;
         }
 
-<<<<<<< HEAD
-        private static NamespaceOrTypeSymbol ResolveAliasTarget(Binder binder, TypeSyntax? syntax, DiagnosticBag diagnostics, ConsList<TypeSymbol>? basesBeingResolved)
-=======
-        private NamespaceOrTypeSymbol ResolveAliasTarget(NameSyntax syntax, BindingDiagnosticBag diagnostics, ConsList<TypeSymbol>? basesBeingResolved)
->>>>>>> d5835e28
+        private NamespaceOrTypeSymbol ResolveAliasTarget(TypeSyntax syntax, BindingDiagnosticBag diagnostics, ConsList<TypeSymbol>? basesBeingResolved)
         {
             var declarationBinder = ContainingSymbol!.DeclaringCompilation.GetBinderFactory(syntax.SyntaxTree).GetBinder(syntax).WithAdditionalFlags(BinderFlags.SuppressConstraintChecks | BinderFlags.SuppressObsoleteChecks);
             return declarationBinder.BindNamespaceOrTypeSymbol(syntax, diagnostics, basesBeingResolved).NamespaceOrTypeSymbol;
