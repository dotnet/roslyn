--- conflicted
+++ resolved
@@ -601,9 +601,6 @@
 
                 foreach (var member in GetMembersUnordered())
                 {
-<<<<<<< HEAD
-                    if (requiredMembersBuilder.TryGetValue(member.Name, out var existingMember))
-=======
                     if (member is PropertySymbol { ParameterCount: > 0 } prop)
                     {
                         if (prop.IsRequired)
@@ -618,16 +615,11 @@
                     }
 
                     if (baseAllRequiredMembers.TryGetValue(member.Name, out var existingMember))
->>>>>>> d0f4099f
                     {
                         // This is only permitted if the member is an override of a required member from a base type, and is required itself.
                         if (!member.IsRequired()
                             || member.GetOverriddenMember() is not { } overriddenMember
-<<<<<<< HEAD
-                            || !overriddenMember.Equals(existingMember, TypeCompareKind.ConsiderEverything))
-=======
                             || !overriddenMember.Equals(existingMember, TypeCompareKind.IgnoreDynamicAndTupleNames | TypeCompareKind.AllNullableIgnoreOptions))
->>>>>>> d0f4099f
                         {
                             return false;
                         }
