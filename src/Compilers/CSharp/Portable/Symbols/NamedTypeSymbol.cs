﻿// Copyright (c) Microsoft.  All Rights Reserved.  Licensed under the Apache License, Version 2.0.  See License.txt in the project root for license information.

using System;
using System.Collections.Generic;
using System.Collections.Immutable;
using System.Diagnostics;
using System.Linq;
using System.Runtime.CompilerServices;
using System.Runtime.InteropServices;
using Microsoft.CodeAnalysis.CSharp.Symbols;
using Roslyn.Utilities;

namespace Microsoft.CodeAnalysis.CSharp.Symbols
{
    /// <summary>
    /// Represents a type other than an array, a pointer, a type parameter, and dynamic.
    /// </summary>
    internal abstract partial class NamedTypeSymbol : TypeSymbol, INamedTypeSymbol
    {
        private bool _hasNoBaseCycles;

        // Only the compiler can create NamedTypeSymbols.
        internal NamedTypeSymbol()
        {
        }

        // !!!!!!!!!!!!!!!!!!!!!!!!!!!!!!!!!!!!!!!!!!!!
        // Changes to the public interface of this class should remain synchronized with the VB version.
        // Do not make any changes to the public interface without making the corresponding change
        // to the VB version.
        // !!!!!!!!!!!!!!!!!!!!!!!!!!!!!!!!!!!!!!!!!!!!

        // TODO: How should anonymous types be represented? One possible options: have an
        // IsAnonymous on this type. The Name would then return a unique compiler-generated
        // type that matches the metadata name.

        /// <summary>
        /// Returns the arity of this type, or the number of type parameters it takes.
        /// A non-generic type has zero arity.
        /// </summary>
        public abstract int Arity { get; }

        /// <summary>
        /// Returns the type parameters that this type has. If this is a non-generic type,
        /// returns an empty ImmutableArray.  
        /// </summary>
        public abstract ImmutableArray<TypeParameterSymbol> TypeParameters { get; }

        /// <summary>
        /// Returns the type arguments that have been substituted for the type parameters. 
        /// If nothing has been substituted for a give type parameters,
        /// then the type parameter itself is consider the type argument.
        /// </summary>
        public ImmutableArray<TypeSymbolWithAnnotations> TypeArguments
        {
            get
            {
                return TypeArgumentsNoUseSiteDiagnostics;
            }
        }

<<<<<<< HEAD
        internal abstract ImmutableArray<TypeSymbolWithAnnotations> TypeArgumentsNoUseSiteDiagnostics { get; }

        internal ImmutableArray<TypeSymbolWithAnnotations> TypeArgumentsWithDefinitionUseSiteDiagnostics(ref HashSet<DiagnosticInfo> useSiteDiagnostics)
=======
        /// <summary>
        /// Returns custom modifiers for the type argument that has been substituted for the type parameter. 
        /// The modifiers correspond to the type argument at the same ordinal within the <see cref="TypeArgumentsNoUseSiteDiagnostics"/>
        /// array.
        /// </summary>
        public abstract ImmutableArray<CustomModifier> GetTypeArgumentCustomModifiers(int ordinal);

        internal ImmutableArray<CustomModifier> GetEmptyTypeArgumentCustomModifiers(int ordinal)
        {
            if (ordinal < 0 || ordinal >= Arity)
            {
                throw new System.IndexOutOfRangeException();
            }

            return ImmutableArray<CustomModifier>.Empty;
        }

        internal abstract bool HasTypeArgumentsCustomModifiers { get; }

        internal abstract ImmutableArray<TypeSymbol> TypeArgumentsNoUseSiteDiagnostics { get; }

        internal ImmutableArray<TypeSymbol> TypeArgumentsWithDefinitionUseSiteDiagnostics(ref HashSet<DiagnosticInfo> useSiteDiagnostics)
>>>>>>> 2355a7be
        {
            var result = TypeArgumentsNoUseSiteDiagnostics;

            foreach (var typeArgument in result)
            {
                typeArgument.TypeSymbol.OriginalDefinition.AddUseSiteDiagnostics(ref useSiteDiagnostics);
            }

            return result;
        }

        internal TypeSymbolWithAnnotations TypeArgumentWithDefinitionUseSiteDiagnostics(int index, ref HashSet<DiagnosticInfo> useSiteDiagnostics)
        {
            var result = TypeArgumentsNoUseSiteDiagnostics[index];
            result.TypeSymbol.OriginalDefinition.AddUseSiteDiagnostics(ref useSiteDiagnostics);
            return result;
        }

        /// <summary>
        /// Returns the type symbol that this type was constructed from. This type symbol
        /// has the same containing type (if any), but has type arguments that are the same
        /// as the type parameters (although its containing type might not).
        /// </summary>
        public abstract NamedTypeSymbol ConstructedFrom { get; }

        /// <summary>
        /// For enum types, gets the underlying type. Returns null on all other
        /// kinds of types.
        /// </summary>
        public virtual NamedTypeSymbol EnumUnderlyingType
        {
            get
            {
                return null;
            }
        }

        public override NamedTypeSymbol ContainingType
        {
            get
            {
                // we can do this since if a type does not live directly in a type
                // there is no containing type at all
                // NOTE: many derived types will override this with even better implementation
                //       since most know their containing types/symbols directly
                return this.ContainingSymbol as NamedTypeSymbol;
            }
        }

        /// <summary>
        /// Returns true for a struct type containing a cycle.
        /// This property is intended for flow analysis only
        /// since it is only implemented for source types.
        /// </summary>
        internal virtual bool KnownCircularStruct
        {
            get
            {
                return false;
            }
        }

        internal bool KnownToHaveNoDeclaredBaseCycles
        {
            get
            {
                return _hasNoBaseCycles;
            }
        }

        internal void SetKnownToHaveNoDeclaredBaseCycles()
        {
            _hasNoBaseCycles = true;
        }

        /// <summary>
        /// Is this a NoPia local type explicitly declared in source, i.e.
        /// top level type with a TypeIdentifier attribute on it?
        /// </summary>
        internal virtual bool IsExplicitDefinitionOfNoPiaLocalType
        {
            get
            {
                return false;
            }
        }

        /// <summary>
        /// Returns true and a string from the first GuidAttribute on the type, 
        /// the string might be null or an invalid guid representation. False, 
        /// if there is no GuidAttribute with string argument.
        /// </summary>
        internal virtual bool GetGuidString(out string guidString)
        {
            return GetGuidStringDefaultImplementation(out guidString);
        }

        /// <summary>
        /// For delegate types, gets the delegate's invoke method.  Returns null on
        /// all other kinds of types.  Note that it is possible to have an ill-formed
        /// delegate type imported from metadata which does not have an Invoke method.
        /// Such a type will be classified as a delegate but its DelegateInvokeMethod
        /// would be null.
        /// </summary>
        public MethodSymbol DelegateInvokeMethod
        {
            get
            {
                if (TypeKind != TypeKind.Delegate)
                {
                    return null;
                }

                var methods = GetMembers(WellKnownMemberNames.DelegateInvokeName);
                if (methods.Length != 1)
                {
                    return null;
                }

                var method = methods[0] as MethodSymbol;

                //EDMAURER we used to also check 'method.IsVirtual' because section 13.6
                //of the CLI spec dictates that it be virtual, but real world
                //working metadata has been found that contains an Invoke method that is
                //marked as virtual but not newslot (both of those must be combined to
                //meet the C# definition of virtual). Rather than weaken the check
                //I've removed it, as the Dev10 compiler makes no check, and we don't
                //stand to gain anything by having it.

                //return method != null && method.IsVirtual ? method : null;
                return method;
            }
        }

        /// <summary>
        /// Get the operators for this type by their metadata name
        /// </summary>
        internal ImmutableArray<MethodSymbol> GetOperators(string name)
        {
            ImmutableArray<Symbol> candidates = GetSimpleNonTypeMembers(name);
            if (candidates.IsEmpty)
            {
                return ImmutableArray<MethodSymbol>.Empty;
            }

            ArrayBuilder<MethodSymbol> operators = ArrayBuilder<MethodSymbol>.GetInstance();
            foreach (MethodSymbol candidate in candidates.OfType<MethodSymbol>())
            {
                if (candidate.MethodKind == MethodKind.UserDefinedOperator || candidate.MethodKind == MethodKind.Conversion)
                {
                    operators.Add(candidate);
                }
            }

            return operators.ToImmutableAndFree();
        }

        /// <summary>
        /// Get the instance constructors for this type.
        /// </summary>
        public ImmutableArray<MethodSymbol> InstanceConstructors
        {
            get
            {
                return GetConstructors<MethodSymbol>(includeInstance: true, includeStatic: false);
            }
        }

        /// <summary>
        /// Get the static constructors for this type.
        /// </summary>
        public ImmutableArray<MethodSymbol> StaticConstructors
        {
            get
            {
                return GetConstructors<MethodSymbol>(includeInstance: false, includeStatic: true);
            }
        }

        /// <summary>
        /// Get the instance and static constructors for this type.
        /// </summary>
        public ImmutableArray<MethodSymbol> Constructors
        {
            get
            {
                return GetConstructors<MethodSymbol>(includeInstance: true, includeStatic: true);
            }
        }

        private ImmutableArray<TMethodSymbol> GetConstructors<TMethodSymbol>(bool includeInstance, bool includeStatic) where TMethodSymbol : class, IMethodSymbol
        {
            Debug.Assert(includeInstance || includeStatic);

            ImmutableArray<Symbol> instanceCandidates = includeInstance
                ? GetMembers(WellKnownMemberNames.InstanceConstructorName)
                : ImmutableArray<Symbol>.Empty;
            ImmutableArray<Symbol> staticCandidates = includeStatic
                ? GetMembers(WellKnownMemberNames.StaticConstructorName)
                : ImmutableArray<Symbol>.Empty;

            if (instanceCandidates.IsEmpty && staticCandidates.IsEmpty)
            {
                return ImmutableArray<TMethodSymbol>.Empty;
            }

            ArrayBuilder<TMethodSymbol> constructors = ArrayBuilder<TMethodSymbol>.GetInstance();
            foreach (Symbol candidate in instanceCandidates)
            {
                if (candidate.Kind == SymbolKind.Method)
                {
                    TMethodSymbol method = candidate as TMethodSymbol;
                    Debug.Assert((object)method != null);
                    Debug.Assert(method.MethodKind == MethodKind.Constructor);
                    constructors.Add(method);
                }
            }
            foreach (Symbol candidate in staticCandidates)
            {
                if (candidate.Kind == SymbolKind.Method)
                {
                    TMethodSymbol method = candidate as TMethodSymbol;
                    Debug.Assert((object)method != null);
                    Debug.Assert(method.MethodKind == MethodKind.StaticConstructor);
                    constructors.Add(method);
                }
            }
            return constructors.ToImmutableAndFree();
        }

        /// <summary>
        /// Get the indexers for this type.
        /// </summary>
        /// <remarks>
        /// Won't include indexers that are explicit interface implementations.
        /// </remarks>
        public ImmutableArray<PropertySymbol> Indexers
        {
            get
            {
                ImmutableArray<Symbol> candidates = GetSimpleNonTypeMembers(WellKnownMemberNames.Indexer);

                if (candidates.IsEmpty)
                {
                    return ImmutableArray<PropertySymbol>.Empty;
                }

                // The common case will be returning a list with the same elements as "candidates",
                // but we need a list of PropertySymbols, so we're stuck building a new list anyway.
                ArrayBuilder<PropertySymbol> indexers = ArrayBuilder<PropertySymbol>.GetInstance();
                foreach (Symbol candidate in candidates)
                {
                    if (candidate.Kind == SymbolKind.Property)
                    {
                        Debug.Assert(((PropertySymbol)candidate).IsIndexer);
                        indexers.Add((PropertySymbol)candidate);
                    }
                }
                return indexers.ToImmutableAndFree();
            }
        }

        /// <summary>
        /// Returns true if this type might contain extension methods. If this property
        /// returns false, there are no extension methods in this type.
        /// </summary>
        /// <remarks>
        /// This property allows the search for extension methods to be narrowed quickly.
        /// </remarks>
        public abstract bool MightContainExtensionMethods { get; }

        internal void GetExtensionMethods(ArrayBuilder<MethodSymbol> methods, string nameOpt, int arity, LookupOptions options)
        {
            if (this.MightContainExtensionMethods)
            {
                DoGetExtensionMethods(methods, nameOpt, arity, options);
            }
        }

        internal void DoGetExtensionMethods(ArrayBuilder<MethodSymbol> methods, string nameOpt, int arity, LookupOptions options)
        {
            var members = nameOpt == null
                ? this.GetMembersUnordered()
                : this.GetSimpleNonTypeMembers(nameOpt);

            foreach (var member in members)
            {
                if (member.Kind == SymbolKind.Method)
                {
                    var method = (MethodSymbol)member;
                    if (method.IsExtensionMethod &&
                        ((options & LookupOptions.AllMethodsOnArityZero) != 0 || arity == method.Arity))
                    {
                        Debug.Assert(method.MethodKind != MethodKind.ReducedExtension);
                        methods.Add(method);
                    }
                }
            }
        }

        // TODO: Probably should provide similar accessors for static constructor, destructor, 
        // TODO: operators, conversions.

        /// <summary>
        /// Returns true if this type is known to be a reference type. It is never the case that
        /// IsReferenceType and IsValueType both return true. However, for an unconstrained type
        /// parameter, IsReferenceType and IsValueType will both return false.
        /// </summary>
        public override bool IsReferenceType
        {
            get
            {
                var kind = TypeKind;
                return kind != TypeKind.Enum && kind != TypeKind.Struct && kind != TypeKind.Error;
            }
        }

        /// <summary>
        /// Returns true if this type is known to be a value type. It is never the case that
        /// IsReferenceType and IsValueType both return true. However, for an unconstrained type
        /// parameter, IsReferenceType and IsValueType will both return false.
        /// </summary>
        public override bool IsValueType
        {
            get
            {
                var kind = TypeKind;
                return kind == TypeKind.Struct || kind == TypeKind.Enum;
            }
        }

        internal override bool IsManagedType
        {
            get
            {
                // CONSIDER: we could cache this, but it's only expensive for non-special struct types
                // that are pointed to.  For now, only cache on SourceMemberContainerSymbol since it fits
                // nicely into the flags variable.
                return BaseTypeAnalysis.IsManagedType(this);
            }
        }

        /// <summary>
        /// Gets the associated attribute usage info for an attribute type.
        /// </summary>
        internal abstract AttributeUsageInfo GetAttributeUsageInfo();

        /// <summary>
        /// Returns true if the type is a Script class. 
        /// It might be an interactive submission class or a Script class in a csx file.
        /// </summary>
        public virtual bool IsScriptClass
        {
            get
            {
                return false;
            }
        }

        internal bool IsSubmissionClass
        {
            get
            {
                return TypeKind == TypeKind.Submission;
            }
        }

        internal SynthesizedInstanceConstructor GetScriptConstructor()
        {
            Debug.Assert(IsScriptClass);
            return (SynthesizedInstanceConstructor)InstanceConstructors.Single();
        }

        internal SynthesizedInteractiveInitializerMethod GetScriptInitializer()
        {
            Debug.Assert(IsScriptClass);
            return (SynthesizedInteractiveInitializerMethod)GetMembers(SynthesizedInteractiveInitializerMethod.InitializerName).Single();
        }

        internal SynthesizedEntryPointSymbol GetScriptEntryPoint()
        {
            Debug.Assert(IsScriptClass);
            var name = (TypeKind == TypeKind.Submission) ? SynthesizedEntryPointSymbol.FactoryName : SynthesizedEntryPointSymbol.MainName;
            return (SynthesizedEntryPointSymbol)GetMembers(name).Single();
        }

        /// <summary>
        /// Returns true if the type is the implicit class that holds onto invalid global members (like methods or
        /// statements in a non script file).
        /// </summary>
        public virtual bool IsImplicitClass
        {
            get
            {
                return false;
            }
        }

        /// <summary>
        /// Gets the name of this symbol. Symbols without a name return the empty string; null is
        /// never returned.
        /// </summary>
        public abstract override string Name { get; }

        /// <summary>
        /// Return the name including the metadata arity suffix.
        /// </summary>
        public override string MetadataName
        {
            get
            {
                return MangleName ? MetadataHelpers.ComposeAritySuffixedMetadataName(Name, Arity) : Name;
            }
        }

        /// <summary>
        /// Should the name returned by Name property be mangled with [`arity] suffix in order to get metadata name.
        /// Must return False for a type with Arity == 0.
        /// </summary>
        internal abstract bool MangleName
        {
            // Intentionally no default implementation to force consideration of appropriate implementation for each new subclass
            get;
        }

        /// <summary>
        /// Collection of names of members declared within this type.
        /// </summary>
        public abstract IEnumerable<string> MemberNames { get; }

        /// <summary>
        /// Get all the members of this symbol.
        /// </summary>
        /// <returns>An ImmutableArray containing all the members of this symbol. If this symbol has no members,
        /// returns an empty ImmutableArray. Never returns null.</returns>
        public abstract override ImmutableArray<Symbol> GetMembers();

        /// <summary>
        /// Get all the members of this symbol that have a particular name.
        /// </summary>
        /// <returns>An ImmutableArray containing all the members of this symbol with the given name. If there are
        /// no members with this name, returns an empty ImmutableArray. Never returns null.</returns>
        public abstract override ImmutableArray<Symbol> GetMembers(string name);

        internal virtual ImmutableArray<Symbol> GetSimpleNonTypeMembers(string name)
        {
            return GetMembers(name);
        }

        /// <summary>
        /// Get all the members of this symbol that are types.
        /// </summary>
        /// <returns>An ImmutableArray containing all the types that are members of this symbol. If this symbol has no type members,
        /// returns an empty ImmutableArray. Never returns null.</returns>
        public abstract override ImmutableArray<NamedTypeSymbol> GetTypeMembers();

        /// <summary>
        /// Get all the members of this symbol that are types that have a particular name, of any arity.
        /// </summary>
        /// <returns>An ImmutableArray containing all the types that are members of this symbol with the given name.
        /// If this symbol has no type members with this name,
        /// returns an empty ImmutableArray. Never returns null.</returns>
        public abstract override ImmutableArray<NamedTypeSymbol> GetTypeMembers(string name);

        /// <summary>
        /// Get all the members of this symbol that are types that have a particular name and arity
        /// </summary>
        /// <returns>An ImmutableArray containing all the types that are members of this symbol with the given name and arity.
        /// If this symbol has no type members with this name and arity,
        /// returns an empty ImmutableArray. Never returns null.</returns>
        public abstract override ImmutableArray<NamedTypeSymbol> GetTypeMembers(string name, int arity);

        /// <summary>
        /// Get all instance field and event members.
        /// </summary>
        /// <remarks>
        /// For source symbols may be called while calculating
        /// <see cref="NamespaceOrTypeSymbol.GetMembersUnordered"/>.
        /// </remarks>
        internal virtual IEnumerable<Symbol> GetInstanceFieldsAndEvents()
        {
            return GetMembersUnordered().Where(IsInstanceFieldOrEvent);
        }

        protected static Func<Symbol, bool> IsInstanceFieldOrEvent = symbol =>
        {
            if (!symbol.IsStatic)
            {
                switch (symbol.Kind)
                {
                    case SymbolKind.Field:
                    case SymbolKind.Event:
                        return true;
                }
            }
            return false;
        };

        /// <summary>
        /// Get this accessibility that was declared on this symbol. For symbols that do not have
        /// accessibility declared on them, returns NotApplicable.
        /// </summary>
        public abstract override Accessibility DeclaredAccessibility { get; }

        /// <summary>
        /// Used to implement visitor pattern.
        /// </summary>
        internal override TResult Accept<TArgument, TResult>(CSharpSymbolVisitor<TArgument, TResult> visitor, TArgument argument)
        {
            return visitor.VisitNamedType(this, argument);
        }

        public override void Accept(CSharpSymbolVisitor visitor)
        {
            visitor.VisitNamedType(this);
        }

        public override TResult Accept<TResult>(CSharpSymbolVisitor<TResult> visitor)
        {
            return visitor.VisitNamedType(this);
        }

        /// <summary>
        /// During early attribute decoding, we consider a safe subset of all members that will not
        /// cause cyclic dependencies.  Get all such members for this symbol.
        /// </summary>
        /// <remarks>
        /// Never returns null (empty instead).
        /// Expected implementations: for source, return type and field members; for metadata, return all members.
        /// </remarks>
        internal abstract ImmutableArray<Symbol> GetEarlyAttributeDecodingMembers();

        /// <summary>
        /// During early attribute decoding, we consider a safe subset of all members that will not
        /// cause cyclic dependencies.  Get all such members for this symbol that have a particular name.
        /// </summary>
        /// <remarks>
        /// Never returns null (empty instead).
        /// Expected implementations: for source, return type and field members; for metadata, return all members.
        /// </remarks>
        internal abstract ImmutableArray<Symbol> GetEarlyAttributeDecodingMembers(string name);

        /// <summary>
        /// Gets the kind of this symbol.
        /// </summary>
        public override SymbolKind Kind // Cannot seal this method because of the ErrorSymbol.
        {
            get
            {
                return SymbolKind.NamedType;
            }
        }

        internal abstract NamedTypeSymbol GetDeclaredBaseType(ConsList<Symbol> basesBeingResolved);

        internal abstract ImmutableArray<NamedTypeSymbol> GetDeclaredInterfaces(ConsList<Symbol> basesBeingResolved);

        public override int GetHashCode()
        {
            // return a distinguished value for 'object' so we can return the same value for 'dynamic'.
            // That's because the hash code ignores the distinction between dynamic and object.  It also
            // ignores custom modifiers.
            if (this.SpecialType == SpecialType.System_Object)
            {
                return (int)SpecialType.System_Object;
            }

            // OriginalDefinition must be object-equivalent.
            return RuntimeHelpers.GetHashCode(OriginalDefinition);
        }

        /// <summary>
        /// Compares this type to another type.
        /// </summary>
        internal override bool Equals(TypeSymbol t2, TypeCompareKind comparison)
        {
            Debug.Assert(!this.IsTupleType);

            if ((object)t2 == this) return true;
            if ((object)t2 == null) return false;

            if ((comparison & TypeCompareKind.IgnoreDynamic) != 0)
            {
                if (t2.TypeKind == TypeKind.Dynamic)
                {
                    // if ignoring dynamic, then treat dynamic the same as the type 'object'
                    if (this.SpecialType == SpecialType.System_Object)
                    {
                        return true;
                    }
                }
            }

            if ((comparison & TypeCompareKind.IgnoreTupleNames) != 0)
            {
                // If ignoring tuple element names, compare underlying tuple types
                if (t2.IsTupleType)
                {
                    t2 = t2.TupleUnderlyingType;
                    if (this.Equals(t2, comparison)) return true;
                }
            }

            NamedTypeSymbol other = t2 as NamedTypeSymbol;
            if ((object)other == null) return false;

            // Compare OriginalDefinitions.
            var thisOriginalDefinition = this.OriginalDefinition;
            var otherOriginalDefinition = other.OriginalDefinition;

            if (((object)this == (object)thisOriginalDefinition || (object)other == (object)otherOriginalDefinition) &&
<<<<<<< HEAD
                !ignoreCustomModifiersAndArraySizesAndLowerBounds)
=======
                !((comparison & TypeCompareKind.IgnoreCustomModifiersAndArraySizesAndLowerBounds) != 0 && (this.HasTypeArgumentsCustomModifiers || other.HasTypeArgumentsCustomModifiers)))
>>>>>>> 2355a7be
            {
                return false;
            }

            // CONSIDER: original definitions are not unique for missing metadata type
            // symbols.  Therefore this code may not behave correctly if 'this' is List<int>
            // where List`1 is a missing metadata type symbol, and other is similarly List<int>
            // but for a reference-distinct List`1.
            if (thisOriginalDefinition != otherOriginalDefinition)
            {
                return false;
            }

            // The checks above are supposed to handle the vast majority of cases.
            // More complicated cases are handled in a special helper to make the common case scenario simple/fast (fewer locals and smaller stack frame)
            return EqualsComplicatedCases(other, comparison);
        }

        /// <summary>
        /// Helper for more complicated cases of Equals like when we have generic instantiations or types nested within them.
        /// </summary>
        private bool EqualsComplicatedCases(NamedTypeSymbol other, TypeCompareKind comparison)
        {
            if ((object)this.ContainingType != null &&
                !this.ContainingType.Equals(other.ContainingType, comparison))
            {
                return false;
            }

            var thisIsNotConstructed = ReferenceEquals(ConstructedFrom, this);
            var otherIsNotConstructed = ReferenceEquals(other.ConstructedFrom, other);

            if (thisIsNotConstructed && otherIsNotConstructed)
            {
                // Note that the arguments might appear different here due to alpha-renaming.  For example, given
                // class A<T> { class B<U> {} }
                // The type A<int>.B<int> is "constructed from" A<int>.B<1>, which may be a distinct type object
                // with a different alpha-renaming of B's type parameter every time that type expression is bound,
                // but these should be considered the same type each time.
                return true;
            }

<<<<<<< HEAD
            if (((thisIsNotConstructed || otherIsNotConstructed) && 
                 !ignoreCustomModifiersAndArraySizesAndLowerBounds) || 
=======
            if (((thisIsNotConstructed || otherIsNotConstructed) &&
                 !((comparison & TypeCompareKind.IgnoreCustomModifiersAndArraySizesAndLowerBounds) != 0 && (this.HasTypeArgumentsCustomModifiers || other.HasTypeArgumentsCustomModifiers))) ||
>>>>>>> 2355a7be
                this.IsUnboundGenericType != other.IsUnboundGenericType)
            {
                return false;
            }

<<<<<<< HEAD
=======
            bool hasTypeArgumentsCustomModifiers = this.HasTypeArgumentsCustomModifiers;

            if ((comparison & TypeCompareKind.IgnoreCustomModifiersAndArraySizesAndLowerBounds) == 0 && hasTypeArgumentsCustomModifiers != other.HasTypeArgumentsCustomModifiers)
            {
                return false;
            }

>>>>>>> 2355a7be
            var typeArguments = this.TypeArgumentsNoUseSiteDiagnostics;
            var otherTypeArguments = other.TypeArgumentsNoUseSiteDiagnostics;
            int count = typeArguments.Length;

            // since both are constructed from the same (original) type, they must have the same arity
            Debug.Assert(count == otherTypeArguments.Length);

            for (int i = 0; i < count; i++)
            {
<<<<<<< HEAD
                var typeArgument = typeArguments[i];
                var otherTypeArgument = otherTypeArguments[i];
                if (!typeArgument.TypeSymbol.Equals(otherTypeArgument.TypeSymbol, ignoreCustomModifiersAndArraySizesAndLowerBounds, ignoreDynamic))
                {
                    return false;
            }

                if (!ignoreCustomModifiersAndArraySizesAndLowerBounds && !typeArgument.CustomModifiers.SequenceEqual(otherTypeArgument.CustomModifiers))
            {
                    return false;
=======
                if (!typeArguments[i].Equals(otherTypeArguments[i], comparison)) return false;
            }

            if ((comparison & TypeCompareKind.IgnoreCustomModifiersAndArraySizesAndLowerBounds) == 0 && hasTypeArgumentsCustomModifiers)
            {
                Debug.Assert(other.HasTypeArgumentsCustomModifiers);

                for (int i = 0; i < count; i++)
                {
                    if (!this.GetTypeArgumentCustomModifiers(i).SequenceEqual(other.GetTypeArgumentCustomModifiers(i)))
                    {
                        return false;
                    }
>>>>>>> 2355a7be
                }
            }

            return true;
        }

        /// <summary>
        /// Returns a constructed type given its type arguments.
        /// </summary>
        /// <param name="typeArguments">The immediate type arguments to be replaced for type
        /// parameters in the type.</param>
        public NamedTypeSymbol Construct(params TypeSymbol[] typeArguments)
        {
            return ConstructWithoutModifiers(typeArguments.AsImmutableOrNull(), false);
        }

        /// <summary>
        /// Returns a constructed type given its type arguments.
        /// </summary>
        /// <param name="typeArguments">The immediate type arguments to be replaced for type
        /// parameters in the type.</param>
        public NamedTypeSymbol Construct(ImmutableArray<TypeSymbol> typeArguments)
        {
            return ConstructWithoutModifiers(typeArguments, false);
        }

        /// <summary>
        /// Returns a constructed type given its type arguments.
        /// </summary>
        /// <param name="typeArguments"></param>
        public NamedTypeSymbol Construct(IEnumerable<TypeSymbol> typeArguments)
        {
            return ConstructWithoutModifiers(typeArguments.AsImmutableOrNull(), false);
        }

        /// <summary>
        /// Returns an unbound generic type of this named type.
        /// </summary>
        public NamedTypeSymbol ConstructUnboundGenericType()
        {
            return OriginalDefinition.AsUnboundGenericType();
        }

        internal NamedTypeSymbol GetUnboundGenericTypeOrSelf()
        {
            if (!this.IsGenericType)
            {
                return this;
            }

            return this.ConstructUnboundGenericType();
        }

        internal static readonly Func<TypeSymbolWithAnnotations, bool> TypeSymbolIsNullFunction = type => (object)type == null;

        internal static readonly Func<TypeSymbolWithAnnotations, bool> TypeSymbolIsErrorType = type => (object)type != null && type.TypeSymbol.IsErrorType();

        internal NamedTypeSymbol ConstructWithoutModifiers(ImmutableArray<TypeSymbol> arguments, bool unbound)
        {
            ImmutableArray<TypeSymbolWithAnnotations> modifiedArguments;

            if (arguments.IsDefault)
            {
                modifiedArguments = default(ImmutableArray<TypeSymbolWithAnnotations>);
            }
            else if (arguments.IsEmpty)
            {
                modifiedArguments = ImmutableArray<TypeSymbolWithAnnotations>.Empty;
            }
            else
            {
                var builder = ArrayBuilder<TypeSymbolWithAnnotations>.GetInstance(arguments.Length);
                foreach (TypeSymbol t in arguments)
                {
                    builder.Add((object)t == null ? null : TypeSymbolWithAnnotations.Create(t));
                }

                modifiedArguments = builder.ToImmutableAndFree();
            }

            return Construct(modifiedArguments, unbound);
        }

        internal NamedTypeSymbol Construct(ImmutableArray<TypeSymbolWithAnnotations> arguments)
        {
            return Construct(arguments, unbound: false);
        }

        internal NamedTypeSymbol Construct(ImmutableArray<TypeSymbolWithAnnotations> arguments, bool unbound)
        {
            if (!ReferenceEquals(this, ConstructedFrom) || this.Arity == 0)
            {
                throw new InvalidOperationException();
            }

            if (arguments.IsDefault)
            {
                throw new ArgumentNullException(nameof(arguments));
            }

            if (arguments.Any(TypeSymbolIsNullFunction))
            {
                throw new ArgumentException(CSharpResources.TypeArgumentCannotBeNull, "typeArguments");
            }

            if (arguments.Length != this.Arity)
            {
                throw new ArgumentException(CSharpResources.WrongNumberOfTypeArguments, "typeArguments");
            }

            Debug.Assert(!unbound || arguments.All(TypeSymbolIsErrorType));

            if (ConstructedNamedTypeSymbol.TypeParametersMatchTypeArguments(this.TypeParameters, arguments))
            {
                return this;
            }

            return this.ConstructCore(arguments, unbound);
        }

        protected virtual NamedTypeSymbol ConstructCore(ImmutableArray<TypeSymbolWithAnnotations> typeArguments, bool unbound)
        {
            return new ConstructedNamedTypeSymbol(this, typeArguments, unbound);
        }

        /// <summary>
        /// True if this type or some containing type has type parameters.
        /// </summary>
        public bool IsGenericType
        {
            get
            {
                for (var current = this; !ReferenceEquals(current, null); current = current.ContainingType)
                {
                    if (current.TypeArgumentsNoUseSiteDiagnostics.Length != 0)
                    {
                        return true;
                    }
                }

                return false;
            }
        }

        /// <summary>
        /// True if this is a reference to an <em>unbound</em> generic type.  These occur only
        /// within a <code>typeof</code> expression.  A generic type is considered <em>unbound</em>
        /// if all of the type argument lists in its fully qualified name are empty.
        /// Note that the type arguments of an unbound generic type will be returned as error
        /// types because they do not really have type arguments.  An unbound generic type
        /// yields null for its BaseType and an empty result for its Interfaces.
        /// </summary>
        public virtual bool IsUnboundGenericType
        {
            get
            {
                return false;
            }
        }

        // Given C<int>.D<string, double>, yields { int, string, double }
        internal void GetAllTypeArguments(ArrayBuilder<TypeSymbol> builder, ref HashSet<DiagnosticInfo> useSiteDiagnostics)
        {
            var outer = ContainingType;
            if (!ReferenceEquals(outer, null))
            {
                outer.GetAllTypeArguments(builder, ref useSiteDiagnostics);
            }

            foreach (var argument in TypeArgumentsWithDefinitionUseSiteDiagnostics(ref useSiteDiagnostics))
            {
                builder.Add(argument.TypeSymbol);
            }
        }

        internal ImmutableArray<TypeSymbolWithAnnotations> GetAllTypeArguments(ref HashSet<DiagnosticInfo> useSiteDiagnostics)
        {
            ArrayBuilder<TypeSymbolWithAnnotations> builder = ArrayBuilder<TypeSymbolWithAnnotations>.GetInstance();
            GetAllTypeArguments(builder, ref useSiteDiagnostics);
            return builder.ToImmutableAndFree();
        }

        internal void GetAllTypeArguments(ArrayBuilder<TypeSymbolWithAnnotations> builder, ref HashSet<DiagnosticInfo> useSiteDiagnostics)
        {
            var outer = ContainingType;
            if (!ReferenceEquals(outer, null))
            {
                outer.GetAllTypeArguments(builder, ref useSiteDiagnostics);
            }

<<<<<<< HEAD
            builder.AddRange(TypeArgumentsWithDefinitionUseSiteDiagnostics(ref useSiteDiagnostics));
=======
            var types = TypeArgumentsWithDefinitionUseSiteDiagnostics(ref useSiteDiagnostics);

            if (!HasTypeArgumentsCustomModifiers)
            {
                for (int i = 0; i < types.Length; i++)
                {
                    builder.Add(new TypeWithModifiers(types[i]));
                }
            }
            else
            {
                for (int i = 0; i < types.Length; i++)
                {
                    builder.Add(new TypeWithModifiers(types[i], GetTypeArgumentCustomModifiers(i)));
                }
            }
>>>>>>> 2355a7be
        }

        internal int AllTypeArgumentCount()
        {
            int count = TypeArgumentsNoUseSiteDiagnostics.Length;

            var outer = ContainingType;
            if (!ReferenceEquals(outer, null))
            {
                count += outer.AllTypeArgumentCount();
            }

            return count;
        }

        /// <summary>
        /// The original definition of this symbol. If this symbol is constructed from another
        /// symbol by type substitution then OriginalDefinition gets the original symbol as it was defined in
        /// source or metadata.
        /// </summary>
        public new virtual NamedTypeSymbol OriginalDefinition
        {
            get
            {
                return this;
            }
        }

        protected override sealed TypeSymbol OriginalTypeSymbolDefinition
        {
            get
            {
                return this.OriginalDefinition;
            }
        }

        /// <summary>
        /// Returns the map from type parameters to type arguments.
        /// If this is not a generic type instantiation, returns null.
        /// The map targets the original definition of the type.
        /// </summary>
        internal virtual TypeMap TypeSubstitution
        {
            get { return null; }
        }

        internal virtual NamedTypeSymbol AsMember(NamedTypeSymbol newOwner)
        {
            Debug.Assert(this.IsDefinition);
            Debug.Assert(ReferenceEquals(newOwner.OriginalDefinition, this.ContainingSymbol.OriginalDefinition));
            return newOwner.IsDefinition ? this : new SubstitutedNestedTypeSymbol((SubstitutedNamedTypeSymbol)newOwner, this);
        }

        #region Use-Site Diagnostics

        internal override DiagnosticInfo GetUseSiteDiagnostic()
        {
            if (this.IsDefinition)
            {
                return base.GetUseSiteDiagnostic();
            }

            DiagnosticInfo result = null;

            // Check definition, type arguments 
            if (DeriveUseSiteDiagnosticFromType(ref result, this.OriginalDefinition) ||
                DeriveUseSiteDiagnosticFromTypeArguments(ref result))
            {
                return result;
            }

            return result;
        }

        private bool DeriveUseSiteDiagnosticFromTypeArguments(ref DiagnosticInfo result)
        {
            foreach (TypeSymbolWithAnnotations arg in this.TypeArgumentsNoUseSiteDiagnostics)
            {
                if (DeriveUseSiteDiagnosticFromType(ref result, arg))
                {
                    return true;
<<<<<<< HEAD
=======
                }
            }

            if (this.HasTypeArgumentsCustomModifiers)
            {
                for (int i = 0; i < this.Arity; i++)
                {
                    if (DeriveUseSiteDiagnosticFromCustomModifiers(ref result, this.GetTypeArgumentCustomModifiers(i)))
                    {
                        return true;
>>>>>>> 2355a7be
                    }
                }

            return false;
        }

        internal DiagnosticInfo CalculateUseSiteDiagnostic()
        {
            DiagnosticInfo result = null;

            // Check base type.
            if (MergeUseSiteDiagnostics(ref result, DeriveUseSiteDiagnosticFromBase()))
            {
                return result;
            }

            // If we reach a type (Me) that is in an assembly with unified references, 
            // we check if that type definition depends on a type from a unified reference.
            if (this.ContainingModule.HasUnifiedReferences)
            {
                HashSet<TypeSymbol> unificationCheckedTypes = null;
                if (GetUnificationUseSiteDiagnosticRecursive(ref result, this, ref unificationCheckedTypes))
                {
                    return result;
                }
            }

            return result;
        }

        private DiagnosticInfo DeriveUseSiteDiagnosticFromBase()
        {
            NamedTypeSymbol @base = this.BaseTypeNoUseSiteDiagnostics;

            while ((object)@base != null)
            {
                if (@base.IsErrorType() && @base is NoPiaIllegalGenericInstantiationSymbol)
                {
                    return @base.GetUseSiteDiagnostic();
                }

                @base = @base.BaseTypeNoUseSiteDiagnostics;
            }

            return null;
        }

        internal override bool GetUnificationUseSiteDiagnosticRecursive(ref DiagnosticInfo result, Symbol owner, ref HashSet<TypeSymbol> checkedTypes)
        {
            if (!this.MarkCheckedIfNecessary(ref checkedTypes))
            {
                return false;
            }

            Debug.Assert(owner.ContainingModule.HasUnifiedReferences);
            if (owner.ContainingModule.GetUnificationUseSiteDiagnostic(ref result, this))
            {
                return true;
            }

            // We recurse into base types, interfaces and type *parameters* to check for
            // problems with constraints. We recurse into type *arguments* in the overload
            // in ConstructedNamedTypeSymbol.
            //
            // When we are binding a name with a nested type, Foo.Bar, then we ask for
            // use-site errors to be reported on both Foo and Foo.Bar. Therefore we should
            // not recurse into the containing type here; doing so will result in errors
            // being reported twice if Foo is bad.

            var @base = this.BaseTypeNoUseSiteDiagnostics;
            if ((object)@base != null && @base.GetUnificationUseSiteDiagnosticRecursive(ref result, owner, ref checkedTypes))
            {
                return true;
            }

            return GetUnificationUseSiteDiagnosticRecursive(ref result, this.InterfacesNoUseSiteDiagnostics(), owner, ref checkedTypes) ||
                   GetUnificationUseSiteDiagnosticRecursive(ref result, this.TypeParameters, owner, ref checkedTypes);
        }

        #endregion

        /// <summary>
        /// True if the type itself is excluded from code covarage instrumentation.
        /// True for source types marked with <see cref="AttributeDescription.ExcludeFromCodeCoverageAttribute"/>.
        /// </summary>
        internal virtual bool IsDirectlyExcludedFromCodeCoverage { get => false; }

        /// <summary>
        /// True if this symbol has a special name (metadata flag SpecialName is set).
        /// </summary>
        internal abstract bool HasSpecialName { get; }

        /// <summary>
        /// Returns a flag indicating whether this symbol is ComImport.
        /// </summary>
        /// <remarks>
        /// A type can me marked as a ComImport type in source by applying the <see cref="System.Runtime.InteropServices.ComImportAttribute"/>
        /// </remarks>
        internal abstract bool IsComImport { get; }

        /// <summary>
        /// True if the type is a Windows runtime type.
        /// </summary>
        /// <remarks>
        /// A type can me marked as a Windows runtime type in source by applying the WindowsRuntimeImportAttribute.
        /// WindowsRuntimeImportAttribute is a pseudo custom attribute defined as an internal class in System.Runtime.InteropServices.WindowsRuntime namespace.
        /// This is needed to mark Windows runtime types which are redefined in mscorlib.dll and System.Runtime.WindowsRuntime.dll.
        /// These two assemblies are special as they implement the CLR's support for WinRT.
        /// </remarks>
        internal abstract bool IsWindowsRuntimeImport { get; }

        /// <summary>
        /// True if the type should have its WinRT interfaces projected onto .NET types and
        /// have missing .NET interface members added to the type.
        /// </summary>
        internal abstract bool ShouldAddWinRTMembers { get; }

        /// <summary>
        /// Returns a flag indicating whether this symbol has at least one applied/inherited conditional attribute.
        /// </summary>
        /// <remarks>
        /// Forces binding and decoding of attributes.
        /// </remarks>
        internal bool IsConditional
        {
            get
            {
                if (this.GetAppliedConditionalSymbols().Any())
                {
                    return true;
                }

                // Conditional attributes are inherited by derived types.
                var baseType = this.BaseTypeNoUseSiteDiagnostics;
                return (object)baseType != null ? baseType.IsConditional : false;
            }
        }

        /// <summary>
        /// True if the type is serializable (has Serializable metadata flag).
        /// </summary>
        internal abstract bool IsSerializable { get; }

        /// <summary>
        /// Type layout information (ClassLayout metadata and layout kind flags).
        /// </summary>
        internal abstract TypeLayout Layout { get; }

        /// <summary>
        /// The default charset used for type marshalling. 
        /// Can be changed via <see cref="DefaultCharSetAttribute"/> applied on the containing module.
        /// </summary>
        protected CharSet DefaultMarshallingCharSet
        {
            get
            {
                return this.GetEffectiveDefaultMarshallingCharSet() ?? CharSet.Ansi;
            }
        }

        /// <summary>
        /// Marshalling charset of string data fields within the type (string formatting flags in metadata).
        /// </summary>
        internal abstract CharSet MarshallingCharSet { get; }

        /// <summary>
        /// True if the type has declarative security information (HasSecurity flags).
        /// </summary>
        internal abstract bool HasDeclarativeSecurity { get; }

        /// <summary>
        /// Declaration security information associated with this type, or null if there is none.
        /// </summary>
        internal abstract IEnumerable<Cci.SecurityAttribute> GetSecurityInformation();

        /// <summary>
        /// Returns a sequence of preprocessor symbols specified in <see cref="ConditionalAttribute"/> applied on this symbol, or null if there are none.
        /// </summary>
        internal abstract ImmutableArray<string> GetAppliedConditionalSymbols();

        /// <summary>
        /// If <see cref="CoClassAttribute"/> was applied to the type and the attribute argument is a valid named type argument, i.e. accessible class type, then it returns the type symbol for the argument.
        /// Otherwise, returns null.
        /// </summary>
        /// <remarks>
        /// <para>
        /// This property invokes force completion of attributes. If you are accessing this property
        /// from the binder, make sure that we are not binding within an Attribute context.
        /// This could lead to a possible cycle in attribute binding.
        /// We can avoid this cycle by first checking if we are within the context of an Attribute argument,
        /// i.e. if(!binder.InAttributeArgument) { ...  namedType.ComImportCoClass ... }
        /// </para>
        /// <para>
        /// CONSIDER: We can remove the above restriction and possibility of cycle if we do an
        /// early binding of some well known attributes.
        /// </para>
        /// </remarks>
        internal virtual NamedTypeSymbol ComImportCoClass
        {
            get
            {
                return null;
            }
        }

        /// <summary>
        /// If class represents fixed buffer, this property returns the FixedElementField
        /// </summary>
        internal virtual FieldSymbol FixedElementField
        {
            get
            {
                return null;
            }
        }

        /// <summary>
        /// Requires less computation than <see cref="TypeSymbol.TypeKind"/> == <see cref="TypeKind.Interface"/>.
        /// </summary>
        /// <remarks>
        /// Metadata types need to compute their base types in order to know their TypeKinds, and that can lead
        /// to cycles if base types are already being computed.
        /// </remarks>
        /// <returns>True if this is an interface type.</returns>
        internal abstract bool IsInterface { get; }

        /// <summary>
        /// Verify if the given type can be used to back a tuple type 
        /// and return cardinality of that tuple type in <paramref name="tupleCardinality"/>. 
        /// </summary>
        /// <param name="tupleCardinality">If method returns true, contains cardinality of the compatible tuple type.</param>
        /// <returns></returns>
        public sealed override bool IsTupleCompatible(out int tupleCardinality)
        {
            if (IsTupleType)
            {
                tupleCardinality = 0;
                return false;
            }

            // Should this be optimized for perf (caching for VT<0> to VT<7>, etc.)?
            if (!IsUnboundGenericType &&
                ContainingSymbol?.Kind == SymbolKind.Namespace &&
                ContainingNamespace.ContainingNamespace?.IsGlobalNamespace == true &&
                Name == TupleTypeSymbol.TupleTypeName &&
                ContainingNamespace.Name == MetadataHelpers.SystemString)
            {
                int arity = Arity;

                if (arity > 0 && arity < TupleTypeSymbol.RestPosition)
                {
                    tupleCardinality = arity;
                    return true;
                }
                else if (arity == TupleTypeSymbol.RestPosition && !IsDefinition)
                {
                    // Skip through "Rest" extensions
                    TypeSymbol typeToCheck = this;
                    int levelsOfNesting = 0;

                    do
                    {
                        levelsOfNesting++;
                        typeToCheck = ((NamedTypeSymbol)typeToCheck).TypeArgumentsNoUseSiteDiagnostics[TupleTypeSymbol.RestPosition - 1];
                    }
                    while (typeToCheck.OriginalDefinition == this.OriginalDefinition && !typeToCheck.IsDefinition);

                    if (typeToCheck.IsTupleType)
                    {
                        var underlying = typeToCheck.TupleUnderlyingType;
                        if (underlying.Arity == TupleTypeSymbol.RestPosition && underlying.OriginalDefinition != this.OriginalDefinition)
                        {
                            tupleCardinality = 0;
                            return false;
                        }

                        tupleCardinality = (TupleTypeSymbol.RestPosition - 1) * levelsOfNesting + typeToCheck.TupleElementTypes.Length;
                        return true;
                    }

                    arity = (typeToCheck as NamedTypeSymbol)?.Arity ?? 0;

                    if (arity > 0 && arity < TupleTypeSymbol.RestPosition && typeToCheck.IsTupleCompatible(out tupleCardinality))
                    {
                        Debug.Assert(tupleCardinality < TupleTypeSymbol.RestPosition);
                        tupleCardinality += (TupleTypeSymbol.RestPosition - 1) * levelsOfNesting;
                        return true;
                    }
                }
            }

            tupleCardinality = 0;
            return false;
        }

        #region INamedTypeSymbol Members

        int INamedTypeSymbol.Arity
        {
            get
            {
                return this.Arity;
            }
        }

        ImmutableArray<IMethodSymbol> INamedTypeSymbol.InstanceConstructors
        {
            get
            {
                return this.GetConstructors<IMethodSymbol>(includeInstance: true, includeStatic: false);
            }
        }

        ImmutableArray<IMethodSymbol> INamedTypeSymbol.StaticConstructors
        {
            get
            {
                return this.GetConstructors<IMethodSymbol>(includeInstance: false, includeStatic: true);
            }
        }

        ImmutableArray<IMethodSymbol> INamedTypeSymbol.Constructors
        {
            get
            {
                return this.GetConstructors<IMethodSymbol>(includeInstance: true, includeStatic: true);
            }
        }

        IEnumerable<string> INamedTypeSymbol.MemberNames
        {
            get
            {
                return this.MemberNames;
            }
        }

        ImmutableArray<ITypeParameterSymbol> INamedTypeSymbol.TypeParameters
        {
            get
            {
                return StaticCast<ITypeParameterSymbol>.From(this.TypeParameters);
            }
        }

        ImmutableArray<ITypeSymbol> INamedTypeSymbol.TypeArguments
        {
            get
            {
                return this.TypeArgumentsNoUseSiteDiagnostics.SelectAsArray(a => (ITypeSymbol)a.TypeSymbol);
            }
        }

        INamedTypeSymbol INamedTypeSymbol.OriginalDefinition
        {
            get { return this.OriginalDefinition; }
        }

        IMethodSymbol INamedTypeSymbol.DelegateInvokeMethod
        {
            get
            {
                return this.DelegateInvokeMethod;
            }
        }

        INamedTypeSymbol INamedTypeSymbol.EnumUnderlyingType
        {
            get
            {
                return this.EnumUnderlyingType;
            }
        }

        INamedTypeSymbol INamedTypeSymbol.ConstructedFrom
        {
            get
            {
                return this.ConstructedFrom;
            }
        }

        INamedTypeSymbol INamedTypeSymbol.Construct(params ITypeSymbol[] arguments)
        {
            foreach (var arg in arguments)
            {
                arg.EnsureCSharpSymbolOrNull<ITypeSymbol, TypeSymbol>("typeArguments");
            }

            return this.Construct(arguments.Cast<TypeSymbol>().ToArray());
        }

        INamedTypeSymbol INamedTypeSymbol.ConstructUnboundGenericType()
        {
            return this.ConstructUnboundGenericType();
        }

        ISymbol INamedTypeSymbol.AssociatedSymbol
        {
            get
            {
                return null;
            }
        }

        /// <summary>
        /// Returns fields that represent tuple elements for types that are tuples.
        ///
        /// If this type is not a tuple, then returns default.
        /// </summary>
        ImmutableArray<IFieldSymbol> INamedTypeSymbol.TupleElements => StaticCast<IFieldSymbol>.From(this.TupleElements);

        /// <summary>
        /// If this is a tuple type symbol, returns the symbol for its underlying type.
        /// Otherwise, returns null.
        /// </summary>
        INamedTypeSymbol INamedTypeSymbol.TupleUnderlyingType => this.TupleUnderlyingType;

        bool INamedTypeSymbol.IsComImport => IsComImport;

        #endregion

        #region ISymbol Members

        public override void Accept(SymbolVisitor visitor)
        {
            visitor.VisitNamedType(this);
        }

        public override TResult Accept<TResult>(SymbolVisitor<TResult> visitor)
        {
            return visitor.VisitNamedType(this);
        }

        #endregion
    }
}<|MERGE_RESOLUTION|>--- conflicted
+++ resolved
@@ -59,34 +59,9 @@
             }
         }
 
-<<<<<<< HEAD
         internal abstract ImmutableArray<TypeSymbolWithAnnotations> TypeArgumentsNoUseSiteDiagnostics { get; }
 
         internal ImmutableArray<TypeSymbolWithAnnotations> TypeArgumentsWithDefinitionUseSiteDiagnostics(ref HashSet<DiagnosticInfo> useSiteDiagnostics)
-=======
-        /// <summary>
-        /// Returns custom modifiers for the type argument that has been substituted for the type parameter. 
-        /// The modifiers correspond to the type argument at the same ordinal within the <see cref="TypeArgumentsNoUseSiteDiagnostics"/>
-        /// array.
-        /// </summary>
-        public abstract ImmutableArray<CustomModifier> GetTypeArgumentCustomModifiers(int ordinal);
-
-        internal ImmutableArray<CustomModifier> GetEmptyTypeArgumentCustomModifiers(int ordinal)
-        {
-            if (ordinal < 0 || ordinal >= Arity)
-            {
-                throw new System.IndexOutOfRangeException();
-            }
-
-            return ImmutableArray<CustomModifier>.Empty;
-        }
-
-        internal abstract bool HasTypeArgumentsCustomModifiers { get; }
-
-        internal abstract ImmutableArray<TypeSymbol> TypeArgumentsNoUseSiteDiagnostics { get; }
-
-        internal ImmutableArray<TypeSymbol> TypeArgumentsWithDefinitionUseSiteDiagnostics(ref HashSet<DiagnosticInfo> useSiteDiagnostics)
->>>>>>> 2355a7be
         {
             var result = TypeArgumentsNoUseSiteDiagnostics;
 
@@ -698,11 +673,7 @@
             var otherOriginalDefinition = other.OriginalDefinition;
 
             if (((object)this == (object)thisOriginalDefinition || (object)other == (object)otherOriginalDefinition) &&
-<<<<<<< HEAD
-                !ignoreCustomModifiersAndArraySizesAndLowerBounds)
-=======
-                !((comparison & TypeCompareKind.IgnoreCustomModifiersAndArraySizesAndLowerBounds) != 0 && (this.HasTypeArgumentsCustomModifiers || other.HasTypeArgumentsCustomModifiers)))
->>>>>>> 2355a7be
+                (comparison & TypeCompareKind.IgnoreCustomModifiersAndArraySizesAndLowerBounds) == 0)
             {
                 return false;
             }
@@ -745,28 +716,13 @@
                 return true;
             }
 
-<<<<<<< HEAD
-            if (((thisIsNotConstructed || otherIsNotConstructed) && 
-                 !ignoreCustomModifiersAndArraySizesAndLowerBounds) || 
-=======
             if (((thisIsNotConstructed || otherIsNotConstructed) &&
-                 !((comparison & TypeCompareKind.IgnoreCustomModifiersAndArraySizesAndLowerBounds) != 0 && (this.HasTypeArgumentsCustomModifiers || other.HasTypeArgumentsCustomModifiers))) ||
->>>>>>> 2355a7be
+                 (comparison & TypeCompareKind.IgnoreCustomModifiersAndArraySizesAndLowerBounds) == 0) ||
                 this.IsUnboundGenericType != other.IsUnboundGenericType)
             {
                 return false;
             }
 
-<<<<<<< HEAD
-=======
-            bool hasTypeArgumentsCustomModifiers = this.HasTypeArgumentsCustomModifiers;
-
-            if ((comparison & TypeCompareKind.IgnoreCustomModifiersAndArraySizesAndLowerBounds) == 0 && hasTypeArgumentsCustomModifiers != other.HasTypeArgumentsCustomModifiers)
-            {
-                return false;
-            }
-
->>>>>>> 2355a7be
             var typeArguments = this.TypeArgumentsNoUseSiteDiagnostics;
             var otherTypeArguments = other.TypeArgumentsNoUseSiteDiagnostics;
             int count = typeArguments.Length;
@@ -776,32 +732,16 @@
 
             for (int i = 0; i < count; i++)
             {
-<<<<<<< HEAD
                 var typeArgument = typeArguments[i];
                 var otherTypeArgument = otherTypeArguments[i];
-                if (!typeArgument.TypeSymbol.Equals(otherTypeArgument.TypeSymbol, ignoreCustomModifiersAndArraySizesAndLowerBounds, ignoreDynamic))
+                if (!typeArgument.TypeSymbol.Equals(otherTypeArgument.TypeSymbol, comparison))
                 {
                     return false;
-            }
-
-                if (!ignoreCustomModifiersAndArraySizesAndLowerBounds && !typeArgument.CustomModifiers.SequenceEqual(otherTypeArgument.CustomModifiers))
-            {
+                }
+
+                if ((comparison & TypeCompareKind.IgnoreCustomModifiersAndArraySizesAndLowerBounds) == 0 && !typeArgument.CustomModifiers.SequenceEqual(otherTypeArgument.CustomModifiers))
+                {
                     return false;
-=======
-                if (!typeArguments[i].Equals(otherTypeArguments[i], comparison)) return false;
-            }
-
-            if ((comparison & TypeCompareKind.IgnoreCustomModifiersAndArraySizesAndLowerBounds) == 0 && hasTypeArgumentsCustomModifiers)
-            {
-                Debug.Assert(other.HasTypeArgumentsCustomModifiers);
-
-                for (int i = 0; i < count; i++)
-                {
-                    if (!this.GetTypeArgumentCustomModifiers(i).SequenceEqual(other.GetTypeArgumentCustomModifiers(i)))
-                    {
-                        return false;
-                    }
->>>>>>> 2355a7be
                 }
             }
 
@@ -992,26 +932,7 @@
                 outer.GetAllTypeArguments(builder, ref useSiteDiagnostics);
             }
 
-<<<<<<< HEAD
             builder.AddRange(TypeArgumentsWithDefinitionUseSiteDiagnostics(ref useSiteDiagnostics));
-=======
-            var types = TypeArgumentsWithDefinitionUseSiteDiagnostics(ref useSiteDiagnostics);
-
-            if (!HasTypeArgumentsCustomModifiers)
-            {
-                for (int i = 0; i < types.Length; i++)
-                {
-                    builder.Add(new TypeWithModifiers(types[i]));
-                }
-            }
-            else
-            {
-                for (int i = 0; i < types.Length; i++)
-                {
-                    builder.Add(new TypeWithModifiers(types[i], GetTypeArgumentCustomModifiers(i)));
-                }
-            }
->>>>>>> 2355a7be
         }
 
         internal int AllTypeArgumentCount()
@@ -1093,20 +1014,6 @@
                 if (DeriveUseSiteDiagnosticFromType(ref result, arg))
                 {
                     return true;
-<<<<<<< HEAD
-=======
-                }
-            }
-
-            if (this.HasTypeArgumentsCustomModifiers)
-            {
-                for (int i = 0; i < this.Arity; i++)
-                {
-                    if (DeriveUseSiteDiagnosticFromCustomModifiers(ref result, this.GetTypeArgumentCustomModifiers(i)))
-                    {
-                        return true;
->>>>>>> 2355a7be
-                    }
                 }
 
             return false;
