﻿// Copyright (c) Microsoft.  All Rights Reserved.  Licensed under the Apache License, Version 2.0.  See License.txt in the project root for license information.

using System;
using System.Collections.Generic;
using System.Collections.Immutable;
using System.Diagnostics;
using Roslyn.Utilities;

namespace Microsoft.CodeAnalysis.CSharp.Symbols
{
    /// <summary>
    /// A named type symbol that results from substituting a new owner for a type declaration.
    /// </summary>
    internal sealed class SubstitutedNestedTypeSymbol : SubstitutedNamedTypeSymbol
    {
        internal SubstitutedNestedTypeSymbol(SubstitutedNamedTypeSymbol newContainer, NamedTypeSymbol originalDefinition)
            : base(
                newContainer: newContainer,
                map: newContainer.TypeSubstitution,
                originalDefinition: originalDefinition,
                // An Arity-0 member of an unbound type, e.g. A<>.B, is unbound.
                unbound: newContainer.IsUnboundGenericType && originalDefinition.Arity == 0)
        {
        }

        internal override ImmutableArray<TypeWithAnnotations> TypeArgumentsWithAnnotationsNoUseSiteDiagnostics
        {
            get { return GetTypeParametersAsTypeArguments(); }
        }

        public override NamedTypeSymbol ConstructedFrom
        {
            get { return this; }
        }

<<<<<<< HEAD
        protected override NamedTypeSymbol WithTupleDataCore(TupleExtraData newData)
        {
            throw ExceptionUtilities.Unreachable;
=======
        public override sealed bool AreLocalsZeroed
        {
            get { throw ExceptionUtilities.Unreachable; }
>>>>>>> 4cd280b5
        }
    }

    /// <summary>
    /// A generic named type symbol that has been constructed with type arguments distinct from its own type parameters.
    /// </summary>
    internal sealed class ConstructedNamedTypeSymbol : SubstitutedNamedTypeSymbol
    {
        private readonly ImmutableArray<TypeWithAnnotations> _typeArgumentsWithAnnotations;
        private readonly NamedTypeSymbol _constructedFrom;

        internal ConstructedNamedTypeSymbol(NamedTypeSymbol constructedFrom, ImmutableArray<TypeWithAnnotations> typeArgumentsWithAnnotations, bool unbound = false, TupleExtraData tupleData = null)
            : base(newContainer: constructedFrom.ContainingSymbol,
                   map: new TypeMap(constructedFrom.ContainingType, constructedFrom.OriginalDefinition.TypeParameters, typeArgumentsWithAnnotations),
                   originalDefinition: constructedFrom.OriginalDefinition,
                   constructedFrom: constructedFrom, unbound: unbound, tupleData: tupleData)
        {
            _typeArgumentsWithAnnotations = typeArgumentsWithAnnotations;
            _constructedFrom = constructedFrom;

            Debug.Assert(constructedFrom.Arity == typeArgumentsWithAnnotations.Length);
            Debug.Assert(constructedFrom.Arity != 0);
        }

        protected override NamedTypeSymbol WithTupleDataCore(TupleExtraData newData)
        {
            return new ConstructedNamedTypeSymbol(_constructedFrom, _typeArgumentsWithAnnotations, IsUnboundGenericType, tupleData: newData);
        }

        public override NamedTypeSymbol ConstructedFrom
        {
            get
            {
                return _constructedFrom;
            }
        }

        internal override ImmutableArray<TypeWithAnnotations> TypeArgumentsWithAnnotationsNoUseSiteDiagnostics
        {
            get
            {
                return _typeArgumentsWithAnnotations;
            }
        }

        internal static bool TypeParametersMatchTypeArguments(ImmutableArray<TypeParameterSymbol> typeParameters, ImmutableArray<TypeWithAnnotations> typeArguments)
        {
            int n = typeParameters.Length;
            Debug.Assert(typeArguments.Length == n);
            Debug.Assert(typeArguments.Length > 0);

            for (int i = 0; i < n; i++)
            {
                if (!typeArguments[i].Is(typeParameters[i]))
                {
                    return false;
                }
            }

            return true;
        }

        internal sealed override bool GetUnificationUseSiteDiagnosticRecursive(ref DiagnosticInfo result, Symbol owner, ref HashSet<TypeSymbol> checkedTypes)
        {
            if (ConstructedFrom.GetUnificationUseSiteDiagnosticRecursive(ref result, owner, ref checkedTypes) ||
                GetUnificationUseSiteDiagnosticRecursive(ref result, _typeArgumentsWithAnnotations, owner, ref checkedTypes))
            {
                return true;
            }

            var typeArguments = this.TypeArgumentsWithAnnotationsNoUseSiteDiagnostics;
            foreach (var typeArg in typeArguments)
            {
                if (GetUnificationUseSiteDiagnosticRecursive(ref result, typeArg.CustomModifiers, owner, ref checkedTypes))
                {
                    return true;
                }
            }

            return false;
        }

        public override sealed bool AreLocalsZeroed
        {
            get { throw ExceptionUtilities.Unreachable; }
        }
    }
}<|MERGE_RESOLUTION|>--- conflicted
+++ resolved
@@ -33,15 +33,14 @@
             get { return this; }
         }
 
-<<<<<<< HEAD
+        public override sealed bool AreLocalsZeroed
+        {
+            get { throw ExceptionUtilities.Unreachable; }
+        }
+
         protected override NamedTypeSymbol WithTupleDataCore(TupleExtraData newData)
         {
             throw ExceptionUtilities.Unreachable;
-=======
-        public override sealed bool AreLocalsZeroed
-        {
-            get { throw ExceptionUtilities.Unreachable; }
->>>>>>> 4cd280b5
         }
     }
 
