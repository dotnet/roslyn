﻿// Licensed to the .NET Foundation under one or more agreements.
// The .NET Foundation licenses this file to you under the MIT license.
// See the LICENSE file in the project root for more information.

#nullable disable

using System;
using System.Collections.Generic;
using System.Collections.Immutable;
using System.Diagnostics;
using System.Linq;
using System.Threading;
using Microsoft.CodeAnalysis.CSharp.Symbols;
using Microsoft.CodeAnalysis.CSharp.Syntax;
using Microsoft.CodeAnalysis.PooledObjects;
using Microsoft.CodeAnalysis.Text;
using Roslyn.Utilities;

namespace Microsoft.CodeAnalysis.CSharp
{
    internal partial class Symbol
    {
        /// <summary>
        /// Gets the attributes for this symbol. Returns an empty <see cref="ImmutableArray&lt;AttributeData&gt;"/> if
        /// there are no attributes.
        /// </summary>
        public virtual ImmutableArray<CSharpAttributeData> GetAttributes()
        {
            Debug.Assert(!(this is IAttributeTargetSymbol)); //such types must override

            // Return an empty array by default.
            // Sub-classes that can have custom attributes must
            // override this method
            return ImmutableArray<CSharpAttributeData>.Empty;
        }

        /// <summary>
        /// Gets the attribute target kind corresponding to the symbol kind
        /// If attributes cannot be applied to this symbol kind, returns
        /// an invalid AttributeTargets value of 0
        /// </summary>
        /// <returns>AttributeTargets or 0</returns>
        internal virtual AttributeTargets GetAttributeTarget()
        {
            switch (this.Kind)
            {
                case SymbolKind.Assembly:
                    return AttributeTargets.Assembly;

                case SymbolKind.Field:
                    return AttributeTargets.Field;

                case SymbolKind.Method:
                    var method = (MethodSymbol)this;
                    switch (method.MethodKind)
                    {
                        case MethodKind.Constructor:
                        case MethodKind.StaticConstructor:
                            return AttributeTargets.Constructor;

                        default:
                            return AttributeTargets.Method;
                    }

                case SymbolKind.NamedType:
                    var namedType = (NamedTypeSymbol)this;
                    switch (namedType.TypeKind)
                    {
                        case TypeKind.Class:
                            return AttributeTargets.Class;

                        case TypeKind.Delegate:
                            return AttributeTargets.Delegate;

                        case TypeKind.Enum:
                            return AttributeTargets.Enum;

                        case TypeKind.Interface:
                            return AttributeTargets.Interface;

                        case TypeKind.Struct:
                            return AttributeTargets.Struct;

                        case TypeKind.TypeParameter:
                            return AttributeTargets.GenericParameter;

                        case TypeKind.Submission:
                            // attributes can't be applied on a submission type:
                            throw ExceptionUtilities.UnexpectedValue(namedType.TypeKind);
                    }
                    break;

                case SymbolKind.NetModule:
                    return AttributeTargets.Module;

                case SymbolKind.Parameter:
                    return AttributeTargets.Parameter;

                case SymbolKind.Property:
                    return AttributeTargets.Property;

                case SymbolKind.Event:
                    return AttributeTargets.Event;

                case SymbolKind.TypeParameter:
                    return AttributeTargets.GenericParameter;
            }

            return 0;
        }

        /// <summary>
        /// Method to early decode the type of well-known attribute which can be queried during the BindAttributeType phase.
        /// This method is called first during attribute binding so that any attributes that affect semantics of type binding
        /// can be decoded here.
        /// </summary>
        /// <remarks>
        /// NOTE: If you are early decoding any new well-known attribute, make sure to update PostEarlyDecodeWellKnownAttributeTypes 
        /// to default initialize this data.
        /// </remarks>
        internal virtual void EarlyDecodeWellKnownAttributeType(NamedTypeSymbol attributeType, AttributeSyntax attributeSyntax)
        {
        }

        /// <summary>
        /// This method is called during attribute binding after EarlyDecodeWellKnownAttributeTypes has been executed.
        /// Symbols should default initialize the data for early decoded well-known attributes here.
        /// </summary>
        internal virtual void PostEarlyDecodeWellKnownAttributeTypes()
        {
        }

#nullable enable
        /// <summary>
        /// Method to early decode applied well-known attribute which can be queried by the binder.
        /// This method is called during attribute binding after we have bound the attribute types for all attributes,
        /// but haven't yet bound the attribute arguments/attribute constructor.
        /// Early decoding certain well-known attributes enables the binder to use this decoded information on this symbol
        /// when binding the attribute arguments/attribute constructor without causing attribute binding cycle.
        /// </summary>
        internal virtual (CSharpAttributeData?, BoundAttribute?) EarlyDecodeWellKnownAttribute(ref EarlyDecodeWellKnownAttributeArguments<EarlyWellKnownAttributeBinder, NamedTypeSymbol, AttributeSyntax, AttributeLocation> arguments)
        {
            return (null, null);
        }

        internal static bool EarlyDecodeDeprecatedOrExperimentalOrObsoleteAttribute(
            ref EarlyDecodeWellKnownAttributeArguments<EarlyWellKnownAttributeBinder, NamedTypeSymbol, AttributeSyntax, AttributeLocation> arguments,
            out CSharpAttributeData? attributeData,
            out BoundAttribute? boundAttribute,
            out ObsoleteAttributeData? obsoleteData)
        {
            var type = arguments.AttributeType;
            var syntax = arguments.AttributeSyntax;

            ObsoleteAttributeKind kind;
            if (CSharpAttributeData.IsTargetEarlyAttribute(type, syntax, AttributeDescription.ObsoleteAttribute))
            {
                kind = ObsoleteAttributeKind.Obsolete;
            }
            else if (CSharpAttributeData.IsTargetEarlyAttribute(type, syntax, AttributeDescription.DeprecatedAttribute))
            {
                kind = ObsoleteAttributeKind.Deprecated;
            }
            else if (CSharpAttributeData.IsTargetEarlyAttribute(type, syntax, AttributeDescription.ExperimentalAttribute))
            {
                kind = ObsoleteAttributeKind.Experimental;
            }
            else
            {
                obsoleteData = null;
                attributeData = null;
                boundAttribute = null;
                return false;
            }

            bool hasAnyDiagnostics;
            (attributeData, boundAttribute) = arguments.Binder.GetAttribute(syntax, type, beforeAttributePartBound: null, afterAttributePartBound: null, out hasAnyDiagnostics);
            if (!attributeData.HasErrors)
            {
                obsoleteData = attributeData.DecodeObsoleteAttribute(kind);
                if (hasAnyDiagnostics)
                {
                    attributeData = null;
                    boundAttribute = null;
                }
            }
            else
            {
                obsoleteData = null;
                attributeData = null;
                boundAttribute = null;
            }
            return true;
        }
#nullable disable

        /// <summary>
        /// This method is called by the binder when it is finished binding a set of attributes on the symbol so that
        /// the symbol can extract data from the attribute arguments and potentially perform validation specific to
        /// some well known attributes.
        /// <para>
        /// NOTE: If we are decoding a well-known attribute that could be queried by the binder, consider decoding it during early decoding pass.
        /// </para>
        /// </summary>
        /// <remarks>
        /// <para>
        /// Symbol types should override this if they want to handle a specific well-known attribute.
        /// If the attribute is of a type that the symbol does not wish to handle, it should delegate back to
        /// this (base) method.
        /// </para>
        /// </remarks>
#nullable enable
        protected void DecodeWellKnownAttribute(ref DecodeWellKnownAttributeArguments<AttributeSyntax, CSharpAttributeData, AttributeLocation> arguments)
        {
            Debug.Assert(arguments.Diagnostics.DiagnosticBag is not null);
            Debug.Assert(arguments.AttributeSyntaxOpt is not null);
            if (arguments.Attribute.IsTargetAttribute(this, AttributeDescription.CompilerFeatureRequiredAttribute))
            {
                // Do not use '{FullName}'. This is reserved for compiler usage.
                arguments.Diagnostics.DiagnosticBag.Add(ErrorCode.ERR_ExplicitReservedAttr, arguments.AttributeSyntaxOpt.Location, AttributeDescription.CompilerFeatureRequiredAttribute.FullName);
                return;
            }

            DecodeWellKnownAttributeImpl(ref arguments);
        }
#nullable disable

        protected virtual void DecodeWellKnownAttributeImpl(ref DecodeWellKnownAttributeArguments<AttributeSyntax, CSharpAttributeData, AttributeLocation> arguments)
        {
        }

        /// <summary>
        /// Called to report attribute related diagnostics after all attributes have been bound and decoded.
        /// Called even if there are no attributes.
        /// </summary>
        /// <remarks>
        /// This method is called by the binder from <see cref="LoadAndValidateAttributes"/> after it has finished binding attributes on the symbol,
        /// has executed <see cref="DecodeWellKnownAttribute"/> for attributes applied on the symbol and has stored the decoded data in the
        /// lazyCustomAttributesBag on the symbol. Bound attributes haven't been stored on the bag yet.
        /// 
        /// Post-validation for attributes that is dependent on other attributes can be done here.
        /// 
        /// This method should not have any side effects on the symbol, i.e. it SHOULD NOT change the symbol state.
        /// </remarks>
        /// <param name="boundAttributes">Bound attributes.</param>
        /// <param name="allAttributeSyntaxNodes">Syntax nodes of attributes in order they are specified in source, or null if there are no attributes.</param>
        /// <param name="diagnostics">Diagnostic bag.</param>
        /// <param name="symbolPart">Specific part of the symbol to which the attributes apply, or <see cref="AttributeLocation.None"/> if the attributes apply to the symbol itself.</param>
        /// <param name="decodedData">Decoded well-known attribute data, could be null.</param>
        internal virtual void PostDecodeWellKnownAttributes(ImmutableArray<CSharpAttributeData> boundAttributes, ImmutableArray<AttributeSyntax> allAttributeSyntaxNodes, BindingDiagnosticBag diagnostics, AttributeLocation symbolPart, WellKnownAttributeData decodedData)
        {
        }

#nullable enable
        /// <summary>
        /// This method does the following set of operations in the specified order:
        /// (1) GetAttributesToBind: Merge attributes from the given attributesSyntaxLists and filter out attributes by attribute target.
        /// (2) BindAttributeTypes: Bind all the attribute types to enable early decode of certain well-known attributes by type.
        /// (3) EarlyDecodeWellKnownAttributes: Perform early decoding of certain well-known attributes that could be queried by the binder in subsequent steps.
        ///     (NOTE: This step has the side effect of updating the symbol state based on the data extracted from well known attributes).
        /// (4) GetAttributes: Bind the attributes (attribute arguments and constructor) using bound attribute types.
        /// (5) DecodeWellKnownAttributes: Decode and validate bound well known attributes.
        ///     (NOTE: This step has the side effect of updating the symbol state based on the data extracted from well known attributes).
        /// (6) StoreBoundAttributesAndDoPostValidation:
        ///     (a) Store the bound attributes in lazyCustomAttributes in a thread safe manner.
        ///     (b) Perform some additional post attribute validations, such as
        ///         1) Duplicate attributes, attribute usage target validation, etc.
        ///         2) Post validation for attributes dependent on other attributes
        ///         These validations cannot be performed prior to step 6(a) as we might need to
        ///         perform a GetAttributes() call on a symbol which can introduce a cycle in attribute binding.
        ///         We avoid this cycle by performing such validations in PostDecodeWellKnownAttributes after lazyCustomAttributes have been set.
        ///     NOTE: PostDecodeWellKnownAttributes SHOULD NOT change the symbol state.
        /// </summary>
        /// <remarks>
        /// Current design of early decoding well-known attributes doesn't permit decoding attribute arguments/constructor as this can lead to binding cycles.
        /// For well-known attributes used by the binder, where we need the decoded arguments, we must handle them specially in one of the following possible ways:
        ///   (a) Avoid decoding the attribute arguments during binding and delay the corresponding binder tasks to a separate post-pass executed after binding.
        ///   (b) As the cycles can be caused only when we are binding attribute arguments/constructor, special case the corresponding binder tasks based on the current BinderFlags.
        /// </remarks>
        /// <param name="attributesSyntaxLists"></param>
        /// <param name="lazyCustomAttributesBag"></param>
        /// <param name="symbolPart">Specific part of the symbol to which the attributes apply, or <see cref="AttributeLocation.None"/> if the attributes apply to the symbol itself.</param>
        /// <param name="earlyDecodingOnly">Indicates that only early decoding should be performed.  WARNING: the resulting bag will not be sealed.</param>
        /// <param name="binderOpt">Binder to use. If null, <see cref="DeclaringCompilation"/> GetBinderFactory will be used.</param>
        /// <param name="attributeMatchesOpt">If specified, only load attributes that match this predicate, and any diagnostics produced will be dropped.</param>
        /// <param name="beforeAttributePartBound">If specified, invoked before any part of the attribute syntax is bound.</param>
        /// <param name="afterAttributePartBound">If specified, invoked after any part of the attribute syntax is bound.</param>
        /// <param name="boundAttributes">Contains the BoundAttributes, only if <paramref name="earlyDecodingOnly"/> is false and <paramref name="attributeMatchesOpt"/> is null</param>
        /// <returns>Flag indicating whether lazyCustomAttributes were stored on this thread. Caller should check for this flag and perform NotePartComplete if true.</returns>
        internal bool LoadAndValidateAttributes(
            OneOrMany<SyntaxList<AttributeListSyntax>> attributesSyntaxLists,
            ref CustomAttributesBag<CSharpAttributeData>? lazyCustomAttributesBag,
            out ImmutableArray<BoundAttribute> boundAttributes,
            AttributeLocation symbolPart = AttributeLocation.None,
            bool earlyDecodingOnly = false,
            Binder? binderOpt = null,
            Func<AttributeSyntax, bool>? attributeMatchesOpt = null,
            Action<AttributeSyntax>? beforeAttributePartBound = null,
            Action<AttributeSyntax>? afterAttributePartBound = null)
        {
            var diagnostics = BindingDiagnosticBag.GetInstance();
            var compilation = this.DeclaringCompilation;

            ImmutableArray<Binder> binders;
            BoundAttribute[]? boundAttributeArray;
            ImmutableArray<AttributeSyntax> attributesToBind = this.GetAttributesToBind(attributesSyntaxLists, symbolPart, diagnostics, compilation, attributeMatchesOpt, binderOpt, out binders);
            int totalAttributesCount = attributesToBind.Length;
            Debug.Assert(!attributesToBind.IsDefault);

            ImmutableArray<CSharpAttributeData> attributeData;
            WellKnownAttributeData? wellKnownAttributeData;

            if (totalAttributesCount != 0)
            {
                Debug.Assert(!binders.IsDefault);
                Debug.Assert(binders.Length == attributesToBind.Length);

                // Initialize the bag so that data decoded from early attributes can be stored onto it.
                if (lazyCustomAttributesBag == null)
                {
                    Interlocked.CompareExchange(ref lazyCustomAttributesBag, new CustomAttributesBag<CSharpAttributeData>(), null);
                }

                // Bind the attribute types and then early decode them.
                var attributeTypesBuilder = new NamedTypeSymbol[totalAttributesCount];

                Binder.BindAttributeTypes(binders, attributesToBind, this, attributeTypesBuilder, beforeAttributePartBound, afterAttributePartBound, diagnostics);

                bool interestedInDiagnostics = !earlyDecodingOnly && attributeMatchesOpt is null;
                if (interestedInDiagnostics)
                {
                    for (var i = 0; i < totalAttributesCount; i++)
                    {
                        if (attributeTypesBuilder[i].IsGenericType)
                        {
                            MessageID.IDS_FeatureGenericAttributes.CheckFeatureAvailability(diagnostics, attributesToBind[i]);
                        }
                    }
                }

                ImmutableArray<NamedTypeSymbol> boundAttributeTypes = attributeTypesBuilder.AsImmutableOrNull();

                this.EarlyDecodeWellKnownAttributeTypes(boundAttributeTypes, attributesToBind);
                this.PostEarlyDecodeWellKnownAttributeTypes();

                // Bind the attribute in two stages - early and normal.
                var attributeDataArray = new CSharpAttributeData[totalAttributesCount];
                boundAttributeArray = interestedInDiagnostics ? new BoundAttribute[totalAttributesCount] : null;

                // Early bind and decode some well-known attributes.
                EarlyWellKnownAttributeData? earlyData = this.EarlyDecodeWellKnownAttributes(binders, boundAttributeTypes, attributesToBind, symbolPart, attributeDataArray, boundAttributeArray);
                Debug.Assert(!attributeDataArray.Contains((attr) => attr != null && attr.HasErrors));

                // Store data decoded from early bound well-known attributes.
                // TODO: what if this succeeds on another thread, not ours?
                lazyCustomAttributesBag.SetEarlyDecodedWellKnownAttributeData(earlyData);

                if (earlyDecodingOnly)
                {
                    diagnostics.Free(); //NOTE: dropped.
                    boundAttributes = default;
                    return false;
                }

                // Bind attributes.
                Binder.GetAttributes(binders, attributesToBind, boundAttributeTypes, attributeDataArray, boundAttributeArray, beforeAttributePartBound, afterAttributePartBound, diagnostics);
                attributeData = attributeDataArray.AsImmutableOrNull();
                boundAttributes = boundAttributeArray.AsImmutableOrNull();

                // All attributes must be bound by now.
                Debug.Assert(!attributeData.Any(static (attr) => attr == null));

                // Validate attribute usage and Decode remaining well-known attributes.
                wellKnownAttributeData = this.ValidateAttributeUsageAndDecodeWellKnownAttributes(binders, attributesToBind, attributeData, diagnostics, symbolPart);

                // Store data decoded from remaining well-known attributes.
                // TODO: what if this succeeds on another thread but not this thread?
                lazyCustomAttributesBag.SetDecodedWellKnownAttributeData(wellKnownAttributeData);
            }
            else if (earlyDecodingOnly)
            {
                diagnostics.Free(); //NOTE: dropped.
                boundAttributes = default;
                return false;
            }
            else
            {
                attributeData = ImmutableArray<CSharpAttributeData>.Empty;
                boundAttributes = ImmutableArray<BoundAttribute>.Empty;
                boundAttributeArray = null;
                wellKnownAttributeData = null;
                Interlocked.CompareExchange(ref lazyCustomAttributesBag, CustomAttributesBag<CSharpAttributeData>.WithEmptyData(), null);
                this.PostEarlyDecodeWellKnownAttributeTypes();
            }

<<<<<<< HEAD
            this.PostDecodeWellKnownAttributes(attributeData, attributesToBind, diagnostics, symbolPart, wellKnownAttributeData);
=======
            Debug.Assert(!earlyDecodingOnly);

            this.PostDecodeWellKnownAttributes(boundAttributes, attributesToBind, diagnostics, symbolPart, wellKnownAttributeData);
>>>>>>> 5d251cf7

            removeObsoleteDiagnosticsForForwardedTypes(boundAttributes, attributesToBind, ref diagnostics);
            Debug.Assert(diagnostics.DiagnosticBag is not null);

            // Store attributes into the bag.
            bool lazyAttributesStoredOnThisThread = false;
            if (lazyCustomAttributesBag.SetAttributes(attributeData))
            {
                if (attributeMatchesOpt is null)
                {
                    this.RecordPresenceOfBadAttributes(attributeData);

                    if (totalAttributesCount != 0)
                    {
                        Debug.Assert(boundAttributeArray is not null);
                        for (var i = 0; i < totalAttributesCount; i++)
                        {
                            var boundAttribute = boundAttributeArray[i];
                            Debug.Assert(boundAttribute is not null);
                            NullableWalker.AnalyzeIfNeeded(binders[i], boundAttribute, boundAttribute.Syntax, diagnostics.DiagnosticBag);
                        }
                    }

                    AddDeclarationDiagnostics(diagnostics);
                }
                lazyAttributesStoredOnThisThread = true;
                if (lazyCustomAttributesBag.IsEmpty) lazyCustomAttributesBag = CustomAttributesBag<CSharpAttributeData>.Empty;
            }

            Debug.Assert(lazyCustomAttributesBag.IsSealed);
            diagnostics.Free();
            return lazyAttributesStoredOnThisThread;

            void removeObsoleteDiagnosticsForForwardedTypes(ImmutableArray<CSharpAttributeData> boundAttributes, ImmutableArray<AttributeSyntax> attributesToBind, ref BindingDiagnosticBag diagnostics)
            {
                Debug.Assert(diagnostics.DiagnosticBag is not null);

                if (!boundAttributes.IsDefaultOrEmpty &&
                    this is SourceAssemblySymbol &&
                    !diagnostics.DiagnosticBag.IsEmptyWithoutResolution &&
                    diagnostics.DiagnosticBag.AsEnumerableWithoutResolution().OfType<DiagnosticWithInfo>().Where(isObsoleteDiagnostic).Any())
                {
                    // We are binding attributes for an assembly and have an obsolete diagnostic reported,
                    // or we have lazy diagnostic, that might be resolved to an obsolete diagnostic later.
                    // We would like to filter out a diagnostic like that for a forwarded type.
                    // The TypeForwardedTo attribute takes only one argument, which must be System.Type and it
                    // designates the forwarded type. The only form of System.Type value accepted
                    // as an argument for an attribute is a 'typeof' expression. The only obsolete diagnostics
                    // that can be reported for a 'typeof' expression, is diagnostics for its argument, which is 
                    // the reference to a type. A forwarded type, when we are dealing with a TypeForwardedTo
                    // application.

                    // The general strategy:
                    //    1. Collect locations of the first argument of each TypeForwardedTo attribute application.  
                    //    2. Collect obsolete diagnostics reported within the span of those locations.
                    //    3. Remove the collected diagnostics, if any.

                    var builder = ArrayBuilder<Location>.GetInstance();
                    int totalAttributesCount = attributesToBind.Length;

                    Debug.Assert(totalAttributesCount == boundAttributes.Length);

                    //    1. Collect locations of the first argument of each TypeForwardedTo attribute application.  
                    for (int i = 0; i < totalAttributesCount; i++)
                    {
                        CSharpAttributeData boundAttribute = boundAttributes[i];

                        if (!boundAttribute.HasErrors && boundAttribute.IsTargetAttribute(this, AttributeDescription.TypeForwardedToAttribute) &&
                            boundAttribute.CommonConstructorArguments[0].ValueInternal is TypeSymbol &&
                            attributesToBind[i].ArgumentList?.Arguments[0].Expression.Location is { } location)
                        {
                            builder.Add(location);
                        }
                    }

                    if (builder.Count != 0)
                    {
                        var toRemove = new HashSet<Diagnostic>(ReferenceEqualityComparer.Instance);

                        //    2. Collect obsolete diagnostics reported within the span of those locations.
                        foreach (Diagnostic d in diagnostics.DiagnosticBag.AsEnumerableWithoutResolution())
                        {
                            if (d is DiagnosticWithInfo withInfo && isObsoleteDiagnostic(withInfo))
                            {
                                Location location = withInfo.Location;

                                foreach (Location argumentLocation in builder)
                                {
                                    if (location.SourceTree == argumentLocation.SourceTree &&
                                        argumentLocation.SourceSpan.Contains(location.SourceSpan))
                                    {
                                        toRemove.Add(withInfo);
                                        break;
                                    }
                                }
                            }
                        }

                        //    3. Remove the collected diagnostics, if any.
                        if (toRemove.Count != 0)
                        {
                            var filtered = BindingDiagnosticBag.GetInstance();

                            filtered.AddDependencies(diagnostics);

                            foreach (Diagnostic d in diagnostics.DiagnosticBag.AsEnumerableWithoutResolution())
                            {
                                if (!toRemove.Contains(d))
                                {
                                    filtered.Add(d);
                                }
                            }

                            diagnostics.Free();
                            diagnostics = filtered;
                        }
                    }

                    builder.Free();
                }
            }

            static bool isObsoleteDiagnostic(DiagnosticWithInfo d)
            {
                return d.HasLazyInfo ? d.LazyInfo is LazyObsoleteDiagnosticInfo : d.Info.IsObsoleteDiagnostic();
            }
        }
#nullable disable

        private void RecordPresenceOfBadAttributes(ImmutableArray<CSharpAttributeData> boundAttributes)
        {
            foreach (var attribute in boundAttributes)
            {
                if (attribute.HasErrors)
                {
                    CSharpCompilation compilation = this.DeclaringCompilation;
                    Debug.Assert(compilation != null);
                    ((SourceModuleSymbol)compilation.SourceModule).RecordPresenceOfBadAttributes();
                    break;
                }
            }
        }

        /// <summary>
        /// Method to merge attributes from the given attributesSyntaxLists and filter out attributes by attribute target.
        /// This is the first step in attribute binding.
        /// </summary>
        /// <remarks>
        /// This method can generate diagnostics for few cases where we have an invalid target specifier and the parser hasn't generated the necessary diagnostics.
        /// It should not perform any bind operations as it can lead to an attribute binding cycle.
        /// </remarks>
        internal ImmutableArray<AttributeSyntax> GetAttributesToBind(
            OneOrMany<SyntaxList<AttributeListSyntax>> attributeDeclarationSyntaxLists,
            AttributeLocation symbolPart,
            BindingDiagnosticBag diagnostics,
            CSharpCompilation compilation,
            Func<AttributeSyntax, bool> attributeMatchesOpt,
            Binder rootBinderOpt,
            out ImmutableArray<Binder> binders)
        {
            var attributeTarget = (IAttributeTargetSymbol)this;

            ArrayBuilder<AttributeSyntax> syntaxBuilder = null;
            ArrayBuilder<Binder> bindersBuilder = null;
            int attributesToBindCount = 0;

            for (int listIndex = 0; listIndex < attributeDeclarationSyntaxLists.Count; listIndex++)
            {
                var attributeDeclarationSyntaxList = attributeDeclarationSyntaxLists[listIndex];
                if (attributeDeclarationSyntaxList.Any())
                {
                    int prevCount = attributesToBindCount;
                    foreach (var attributeDeclarationSyntax in attributeDeclarationSyntaxList)
                    {
                        // We bind the attribute only if it has a matching target for the given ownerSymbol and attributeLocation.
                        if (MatchAttributeTarget(attributeTarget, symbolPart, attributeDeclarationSyntax.Target, diagnostics))
                        {
                            if (syntaxBuilder == null)
                            {
                                syntaxBuilder = new ArrayBuilder<AttributeSyntax>();
                                bindersBuilder = new ArrayBuilder<Binder>();
                            }

                            var attributesToBind = attributeDeclarationSyntax.Attributes;
                            if (attributeMatchesOpt is null)
                            {
                                syntaxBuilder.AddRange(attributesToBind);
                                attributesToBindCount += attributesToBind.Count;
                            }
                            else
                            {
                                foreach (var attribute in attributesToBind)
                                {
                                    if (attributeMatchesOpt(attribute))
                                    {
                                        syntaxBuilder.Add(attribute);
                                        attributesToBindCount++;
                                    }
                                }
                            }
                        }
                    }

                    if (attributesToBindCount != prevCount)
                    {
                        Debug.Assert(attributeDeclarationSyntaxList.Node != null);
                        Debug.Assert(bindersBuilder != null);

                        var syntaxTree = attributeDeclarationSyntaxList.Node.SyntaxTree;
                        var binder = rootBinderOpt ?? compilation.GetBinderFactory(syntaxTree).GetBinder(attributeDeclarationSyntaxList.Node);

                        binder = new ContextualAttributeBinder(binder, this);
                        Debug.Assert(!binder.InAttributeArgument || this is MethodSymbol { MethodKind: MethodKind.LambdaMethod }, "Possible cycle in attribute binding");

                        for (int i = 0; i < attributesToBindCount - prevCount; i++)
                        {
                            bindersBuilder.Add(binder);
                        }
                    }
                }
            }

            if (syntaxBuilder != null)
            {
                binders = bindersBuilder.ToImmutableAndFree();
                return syntaxBuilder.ToImmutableAndFree();
            }
            else
            {
                binders = ImmutableArray<Binder>.Empty;
                return ImmutableArray<AttributeSyntax>.Empty;
            }
        }

        private static bool MatchAttributeTarget(IAttributeTargetSymbol attributeTarget, AttributeLocation symbolPart, AttributeTargetSpecifierSyntax targetOpt, BindingDiagnosticBag diagnostics)
        {
            IAttributeTargetSymbol attributesOwner = attributeTarget.AttributesOwner;

            // Determine if the target symbol owns the attribute declaration. 
            // We need to report diagnostics only once, so do it when visiting attributes for the owner.
            bool isOwner = symbolPart == AttributeLocation.None && ReferenceEquals(attributesOwner, attributeTarget);

            if (targetOpt == null)
            {
                // only attributes with an explicit target match if the symbol doesn't own the attributes:
                return isOwner;
            }

            AttributeLocation allowedTargets = attributesOwner.AllowedAttributeLocations;

            AttributeLocation explicitTarget = targetOpt.GetAttributeLocation();
            if (explicitTarget == AttributeLocation.None)
            {
                // error: unknown attribute location
                if (isOwner)
                {
                    //NOTE: ValueText so that we accept targets like "@return", to match dev10 (DevDiv #2591).
                    diagnostics.Add(ErrorCode.WRN_InvalidAttributeLocation,
                        targetOpt.Identifier.GetLocation(), targetOpt.Identifier.ValueText, allowedTargets.ToDisplayString());
                }

                return false;
            }

            if ((explicitTarget & allowedTargets) == 0)
            {
                // error: invalid target for symbol
                if (isOwner)
                {
                    if (allowedTargets == AttributeLocation.None)
                    {
                        switch (attributeTarget.DefaultAttributeLocation)
                        {
                            case AttributeLocation.Assembly:
                            case AttributeLocation.Module:
                                // global attributes are disallowed in interactive code:
                                diagnostics.Add(ErrorCode.ERR_GlobalAttributesNotAllowed, targetOpt.Identifier.GetLocation());
                                break;

                            default:
                                // currently this can't happen
                                throw ExceptionUtilities.UnexpectedValue(attributeTarget.DefaultAttributeLocation);
                        }
                    }
                    else
                    {
                        diagnostics.Add(ErrorCode.WRN_AttributeLocationOnBadDeclaration,
                            targetOpt.Identifier.GetLocation(), targetOpt.Identifier.ToString(), allowedTargets.ToDisplayString());
                    }
                }

                return false;
            }

            if (symbolPart == AttributeLocation.None)
            {
                return explicitTarget == attributeTarget.DefaultAttributeLocation;
            }
            else
            {
                return explicitTarget == symbolPart;
            }
        }

#nullable enable
        /// <summary>
        /// Method to early decode certain well-known attributes which can be queried by the binder.
        /// This method is called during attribute binding after we have bound the attribute types for all attributes,
        /// but haven't yet bound the attribute arguments/attribute constructor.
        /// Early decoding certain well-known attributes enables the binder to use this decoded information on this symbol
        /// when binding the attribute arguments/attribute constructor without causing attribute binding cycle.
        /// </summary>
        internal EarlyWellKnownAttributeData? EarlyDecodeWellKnownAttributes(
            ImmutableArray<Binder> binders,
            ImmutableArray<NamedTypeSymbol> boundAttributeTypes,
            ImmutableArray<AttributeSyntax> attributesToBind,
            AttributeLocation symbolPart,
            CSharpAttributeData?[] attributeDataArray,
            BoundAttribute?[]? boundAttributeArray)
        {
            Debug.Assert(boundAttributeTypes.Any());
            Debug.Assert(attributesToBind.Any());
            Debug.Assert(binders.Any());
            Debug.Assert(attributeDataArray != null);
            Debug.Assert(!attributeDataArray.Contains((attr) => attr != null));

            var earlyBinder = new EarlyWellKnownAttributeBinder(binders[0]);
            var arguments = new EarlyDecodeWellKnownAttributeArguments<EarlyWellKnownAttributeBinder, NamedTypeSymbol, AttributeSyntax, AttributeLocation>();
            arguments.SymbolPart = symbolPart;

            for (int i = 0; i < boundAttributeTypes.Length; i++)
            {
                NamedTypeSymbol boundAttributeType = boundAttributeTypes[i];
                if (!boundAttributeType.IsErrorType())
                {
                    if (binders[i] != earlyBinder.Next)
                    {
                        earlyBinder = new EarlyWellKnownAttributeBinder(binders[i]);
                    }

                    arguments.Binder = earlyBinder;
                    arguments.AttributeType = boundAttributeType;
                    arguments.AttributeSyntax = attributesToBind[i];

                    // Early bind some well-known attributes
                    (CSharpAttributeData? earlyAttributeDataOpt, BoundAttribute? boundAttributeOpt) = this.EarlyDecodeWellKnownAttribute(ref arguments);
                    Debug.Assert(earlyAttributeDataOpt == null || !earlyAttributeDataOpt.HasErrors);
                    Debug.Assert(boundAttributeOpt is null == earlyAttributeDataOpt is null);

                    attributeDataArray[i] = earlyAttributeDataOpt;
                    if (boundAttributeArray is not null)
                    {
                        boundAttributeArray[i] = boundAttributeOpt;
                    }
                }
            }

            return arguments.HasDecodedData ? arguments.DecodedData : null;
        }
#nullable disable

        private void EarlyDecodeWellKnownAttributeTypes(ImmutableArray<NamedTypeSymbol> attributeTypes, ImmutableArray<AttributeSyntax> attributeSyntaxList)
        {
            Debug.Assert(attributeSyntaxList.Any());
            Debug.Assert(attributeTypes.Any());

            for (int i = 0; i < attributeTypes.Length; i++)
            {
                var attributeType = attributeTypes[i];

                if (!attributeType.IsErrorType())
                {
                    this.EarlyDecodeWellKnownAttributeType(attributeType, attributeSyntaxList[i]);
                }
            }
        }

        /// <summary>
        /// This method validates attribute usage for each bound attribute and calls <see cref="DecodeWellKnownAttributeImpl"/>
        /// on attributes with valid attribute usage.
        /// This method is called by the binder when it is finished binding a set of attributes on the symbol so that
        /// the symbol can extract data from the attribute arguments and potentially perform validation specific to
        /// some well known attributes.
        /// </summary>
        private WellKnownAttributeData ValidateAttributeUsageAndDecodeWellKnownAttributes(
            ImmutableArray<Binder> binders,
            ImmutableArray<AttributeSyntax> attributeSyntaxList,
            ImmutableArray<CSharpAttributeData> boundAttributes,
            BindingDiagnosticBag diagnostics,
            AttributeLocation symbolPart)
        {
            Debug.Assert(binders.Any());
            Debug.Assert(attributeSyntaxList.Any());
            Debug.Assert(boundAttributes.Any());
            Debug.Assert(binders.Length == boundAttributes.Length);
            Debug.Assert(attributeSyntaxList.Length == boundAttributes.Length);

            int totalAttributesCount = boundAttributes.Length;
            HashSet<NamedTypeSymbol> uniqueAttributeTypes = new HashSet<NamedTypeSymbol>();
            var arguments = new DecodeWellKnownAttributeArguments<AttributeSyntax, CSharpAttributeData, AttributeLocation>();
            arguments.Diagnostics = diagnostics;
            arguments.AttributesCount = totalAttributesCount;
            arguments.SymbolPart = symbolPart;

            for (int i = 0; i < totalAttributesCount; i++)
            {
                CSharpAttributeData boundAttribute = boundAttributes[i];
                AttributeSyntax attributeSyntax = attributeSyntaxList[i];
                Binder binder = binders[i];

                // Decode attribute as a possible well-known attribute only if it has no binding errors and has valid AttributeUsage.
                if (!boundAttribute.HasErrors && ValidateAttributeUsage(boundAttribute, attributeSyntax, binder.Compilation, symbolPart, diagnostics, uniqueAttributeTypes))
                {
                    arguments.Attribute = boundAttribute;
                    arguments.AttributeSyntaxOpt = attributeSyntax;
                    arguments.Index = i;

                    this.DecodeWellKnownAttribute(ref arguments);
                }
            }

            return arguments.HasDecodedData ? arguments.DecodedData : null;
        }

        /// <summary>
        /// Validate attribute usage target and duplicate attributes.
        /// </summary>
        /// <param name="attribute">Bound attribute</param>
        /// <param name="node">Syntax node for attribute specification</param>
        /// <param name="compilation">Compilation</param>
        /// <param name="symbolPart">Symbol part to which the attribute has been applied.</param>
        /// <param name="diagnostics">Diagnostics</param>
        /// <param name="uniqueAttributeTypes">Set of unique attribute types applied to the symbol</param>
        private bool ValidateAttributeUsage(
            CSharpAttributeData attribute,
            AttributeSyntax node,
            CSharpCompilation compilation,
            AttributeLocation symbolPart,
            BindingDiagnosticBag diagnostics,
            HashSet<NamedTypeSymbol> uniqueAttributeTypes)
        {
            Debug.Assert(!attribute.HasErrors);

            NamedTypeSymbol attributeType = attribute.AttributeClass;
            AttributeUsageInfo attributeUsageInfo = attributeType.GetAttributeUsageInfo();

            // Given attribute can't be specified more than once if AllowMultiple is false.
            if (!uniqueAttributeTypes.Add(attributeType.OriginalDefinition) && !attributeUsageInfo.AllowMultiple)
            {
                diagnostics.Add(ErrorCode.ERR_DuplicateAttribute, node.Name.Location, node.GetErrorDisplayName());
                return false;
            }

            // Verify if the attribute type can be applied to given owner symbol.
            AttributeTargets attributeTarget;
            if (symbolPart == AttributeLocation.Return)
            {
                // attribute on return type
                Debug.Assert(this.Kind == SymbolKind.Method);
                attributeTarget = AttributeTargets.ReturnValue;
            }
            else
            {
                attributeTarget = this.GetAttributeTarget();
            }

            if ((attributeTarget & attributeUsageInfo.ValidTargets) == 0)
            {
                // generate error
                diagnostics.Add(ErrorCode.ERR_AttributeOnBadSymbolType, node.Name.Location, node.GetErrorDisplayName(), attributeUsageInfo.GetValidTargetsErrorArgument());
                return false;
            }

            if (attribute.IsSecurityAttribute(compilation))
            {
                switch (this.Kind)
                {
                    case SymbolKind.Assembly:
                    case SymbolKind.NamedType:
                    case SymbolKind.Method:
                        break;

                    default:
                        // CS7070: Security attribute '{0}' is not valid on this declaration type. Security attributes are only valid on assembly, type and method declarations.
                        diagnostics.Add(ErrorCode.ERR_SecurityAttributeInvalidTarget, node.Name.Location, node.GetErrorDisplayName());
                        return false;
                }
            }

            return true;
        }

        /// <summary>
        /// Ensure that attributes are bound and the ObsoleteState of this symbol is known.
        /// </summary>
        internal void ForceCompleteObsoleteAttribute()
        {
            if (this.ObsoleteState == ThreeState.Unknown)
            {
                this.GetAttributes();
            }
            Debug.Assert(this.ObsoleteState != ThreeState.Unknown, "ObsoleteState should be true or false now.");
        }
    }
}<|MERGE_RESOLUTION|>--- conflicted
+++ resolved
@@ -393,13 +393,9 @@
                 this.PostEarlyDecodeWellKnownAttributeTypes();
             }
 
-<<<<<<< HEAD
+            Debug.Assert(!earlyDecodingOnly);
+
             this.PostDecodeWellKnownAttributes(attributeData, attributesToBind, diagnostics, symbolPart, wellKnownAttributeData);
-=======
-            Debug.Assert(!earlyDecodingOnly);
-
-            this.PostDecodeWellKnownAttributes(boundAttributes, attributesToBind, diagnostics, symbolPart, wellKnownAttributeData);
->>>>>>> 5d251cf7
 
             removeObsoleteDiagnosticsForForwardedTypes(boundAttributes, attributesToBind, ref diagnostics);
             Debug.Assert(diagnostics.DiagnosticBag is not null);
