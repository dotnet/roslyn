﻿// Copyright (c) Microsoft.  All Rights Reserved.  Licensed under the Apache License, Version 2.0.  See License.txt in the project root for license information.

using System.Collections.Generic;
using System.Collections.Immutable;
using System.Diagnostics;
using System.Linq;
using Microsoft.CodeAnalysis.Collections;
using Microsoft.CodeAnalysis.CSharp.Symbols;
using Roslyn.Utilities;

namespace Microsoft.CodeAnalysis.CSharp.Symbols
{
    /// <summary>
    /// Encapsulates the MakeOverriddenOrHiddenMembers functionality for methods, properties (including indexers), 
    /// and events.
    /// </summary>
    internal static class OverriddenOrHiddenMembersHelpers
    {
        internal static OverriddenOrHiddenMembersResult MakeOverriddenOrHiddenMembers(this MethodSymbol member)
        {
            return MakeOverriddenOrHiddenMembersWorker(member);
        }

        internal static OverriddenOrHiddenMembersResult MakeOverriddenOrHiddenMembers(this PropertySymbol member)
        {
            return MakeOverriddenOrHiddenMembersWorker(member);
        }

        internal static OverriddenOrHiddenMembersResult MakeOverriddenOrHiddenMembers(this EventSymbol member)
        {
            return MakeOverriddenOrHiddenMembersWorker(member);
        }

        /// <summary>
        /// Walk up the type hierarchy from ContainingType and list members that this
        /// member either overrides (accessible members with the same signature, if this
        /// member is declared "override") or hides (accessible members with the same name
        /// but different kinds, plus members that would be in the overrides list if
        /// this member were not declared "override").
        /// 
        /// Members in the overridden list may be non-virtual or may have different
        /// accessibilities, types, accessors, etc.  They are really candidates to be
        /// overridden.
        /// 
        /// Members in the hidden list are definitely hidden.
        /// 
        /// Members in the runtime overridden list are indistinguishable from the members
        /// in the overridden list from the point of view of the runtime (see
        /// FindOtherOverriddenMethodsInContainingType for details).
        /// </summary>
        /// <remarks>
        /// In the presence of non-C# types, the meaning of "same signature" is rather
        /// complicated.  If this member isn't from source, then it refers to the runtime's
        /// notion of signature (i.e. including return type, custom modifiers, etc).
        /// If this member is from source, then the process is (conceptually) as follows.
        /// 
        /// 1) Walk up the type hierarchy, recording all matching members with the same
        ///    signature, ignoring custom modifiers and return type.  Stop if a hidden
        ///    member is encountered.
        /// 2) Apply the following "tie-breaker" rules until you have at most one member,
        ///    a) Prefer members in more derived types.
        ///    b) Prefer an exact custom modifier match (i.e. none, for a source member).
        ///    c) Prefer fewer custom modifiers (values/positions don't matter, just count).
        ///    d) Prefer earlier in GetMembers order (within the same type).
        /// 3) If a member remains, search its containing type for other members that
        ///    have the same C# signature (overridden members) or runtime signature
        ///    (runtime overridden members).
        /// 
        /// In metadata, properties participate in overriding only through their accessors.
        /// That is, property/event accessors may implicitly or explicitly override other methods
        /// and a property/event can be considered to override another property/event if its accessors
        /// override those of the other property/event.
        /// This implementation (like Dev10) will not follow that approach.  Instead, it is
        /// based on spec section 10.7.5, which treats properties as entities in their own
        /// right.  If all property/event accessors have conventional names in metadata and nothing
        /// "unusual" is done with explicit overriding, this approach should produce the same
        /// results as an implementation based on accessor overriding.
        /// </remarks>
        private static OverriddenOrHiddenMembersResult MakeOverriddenOrHiddenMembersWorker(Symbol member)
        {
            Debug.Assert(member.Kind == SymbolKind.Method || member.Kind == SymbolKind.Property || member.Kind == SymbolKind.Event);

            if (!CanOverrideOrHide(member))
            {
                return OverriddenOrHiddenMembersResult.Empty;
            }

            if (member.IsAccessor())
            {
                // Accessors are handled specially - see MakePropertyAccessorOverriddenOrHiddenMembers for details.
                MethodSymbol accessor = member as MethodSymbol;
                Symbol associatedPropertyOrEvent = accessor.AssociatedSymbol;
                if ((object)associatedPropertyOrEvent != null)
                {
                    if (associatedPropertyOrEvent.Kind == SymbolKind.Property)
                    {
                        return MakePropertyAccessorOverriddenOrHiddenMembers(accessor, (PropertySymbol)associatedPropertyOrEvent);
                    }
                    else
                    {
                        Debug.Assert(associatedPropertyOrEvent.Kind == SymbolKind.Event);
                        return MakeEventAccessorOverriddenOrHiddenMembers(accessor, (EventSymbol)associatedPropertyOrEvent);
                    }
                }
            }

            Debug.Assert(!member.IsAccessor());

            NamedTypeSymbol containingType = member.ContainingType;

            // NOTE: In other areas of the compiler, we check whether the member is from a specific compilation.
            // We could do the same thing here, but that would mean that callers of the public API would have
            // to pass in a Compilation object when asking about overriding or hiding.  This extra cost eliminates
            // the small benefit of getting identical answers from "imported" symbols, regardless of whether they
            // are imported as source or metadata symbols.
            //
            // ACASEY: As of 2013/01/24, we are not aware of any cases where the source and metadata behaviors
            // disagree *in code that can be emitted*.  (If there are any, they are likely to involved ambiguous
            // overrides, which typically arise through combinations of ref/out and generics.)  In incorrect code,
            // the source behavior is somewhat more generous (e.g. accepting a method with the wrong return type),
            // but we do not guarantee that incorrect source will be treated in the same way as incorrect metadata.
            bool memberIsFromSomeCompilation = member.Dangerous_IsFromSomeCompilation;

            if (containingType.IsInterface)
            {
                return MakeInterfaceOverriddenOrHiddenMembers(member, memberIsFromSomeCompilation);
            }

            Symbol bestMatch = null;
            ArrayBuilder<Symbol> hiddenBuilder = null;

            for (NamedTypeSymbol currType = containingType.BaseTypeNoUseSiteDiagnostics;
                (object)currType != null && (object)bestMatch == null && hiddenBuilder == null;
                currType = currType.BaseTypeNoUseSiteDiagnostics)
            {
                bool unused;
                FindOverriddenOrHiddenMembersInType(
                    member,
                    memberIsFromSomeCompilation,
                    containingType,
                    currType,
                    out bestMatch,
                    out unused,
                    out hiddenBuilder);
            }

            // Based on bestMatch, find other methods that will be overridden, hidden, or runtime overridden
            // (in bestMatch.ContainingType).
            ImmutableArray<Symbol> overriddenMembers;
            ImmutableArray<Symbol> runtimeOverriddenMembers;
            FindRelatedMembers(member.IsOverride, memberIsFromSomeCompilation, member.Kind, bestMatch, out overriddenMembers, out runtimeOverriddenMembers, ref hiddenBuilder);
            
            ImmutableArray<Symbol> hiddenMembers = hiddenBuilder == null ? ImmutableArray<Symbol>.Empty : hiddenBuilder.ToImmutableAndFree();
            return OverriddenOrHiddenMembersResult.Create(overriddenMembers, hiddenMembers, runtimeOverriddenMembers);
        }

        /// <summary>
        /// In the CLI, accessors are just regular methods and their overriding/hiding rules are the same as for
        /// regular methods.  In C#, however, accessors are intimately connected with their corresponding properties.
        /// Rather than walking up the type hierarchy from the containing type of this accessor, looking for members
        /// with the same name, MakePropertyAccessorOverriddenOrHiddenMembers delegates to the associated property.
        /// For an accessor to hide a member, the hidden member must be a corresponding accessor on a property hidden
        /// by the associated property.  For an accessor to override a member, the overridden member must be a
        /// corresponding accessor on a property (directly or indirectly) overridden by the associated property.
        /// 
        /// Example 1:
        /// 
        /// public class A { public virtual int P { get; set; } }
        /// public class B : A { public override int P { get { return 1; } } } //get only
        /// public class C : B { public override int P { set { } } } // set only
        /// 
        /// C.P.set overrides A.P.set because C.P.set is the setter of C.P, which overrides B.P,
        /// which overrides A.P, which has A.P.set as a setter.
        /// 
        /// Example 2:
        /// 
        /// public class A { public virtual int P { get; set; } }
        /// public class B : A { public new virtual int P { get { return 1; } } } //get only
        /// public class C : B { public override int P { set { } } } // set only
        /// 
        /// C.P.set does not override any method because C.P overrides B.P, which has no setter
        /// and does not override a property.
        /// </summary>
        /// <param name="accessor">This accessor.</param>
        /// <param name="associatedProperty">The property associated with this accessor.</param>
        /// <returns>Members overridden or hidden by this accessor.</returns>
        /// <remarks>
        /// This method is intended to return values consistent with the definition of C#, which
        /// may differ from the actual meaning at runtime.
        /// 
        /// Note: we don't need a different path for interfaces - Property.OverriddenOrHiddenMembers handles that.
        /// </remarks>
        private static OverriddenOrHiddenMembersResult MakePropertyAccessorOverriddenOrHiddenMembers(MethodSymbol accessor, PropertySymbol associatedProperty)
        {
            Debug.Assert(accessor.IsAccessor());
            Debug.Assert((object)associatedProperty != null);

            bool accessorIsGetter = accessor.MethodKind == MethodKind.PropertyGet;

            MethodSymbol overriddenAccessor = null;
            ArrayBuilder<Symbol> hiddenBuilder = null;

            OverriddenOrHiddenMembersResult hiddenOrOverriddenByProperty = associatedProperty.OverriddenOrHiddenMembers;

            foreach (Symbol hiddenByProperty in hiddenOrOverriddenByProperty.HiddenMembers)
            {
                if (hiddenByProperty.Kind == SymbolKind.Property)
                {
                    // If we're looking at the associated property of this method (vs a property
                    // it overrides), then record the corresponding accessor (if any) as hidden.
                    PropertySymbol propertyHiddenByProperty = (PropertySymbol)hiddenByProperty;
                    MethodSymbol correspondingAccessor = accessorIsGetter ? propertyHiddenByProperty.GetMethod : propertyHiddenByProperty.SetMethod;
                    if ((object)correspondingAccessor != null)
                    {
                        AccessOrGetInstance(ref hiddenBuilder).Add(correspondingAccessor);
                    }
                }
            }

            if (hiddenOrOverriddenByProperty.OverriddenMembers.Any())
            {
                // CONSIDER: Do something more sensible if there are multiple overridden members?  Already an error case.
                PropertySymbol propertyOverriddenByProperty = (PropertySymbol)hiddenOrOverriddenByProperty.OverriddenMembers[0];
                MethodSymbol correspondingAccessor = accessorIsGetter ?
                    propertyOverriddenByProperty.GetOwnOrInheritedGetMethod() :
                    propertyOverriddenByProperty.GetOwnOrInheritedSetMethod();
                if ((object)correspondingAccessor != null)
                {
                    overriddenAccessor = correspondingAccessor;
                }
            }

            // There's a detailed comment in MakeOverriddenOrHiddenMembersWorker(Symbol) concerning why this predicate is appropriate.
            bool accessorIsFromSomeCompilation = accessor.Dangerous_IsFromSomeCompilation;
            ImmutableArray<Symbol> overriddenAccessors = ImmutableArray<Symbol>.Empty;
            ImmutableArray<Symbol> runtimeOverriddenAccessors = ImmutableArray<Symbol>.Empty;
            if ((object)overriddenAccessor != null && IsOverriddenSymbolAccessible(overriddenAccessor, accessor.ContainingType) &&
                    (accessorIsFromSomeCompilation
                        ? MemberSignatureComparer.CSharpAccessorOverrideComparer.Equals(accessor, overriddenAccessor) //NB: custom comparer
                        : MemberSignatureComparer.RuntimeSignatureComparer.Equals(accessor, overriddenAccessor)))
            {
                FindRelatedMembers(
                    accessor.IsOverride, accessorIsFromSomeCompilation, accessor.Kind, overriddenAccessor, out overriddenAccessors, out runtimeOverriddenAccessors, ref hiddenBuilder);
            }

            ImmutableArray<Symbol> hiddenMembers = hiddenBuilder == null ? ImmutableArray<Symbol>.Empty : hiddenBuilder.ToImmutableAndFree();
            return OverriddenOrHiddenMembersResult.Create(overriddenAccessors, hiddenMembers, runtimeOverriddenAccessors);
        }

        /// <summary>
        /// In the CLI, accessors are just regular methods and their overriding/hiding rules are the same as for
        /// regular methods.  In C#, however, accessors are intimately connected with their corresponding events.
        /// Rather than walking up the type hierarchy from the containing type of this accessor, looking for members
        /// with the same name, MakeEventAccessorOverriddenOrHiddenMembers delegates to the associated event.
        /// For an accessor to hide a member, the hidden member must be a corresponding accessor on a event hidden
        /// by the associated event.  For an accessor to override a member, the overridden member must be a
        /// corresponding accessor on a event (directly or indirectly) overridden by the associated event.
        /// </summary>
        /// <param name="accessor">This accessor.</param>
        /// <param name="associatedEvent">The event associated with this accessor.</param>
        /// <returns>Members overridden or hidden by this accessor.</returns>
        /// <remarks>
        /// This method is intended to return values consistent with the definition of C#, which
        /// may differ from the actual meaning at runtime.
        /// 
        /// Note: we don't need a different path for interfaces - Event.OverriddenOrHiddenMembers handles that.
        /// 
        /// CONSIDER: It is an error for an event to have only one accessor.  Currently, we mimic the behavior for
        /// properties, for consistency, but an alternative approach would be to say that nothing is overridden.
        /// 
        /// CONSIDER: is there a way to share code with MakePropertyAccessorOverriddenOrHiddenMembers?
        /// </remarks>
        private static OverriddenOrHiddenMembersResult MakeEventAccessorOverriddenOrHiddenMembers(MethodSymbol accessor, EventSymbol associatedEvent)
        {
            Debug.Assert(accessor.IsAccessor());
            Debug.Assert((object)associatedEvent != null);

            bool accessorIsAdder = accessor.MethodKind == MethodKind.EventAdd;

            MethodSymbol overriddenAccessor = null;
            ArrayBuilder<Symbol> hiddenBuilder = null;

            OverriddenOrHiddenMembersResult hiddenOrOverriddenByEvent = associatedEvent.OverriddenOrHiddenMembers;

            foreach (Symbol hiddenByEvent in hiddenOrOverriddenByEvent.HiddenMembers)
            {
                if (hiddenByEvent.Kind == SymbolKind.Event)
                {
                    // If we're looking at the associated event of this method (vs a event
                    // it overrides), then record the corresponding accessor (if any) as hidden.
                    EventSymbol eventHiddenByEvent = (EventSymbol)hiddenByEvent;
                    MethodSymbol correspondingAccessor = accessorIsAdder ? eventHiddenByEvent.AddMethod : eventHiddenByEvent.RemoveMethod;
                    if ((object)correspondingAccessor != null)
                    {
                        AccessOrGetInstance(ref hiddenBuilder).Add(correspondingAccessor);
                    }
                }
            }

            if (hiddenOrOverriddenByEvent.OverriddenMembers.Any())
            {
                // CONSIDER: Do something more sensible if there are multiple overridden members?  Already an error case.
                EventSymbol eventOverriddenByEvent = (EventSymbol)hiddenOrOverriddenByEvent.OverriddenMembers[0];
                MethodSymbol correspondingAccessor = eventOverriddenByEvent.GetOwnOrInheritedAccessor(accessorIsAdder);
                if ((object)correspondingAccessor != null)
                {
                    overriddenAccessor = correspondingAccessor;
                }
            }

            // There's a detailed comment in MakeOverriddenOrHiddenMembersWorker(Symbol) concerning why this predicate is appropriate.
            bool accessorIsFromSomeCompilation = accessor.Dangerous_IsFromSomeCompilation;
            ImmutableArray<Symbol> overriddenAccessors = ImmutableArray<Symbol>.Empty;
            ImmutableArray<Symbol> runtimeOverriddenAccessors = ImmutableArray<Symbol>.Empty;
            if ((object)overriddenAccessor != null && IsOverriddenSymbolAccessible(overriddenAccessor, accessor.ContainingType) &&
                    (accessorIsFromSomeCompilation
                        ? MemberSignatureComparer.CSharpAccessorOverrideComparer.Equals(accessor, overriddenAccessor) //NB: custom comparer
                        : MemberSignatureComparer.RuntimeSignatureComparer.Equals(accessor, overriddenAccessor)))
            {
                FindRelatedMembers(
                    accessor.IsOverride, accessorIsFromSomeCompilation, accessor.Kind, overriddenAccessor, out overriddenAccessors, out runtimeOverriddenAccessors, ref hiddenBuilder);
            }

            ImmutableArray<Symbol> hiddenMembers = hiddenBuilder == null ? ImmutableArray<Symbol>.Empty : hiddenBuilder.ToImmutableAndFree();
            return OverriddenOrHiddenMembersResult.Create(overriddenAccessors, hiddenMembers, runtimeOverriddenAccessors);
        }

        /// <summary>
        /// There are two key reasons why interface overriding/hiding is different from class overriding/hiding:
        ///   1) interface members never override other members; and
        ///   2) interfaces can extend multiple interfaces.
        /// The first difference doesn't require any special handling - as long as the members have IsOverride=false,
        /// the code for class overriding/hiding does the right thing.
        /// The second difference is more problematic.  For one thing, an interface member can hide a different member in
        /// each base interface.  We only report the first one, but we need to expose all of them in the API.  More importantly,
        /// multiple inheritance raises the possibility of diamond inheritance.  Spec section 13.2.5, Interface member access,
        /// says: "The intuitive rule for hiding in multiple-inheritance interfaces is simply this: If a member is hidden in any
        /// access path, it is hidden in all access paths."  For example, consider the following interfaces:
        /// 
        /// interface I0 { void M(); }
        /// interface I1 : I0 { void M(); }
        /// interface I2 : I0, I1 { void M(); }
        /// 
        /// I2.M does not hide I0.M, because it is already hidden by I1.M.  To make this work, we need to traverse the graph
        /// of ancestor interfaces in topological order and flag ones later in the enumeration that are hidden along some path.
        /// </summary>
        /// <remarks>
        /// See SymbolPreparer::checkIfaceHiding.
        /// </remarks>
        private static OverriddenOrHiddenMembersResult MakeInterfaceOverriddenOrHiddenMembers(Symbol member, bool memberIsFromSomeCompilation)
        {
            Debug.Assert(!member.IsAccessor());

            NamedTypeSymbol containingType = member.ContainingType;
            Debug.Assert(containingType.IsInterfaceType());

            PooledHashSet<NamedTypeSymbol> membersOfOtherKindsHidden = PooledHashSet<NamedTypeSymbol>.GetInstance();
            PooledHashSet<NamedTypeSymbol> allMembersHidden = PooledHashSet<NamedTypeSymbol>.GetInstance(); // Implies membersOfOtherKindsHidden.

            ArrayBuilder<Symbol> hiddenBuilder = null;

            foreach (NamedTypeSymbol currType in containingType.AllInterfacesNoUseSiteDiagnostics) // NB: topologically sorted
            {
                if (allMembersHidden.Contains(currType))
                {
                    continue;
                }

                Symbol currTypeBestMatch;
                bool currTypeHasSameKindNonMatch;
                ArrayBuilder<Symbol> currTypeHiddenBuilder;

                FindOverriddenOrHiddenMembersInType(
                    member,
                    memberIsFromSomeCompilation,
                    containingType,
                    currType,
                    out currTypeBestMatch,
                    out currTypeHasSameKindNonMatch,
                    out currTypeHiddenBuilder);

                bool haveBestMatch = (object)currTypeBestMatch != null;

                if (haveBestMatch)
                {
                    // If our base interface contains a matching member of the same kind, 
                    // then we don't need to look any further up this subtree.
                    foreach (var hidden in currType.AllInterfacesNoUseSiteDiagnostics)
                    {
                        allMembersHidden.Add(hidden);
                    }

                    AccessOrGetInstance(ref hiddenBuilder).Add(currTypeBestMatch);
                }

                if (currTypeHiddenBuilder != null)
                {
                    // If our base interface contains a matching member of a different kind, then
                    // it will hide all members that aren't of that kind further up the chain.
                    // As a result, nothing of our kind will be visible and we can stop looking.
                    if (!membersOfOtherKindsHidden.Contains(currType))
                    {
                        if (!haveBestMatch)
                        {
                            foreach (var hidden in currType.AllInterfacesNoUseSiteDiagnostics)
                            {
                                allMembersHidden.Add(hidden);
                            }
                        }

                        AccessOrGetInstance(ref hiddenBuilder).AddRange(currTypeHiddenBuilder);
                    }

                    currTypeHiddenBuilder.Free();
                }
                else if (currTypeHasSameKindNonMatch && !haveBestMatch)
                {
                    // If our base interface contains a (non-matching) member of the same kind, then
                    // it will hide all members that aren't of that kind further up the chain.
                    foreach (var hidden in currType.AllInterfacesNoUseSiteDiagnostics)
                    {
                        membersOfOtherKindsHidden.Add(hidden);
                    }
                }
            }

            membersOfOtherKindsHidden.Free();
            allMembersHidden.Free();

            // Based on bestMatch, find other methods that will be overridden, hidden, or runtime overridden
            // (in bestMatch.ContainingType).
            ImmutableArray<Symbol> overriddenMembers = ImmutableArray<Symbol>.Empty;
            ImmutableArray<Symbol> runtimeOverriddenMembers = ImmutableArray<Symbol>.Empty;

            if (hiddenBuilder != null)
            {
                ArrayBuilder<Symbol> hiddenAndRelatedBuilder = null;
                foreach (Symbol hidden in hiddenBuilder)
                {
                    FindRelatedMembers(member.IsOverride, memberIsFromSomeCompilation, member.Kind, hidden, out overriddenMembers, out runtimeOverriddenMembers, ref hiddenAndRelatedBuilder);
                    Debug.Assert(overriddenMembers.Length == 0);
                    Debug.Assert(runtimeOverriddenMembers.Length == 0);
                }
                hiddenBuilder.Free();
                hiddenBuilder = hiddenAndRelatedBuilder;
            }

            Debug.Assert(overriddenMembers.IsEmpty);

            ImmutableArray<Symbol> hiddenMembers = hiddenBuilder == null ? ImmutableArray<Symbol>.Empty : hiddenBuilder.ToImmutableAndFree();
            return OverriddenOrHiddenMembersResult.Create(overriddenMembers, hiddenMembers, runtimeOverriddenMembers);
        }

        /// <summary>
        /// Look for overridden or hidden members in a specific type.
        /// </summary>
        /// <param name="member">Member that is hiding or overriding.</param>
        /// <param name="memberIsFromSomeCompilation">True if member is from the current compilation.</param>
        /// <param name="memberContainingType">The type that contains member (member.ContainingType).</param>
        /// <param name="currType">The type to search.</param>
        /// <param name="currTypeBestMatch">
        /// A member with the same signature if currTypeHasExactMatch is true,
        /// a member with (a minimal number of) different custom modifiers if there is one,
        /// and null otherwise.</param>
        /// <param name="currTypeHasSameKindNonMatch">True if there's a member with the same name and kind that is not a match.</param>
        /// <param name="hiddenBuilder">Hidden members (same name, different kind) will be added to this builder.</param>
        /// <remarks>
        /// There is some similarity between this member and TypeSymbol.FindPotentialImplicitImplementationMethodDeclaredInType.
        /// When making changes to this member, think about whether or not they should also be applied in TypeSymbol.
        /// 
        /// In incorrect or imported code, it is possible that both currTypeBestMatch and hiddenBuilder will be populated.
        /// </remarks>
        private static void FindOverriddenOrHiddenMembersInType(
            Symbol member,
            bool memberIsFromSomeCompilation,
            NamedTypeSymbol memberContainingType,
            NamedTypeSymbol currType,
            out Symbol currTypeBestMatch,
            out bool currTypeHasSameKindNonMatch,
            out ArrayBuilder<Symbol> hiddenBuilder)
        {
            Debug.Assert(!member.IsAccessor());

            currTypeBestMatch = null;
            currTypeHasSameKindNonMatch = false;
            hiddenBuilder = null;

            bool currTypeHasExactMatch = false;
            int minCustomModifierCount = int.MaxValue;

            IEqualityComparer<Symbol> exactMatchComparer = memberIsFromSomeCompilation
                ? MemberSignatureComparer.CSharpCustomModifierOverrideComparer
                : MemberSignatureComparer.RuntimePlusRefOutSignatureComparer;
            IEqualityComparer<Symbol> fallbackComparer = memberIsFromSomeCompilation
                ? MemberSignatureComparer.CSharpOverrideComparer
                : MemberSignatureComparer.RuntimeSignatureComparer;

            SymbolKind memberKind = member.Kind;
            int memberArity = member.GetMemberArity();

            foreach (Symbol otherMember in currType.GetMembers(member.Name))
            {
                if (!IsOverriddenSymbolAccessible(otherMember, memberContainingType))
                {
                    //do nothing
                }
                else if (otherMember.IsAccessor() && !((MethodSymbol)otherMember).IsIndexedPropertyAccessor())
                {
                    //Indexed property accessors can be overridden or hidden by non-accessors.
                    //do nothing - no interaction between accessors and non-accessors
                }
                else if (otherMember.Kind != memberKind)
                {
                    // NOTE: generic methods can hide things with arity 0.
                    // From CSemanticChecker::FindSymHiddenByMethPropAgg
                    int otherMemberArity = otherMember.GetMemberArity();
                    if (otherMemberArity == memberArity || (memberKind == SymbolKind.Method && otherMemberArity == 0))
                    {
                        AddHiddenMemberIfApplicable(ref hiddenBuilder, member.Kind, otherMember);
                    }
                }
                else if (!currTypeHasExactMatch)
                {
                    if (exactMatchComparer.Equals(member, otherMember))
                    {
                        currTypeHasExactMatch = true;
                        currTypeBestMatch = otherMember;
                    }
                    else if (fallbackComparer.Equals(member, otherMember))
                    {
                        // If this method is from source, we'll also consider methods that match
                        // without regard to custom modifiers.  If there's more than one, we'll
                        // choose the one with the fewest custom modifiers.
                        int methodCustomModifierCount = CustomModifierCount(otherMember);
                        if (methodCustomModifierCount < minCustomModifierCount)
                        {
                            Debug.Assert(memberIsFromSomeCompilation || minCustomModifierCount == int.MaxValue, "Metadata members require exact custom modifier matches.");
                            minCustomModifierCount = methodCustomModifierCount;
                            currTypeBestMatch = otherMember;
                        }
                    }
                    else
                    {
                        currTypeHasSameKindNonMatch = true;
                    }
                }
            }

            // If the member is from metadata, then even a fallback match is an exact match.
            // We just declined to set the flag at the time in case there was a "better" exact match.
            // Having said that, there's no reason to update the flag, since no-one will consume it.
            // if (!memberIsFromSomeCompilation && ((object)currTypeBestMatch != null)) currTypeHasExactMatch = true;

            // There's a special case where we have to go back and fix up our best match.
            // If member is from source, then it has no custom modifiers (at least,
            // until it copies them from the member it overrides, which we're trying to
            // compute now).  Therefore, an exact match will be one that has no custom
            // modifiers in/on its parameters.  The best match may, however, have custom
            // modifiers in/on its (return) type, since that wasn't considered during the
            // signature comparison.  If that is the case, then we need to make sure that
            // there isn't another inexact match (i.e. same signature ignoring custom 
            // modifiers) with fewer custom modifiers.
            // NOTE: If member is constructed, then it has already inherited custom modifiers
            // from the underlying member and this cleanup is unnecessary.  That's why we're
            // checking member.IsDefinition in addition to memberIsFromSomeCompilation.
            if (currTypeHasExactMatch && memberIsFromSomeCompilation && member.IsDefinition && TypeOrReturnTypeHasCustomModifiers(currTypeBestMatch))
            {
#if DEBUG
                // If there were custom modifiers on the parameters, then the match wouldn't have been
                // exact and so we would already have applied the custom modifier count as a tie-breaker.
                foreach (ParameterSymbol param in currTypeBestMatch.GetParameters())
                {
<<<<<<< HEAD
                    Debug.Assert(!param.Type.CustomModifiers.Any());
                    Debug.Assert(!param.Type.TypeSymbol.HasCustomModifiers(flagNonDefaultArraySizesOrLowerBounds: false));
=======
                    Debug.Assert(!(param.CustomModifiers.Any() || param.RefCustomModifiers.Any()));
                    Debug.Assert(!param.Type.HasCustomModifiers(flagNonDefaultArraySizesOrLowerBounds: false));
>>>>>>> 2355a7be
                }
#endif

                Symbol minCustomModifierMatch = currTypeBestMatch;

                foreach (Symbol otherMember in currType.GetMembers(member.Name))
                {
                    if (otherMember.Kind == currTypeBestMatch.Kind && !ReferenceEquals(otherMember, currTypeBestMatch))
                    {
                        if (MemberSignatureComparer.CSharpOverrideComparer.Equals(otherMember, currTypeBestMatch))
                        {
                            int customModifierCount = CustomModifierCount(otherMember);
                            if (customModifierCount < minCustomModifierCount)
                            {
                                minCustomModifierCount = customModifierCount;
                                minCustomModifierMatch = otherMember;
                            }
                        }
                    }
                }

                currTypeBestMatch = minCustomModifierMatch;
            }
        }

        /// <summary>
        /// If representative member is non-null and is contained in a constructed type, then find
        /// other members in the same type with the same signature.  If this is an override member,
        /// add them to the overridden and runtime overridden lists.  Otherwise, add them to the
        /// hidden list.
        /// </summary>
        private static void FindRelatedMembers(
            bool isOverride,
            bool overridingMemberIsFromSomeCompilation,
            SymbolKind overridingMemberKind,
            Symbol representativeMember,
            out ImmutableArray<Symbol> overriddenMembers,
            out ImmutableArray<Symbol> runtimeOverriddenMembers,
            ref ArrayBuilder<Symbol> hiddenBuilder)
        {
            overriddenMembers = ImmutableArray<Symbol>.Empty;
            runtimeOverriddenMembers = ImmutableArray<Symbol>.Empty;

            if ((object)representativeMember != null)
            {
                bool needToSearchForRelated = !representativeMember.ContainingType.IsDefinition || representativeMember.IsIndexer();

                if (isOverride)
                {
                    if (needToSearchForRelated)
                    {
                        ArrayBuilder<Symbol> overriddenBuilder = ArrayBuilder<Symbol>.GetInstance();
                        ArrayBuilder<Symbol> runtimeOverriddenBuilder = ArrayBuilder<Symbol>.GetInstance();

                        overriddenBuilder.Add(representativeMember);
                        runtimeOverriddenBuilder.Add(representativeMember);

                        FindOtherOverriddenMethodsInContainingType(representativeMember, overridingMemberIsFromSomeCompilation, overriddenBuilder, runtimeOverriddenBuilder);

                        overriddenMembers = overriddenBuilder.ToImmutableAndFree();
                        runtimeOverriddenMembers = runtimeOverriddenBuilder.ToImmutableAndFree();
                    }
                    else
                    {
                        overriddenMembers = ImmutableArray.Create<Symbol>(representativeMember);
                        runtimeOverriddenMembers = overriddenMembers;
                    }
                }
                else
                {
                    AddHiddenMemberIfApplicable(ref hiddenBuilder, overridingMemberKind, representativeMember);

                    if (needToSearchForRelated)
                    {
                        FindOtherHiddenMembersInContainingType(overridingMemberKind, representativeMember, ref hiddenBuilder);
                    }
                }
            }
        }

        /// <summary>
        /// Some kinds of methods are not considered to be hideable by certain kinds of members.
        /// Specifically, methods, properties, and types cannot hide constructors, destructors,
        /// operators, conversions, or accessors.
        /// </summary>
        private static void AddHiddenMemberIfApplicable(ref ArrayBuilder<Symbol> hiddenBuilder, SymbolKind hidingMemberKind, Symbol hiddenMember)
        {
            Debug.Assert((object)hiddenMember != null);
            if (hiddenMember.Kind != SymbolKind.Method || ((MethodSymbol)hiddenMember).CanBeHiddenByMemberKind(hidingMemberKind))
            {
                AccessOrGetInstance(ref hiddenBuilder).Add(hiddenMember);
            }
        }

        private static ArrayBuilder<T> AccessOrGetInstance<T>(ref ArrayBuilder<T> builder)
        {
            if (builder == null)
            {
                builder = ArrayBuilder<T>.GetInstance();
            }

            return builder;
        }

        /// <summary>
        /// Having found the best member to override, we want to find members with the same signature on the
        /// best member's containing type.
        /// </summary>
        /// <param name="representativeMember">
        /// The member that we consider to be overridden (may have different custom modifiers from the overriding member).
        /// Assumed to already be in the overridden and runtime overridden lists.
        /// </param>
        /// <param name="overridingMemberIsFromSomeCompilation">
        /// If the best match was based on the custom modifier count, rather than the custom modifiers themselves 
        /// (because the overriding member is in the current compilation), then we should use the count when determining
        /// whether the override is ambiguous.
        /// </param>
        /// <param name="overriddenBuilder">
        /// If the declaring type is constructed, it's possible that two (or more) members have the same signature
        /// (including custom modifiers).  Return a list of such members so that we can report the ambiguity.
        /// </param>
        /// <param name="runtimeOverriddenBuilder">
        /// If the declaring type is constructed, it's possible that two (or more) members have the same signature
        /// (including custom modifiers) in metadata (no ref/out distinction).  Return a list of such members so
        /// that we can report the ambiguity.
        /// 
        /// Even in a non-generic type, it's possible for two indexers to have the same signature.  For example,
        /// this would be the case if the default member of a type is "get_Item" and indexers "A" and "B", 
        /// with the same signature, both have an indexer called "get_Item".
        /// 
        /// From: SymbolPreparer.cpp
        /// DevDiv Bugs 115384: Both out and ref parameters are implemented as references. In addition, out parameters are 
        /// decorated with OutAttribute. In CLR when a signature is looked up in virtual dispatch, CLR does not distinguish
        /// between these to parameter types. The choice is the last method in the vtable. Therefore we check and warn if 
        /// there would potentially be a mismatch in CLRs and C#s choice of the overridden method. Unfortunately we have no 
        /// way of communicating to CLR which method is the overridden one. We only run into this problem when the 
        /// parameters are generic.
        /// </param>
        private static void FindOtherOverriddenMethodsInContainingType(Symbol representativeMember, bool overridingMemberIsFromSomeCompilation, ArrayBuilder<Symbol> overriddenBuilder, ArrayBuilder<Symbol> runtimeOverriddenBuilder)
        {
            Debug.Assert((object)representativeMember != null);
            Debug.Assert(representativeMember.Kind == SymbolKind.Property || !representativeMember.ContainingType.IsDefinition);

            int representativeCustomModifierCount = -1;

            foreach (Symbol otherMember in representativeMember.ContainingType.GetMembers(representativeMember.Name))
            {
                if (otherMember.Kind == representativeMember.Kind)
                {
                    if (otherMember != representativeMember)
                    {
                        // NOTE: If the overriding member is from source, then we compared *counts* of custom modifiers, rather
                        // than actually comparing custom modifiers.  Hence, we should do the same thing when looking for
                        // ambiguous overrides.
                        if (overridingMemberIsFromSomeCompilation)
                        {
                            if (representativeCustomModifierCount < 0)
                            {
                                representativeCustomModifierCount = representativeMember.CustomModifierCount();
                            }

                            if (MemberSignatureComparer.CSharpOverrideComparer.Equals(otherMember, representativeMember) &&
                                otherMember.CustomModifierCount() == representativeCustomModifierCount)
                            {
                                overriddenBuilder.Add(otherMember);
                            }
                        }
                        else
                        {
                            if (MemberSignatureComparer.CSharpCustomModifierOverrideComparer.Equals(otherMember, representativeMember))
                            {
                                overriddenBuilder.Add(otherMember);
                            }
                        }

                        // NOTE: We're actually being more precise than Dev10 - we consider the fact that the runtime will also distinguish
                        // on the basis of return type.  For example, consider the following signatures:
                        //      int Foo(ref int x)
                        //      long Foo(out int x)
                        // Dev10 will warn that these methods are runtime ambiguous, even though they aren't really (because they are
                        // distinguished by their return types).
                        if (MemberSignatureComparer.RuntimeSignatureComparer.Equals(otherMember, representativeMember))
                        {
                            runtimeOverriddenBuilder.Add(otherMember);
                        }
                    }
                }
            }
        }

        /// <summary>
        /// Having found that we are hiding a method with exactly the same signature
        /// (including custom modifiers), we want to find methods with the same signature
        /// on the declaring type because they will also be hidden.
        /// (If the declaring type is constructed, it's possible that two or more
        /// methods have the same signature (including custom modifiers).)
        /// (If the representative member is an indexer, it's possible that two or more
        /// properties have the same signature (including custom modifiers, even in a
        /// non-generic type).
        /// </summary>
        /// <param name="hidingMemberKind">
        /// This kind of the hiding member.
        /// </param>
        /// <param name="representativeMember">
        /// The member that we consider to be hidden (must have exactly the same custom modifiers as the hiding member).
        /// Assumed to already be in hiddenBuilder.
        /// </param>
        /// <param name="hiddenBuilder">
        /// Will have all other members with the same signature (including custom modifiers) as 
        /// representativeMember added.
        /// </param>
        private static void FindOtherHiddenMembersInContainingType(SymbolKind hidingMemberKind, Symbol representativeMember, ref ArrayBuilder<Symbol> hiddenBuilder)
        {
            Debug.Assert((object)representativeMember != null);
            Debug.Assert(representativeMember.Kind == SymbolKind.Property || !representativeMember.ContainingType.IsDefinition);

            IEqualityComparer<Symbol> comparer = MemberSignatureComparer.CSharpCustomModifierOverrideComparer;
            foreach (Symbol otherMember in representativeMember.ContainingType.GetMembers(representativeMember.Name))
            {
                if (otherMember.Kind == representativeMember.Kind)
                {
                    if (otherMember != representativeMember && comparer.Equals(otherMember, representativeMember))
                    {
                        AddHiddenMemberIfApplicable(ref hiddenBuilder, hidingMemberKind, otherMember);
                    }
                }
            }
        }

        private static bool CanOverrideOrHide(Symbol member)
        {
            switch (member.Kind)
            {
                case SymbolKind.Property:
                case SymbolKind.Event:
                    // Explicit interface impls don't override or hide.
                    return !member.IsExplicitInterfaceImplementation();
                case SymbolKind.Method:
                    MethodSymbol methodSymbol = (MethodSymbol)member;
                    return MethodSymbol.CanOverrideOrHide(methodSymbol.MethodKind) && ReferenceEquals(methodSymbol, methodSymbol.ConstructedFrom);
                default:
                    throw ExceptionUtilities.UnexpectedValue(member.Kind);
            }
        }

        private static bool TypeOrReturnTypeHasCustomModifiers(Symbol member)
        {
            switch (member.Kind)
            {
                case SymbolKind.Method:
                    MethodSymbol method = (MethodSymbol)member;
<<<<<<< HEAD
                    var methodReturnType = method.ReturnType;
                    return methodReturnType.CustomModifiers.Any() || method.ReturnType.TypeSymbol.HasCustomModifiers(flagNonDefaultArraySizesOrLowerBounds: false);
                case SymbolKind.Property:
                    PropertySymbol property = (PropertySymbol)member;
                    var propertyType = property.Type;
                    return propertyType.CustomModifiers.Any() || propertyType.TypeSymbol.HasCustomModifiers(flagNonDefaultArraySizesOrLowerBounds: false);
=======
                    return method.ReturnTypeCustomModifiers.Any() || method.RefCustomModifiers.Any() || 
                           method.ReturnType.HasCustomModifiers(flagNonDefaultArraySizesOrLowerBounds: false);
                case SymbolKind.Property:
                    PropertySymbol property = (PropertySymbol)member;
                    return property.TypeCustomModifiers.Any() || property.RefCustomModifiers.Any() || 
                           property.Type.HasCustomModifiers(flagNonDefaultArraySizesOrLowerBounds: false);
>>>>>>> 2355a7be
                case SymbolKind.Event:
                    EventSymbol @event = (EventSymbol)member;
                    return @event.Type.TypeSymbol.HasCustomModifiers(flagNonDefaultArraySizesOrLowerBounds: false); //can't have custom modifiers on (vs in) type
                default:
                    throw ExceptionUtilities.UnexpectedValue(member.Kind);
            }
        }

        private static int CustomModifierCount(Symbol member)
        {
            switch (member.Kind)
            {
                case SymbolKind.Method:
                    MethodSymbol method = (MethodSymbol)member;
                    return method.CustomModifierCount();
                case SymbolKind.Property:
                    PropertySymbol property = (PropertySymbol)member;
                    return property.CustomModifierCount();
                case SymbolKind.Event:
                    EventSymbol @event = (EventSymbol)member;
                    return @event.Type.TypeSymbol.CustomModifierCount();
                default:
                    throw ExceptionUtilities.UnexpectedValue(member.Kind);
            }
        }

        // CONSIDER: we could cache this on MethodSymbol
        internal static bool RequiresExplicitOverride(this MethodSymbol method)
        {
            if (method.IsOverride)
            {
                MethodSymbol csharpOverriddenMethod = method.OverriddenMethod;
                if ((object)csharpOverriddenMethod == null)
                {
                    return false;
                }
                // We can ignore newslot, since we checked IsOverride.
                // We can ignore interface implementation changes since the method is already metadata virtual (since override).
                // TODO: do we want to add more sophisticated handling for the case where there are multiple runtime-overridden methods?
                MethodSymbol runtimeOverriddenMethod = method.GetFirstRuntimeOverriddenMethodIgnoringNewSlot(ignoreInterfaceImplementationChanges: true);
                return csharpOverriddenMethod != runtimeOverriddenMethod &&
                    method.IsAccessor() != runtimeOverriddenMethod.IsAccessor();
            }

            return false;
        }

        /// <summary>
        /// Given a method, find a method that it overrides from the perspective of the CLI.
        /// Key differences from C#: non-virtual methods are ignored, the RuntimeSignatureComparer
        /// is used (i.e. consider return types, ignore ref/out distinction).
        /// </summary>
        /// <remarks>
        /// WARN: Must not check method.MethodKind - PEMethodSymbol.ComputeMethodKind uses this method.
        /// NOTE: Does not check whether the given method will be marked "newslot" in metadata (which
        /// would indicate that it does not override anything).
        /// WARN: If the method may override a source method and declaration diagnostics have yet to
        /// be computed, then it is important to pass ignoreInterfaceImplementationChanges: true
        /// (see MethodSymbol.IsMetadataVirtual for details).
        /// </remarks>
        internal static MethodSymbol GetFirstRuntimeOverriddenMethodIgnoringNewSlot(this MethodSymbol method, bool ignoreInterfaceImplementationChanges)
        {
            if (!method.IsMetadataVirtual(ignoreInterfaceImplementationChanges))
            {
                return null;
            }

            NamedTypeSymbol containingType = method.ContainingType;

            for (NamedTypeSymbol currType = containingType.BaseTypeNoUseSiteDiagnostics; !ReferenceEquals(currType, null); currType = currType.BaseTypeNoUseSiteDiagnostics)
            {
                foreach (Symbol otherMember in currType.GetMembers(method.Name))
                {
                    if (otherMember.Kind == SymbolKind.Method &&
                        IsOverriddenSymbolAccessible(otherMember, containingType) &&
                        MemberSignatureComparer.RuntimeSignatureComparer.Equals(method, otherMember))
                    {
                        MethodSymbol overridden = (MethodSymbol)otherMember;

                        // NOTE: The runtime doesn't consider non-virtual methods during override resolution.
                        if (overridden.IsMetadataVirtual(ignoreInterfaceImplementationChanges))
                        {
                            return overridden;
                        }
                    }
                }
            }

            return null;
        }

        /// <remarks>
        /// Note that the access check is done using the original definitions.  This is because we want to avoid
        /// reductions in accessibility that result from type argument substitution (e.g. if an inaccessible type
        /// has been passed as a type argument).
        /// See DevDiv #11967 for an example.
        /// </remarks>
        private static bool IsOverriddenSymbolAccessible(Symbol overridden, NamedTypeSymbol overridingContainingType)
        {
            HashSet<DiagnosticInfo> useSiteDiagnostics = null;
            return AccessCheck.IsSymbolAccessible(overridden.OriginalDefinition, overridingContainingType.OriginalDefinition, ref useSiteDiagnostics);
        }
    }
}<|MERGE_RESOLUTION|>--- conflicted
+++ resolved
@@ -570,13 +570,8 @@
                 // exact and so we would already have applied the custom modifier count as a tie-breaker.
                 foreach (ParameterSymbol param in currTypeBestMatch.GetParameters())
                 {
-<<<<<<< HEAD
-                    Debug.Assert(!param.Type.CustomModifiers.Any());
+                    Debug.Assert(!(param.Type.CustomModifiers.Any() || param.RefCustomModifiers.Any()));
                     Debug.Assert(!param.Type.TypeSymbol.HasCustomModifiers(flagNonDefaultArraySizesOrLowerBounds: false));
-=======
-                    Debug.Assert(!(param.CustomModifiers.Any() || param.RefCustomModifiers.Any()));
-                    Debug.Assert(!param.Type.HasCustomModifiers(flagNonDefaultArraySizesOrLowerBounds: false));
->>>>>>> 2355a7be
                 }
 #endif
 
@@ -828,21 +823,14 @@
             {
                 case SymbolKind.Method:
                     MethodSymbol method = (MethodSymbol)member;
-<<<<<<< HEAD
                     var methodReturnType = method.ReturnType;
-                    return methodReturnType.CustomModifiers.Any() || method.ReturnType.TypeSymbol.HasCustomModifiers(flagNonDefaultArraySizesOrLowerBounds: false);
+                    return methodReturnType.CustomModifiers.Any() || method.RefCustomModifiers.Any() ||
+                           methodReturnType.TypeSymbol.HasCustomModifiers(flagNonDefaultArraySizesOrLowerBounds: false);
                 case SymbolKind.Property:
                     PropertySymbol property = (PropertySymbol)member;
                     var propertyType = property.Type;
-                    return propertyType.CustomModifiers.Any() || propertyType.TypeSymbol.HasCustomModifiers(flagNonDefaultArraySizesOrLowerBounds: false);
-=======
-                    return method.ReturnTypeCustomModifiers.Any() || method.RefCustomModifiers.Any() || 
-                           method.ReturnType.HasCustomModifiers(flagNonDefaultArraySizesOrLowerBounds: false);
-                case SymbolKind.Property:
-                    PropertySymbol property = (PropertySymbol)member;
-                    return property.TypeCustomModifiers.Any() || property.RefCustomModifiers.Any() || 
-                           property.Type.HasCustomModifiers(flagNonDefaultArraySizesOrLowerBounds: false);
->>>>>>> 2355a7be
+                    return propertyType.CustomModifiers.Any() || property.RefCustomModifiers.Any() ||
+                           propertyType.TypeSymbol.HasCustomModifiers(flagNonDefaultArraySizesOrLowerBounds: false);
                 case SymbolKind.Event:
                     EventSymbol @event = (EventSymbol)member;
                     return @event.Type.TypeSymbol.HasCustomModifiers(flagNonDefaultArraySizesOrLowerBounds: false); //can't have custom modifiers on (vs in) type
