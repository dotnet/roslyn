--- conflicted
+++ resolved
@@ -236,10 +236,6 @@
             where T : WellKnownAttributeData, ISecurityAttributeTarget, new()
         {
             Debug.Assert(!this.HasErrors);
-<<<<<<< HEAD
-            // Debug.Assert(arguments.Diagnostics is BindingDiagnosticBag);
-=======
->>>>>>> 0c7f0faa
 
             bool hasErrors;
             DeclarativeSecurityAction action = DecodeSecurityAttributeAction(targetSymbol, compilation, arguments.AttributeSyntaxOpt, out hasErrors, arguments.Diagnostics);
