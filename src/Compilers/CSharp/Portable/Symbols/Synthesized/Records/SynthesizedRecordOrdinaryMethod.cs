﻿// Licensed to the .NET Foundation under one or more agreements.
// The .NET Foundation licenses this file to you under the MIT license.
// See the LICENSE file in the project root for more information.

using System.Collections.Immutable;
using System.Diagnostics;
using System.Globalization;
using System.Threading;
using Microsoft.CodeAnalysis.CSharp.Emit;
using Microsoft.CodeAnalysis.CSharp.Syntax;
using Microsoft.CodeAnalysis.PooledObjects;
using Roslyn.Utilities;

namespace Microsoft.CodeAnalysis.CSharp.Symbols
{
    /// <summary>
    /// Common base for ordinary methods synthesized by compiler for records.
    /// </summary>
    internal abstract class SynthesizedRecordOrdinaryMethod : SourceOrdinaryMethodSymbolBase
    {
        private readonly int _memberOffset;

        protected SynthesizedRecordOrdinaryMethod(SourceMemberContainerTypeSymbol containingType, string name, bool isReadOnly, bool hasBody, int memberOffset, BindingDiagnosticBag diagnostics)
<<<<<<< HEAD
            : base(containingType, name, containingType.GetFirstLocation(), (CSharpSyntaxNode)containingType.SyntaxReferences[0].GetSyntax(), MethodKind.Ordinary,
                   isIterator: false, isExtensionMethod: false, isReadOnly: isReadOnly, hasBody: hasBody, isExpressionBodied: false, isNullableAnalysisEnabled: false, diagnostics)
=======
            : base(containingType, name, containingType.GetFirstLocation(), (CSharpSyntaxNode)containingType.SyntaxReferences[0].GetSyntax(), MethodKind.Ordinary, RefKind.None,
                   isIterator: false, isExtensionMethod: false, isReadOnly: isReadOnly, hasAnyBody: hasBody, isExpressionBodied: false, isNullableAnalysisEnabled: false, isVarArg: false, diagnostics)
>>>>>>> 35d72b81
        {
            _memberOffset = memberOffset;
        }

<<<<<<< HEAD
        protected sealed override bool HasAnyBody => true;

=======
>>>>>>> 35d72b81
        public sealed override bool IsImplicitlyDeclared => true;

        protected sealed override Location ReturnTypeLocation => GetFirstLocation();

        protected sealed override MethodSymbol? FindExplicitlyImplementedMethod(BindingDiagnosticBag diagnostics) => null;

        internal sealed override LexicalSortKey GetLexicalSortKey() => LexicalSortKey.GetSynthesizedMemberKey(_memberOffset);

        public sealed override ImmutableArray<TypeParameterSymbol> TypeParameters => ImmutableArray<TypeParameterSymbol>.Empty;

        public sealed override ImmutableArray<ImmutableArray<TypeWithAnnotations>> GetTypeParameterConstraintTypes() => ImmutableArray<ImmutableArray<TypeWithAnnotations>>.Empty;

        public sealed override ImmutableArray<TypeParameterConstraintKind> GetTypeParameterConstraintKinds() => ImmutableArray<TypeParameterConstraintKind>.Empty;

        protected sealed override void PartialMethodChecks(BindingDiagnosticBag diagnostics)
        {
        }

        protected sealed override void ExtensionMethodChecks(BindingDiagnosticBag diagnostics)
        {
        }

        protected sealed override void CompleteAsyncMethodChecksBetweenStartAndFinish()
        {
        }

        protected sealed override TypeSymbol? ExplicitInterfaceType => null;

        protected sealed override void CheckConstraintsForExplicitInterfaceType(ConversionsBase conversions, BindingDiagnosticBag diagnostics)
        {
        }

        internal override void AddSynthesizedAttributes(PEModuleBuilder moduleBuilder, ref ArrayBuilder<SynthesizedAttributeData> attributes)
        {
            base.AddSynthesizedAttributes(moduleBuilder, ref attributes);
            Debug.Assert(IsImplicitlyDeclared);
            var compilation = this.DeclaringCompilation;
            AddSynthesizedAttribute(ref attributes, compilation.TrySynthesizeAttribute(WellKnownMember.System_Runtime_CompilerServices_CompilerGeneratedAttribute__ctor));
            Debug.Assert(WellKnownMembers.IsSynthesizedAttributeOptional(WellKnownMember.System_Runtime_CompilerServices_CompilerGeneratedAttribute__ctor));
        }

        protected sealed override SourceMemberMethodSymbol? BoundAttributesSource => null;

        internal sealed override OneOrMany<SyntaxList<AttributeListSyntax>> GetAttributeDeclarations() => OneOrMany.Create(default(SyntaxList<AttributeListSyntax>));

        public sealed override string? GetDocumentationCommentXml(CultureInfo? preferredCulture = null, bool expandIncludes = false, CancellationToken cancellationToken = default) => null;

        internal sealed override bool GenerateDebugInfo => false;

        internal sealed override bool SynthesizesLoweredBoundBody => true;
        internal sealed override ExecutableCodeBinder? TryGetBodyBinder(BinderFactory? binderFactoryOpt = null, bool ignoreAccessibility = false) => throw ExceptionUtilities.Unreachable();
        internal abstract override void GenerateMethodBody(TypeCompilationState compilationState, BindingDiagnosticBag diagnostics);
    }
}<|MERGE_RESOLUTION|>--- conflicted
+++ resolved
@@ -21,22 +21,12 @@
         private readonly int _memberOffset;
 
         protected SynthesizedRecordOrdinaryMethod(SourceMemberContainerTypeSymbol containingType, string name, bool isReadOnly, bool hasBody, int memberOffset, BindingDiagnosticBag diagnostics)
-<<<<<<< HEAD
-            : base(containingType, name, containingType.GetFirstLocation(), (CSharpSyntaxNode)containingType.SyntaxReferences[0].GetSyntax(), MethodKind.Ordinary,
-                   isIterator: false, isExtensionMethod: false, isReadOnly: isReadOnly, hasBody: hasBody, isExpressionBodied: false, isNullableAnalysisEnabled: false, diagnostics)
-=======
             : base(containingType, name, containingType.GetFirstLocation(), (CSharpSyntaxNode)containingType.SyntaxReferences[0].GetSyntax(), MethodKind.Ordinary, RefKind.None,
                    isIterator: false, isExtensionMethod: false, isReadOnly: isReadOnly, hasAnyBody: hasBody, isExpressionBodied: false, isNullableAnalysisEnabled: false, isVarArg: false, diagnostics)
->>>>>>> 35d72b81
         {
             _memberOffset = memberOffset;
         }
 
-<<<<<<< HEAD
-        protected sealed override bool HasAnyBody => true;
-
-=======
->>>>>>> 35d72b81
         public sealed override bool IsImplicitlyDeclared => true;
 
         protected sealed override Location ReturnTypeLocation => GetFirstLocation();
