﻿// Licensed to the .NET Foundation under one or more agreements.
// The .NET Foundation licenses this file to you under the MIT license.
// See the LICENSE file in the project root for more information.

using System;
using System.Collections.Generic;
using System.Collections.Immutable;
using System.Diagnostics;
using Microsoft.CodeAnalysis.CSharp.Emit;
using Microsoft.CodeAnalysis.PooledObjects;

namespace Microsoft.CodeAnalysis.CSharp.Symbols
{
    internal sealed class SynthesizedRecordCopyCtor : SynthesizedInstanceConstructor
    {
        private readonly int _memberOffset;

        public SynthesizedRecordCopyCtor(
            SourceMemberContainerTypeSymbol containingType,
            int memberOffset)
            : base(containingType)
        {
            _memberOffset = memberOffset;
            Parameters = ImmutableArray.Create(SynthesizedParameterSymbol.Create(
                this,
                TypeWithAnnotations.Create(
                    isNullableEnabled: true,
                    ContainingType),
                ordinal: 0,
                RefKind.None,
                "original"));
        }

        public override ImmutableArray<ParameterSymbol> Parameters { get; }

        public override Accessibility DeclaredAccessibility => ContainingType.IsSealed ? Accessibility.Private : Accessibility.Protected;

        internal override LexicalSortKey GetLexicalSortKey() => LexicalSortKey.GetSynthesizedMemberKey(_memberOffset);

        internal override void GenerateMethodBodyStatements(SyntheticBoundNodeFactory F, ArrayBuilder<BoundStatement> statements, BindingDiagnosticBag diagnostics)
        {
            // Tracking issue for copy constructor in inheritance scenario: https://github.com/dotnet/roslyn/issues/44902
            // Write assignments to fields
            // .ctor(DerivedRecordType original) : base((BaseRecordType)original)
            // {
            //     this.field1 = parameter.field1
            //     ...
            //     this.fieldN = parameter.fieldN
            // }
            var param = F.Parameter(Parameters[0]);
            foreach (var field in ContainingType.GetFieldsToEmit())
            {
                if (!field.IsStatic)
                {
                    statements.Add(F.Assignment(F.Field(F.This(), field), F.Field(param, field)));
                }
            }
        }

        internal override void AddSynthesizedAttributes(PEModuleBuilder moduleBuilder, ref ArrayBuilder<SynthesizedAttributeData> attributes)
        {
            base.AddSynthesizedAttributes(moduleBuilder, ref attributes);
            Debug.Assert(IsImplicitlyDeclared);
            var compilation = this.DeclaringCompilation;
            AddSynthesizedAttribute(ref attributes, compilation.TrySynthesizeAttribute(WellKnownMember.System_Runtime_CompilerServices_CompilerGeneratedAttribute__ctor));
            Debug.Assert(WellKnownMembers.IsSynthesizedAttributeOptional(WellKnownMember.System_Runtime_CompilerServices_CompilerGeneratedAttribute__ctor));
<<<<<<< HEAD
=======

            if (HasSetsRequiredMembersImpl)
            {
                AddSynthesizedAttribute(ref attributes, compilation.TrySynthesizeAttribute(WellKnownMember.System_Diagnostics_CodeAnalysis_SetsRequiredMembersAttribute__ctor));
            }
>>>>>>> 80a8ce8d
        }

        internal static MethodSymbol? FindCopyConstructor(NamedTypeSymbol containingType, NamedTypeSymbol within, ref CompoundUseSiteInfo<AssemblySymbol> useSiteInfo)
        {
            MethodSymbol? bestCandidate = null;
            int bestModifierCountSoFar = -1; // stays as -1 unless we hit an ambiguity
            foreach (var member in containingType.InstanceConstructors)
            {
                if (HasCopyConstructorSignature(member) &&
                    !member.HasUnsupportedMetadata &&
                    AccessCheck.IsSymbolAccessible(member, within, ref useSiteInfo))
                {
                    // If one has fewer custom modifiers, that is better
                    // (see OverloadResolution.BetterFunctionMember)

                    if (bestCandidate is null && bestModifierCountSoFar < 0)
                    {
                        bestCandidate = member;
                        continue;
                    }

                    if (bestModifierCountSoFar < 0)
                    {
                        bestModifierCountSoFar = bestCandidate.CustomModifierCount();
                    }

                    var memberModCount = member.CustomModifierCount();
                    if (memberModCount > bestModifierCountSoFar)
                    {
                        continue;
                    }

                    if (memberModCount == bestModifierCountSoFar)
                    {
                        bestCandidate = null;
                        continue;
                    }

                    bestCandidate = member;
                    bestModifierCountSoFar = memberModCount;
                }
            }

            return bestCandidate;
        }

        internal static bool IsCopyConstructor(Symbol member)
        {
            if (member is MethodSymbol { ContainingType.IsRecordStruct: false, MethodKind: MethodKind.Constructor } method)
            {
                return HasCopyConstructorSignature(method);
            }

            return false;
        }

        internal static bool HasCopyConstructorSignature(MethodSymbol member)
        {
            NamedTypeSymbol containingType = member.ContainingType;
            return member is MethodSymbol { IsStatic: false, ParameterCount: 1, Arity: 0 } method &&
                method.Parameters[0].Type.Equals(containingType, TypeCompareKind.AllIgnoreOptions) &&
                method.Parameters[0].RefKind == RefKind.None;
        }

        protected sealed override bool HasSetsRequiredMembersImpl
            // If the record type has a required members error, then it does have required members of some kind, we emit the SetsRequiredMembers attribute.
            => ContainingType.HasAnyRequiredMembers || ContainingType.HasRequiredMembersError;
    }
}<|MERGE_RESOLUTION|>--- conflicted
+++ resolved
@@ -64,14 +64,11 @@
             var compilation = this.DeclaringCompilation;
             AddSynthesizedAttribute(ref attributes, compilation.TrySynthesizeAttribute(WellKnownMember.System_Runtime_CompilerServices_CompilerGeneratedAttribute__ctor));
             Debug.Assert(WellKnownMembers.IsSynthesizedAttributeOptional(WellKnownMember.System_Runtime_CompilerServices_CompilerGeneratedAttribute__ctor));
-<<<<<<< HEAD
-=======
 
             if (HasSetsRequiredMembersImpl)
             {
                 AddSynthesizedAttribute(ref attributes, compilation.TrySynthesizeAttribute(WellKnownMember.System_Diagnostics_CodeAnalysis_SetsRequiredMembersAttribute__ctor));
             }
->>>>>>> 80a8ce8d
         }
 
         internal static MethodSymbol? FindCopyConstructor(NamedTypeSymbol containingType, NamedTypeSymbol within, ref CompoundUseSiteInfo<AssemblySymbol> useSiteInfo)
