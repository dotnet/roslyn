﻿// Licensed to the .NET Foundation under one or more agreements.
// The .NET Foundation licenses this file to you under the MIT license.
// See the LICENSE file in the project root for more information.

using System.Collections.Immutable;
using System.Diagnostics;
using Microsoft.CodeAnalysis.CSharp.Emit;
using Microsoft.CodeAnalysis.CSharp.Syntax;
using Microsoft.CodeAnalysis.PooledObjects;
using Roslyn.Utilities;

namespace Microsoft.CodeAnalysis.CSharp.Symbols
{
    internal sealed class SynthesizedRecordEqualityContractProperty : SourcePropertySymbolBase
    {
        internal const string PropertyName = "EqualityContract";

        public SynthesizedRecordEqualityContractProperty(SourceMemberContainerTypeSymbol containingType, BindingDiagnosticBag diagnostics)
            : base(
                containingType,
                syntax: (CSharpSyntaxNode)containingType.SyntaxReferences[0].GetSyntax(),
                hasGetAccessor: true,
                hasSetAccessor: false,
                isExplicitInterfaceImplementation: false,
                explicitInterfaceType: null,
                aliasQualifierOpt: null,
                modifiers: (containingType.IsSealed, containingType.BaseTypeNoUseSiteDiagnostics.IsObjectType()) switch
                {
                    (true, true) => DeclarationModifiers.Private,
                    (false, true) => DeclarationModifiers.Protected | DeclarationModifiers.Virtual,
                    (_, false) => DeclarationModifiers.Protected | DeclarationModifiers.Override
                },
                hasInitializer: false,
                isAutoProperty: false,
                isExpressionBodied: false,
                isInitOnly: false,
                RefKind.None,
                PropertyName,
                indexerNameAttributeLists: new SyntaxList<AttributeListSyntax>(),
                containingType.GetFirstLocation(),
                diagnostics)
        {
            Debug.Assert(!containingType.IsRecordStruct);
        }

        public override bool IsImplicitlyDeclared => true;

        public override ImmutableArray<SyntaxReference> DeclaringSyntaxReferences => ImmutableArray<SyntaxReference>.Empty;

        public override SyntaxList<AttributeListSyntax> AttributeDeclarationSyntaxList
            => new SyntaxList<AttributeListSyntax>();

        public override IAttributeTargetSymbol AttributesOwner => this;

        protected override Location TypeLocation
            => ContainingType.GetFirstLocation();

        protected override SourcePropertyAccessorSymbol CreateGetAccessorSymbol(bool isAutoPropertyAccessor, BindingDiagnosticBag diagnostics)
        {
            return SourcePropertyAccessorSymbol.CreateAccessorSymbol(
                ContainingType,
                this,
                _modifiers,
                ContainingType.GetFirstLocation(),
                (CSharpSyntaxNode)((SourceMemberContainerTypeSymbol)ContainingType).SyntaxReferences[0].GetSyntax(),
                diagnostics);
        }

        protected override SourcePropertyAccessorSymbol CreateSetAccessorSymbol(bool isAutoPropertyAccessor, BindingDiagnosticBag diagnostics)
        {
            throw ExceptionUtilities.Unreachable();
        }

        protected override (TypeWithAnnotations Type, ImmutableArray<ParameterSymbol> Parameters) MakeParametersAndBindType(BindingDiagnosticBag diagnostics)
        {
            return (TypeWithAnnotations.Create(Binder.GetWellKnownType(DeclaringCompilation, WellKnownType.System_Type, diagnostics, Location), NullableAnnotation.NotAnnotated),
                    ImmutableArray<ParameterSymbol>.Empty);
        }

        protected override void ValidatePropertyType(BindingDiagnosticBag diagnostics)
        {
            base.ValidatePropertyType(diagnostics);
            VerifyOverridesEqualityContractFromBase(this, diagnostics);
        }

        internal override void AddSynthesizedAttributes(PEModuleBuilder moduleBuilder, ref ArrayBuilder<SynthesizedAttributeData> attributes)
        {
            base.AddSynthesizedAttributes(moduleBuilder, ref attributes);

            var compilation = this.DeclaringCompilation;
            AddSynthesizedAttribute(ref attributes, compilation.TrySynthesizeAttribute(WellKnownMember.System_Runtime_CompilerServices_CompilerGeneratedAttribute__ctor));
            Debug.Assert(WellKnownMembers.IsSynthesizedAttributeOptional(WellKnownMember.System_Runtime_CompilerServices_CompilerGeneratedAttribute__ctor));
        }

        internal static void VerifyOverridesEqualityContractFromBase(PropertySymbol overriding, BindingDiagnosticBag diagnostics)
        {
            if (overriding.ContainingType.BaseTypeNoUseSiteDiagnostics.IsObjectType())
            {
                return;
            }

            bool reportAnError = false;

            if (!overriding.IsOverride)
            {
                reportAnError = true;
            }
            else
            {
                var overridden = overriding.OverriddenProperty;

                if (overridden is object &&
                    !overridden.ContainingType.Equals(overriding.ContainingType.BaseTypeNoUseSiteDiagnostics, TypeCompareKind.AllIgnoreOptions))
                {
                    reportAnError = true;
                }
            }

            if (reportAnError)
            {
                diagnostics.Add(ErrorCode.ERR_DoesNotOverrideBaseEqualityContract, overriding.GetFirstLocation(), overriding, overriding.ContainingType.BaseTypeNoUseSiteDiagnostics);
            }
        }

        internal sealed class GetAccessorSymbol : SourcePropertyAccessorSymbol
        {
            internal GetAccessorSymbol(
                NamedTypeSymbol containingType,
                SourcePropertySymbolBase property,
                DeclarationModifiers propertyModifiers,
                Location location,
                CSharpSyntaxNode syntax,
                BindingDiagnosticBag diagnostics)
                : base(
                       containingType,
                       property,
                       propertyModifiers,
                       location,
                       syntax,
                       hasBlockBody: true,
<<<<<<< HEAD
                       isExpressionBodied: false,
=======
                       hasExpressionBody: false,
>>>>>>> 35d72b81
                       isIterator: false,
                       modifiers: default,
                       MethodKind.PropertyGet,
                       usesInit: false,
                       isAutoPropertyAccessor: false,
                       isNullableAnalysisEnabled: false,
                       diagnostics)
            {
            }

            internal override void AddSynthesizedAttributes(PEModuleBuilder moduleBuilder, ref ArrayBuilder<SynthesizedAttributeData> attributes)
            {
                base.AddSynthesizedAttributes(moduleBuilder, ref attributes);

                var compilation = this.DeclaringCompilation;
                AddSynthesizedAttribute(ref attributes, compilation.TrySynthesizeAttribute(WellKnownMember.System_Runtime_CompilerServices_CompilerGeneratedAttribute__ctor));
                Debug.Assert(WellKnownMembers.IsSynthesizedAttributeOptional(WellKnownMember.System_Runtime_CompilerServices_CompilerGeneratedAttribute__ctor));
            }

            public override ImmutableArray<SyntaxReference> DeclaringSyntaxReferences => ImmutableArray<SyntaxReference>.Empty;

            internal override bool SynthesizesLoweredBoundBody => true;
            internal override ExecutableCodeBinder? TryGetBodyBinder(BinderFactory? binderFactoryOpt = null, bool ignoreAccessibility = false) => throw ExceptionUtilities.Unreachable();

            internal override void GenerateMethodBody(TypeCompilationState compilationState, BindingDiagnosticBag diagnostics)
            {
                var F = new SyntheticBoundNodeFactory(this, this.GetNonNullSyntaxNode(), compilationState, diagnostics);

                try
                {
                    F.CurrentFunction = this;
                    F.CloseMethod(F.Block(F.Return(F.Typeof(ContainingType))));
                }
                catch (SyntheticBoundNodeFactory.MissingPredefinedMember ex)
                {
                    diagnostics.Add(ex.Diagnostic);
                    F.CloseMethod(F.ThrowNull());
                }
            }
        }
    }
}<|MERGE_RESOLUTION|>--- conflicted
+++ resolved
@@ -138,11 +138,7 @@
                        location,
                        syntax,
                        hasBlockBody: true,
-<<<<<<< HEAD
-                       isExpressionBodied: false,
-=======
                        hasExpressionBody: false,
->>>>>>> 35d72b81
                        isIterator: false,
                        modifiers: default,
                        MethodKind.PropertyGet,
