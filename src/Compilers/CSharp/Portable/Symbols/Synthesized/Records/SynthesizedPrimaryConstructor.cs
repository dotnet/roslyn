--- conflicted
+++ resolved
@@ -31,21 +31,6 @@
         {
             Debug.Assert(syntax.ParameterList != null);
 
-<<<<<<< HEAD
-            this.MakeFlags(
-                MethodKind.Constructor,
-                RefKind.None,
-                containingType.IsAbstract ? DeclarationModifiers.Protected : DeclarationModifiers.Public,
-                returnsVoid: true,
-                returnsVoidIsSet: true,
-                // We consider synthesized constructors to have a body, since they effectively span the entire type, and
-                // can do things like create constructor assignments that write into the fields/props of the type.
-                hasAnyBody: true,
-                isExpressionBodied: false,
-                isExtensionMethod: false,
-                isVarArg: syntax.ParameterList.Parameters.Any(static p => p.IsArgList),
-                isNullableAnalysisEnabled: false); // IsNullableAnalysisEnabled uses containing type instead.
-=======
             DeclarationModifiers declarationModifiers = containingType.IsAbstract ? DeclarationModifiers.Protected : DeclarationModifiers.Public;
             Flags flags = MakeFlags(
                                     MethodKind.Constructor,
@@ -59,7 +44,6 @@
                                     isExplicitInterfaceImplementation: false);
 
             return (declarationModifiers, flags);
->>>>>>> c022624f
         }
 
         internal TypeDeclarationSyntax GetSyntax()
