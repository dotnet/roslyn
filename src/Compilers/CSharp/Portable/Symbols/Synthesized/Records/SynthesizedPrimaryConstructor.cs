﻿// Licensed to the .NET Foundation under one or more agreements.
// The .NET Foundation licenses this file to you under the MIT license.
// See the LICENSE file in the project root for more information.

using System.Collections.Generic;
using System.Collections.Immutable;
using System.Diagnostics;
using System.Linq;
using System.Threading;
using Microsoft.CodeAnalysis.CSharp.Syntax;
using Roslyn.Utilities;

namespace Microsoft.CodeAnalysis.CSharp.Symbols
{
    internal sealed class SynthesizedPrimaryConstructor : SourceConstructorSymbolBase
    {
        private IReadOnlyDictionary<ParameterSymbol, FieldSymbol>? _capturedParameters = null;

        public SynthesizedPrimaryConstructor(
             SourceMemberContainerTypeSymbol containingType,
             TypeDeclarationSyntax syntax) :
             base(containingType, syntax.Identifier.GetLocation(), syntax, isIterator: false)
        {
            Debug.Assert(syntax.Kind() is SyntaxKind.RecordDeclaration or SyntaxKind.RecordStructDeclaration or SyntaxKind.ClassDeclaration or SyntaxKind.StructDeclaration);
            Debug.Assert(containingType.HasPrimaryConstructor);
            Debug.Assert(containingType is SourceNamedTypeSymbol);
            Debug.Assert(containingType is IAttributeTargetSymbol);
            Debug.Assert(syntax.ParameterList != null);

            this.MakeFlags(
                MethodKind.Constructor,
                RefKind.None,
                containingType.IsAbstract ? DeclarationModifiers.Protected : DeclarationModifiers.Public,
                returnsVoid: true,
<<<<<<< HEAD
=======
                // We consider synthesized constructors to have a body, since they effectively span the entire type, and
                // can do things like create constructor assignments that write into the fields/props of the type.
                hasAnyBody: true,
>>>>>>> 35d72b81
                isExpressionBodied: false,
                isExtensionMethod: false,
                isVarArg: syntax.ParameterList.Parameters.Any(static p => p.IsArgList),
                isNullableAnalysisEnabled: false); // IsNullableAnalysisEnabled uses containing type instead.
        }

        internal TypeDeclarationSyntax GetSyntax()
        {
            Debug.Assert(syntaxReferenceOpt != null);
            return (TypeDeclarationSyntax)syntaxReferenceOpt.GetSyntax();
        }

        protected override IAttributeTargetSymbol AttributeOwner
        {
            get { return (IAttributeTargetSymbol)ContainingType; }
        }

        protected override AttributeLocation AttributeLocationForLoadAndValidateAttributes
        {
            get { return AttributeLocation.Method; }
        }

        internal override OneOrMany<SyntaxList<AttributeListSyntax>> GetAttributeDeclarations()
        {
            return new OneOrMany<SyntaxList<AttributeListSyntax>>(((SourceNamedTypeSymbol)ContainingType).GetAttributeDeclarations());
        }

        protected override ParameterListSyntax GetParameterList()
        {
            return GetSyntax().ParameterList!;
        }

        protected override CSharpSyntaxNode? GetInitializer()
        {
            return GetSyntax().PrimaryConstructorBaseTypeIfClass;
        }

        public new SourceMemberContainerTypeSymbol ContainingType => (SourceMemberContainerTypeSymbol)base.ContainingType;

        protected override bool AllowRefOrOut => !(ContainingType is { IsRecord: true } or { IsRecordStruct: true });

        internal override bool IsNullableAnalysisEnabled()
        {
            return ContainingType.IsNullableEnabledForConstructorsAndInitializers(IsStatic);
        }

        protected override bool IsWithinExpressionOrBlockBody(int position, out int offset)
        {
            offset = -1;
            return false;
        }

        internal override ExecutableCodeBinder TryGetBodyBinder(BinderFactory? binderFactoryOpt = null, bool ignoreAccessibility = false)
        {
            TypeDeclarationSyntax typeDecl = GetSyntax();
            Debug.Assert(typeDecl.ParameterList is not null);
            InMethodBinder result = (binderFactoryOpt ?? this.DeclaringCompilation.GetBinderFactory(typeDecl.SyntaxTree)).GetPrimaryConstructorInMethodBinder(this);
            return new ExecutableCodeBinder(SyntaxNode, this, result.WithAdditionalFlags(ignoreAccessibility ? BinderFlags.IgnoreAccessibility : BinderFlags.None));
        }

        public IEnumerable<FieldSymbol> GetBackingFields()
        {
            IReadOnlyDictionary<ParameterSymbol, FieldSymbol> capturedParameters = GetCapturedParameters();

            if (capturedParameters.Count == 0)
            {
                return SpecializedCollections.EmptyEnumerable<FieldSymbol>();
            }

            return capturedParameters.OrderBy(static pair => pair.Key.Ordinal).Select(static pair => pair.Value);
        }

        public IReadOnlyDictionary<ParameterSymbol, FieldSymbol> GetCapturedParameters()
        {
            if (_capturedParameters != null)
            {
                return _capturedParameters;
            }

            if (ContainingType is { IsRecord: true } or { IsRecordStruct: true } || ParameterCount == 0)
            {
                _capturedParameters = SpecializedCollections.EmptyReadOnlyDictionary<ParameterSymbol, FieldSymbol>();
                return _capturedParameters;
            }

            Interlocked.CompareExchange(ref _capturedParameters, Binder.CapturedParametersFinder.GetCapturedParameters(this), null);
            return _capturedParameters;
        }

        internal override (CSharpAttributeData?, BoundAttribute?) EarlyDecodeWellKnownAttribute(ref EarlyDecodeWellKnownAttributeArguments<EarlyWellKnownAttributeBinder, NamedTypeSymbol, AttributeSyntax, AttributeLocation> arguments)
        {
            Debug.Assert(arguments.SymbolPart == AttributeLocation.Method);
            arguments.SymbolPart = AttributeLocation.None;
            var result = base.EarlyDecodeWellKnownAttribute(ref arguments);
            arguments.SymbolPart = AttributeLocation.Method;
            return result;
        }

        protected override void DecodeWellKnownAttributeImpl(ref DecodeWellKnownAttributeArguments<AttributeSyntax, CSharpAttributeData, AttributeLocation> arguments)
        {
            Debug.Assert(arguments.SymbolPart == AttributeLocation.Method);
            arguments.SymbolPart = AttributeLocation.None;
            base.DecodeWellKnownAttributeImpl(ref arguments);
            arguments.SymbolPart = AttributeLocation.Method;
        }

        internal override void PostDecodeWellKnownAttributes(ImmutableArray<CSharpAttributeData> boundAttributes, ImmutableArray<AttributeSyntax> allAttributeSyntaxNodes, BindingDiagnosticBag diagnostics, AttributeLocation symbolPart, WellKnownAttributeData decodedData)
        {
            Debug.Assert(symbolPart is AttributeLocation.Method or AttributeLocation.Return);
            base.PostDecodeWellKnownAttributes(boundAttributes, allAttributeSyntaxNodes, diagnostics, symbolPart is AttributeLocation.Method ? AttributeLocation.None : symbolPart, decodedData);
        }

        protected override bool ShouldBindAttributes(AttributeListSyntax attributeDeclarationSyntax, BindingDiagnosticBag diagnostics)
        {
            Debug.Assert(attributeDeclarationSyntax.Target is object);

            if (!base.ShouldBindAttributes(attributeDeclarationSyntax, diagnostics))
            {
                return false;
            }

            if (attributeDeclarationSyntax.SyntaxTree == SyntaxRef.SyntaxTree &&
                GetSyntax().AttributeLists.Contains(attributeDeclarationSyntax))
            {
                if (ContainingType is { IsRecord: true } or { IsRecordStruct: true })
                {
                    MessageID.IDS_FeaturePrimaryConstructors.CheckFeatureAvailability(diagnostics, attributeDeclarationSyntax, attributeDeclarationSyntax.Target.Identifier.GetLocation());
                }

                return true;
            }

            SyntaxToken target = attributeDeclarationSyntax.Target.Identifier;
            diagnostics.Add(ErrorCode.WRN_AttributeLocationOnBadDeclaration,
                            target.GetLocation(), target.ToString(), (AttributeOwner.AllowedAttributeLocations & ~AttributeLocation.Method).ToDisplayString());

            return false;
        }
    }
}<|MERGE_RESOLUTION|>--- conflicted
+++ resolved
@@ -32,12 +32,9 @@
                 RefKind.None,
                 containingType.IsAbstract ? DeclarationModifiers.Protected : DeclarationModifiers.Public,
                 returnsVoid: true,
-<<<<<<< HEAD
-=======
                 // We consider synthesized constructors to have a body, since they effectively span the entire type, and
                 // can do things like create constructor assignments that write into the fields/props of the type.
                 hasAnyBody: true,
->>>>>>> 35d72b81
                 isExpressionBodied: false,
                 isExtensionMethod: false,
                 isVarArg: syntax.ParameterList.Parameters.Any(static p => p.IsArgList),
