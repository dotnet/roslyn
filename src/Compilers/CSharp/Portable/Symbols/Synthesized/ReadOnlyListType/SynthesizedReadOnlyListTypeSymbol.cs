--- conflicted
+++ resolved
@@ -189,9 +189,6 @@
                 }
             }
 
-<<<<<<< HEAD
-            if (kind == SynthesizedReadOnlyListKind.List)
-=======
             if (hasReadOnlyInterfaces && diagnosticInfo is null)
             {
                 foreach (var member in s_readOnlyInterfacesWellKnownMembers)
@@ -204,8 +201,7 @@
                 }
             }
 
-            if (!hasKnownLength)
->>>>>>> 373a24a9
+            if (kind == SynthesizedReadOnlyListKind.List)
             {
                 if (diagnosticInfo is null)
                 {
@@ -230,11 +226,7 @@
                 return new ExtendedErrorTypeSymbol(compilation, name, arity: 1, diagnosticInfo, unreported: true);
             }
 
-<<<<<<< HEAD
-            return new SynthesizedReadOnlyListTypeSymbol(containingModule, name, kind);
-=======
-            return new SynthesizedReadOnlyListTypeSymbol(containingModule, name, hasKnownLength, hasReadOnlyInterfaces);
->>>>>>> 373a24a9
+            return new SynthesizedReadOnlyListTypeSymbol(containingModule, name, kind, hasReadOnlyInterfaces);
 
             static DiagnosticInfo? getSpecialTypeMemberDiagnosticInfo(CSharpCompilation compilation, SpecialMember member)
             {
@@ -266,14 +258,10 @@
         private readonly FieldSymbol _field;
         private readonly NamedTypeSymbol? _enumeratorType;
 
-<<<<<<< HEAD
         private bool IsSingleton => _field.Type.IsTypeParameter();
         private bool IsArray => _field.Type.IsArray();
 
-        private SynthesizedReadOnlyListTypeSymbol(SourceModuleSymbol containingModule, string name, SynthesizedReadOnlyListKind kind)
-=======
-        private SynthesizedReadOnlyListTypeSymbol(SourceModuleSymbol containingModule, string name, bool hasKnownLength, bool hasReadOnlyInterfaces)
->>>>>>> 373a24a9
+        private SynthesizedReadOnlyListTypeSymbol(SourceModuleSymbol containingModule, string name, SynthesizedReadOnlyListKind kind, bool hasReadOnlyInterfaces)
         {
             var compilation = containingModule.DeclaringCompilation;
 
@@ -406,20 +394,7 @@
                 new SynthesizedReadOnlyListMethod(
                     this,
                     ((MethodSymbol)compilation.GetSpecialTypeMember(SpecialMember.System_Collections_Generic_IEnumerable_T__GetEnumerator)!).AsMember(iEnumerableT),
-<<<<<<< HEAD
                     generateGetEnumerator));
-            addProperty(membersBuilder,
-                new SynthesizedReadOnlyListProperty(
-                    this,
-                    ((PropertySymbol)compilation.GetWellKnownTypeMember(WellKnownMember.System_Collections_Generic_IReadOnlyCollection_T__Count)!).AsMember(iReadOnlyCollectionT),
-                    generateCount));
-            addProperty(membersBuilder,
-                new SynthesizedReadOnlyListProperty(
-                    this,
-                    ((PropertySymbol)((MethodSymbol)compilation.GetWellKnownTypeMember(WellKnownMember.System_Collections_Generic_IReadOnlyList_T__get_Item)!).AssociatedSymbol).AsMember(iReadOnlyListT),
-                    generateIndexer));
-=======
-                    generateGetEnumeratorT));
             if (hasReadOnlyInterfaces)
             {
                 addProperty(membersBuilder,
@@ -433,7 +408,6 @@
                         ((PropertySymbol)((MethodSymbol)compilation.GetWellKnownTypeMember(WellKnownMember.System_Collections_Generic_IReadOnlyList_T__get_Item)!).AssociatedSymbol).AsMember(iReadOnlyListT),
                         generateIndexer));
             }
->>>>>>> 373a24a9
             addProperty(membersBuilder,
                 new SynthesizedReadOnlyListProperty(
                     this,
