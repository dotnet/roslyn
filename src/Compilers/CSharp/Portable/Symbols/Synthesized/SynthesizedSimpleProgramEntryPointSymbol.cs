--- conflicted
+++ resolved
@@ -53,24 +53,6 @@
                     break;
             }
 
-<<<<<<< HEAD
-            bool isNullableAnalysisEnabled = IsNullableAnalysisEnabled(compilation, CompilationUnit);
-            this.MakeFlags(
-                MethodKind.Ordinary,
-                RefKind.None,
-                DeclarationModifiers.Static | DeclarationModifiers.Private | (hasAwait ? DeclarationModifiers.Async : DeclarationModifiers.None),
-                returnsVoid: !hasAwait && !hasReturnWithExpression,
-                returnsVoidIsSet: true,
-                // Consider the synthesized entrypoint to always have a body (conceptually the top level statements).
-                hasAnyBody: true,
-                isExpressionBodied: false,
-                isExtensionMethod: false,
-                isNullableAnalysisEnabled: isNullableAnalysisEnabled,
-                isVarArg: false,
-                isMetadataVirtualIgnoringModifiers: false);
-
-=======
->>>>>>> c022624f
             _parameters = ImmutableArray.Create(SynthesizedParameterSymbol.Create(this,
                               TypeWithAnnotations.Create(
                                   ArrayTypeSymbol.CreateCSharpArray(compilation.Assembly,
