﻿// Licensed to the .NET Foundation under one or more agreements.
// The .NET Foundation licenses this file to you under the MIT license.
// See the LICENSE file in the project root for more information.

#nullable disable

using System.Collections.Immutable;
using System.Diagnostics;
using Microsoft.CodeAnalysis.CSharp.Emit;
using Microsoft.CodeAnalysis.CSharp.Syntax;
using Microsoft.CodeAnalysis.PooledObjects;
using Roslyn.Utilities;

namespace Microsoft.CodeAnalysis.CSharp.Symbols
{
    /// <summary>
    /// Represents a compiler generated backing field for an automatically implemented property or
    /// a Primary Constructor parameter.
    /// </summary>
    internal abstract class SynthesizedBackingFieldSymbolBase : FieldSymbolWithAttributesAndModifiers
    {
        private readonly string _name;
        internal abstract bool HasInitializer { get; }
        protected override DeclarationModifiers Modifiers { get; }

        public SynthesizedBackingFieldSymbolBase(
            string name,
            bool isReadOnly,
            bool isStatic)
        {
            Debug.Assert(!string.IsNullOrEmpty(name));

            _name = name;

            Modifiers = DeclarationModifiers.Private |
                (isReadOnly ? DeclarationModifiers.ReadOnly : DeclarationModifiers.None) |
                (isStatic ? DeclarationModifiers.Static : DeclarationModifiers.None);
        }

        internal override void AddSynthesizedAttributes(PEModuleBuilder moduleBuilder, ref ArrayBuilder<SynthesizedAttributeData> attributes)
        {
            base.AddSynthesizedAttributes(moduleBuilder, ref attributes);

            var compilation = this.DeclaringCompilation;

            // do not emit CompilerGenerated attributes for fields inside compiler generated types:
            if (!this.ContainingType.IsImplicitlyDeclared)
            {
                AddSynthesizedAttribute(ref attributes, compilation.TrySynthesizeAttribute(WellKnownMember.System_Runtime_CompilerServices_CompilerGeneratedAttribute__ctor));
            }

            // Dev11 doesn't synthesize this attribute, the debugger has a knowledge
            // of special name C# compiler uses for backing fields, which is not desirable.
            AddSynthesizedAttribute(ref attributes, compilation.SynthesizeDebuggerBrowsableNeverAttribute());
        }

        public override string Name
            => _name;

        internal override ConstantValue GetConstantValue(ConstantFieldsInProgress inProgress, bool earlyDecodingWellKnownAttributes)
            => null;

        public override ImmutableArray<SyntaxReference> DeclaringSyntaxReferences
            => ImmutableArray<SyntaxReference>.Empty;

        internal override bool HasRuntimeSpecialName
            => false;

        public override bool IsImplicitlyDeclared
            => true;

        internal override bool IsRequired => false;
    }

    /// <summary>
    /// Represents a compiler generated backing field for an automatically implemented property.
    /// </summary>
    internal sealed class SynthesizedBackingFieldSymbol : SynthesizedBackingFieldSymbolBase
    {
        private readonly SourcePropertySymbolBase _property;
        internal override bool HasInitializer { get; }

        public SynthesizedBackingFieldSymbol(
            SourcePropertySymbolBase property,
            string name,
            bool isReadOnly,
            bool isStatic,
            bool hasInitializer)
            : base(name, isReadOnly, isStatic)
        {
            Debug.Assert(!string.IsNullOrEmpty(name));
            Debug.Assert(property.RefKind is RefKind.None or RefKind.Ref or RefKind.RefReadOnly);
            _property = property;
            HasInitializer = hasInitializer;
        }

        protected override IAttributeTargetSymbol AttributeOwner
            => _property.AttributesOwner;

        internal override Location ErrorLocation
            => _property.Location;

        protected override SyntaxList<AttributeListSyntax> AttributeDeclarationSyntaxList
            => _property.AttributeDeclarationSyntaxList;

        public override Symbol AssociatedSymbol
            => _property;

        public override ImmutableArray<Location> Locations
            => _property.Locations;

        public override RefKind RefKind => _property.RefKind;

        public override ImmutableArray<CustomModifier> RefCustomModifiers => _property.RefCustomModifiers;

        internal override TypeWithAnnotations GetFieldType(ConsList<FieldSymbol> fieldsBeingBound)
            => _property.TypeWithAnnotations;

        internal override bool HasPointerType
            => _property.HasPointerType;

        protected sealed override void DecodeWellKnownAttributeImpl(ref DecodeWellKnownAttributeArguments<AssemblySymbol, AttributeSyntax, CSharpAttributeData, AttributeLocation> arguments)
        {
            Debug.Assert((object)arguments.AttributeSyntaxOpt != null);
<<<<<<< HEAD
            // Debug.Assert(arguments.Diagnostics is BindingDiagnosticBag);
=======
>>>>>>> 0c7f0faa

            var attribute = arguments.Attribute;
            Debug.Assert(!attribute.HasErrors);
            Debug.Assert(arguments.SymbolPart == AttributeLocation.None);

            if (attribute.IsTargetAttribute(this, AttributeDescription.FixedBufferAttribute))
            {
                // error CS8362: Do not use 'System.Runtime.CompilerServices.FixedBuffer' attribute on property
                arguments.Diagnostics.Add(ErrorCode.ERR_DoNotUseFixedBufferAttrOnProperty, arguments.AttributeSyntaxOpt.Name.Location);
            }
            else
            {
                base.DecodeWellKnownAttributeImpl(ref arguments);
            }
        }

        public override Symbol ContainingSymbol
            => _property.ContainingSymbol;

        public override NamedTypeSymbol ContainingType
            => _property.ContainingType;

        internal override void PostDecodeWellKnownAttributes(ImmutableArray<CSharpAttributeData> boundAttributes, ImmutableArray<AttributeSyntax> allAttributeSyntaxNodes, BindingDiagnosticBag diagnostics, AttributeLocation symbolPart, WellKnownAttributeData decodedData)
        {
            base.PostDecodeWellKnownAttributes(boundAttributes, allAttributeSyntaxNodes, diagnostics, symbolPart, decodedData);

            if (!allAttributeSyntaxNodes.IsEmpty && _property.IsAutoPropertyWithGetAccessor)
            {
                CheckForFieldTargetedAttribute(diagnostics);
            }
        }

        private void CheckForFieldTargetedAttribute(BindingDiagnosticBag diagnostics)
        {
            var languageVersion = this.DeclaringCompilation.LanguageVersion;
            if (languageVersion.AllowAttributesOnBackingFields())
            {
                return;
            }

            foreach (var attribute in AttributeDeclarationSyntaxList)
            {
                if (attribute.Target?.GetAttributeLocation() == AttributeLocation.Field)
                {
                    diagnostics.Add(
                        new CSDiagnosticInfo(ErrorCode.WRN_AttributesOnBackingFieldsNotAvailable,
                            languageVersion.ToDisplayString(),
                            new CSharpRequiredLanguageVersion(MessageID.IDS_FeatureAttributesOnBackingFields.RequiredVersion())),
                        attribute.Target.Location);
                }
            }
        }
    }
}<|MERGE_RESOLUTION|>--- conflicted
+++ resolved
@@ -122,10 +122,6 @@
         protected sealed override void DecodeWellKnownAttributeImpl(ref DecodeWellKnownAttributeArguments<AssemblySymbol, AttributeSyntax, CSharpAttributeData, AttributeLocation> arguments)
         {
             Debug.Assert((object)arguments.AttributeSyntaxOpt != null);
-<<<<<<< HEAD
-            // Debug.Assert(arguments.Diagnostics is BindingDiagnosticBag);
-=======
->>>>>>> 0c7f0faa
 
             var attribute = arguments.Attribute;
             Debug.Assert(!attribute.HasErrors);
