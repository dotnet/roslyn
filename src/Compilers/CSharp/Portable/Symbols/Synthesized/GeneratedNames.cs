--- conflicted
+++ resolved
@@ -92,33 +92,6 @@
             return name;
         }
 
-<<<<<<< HEAD
-=======
-        internal static string MakeAnonymousTypeTemplateName(int index, int submissionSlotIndex, string moduleId)
-        {
-            Debug.Assert((char)GeneratedNameKind.AnonymousType == 'f');
-            return MakeScopedIndexedTypeName("f", "AnonymousType", index, submissionSlotIndex, moduleId);
-        }
-
-        internal const string AnonymousNamePrefix = "<>f__AnonymousType";
-
-        internal static bool TryParseAnonymousTypeTemplateName(string name, out int index)
-        {
-            // No callers require anonymous types from net modules,
-            // so names with module id are ignored.
-            if (name.StartsWith(AnonymousNamePrefix, StringComparison.Ordinal))
-            {
-                if (int.TryParse(name.Substring(AnonymousNamePrefix.Length), NumberStyles.None, CultureInfo.InvariantCulture, out index))
-                {
-                    return true;
-                }
-            }
-
-            index = -1;
-            return false;
-        }
-
->>>>>>> eb1a6484
         internal static string MakeAnonymousTypeBackingFieldName(string propertyName)
         {
             return "<" + propertyName + ">i__Field";
