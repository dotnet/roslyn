--- conflicted
+++ resolved
@@ -96,28 +96,11 @@
 
         internal bool ReportUseSite(Symbol? symbol, SyntaxNode node)
         {
-<<<<<<< HEAD
-            return ReportUseSite(symbol, node, static node => node.Location);
-=======
             return ReportUseSite(symbol, static node => node.Location, node);
->>>>>>> e638a137
         }
 
         internal bool ReportUseSite(Symbol? symbol, SyntaxToken token)
         {
-<<<<<<< HEAD
-            return ReportUseSite(symbol, token, static token => token.GetLocation());
-        }
-
-        internal bool ReportUseSite(Symbol? symbol, Location location)
-            => ReportUseSite(symbol, location, static location => location);
-
-        internal bool ReportUseSite<TData>(Symbol? symbol, TData data, Func<TData, Location> getLocation)
-        {
-            if (symbol is object)
-            {
-                return Add(symbol.GetUseSiteInfo(), data, getLocation);
-=======
             return ReportUseSite(symbol, static token => token.GetLocation(), token);
         }
 
@@ -129,7 +112,6 @@
             if (symbol is object)
             {
                 return Add(symbol.GetUseSiteInfo(), getLocation, data);
->>>>>>> e638a137
             }
 
             return false;
