--- conflicted
+++ resolved
@@ -131,25 +131,13 @@
                 // and deduce an iterator element type from the return type.  If we didn't do this, the 
                 // TypeInfo.ConvertedType of the yield statement would always be an error type.  However, we will 
                 // not mutate any state (i.e. we won't store the result).
-<<<<<<< HEAD
-                var elementType = GetIteratorElementTypeFromReturnType(Compilation, refKind, returnType, node, diagnostics, recordUsage: !IsSemanticModelBinder).elementType;
-=======
-                var elementType = GetIteratorElementTypeFromReturnType(Compilation, refKind, returnType, errorLocation: null, diagnostics: null);
->>>>>>> 0f03fa51
+                var elementType = GetIteratorElementTypeFromReturnType(Compilation, refKind, returnType, errorLocation: null, diagnostics: null, recordUsage: !IsSemanticModelBinder);
                 return !elementType.IsDefault ? elementType : TypeWithAnnotations.Create(CreateErrorType());
             }
 
             if (_iteratorElementType == SentinelElementType)
             {
-<<<<<<< HEAD
-                DiagnosticBag elementTypeDiagnostics = DiagnosticBag.GetInstance();
-
-                (TypeWithAnnotations elementType, bool asyncInterface) = GetIteratorElementTypeFromReturnType(Compilation, refKind, returnType, node, elementTypeDiagnostics, recordUsage: !IsSemanticModelBinder);
-
-                Location errorLocation = _methodSymbol.Locations[0];
-=======
-                TypeWithAnnotations elementType = GetIteratorElementTypeFromReturnType(Compilation, refKind, returnType, errorLocation: null, diagnostics: null);
->>>>>>> 0f03fa51
+                TypeWithAnnotations elementType = GetIteratorElementTypeFromReturnType(Compilation, refKind, returnType, errorLocation: null, diagnostics: null, recordUsage: !IsSemanticModelBinder);
                 if (elementType.IsDefault)
                 {
                     elementType = TypeWithAnnotations.Create(CreateErrorType());
@@ -161,14 +149,8 @@
             return _iteratorElementType.Value;
         }
 
-<<<<<<< HEAD
-        // If an element type is found, we also return whether the interface is meant to be used with async.
-        internal static (TypeWithAnnotations elementType, bool asyncInterface) GetIteratorElementTypeFromReturnType(CSharpCompilation compilation,
-            RefKind refKind, TypeSymbol returnType, CSharpSyntaxNode errorLocationNode, DiagnosticBag diagnostics, bool recordUsage)
-=======
         internal static TypeWithAnnotations GetIteratorElementTypeFromReturnType(CSharpCompilation compilation,
-            RefKind refKind, TypeSymbol returnType, Location errorLocation, DiagnosticBag diagnostics)
->>>>>>> 0f03fa51
+            RefKind refKind, TypeSymbol returnType, Location errorLocation, DiagnosticBag diagnostics, bool recordUsage)
         {
             if (refKind == RefKind.None && returnType.Kind == SymbolKind.NamedType)
             {
@@ -180,11 +162,7 @@
                         var objectType = compilation.GetSpecialType(SpecialType.System_Object);
                         if (diagnostics != null)
                         {
-<<<<<<< HEAD
-                            ReportUseSiteDiagnostics(compilation, objectType, diagnostics, errorLocationNode, recordUsage);
-=======
-                            ReportUseSiteDiagnostics(objectType, diagnostics, errorLocation);
->>>>>>> 0f03fa51
+                            ReportUseSiteDiagnostics(compilation, objectType, diagnostics, errorLocation, recordUsage);
                         }
                         return TypeWithAnnotations.Create(objectType);
 
