﻿// Copyright (c) Microsoft.  All Rights Reserved.  Licensed under the Apache License, Version 2.0.  See License.txt in the project root for license information.

using System;
using System.Collections.Generic;
using System.Collections.Immutable;
using System.Diagnostics;
using System.Linq;
using Microsoft.CodeAnalysis.CSharp.Symbols;
using Microsoft.CodeAnalysis.CSharp.Syntax;
using Microsoft.CodeAnalysis.PooledObjects;
using Roslyn.Utilities;

namespace Microsoft.CodeAnalysis.CSharp
{
    /// <summary>
    /// This portion of the binder converts StatementSyntax nodes into BoundStatements
    /// </summary>
    internal partial class Binder
    {
        /// <summary>
        /// This is the set of parameters and local variables that were used as arguments to 
        /// lock or using statements in enclosing scopes.
        /// </summary>
        /// <remarks>
        /// using (x) { } // x counts
        /// using (IDisposable y = null) { } // y does not count
        /// </remarks>
        internal virtual ImmutableHashSet<Symbol> LockedOrDisposedVariables
        {
            get { return _next.LockedOrDisposedVariables; }
        }

        /// <remarks>
        /// Noteworthy override is in MemberSemanticModel.IncrementalBinder (used for caching).
        /// </remarks>
        public virtual BoundStatement BindStatement(StatementSyntax node, DiagnosticBag diagnostics)
        {
            Debug.Assert(node != null);
            BoundStatement result;
            switch (node.Kind())
            {
                case SyntaxKind.Block:
                    result = BindBlock((BlockSyntax)node, diagnostics);
                    break;
                case SyntaxKind.LocalDeclarationStatement:
                    result = BindLocalDeclarationStatement((LocalDeclarationStatementSyntax)node, diagnostics);
                    break;
                case SyntaxKind.LocalFunctionStatement:
                    result = BindLocalFunctionStatement((LocalFunctionStatementSyntax)node, diagnostics);
                    break;
                case SyntaxKind.ExpressionStatement:
                    result = BindExpressionStatement((ExpressionStatementSyntax)node, diagnostics);
                    break;
                case SyntaxKind.IfStatement:
                    result = BindIfStatement((IfStatementSyntax)node, diagnostics);
                    break;
                case SyntaxKind.SwitchStatement:
                    result = BindSwitchStatement((SwitchStatementSyntax)node, diagnostics);
                    break;
                case SyntaxKind.DoStatement:
                    result = BindDo((DoStatementSyntax)node, diagnostics);
                    break;
                case SyntaxKind.WhileStatement:
                    result = BindWhile((WhileStatementSyntax)node, diagnostics);
                    break;
                case SyntaxKind.ForStatement:
                    result = BindFor((ForStatementSyntax)node, diagnostics);
                    break;
                case SyntaxKind.ForEachStatement:
                case SyntaxKind.ForEachVariableStatement:
                    result = BindForEach((CommonForEachStatementSyntax)node, diagnostics);
                    break;
                case SyntaxKind.BreakStatement:
                    result = BindBreak((BreakStatementSyntax)node, diagnostics);
                    break;
                case SyntaxKind.ContinueStatement:
                    result = BindContinue((ContinueStatementSyntax)node, diagnostics);
                    break;
                case SyntaxKind.ReturnStatement:
                    result = BindReturn((ReturnStatementSyntax)node, diagnostics);
                    break;
                case SyntaxKind.FixedStatement:
                    result = BindFixedStatement((FixedStatementSyntax)node, diagnostics);
                    break;
                case SyntaxKind.LabeledStatement:
                    result = BindLabeled((LabeledStatementSyntax)node, diagnostics);
                    break;
                case SyntaxKind.GotoStatement:
                case SyntaxKind.GotoCaseStatement:
                case SyntaxKind.GotoDefaultStatement:
                    result = BindGoto((GotoStatementSyntax)node, diagnostics);
                    break;
                case SyntaxKind.TryStatement:
                    result = BindTryStatement((TryStatementSyntax)node, diagnostics);
                    break;
                case SyntaxKind.EmptyStatement:
                    result = BindEmpty((EmptyStatementSyntax)node);
                    break;
                case SyntaxKind.ThrowStatement:
                    result = BindThrow((ThrowStatementSyntax)node, diagnostics);
                    break;
                case SyntaxKind.UnsafeStatement:
                    result = BindUnsafeStatement((UnsafeStatementSyntax)node, diagnostics);
                    break;
                case SyntaxKind.UncheckedStatement:
                case SyntaxKind.CheckedStatement:
                    result = BindCheckedStatement((CheckedStatementSyntax)node, diagnostics);
                    break;
                case SyntaxKind.UsingStatement:
                    result = BindUsingStatement((UsingStatementSyntax)node, diagnostics);
                    break;
                case SyntaxKind.YieldBreakStatement:
                    result = BindYieldBreakStatement((YieldStatementSyntax)node, diagnostics);
                    break;
                case SyntaxKind.YieldReturnStatement:
                    result = BindYieldReturnStatement((YieldStatementSyntax)node, diagnostics);
                    break;
                case SyntaxKind.LockStatement:
                    result = BindLockStatement((LockStatementSyntax)node, diagnostics);
                    break;
                default:
                    // NOTE: We could probably throw an exception here, but it's conceivable
                    // that a non-parser syntax tree could reach this point with an unexpected
                    // SyntaxKind and we don't want to throw if that occurs.
                    result = new BoundBadStatement(node, ImmutableArray<BoundNode>.Empty, hasErrors: true);
                    break;
            }

            BoundBlock block;
            Debug.Assert(result.WasCompilerGenerated == false ||
                         (result.Kind == BoundKind.Block &&
                          (block = (BoundBlock)result).Statements.Length == 1 &&
                          block.Statements.Single().WasCompilerGenerated == false), "Synthetic node would not get cached");

            Debug.Assert(result.Syntax is StatementSyntax, "BoundStatement should be associated with a statement syntax.");

            Debug.Assert(System.Linq.Enumerable.Contains(result.Syntax.AncestorsAndSelf(), node), @"Bound statement (or one of its parents) 
                                                                            should have same syntax as the given syntax node. 
                                                                            Otherwise it may be confusing to the binder cache that uses syntax node as keys.");

            return result;
        }

        private BoundStatement BindCheckedStatement(CheckedStatementSyntax node, DiagnosticBag diagnostics)
        {
            return BindEmbeddedBlock(node.Block, diagnostics);
        }

        private BoundStatement BindUnsafeStatement(UnsafeStatementSyntax node, DiagnosticBag diagnostics)
        {
            var unsafeBinder = this.GetBinder(node);

            if (!this.Compilation.Options.AllowUnsafe)
            {
                Error(diagnostics, ErrorCode.ERR_IllegalUnsafe, node.UnsafeKeyword);
            }
            else if (this.IsIndirectlyInIterator) // called *after* we know the binder map has been created.
            {
                // Spec 8.2: "An iterator block always defines a safe context, even when its declaration
                // is nested in an unsafe context."
                Error(diagnostics, ErrorCode.ERR_IllegalInnerUnsafe, node.UnsafeKeyword);
            }

            return BindEmbeddedBlock(node.Block, diagnostics);
        }

        private BoundStatement BindFixedStatement(FixedStatementSyntax node, DiagnosticBag diagnostics)
        {
            var fixedBinder = this.GetBinder(node);
            Debug.Assert(fixedBinder != null);

            fixedBinder.ReportUnsafeIfNotAllowed(node, diagnostics);

            return fixedBinder.BindFixedStatementParts(node, diagnostics);
        }

        private BoundStatement BindFixedStatementParts(FixedStatementSyntax node, DiagnosticBag diagnostics)
        {
            VariableDeclarationSyntax declarationSyntax = node.Declaration;

            ImmutableArray<BoundLocalDeclaration> declarations;
            BindForOrUsingOrFixedDeclarations(declarationSyntax, LocalDeclarationKind.FixedVariable, diagnostics, out declarations);

            Debug.Assert(!declarations.IsEmpty);

            BoundMultipleLocalDeclarations boundMultipleDeclarations = new BoundMultipleLocalDeclarations(declarationSyntax, declarations);

            BoundStatement boundBody = BindPossibleEmbeddedStatement(node.Statement, diagnostics);

            return new BoundFixedStatement(node,
                                           GetDeclaredLocalsForScope(node),
                                           boundMultipleDeclarations,
                                           boundBody);
        }

        private void CheckRequiredLangVersionForAsyncIteratorMethods(DiagnosticBag diagnostics)
        {
            var method = (MethodSymbol)this.ContainingMemberOrLambda;
            if (method.IsAsync)
            {
                MessageID.IDS_FeatureAsyncStreams.CheckFeatureAvailability(diagnostics, method.Locations[0]);
            }
        }

        private BoundStatement BindYieldReturnStatement(YieldStatementSyntax node, DiagnosticBag diagnostics)
        {
            var binder = this;

            TypeSymbol elementType = binder.GetIteratorElementType(node, diagnostics).Type;
            BoundExpression argument = (node.Expression == null)
                ? BadExpression(node).MakeCompilerGenerated()
                : binder.BindValue(node.Expression, diagnostics, BindValueKind.RValue);
            argument = ValidateEscape(argument, ExternalScope, isByRef: false, diagnostics: diagnostics);

            if (!argument.HasAnyErrors)
            {
                argument = binder.GenerateConversionForAssignment(elementType, argument, diagnostics);
            }

            // NOTE: it's possible that more than one of these conditions is satisfied and that
            // we won't report the syntactically innermost.  However, dev11 appears to check
            // them in this order, regardless of syntactic nesting (StatementBinder::bindYield).
            if (this.Flags.Includes(BinderFlags.InFinallyBlock))
            {
                Error(diagnostics, ErrorCode.ERR_BadYieldInFinally, node.YieldKeyword);
            }
            else if (this.Flags.Includes(BinderFlags.InTryBlockOfTryCatch))
            {
                Error(diagnostics, ErrorCode.ERR_BadYieldInTryOfCatch, node.YieldKeyword);
            }
            else if (this.Flags.Includes(BinderFlags.InCatchBlock))
            {
                Error(diagnostics, ErrorCode.ERR_BadYieldInCatch, node.YieldKeyword);
            }
            else if (BindingTopLevelScriptCode)
            {
                Error(diagnostics, ErrorCode.ERR_YieldNotAllowedInScript, node.YieldKeyword);
            }

            CheckRequiredLangVersionForAsyncIteratorMethods(diagnostics);
            return new BoundYieldReturnStatement(node, argument);
        }

        private BoundStatement BindYieldBreakStatement(YieldStatementSyntax node, DiagnosticBag diagnostics)
        {
            if (this.Flags.Includes(BinderFlags.InFinallyBlock))
            {
                Error(diagnostics, ErrorCode.ERR_BadYieldInFinally, node.YieldKeyword);
            }
            else if (BindingTopLevelScriptCode)
            {
                Error(diagnostics, ErrorCode.ERR_YieldNotAllowedInScript, node.YieldKeyword);
            }

            GetIteratorElementType(node, diagnostics);
            CheckRequiredLangVersionForAsyncIteratorMethods(diagnostics);
            return new BoundYieldBreakStatement(node);
        }

        private BoundStatement BindLockStatement(LockStatementSyntax node, DiagnosticBag diagnostics)
        {
            var lockBinder = this.GetBinder(node);
            Debug.Assert(lockBinder != null);
            return lockBinder.BindLockStatementParts(diagnostics, lockBinder);
        }

        internal virtual BoundStatement BindLockStatementParts(DiagnosticBag diagnostics, Binder originalBinder)
        {
            return this.Next.BindLockStatementParts(diagnostics, originalBinder);
        }


        private BoundStatement BindUsingStatement(UsingStatementSyntax node, DiagnosticBag diagnostics)
        {
            var usingBinder = this.GetBinder(node);
            Debug.Assert(usingBinder != null);
            return usingBinder.BindUsingStatementParts(diagnostics, usingBinder);
        }

        internal virtual BoundStatement BindUsingStatementParts(DiagnosticBag diagnostics, Binder originalBinder)
        {
            return this.Next.BindUsingStatementParts(diagnostics, originalBinder);
        }

        internal BoundStatement BindPossibleEmbeddedStatement(StatementSyntax node, DiagnosticBag diagnostics)
        {
            Binder binder;

            switch (node.Kind())
            {
                case SyntaxKind.LocalDeclarationStatement:
                    // Local declarations are not legal in contexts where we need embedded statements.
                    diagnostics.Add(ErrorCode.ERR_BadEmbeddedStmt, node.GetLocation());

                    // fall through
                    goto case SyntaxKind.ExpressionStatement;

                case SyntaxKind.ExpressionStatement:
                case SyntaxKind.LockStatement:
                case SyntaxKind.IfStatement:
                case SyntaxKind.YieldReturnStatement:
                case SyntaxKind.ReturnStatement:
                case SyntaxKind.ThrowStatement:
                    binder = this.GetBinder(node);
                    Debug.Assert(binder != null);
                    return binder.WrapWithVariablesIfAny(node, binder.BindStatement(node, diagnostics));

                case SyntaxKind.LabeledStatement:
                case SyntaxKind.LocalFunctionStatement:
                    // Labeled statements and local function statements are not legal in contexts where we need embedded statements.
                    diagnostics.Add(ErrorCode.ERR_BadEmbeddedStmt, node.GetLocation());

                    binder = this.GetBinder(node);
                    Debug.Assert(binder != null);
                    return binder.WrapWithVariablesAndLocalFunctionsIfAny(node, binder.BindStatement(node, diagnostics));

                case SyntaxKind.SwitchStatement:
                    var switchStatement = (SwitchStatementSyntax)node;
                    binder = this.GetBinder(switchStatement.Expression);
                    Debug.Assert(binder != null);
                    return binder.WrapWithVariablesIfAny(switchStatement.Expression, binder.BindStatement(node, diagnostics));

                case SyntaxKind.EmptyStatement:
                    var emptyStatement = (EmptyStatementSyntax)node;
                    if (!emptyStatement.SemicolonToken.IsMissing)
                    {
                        switch (node.Parent.Kind())
                        {
                            case SyntaxKind.ForStatement:
                            case SyntaxKind.ForEachStatement:
                            case SyntaxKind.ForEachVariableStatement:
                            case SyntaxKind.WhileStatement:
                                // For loop constructs, only warn if we see a block following the statement.
                                // That indicates code like:  "while (x) ; { }"
                                // which is most likely a bug.
                                if (emptyStatement.SemicolonToken.GetNextToken().Kind() != SyntaxKind.OpenBraceToken)
                                {
                                    break;
                                }

                                goto default;

                            default:
                                // For non-loop constructs, always warn.  This is for code like:
                                // "if (x) ;" which is almost certainly a bug.
                                diagnostics.Add(ErrorCode.WRN_PossibleMistakenNullStatement, node.GetLocation());
                                break;
                        }
                    }

                    // fall through
                    goto default;

                default:
                    return BindStatement(node, diagnostics);
            }
        }

        private BoundExpression BindThrownExpression(ExpressionSyntax exprSyntax, DiagnosticBag diagnostics, ref bool hasErrors)
        {
            var boundExpr = BindValue(exprSyntax, diagnostics, BindValueKind.RValue);

            // SPEC VIOLATION: The spec requires the thrown exception to have a type, and that the type
            // be System.Exception or derived from System.Exception. (Or, if a type parameter, to have
            // an effective base class that meets that criterion.) However, we allow the literal null 
            // to be thrown, even though it does not meet that criterion and will at runtime always
            // produce a null reference exception.

            if (!boundExpr.IsLiteralNull())
            {
                var type = boundExpr.Type;

                // If the expression is a lambda, anonymous method, or method group then it will
                // have no compile-time type; give the same error as if the type was wrong.
                HashSet<DiagnosticInfo> useSiteDiagnostics = null;

                if ((object)type == null || !type.IsErrorType() && !Compilation.IsExceptionType(type.EffectiveType(ref useSiteDiagnostics), ref useSiteDiagnostics))
                {
                    diagnostics.Add(ErrorCode.ERR_BadExceptionType, exprSyntax.Location);
                    hasErrors = true;
                    diagnostics.Add(exprSyntax, useSiteDiagnostics);
                }
            }

            return boundExpr;
        }

        private BoundStatement BindThrow(ThrowStatementSyntax node, DiagnosticBag diagnostics)
        {
            BoundExpression boundExpr = null;
            bool hasErrors = false;

            ExpressionSyntax exprSyntax = node.Expression;
            if (exprSyntax != null)
            {
                boundExpr = BindThrownExpression(exprSyntax, diagnostics, ref hasErrors);
            }
            else if (!this.Flags.Includes(BinderFlags.InCatchBlock))
            {
                diagnostics.Add(ErrorCode.ERR_BadEmptyThrow, node.ThrowKeyword.GetLocation());
                hasErrors = true;
            }
            else if (this.Flags.Includes(BinderFlags.InNestedFinallyBlock))
            {
                // There's a special error code for a rethrow in a finally clause in a catch clause.
                // Best guess interpretation: if an exception occurs within the nested try block
                // (i.e. the one in the catch clause, to which the finally clause is attached),
                // then it's not clear whether the runtime will try to rethrow the "inner" exception
                // or the "outer" exception. For this reason, the case is disallowed.

                diagnostics.Add(ErrorCode.ERR_BadEmptyThrowInFinally, node.ThrowKeyword.GetLocation());
                hasErrors = true;
            }

            return new BoundThrowStatement(node, boundExpr, hasErrors);
        }

        private static BoundStatement BindEmpty(EmptyStatementSyntax node)
        {
            return new BoundNoOpStatement(node, NoOpStatementFlavor.Default);
        }

        private BoundLabeledStatement BindLabeled(LabeledStatementSyntax node, DiagnosticBag diagnostics)
        {
            // TODO: verify that goto label lookup was valid (e.g. error checking of symbol resolution for labels)
            bool hasError = false;

            var result = LookupResult.GetInstance();
            HashSet<DiagnosticInfo> useSiteDiagnostics = null;
            var binder = this.LookupSymbolsWithFallback(result, node.Identifier.ValueText, arity: 0, useSiteDiagnostics: ref useSiteDiagnostics, options: LookupOptions.LabelsOnly);

            // result.Symbols can be empty in some malformed code, e.g. when a labeled statement is used an embedded statement in an if or foreach statement    
            // In this case we create new label symbol on the fly, and an error is reported by parser
            var symbol = result.Symbols.Count > 0 && result.IsMultiViable ?
                (LabelSymbol)result.Symbols.First() :
                new SourceLabelSymbol((MethodSymbol)ContainingMemberOrLambda, node.Identifier);

            if (!symbol.IdentifierNodeOrToken.IsToken || symbol.IdentifierNodeOrToken.AsToken() != node.Identifier)
            {
                Error(diagnostics, ErrorCode.ERR_DuplicateLabel, node.Identifier, node.Identifier.ValueText);
                hasError = true;
            }

            // check to see if this label (illegally) hides a label from an enclosing scope
            if (binder != null)
            {
                result.Clear();
                binder.Next.LookupSymbolsWithFallback(result, node.Identifier.ValueText, arity: 0, useSiteDiagnostics: ref useSiteDiagnostics, options: LookupOptions.LabelsOnly);
                if (result.IsMultiViable)
                {
                    // The label '{0}' shadows another label by the same name in a contained scope
                    Error(diagnostics, ErrorCode.ERR_LabelShadow, node.Identifier, node.Identifier.ValueText);
                    hasError = true;
                }
            }

            diagnostics.Add(node, useSiteDiagnostics);
            result.Free();

            var body = BindStatement(node.Statement, diagnostics);
            return new BoundLabeledStatement(node, symbol, body, hasError);
        }

        private BoundStatement BindGoto(GotoStatementSyntax node, DiagnosticBag diagnostics)
        {
            switch (node.Kind())
            {
                case SyntaxKind.GotoStatement:
                    var expression = BindLabel(node.Expression, diagnostics);
                    var boundLabel = expression as BoundLabel;
                    if (boundLabel == null)
                    {
                        // diagnostics already reported
                        return new BoundBadStatement(node, ImmutableArray.Create<BoundNode>(expression), true);
                    }
                    var symbol = boundLabel.Label;
                    return new BoundGotoStatement(node, symbol, null, boundLabel);

                case SyntaxKind.GotoCaseStatement:
                case SyntaxKind.GotoDefaultStatement:

                    // SPEC:    If the goto case statement is not enclosed by a switch statement, a compile-time error occurs.
                    // SPEC:    If the goto default statement is not enclosed by a switch statement, a compile-time error occurs.

                    SwitchBinder binder = GetSwitchBinder(this);
                    if (binder == null)
                    {
                        Error(diagnostics, ErrorCode.ERR_InvalidGotoCase, node);
                        ImmutableArray<BoundNode> childNodes;
                        if (node.Expression != null)
                        {
                            var dummyDiagnostics = DiagnosticBag.GetInstance();
                            childNodes = ImmutableArray.Create<BoundNode>(BindValue(node.Expression, dummyDiagnostics, BindValueKind.RValue));
                            dummyDiagnostics.Free();
                        }
                        else
                        {
                            childNodes = ImmutableArray<BoundNode>.Empty;
                        }
                        return new BoundBadStatement(node, childNodes, true);
                    }
                    return binder.BindGotoCaseOrDefault(node, this, diagnostics);

                default:
                    throw ExceptionUtilities.UnexpectedValue(node.Kind());
            }
        }

        private BoundStatement BindLocalFunctionStatement(LocalFunctionStatementSyntax node, DiagnosticBag diagnostics)
        {
            // already defined symbol in containing block
            var localSymbol = this.LookupLocalFunction(node.Identifier);

            var hasErrors = localSymbol.ScopeBinder
                .ValidateDeclarationNameConflictsInScope(localSymbol, diagnostics);

            BoundBlock blockBody = null;
            BoundBlock expressionBody = null;
            if (node.Body != null)
            {
                blockBody = runAnalysis(BindEmbeddedBlock(node.Body, diagnostics), diagnostics);

                if (node.ExpressionBody != null)
                {
                    var expressionBodyDiagnostics = new DiagnosticBag();
                    expressionBody = runAnalysis(BindExpressionBodyAsBlock(node.ExpressionBody, expressionBodyDiagnostics), expressionBodyDiagnostics);
                }
            }
            else if (node.ExpressionBody != null)
            {
                expressionBody = runAnalysis(BindExpressionBodyAsBlock(node.ExpressionBody, diagnostics), diagnostics);
            }
            else
            {
                hasErrors = true;
                diagnostics.Add(ErrorCode.ERR_LocalFunctionMissingBody, localSymbol.Locations[0], localSymbol);
            }

            Debug.Assert(blockBody != null || expressionBody != null || hasErrors);

            localSymbol.GetDeclarationDiagnostics(diagnostics);

            Symbol.CheckForBlockAndExpressionBody(
                node.Body, node.ExpressionBody, node, diagnostics);

            return new BoundLocalFunctionStatement(node, localSymbol, blockBody, expressionBody, hasErrors);

            BoundBlock runAnalysis(BoundBlock block, DiagnosticBag blockDiagnostics)
            {
                if (block != null)
                {
                    // Have to do ControlFlowPass here because in MethodCompiler, we don't call this for synthed methods
                    // rather we go directly to LowerBodyOrInitializer, which skips over flow analysis (which is in CompileMethod)
                    // (the same thing - calling ControlFlowPass.Analyze in the lowering - is done for lambdas)
                    // It's a bit of code duplication, but refactoring would make things worse.
                    var endIsReachable = ControlFlowPass.Analyze(localSymbol.DeclaringCompilation, localSymbol, block, blockDiagnostics);
                    if (endIsReachable)
                    {
                        if (ImplicitReturnIsOkay(localSymbol))
                        {
                            block = FlowAnalysisPass.AppendImplicitReturn(block, localSymbol);
                        }
                        else
                        {
                            blockDiagnostics.Add(ErrorCode.ERR_ReturnExpected, localSymbol.Locations[0], localSymbol);
                        }
                    }
                }

                return block;
            }
        }

        private bool ImplicitReturnIsOkay(MethodSymbol method)
        {
            return method.ReturnsVoid || method.IsIterator || method.IsTaskReturningAsync(this.Compilation);
        }

        public BoundStatement BindExpressionStatement(ExpressionStatementSyntax node, DiagnosticBag diagnostics)
        {
            return BindExpressionStatement(node, node.Expression, node.AllowsAnyExpression, diagnostics);
        }

        private BoundExpressionStatement BindExpressionStatement(CSharpSyntaxNode node, ExpressionSyntax syntax, bool allowsAnyExpression, DiagnosticBag diagnostics)
        {
            BoundExpressionStatement expressionStatement;

            var expression = BindValue(syntax, diagnostics, BindValueKind.RValue);
            ReportSuppressionIfNeeded(expression, diagnostics);
            if (!allowsAnyExpression && !IsValidStatementExpression(syntax, expression))
            {
                if (!node.HasErrors)
                {
                    Error(diagnostics, ErrorCode.ERR_IllegalStatement, syntax);
                }

                expressionStatement = new BoundExpressionStatement(node, expression, hasErrors: true);
            }
            else
            {
                expressionStatement = new BoundExpressionStatement(node, expression);
            }

            CheckForUnobservedAwaitable(expression, diagnostics);

            return expressionStatement;
        }

        /// <summary>
        /// Report an error if this is an awaitable async method invocation that is not being awaited.
        /// </summary>
        /// <remarks>
        /// The checks here are equivalent to StatementBinder::CheckForUnobservedAwaitable() in the native compiler.
        /// </remarks>
        private void CheckForUnobservedAwaitable(BoundExpression expression, DiagnosticBag diagnostics)
        {
            if (CouldBeAwaited(expression))
            {
                Error(diagnostics, ErrorCode.WRN_UnobservedAwaitableExpression, expression.Syntax);
            }
        }

        internal BoundStatement BindLocalDeclarationStatement(LocalDeclarationStatementSyntax node, DiagnosticBag diagnostics)
        {
            if (node.UsingKeyword != default)
            {
                return BindUsingDeclarationStatementParts(node, diagnostics);
            }
            else
            {
                return BindDeclarationStatementParts(node, diagnostics);
            }
        }

        private BoundStatement BindUsingDeclarationStatementParts(LocalDeclarationStatementSyntax node, DiagnosticBag diagnostics)
        {
            var usingDeclaration = UsingStatementBinder.BindUsingStatementOrDeclarationFromParts(node, node.UsingKeyword, node.AwaitKeyword, originalBinder: this, usingBinderOpt: null, diagnostics);
            Debug.Assert(usingDeclaration is BoundUsingLocalDeclarations);
            return usingDeclaration;
        }

        private BoundStatement BindDeclarationStatementParts(LocalDeclarationStatementSyntax node, DiagnosticBag diagnostics)
        {
            var typeSyntax = node.Declaration.Type.SkipRef(out _);
            bool isConst = node.IsConst;

            bool isVar;
            AliasSymbol alias;
            TypeWithAnnotations declType = BindVariableTypeWithAnnotations(node.Declaration, diagnostics, typeSyntax, ref isConst, isVar: out isVar, alias: out alias);

            var kind = isConst ? LocalDeclarationKind.Constant : LocalDeclarationKind.RegularVariable;
            var variableList = node.Declaration.Variables;
            int variableCount = variableList.Count;
            if (variableCount == 1)
            {
                return BindVariableDeclaration(kind, isVar, variableList[0], typeSyntax, declType, alias, diagnostics, includeBoundType: true, associatedSyntaxNode: node);
            }
            else
            {
                BoundLocalDeclaration[] boundDeclarations = new BoundLocalDeclaration[variableCount];
                int i = 0;
                foreach (var variableDeclarationSyntax in variableList)
                {
                    bool includeBoundType = i == 0; //To avoid duplicated expressions, only the first declaration should contain the bound type.
                    boundDeclarations[i++] = BindVariableDeclaration(kind, isVar, variableDeclarationSyntax, typeSyntax, declType, alias, diagnostics, includeBoundType);
                }
                return new BoundMultipleLocalDeclarations(node, boundDeclarations.AsImmutableOrNull());
            }
        }

        /// <summary>
        /// Checks for a Dispose method on <paramref name="expr"/> and returns its <see cref="MethodSymbol"/> if found.
        /// </summary>
        /// <param name="expr">Expression on which to perform lookup</param>
        /// <param name="syntaxNode">The syntax node to perform lookup on</param>
        /// <param name="diagnostics">Populated with invocation errors, and warnings of near misses</param>
        /// <returns>The <see cref="MethodSymbol"/> of the Dispose method if one is found, otherwise null.</returns>
        internal MethodSymbol TryFindDisposePatternMethod(BoundExpression expr, SyntaxNode syntaxNode, bool hasAwait, DiagnosticBag diagnostics)
        {
            Debug.Assert(!(expr is null));
            Debug.Assert(!(expr.Type is null));
            Debug.Assert(expr.Type.IsRefLikeType || hasAwait); // pattern dispose lookup is only valid on ref structs or asynchronous usings

            // Don't try and lookup if we're not enabled
            if (MessageID.IDS_FeatureUsingDeclarations.RequiredVersion() > Compilation.LanguageVersion)
            {
                return null;
            }

            var result = PerformPatternMethodLookup(expr,
                                                    hasAwait ? WellKnownMemberNames.DisposeAsyncMethodName : WellKnownMemberNames.DisposeMethodName,
                                                    syntaxNode,
                                                    diagnostics,
                                                    out var disposeMethod);

            if (disposeMethod?.IsExtensionMethod == true)
            {
                // Extension methods should just be ignored, rather than rejected after-the-fact
                // Tracked by https://github.com/dotnet/roslyn/issues/32767

                // extension methods do not contribute to pattern-based disposal
                disposeMethod = null;
            }
            else if ((!hasAwait && disposeMethod?.ReturnsVoid == false)
                || result == PatternLookupResult.NotAMethod)
            {
                HashSet<DiagnosticInfo> useSiteDiagnostics = null;
                if (this.IsAccessible(disposeMethod, ref useSiteDiagnostics))
                {
                    diagnostics.Add(ErrorCode.WRN_PatternBadSignature, syntaxNode.Location, expr.Type, MessageID.IDS_Disposable.Localize(), disposeMethod);
                }

                diagnostics.Add(syntaxNode, useSiteDiagnostics);
                disposeMethod = null;
            }

            return disposeMethod;
        }

        private TypeWithAnnotations BindVariableTypeWithAnnotations(CSharpSyntaxNode declarationNode, DiagnosticBag diagnostics, TypeSyntax typeSyntax, ref bool isConst, out bool isVar, out AliasSymbol alias)
        {
            Debug.Assert(
                declarationNode is VariableDesignationSyntax ||
                declarationNode.Kind() == SyntaxKind.VariableDeclaration ||
                declarationNode.Kind() == SyntaxKind.DeclarationExpression ||
                declarationNode.Kind() == SyntaxKind.DiscardDesignation);

            // If the type is "var" then suppress errors when binding it. "var" might be a legal type
            // or it might not; if it is not then we do not want to report an error. If it is, then
            // we want to treat the declaration as an explicitly typed declaration.

            TypeWithAnnotations declType = BindTypeWithAnnotationsOrVarKeyword(typeSyntax.SkipRef(out _), diagnostics, out isVar, out alias);
            Debug.Assert(declType.HasType || isVar);

            if (isVar)
            {
                // There are a number of ways in which a var decl can be illegal, but in these 
                // cases we should report an error and then keep right on going with the inference.

                if (isConst)
                {
                    Error(diagnostics, ErrorCode.ERR_ImplicitlyTypedVariableCannotBeConst, declarationNode);
                    // Keep processing it as a non-const local.
                    isConst = false;
                }

                // In the dev10 compiler the error recovery semantics for the illegal case
                // "var x = 10, y = 123.4;" are somewhat undesirable.
                //
                // First off, this is an error because a straw poll of language designers and
                // users showed that there was no consensus on whether the above should mean
                // "double x = 10, y = 123.4;", taking the best type available and substituting
                // that for "var", or treating it as "var x = 10; var y = 123.4;" -- since there
                // was no consensus we decided to simply make it illegal. 
                //
                // In dev10 for error recovery in the IDE we do an odd thing -- we simply take
                // the type of the first variable and use it. So that is "int x = 10, y = 123.4;".
                // 
                // This seems less than ideal. In the error recovery scenario it probably makes
                // more sense to treat that as "var x = 10; var y = 123.4;" and do each inference
                // separately.

                if (declarationNode.Parent.Kind() == SyntaxKind.LocalDeclarationStatement &&
                    ((VariableDeclarationSyntax)declarationNode).Variables.Count > 1 && !declarationNode.HasErrors)
                {
                    Error(diagnostics, ErrorCode.ERR_ImplicitlyTypedVariableMultipleDeclarator, declarationNode);
                }
            }
            else
            {
                // In the native compiler when given a situation like
                //
                // D[] x;
                // 
                // where D is a static type we report both that D cannot be an element type
                // of an array, and that D[] is not a valid type for a local variable.
                // This seems silly; the first error is entirely sufficient. We no longer
                // produce additional errors for local variables of arrays of static types.

                if (declType.IsStatic)
                {
                    Error(diagnostics, ErrorCode.ERR_VarDeclIsStaticClass, typeSyntax, declType.Type);
                }

                if (isConst && !declType.Type.CanBeConst())
                {
                    Error(diagnostics, ErrorCode.ERR_BadConstType, typeSyntax, declType.Type);
                    // Keep processing it as a non-const local.
                    isConst = false;
                }
            }

            return declType;
        }

        internal BoundExpression BindInferredVariableInitializer(DiagnosticBag diagnostics, RefKind refKind, EqualsValueClauseSyntax initializer,
            CSharpSyntaxNode errorSyntax)
        {
            BindValueKind valueKind;
            ExpressionSyntax value;
            IsInitializerRefKindValid(initializer, initializer, refKind, diagnostics, out valueKind, out value); // The return value isn't important here; we just want the diagnostics and the BindValueKind
            return BindInferredVariableInitializer(diagnostics, value, valueKind, refKind, errorSyntax);
        }

        // The location where the error is reported might not be the initializer.
        protected BoundExpression BindInferredVariableInitializer(DiagnosticBag diagnostics, ExpressionSyntax initializer, BindValueKind valueKind, RefKind refKind, CSharpSyntaxNode errorSyntax)
        {
            if (initializer == null)
            {
                if (!errorSyntax.HasErrors)
                {
                    Error(diagnostics, ErrorCode.ERR_ImplicitlyTypedVariableWithNoInitializer, errorSyntax);
                }

                return null;
            }

            if (initializer.Kind() == SyntaxKind.ArrayInitializerExpression)
            {
                var result = BindUnexpectedArrayInitializer((InitializerExpressionSyntax)initializer,
                    diagnostics, ErrorCode.ERR_ImplicitlyTypedVariableAssignedArrayInitializer, errorSyntax);

                return CheckValue(result, valueKind, diagnostics);
            }

            BoundExpression expression = BindValue(initializer, diagnostics, valueKind);

            if (expression is BoundStackAllocArrayCreation boundStackAlloc)
            {
                var type = new PointerTypeSymbol(TypeWithAnnotations.Create(boundStackAlloc.ElementType));
                expression = GenerateConversionForAssignment(type, boundStackAlloc, diagnostics, isRefAssignment: refKind != RefKind.None);
            }

            // Certain expressions (null literals, method groups and anonymous functions) have no type of 
            // their own and therefore cannot be the initializer of an implicitly typed local.
            if (!expression.HasAnyErrors && !expression.HasExpressionType())
            {
                // Cannot assign {0} to an implicitly-typed local variable
                Error(diagnostics, ErrorCode.ERR_ImplicitlyTypedVariableAssignedBadValue, errorSyntax, expression.Display);
            }

            return expression;
        }

        private static bool IsInitializerRefKindValid(
            EqualsValueClauseSyntax initializer,
            CSharpSyntaxNode node,
            RefKind variableRefKind,
            DiagnosticBag diagnostics,
            out BindValueKind valueKind,
            out ExpressionSyntax value)
        {
            RefKind expressionRefKind = RefKind.None;
            value = initializer?.Value.CheckAndUnwrapRefExpression(diagnostics, out expressionRefKind);
            if (variableRefKind == RefKind.None)
            {
                valueKind = BindValueKind.RValue;
                if (expressionRefKind == RefKind.Ref)
                {
                    Error(diagnostics, ErrorCode.ERR_InitializeByValueVariableWithReference, node);
                    return false;
                }
            }
            else
            {
                valueKind = variableRefKind == RefKind.RefReadOnly
                    ? BindValueKind.ReadonlyRef
                    : BindValueKind.RefOrOut;

                if (initializer == null)
                {
                    Error(diagnostics, ErrorCode.ERR_ByReferenceVariableMustBeInitialized, node);
                    return false;
                }
                else if (expressionRefKind != RefKind.Ref)
                {
                    Error(diagnostics, ErrorCode.ERR_InitializeByReferenceVariableWithValue, node);
                    return false;
                }
            }

            return true;
        }

        protected BoundLocalDeclaration BindVariableDeclaration(
            LocalDeclarationKind kind,
            bool isVar,
            VariableDeclaratorSyntax declarator,
            TypeSyntax typeSyntax,
            TypeWithAnnotations declTypeOpt,
            AliasSymbol aliasOpt,
            DiagnosticBag diagnostics,
            bool includeBoundType,
            CSharpSyntaxNode associatedSyntaxNode = null)
        {
            Debug.Assert(declarator != null);

            return BindVariableDeclaration(LocateDeclaredVariableSymbol(declarator, typeSyntax, kind),
                                           kind,
                                           isVar,
                                           declarator,
                                           typeSyntax,
                                           declTypeOpt,
                                           aliasOpt,
                                           diagnostics,
                                           includeBoundType,
                                           associatedSyntaxNode);
        }

        protected BoundLocalDeclaration BindVariableDeclaration(
            SourceLocalSymbol localSymbol,
            LocalDeclarationKind kind,
            bool isVar,
            VariableDeclaratorSyntax declarator,
            TypeSyntax typeSyntax,
            TypeWithAnnotations declTypeOpt,
            AliasSymbol aliasOpt,
            DiagnosticBag diagnostics,
            bool includeBoundType,
            CSharpSyntaxNode associatedSyntaxNode = null)
        {
            Debug.Assert(declarator != null);
            Debug.Assert(declTypeOpt.HasType || isVar);
            Debug.Assert(typeSyntax != null);

            var localDiagnostics = DiagnosticBag.GetInstance();
            // if we are not given desired syntax, we use declarator
            associatedSyntaxNode = associatedSyntaxNode ?? declarator;

            // Check for variable declaration errors.
            // Use the binder that owns the scope for the local because this (the current) binder
            // might own nested scope.
            bool hasErrors = localSymbol.ScopeBinder.ValidateDeclarationNameConflictsInScope(localSymbol, diagnostics);

            var containingMethod = this.ContainingMemberOrLambda as MethodSymbol;
            if (containingMethod != null && containingMethod.IsAsync && localSymbol.RefKind != RefKind.None)
            {
                Error(diagnostics, ErrorCode.ERR_BadAsyncLocalType, declarator);
            }

            EqualsValueClauseSyntax equalsClauseSyntax = declarator.Initializer;

            BindValueKind valueKind;
            ExpressionSyntax value;
            if (!IsInitializerRefKindValid(equalsClauseSyntax, declarator, localSymbol.RefKind, diagnostics, out valueKind, out value))
            {
                hasErrors = true;
            }

            BoundExpression initializerOpt;
            if (isVar)
            {
                aliasOpt = null;

                initializerOpt = BindInferredVariableInitializer(diagnostics, value, valueKind, localSymbol.RefKind, declarator);

                // If we got a good result then swap the inferred type for the "var" 
                TypeSymbol initializerType = initializerOpt?.Type;
                if ((object)initializerType != null)
                {
                    declTypeOpt = TypeWithAnnotations.Create(initializerType);

                    if (declTypeOpt.SpecialType == SpecialType.System_Void)
                    {
                        Error(localDiagnostics, ErrorCode.ERR_ImplicitlyTypedVariableAssignedBadValue, declarator, declTypeOpt.Type);
                        declTypeOpt = TypeWithAnnotations.Create(CreateErrorType("var"));
                        hasErrors = true;
                    }

                    if (!declTypeOpt.Type.IsErrorType())
                    {
                        if (declTypeOpt.IsStatic)
                        {
                            Error(localDiagnostics, ErrorCode.ERR_VarDeclIsStaticClass, typeSyntax, initializerType);
                            hasErrors = true;
                        }
                    }
                }
                else
                {
                    declTypeOpt = TypeWithAnnotations.Create(CreateErrorType("var"));
                    hasErrors = true;
                }
            }
            else
            {
                if (ReferenceEquals(equalsClauseSyntax, null))
                {
                    initializerOpt = null;
                }
                else
                {
                    // Basically inlined BindVariableInitializer, but with conversion optional.
                    initializerOpt = BindPossibleArrayInitializer(value, declTypeOpt.Type, valueKind, diagnostics);
                    if (kind != LocalDeclarationKind.FixedVariable)
                    {
                        // If this is for a fixed statement, we'll do our own conversion since there are some special cases.		
                        initializerOpt = GenerateConversionForAssignment(
                            declTypeOpt.Type,
                            initializerOpt,
                            localDiagnostics,
                            isRefAssignment: localSymbol.RefKind != RefKind.None);
                    }
                }
            }

            Debug.Assert(declTypeOpt.HasType);

            if (kind == LocalDeclarationKind.FixedVariable)
            {
                // NOTE: this is an error, but it won't prevent further binding.
                if (isVar)
                {
                    if (!hasErrors)
                    {
                        Error(localDiagnostics, ErrorCode.ERR_ImplicitlyTypedLocalCannotBeFixed, declarator);
                        hasErrors = true;
                    }
                }

                if (!declTypeOpt.Type.IsPointerType())
                {
                    if (!hasErrors)
                    {
                        Error(localDiagnostics, ErrorCode.ERR_BadFixedInitType, declarator);
                        hasErrors = true;
                    }
                }
                else if (!IsValidFixedVariableInitializer(declTypeOpt.Type, localSymbol, ref initializerOpt, localDiagnostics))
                {
                    hasErrors = true;
                }
            }

            if (CheckRestrictedTypeInAsync(this.ContainingMemberOrLambda, declTypeOpt.Type, localDiagnostics, typeSyntax))
            {
                hasErrors = true;
            }

            localSymbol.SetTypeWithAnnotations(declTypeOpt);

            if (initializerOpt != null)
            {
                var currentScope = LocalScopeDepth;

                localSymbol.SetValEscape(GetValEscape(initializerOpt, currentScope));

                if (localSymbol.RefKind != RefKind.None)
                {
                    localSymbol.SetRefEscape(GetRefEscape(initializerOpt, currentScope));
                }
            }

            ImmutableArray<BoundExpression> arguments = BindDeclaratorArguments(declarator, localDiagnostics);

            if (kind == LocalDeclarationKind.FixedVariable || kind == LocalDeclarationKind.UsingVariable)
            {
                // CONSIDER: The error message is "you must provide an initializer in a fixed 
                // CONSIDER: or using declaration". The error message could be targetted to 
                // CONSIDER: the actual situation. "you must provide an initializer in a 
                // CONSIDER: 'fixed' declaration."

                if (initializerOpt == null)
                {
                    Error(localDiagnostics, ErrorCode.ERR_FixedMustInit, declarator);
                    hasErrors = true;
                }
            }
            else if (kind == LocalDeclarationKind.Constant && initializerOpt != null && !localDiagnostics.HasAnyResolvedErrors())
            {
                var constantValueDiagnostics = localSymbol.GetConstantValueDiagnostics(initializerOpt);
                foreach (var diagnostic in constantValueDiagnostics)
                {
                    diagnostics.Add(diagnostic);
                    if (diagnostic.Severity == DiagnosticSeverity.Error)
                    {
                        hasErrors = true;
                    }
                }
            }

            diagnostics.AddRangeAndFree(localDiagnostics);
<<<<<<< HEAD
            var boundDeclType = new BoundTypeExpression(typeSyntax, aliasOpt, inferredType: isVar, type: declTypeOpt);
            return new BoundLocalDeclaration(associatedSyntaxNode, localSymbol, boundDeclType, initializerOpt, arguments, hasErrors);
=======

            BoundTypeExpression boundDeclType = null;

            if (includeBoundType)
            {
                var invalidDimensions = ArrayBuilder<BoundExpression>.GetInstance();

                typeSyntax.VisitRankSpecifiers((rankSpecifier, args) =>
                {
                    bool _ = false;
                    foreach (var expressionSyntax in rankSpecifier.Sizes)
                    {
                        var size = args.binder.BindArrayDimension(expressionSyntax, args.diagnostics, ref _);
                        if (size != null)
                        {
                            args.invalidDimensions.Add(size);
                        }
                    }
                }, (binder: this, invalidDimensions: invalidDimensions, diagnostics: diagnostics));

                boundDeclType = new BoundTypeExpression(typeSyntax, aliasOpt, dimensionsOpt: invalidDimensions.ToImmutableAndFree(), type: declTypeOpt.Type);
            }

            return new BoundLocalDeclaration(associatedSyntaxNode, localSymbol, boundDeclType, initializerOpt, arguments, inferredType: isVar, hasErrors: hasErrors);
>>>>>>> 3081d207
        }

        internal ImmutableArray<BoundExpression> BindDeclaratorArguments(VariableDeclaratorSyntax declarator, DiagnosticBag diagnostics)
        {
            // It is possible that we have a bracketed argument list, like "int x[];" or "int x[123];" 
            // in a non-fixed-size-array declaration . This is a common error made by C++ programmers. 
            // We have already given a good error at parse time telling the user to either make it "fixed"
            // or to move the brackets to the type. However, we should still do semantic analysis of
            // the arguments, so that errors in them are discovered, hovering over them in the IDE
            // gives good results, and so on.

            var arguments = default(ImmutableArray<BoundExpression>);

            if (declarator.ArgumentList != null)
            {
                AnalyzedArguments analyzedArguments = AnalyzedArguments.GetInstance();
                BindArgumentsAndNames(declarator.ArgumentList, diagnostics, analyzedArguments);
                arguments = BuildArgumentsForErrorRecovery(analyzedArguments);
                analyzedArguments.Free();
            }

            return arguments;
        }

        private SourceLocalSymbol LocateDeclaredVariableSymbol(VariableDeclaratorSyntax declarator, TypeSyntax typeSyntax, LocalDeclarationKind outerKind)
        {
            LocalDeclarationKind kind = outerKind == LocalDeclarationKind.UsingVariable ? LocalDeclarationKind.UsingVariable : LocalDeclarationKind.RegularVariable;
            return LocateDeclaredVariableSymbol(declarator.Identifier, typeSyntax, declarator.Initializer, kind);
        }

        private SourceLocalSymbol LocateDeclaredVariableSymbol(SyntaxToken identifier, TypeSyntax typeSyntax, EqualsValueClauseSyntax equalsValue, LocalDeclarationKind kind)
        {
            SourceLocalSymbol localSymbol = this.LookupLocal(identifier);

            // In error scenarios with misplaced code, it is possible we can't bind the local declaration.
            // This occurs through the semantic model.  In that case concoct a plausible result.
            if ((object)localSymbol == null)
            {
                localSymbol = SourceLocalSymbol.MakeLocal(
                    ContainingMemberOrLambda,
                    this,
                    false, // do not allow ref
                    typeSyntax,
                    identifier,
                    kind,
                    equalsValue);
            }

            return localSymbol;
        }

        private bool IsValidFixedVariableInitializer(TypeSymbol declType, SourceLocalSymbol localSymbol, ref BoundExpression initializerOpt, DiagnosticBag diagnostics)
        {
            Debug.Assert(!ReferenceEquals(declType, null));
            Debug.Assert(declType.IsPointerType());

            if (initializerOpt?.HasAnyErrors != false)
            {
                return false;
            }

            TypeSymbol initializerType = initializerOpt.Type;
            SyntaxNode initializerSyntax = initializerOpt.Syntax;

            if ((object)initializerType == null)
            {
                Error(diagnostics, ErrorCode.ERR_ExprCannotBeFixed, initializerSyntax);
                return false;
            }

            TypeSymbol elementType;
            bool hasErrors = false;
            MethodSymbol fixedPatternMethod = null;

            switch (initializerOpt.Kind)
            {
                case BoundKind.AddressOfOperator:
                    elementType = ((BoundAddressOfOperator)initializerOpt).Operand.Type;
                    break;

                case BoundKind.FieldAccess:
                    var fa = (BoundFieldAccess)initializerOpt;
                    if (fa.FieldSymbol.IsFixedSizeBuffer)
                    {
                        elementType = ((PointerTypeSymbol)fa.Type).PointedAtType;
                        break;
                    }

                    goto default;

                default:
                    //  fixed (T* variable = <expr>) ...

                    // check for arrays
                    if (initializerType.IsArray())
                    {
                        // See ExpressionBinder::BindPtrToArray (though most of that functionality is now in LocalRewriter).
                        elementType = ((ArrayTypeSymbol)initializerType).ElementType;
                        break;
                    }

                    // check for a special ref-returning method
                    var additionalDiagnostics = DiagnosticBag.GetInstance();
                    fixedPatternMethod = GetFixedPatternMethodOpt(initializerOpt, additionalDiagnostics);

                    // check for String
                    // NOTE: We will allow the pattern method to take precedence, but only if it is an instance member of System.String
                    if (initializerType.SpecialType == SpecialType.System_String &&
                        ((object)fixedPatternMethod == null || fixedPatternMethod.ContainingType.SpecialType != SpecialType.System_String))
                    {
                        fixedPatternMethod = null;
                        elementType = this.GetSpecialType(SpecialType.System_Char, diagnostics, initializerSyntax);
                        additionalDiagnostics.Free();
                        break;
                    }

                    // if the feature was enabled, but something went wrong with the method, report that, otherwise don't. 
                    // If feature is not enabled, additional errors would be just noise.
                    bool extensibleFixedEnabled = ((CSharpParseOptions)initializerOpt.SyntaxTree.Options)?.IsFeatureEnabled(MessageID.IDS_FeatureExtensibleFixedStatement) != false;
                    if (extensibleFixedEnabled)
                    {
                        diagnostics.AddRange(additionalDiagnostics);
                    }

                    additionalDiagnostics.Free();

                    if ((object)fixedPatternMethod != null)
                    {
                        elementType = fixedPatternMethod.ReturnType;
                        CheckFeatureAvailability(initializerOpt.Syntax, MessageID.IDS_FeatureExtensibleFixedStatement, diagnostics);
                        break;
                    }
                    else
                    {
                        Error(diagnostics, ErrorCode.ERR_ExprCannotBeFixed, initializerSyntax);
                        return false;
                    }
            }

            if (CheckManagedAddr(elementType, initializerSyntax, diagnostics))
            {
                hasErrors = true;
            }

            initializerOpt = GetFixedLocalCollectionInitializer(initializerOpt, elementType, declType, fixedPatternMethod, hasErrors, diagnostics);
            return true;
        }

        private MethodSymbol GetFixedPatternMethodOpt(BoundExpression initializer, DiagnosticBag additionalDiagnostics)
        {
            if (initializer.Type.SpecialType == SpecialType.System_Void)
            {
                return null;
            }

            const string methodName = "GetPinnableReference";

            var result = PerformPatternMethodLookup(initializer, methodName, initializer.Syntax, additionalDiagnostics, out var patternMethodSymbol);

            if (patternMethodSymbol is null)
            {
                return null;
            }

            if (HasOptionalOrVariableParameters(patternMethodSymbol) ||
                patternMethodSymbol.ReturnsVoid ||
                !patternMethodSymbol.RefKind.IsManagedReference() ||
                !(patternMethodSymbol.ParameterCount == 0 || patternMethodSymbol.IsStatic && patternMethodSymbol.ParameterCount == 1))
            {
                // the method does not fit the pattern
                additionalDiagnostics.Add(ErrorCode.WRN_PatternBadSignature, initializer.Syntax.Location, initializer.Type, "fixed", patternMethodSymbol);
                return null;
            }

            return patternMethodSymbol;
        }

        /// <summary>
        /// Wrap the initializer in a BoundFixedLocalCollectionInitializer so that the rewriter will have the
        /// information it needs (e.g. conversions, helper methods).
        /// </summary>
        private BoundExpression GetFixedLocalCollectionInitializer(
            BoundExpression initializer,
            TypeSymbol elementType,
            TypeSymbol declType,
            MethodSymbol patternMethodOpt,
            bool hasErrors,
            DiagnosticBag diagnostics)
        {
            Debug.Assert(initializer != null);

            SyntaxNode initializerSyntax = initializer.Syntax;

            TypeSymbol pointerType = new PointerTypeSymbol(TypeWithAnnotations.Create(elementType));
            HashSet<DiagnosticInfo> useSiteDiagnostics = null;
            Conversion elementConversion = this.Conversions.ClassifyConversionFromType(pointerType, declType, ref useSiteDiagnostics);
            diagnostics.Add(initializerSyntax, useSiteDiagnostics);

            if (!elementConversion.IsValid || !elementConversion.IsImplicit)
            {
                GenerateImplicitConversionError(diagnostics, this.Compilation, initializerSyntax, elementConversion, pointerType, declType);
                hasErrors = true;
            }

            return new BoundFixedLocalCollectionInitializer(
                initializerSyntax,
                pointerType,
                elementConversion,
                initializer,
                patternMethodOpt,
                declType,
                hasErrors);
        }

        private BoundExpression BindAssignment(AssignmentExpressionSyntax node, DiagnosticBag diagnostics)
        {
            Debug.Assert(node != null);
            Debug.Assert(node.Left != null);
            Debug.Assert(node.Right != null);

            node.Left.CheckDeconstructionCompatibleArgument(diagnostics);

            if (node.Left.Kind() == SyntaxKind.TupleExpression || node.Left.Kind() == SyntaxKind.DeclarationExpression)
            {
                return BindDeconstruction(node, diagnostics);
            }

            BindValueKind lhsKind;
            BindValueKind rhsKind;
            ExpressionSyntax rhsExpr;
            bool isRef = false;

            if (node.Right.Kind() == SyntaxKind.RefExpression)
            {
                isRef = true;
                lhsKind = BindValueKind.RefAssignable;
                rhsKind = BindValueKind.RefersToLocation;
                rhsExpr = ((RefExpressionSyntax)node.Right).Expression;
            }
            else
            {
                lhsKind = BindValueKind.Assignable;
                rhsKind = BindValueKind.RValue;
                rhsExpr = node.Right;
            }

            var op1 = BindValue(node.Left, diagnostics, lhsKind);
            ReportSuppressionIfNeeded(op1, diagnostics);

            var lhsRefKind = RefKind.None;
            // If the LHS is a ref (not ref-readonly), the rhs
            // must also be value-assignable
            if (lhsKind == BindValueKind.RefAssignable && !op1.HasErrors)
            {
                // We should now know that op1 is a valid lvalue
                lhsRefKind = op1.GetRefKind();
                if (lhsRefKind == RefKind.Ref || lhsRefKind == RefKind.Out)
                {
                    rhsKind |= BindValueKind.Assignable;
                }
            }

            var op2 = BindValue(rhsExpr, diagnostics, rhsKind);

            if (op1.Kind == BoundKind.DiscardExpression)
            {
                op1 = InferTypeForDiscardAssignment((BoundDiscardExpression)op1, op2, diagnostics);
            }

            return BindAssignment(node, op1, op2, isRef, diagnostics);
        }

        private BoundExpression InferTypeForDiscardAssignment(BoundDiscardExpression op1, BoundExpression op2, DiagnosticBag diagnostics)
        {
            var inferredType = op2.Type;
            if ((object)inferredType == null)
            {
                return op1.FailInference(this, diagnostics);
            }

            if (inferredType.SpecialType == SpecialType.System_Void)
            {
                diagnostics.Add(ErrorCode.ERR_VoidAssignment, op1.Syntax.Location);
            }

            return op1.SetInferredTypeWithAnnotations(TypeWithAnnotations.Create(inferredType));
        }

        private BoundAssignmentOperator BindAssignment(
            SyntaxNode node,
            BoundExpression op1,
            BoundExpression op2,
            bool isRef,
            DiagnosticBag diagnostics)
        {
            Debug.Assert(op1 != null);
            Debug.Assert(op2 != null);

            bool hasErrors = op1.HasAnyErrors || op2.HasAnyErrors;

            if (!op1.HasAnyErrors)
            {
                // Build bound conversion. The node might not be used if this is a dynamic conversion 
                // but diagnostics should be reported anyways.
                var conversion = GenerateConversionForAssignment(op1.Type, op2, diagnostics, isRefAssignment: isRef);

                // If the result is a dynamic assignment operation (SetMember or SetIndex), 
                // don't generate the boxing conversion to the dynamic type.
                // Leave the values as they are, and deal with the conversions at runtime.
                if (op1.Kind != BoundKind.DynamicIndexerAccess &&
                    op1.Kind != BoundKind.DynamicMemberAccess &&
                    op1.Kind != BoundKind.DynamicObjectInitializerMember)
                {
                    op2 = conversion;
                }

                if (isRef)
                {
                    var leftEscape = GetRefEscape(op1, LocalScopeDepth);
                    var rightEscape = GetRefEscape(op2, LocalScopeDepth);
                    if (leftEscape < rightEscape)
                    {
                        Error(diagnostics, ErrorCode.ERR_RefAssignNarrower, node, op1.ExpressionSymbol.Name, op2.Syntax);
                        op2 = ToBadExpression(op2);
                    }
                }

                if (op1.Type.IsRefLikeType)
                {
                    var leftEscape = GetValEscape(op1, LocalScopeDepth);
                    op2 = ValidateEscape(op2, leftEscape, isByRef: false, diagnostics);
                }
            }

            TypeSymbol type;
            if ((op1.Kind == BoundKind.EventAccess) &&
                ((BoundEventAccess)op1).EventSymbol.IsWindowsRuntimeEvent)
            {
                // Event assignment is a call to void WindowsRuntimeMarshal.AddEventHandler<T>().
                type = this.GetSpecialType(SpecialType.System_Void, diagnostics, node);
            }
            else
            {
                type = op1.Type;
            }

            return new BoundAssignmentOperator(node, op1, op2, isRef, type, hasErrors);
        }

        private static PropertySymbol GetPropertySymbol(BoundExpression expr, out BoundExpression receiver, out SyntaxNode propertySyntax)
        {
            PropertySymbol propertySymbol;
            switch (expr.Kind)
            {
                case BoundKind.PropertyAccess:
                    {
                        var propertyAccess = (BoundPropertyAccess)expr;
                        receiver = propertyAccess.ReceiverOpt;
                        propertySymbol = propertyAccess.PropertySymbol;
                    }
                    break;
                case BoundKind.IndexerAccess:
                    {
                        var indexerAccess = (BoundIndexerAccess)expr;
                        receiver = indexerAccess.ReceiverOpt;
                        propertySymbol = indexerAccess.Indexer;
                    }
                    break;
                default:
                    receiver = null;
                    propertySymbol = null;
                    propertySyntax = null;
                    return null;
            }

            var syntax = expr.Syntax;
            switch (syntax.Kind())
            {
                case SyntaxKind.SimpleMemberAccessExpression:
                case SyntaxKind.PointerMemberAccessExpression:
                    propertySyntax = ((MemberAccessExpressionSyntax)syntax).Name;
                    break;
                case SyntaxKind.IdentifierName:
                    propertySyntax = syntax;
                    break;
                case SyntaxKind.ElementAccessExpression:
                    propertySyntax = ((ElementAccessExpressionSyntax)syntax).ArgumentList;
                    break;
                default:
                    // Other syntax types, such as QualifiedName,
                    // might occur in invalid code.
                    propertySyntax = syntax;
                    break;
            }

            return propertySymbol;
        }

        private static SyntaxNode GetEventName(BoundEventAccess expr)
        {
            SyntaxNode syntax = expr.Syntax;
            switch (syntax.Kind())
            {
                case SyntaxKind.SimpleMemberAccessExpression:
                case SyntaxKind.PointerMemberAccessExpression:
                    return ((MemberAccessExpressionSyntax)syntax).Name;
                case SyntaxKind.QualifiedName:
                    // This case is reachable only through SemanticModel
                    return ((QualifiedNameSyntax)syntax).Right;
                case SyntaxKind.IdentifierName:
                    return syntax;
                case SyntaxKind.MemberBindingExpression:
                    return ((MemberBindingExpressionSyntax)syntax).Name;
                default:
                    throw ExceptionUtilities.UnexpectedValue(syntax.Kind());
            }
        }

        /// <summary>
        /// There are two BadEventUsage error codes and this method decides which one should
        /// be used for a given event.
        /// </summary>
        private DiagnosticInfo GetBadEventUsageDiagnosticInfo(EventSymbol eventSymbol)
        {
            var leastOverridden = (EventSymbol)eventSymbol.GetLeastOverriddenMember(this.ContainingType);
            return leastOverridden.HasAssociatedField ?
                new CSDiagnosticInfo(ErrorCode.ERR_BadEventUsage, leastOverridden, leastOverridden.ContainingType) :
                new CSDiagnosticInfo(ErrorCode.ERR_BadEventUsageNoField, leastOverridden);
        }

        internal static bool AccessingAutoPropertyFromConstructor(BoundPropertyAccess propertyAccess, Symbol fromMember)
        {
            return AccessingAutoPropertyFromConstructor(propertyAccess.ReceiverOpt, propertyAccess.PropertySymbol, fromMember);
        }

        private static bool AccessingAutoPropertyFromConstructor(BoundExpression receiver, PropertySymbol propertySymbol, Symbol fromMember)
        {
            if (!propertySymbol.IsDefinition && propertySymbol.ContainingType.Equals(propertySymbol.ContainingType.OriginalDefinition, TypeCompareKind.IgnoreNullableModifiersForReferenceTypes))
            {
                propertySymbol = propertySymbol.OriginalDefinition;
            }

            var sourceProperty = propertySymbol as SourcePropertySymbol;
            var propertyIsStatic = propertySymbol.IsStatic;

            return (object)sourceProperty != null &&
                    sourceProperty.IsAutoProperty &&
                    TypeSymbol.Equals(sourceProperty.ContainingType, fromMember.ContainingType, TypeCompareKind.ConsiderEverything2) &&
                    IsConstructorOrField(fromMember, isStatic: propertyIsStatic) &&
                    (propertyIsStatic || receiver.Kind == BoundKind.ThisReference);
        }

        private static bool IsConstructorOrField(Symbol member, bool isStatic)
        {
            return (member as MethodSymbol)?.MethodKind == (isStatic ?
                                                                MethodKind.StaticConstructor :
                                                                MethodKind.Constructor) ||
                    (member as FieldSymbol)?.IsStatic == isStatic;
        }

        private TypeSymbol GetAccessThroughType(BoundExpression receiver)
        {
            if (receiver == null)
            {
                return this.ContainingType;
            }
            else if (receiver.Kind == BoundKind.BaseReference)
            {
                // Allow protected access to members defined
                // in base classes. See spec section 3.5.3.
                return null;
            }
            else
            {
                Debug.Assert((object)receiver.Type != null);
                return receiver.Type;
            }
        }

        private BoundExpression BindPossibleArrayInitializer(
            ExpressionSyntax node,
            TypeSymbol destinationType,
            BindValueKind valueKind,
            DiagnosticBag diagnostics)
        {
            Debug.Assert(node != null);

            if (node.Kind() != SyntaxKind.ArrayInitializerExpression)
            {
                return BindValue(node, diagnostics, valueKind);
            }

            BoundExpression result;
            if (destinationType.Kind == SymbolKind.ArrayType)
            {
                result = BindArrayCreationWithInitializer(diagnostics, null,
                    (InitializerExpressionSyntax)node, (ArrayTypeSymbol)destinationType,
                    ImmutableArray<BoundExpression>.Empty);
            }
            else
            {
                result = BindUnexpectedArrayInitializer((InitializerExpressionSyntax)node, diagnostics, ErrorCode.ERR_ArrayInitToNonArrayType);
            }

            return CheckValue(result, valueKind, diagnostics);
        }

        protected virtual SourceLocalSymbol LookupLocal(SyntaxToken nameToken)
        {
            return Next.LookupLocal(nameToken);
        }

        protected virtual LocalFunctionSymbol LookupLocalFunction(SyntaxToken nameToken)
        {
            return Next.LookupLocalFunction(nameToken);
        }

        /// <summary>
        /// Returns a value that tells how many local scopes are visible, including the current.
        /// I.E. outside of any method will be 0
        ///      immediately inside a method - 1
        /// </summary>
        internal virtual uint LocalScopeDepth => Next.LocalScopeDepth;

        internal virtual BoundBlock BindEmbeddedBlock(BlockSyntax node, DiagnosticBag diagnostics)
        {
            return BindBlock(node, diagnostics);
        }

        private BoundBlock BindBlock(BlockSyntax node, DiagnosticBag diagnostics)
        {
            var binder = GetBinder(node);
            Debug.Assert(binder != null);

            return binder.BindBlockParts(node, diagnostics);
        }

        private BoundBlock BindBlockParts(BlockSyntax node, DiagnosticBag diagnostics)
        {
            var syntaxStatements = node.Statements;
            int nStatements = syntaxStatements.Count;

            ArrayBuilder<BoundStatement> boundStatements = ArrayBuilder<BoundStatement>.GetInstance(nStatements);

            for (int i = 0; i < nStatements; i++)
            {
                var boundStatement = BindStatement(syntaxStatements[i], diagnostics);
                boundStatements.Add(boundStatement);
            }

            ImmutableArray<LocalSymbol> locals = GetDeclaredLocalsForScope(node);

            if (IsDirectlyInIterator)
            {
                var method = ContainingMemberOrLambda as MethodSymbol;
                if ((object)method != null)
                {
                    method.IteratorElementTypeWithAnnotations = GetIteratorElementType(null, diagnostics);
                }
                else
                {
                    Debug.Assert(!diagnostics.IsEmptyWithoutResolution);
                }

                foreach (var local in locals)
                {
                    if (local.RefKind != RefKind.None)
                    {
                        diagnostics.Add(ErrorCode.ERR_BadIteratorLocalType, local.Locations[0]);
                    }
                }
            }

            return new BoundBlock(
                node,
                locals,
                GetDeclaredLocalFunctionsForScope(node),
                boundStatements.ToImmutableAndFree());
        }

        internal BoundExpression GenerateConversionForAssignment(TypeSymbol targetType, BoundExpression expression, DiagnosticBag diagnostics, bool isDefaultParameter = false, bool isRefAssignment = false)
        {
            Debug.Assert((object)targetType != null);
            Debug.Assert(expression != null);

            // We wish to avoid "cascading" errors, so if the expression we are 
            // attempting to convert to a type had errors, suppress additional
            // diagnostics. However, if the expression 
            // with errors is an unbound lambda then the errors are almost certainly
            // syntax errors. For error recovery analysis purposes we wish to bind
            // error lambdas like "Action<int> f = x=>{ x. };" because IntelliSense
            // needs to know that x is of type int. 

            if (expression.HasAnyErrors && expression.Kind != BoundKind.UnboundLambda)
            {
                diagnostics = new DiagnosticBag();
            }

            HashSet<DiagnosticInfo> useSiteDiagnostics = null;
            var conversion = this.Conversions.ClassifyConversionFromExpression(expression, targetType, ref useSiteDiagnostics);
            diagnostics.Add(expression.Syntax, useSiteDiagnostics);

            if (isRefAssignment)
            {
                if (conversion.Kind != ConversionKind.Identity)
                {
                    Error(diagnostics, ErrorCode.ERR_RefAssignmentMustHaveIdentityConversion, expression.Syntax, targetType);
                }
                else
                {
                    return expression;
                }
            }
            else if (!conversion.IsImplicit || !conversion.IsValid)
            {
                // We suppress conversion errors on default parameters; eg, 
                // if someone says "void M(string s = 123) {}". We will report
                // a special error in the default parameter binder.

                if (!isDefaultParameter)
                {
                    GenerateImplicitConversionError(diagnostics, expression.Syntax, conversion, expression, targetType);
                }

                // Suppress any additional diagnostics
                diagnostics = new DiagnosticBag();
            }

            return CreateConversion(expression.Syntax, expression, conversion, isCast: false, conversionGroupOpt: null, targetType, diagnostics);
        }

        internal void GenerateAnonymousFunctionConversionError(DiagnosticBag diagnostics, SyntaxNode syntax,
            UnboundLambda anonymousFunction, TypeSymbol targetType)
        {
            Debug.Assert((object)targetType != null);
            Debug.Assert(anonymousFunction != null);

            // Is the target type simply bad?

            // If the target type is an error then we've already reported a diagnostic. Don't bother
            // reporting the conversion error.
            if (targetType.IsErrorType())
            {
                return;
            }

            // CONSIDER: Instead of computing this again, cache the reason why the conversion failed in
            // CONSIDER: the Conversion result, and simply report that.

            var reason = Conversions.IsAnonymousFunctionCompatibleWithType(anonymousFunction, targetType);

            // It is possible that the conversion from lambda to delegate is just fine, and 
            // that we ended up here because the target type, though itself is not an error
            // type, contains a type argument which is an error type. For example, converting
            // (Goo goo)=>{} to Action<Goo> is a perfectly legal conversion even if Goo is undefined!
            // In that case we have already reported an error that Goo is undefined, so just bail out.

            if (reason == LambdaConversionResult.Success)
            {
                return;
            }

            var id = anonymousFunction.MessageID.Localize();

            if (reason == LambdaConversionResult.BadTargetType)
            {
                if (ReportDelegateInvokeUseSiteDiagnostic(diagnostics, targetType, node: syntax))
                {
                    return;
                }

                // Cannot convert {0} to type '{1}' because it is not a delegate type
                Error(diagnostics, ErrorCode.ERR_AnonMethToNonDel, syntax, id, targetType);
                return;
            }

            if (reason == LambdaConversionResult.ExpressionTreeMustHaveDelegateTypeArgument)
            {
                Debug.Assert(targetType.IsExpressionTree());
                Error(diagnostics, ErrorCode.ERR_ExpressionTreeMustHaveDelegate, syntax, ((NamedTypeSymbol)targetType).TypeArgumentsWithAnnotationsNoUseSiteDiagnostics[0].Type);
                return;
            }

            if (reason == LambdaConversionResult.ExpressionTreeFromAnonymousMethod)
            {
                Debug.Assert(targetType.IsExpressionTree());
                Error(diagnostics, ErrorCode.ERR_AnonymousMethodToExpressionTree, syntax);
                return;
            }

            // At this point we know that we have either a delegate type or an expression type for the target.

            var delegateType = targetType.GetDelegateType();

            // The target type is a valid delegate or expression tree type. Is there something wrong with the 
            // parameter list?

            // First off, is there a parameter list at all?

            if (reason == LambdaConversionResult.MissingSignatureWithOutParameter)
            {
                // COMPATIBILITY: The C# 4 compiler produces two errors for:
                //
                // delegate void D (out int x);
                // ...
                // D d = delegate {};
                //
                // error CS1676: Parameter 1 must be declared with the 'out' keyword
                // error CS1688: Cannot convert anonymous method block without a parameter list 
                // to delegate type 'D' because it has one or more out parameters
                //
                // This seems redundant, (because there is no "parameter 1" in the source code)
                // and unnecessary. I propose that we eliminate the first error.

                Error(diagnostics, ErrorCode.ERR_CantConvAnonMethNoParams, syntax, targetType);
                return;
            }

            // There is a parameter list. Does it have the right number of elements?

            if (reason == LambdaConversionResult.BadParameterCount)
            {
                // Delegate '{0}' does not take {1} arguments
                Error(diagnostics, ErrorCode.ERR_BadDelArgCount, syntax, delegateType, anonymousFunction.ParameterCount);
                return;
            }

            // The parameter list exists and had the right number of parameters. Were any of its types bad?

            // If any parameter type of the lambda is an error type then suppress 
            // further errors. We've already reported errors on the bad type.
            if (anonymousFunction.HasExplicitlyTypedParameterList)
            {
                for (int i = 0; i < anonymousFunction.ParameterCount; ++i)
                {
                    if (anonymousFunction.ParameterType(i).IsErrorType())
                    {
                        return;
                    }
                }
            }

            // The parameter list exists and had the right number of parameters. Were any of its types
            // mismatched with the delegate parameter types?

            // The simplest possible case is (x, y, z)=>whatever where the target type has a ref or out parameter.

            var delegateParameters = delegateType.DelegateParameters();
            if (reason == LambdaConversionResult.RefInImplicitlyTypedLambda)
            {
                for (int i = 0; i < anonymousFunction.ParameterCount; ++i)
                {
                    var delegateRefKind = delegateParameters[i].RefKind;
                    if (delegateRefKind != RefKind.None)
                    {
                        // Parameter {0} must be declared with the '{1}' keyword
                        Error(diagnostics, ErrorCode.ERR_BadParamRef, anonymousFunction.ParameterLocation(i),
                            i + 1, delegateRefKind.ToParameterDisplayString());
                    }
                }
                return;
            }

            // See the comments in IsAnonymousFunctionCompatibleWithDelegate for an explanation of this one.
            if (reason == LambdaConversionResult.StaticTypeInImplicitlyTypedLambda)
            {
                for (int i = 0; i < anonymousFunction.ParameterCount; ++i)
                {
                    if (delegateParameters[i].TypeWithAnnotations.IsStatic)
                    {
                        // {0}: Static types cannot be used as parameter
                        Error(diagnostics, ErrorCode.ERR_ParameterIsStaticClass, anonymousFunction.ParameterLocation(i), delegateParameters[i].Type);
                    }
                }
                return;
            }

            // Otherwise, there might be a more complex reason why the parameter types are mismatched.

            if (reason == LambdaConversionResult.MismatchedParameterType)
            {
                // Cannot convert {0} to type '{1}' because the parameter types do not match the delegate parameter types
                Error(diagnostics, ErrorCode.ERR_CantConvAnonMethParams, syntax, id, targetType);
                Debug.Assert(anonymousFunction.ParameterCount == delegateParameters.Length);
                for (int i = 0; i < anonymousFunction.ParameterCount; ++i)
                {
                    var lambdaParameterType = anonymousFunction.ParameterType(i);
                    if (lambdaParameterType.IsErrorType())
                    {
                        continue;
                    }

                    var lambdaParameterLocation = anonymousFunction.ParameterLocation(i);
                    var lambdaRefKind = anonymousFunction.RefKind(i);
                    var delegateParameterType = delegateParameters[i].Type;
                    var delegateRefKind = delegateParameters[i].RefKind;

                    if (!lambdaParameterType.Equals(delegateParameterType, TypeCompareKind.AllIgnoreOptions))
                    {
                        SymbolDistinguisher distinguisher = new SymbolDistinguisher(this.Compilation, lambdaParameterType, delegateParameterType);

                        // Parameter {0} is declared as type '{1}{2}' but should be '{3}{4}'
                        Error(diagnostics, ErrorCode.ERR_BadParamType, lambdaParameterLocation,
                            i + 1, lambdaRefKind.ToParameterPrefix(), distinguisher.First, delegateRefKind.ToParameterPrefix(), distinguisher.Second);
                    }
                    else if (lambdaRefKind != delegateRefKind)
                    {
                        if (delegateRefKind == RefKind.None)
                        {
                            // Parameter {0} should not be declared with the '{1}' keyword
                            Error(diagnostics, ErrorCode.ERR_BadParamExtraRef, lambdaParameterLocation, i + 1, lambdaRefKind.ToParameterDisplayString());
                        }
                        else
                        {
                            // Parameter {0} must be declared with the '{1}' keyword
                            Error(diagnostics, ErrorCode.ERR_BadParamRef, lambdaParameterLocation, i + 1, delegateRefKind.ToParameterDisplayString());
                        }
                    }
                }
                return;
            }

            if (reason == LambdaConversionResult.BindingFailed)
            {
                var bindingResult = anonymousFunction.Bind(delegateType);
                Debug.Assert(ErrorFacts.PreventsSuccessfulDelegateConversion(bindingResult.Diagnostics));
                diagnostics.AddRange(bindingResult.Diagnostics);
                return;
            }

            // UNDONE: LambdaConversionResult.VoidExpressionLambdaMustBeStatementExpression:

            Debug.Assert(false, "Missing case in lambda conversion error reporting");
        }

        protected static void GenerateImplicitConversionError(DiagnosticBag diagnostics, Compilation compilation, SyntaxNode syntax,
            Conversion conversion, TypeSymbol sourceType, TypeSymbol targetType, ConstantValue sourceConstantValueOpt = null)
        {
            Debug.Assert(!conversion.IsImplicit || !conversion.IsValid);

            // If the either type is an error then an error has already been reported
            // for some aspect of the analysis of this expression. (For example, something like
            // "garbage g = null; short s = g;" -- we don't want to report that g is not
            // convertible to short because we've already reported that g does not have a good type.
            if (!sourceType.IsErrorType() && !targetType.IsErrorType())
            {
                if (conversion.IsExplicit)
                {
                    if (sourceType.SpecialType == SpecialType.System_Double && syntax.Kind() == SyntaxKind.NumericLiteralExpression &&
                        (targetType.SpecialType == SpecialType.System_Single || targetType.SpecialType == SpecialType.System_Decimal))
                    {
                        Error(diagnostics, ErrorCode.ERR_LiteralDoubleCast, syntax, (targetType.SpecialType == SpecialType.System_Single) ? "F" : "M", targetType);
                    }
                    else if (conversion.Kind == ConversionKind.ExplicitNumeric && sourceConstantValueOpt != null && sourceConstantValueOpt != ConstantValue.Bad &&
                        ConversionsBase.HasImplicitConstantExpressionConversion(new BoundLiteral(syntax, ConstantValue.Bad, sourceType), targetType))
                    {
                        // CLEVERNESS: By passing ConstantValue.Bad, we tell HasImplicitConstantExpressionConversion to ignore the constant
                        // value and only consider the types.

                        // If there would be an implicit constant conversion for a different constant of the same type 
                        // (i.e. one that's not out of range), then it's more helpful to report the range check failure
                        // than to suggest inserting a cast.
                        Error(diagnostics, ErrorCode.ERR_ConstOutOfRange, syntax, sourceConstantValueOpt.Value, targetType);
                    }
                    else
                    {
                        SymbolDistinguisher distinguisher = new SymbolDistinguisher(compilation, sourceType, targetType);
                        Error(diagnostics, ErrorCode.ERR_NoImplicitConvCast, syntax, distinguisher.First, distinguisher.Second);
                    }
                }
                else if (conversion.ResultKind == LookupResultKind.OverloadResolutionFailure)
                {
                    Debug.Assert(conversion.IsUserDefined);

                    ImmutableArray<MethodSymbol> originalUserDefinedConversions = conversion.OriginalUserDefinedConversions;
                    if (originalUserDefinedConversions.Length > 1)
                    {
                        Error(diagnostics, ErrorCode.ERR_AmbigUDConv, syntax, originalUserDefinedConversions[0], originalUserDefinedConversions[1], sourceType, targetType);
                    }
                    else
                    {
                        Debug.Assert(originalUserDefinedConversions.Length == 0,
                            "How can there be exactly one applicable user-defined conversion if the conversion doesn't exist?");
                        SymbolDistinguisher distinguisher = new SymbolDistinguisher(compilation, sourceType, targetType);
                        Error(diagnostics, ErrorCode.ERR_NoImplicitConv, syntax, distinguisher.First, distinguisher.Second);
                    }
                }
                else if (TypeSymbol.Equals(sourceType, targetType, TypeCompareKind.ConsiderEverything2))
                {
                    // This occurs for `void`, which cannot even convert to itself. Since SymbolDistinguisher
                    // requires two distinct types, we preempt its use here. The diagnostic is strange, but correct.
                    // Though this diagnostic tends to be a cascaded one, we cannot suppress it until
                    // we have proven that it is always so.
                    Error(diagnostics, ErrorCode.ERR_NoImplicitConv, syntax, sourceType, targetType);
                }
                else
                {
                    SymbolDistinguisher distinguisher = new SymbolDistinguisher(compilation, sourceType, targetType);
                    Error(diagnostics, ErrorCode.ERR_NoImplicitConv, syntax, distinguisher.First, distinguisher.Second);
                }
            }
        }

        protected void GenerateImplicitConversionError(
            DiagnosticBag diagnostics,
            SyntaxNode syntax,
            Conversion conversion,
            BoundExpression operand,
            TypeSymbol targetType)
        {
            Debug.Assert(operand != null);
            Debug.Assert((object)targetType != null);

            if (targetType.TypeKind == TypeKind.Error)
            {
                return;
            }

            switch (operand.Kind)
            {
                case BoundKind.BadExpression:
                    {
                        return;
                    }
                case BoundKind.UnboundLambda:
                    {
                        GenerateAnonymousFunctionConversionError(diagnostics, syntax, (UnboundLambda)operand, targetType);
                        return;
                    }
                case BoundKind.TupleLiteral:
                    {
                        var tuple = (BoundTupleLiteral)operand;
                        var targetElementTypes = default(ImmutableArray<TypeWithAnnotations>);

                        // If target is a tuple or compatible type with the same number of elements,
                        // report errors for tuple arguments that failed to convert, which would be more useful.
                        if (targetType.TryGetElementTypesWithAnnotationsIfTupleOrCompatible(out targetElementTypes) &&
                            targetElementTypes.Length == tuple.Arguments.Length)
                        {
                            GenerateImplicitConversionErrorsForTupleLiteralArguments(diagnostics, tuple.Arguments, targetElementTypes);
                            return;
                        }

                        // target is not compatible with source and source does not have a type
                        if ((object)tuple.Type == null)
                        {
                            Error(diagnostics, ErrorCode.ERR_ConversionNotTupleCompatible, syntax, tuple.Arguments.Length, targetType);
                            return;
                        }

                        // Otherwise it is just a regular conversion failure from T1 to T2.
                        break;
                    }
                case BoundKind.MethodGroup:
                    {
                        var methodGroup = (BoundMethodGroup)operand;
                        if (!Conversions.ReportDelegateMethodGroupDiagnostics(this, methodGroup, targetType, diagnostics))
                        {
                            var nodeForSquiggle = syntax;
                            while (nodeForSquiggle.Kind() == SyntaxKind.ParenthesizedExpression)
                            {
                                nodeForSquiggle = ((ParenthesizedExpressionSyntax)nodeForSquiggle).Expression;
                            }

                            if (nodeForSquiggle.Kind() == SyntaxKind.SimpleMemberAccessExpression || nodeForSquiggle.Kind() == SyntaxKind.PointerMemberAccessExpression)
                            {
                                nodeForSquiggle = ((MemberAccessExpressionSyntax)nodeForSquiggle).Name;
                            }

                            var location = nodeForSquiggle.Location;

                            if (ReportDelegateInvokeUseSiteDiagnostic(diagnostics, targetType, location))
                            {
                                return;
                            }

                            Error(diagnostics,
                                targetType.IsDelegateType() ? ErrorCode.ERR_MethDelegateMismatch : ErrorCode.ERR_MethGrpToNonDel,
                                location, methodGroup.Name, targetType);
                        }

                        return;
                    }
                case BoundKind.Literal:
                    {
                        if (operand.IsLiteralNull())
                        {
                            if (targetType.TypeKind == TypeKind.TypeParameter)
                            {
                                Error(diagnostics, ErrorCode.ERR_TypeVarCantBeNull, syntax, targetType);
                                return;
                            }
                            if (targetType.IsValueType)
                            {
                                Error(diagnostics, ErrorCode.ERR_ValueCantBeNull, syntax, targetType);
                                return;
                            }
                        }
                        break;
                    }
                case BoundKind.StackAllocArrayCreation:
                    {
                        var stackAllocExpression = (BoundStackAllocArrayCreation)operand;
                        Error(diagnostics, ErrorCode.ERR_StackAllocConversionNotPossible, syntax, stackAllocExpression.ElementType, targetType);
                        return;
                    }
            }

            var sourceType = operand.Type;
            if ((object)sourceType != null)
            {
                GenerateImplicitConversionError(diagnostics, this.Compilation, syntax, conversion, sourceType, targetType, operand.ConstantValue);
                return;
            }

            Debug.Assert(operand.HasAnyErrors && operand.Kind != BoundKind.UnboundLambda, "Missing a case in implicit conversion error reporting");
        }

        private void GenerateImplicitConversionErrorsForTupleLiteralArguments(
            DiagnosticBag diagnostics,
            ImmutableArray<BoundExpression> tupleArguments,
            ImmutableArray<TypeWithAnnotations> targetElementTypes)
        {
            var argLength = tupleArguments.Length;

            // report all leaf elements of the tuple literal that failed to convert
            // NOTE: we are not responsible for reporting use site errors here, just the failed leaf conversions.
            // By the time we get here we have done analysis and know we have failed the cast in general, and diagnostics collected in the process is already in the bag. 
            // The only thing left is to form a diagnostics about the actually failing conversion(s).
            // This whole method does not itself collect any usesite diagnostics. Its only purpose is to produce an error better than "conversion failed here"           
            HashSet<DiagnosticInfo> usDiagsUnused = null;

            for (int i = 0; i < targetElementTypes.Length; i++)
            {
                var argument = tupleArguments[i];
                var targetElementType = targetElementTypes[i].Type;

                var elementConversion = Conversions.ClassifyImplicitConversionFromExpression(argument, targetElementType, ref usDiagsUnused);
                if (!elementConversion.IsValid)
                {
                    GenerateImplicitConversionError(diagnostics, argument.Syntax, elementConversion, argument, targetElementType);
                }
            }
        }

        private BoundStatement BindIfStatement(IfStatementSyntax node, DiagnosticBag diagnostics)
        {
            var condition = BindBooleanExpression(node.Condition, diagnostics);
            var consequence = BindPossibleEmbeddedStatement(node.Statement, diagnostics);
            BoundStatement alternative = (node.Else == null) ? null : BindPossibleEmbeddedStatement(node.Else.Statement, diagnostics);

            BoundStatement result = new BoundIfStatement(node, condition, consequence, alternative);
            return result;
        }

        internal BoundExpression BindBooleanExpression(ExpressionSyntax node, DiagnosticBag diagnostics)
        {
            // SPEC: 
            // A boolean-expression is an expression that yields a result of type bool; 
            // either directly or through application of operator true in certain 
            // contexts as specified in the following.
            //
            // The controlling conditional expression of an if-statement, while-statement, 
            // do-statement, or for-statement is a boolean-expression. The controlling 
            // conditional expression of the ?: operator follows the same rules as a 
            // boolean-expression, but for reasons of operator precedence is classified
            // as a conditional-or-expression.
            //
            // A boolean-expression is required to be implicitly convertible to bool 
            // or of a type that implements operator true. If neither requirement 
            // is satisfied, a binding-time error occurs.
            //
            // When a boolean expression cannot be implicitly converted to bool but does 
            // implement operator true, then following evaluation of the expression, 
            // the operator true implementation provided by that type is invoked 
            // to produce a bool value.
            //
            // SPEC ERROR: The third paragraph above is obviously not correct; we need
            // SPEC ERROR: to do more than just check to see whether the type implements
            // SPEC ERROR: operator true. First off, the type could implement the operator
            // SPEC ERROR: several times: if it is a struct then it could implement it
            // SPEC ERROR: twice, to take both nullable and non-nullable arguments, and
            // SPEC ERROR: if it is a class or type parameter then it could have several
            // SPEC ERROR: implementations on its base classes or effective base classes.
            // SPEC ERROR: Second, the type of the argument could be S? where S implements
            // SPEC ERROR: operator true(S?); we want to look at S, not S?, when looking
            // SPEC ERROR: for applicable candidates.
            //
            // SPEC ERROR: Basically, the spec should say "use unary operator overload resolution
            // SPEC ERROR: to find the candidate set and choose a unique best operator true".

            var expr = BindValue(node, diagnostics, BindValueKind.RValue);
            var boolean = GetSpecialType(SpecialType.System_Boolean, diagnostics, node);

            if (expr.HasAnyErrors)
            {
                // The expression could not be bound. Insert a fake conversion
                // around it to bool and keep on going.
                // NOTE: no user-defined conversion candidates.
                return BoundConversion.Synthesized(node, expr, Conversion.NoConversion, false, explicitCastInCode: false, conversionGroupOpt: null, ConstantValue.NotAvailable, boolean, hasErrors: true);
            }

            // Oddly enough, "if(dyn)" is bound not as a dynamic conversion to bool, but as a dynamic
            // invocation of operator true.

            if (expr.HasDynamicType())
            {
                return new BoundUnaryOperator(
                    node,
                    UnaryOperatorKind.DynamicTrue,
                    expr,
                    ConstantValue.NotAvailable,
                    null,
                    LookupResultKind.Viable,
                    boolean)
                {
                    WasCompilerGenerated = true
                };
            }

            // Is the operand implicitly convertible to bool?

            HashSet<DiagnosticInfo> useSiteDiagnostics = null;
            var conversion = this.Conversions.ClassifyConversionFromExpression(expr, boolean, ref useSiteDiagnostics);
            diagnostics.Add(expr.Syntax, useSiteDiagnostics);

            if (conversion.IsImplicit)
            {
                if (conversion.Kind == ConversionKind.Identity)
                {
                    // Check to see if we're assigning a boolean literal in a place where an
                    // equality check would be more conventional.
                    // NOTE: Don't do this check unless the expression will be returned
                    // without being wrapped in another bound node (i.e. identity conversion).
                    if (expr.Kind == BoundKind.AssignmentOperator)
                    {
                        var assignment = (BoundAssignmentOperator)expr;
                        if (assignment.Right.Kind == BoundKind.Literal && assignment.Right.ConstantValue.Discriminator == ConstantValueTypeDiscriminator.Boolean)
                        {
                            Error(diagnostics, ErrorCode.WRN_IncorrectBooleanAssg, assignment.Syntax);
                        }
                    }

                    return expr;
                }
                else
                {
                    return CreateConversion(
                        syntax: expr.Syntax,
                        source: expr,
                        conversion: conversion,
                        isCast: false,
                        conversionGroupOpt: null,
                        wasCompilerGenerated: true,
                        destination: boolean,
                        diagnostics: diagnostics);
                }
            }

            // It was not. Does it implement operator true?

            LookupResultKind resultKind;
            ImmutableArray<MethodSymbol> originalUserDefinedOperators;
            var best = this.UnaryOperatorOverloadResolution(UnaryOperatorKind.True, expr, node, diagnostics, out resultKind, out originalUserDefinedOperators);
            if (!best.HasValue)
            {
                // No. Give a "not convertible to bool" error.
                Debug.Assert(resultKind == LookupResultKind.Empty, "How could overload resolution fail if a user-defined true operator was found?");
                Debug.Assert(originalUserDefinedOperators.IsEmpty, "How could overload resolution fail if a user-defined true operator was found?");
                GenerateImplicitConversionError(diagnostics, node, conversion, expr, boolean);
                return BoundConversion.Synthesized(node, expr, Conversion.NoConversion, false, explicitCastInCode: false, conversionGroupOpt: null, ConstantValue.NotAvailable, boolean, hasErrors: true);
            }

            UnaryOperatorSignature signature = best.Signature;

            BoundExpression resultOperand = CreateConversion(
                node,
                expr,
                best.Conversion,
                isCast: false,
                conversionGroupOpt: null,
                destination: best.Signature.OperandType,
                diagnostics: diagnostics);

            // Consider op_true to be compiler-generated so that it doesn't appear in the semantic model.
            // UNDONE: If we decide to expose the operator in the semantic model, we'll have to remove the 
            // WasCompilerGenerated flag (and possibly suppress the symbol in specific APIs).
            return new BoundUnaryOperator(node, signature.Kind, resultOperand, ConstantValue.NotAvailable, signature.Method, resultKind, originalUserDefinedOperators, signature.ReturnType)
            {
                WasCompilerGenerated = true
            };
        }

        private BoundStatement BindSwitchStatement(SwitchStatementSyntax node, DiagnosticBag diagnostics)
        {
            Debug.Assert(node != null);
            Binder switchBinder = this.GetBinder(node);
            return switchBinder.BindSwitchStatementCore(node, switchBinder, diagnostics);
        }

        internal virtual BoundStatement BindSwitchStatementCore(SwitchStatementSyntax node, Binder originalBinder, DiagnosticBag diagnostics)
        {
            return this.Next.BindSwitchStatementCore(node, originalBinder, diagnostics);
        }

        internal virtual void BindPatternSwitchLabelForInference(CasePatternSwitchLabelSyntax node, DiagnosticBag diagnostics)
        {
            this.Next.BindPatternSwitchLabelForInference(node, diagnostics);
        }

        private BoundStatement BindWhile(WhileStatementSyntax node, DiagnosticBag diagnostics)
        {
            Debug.Assert(node != null);

            var loopBinder = this.GetBinder(node);
            Debug.Assert(loopBinder != null);
            return loopBinder.BindWhileParts(diagnostics, loopBinder);
        }

        internal virtual BoundWhileStatement BindWhileParts(DiagnosticBag diagnostics, Binder originalBinder)
        {
            return this.Next.BindWhileParts(diagnostics, originalBinder);
        }

        private BoundStatement BindDo(DoStatementSyntax node, DiagnosticBag diagnostics)
        {
            var loopBinder = this.GetBinder(node);
            Debug.Assert(loopBinder != null);

            return loopBinder.BindDoParts(diagnostics, loopBinder);
        }

        internal virtual BoundDoStatement BindDoParts(DiagnosticBag diagnostics, Binder originalBinder)
        {
            return this.Next.BindDoParts(diagnostics, originalBinder);
        }

        internal BoundForStatement BindFor(ForStatementSyntax node, DiagnosticBag diagnostics)
        {
            var loopBinder = this.GetBinder(node);
            Debug.Assert(loopBinder != null);
            return loopBinder.BindForParts(diagnostics, loopBinder);
        }

        internal virtual BoundForStatement BindForParts(DiagnosticBag diagnostics, Binder originalBinder)
        {
            return this.Next.BindForParts(diagnostics, originalBinder);
        }

        internal BoundStatement BindForOrUsingOrFixedDeclarations(VariableDeclarationSyntax nodeOpt, LocalDeclarationKind localKind, DiagnosticBag diagnostics, out ImmutableArray<BoundLocalDeclaration> declarations)
        {
            if (nodeOpt == null)
            {
                declarations = ImmutableArray<BoundLocalDeclaration>.Empty;
                return null;
            }

            var typeSyntax = nodeOpt.Type;
            // Fixed and using variables are not allowed to be ref-like, but regular variables are
            if (localKind == LocalDeclarationKind.RegularVariable)
            {
                typeSyntax = typeSyntax.SkipRef(out _);
            }

            AliasSymbol alias;
            bool isVar;
            TypeWithAnnotations declType = BindTypeWithAnnotationsOrVarKeyword(typeSyntax, diagnostics, out isVar, out alias);

            Debug.Assert(declType.HasType || isVar);

            var variables = nodeOpt.Variables;
            int count = variables.Count;
            Debug.Assert(count > 0);

            if (isVar && count > 1)
            {
                // There are a number of ways in which a var decl can be illegal, but in these 
                // cases we should report an error and then keep right on going with the inference.

                Error(diagnostics, ErrorCode.ERR_ImplicitlyTypedVariableMultipleDeclarator, nodeOpt);
            }

            var declarationArray = new BoundLocalDeclaration[count];

            for (int i = 0; i < count; i++)
            {
                var variableDeclarator = variables[i];
                bool includeBoundType = i == 0; //To avoid duplicated expressions, only the first declaration should contain the bound type.
                var declaration = BindVariableDeclaration(localKind, isVar, variableDeclarator, typeSyntax, declType, alias, diagnostics, includeBoundType);

                declarationArray[i] = declaration;
            }

            declarations = declarationArray.AsImmutableOrNull();

            return (count == 1) ?
                (BoundStatement)declarations[0] :
                new BoundMultipleLocalDeclarations(nodeOpt, declarations);
        }

        internal BoundStatement BindStatementExpressionList(SeparatedSyntaxList<ExpressionSyntax> statements, DiagnosticBag diagnostics)
        {
            int count = statements.Count;
            if (count == 0)
            {
                return null;
            }
            else if (count == 1)
            {
                var syntax = statements[0];
                return BindExpressionStatement(syntax, syntax, false, diagnostics);
            }
            else
            {
                var statementBuilder = ArrayBuilder<BoundStatement>.GetInstance();
                for (int i = 0; i < count; i++)
                {
                    var syntax = statements[i];
                    var statement = BindExpressionStatement(syntax, syntax, false, diagnostics);
                    statementBuilder.Add(statement);
                }
                return BoundStatementList.Synthesized(statements.Node, statementBuilder.ToImmutableAndFree());
            }
        }

        private BoundStatement BindForEach(CommonForEachStatementSyntax node, DiagnosticBag diagnostics)
        {
            Binder loopBinder = this.GetBinder(node);
            return this.GetBinder(node.Expression).WrapWithVariablesIfAny(node.Expression, loopBinder.BindForEachParts(diagnostics, loopBinder));
        }

        internal virtual BoundStatement BindForEachParts(DiagnosticBag diagnostics, Binder originalBinder)
        {
            return this.Next.BindForEachParts(diagnostics, originalBinder);
        }

        /// <summary>
        /// Like BindForEachParts, but only bind the deconstruction part of the foreach, for purpose of inferring the types of the declared locals.
        /// </summary>
        internal virtual BoundStatement BindForEachDeconstruction(DiagnosticBag diagnostics, Binder originalBinder)
        {
            return this.Next.BindForEachDeconstruction(diagnostics, originalBinder);
        }

        private BoundStatement BindBreak(BreakStatementSyntax node, DiagnosticBag diagnostics)
        {
            var target = this.BreakLabel;
            if ((object)target == null)
            {
                Error(diagnostics, ErrorCode.ERR_NoBreakOrCont, node);
                return new BoundBadStatement(node, ImmutableArray<BoundNode>.Empty, hasErrors: true);
            }
            return new BoundBreakStatement(node, target);
        }

        private BoundStatement BindContinue(ContinueStatementSyntax node, DiagnosticBag diagnostics)
        {
            var target = this.ContinueLabel;
            if ((object)target == null)
            {
                Error(diagnostics, ErrorCode.ERR_NoBreakOrCont, node);
                return new BoundBadStatement(node, ImmutableArray<BoundNode>.Empty, hasErrors: true);
            }
            return new BoundContinueStatement(node, target);
        }

        private static SwitchBinder GetSwitchBinder(Binder binder)
        {
            SwitchBinder switchBinder = binder as SwitchBinder;
            while (binder != null && switchBinder == null)
            {
                binder = binder.Next;
                switchBinder = binder as SwitchBinder;
            }
            return switchBinder;
        }

        protected static bool IsInAsyncMethod(MethodSymbol method)
        {
            return (object)method != null && method.IsAsync;
        }

        protected bool IsInAsyncMethod()
        {
            return IsInAsyncMethod(this.ContainingMemberOrLambda as MethodSymbol);
        }

        protected bool IsTaskReturningAsyncMethod()
        {
            var symbol = this.ContainingMemberOrLambda;
            return symbol?.Kind == SymbolKind.Method && ((MethodSymbol)symbol).IsTaskReturningAsync(this.Compilation);
        }

        protected bool IsGenericTaskReturningAsyncMethod()
        {
            var symbol = this.ContainingMemberOrLambda;
            return symbol?.Kind == SymbolKind.Method && ((MethodSymbol)symbol).IsGenericTaskReturningAsync(this.Compilation);
        }

        protected bool IsIAsyncEnumerableOrIAsyncEnumeratorReturningAsyncMethod()
        {
            var symbol = this.ContainingMemberOrLambda;
            if (symbol?.Kind == SymbolKind.Method)
            {
                var method = (MethodSymbol)symbol;
                return method.IsIAsyncEnumerableReturningAsync(this.Compilation) ||
                    method.IsIAsyncEnumeratorReturningAsync(this.Compilation);
            }
            return false;
        }

        protected virtual TypeSymbol GetCurrentReturnType(out RefKind refKind)
        {
            var symbol = this.ContainingMemberOrLambda as MethodSymbol;
            if ((object)symbol != null)
            {
                refKind = symbol.RefKind;

                TypeSymbol returnType = symbol.ReturnType;

                if ((object)returnType == LambdaSymbol.ReturnTypeIsBeingInferred)
                {
                    return null;
                }

                return returnType;
            }

            refKind = RefKind.None;
            return null;
        }

        private BoundStatement BindReturn(ReturnStatementSyntax syntax, DiagnosticBag diagnostics)
        {
            var refKind = RefKind.None;
            var expressionSyntax = syntax.Expression?.CheckAndUnwrapRefExpression(diagnostics, out refKind);
            BoundExpression arg = null;
            if (expressionSyntax != null)
            {
                BindValueKind requiredValueKind = GetRequiredReturnValueKind(refKind);
                arg = BindValue(expressionSyntax, diagnostics, requiredValueKind);
                arg = ValidateEscape(arg, Binder.ExternalScope, refKind != RefKind.None, diagnostics);
            }
            else
            {
                // If this is a void return statement in a script, return default(T).
                var interactiveInitializerMethod = this.ContainingMemberOrLambda as SynthesizedInteractiveInitializerMethod;
                if (interactiveInitializerMethod != null)
                {
                    arg = new BoundDefaultExpression(interactiveInitializerMethod.GetNonNullSyntaxNode(), interactiveInitializerMethod.ResultType);
                }
            }

            RefKind sigRefKind;
            TypeSymbol retType = GetCurrentReturnType(out sigRefKind);

            bool hasErrors;
            if (IsDirectlyInIterator)
            {
                diagnostics.Add(ErrorCode.ERR_ReturnInIterator, syntax.ReturnKeyword.GetLocation());
                hasErrors = true;
            }
            else if (IsInAsyncMethod())
            {
                if (refKind != RefKind.None)
                {
                    // This can happen if we are binding an async anonymous method to a delegate type.
                    diagnostics.Add(ErrorCode.ERR_MustNotHaveRefReturn, syntax.ReturnKeyword.GetLocation());
                    hasErrors = true;
                }
                else if (IsIAsyncEnumerableOrIAsyncEnumeratorReturningAsyncMethod())
                {
                    diagnostics.Add(ErrorCode.ERR_ReturnInIterator, syntax.ReturnKeyword.GetLocation());
                    hasErrors = true;
                }
            }
            else if ((object)retType != null && (refKind != RefKind.None) != (sigRefKind != RefKind.None))
            {
                var errorCode = refKind != RefKind.None
                    ? ErrorCode.ERR_MustNotHaveRefReturn
                    : ErrorCode.ERR_MustHaveRefReturn;
                diagnostics.Add(errorCode, syntax.ReturnKeyword.GetLocation());
                hasErrors = true;
            }

            if (arg != null)
            {
                hasErrors = arg.HasErrors || ((object)arg.Type != null && arg.Type.IsErrorType());
            }
            else
            {
                hasErrors = false;
            }

            if (hasErrors)
            {
                return new BoundReturnStatement(syntax, refKind, arg, hasErrors: true);
            }

            // The return type could be null; we might be attempting to infer the return type either 
            // because of method type inference, or because we are attempting to do error analysis 
            // on a lambda expression of unknown return type.
            if ((object)retType != null)
            {
                if (retType.SpecialType == SpecialType.System_Void || IsTaskReturningAsyncMethod())
                {
                    if (arg != null)
                    {
                        var container = this.ContainingMemberOrLambda;
                        var lambda = container as LambdaSymbol;
                        if ((object)lambda != null)
                        {
                            // Error case: void-returning or async task-returning method or lambda with "return x;" 
                            var errorCode = retType.SpecialType == SpecialType.System_Void
                                ? ErrorCode.ERR_RetNoObjectRequiredLambda
                                : ErrorCode.ERR_TaskRetNoObjectRequiredLambda;

                            // Anonymous function converted to a void returning delegate cannot return a value
                            Error(diagnostics, errorCode, syntax.ReturnKeyword);

                            // COMPATIBILITY: The native compiler also produced an error
                            // COMPATIBILITY: "Cannot convert lambda expression to delegate type 'Action' because some of the
                            // COMPATIBILITY: return types in the block are not implicitly convertible to the delegate return type"
                            // COMPATIBILITY: This error doesn't make sense in the "void" case because the whole idea of 
                            // COMPATIBILITY: "conversion to void" is a bit unusual, and we've already given a good error.
                        }
                        else
                        {
                            // Error case: void-returning or async task-returning method or lambda with "return x;" 
                            var errorCode = retType.SpecialType == SpecialType.System_Void
                                ? ErrorCode.ERR_RetNoObjectRequired
                                : ErrorCode.ERR_TaskRetNoObjectRequired;

                            Error(diagnostics, errorCode, syntax.ReturnKeyword, container);
                        }
                    }
                }
                else
                {
                    if (arg == null)
                    {
                        // Error case: non-void-returning or Task<T>-returning method or lambda but just have "return;"
                        var requiredType = IsGenericTaskReturningAsyncMethod()
                            ? retType.GetMemberTypeArgumentsNoUseSiteDiagnostics().Single()
                            : retType;

                        Error(diagnostics, ErrorCode.ERR_RetObjectRequired, syntax.ReturnKeyword, requiredType);
                    }
                    else
                    {
                        arg = CreateReturnConversion(syntax, diagnostics, arg, sigRefKind, retType);
                    }
                }
            }
            else
            {
                // Check that the returned expression is not void.
                if ((object)arg?.Type != null && arg.Type.SpecialType == SpecialType.System_Void)
                {
                    Error(diagnostics, ErrorCode.ERR_CantReturnVoid, expressionSyntax);
                }
            }

            return new BoundReturnStatement(syntax, refKind, arg);
        }

        internal BoundExpression CreateReturnConversion(
            SyntaxNode syntax,
            DiagnosticBag diagnostics,
            BoundExpression argument,
            RefKind returnRefKind,
            TypeSymbol returnType)
        {
            // If the return type is not void then the expression must be implicitly convertible.

            Conversion conversion;
            bool badAsyncReturnAlreadyReported = false;
            HashSet<DiagnosticInfo> useSiteDiagnostics = null;
            if (IsInAsyncMethod())
            {
                Debug.Assert(returnRefKind == RefKind.None);

                if (!IsGenericTaskReturningAsyncMethod())
                {
                    conversion = Conversion.NoConversion;
                    badAsyncReturnAlreadyReported = true;
                }
                else
                {
                    returnType = returnType.GetMemberTypeArgumentsNoUseSiteDiagnostics().Single();
                    conversion = this.Conversions.ClassifyConversionFromExpression(argument, returnType, ref useSiteDiagnostics);
                }
            }
            else
            {
                conversion = this.Conversions.ClassifyConversionFromExpression(argument, returnType, ref useSiteDiagnostics);
            }

            diagnostics.Add(syntax, useSiteDiagnostics);

            if (!argument.HasAnyErrors)
            {
                if (returnRefKind != RefKind.None)
                {
                    if (conversion.Kind != ConversionKind.Identity)
                    {
                        Error(diagnostics, ErrorCode.ERR_RefReturnMustHaveIdentityConversion, argument.Syntax, returnType);
                    }
                    else
                    {
                        return argument;
                    }
                }
                else if (!conversion.IsImplicit || !conversion.IsValid)
                {
                    if (!badAsyncReturnAlreadyReported)
                    {
                        RefKind unusedRefKind;
                        if (IsGenericTaskReturningAsyncMethod() && TypeSymbol.Equals(argument.Type, this.GetCurrentReturnType(out unusedRefKind), TypeCompareKind.ConsiderEverything2))
                        {
                            // Since this is an async method, the return expression must be of type '{0}' rather than 'Task<{0}>'
                            Error(diagnostics, ErrorCode.ERR_BadAsyncReturnExpression, argument.Syntax, returnType);
                        }
                        else
                        {
                            GenerateImplicitConversionError(diagnostics, argument.Syntax, conversion, argument, returnType);
                            if (this.ContainingMemberOrLambda is LambdaSymbol)
                            {
                                ReportCantConvertLambdaReturn(argument.Syntax, diagnostics);
                            }
                        }
                    }
                }
            }

            return CreateConversion(argument.Syntax, argument, conversion, isCast: false, conversionGroupOpt: null, returnType, diagnostics);
        }

        private BoundTryStatement BindTryStatement(TryStatementSyntax node, DiagnosticBag diagnostics)
        {
            Debug.Assert(node != null);

            var tryBlock = BindEmbeddedBlock(node.Block, diagnostics);
            var catchBlocks = BindCatchBlocks(node.Catches, diagnostics);
            var finallyBlockOpt = (node.Finally != null) ? BindEmbeddedBlock(node.Finally.Block, diagnostics) : null;
            return new BoundTryStatement(node, tryBlock, catchBlocks, finallyBlockOpt);
        }

        private ImmutableArray<BoundCatchBlock> BindCatchBlocks(SyntaxList<CatchClauseSyntax> catchClauses, DiagnosticBag diagnostics)
        {
            int n = catchClauses.Count;
            if (n == 0)
            {
                return ImmutableArray<BoundCatchBlock>.Empty;
            }

            var catchBlocks = ArrayBuilder<BoundCatchBlock>.GetInstance(n);
            var hasCatchAll = false;

            foreach (var catchSyntax in catchClauses)
            {
                if (hasCatchAll)
                {
                    diagnostics.Add(ErrorCode.ERR_TooManyCatches, catchSyntax.CatchKeyword.GetLocation());
                }

                var catchBinder = this.GetBinder(catchSyntax);
                var catchBlock = catchBinder.BindCatchBlock(catchSyntax, catchBlocks, diagnostics);
                catchBlocks.Add(catchBlock);

                hasCatchAll |= catchSyntax.Declaration == null && catchSyntax.Filter == null;
            }
            return catchBlocks.ToImmutableAndFree();
        }

        private BoundCatchBlock BindCatchBlock(CatchClauseSyntax node, ArrayBuilder<BoundCatchBlock> previousBlocks, DiagnosticBag diagnostics)
        {
            bool hasError = false;
            TypeSymbol type = null;
            BoundExpression boundFilter = null;
            var declaration = node.Declaration;
            if (declaration != null)
            {
                // Note: The type is being bound twice: here and in LocalSymbol.Type. Currently,
                // LocalSymbol.Type ignores diagnostics so it seems cleaner to bind the type here
                // as well. However, if LocalSymbol.Type is changed to report diagnostics, we'll
                // need to avoid binding here since that will result in duplicate diagnostics.
                type = this.BindType(declaration.Type, diagnostics).Type;
                Debug.Assert((object)type != null);

                if (type.IsErrorType())
                {
                    hasError = true;
                }
                else
                {
                    HashSet<DiagnosticInfo> useSiteDiagnostics = null;
                    TypeSymbol effectiveType = type.EffectiveType(ref useSiteDiagnostics);
                    if (!Compilation.IsExceptionType(effectiveType, ref useSiteDiagnostics))
                    {
                        // "The type caught or thrown must be derived from System.Exception"
                        Error(diagnostics, ErrorCode.ERR_BadExceptionType, declaration.Type);
                        hasError = true;
                        diagnostics.Add(declaration.Type, useSiteDiagnostics);
                    }
                }
            }

            var filter = node.Filter;
            if (filter != null)
            {
                var filterBinder = this.GetBinder(filter);
                boundFilter = filterBinder.BindCatchFilter(filter, diagnostics);
                hasError |= boundFilter.HasAnyErrors;
            }

            if (!hasError)
            {
                // TODO: Loop is O(n), caller is O(n^2).  Perhaps we could iterate in reverse order (since it's easier to find
                // base types than to find derived types).
                Debug.Assert(((object)type == null) || !type.IsErrorType());
                foreach (var previousBlock in previousBlocks)
                {
                    var previousType = previousBlock.ExceptionTypeOpt;

                    // If the previous type is a generic parameter we don't know what exception types it's gonna catch exactly.
                    // If it is a class-type we know it's gonna catch all exception types of its type and types that are derived from it.
                    // So if the current type is a class-type (or an effective base type of a generic parameter) 
                    // that derives from the previous type the current catch is unreachable.

                    if (previousBlock.ExceptionFilterOpt == null && (object)previousType != null && !previousType.IsErrorType())
                    {
                        if ((object)type != null)
                        {
                            HashSet<DiagnosticInfo> useSiteDiagnostics = null;

                            if (Conversions.HasIdentityOrImplicitReferenceConversion(type, previousType, ref useSiteDiagnostics))
                            {
                                // "A previous catch clause already catches all exceptions of this or of a super type ('{0}')"
                                Error(diagnostics, ErrorCode.ERR_UnreachableCatch, declaration.Type, previousType);
                                diagnostics.Add(declaration.Type, useSiteDiagnostics);
                                hasError = true;
                                break;
                            }

                            diagnostics.Add(declaration.Type, useSiteDiagnostics);
                        }
                        else if (TypeSymbol.Equals(previousType, Compilation.GetWellKnownType(WellKnownType.System_Exception), TypeCompareKind.ConsiderEverything2) &&
                                 Compilation.SourceAssembly.RuntimeCompatibilityWrapNonExceptionThrows)
                        {
                            // If the RuntimeCompatibility(WrapNonExceptionThrows = false) is applied on the source assembly or any referenced netmodule.
                            // an empty catch may catch exceptions that don't derive from System.Exception.

                            // "A previous catch clause already catches all exceptions..."
                            Error(diagnostics, ErrorCode.WRN_UnreachableGeneralCatch, node.CatchKeyword);
                            break;
                        }
                    }
                }
            }

            var binder = GetBinder(node);
            Debug.Assert(binder != null);

            ImmutableArray<LocalSymbol> locals = binder.GetDeclaredLocalsForScope(node);
            BoundExpression exceptionSource = null;
            LocalSymbol local = locals.FirstOrDefault();

            if (local?.DeclarationKind == LocalDeclarationKind.CatchVariable)
            {
                Debug.Assert(local.Type.IsErrorType() || (TypeSymbol.Equals(local.Type, type, TypeCompareKind.ConsiderEverything2)));

                // Check for local variable conflicts in the *enclosing* binder, not the *current* binder;
                // obviously we will find a local of the given name in the current binder.
                hasError |= this.ValidateDeclarationNameConflictsInScope(local, diagnostics);

                exceptionSource = new BoundLocal(declaration, local, ConstantValue.NotAvailable, local.Type);
            }

            var block = BindEmbeddedBlock(node.Block, diagnostics);
            return new BoundCatchBlock(node, locals, exceptionSource, type, boundFilter, block, hasError);
        }

        private BoundExpression BindCatchFilter(CatchFilterClauseSyntax filter, DiagnosticBag diagnostics)
        {
            BoundExpression boundFilter = this.BindBooleanExpression(filter.FilterExpression, diagnostics);
            if (boundFilter.ConstantValue != ConstantValue.NotAvailable)
            {
                // Depending on whether the filter constant is true or false, and whether there are other catch clauses,
                // we suggest different actions
                var errorCode = boundFilter.ConstantValue.BooleanValue
                    ? ErrorCode.WRN_FilterIsConstantTrue
                    : (filter.Parent.Parent is TryStatementSyntax s && s.Catches.Count == 1 && s.Finally == null)
                        ? ErrorCode.WRN_FilterIsConstantFalseRedundantTryCatch
                        : ErrorCode.WRN_FilterIsConstantFalse;

                // Since the expression is a constant, the name can be retrieved from the first token
                Error(diagnostics, errorCode, filter.FilterExpression);
            }

            return boundFilter;
        }

        // Report an extra error on the return if we are in a lambda conversion.
        private void ReportCantConvertLambdaReturn(SyntaxNode syntax, DiagnosticBag diagnostics)
        {
            // UNDONE: Suppress this error if the lambda is a result of a query rewrite.

            var lambda = this.ContainingMemberOrLambda as LambdaSymbol;
            if ((object)lambda != null)
            {
                Location location = getLocationForDiagnostics(syntax);
                if (IsInAsyncMethod())
                {
                    // Cannot convert async {0} to intended delegate type. An async {0} may return void, Task or Task<T>, none of which are convertible to '{1}'.
                    Error(diagnostics, ErrorCode.ERR_CantConvAsyncAnonFuncReturns,
                        location,
                        lambda.MessageID.Localize(), lambda.ReturnType);
                }
                else
                {
                    // Cannot convert {0} to intended delegate type because some of the return types in the block are not implicitly convertible to the delegate return type
                    Error(diagnostics, ErrorCode.ERR_CantConvAnonMethReturns,
                        location,
                        lambda.MessageID.Localize());
                }
            }

            Location getLocationForDiagnostics(SyntaxNode node)
            {
                switch (node)
                {
                    case LambdaExpressionSyntax lambdaSyntax:
                        return Location.Create(lambdaSyntax.SyntaxTree,
                            Text.TextSpan.FromBounds(lambdaSyntax.SpanStart, lambdaSyntax.ArrowToken.Span.End));

                    case AnonymousMethodExpressionSyntax anonymousMethodSyntax:
                        return Location.Create(anonymousMethodSyntax.SyntaxTree,
                            Text.TextSpan.FromBounds(anonymousMethodSyntax.SpanStart,
                                anonymousMethodSyntax.ParameterList?.Span.End ?? anonymousMethodSyntax.DelegateKeyword.Span.End));
                }

                return node.Location;
            }
        }

        private static bool IsValidStatementExpression(SyntaxNode syntax, BoundExpression expression)
        {
            bool syntacticallyValid = SyntaxFacts.IsStatementExpression(syntax);
            if (!syntacticallyValid)
            {
                return false;
            }

            if (expression.IsSuppressed)
            {
                return false;
            }

            // It is possible that an expression is syntactically valid but semantic analysis
            // reveals it to be illegal in a statement expression: "new MyDelegate(M)" for example
            // is not legal because it is a delegate-creation-expression and not an
            // object-creation-expression, but of course we don't know that syntactically.

            if (expression.Kind == BoundKind.DelegateCreationExpression || expression.Kind == BoundKind.NameOfOperator)
            {
                return false;
            }

            return true;
        }

        /// <summary>
        /// Wrap a given expression e into a block as either { e; } or { return e; } 
        /// Shared between lambda and expression-bodied method binding.
        /// </summary>
        internal BoundBlock CreateBlockFromExpression(CSharpSyntaxNode node, ImmutableArray<LocalSymbol> locals, RefKind refKind, BoundExpression expression, ExpressionSyntax expressionSyntax, DiagnosticBag diagnostics)
        {
            RefKind returnRefKind;
            var returnType = GetCurrentReturnType(out returnRefKind);
            var syntax = expressionSyntax ?? expression.Syntax;

            BoundStatement statement;
            if (IsInAsyncMethod() && refKind != RefKind.None)
            {
                // This can happen if we are binding an async anonymous method to a delegate type.
                Error(diagnostics, ErrorCode.ERR_MustNotHaveRefReturn, syntax);
                statement = new BoundReturnStatement(syntax, refKind, expression) { WasCompilerGenerated = true };
            }
            else if ((object)returnType != null)
            {
                if ((refKind != RefKind.None) != (returnRefKind != RefKind.None) && expression.Kind != BoundKind.ThrowExpression)
                {
                    var errorCode = refKind != RefKind.None
                        ? ErrorCode.ERR_MustNotHaveRefReturn
                        : ErrorCode.ERR_MustHaveRefReturn;
                    Error(diagnostics, errorCode, syntax);
                    statement = new BoundReturnStatement(syntax, RefKind.None, expression) { WasCompilerGenerated = true };
                }
                else if (returnType.SpecialType == SpecialType.System_Void || IsTaskReturningAsyncMethod())
                {
                    // If the return type is void then the expression is required to be a legal
                    // statement expression.

                    Debug.Assert(expressionSyntax != null || !IsValidExpressionBody(expressionSyntax, expression));

                    bool errors = false;
                    if (expressionSyntax == null || !IsValidExpressionBody(expressionSyntax, expression))
                    {
                        Error(diagnostics, ErrorCode.ERR_IllegalStatement, syntax);
                        errors = true;
                    }

                    // Don't mark compiler generated so that the rewriter generates sequence points
                    var expressionStatement = new BoundExpressionStatement(syntax, expression, errors);

                    CheckForUnobservedAwaitable(expression, diagnostics);
                    statement = expressionStatement;
                }
                else
                {
                    expression = CreateReturnConversion(syntax, diagnostics, expression, refKind, returnType);
                    statement = new BoundReturnStatement(syntax, returnRefKind, expression) { WasCompilerGenerated = true };
                }
            }
            else if (expression.Type?.SpecialType == SpecialType.System_Void)
            {
                statement = new BoundExpressionStatement(syntax, expression) { WasCompilerGenerated = true };
            }
            else
            {
                statement = new BoundReturnStatement(syntax, refKind, expression) { WasCompilerGenerated = true };
            }

            // Need to attach the tree for when we generate sequence points.
            return new BoundBlock(node, locals, ImmutableArray.Create(statement)) { WasCompilerGenerated = node.Kind() != SyntaxKind.ArrowExpressionClause };
        }

        private static bool IsValidExpressionBody(SyntaxNode expressionSyntax, BoundExpression expression)
        {
            return IsValidStatementExpression(expressionSyntax, expression) || expressionSyntax.Kind() == SyntaxKind.ThrowExpression;
        }

        /// <summary>
        /// Binds an expression-bodied member with expression e as either { return e;} or { e; }.
        /// </summary>
        internal virtual BoundBlock BindExpressionBodyAsBlock(ArrowExpressionClauseSyntax expressionBody,
                                                      DiagnosticBag diagnostics)
        {
            Binder bodyBinder = this.GetBinder(expressionBody);
            Debug.Assert(bodyBinder != null);

            RefKind refKind = RefKind.None;
            ExpressionSyntax expressionSyntax = expressionBody.Expression.CheckAndUnwrapRefExpression(diagnostics, out refKind);
            BindValueKind requiredValueKind = GetRequiredReturnValueKind(refKind);
            BoundExpression expression = bodyBinder.BindValue(expressionSyntax, diagnostics, requiredValueKind);
            expression = ValidateEscape(expression, Binder.ExternalScope, refKind != RefKind.None, diagnostics);

            return bodyBinder.CreateBlockFromExpression(expressionBody, bodyBinder.GetDeclaredLocalsForScope(expressionBody), refKind, expression, expressionSyntax, diagnostics);
        }

        /// <summary>
        /// Binds a lambda with expression e as either { return e;} or { e; }.
        /// </summary>
        public BoundBlock BindLambdaExpressionAsBlock(ExpressionSyntax body, DiagnosticBag diagnostics)
        {
            Binder bodyBinder = this.GetBinder(body);
            Debug.Assert(bodyBinder != null);

            RefKind refKind;
            var expressionSyntax = body.CheckAndUnwrapRefExpression(diagnostics, out refKind);
            BindValueKind requiredValueKind = GetRequiredReturnValueKind(refKind);
            BoundExpression expression = bodyBinder.BindValue(expressionSyntax, diagnostics, requiredValueKind);
            expression = ValidateEscape(expression, Binder.ExternalScope, refKind != RefKind.None, diagnostics);

            return bodyBinder.CreateBlockFromExpression(body, bodyBinder.GetDeclaredLocalsForScope(body), refKind, expression, expressionSyntax, diagnostics);
        }

        private BindValueKind GetRequiredReturnValueKind(RefKind refKind)
        {
            BindValueKind requiredValueKind = BindValueKind.RValue;
            if (refKind != RefKind.None)
            {
                GetCurrentReturnType(out var sigRefKind);
                requiredValueKind = sigRefKind == RefKind.Ref ?
                                        BindValueKind.RefReturn :
                                        BindValueKind.ReadonlyRef;
            }

            return requiredValueKind;
        }

        public virtual BoundNode BindMethodBody(CSharpSyntaxNode syntax, DiagnosticBag diagnostics)
        {
            switch (syntax)
            {
                case BaseMethodDeclarationSyntax method:
                    if (method.Kind() == SyntaxKind.ConstructorDeclaration)
                    {
                        return BindConstructorBody((ConstructorDeclarationSyntax)method, diagnostics);
                    }

                    return BindMethodBody(method, method.Body, method.ExpressionBody, diagnostics);

                case AccessorDeclarationSyntax accessor:
                    return BindMethodBody(accessor, accessor.Body, accessor.ExpressionBody, diagnostics);

                case ArrowExpressionClauseSyntax arrowExpression:
                    return BindExpressionBodyAsBlock(arrowExpression, diagnostics);

                default:
                    throw ExceptionUtilities.UnexpectedValue(syntax.Kind());
            }
        }

        private BoundNode BindConstructorBody(ConstructorDeclarationSyntax constructor, DiagnosticBag diagnostics)
        {
            if (constructor.Initializer == null && constructor.Body == null && constructor.ExpressionBody == null)
            {
                return null;
            }

            Binder bodyBinder = this.GetBinder(constructor);
            Debug.Assert(bodyBinder != null);

            // Using BindStatement to bind block to make sure we are reusing results of partial binding in SemanticModel
            return new BoundConstructorMethodBody(constructor,
                                                  bodyBinder.GetDeclaredLocalsForScope(constructor),
                                                  constructor.Initializer == null ? null : bodyBinder.BindConstructorInitializer(constructor.Initializer, diagnostics),
                                                  constructor.Body == null ? null : (BoundBlock)bodyBinder.BindStatement(constructor.Body, diagnostics),
                                                  constructor.ExpressionBody == null ?
                                                      null :
                                                      bodyBinder.BindExpressionBodyAsBlock(constructor.ExpressionBody,
                                                                                           constructor.Body == null ? diagnostics : new DiagnosticBag()));
        }

        internal virtual BoundExpressionStatement BindConstructorInitializer(ConstructorInitializerSyntax initializer, DiagnosticBag diagnostics)
        {
            BoundExpression initializerInvocation = GetBinder(initializer).BindConstructorInitializer(initializer.ArgumentList, (MethodSymbol)this.ContainingMember(), diagnostics);
            //  Base WasCompilerGenerated state off of whether constructor is implicitly declared, this will ensure proper instrumentation.
            Debug.Assert(!this.ContainingMember().IsImplicitlyDeclared);
            var constructorInitializer = new BoundExpressionStatement(initializer, initializerInvocation);
            Debug.Assert(initializerInvocation.HasAnyErrors || constructorInitializer.IsConstructorInitializer(), "Please keep this bound node in sync with BoundNodeExtensions.IsConstructorInitializer.");
            return constructorInitializer;
        }

        private BoundNode BindMethodBody(CSharpSyntaxNode declaration, BlockSyntax blockBody, ArrowExpressionClauseSyntax expressionBody, DiagnosticBag diagnostics)
        {
            if (blockBody == null && expressionBody == null)
            {
                return null;
            }

            // Using BindStatement to bind block to make sure we are reusing results of partial binding in SemanticModel
            return new BoundNonConstructorMethodBody(declaration,
                                                     blockBody == null ? null : (BoundBlock)BindStatement(blockBody, diagnostics),
                                                     expressionBody == null ?
                                                         null :
                                                         BindExpressionBodyAsBlock(expressionBody,
                                                                                   blockBody == null ? diagnostics : new DiagnosticBag()));
        }

        internal virtual ImmutableArray<LocalSymbol> Locals
        {
            get
            {
                return ImmutableArray<LocalSymbol>.Empty;
            }
        }

        internal virtual ImmutableArray<LocalFunctionSymbol> LocalFunctions
        {
            get
            {
                return ImmutableArray<LocalFunctionSymbol>.Empty;
            }
        }

        internal virtual ImmutableArray<LabelSymbol> Labels
        {
            get
            {
                return ImmutableArray<LabelSymbol>.Empty;
            }
        }

        /// <summary>
        /// Perform a lookup for the specified method on the specified expression by attempting to invoke it 
        /// </summary>
        /// <param name="receiver">The expression to perform pattern lookup on</param>
        /// <param name="methodName">Method to search for.</param>
        /// <param name="syntaxNode">The expression for which lookup is being performed</param>
        /// <param name="diagnostics">Populated with binding diagnostics.</param>
        /// <param name="result">The method symbol that was looked up, or null</param>
        /// <returns>A <see cref="PatternLookupResult"/> value with the outcome of the lookup</returns>
        internal PatternLookupResult PerformPatternMethodLookup(BoundExpression receiver, string methodName,
                                                                SyntaxNode syntaxNode, DiagnosticBag diagnostics, out MethodSymbol result)
        {
            var bindingDiagnostics = DiagnosticBag.GetInstance();

            try
            {
                result = null;

                var boundAccess = BindInstanceMemberAccess(
                       syntaxNode,
                       syntaxNode,
                       receiver,
                       methodName,
                       rightArity: 0,
                       typeArgumentsSyntax: default,
                       typeArgumentsWithAnnotations: default,
                       invoked: true,
                       indexed: false,
                       bindingDiagnostics);

                if (boundAccess.Kind != BoundKind.MethodGroup)
                {
                    // the thing is not a method
                    return PatternLookupResult.NotAMethod;
                }

                var analyzedArguments = AnalyzedArguments.GetInstance();
                var patternMethodCall = BindMethodGroupInvocation(
                    syntaxNode,
                    syntaxNode,
                    methodName,
                    (BoundMethodGroup)boundAccess,
                    analyzedArguments,
                    bindingDiagnostics,
                    queryClause: null,
                    allowUnexpandedForm: false,
                    anyApplicableCandidates: out _);

                analyzedArguments.Free();

                if (patternMethodCall.Kind != BoundKind.Call)
                {
                    return PatternLookupResult.NotCallable;
                }

                var call = (BoundCall)patternMethodCall;
                if (call.ResultKind == LookupResultKind.Empty)
                {
                    return PatternLookupResult.NoResults;
                }

                // we have succeeded or almost succeeded to bind the method
                // report additional binding diagnostics that we have seen so far
                diagnostics.AddRange(bindingDiagnostics);

                var patternMethodSymbol = call.Method;
                if (patternMethodSymbol is ErrorMethodSymbol ||
                    patternMethodCall.HasAnyErrors)
                {
                    return PatternLookupResult.ResultHasErrors;
                }

                // Success!
                result = patternMethodSymbol;
                return PatternLookupResult.Success;
            }
            finally
            {
                bindingDiagnostics.Free();
            }
        }
    }
}<|MERGE_RESOLUTION|>--- conflicted
+++ resolved
@@ -1080,10 +1080,6 @@
             }
 
             diagnostics.AddRangeAndFree(localDiagnostics);
-<<<<<<< HEAD
-            var boundDeclType = new BoundTypeExpression(typeSyntax, aliasOpt, inferredType: isVar, type: declTypeOpt);
-            return new BoundLocalDeclaration(associatedSyntaxNode, localSymbol, boundDeclType, initializerOpt, arguments, hasErrors);
-=======
 
             BoundTypeExpression boundDeclType = null;
 
@@ -1104,11 +1100,10 @@
                     }
                 }, (binder: this, invalidDimensions: invalidDimensions, diagnostics: diagnostics));
 
-                boundDeclType = new BoundTypeExpression(typeSyntax, aliasOpt, dimensionsOpt: invalidDimensions.ToImmutableAndFree(), type: declTypeOpt.Type);
+                boundDeclType = new BoundTypeExpression(typeSyntax, aliasOpt, dimensionsOpt: invalidDimensions.ToImmutableAndFree(), typeWithAnnotations: declTypeOpt);
             }
 
             return new BoundLocalDeclaration(associatedSyntaxNode, localSymbol, boundDeclType, initializerOpt, arguments, inferredType: isVar, hasErrors: hasErrors);
->>>>>>> 3081d207
         }
 
         internal ImmutableArray<BoundExpression> BindDeclaratorArguments(VariableDeclaratorSyntax declarator, DiagnosticBag diagnostics)
