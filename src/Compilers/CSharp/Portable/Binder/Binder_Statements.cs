﻿// Licensed to the .NET Foundation under one or more agreements.
// The .NET Foundation licenses this file to you under the MIT license.
// See the LICENSE file in the project root for more information.

#nullable disable

using System;
using System.Collections.Immutable;
using System.Diagnostics;
using System.Linq;
using Microsoft.CodeAnalysis.CSharp.Symbols;
using Microsoft.CodeAnalysis.CSharp.Syntax;
using Microsoft.CodeAnalysis.PooledObjects;
using Roslyn.Utilities;

namespace Microsoft.CodeAnalysis.CSharp
{
    /// <summary>
    /// This portion of the binder converts StatementSyntax nodes into BoundStatements
    /// </summary>
    internal partial class Binder
    {
        /// <summary>
        /// This is the set of parameters and local variables that were used as arguments to
        /// lock or using statements in enclosing scopes.
        /// </summary>
        /// <remarks>
        /// using (x) { } // x counts
        /// using (IDisposable y = null) { } // y does not count
        /// </remarks>
        internal virtual ImmutableHashSet<Symbol> LockedOrDisposedVariables
        {
            get { return Next.LockedOrDisposedVariables; }
        }

        /// <remarks>
        /// Noteworthy override is in MemberSemanticModel.IncrementalBinder (used for caching).
        /// </remarks>
        public virtual BoundStatement BindStatement(StatementSyntax node, BindingDiagnosticBag diagnostics)
        {
            if (node.AttributeLists.Count > 0)
            {
                var attributeList = node.AttributeLists[0];

                // Currently, attributes are only allowed on local-functions.
                if (node.Kind() == SyntaxKind.LocalFunctionStatement)
                {
                    CheckFeatureAvailability(attributeList, MessageID.IDS_FeatureLocalFunctionAttributes, diagnostics);
                }
                else if (node.Kind() != SyntaxKind.Block)
                {
                    // Don't explicitly error here for blocks.  Some codepaths bypass BindStatement
                    // to directly call BindBlock.
                    Error(diagnostics, ErrorCode.ERR_AttributesNotAllowed, attributeList);
                }
            }

            Debug.Assert(node != null);
            BoundStatement result;
            switch (node.Kind())
            {
                case SyntaxKind.Block:
                    result = BindBlock((BlockSyntax)node, diagnostics);
                    break;
                case SyntaxKind.LocalDeclarationStatement:
                    result = BindLocalDeclarationStatement((LocalDeclarationStatementSyntax)node, diagnostics);
                    break;
                case SyntaxKind.LocalFunctionStatement:
                    result = BindLocalFunctionStatement((LocalFunctionStatementSyntax)node, diagnostics);
                    break;
                case SyntaxKind.ExpressionStatement:
                    result = BindExpressionStatement((ExpressionStatementSyntax)node, diagnostics);
                    break;
                case SyntaxKind.IfStatement:
                    result = BindIfStatement((IfStatementSyntax)node, diagnostics);
                    break;
                case SyntaxKind.SwitchStatement:
                    result = BindSwitchStatement((SwitchStatementSyntax)node, diagnostics);
                    break;
                case SyntaxKind.DoStatement:
                    result = BindDo((DoStatementSyntax)node, diagnostics);
                    break;
                case SyntaxKind.WhileStatement:
                    result = BindWhile((WhileStatementSyntax)node, diagnostics);
                    break;
                case SyntaxKind.ForStatement:
                    result = BindFor((ForStatementSyntax)node, diagnostics);
                    break;
                case SyntaxKind.ForEachStatement:
                case SyntaxKind.ForEachVariableStatement:
                    result = BindForEach((CommonForEachStatementSyntax)node, diagnostics);
                    break;
                case SyntaxKind.BreakStatement:
                    result = BindBreak((BreakStatementSyntax)node, diagnostics);
                    break;
                case SyntaxKind.ContinueStatement:
                    result = BindContinue((ContinueStatementSyntax)node, diagnostics);
                    break;
                case SyntaxKind.ReturnStatement:
                    result = BindReturn((ReturnStatementSyntax)node, diagnostics);
                    break;
                case SyntaxKind.FixedStatement:
                    result = BindFixedStatement((FixedStatementSyntax)node, diagnostics);
                    break;
                case SyntaxKind.LabeledStatement:
                    result = BindLabeled((LabeledStatementSyntax)node, diagnostics);
                    break;
                case SyntaxKind.GotoStatement:
                case SyntaxKind.GotoCaseStatement:
                case SyntaxKind.GotoDefaultStatement:
                    result = BindGoto((GotoStatementSyntax)node, diagnostics);
                    break;
                case SyntaxKind.TryStatement:
                    result = BindTryStatement((TryStatementSyntax)node, diagnostics);
                    break;
                case SyntaxKind.EmptyStatement:
                    result = BindEmpty((EmptyStatementSyntax)node);
                    break;
                case SyntaxKind.ThrowStatement:
                    result = BindThrow((ThrowStatementSyntax)node, diagnostics);
                    break;
                case SyntaxKind.UnsafeStatement:
                    result = BindUnsafeStatement((UnsafeStatementSyntax)node, diagnostics);
                    break;
                case SyntaxKind.UncheckedStatement:
                case SyntaxKind.CheckedStatement:
                    result = BindCheckedStatement((CheckedStatementSyntax)node, diagnostics);
                    break;
                case SyntaxKind.UsingStatement:
                    result = BindUsingStatement((UsingStatementSyntax)node, diagnostics);
                    break;
                case SyntaxKind.YieldBreakStatement:
                    result = BindYieldBreakStatement((YieldStatementSyntax)node, diagnostics);
                    break;
                case SyntaxKind.YieldReturnStatement:
                    result = BindYieldReturnStatement((YieldStatementSyntax)node, diagnostics);
                    break;
                case SyntaxKind.LockStatement:
                    result = BindLockStatement((LockStatementSyntax)node, diagnostics);
                    break;
                default:
                    // NOTE: We could probably throw an exception here, but it's conceivable
                    // that a non-parser syntax tree could reach this point with an unexpected
                    // SyntaxKind and we don't want to throw if that occurs.
                    result = new BoundBadStatement(node, ImmutableArray<BoundNode>.Empty, hasErrors: true);
                    break;
            }

            BoundBlock block;
            Debug.Assert(result.WasCompilerGenerated == false ||
                         (result.Kind == BoundKind.Block &&
                          (block = (BoundBlock)result).Statements.Length == 1 &&
                          block.Statements.Single().WasCompilerGenerated == false), "Synthetic node would not get cached");

            Debug.Assert(result.Syntax is StatementSyntax, "BoundStatement should be associated with a statement syntax.");

            Debug.Assert(System.Linq.Enumerable.Contains(result.Syntax.AncestorsAndSelf(), node), @"Bound statement (or one of its parents)
                                                                            should have same syntax as the given syntax node.
                                                                            Otherwise it may be confusing to the binder cache that uses syntax node as keys.");

            return result;
        }

        private BoundStatement BindCheckedStatement(CheckedStatementSyntax node, BindingDiagnosticBag diagnostics)
        {
            return BindEmbeddedBlock(node.Block, diagnostics);
        }

        private BoundStatement BindUnsafeStatement(UnsafeStatementSyntax node, BindingDiagnosticBag diagnostics)
        {
            var unsafeBinder = this.GetBinder(node);

            if (!this.Compilation.Options.AllowUnsafe)
            {
                Error(diagnostics, ErrorCode.ERR_IllegalUnsafe, node.UnsafeKeyword);
            }
            else if (this.IsIndirectlyInIterator) // called *after* we know the binder map has been created.
            {
                // Spec 8.2: "An iterator block always defines a safe context, even when its declaration
                // is nested in an unsafe context."
                Error(diagnostics, ErrorCode.ERR_IllegalInnerUnsafe, node.UnsafeKeyword);
            }

            return BindEmbeddedBlock(node.Block, diagnostics);
        }

        private BoundStatement BindFixedStatement(FixedStatementSyntax node, BindingDiagnosticBag diagnostics)
        {
            var fixedBinder = this.GetBinder(node);
            Debug.Assert(fixedBinder != null);

            fixedBinder.ReportUnsafeIfNotAllowed(node, diagnostics);

            return fixedBinder.BindFixedStatementParts(node, diagnostics);
        }

        private BoundStatement BindFixedStatementParts(FixedStatementSyntax node, BindingDiagnosticBag diagnostics)
        {
            VariableDeclarationSyntax declarationSyntax = node.Declaration;

            ImmutableArray<BoundLocalDeclaration> declarations;
            BindForOrUsingOrFixedDeclarations(declarationSyntax, LocalDeclarationKind.FixedVariable, diagnostics, out declarations);

            Debug.Assert(!declarations.IsEmpty);

            BoundMultipleLocalDeclarations boundMultipleDeclarations = new BoundMultipleLocalDeclarations(declarationSyntax, declarations);

            BoundStatement boundBody = BindPossibleEmbeddedStatement(node.Statement, diagnostics);

            return new BoundFixedStatement(node,
                                           GetDeclaredLocalsForScope(node),
                                           boundMultipleDeclarations,
                                           boundBody);
        }

        private void CheckRequiredLangVersionForIteratorMethods(YieldStatementSyntax statement, BindingDiagnosticBag diagnostics)
        {
            MessageID.IDS_FeatureIterators.CheckFeatureAvailability(diagnostics, statement, statement.YieldKeyword.GetLocation());

            var method = (MethodSymbol)this.ContainingMemberOrLambda;
            if (method.IsAsync)
            {
                MessageID.IDS_FeatureAsyncStreams.CheckFeatureAvailability(
                    diagnostics,
                    method.DeclaringCompilation,
                    method.Locations[0]);
            }
        }

        protected virtual void ValidateYield(YieldStatementSyntax node, BindingDiagnosticBag diagnostics)
        {
            Next?.ValidateYield(node, diagnostics);
        }

        private BoundStatement BindYieldReturnStatement(YieldStatementSyntax node, BindingDiagnosticBag diagnostics)
        {
            ValidateYield(node, diagnostics);
            TypeSymbol elementType = GetIteratorElementType().Type;
            BoundExpression argument = (node.Expression == null)
                ? BadExpression(node).MakeCompilerGenerated()
                : BindValue(node.Expression, diagnostics, BindValueKind.RValue);

            if (!argument.HasAnyErrors)
            {
                argument = GenerateConversionForAssignment(elementType, argument, diagnostics);
            }
            else
            {
                argument = BindToTypeForErrorRecovery(argument);
            }

            // NOTE: it's possible that more than one of these conditions is satisfied and that
            // we won't report the syntactically innermost.  However, dev11 appears to check
            // them in this order, regardless of syntactic nesting (StatementBinder::bindYield).
            if (this.Flags.Includes(BinderFlags.InFinallyBlock))
            {
                Error(diagnostics, ErrorCode.ERR_BadYieldInFinally, node.YieldKeyword);
            }
            else if (this.Flags.Includes(BinderFlags.InTryBlockOfTryCatch))
            {
                Error(diagnostics, ErrorCode.ERR_BadYieldInTryOfCatch, node.YieldKeyword);
            }
            else if (this.Flags.Includes(BinderFlags.InCatchBlock))
            {
                Error(diagnostics, ErrorCode.ERR_BadYieldInCatch, node.YieldKeyword);
            }
            else if (BindingTopLevelScriptCode)
            {
                Error(diagnostics, ErrorCode.ERR_YieldNotAllowedInScript, node.YieldKeyword);
            }

            CheckRequiredLangVersionForIteratorMethods(node, diagnostics);
            return new BoundYieldReturnStatement(node, argument);
        }

        private BoundStatement BindYieldBreakStatement(YieldStatementSyntax node, BindingDiagnosticBag diagnostics)
        {
            if (this.Flags.Includes(BinderFlags.InFinallyBlock))
            {
                Error(diagnostics, ErrorCode.ERR_BadYieldInFinally, node.YieldKeyword);
            }
            else if (BindingTopLevelScriptCode)
            {
                Error(diagnostics, ErrorCode.ERR_YieldNotAllowedInScript, node.YieldKeyword);
            }

            ValidateYield(node, diagnostics);
            CheckRequiredLangVersionForIteratorMethods(node, diagnostics);
            return new BoundYieldBreakStatement(node);
        }

        private BoundStatement BindLockStatement(LockStatementSyntax node, BindingDiagnosticBag diagnostics)
        {
            var lockBinder = this.GetBinder(node);
            Debug.Assert(lockBinder != null);
            return lockBinder.BindLockStatementParts(diagnostics, lockBinder);
        }

        internal virtual BoundStatement BindLockStatementParts(BindingDiagnosticBag diagnostics, Binder originalBinder)
        {
            return this.Next.BindLockStatementParts(diagnostics, originalBinder);
        }

        private BoundStatement BindUsingStatement(UsingStatementSyntax node, BindingDiagnosticBag diagnostics)
        {
            var usingBinder = this.GetBinder(node);
            Debug.Assert(usingBinder != null);
            return usingBinder.BindUsingStatementParts(diagnostics, usingBinder);
        }

        internal virtual BoundStatement BindUsingStatementParts(BindingDiagnosticBag diagnostics, Binder originalBinder)
        {
            return this.Next.BindUsingStatementParts(diagnostics, originalBinder);
        }

        internal BoundStatement BindPossibleEmbeddedStatement(StatementSyntax node, BindingDiagnosticBag diagnostics)
        {
            Binder binder;

            switch (node.Kind())
            {
                case SyntaxKind.LocalDeclarationStatement:
                    // Local declarations are not legal in contexts where we need embedded statements.
                    diagnostics.Add(ErrorCode.ERR_BadEmbeddedStmt, node.GetLocation());

                    // fall through
                    goto case SyntaxKind.ExpressionStatement;

                case SyntaxKind.ExpressionStatement:
                case SyntaxKind.LockStatement:
                case SyntaxKind.IfStatement:
                case SyntaxKind.YieldReturnStatement:
                case SyntaxKind.ReturnStatement:
                case SyntaxKind.ThrowStatement:
                    binder = this.GetBinder(node);
                    Debug.Assert(binder != null);
                    return binder.WrapWithVariablesIfAny(node, binder.BindStatement(node, diagnostics));

                case SyntaxKind.LabeledStatement:
                case SyntaxKind.LocalFunctionStatement:
                    // Labeled statements and local function statements are not legal in contexts where we need embedded statements.
                    diagnostics.Add(ErrorCode.ERR_BadEmbeddedStmt, node.GetLocation());

                    binder = this.GetBinder(node);
                    Debug.Assert(binder != null);
                    return binder.WrapWithVariablesAndLocalFunctionsIfAny(node, binder.BindStatement(node, diagnostics));

                case SyntaxKind.SwitchStatement:
                    var switchStatement = (SwitchStatementSyntax)node;
                    binder = this.GetBinder(switchStatement.Expression);
                    Debug.Assert(binder != null);
                    return binder.WrapWithVariablesIfAny(switchStatement.Expression, binder.BindStatement(node, diagnostics));

                case SyntaxKind.EmptyStatement:
                    var emptyStatement = (EmptyStatementSyntax)node;
                    if (!emptyStatement.SemicolonToken.IsMissing)
                    {
                        switch (node.Parent.Kind())
                        {
                            case SyntaxKind.ForStatement:
                            case SyntaxKind.ForEachStatement:
                            case SyntaxKind.ForEachVariableStatement:
                            case SyntaxKind.WhileStatement:
                                // For loop constructs, only warn if we see a block following the statement.
                                // That indicates code like:  "while (x) ; { }"
                                // which is most likely a bug.
                                if (emptyStatement.SemicolonToken.GetNextToken().Kind() != SyntaxKind.OpenBraceToken)
                                {
                                    break;
                                }

                                goto default;

                            default:
                                // For non-loop constructs, always warn.  This is for code like:
                                // "if (x) ;" which is almost certainly a bug.
                                diagnostics.Add(ErrorCode.WRN_PossibleMistakenNullStatement, node.GetLocation());
                                break;
                        }
                    }

                    // fall through
                    goto default;

                default:
                    return BindStatement(node, diagnostics);
            }
        }

        private BoundExpression BindThrownExpression(ExpressionSyntax exprSyntax, BindingDiagnosticBag diagnostics, ref bool hasErrors)
        {
            var boundExpr = BindValue(exprSyntax, diagnostics, BindValueKind.RValue);
            if (Compilation.LanguageVersion < MessageID.IDS_FeatureSwitchExpression.RequiredVersion())
            {
                // This is the pre-C# 8 algorithm for binding a thrown expression.
                // SPEC VIOLATION: The spec requires the thrown exception to have a type, and that the type
                // be System.Exception or derived from System.Exception. (Or, if a type parameter, to have
                // an effective base class that meets that criterion.) However, we allow the literal null
                // to be thrown, even though it does not meet that criterion and will at runtime always
                // produce a null reference exception.
                if (!boundExpr.IsLiteralNull())
                {
                    boundExpr = BindToNaturalType(boundExpr, diagnostics);
                    var type = boundExpr.Type;

                    // If the expression is a lambda, anonymous method, or method group then it will
                    // have no compile-time type; give the same error as if the type was wrong.
                    CompoundUseSiteInfo<AssemblySymbol> useSiteInfo = GetNewCompoundUseSiteInfo(diagnostics);

                    if ((object)type == null || !type.IsErrorType() && !Compilation.IsExceptionType(type.EffectiveType(ref useSiteInfo), ref useSiteInfo))
                    {
                        diagnostics.Add(ErrorCode.ERR_BadExceptionType, exprSyntax.Location);
                        hasErrors = true;
                        diagnostics.Add(exprSyntax, useSiteInfo);
                    }
                    else
                    {
                        diagnostics.AddDependencies(useSiteInfo);
                    }
                }
            }
            else
            {
                // In C# 8 and later we follow the ECMA specification, which neatly handles null and expressions of exception type.
                boundExpr = GenerateConversionForAssignment(GetWellKnownType(WellKnownType.System_Exception, diagnostics, exprSyntax), boundExpr, diagnostics);
            }

            return boundExpr;
        }

        private BoundStatement BindThrow(ThrowStatementSyntax node, BindingDiagnosticBag diagnostics)
        {
            BoundExpression boundExpr = null;
            bool hasErrors = false;

            ExpressionSyntax exprSyntax = node.Expression;
            if (exprSyntax != null)
            {
                boundExpr = BindThrownExpression(exprSyntax, diagnostics, ref hasErrors);
            }
            else if (!this.Flags.Includes(BinderFlags.InCatchBlock))
            {
                diagnostics.Add(ErrorCode.ERR_BadEmptyThrow, node.ThrowKeyword.GetLocation());
                hasErrors = true;
            }
            else if (this.Flags.Includes(BinderFlags.InNestedFinallyBlock))
            {
                // There's a special error code for a rethrow in a finally clause in a catch clause.
                // Best guess interpretation: if an exception occurs within the nested try block
                // (i.e. the one in the catch clause, to which the finally clause is attached),
                // then it's not clear whether the runtime will try to rethrow the "inner" exception
                // or the "outer" exception. For this reason, the case is disallowed.

                diagnostics.Add(ErrorCode.ERR_BadEmptyThrowInFinally, node.ThrowKeyword.GetLocation());
                hasErrors = true;
            }

            return new BoundThrowStatement(node, boundExpr, hasErrors);
        }

        private static BoundStatement BindEmpty(EmptyStatementSyntax node)
        {
            return new BoundNoOpStatement(node, NoOpStatementFlavor.Default);
        }

        private BoundLabeledStatement BindLabeled(LabeledStatementSyntax node, BindingDiagnosticBag diagnostics)
        {
            // TODO: verify that goto label lookup was valid (e.g. error checking of symbol resolution for labels)
            bool hasError = false;

            var result = LookupResult.GetInstance();
            CompoundUseSiteInfo<AssemblySymbol> useSiteInfo = GetNewCompoundUseSiteInfo(diagnostics);
            var binder = this.LookupSymbolsWithFallback(result, node.Identifier.ValueText, arity: 0, useSiteInfo: ref useSiteInfo, options: LookupOptions.LabelsOnly);

            // result.Symbols can be empty in some malformed code, e.g. when a labeled statement is used an embedded statement in an if or foreach statement
            // In this case we create new label symbol on the fly, and an error is reported by parser
            var symbol = result.Symbols.Count > 0 && result.IsMultiViable ?
                (LabelSymbol)result.Symbols.First() :
                new SourceLabelSymbol((MethodSymbol)ContainingMemberOrLambda, node.Identifier);

            if (!symbol.IdentifierNodeOrToken.IsToken || symbol.IdentifierNodeOrToken.AsToken() != node.Identifier)
            {
                Error(diagnostics, ErrorCode.ERR_DuplicateLabel, node.Identifier, node.Identifier.ValueText);
                hasError = true;
            }

            // check to see if this label (illegally) hides a label from an enclosing scope
            if (binder != null)
            {
                result.Clear();
                binder.Next.LookupSymbolsWithFallback(result, node.Identifier.ValueText, arity: 0, useSiteInfo: ref useSiteInfo, options: LookupOptions.LabelsOnly);
                if (result.IsMultiViable)
                {
                    // The label '{0}' shadows another label by the same name in a contained scope
                    Error(diagnostics, ErrorCode.ERR_LabelShadow, node.Identifier, node.Identifier.ValueText);
                    hasError = true;
                }
            }

            diagnostics.Add(node, useSiteInfo);
            result.Free();

            var body = BindStatement(node.Statement, diagnostics);
            return new BoundLabeledStatement(node, symbol, body, hasError);
        }

        private BoundStatement BindGoto(GotoStatementSyntax node, BindingDiagnosticBag diagnostics)
        {
            switch (node.Kind())
            {
                case SyntaxKind.GotoStatement:
                    var expression = BindLabel(node.Expression, diagnostics);
                    var boundLabel = expression as BoundLabel;
                    if (boundLabel == null)
                    {
                        // diagnostics already reported
                        return new BoundBadStatement(node, ImmutableArray.Create<BoundNode>(expression), true);
                    }
                    var symbol = boundLabel.Label;
                    return new BoundGotoStatement(node, symbol, null, boundLabel);

                case SyntaxKind.GotoCaseStatement:
                case SyntaxKind.GotoDefaultStatement:

                    // SPEC:    If the goto case statement is not enclosed by a switch statement, a compile-time error occurs.
                    // SPEC:    If the goto default statement is not enclosed by a switch statement, a compile-time error occurs.

                    SwitchBinder binder = GetSwitchBinder(this);
                    if (binder == null)
                    {
                        Error(diagnostics, ErrorCode.ERR_InvalidGotoCase, node);
                        ImmutableArray<BoundNode> childNodes;
                        if (node.Expression != null)
                        {
                            var value = BindRValueWithoutTargetType(node.Expression, BindingDiagnosticBag.Discarded);
                            childNodes = ImmutableArray.Create<BoundNode>(value);
                        }
                        else
                        {
                            childNodes = ImmutableArray<BoundNode>.Empty;
                        }
                        return new BoundBadStatement(node, childNodes, true);
                    }
                    return binder.BindGotoCaseOrDefault(node, this, diagnostics);

                default:
                    throw ExceptionUtilities.UnexpectedValue(node.Kind());
            }
        }

        private BoundStatement BindLocalFunctionStatement(LocalFunctionStatementSyntax node, BindingDiagnosticBag diagnostics)
        {
            MessageID.IDS_FeatureLocalFunctions.CheckFeatureAvailability(diagnostics, node, node.Identifier.GetLocation());

            // already defined symbol in containing block
            var localSymbol = this.LookupLocalFunction(node.Identifier);

            var hasErrors = localSymbol.ScopeBinder
                .ValidateDeclarationNameConflictsInScope(localSymbol, diagnostics);

            BoundBlock blockBody = null;
            BoundBlock expressionBody = null;
            if (node.Body != null)
            {
                blockBody = runAnalysis(BindEmbeddedBlock(node.Body, diagnostics), diagnostics);

                if (node.ExpressionBody != null)
                {
                    expressionBody = runAnalysis(BindExpressionBodyAsBlock(node.ExpressionBody, BindingDiagnosticBag.Discarded), BindingDiagnosticBag.Discarded);
                }
            }
            else if (node.ExpressionBody != null)
            {
                expressionBody = runAnalysis(BindExpressionBodyAsBlock(node.ExpressionBody, diagnostics), diagnostics);
            }
            else if (!hasErrors && (!localSymbol.IsExtern || !localSymbol.IsStatic))
            {
                hasErrors = true;
                diagnostics.Add(ErrorCode.ERR_LocalFunctionMissingBody, localSymbol.Locations[0], localSymbol);
            }

            if (!hasErrors && (blockBody != null || expressionBody != null) && localSymbol.IsExtern)
            {
                hasErrors = true;
                diagnostics.Add(ErrorCode.ERR_ExternHasBody, localSymbol.Locations[0], localSymbol);
            }

            Debug.Assert(blockBody != null || expressionBody != null || (localSymbol.IsExtern && localSymbol.IsStatic) || hasErrors);

            localSymbol.GetDeclarationDiagnostics(diagnostics);

            Symbol.CheckForBlockAndExpressionBody(
                node.Body, node.ExpressionBody, node, diagnostics);

            foreach (var modifier in node.Modifiers)
            {
                if (modifier.IsKind(SyntaxKind.StaticKeyword))
                    MessageID.IDS_FeatureStaticLocalFunctions.CheckFeatureAvailability(diagnostics, node, modifier.GetLocation());
                else if (modifier.IsKind(SyntaxKind.ExternKeyword))
                    MessageID.IDS_FeatureExternLocalFunctions.CheckFeatureAvailability(diagnostics, node, modifier.GetLocation());
            }

            return new BoundLocalFunctionStatement(node, localSymbol, blockBody, expressionBody, hasErrors);

            BoundBlock runAnalysis(BoundBlock block, BindingDiagnosticBag blockDiagnostics)
            {
                if (block != null)
                {
                    // Have to do ControlFlowPass here because in MethodCompiler, we don't call this for synthed methods
                    // rather we go directly to LowerBodyOrInitializer, which skips over flow analysis (which is in CompileMethod)
                    // (the same thing - calling ControlFlowPass.Analyze in the lowering - is done for lambdas)
                    // It's a bit of code duplication, but refactoring would make things worse.
                    // However, we don't need to report diagnostics here. They will be reported when analyzing the parent method.
                    var ignored = DiagnosticBag.GetInstance();
                    var endIsReachable = ControlFlowPass.Analyze(localSymbol.DeclaringCompilation, localSymbol, block, ignored);
                    ignored.Free();
                    if (endIsReachable)
                    {
                        if (ImplicitReturnIsOkay(localSymbol))
                        {
                            block = FlowAnalysisPass.AppendImplicitReturn(block, localSymbol);
                        }
                        else
                        {
                            blockDiagnostics.Add(ErrorCode.ERR_ReturnExpected, localSymbol.Locations[0], localSymbol);
                        }
                    }
                }

                return block;
            }
        }

        private bool ImplicitReturnIsOkay(MethodSymbol method)
        {
            return method.ReturnsVoid || method.IsIterator || method.IsAsyncEffectivelyReturningTask(this.Compilation);
        }

        public BoundStatement BindExpressionStatement(ExpressionStatementSyntax node, BindingDiagnosticBag diagnostics)
        {
            return BindExpressionStatement(node, node.Expression, node.AllowsAnyExpression, diagnostics);
        }

        private BoundExpressionStatement BindExpressionStatement(CSharpSyntaxNode node, ExpressionSyntax syntax, bool allowsAnyExpression, BindingDiagnosticBag diagnostics)
        {
            BoundExpressionStatement expressionStatement;

            var expression = BindRValueWithoutTargetType(syntax, diagnostics);
            ReportSuppressionIfNeeded(expression, diagnostics);
            if (!allowsAnyExpression && !IsValidStatementExpression(syntax, expression))
            {
                if (!node.HasErrors)
                {
                    Error(diagnostics, ErrorCode.ERR_IllegalStatement, syntax);
                }

                expressionStatement = new BoundExpressionStatement(node, expression, hasErrors: true);
            }
            else
            {
                expressionStatement = new BoundExpressionStatement(node, expression);
            }

            CheckForUnobservedAwaitable(expression, diagnostics);

            return expressionStatement;
        }

        /// <summary>
        /// Report an error if this is an awaitable async method invocation that is not being awaited.
        /// </summary>
        /// <remarks>
        /// The checks here are equivalent to StatementBinder::CheckForUnobservedAwaitable() in the native compiler.
        /// </remarks>
        private void CheckForUnobservedAwaitable(BoundExpression expression, BindingDiagnosticBag diagnostics)
        {
            if (CouldBeAwaited(expression))
            {
                Error(diagnostics, ErrorCode.WRN_UnobservedAwaitableExpression, expression.Syntax);
            }
        }

        internal BoundStatement BindLocalDeclarationStatement(LocalDeclarationStatementSyntax node, BindingDiagnosticBag diagnostics)
        {
            if (node.UsingKeyword != default)
            {
                return BindUsingDeclarationStatementParts(node, diagnostics);
            }
            else
            {
                return BindDeclarationStatementParts(node, diagnostics);
            }
        }

        private BoundStatement BindUsingDeclarationStatementParts(LocalDeclarationStatementSyntax node, BindingDiagnosticBag diagnostics)
        {
            var usingDeclaration = UsingStatementBinder.BindUsingStatementOrDeclarationFromParts(node, node.UsingKeyword, node.AwaitKeyword, originalBinder: this, usingBinderOpt: null, diagnostics);
            Debug.Assert(usingDeclaration is BoundUsingLocalDeclarations);
            return usingDeclaration;
        }

        private BoundStatement BindDeclarationStatementParts(LocalDeclarationStatementSyntax node, BindingDiagnosticBag diagnostics)
        {
            var typeSyntax = node.Declaration.Type;
            bool isConst = node.IsConst;

            if (typeSyntax is ScopedTypeSyntax scopedType)
            {
                // Check for support for 'scoped'.
                ModifierUtils.CheckScopedModifierAvailability(node, scopedType.ScopedKeyword, diagnostics);

                typeSyntax = scopedType.Type;
            }

            // Slightly odd, but we unwrap ref here (and report a lang-version diagnostic when appropriate).  Ideally,
            // this would be in the constructor of SourceLocalSymbol, but it lacks a diagnostics bag passed to it to add
            // this diagnostic.
            typeSyntax = typeSyntax.SkipRefInLocalOrReturn(diagnostics, out _);

            bool isVar;
            AliasSymbol alias;
            TypeWithAnnotations declType = BindVariableTypeWithAnnotations(node.Declaration, diagnostics, typeSyntax, ref isConst, isVar: out isVar, alias: out alias);

            var kind = isConst ? LocalDeclarationKind.Constant : LocalDeclarationKind.RegularVariable;
            var variableList = node.Declaration.Variables;
            int variableCount = variableList.Count;
            if (variableCount == 1)
            {
                return BindVariableDeclaration(kind, isVar, variableList[0], typeSyntax, declType, alias, diagnostics, includeBoundType: true, associatedSyntaxNode: node);
            }
            else
            {
                BoundLocalDeclaration[] boundDeclarations = new BoundLocalDeclaration[variableCount];
                int i = 0;
                foreach (var variableDeclarationSyntax in variableList)
                {
                    bool includeBoundType = i == 0; //To avoid duplicated expressions, only the first declaration should contain the bound type.
                    boundDeclarations[i++] = BindVariableDeclaration(kind, isVar, variableDeclarationSyntax, typeSyntax, declType, alias, diagnostics, includeBoundType);
                }
                return new BoundMultipleLocalDeclarations(node, boundDeclarations.AsImmutableOrNull());
            }
        }

        /// <summary>
        /// Checks for a Dispose method on <paramref name="expr"/> and returns its <see cref="MethodSymbol"/> if found.
        /// </summary>
        /// <param name="expr">Expression on which to perform lookup</param>
        /// <param name="syntaxNode">The syntax node to perform lookup on</param>
        /// <param name="diagnostics">Populated with invocation errors, and warnings of near misses</param>
        /// <returns>The <see cref="MethodSymbol"/> of the Dispose method if one is found, otherwise null.</returns>
        internal MethodSymbol TryFindDisposePatternMethod(BoundExpression expr, SyntaxNode syntaxNode, bool hasAwait, BindingDiagnosticBag diagnostics)
        {
            Debug.Assert(expr is object);
            Debug.Assert(expr.Type is object);
            Debug.Assert(expr.Type.IsRefLikeType || hasAwait); // pattern dispose lookup is only valid on ref structs or asynchronous usings

            var result = PerformPatternMethodLookup(expr,
                                                    hasAwait ? WellKnownMemberNames.DisposeAsyncMethodName : WellKnownMemberNames.DisposeMethodName,
                                                    syntaxNode,
                                                    diagnostics,
                                                    out var disposeMethod);

            if (disposeMethod?.IsExtensionMethod == true)
            {
                // Extension methods should just be ignored, rather than rejected after-the-fact
                // Tracked by https://github.com/dotnet/roslyn/issues/32767

                // extension methods do not contribute to pattern-based disposal
                disposeMethod = null;
            }
            else if ((!hasAwait && disposeMethod?.ReturnsVoid == false)
                || result == PatternLookupResult.NotAMethod)
            {
                CompoundUseSiteInfo<AssemblySymbol> useSiteInfo = GetNewCompoundUseSiteInfo(diagnostics);
                if (this.IsAccessible(disposeMethod, ref useSiteInfo))
                {
                    diagnostics.Add(ErrorCode.WRN_PatternBadSignature, syntaxNode.Location, expr.Type, MessageID.IDS_Disposable.Localize(), disposeMethod);
                }

                diagnostics.Add(syntaxNode, useSiteInfo);
                disposeMethod = null;
            }

            return disposeMethod;
        }

        private TypeWithAnnotations BindVariableTypeWithAnnotations(CSharpSyntaxNode declarationNode, BindingDiagnosticBag diagnostics, TypeSyntax typeSyntax, ref bool isConst, out bool isVar, out AliasSymbol alias)
        {
            Debug.Assert(
                declarationNode is VariableDesignationSyntax ||
                declarationNode.Kind() == SyntaxKind.VariableDeclaration ||
                declarationNode.Kind() == SyntaxKind.DeclarationExpression ||
                declarationNode.Kind() == SyntaxKind.DiscardDesignation);

            // If the type is "var" then suppress errors when binding it. "var" might be a legal type
            // or it might not; if it is not then we do not want to report an error. If it is, then
            // we want to treat the declaration as an explicitly typed declaration.

            Debug.Assert(typeSyntax is not ScopedTypeSyntax);
            TypeWithAnnotations declType = BindTypeOrVarKeyword(typeSyntax.SkipScoped(out _).SkipRef(), diagnostics, out isVar, out alias);
            Debug.Assert(declType.HasType || isVar);

            if (isVar)
            {
                // There are a number of ways in which a var decl can be illegal, but in these
                // cases we should report an error and then keep right on going with the inference.

                if (isConst)
                {
                    Error(diagnostics, ErrorCode.ERR_ImplicitlyTypedVariableCannotBeConst, declarationNode);
                    // Keep processing it as a non-const local.
                    isConst = false;
                }

                // In the dev10 compiler the error recovery semantics for the illegal case
                // "var x = 10, y = 123.4;" are somewhat undesirable.
                //
                // First off, this is an error because a straw poll of language designers and
                // users showed that there was no consensus on whether the above should mean
                // "double x = 10, y = 123.4;", taking the best type available and substituting
                // that for "var", or treating it as "var x = 10; var y = 123.4;" -- since there
                // was no consensus we decided to simply make it illegal.
                //
                // In dev10 for error recovery in the IDE we do an odd thing -- we simply take
                // the type of the first variable and use it. So that is "int x = 10, y = 123.4;".
                //
                // This seems less than ideal. In the error recovery scenario it probably makes
                // more sense to treat that as "var x = 10; var y = 123.4;" and do each inference
                // separately.

                if (declarationNode.Parent.Kind() == SyntaxKind.LocalDeclarationStatement &&
                    ((VariableDeclarationSyntax)declarationNode).Variables.Count > 1 && !declarationNode.HasErrors)
                {
                    Error(diagnostics, ErrorCode.ERR_ImplicitlyTypedVariableMultipleDeclarator, declarationNode);
                }
            }
            else
            {
                // In the native compiler when given a situation like
                //
                // D[] x;
                //
                // where D is a static type we report both that D cannot be an element type
                // of an array, and that D[] is not a valid type for a local variable.
                // This seems silly; the first error is entirely sufficient. We no longer
                // produce additional errors for local variables of arrays of static types.

                if (declType.IsStatic)
                {
                    Error(diagnostics, ErrorCode.ERR_VarDeclIsStaticClass, typeSyntax, declType.Type);
                }

                if (isConst && !declType.Type.CanBeConst())
                {
                    Error(diagnostics, ErrorCode.ERR_BadConstType, typeSyntax, declType.Type);
                    // Keep processing it as a non-const local.
                    isConst = false;
                }
            }

            return declType;
        }

        internal BoundExpression BindInferredVariableInitializer(BindingDiagnosticBag diagnostics, RefKind refKind, EqualsValueClauseSyntax initializer,
            CSharpSyntaxNode errorSyntax)
        {
            BindValueKind valueKind;
            ExpressionSyntax value;
            IsInitializerRefKindValid(initializer, initializer, refKind, diagnostics, out valueKind, out value); // The return value isn't important here; we just want the diagnostics and the BindValueKind
            return BindInferredVariableInitializer(diagnostics, value, valueKind, errorSyntax);
        }

        // The location where the error is reported might not be the initializer.
        protected BoundExpression BindInferredVariableInitializer(BindingDiagnosticBag diagnostics, ExpressionSyntax initializer, BindValueKind valueKind, CSharpSyntaxNode errorSyntax)
        {
            if (initializer == null)
            {
                if (!errorSyntax.HasErrors)
                {
                    Error(diagnostics, ErrorCode.ERR_ImplicitlyTypedVariableWithNoInitializer, errorSyntax);
                }

                return null;
            }

            if (initializer.Kind() == SyntaxKind.ArrayInitializerExpression)
            {
                var result = BindUnexpectedArrayInitializer((InitializerExpressionSyntax)initializer,
                    diagnostics, ErrorCode.ERR_ImplicitlyTypedVariableAssignedArrayInitializer, errorSyntax);

                return CheckValue(result, valueKind, diagnostics);
            }

            BoundExpression value = BindValue(initializer, diagnostics, valueKind);
            BoundExpression expression = value.Kind is BoundKind.UnboundLambda or BoundKind.MethodGroup ?
                BindToInferredDelegateType(value, diagnostics) :
                BindToNaturalType(value, diagnostics);

            // Certain expressions (null literals, method groups and anonymous functions) have no type of
            // their own and therefore cannot be the initializer of an implicitly typed local.
            if (!expression.HasAnyErrors && !expression.HasExpressionType())
            {
                // Cannot assign {0} to an implicitly-typed local variable
                Error(diagnostics, ErrorCode.ERR_ImplicitlyTypedVariableAssignedBadValue, errorSyntax, expression.Display);
            }

            return expression;
        }

        private static bool IsInitializerRefKindValid(
            EqualsValueClauseSyntax initializer,
            CSharpSyntaxNode node,
            RefKind variableRefKind,
            BindingDiagnosticBag diagnostics,
            out BindValueKind valueKind,
            out ExpressionSyntax value)
        {
            RefKind expressionRefKind = RefKind.None;
            value = initializer?.Value.CheckAndUnwrapRefExpression(diagnostics, out expressionRefKind);
            if (variableRefKind == RefKind.None)
            {
                valueKind = BindValueKind.RValue;
                if (expressionRefKind == RefKind.Ref)
                {
                    Error(diagnostics, ErrorCode.ERR_InitializeByValueVariableWithReference, node);
                    return false;
                }
            }
            else
            {
                valueKind = variableRefKind == RefKind.RefReadOnly
                    ? BindValueKind.ReadonlyRef
                    : BindValueKind.RefOrOut;

                if (initializer == null)
                {
                    Error(diagnostics, ErrorCode.ERR_ByReferenceVariableMustBeInitialized, node);
                    return false;
                }
                else if (expressionRefKind != RefKind.Ref)
                {
                    Error(diagnostics, ErrorCode.ERR_InitializeByReferenceVariableWithValue, node);
                    return false;
                }
            }

            return true;
        }

        protected BoundLocalDeclaration BindVariableDeclaration(
            LocalDeclarationKind kind,
            bool isVar,
            VariableDeclaratorSyntax declarator,
            TypeSyntax typeSyntax,
            TypeWithAnnotations declTypeOpt,
            AliasSymbol aliasOpt,
            BindingDiagnosticBag diagnostics,
            bool includeBoundType,
            CSharpSyntaxNode associatedSyntaxNode = null)
        {
            Debug.Assert(declarator != null);

            return BindVariableDeclaration(LocateDeclaredVariableSymbol(declarator, typeSyntax, kind),
                                           kind,
                                           isVar,
                                           declarator,
                                           typeSyntax,
                                           declTypeOpt,
                                           aliasOpt,
                                           diagnostics,
                                           includeBoundType,
                                           associatedSyntaxNode);
        }

        protected BoundLocalDeclaration BindVariableDeclaration(
            SourceLocalSymbol localSymbol,
            LocalDeclarationKind kind,
            bool isVar,
            VariableDeclaratorSyntax declarator,
            TypeSyntax typeSyntax,
            TypeWithAnnotations declTypeOpt,
            AliasSymbol aliasOpt,
            BindingDiagnosticBag diagnostics,
            bool includeBoundType,
            CSharpSyntaxNode associatedSyntaxNode = null)
        {
            Debug.Assert(declarator != null);
            Debug.Assert(declTypeOpt.HasType || isVar);
            Debug.Assert(typeSyntax != null);

            var localDiagnostics = BindingDiagnosticBag.GetInstance(withDiagnostics: true, diagnostics.AccumulatesDependencies);
            // if we are not given desired syntax, we use declarator
            associatedSyntaxNode = associatedSyntaxNode ?? declarator;

            // Check for variable declaration errors.
            // Use the binder that owns the scope for the local because this (the current) binder
            // might own nested scope.
            bool nameConflict = localSymbol.ScopeBinder.ValidateDeclarationNameConflictsInScope(localSymbol, diagnostics);
            bool hasErrors = false;

            if (localSymbol.RefKind != RefKind.None)
            {
                CheckRefLocalInAsyncOrIteratorMethod(localSymbol.IdentifierToken, diagnostics);
            }

            EqualsValueClauseSyntax equalsClauseSyntax = declarator.Initializer;

            BindValueKind valueKind;
            ExpressionSyntax value;
            if (!IsInitializerRefKindValid(equalsClauseSyntax, declarator, localSymbol.RefKind, diagnostics, out valueKind, out value))
            {
                hasErrors = true;
            }

            BoundExpression initializerOpt;
            if (isVar)
            {
                aliasOpt = null;

                initializerOpt = BindInferredVariableInitializer(diagnostics, value, valueKind, declarator);

                // If we got a good result then swap the inferred type for the "var"
                TypeSymbol initializerType = initializerOpt?.Type;
                if ((object)initializerType != null)
                {
                    declTypeOpt = TypeWithAnnotations.Create(initializerType);

                    if (declTypeOpt.IsVoidType())
                    {
                        Error(localDiagnostics, ErrorCode.ERR_ImplicitlyTypedVariableAssignedBadValue, declarator, declTypeOpt.Type);
                        declTypeOpt = TypeWithAnnotations.Create(CreateErrorType("var"));
                        hasErrors = true;
                    }

                    if (!declTypeOpt.Type.IsErrorType())
                    {
                        if (declTypeOpt.IsStatic)
                        {
                            Error(localDiagnostics, ErrorCode.ERR_VarDeclIsStaticClass, typeSyntax, initializerType);
                            hasErrors = true;
                        }
                    }
                }
                else
                {
                    declTypeOpt = TypeWithAnnotations.Create(CreateErrorType("var"));
                    hasErrors = true;
                }
            }
            else
            {
                if (ReferenceEquals(equalsClauseSyntax, null))
                {
                    initializerOpt = null;
                }
                else
                {
                    // Basically inlined BindVariableInitializer, but with conversion optional.
                    initializerOpt = BindPossibleArrayInitializer(value, declTypeOpt.Type, valueKind, diagnostics);
                    if (kind != LocalDeclarationKind.FixedVariable)
                    {
                        // If this is for a fixed statement, we'll do our own conversion since there are some special cases.
                        initializerOpt = GenerateConversionForAssignment(
                            declTypeOpt.Type,
                            initializerOpt,
                            localDiagnostics,
                            localSymbol.RefKind != RefKind.None ? ConversionForAssignmentFlags.RefAssignment : ConversionForAssignmentFlags.None);
                    }
                }
            }

            Debug.Assert(declTypeOpt.HasType);

            if (kind == LocalDeclarationKind.FixedVariable)
            {
                // NOTE: this is an error, but it won't prevent further binding.
                if (isVar)
                {
                    if (!hasErrors)
                    {
                        Error(localDiagnostics, ErrorCode.ERR_ImplicitlyTypedLocalCannotBeFixed, declarator);
                        hasErrors = true;
                    }
                }

                if (!declTypeOpt.Type.IsPointerType())
                {
                    if (!hasErrors)
                    {
                        Error(localDiagnostics, declTypeOpt.Type.IsFunctionPointer() ? ErrorCode.ERR_CannotUseFunctionPointerAsFixedLocal : ErrorCode.ERR_BadFixedInitType, declarator);
                        hasErrors = true;
                    }
                }
                else if (!IsValidFixedVariableInitializer(declTypeOpt.Type, ref initializerOpt, localDiagnostics))
                {
                    hasErrors = true;
                }
            }

            if (CheckRestrictedTypeInAsyncMethod(this.ContainingMemberOrLambda, declTypeOpt.Type, localDiagnostics, typeSyntax))
            {
                hasErrors = true;
            }

            if (localSymbol.Scope == DeclarationScope.ValueScoped && !declTypeOpt.Type.IsErrorTypeOrRefLikeType())
            {
                localDiagnostics.Add(ErrorCode.ERR_ScopedRefAndRefStructOnly, typeSyntax.Location);
            }

            localSymbol.SetTypeWithAnnotations(declTypeOpt);

            ImmutableArray<BoundExpression> arguments = BindDeclaratorArguments(declarator, localDiagnostics);

            if (kind == LocalDeclarationKind.FixedVariable || kind == LocalDeclarationKind.UsingVariable)
            {
                // CONSIDER: The error message is "you must provide an initializer in a fixed
                // CONSIDER: or using declaration". The error message could be targeted to
                // CONSIDER: the actual situation. "you must provide an initializer in a
                // CONSIDER: 'fixed' declaration."

                if (initializerOpt == null)
                {
                    Error(localDiagnostics, ErrorCode.ERR_FixedMustInit, declarator);
                    hasErrors = true;
                }
            }
            else if (kind == LocalDeclarationKind.Constant && initializerOpt != null && !localDiagnostics.HasAnyResolvedErrors())
            {
                var constantValueDiagnostics = localSymbol.GetConstantValueDiagnostics(initializerOpt);
                diagnostics.AddRange(constantValueDiagnostics, allowMismatchInDependencyAccumulation: true);
                hasErrors = constantValueDiagnostics.Diagnostics.HasAnyErrors();
            }

            diagnostics.AddRangeAndFree(localDiagnostics);

            BoundTypeExpression boundDeclType = null;

            if (includeBoundType)
            {
                var invalidDimensions = ArrayBuilder<BoundExpression>.GetInstance();

                typeSyntax.VisitRankSpecifiers((rankSpecifier, args) =>
                {
                    bool _ = false;
                    foreach (var expressionSyntax in rankSpecifier.Sizes)
                    {
                        var size = args.binder.BindArrayDimension(expressionSyntax, args.diagnostics, ref _);
                        if (size != null)
                        {
                            args.invalidDimensions.Add(size);
                        }
                    }
                }, (binder: this, invalidDimensions: invalidDimensions, diagnostics: diagnostics));

                boundDeclType = new BoundTypeExpression(typeSyntax, aliasOpt, dimensionsOpt: invalidDimensions.ToImmutableAndFree(), typeWithAnnotations: declTypeOpt);
            }

            return new BoundLocalDeclaration(
                syntax: associatedSyntaxNode,
                localSymbol: localSymbol,
                declaredTypeOpt: boundDeclType,
                initializerOpt: hasErrors ? BindToTypeForErrorRecovery(initializerOpt)?.WithHasErrors() : initializerOpt,
                argumentsOpt: arguments,
                inferredType: isVar,
                hasErrors: hasErrors | nameConflict);
        }

        protected bool CheckRefLocalInAsyncOrIteratorMethod(SyntaxToken identifierToken, BindingDiagnosticBag diagnostics)
        {
            if (IsInAsyncMethod())
            {
                Error(diagnostics, ErrorCode.ERR_BadAsyncLocalType, identifierToken);
                return true;
            }
            else if (IsDirectlyInIterator)
            {
                Error(diagnostics, ErrorCode.ERR_BadIteratorLocalType, identifierToken);
                return true;
            }

            return false;
        }

        internal ImmutableArray<BoundExpression> BindDeclaratorArguments(VariableDeclaratorSyntax declarator, BindingDiagnosticBag diagnostics)
        {
            // It is possible that we have a bracketed argument list, like "int x[];" or "int x[123];"
            // in a non-fixed-size-array declaration . This is a common error made by C++ programmers.
            // We have already given a good error at parse time telling the user to either make it "fixed"
            // or to move the brackets to the type. However, we should still do semantic analysis of
            // the arguments, so that errors in them are discovered, hovering over them in the IDE
            // gives good results, and so on.

            var arguments = default(ImmutableArray<BoundExpression>);

            if (declarator.ArgumentList != null)
            {
                AnalyzedArguments analyzedArguments = AnalyzedArguments.GetInstance();
                BindArgumentsAndNames(declarator.ArgumentList, diagnostics, analyzedArguments);
                arguments = BuildArgumentsForErrorRecovery(analyzedArguments);
                analyzedArguments.Free();
            }

            return arguments;
        }

        private SourceLocalSymbol LocateDeclaredVariableSymbol(VariableDeclaratorSyntax declarator, TypeSyntax typeSyntax, LocalDeclarationKind outerKind)
        {
            LocalDeclarationKind kind = outerKind == LocalDeclarationKind.UsingVariable ? LocalDeclarationKind.UsingVariable : LocalDeclarationKind.RegularVariable;
            return LocateDeclaredVariableSymbol(declarator.Identifier, typeSyntax, declarator.Initializer, kind);
        }

        private SourceLocalSymbol LocateDeclaredVariableSymbol(SyntaxToken identifier, TypeSyntax typeSyntax, EqualsValueClauseSyntax equalsValue, LocalDeclarationKind kind)
        {
            SourceLocalSymbol localSymbol = this.LookupLocal(identifier);

            // In error scenarios with misplaced code, it is possible we can't bind the local declaration.
            // This occurs through the semantic model.  In that case concoct a plausible result.
            if ((object)localSymbol == null)
            {
                localSymbol = SourceLocalSymbol.MakeLocal(
                    ContainingMemberOrLambda,
                    this,
                    allowRefKind: false, // do not allow ref
                    allowScoped: false,
                    typeSyntax,
                    identifier,
                    kind,
                    equalsValue);
            }

            return localSymbol;
        }

        private bool IsValidFixedVariableInitializer(TypeSymbol declType, ref BoundExpression initializerOpt, BindingDiagnosticBag diagnostics)
        {
            Debug.Assert(!ReferenceEquals(declType, null));
            Debug.Assert(declType.IsPointerType());

            if (initializerOpt?.HasAnyErrors != false)
            {
                return false;
            }

            TypeSymbol initializerType = initializerOpt.Type;
            SyntaxNode initializerSyntax = initializerOpt.Syntax;

            if ((object)initializerType == null)
            {
                Error(diagnostics, ErrorCode.ERR_ExprCannotBeFixed, initializerSyntax);
                return false;
            }

            TypeSymbol elementType;
            bool hasErrors = false;
            MethodSymbol fixedPatternMethod = null;

            switch (initializerOpt.Kind)
            {
                case BoundKind.AddressOfOperator:
                    elementType = ((BoundAddressOfOperator)initializerOpt).Operand.Type;
                    break;

                case BoundKind.FieldAccess:
                    var fa = (BoundFieldAccess)initializerOpt;
                    if (fa.FieldSymbol.IsFixedSizeBuffer)
                    {
                        elementType = ((PointerTypeSymbol)fa.Type).PointedAtType;
                        break;
                    }

                    goto default;

                default:
                    //  fixed (T* variable = <expr>) ...

                    // check for arrays
                    if (initializerType.IsArray())
                    {
                        // See ExpressionBinder::BindPtrToArray (though most of that functionality is now in LocalRewriter).
                        elementType = ((ArrayTypeSymbol)initializerType).ElementType;
                        break;
                    }

                    // check for a special ref-returning method
                    var additionalDiagnostics = BindingDiagnosticBag.GetInstance(diagnostics);
                    fixedPatternMethod = GetFixedPatternMethodOpt(initializerOpt, additionalDiagnostics);

                    // check for String
                    // NOTE: We will allow the pattern method to take precedence, but only if it is an instance member of System.String
                    if (initializerType.SpecialType == SpecialType.System_String &&
                        ((object)fixedPatternMethod == null || fixedPatternMethod.ContainingType.SpecialType != SpecialType.System_String))
                    {
                        fixedPatternMethod = null;
                        elementType = this.GetSpecialType(SpecialType.System_Char, diagnostics, initializerSyntax);
                        additionalDiagnostics.Free();
                        break;
                    }

                    // if the feature was enabled, but something went wrong with the method, report that, otherwise don't.
                    // If feature is not enabled, additional errors would be just noise.
                    bool extensibleFixedEnabled = ((CSharpParseOptions)initializerOpt.SyntaxTree.Options)?.IsFeatureEnabled(MessageID.IDS_FeatureExtensibleFixedStatement) != false;
                    if (extensibleFixedEnabled)
                    {
                        diagnostics.AddRange(additionalDiagnostics);
                    }

                    additionalDiagnostics.Free();

                    if ((object)fixedPatternMethod != null)
                    {
                        elementType = fixedPatternMethod.ReturnType;
                        CheckFeatureAvailability(initializerOpt.Syntax, MessageID.IDS_FeatureExtensibleFixedStatement, diagnostics);
                        break;
                    }
                    else
                    {
                        Error(diagnostics, ErrorCode.ERR_ExprCannotBeFixed, initializerSyntax);
                        return false;
                    }
            }

            if (CheckManagedAddr(Compilation, elementType, initializerSyntax.Location, diagnostics))
            {
                hasErrors = true;
            }

            initializerOpt = BindToNaturalType(initializerOpt, diagnostics, reportNoTargetType: false);
            initializerOpt = GetFixedLocalCollectionInitializer(initializerOpt, elementType, declType, fixedPatternMethod, hasErrors, diagnostics);
            return true;
        }

        private MethodSymbol GetFixedPatternMethodOpt(BoundExpression initializer, BindingDiagnosticBag additionalDiagnostics)
        {
            if (initializer.Type.IsVoidType())
            {
                return null;
            }

            const string methodName = "GetPinnableReference";

            var result = PerformPatternMethodLookup(initializer, methodName, initializer.Syntax, additionalDiagnostics, out var patternMethodSymbol);

            if (patternMethodSymbol is null)
            {
                return null;
            }

            if (HasOptionalOrVariableParameters(patternMethodSymbol) ||
                patternMethodSymbol.ReturnsVoid ||
                !patternMethodSymbol.RefKind.IsManagedReference() ||
                !(patternMethodSymbol.ParameterCount == 0 || patternMethodSymbol.IsStatic && patternMethodSymbol.ParameterCount == 1))
            {
                // the method does not fit the pattern
                additionalDiagnostics.Add(ErrorCode.WRN_PatternBadSignature, initializer.Syntax.Location, initializer.Type, "fixed", patternMethodSymbol);
                return null;
            }

            return patternMethodSymbol;
        }

        /// <summary>
        /// Wrap the initializer in a BoundFixedLocalCollectionInitializer so that the rewriter will have the
        /// information it needs (e.g. conversions, helper methods).
        /// </summary>
        private BoundExpression GetFixedLocalCollectionInitializer(
            BoundExpression initializer,
            TypeSymbol elementType,
            TypeSymbol declType,
            MethodSymbol patternMethodOpt,
            bool hasErrors,
            BindingDiagnosticBag diagnostics)
        {
            Debug.Assert(initializer != null);

            SyntaxNode initializerSyntax = initializer.Syntax;

            TypeSymbol pointerType = new PointerTypeSymbol(TypeWithAnnotations.Create(elementType));
            CompoundUseSiteInfo<AssemblySymbol> useSiteInfo = GetNewCompoundUseSiteInfo(diagnostics);
            Conversion elementConversionClassification = this.Conversions.ClassifyConversionFromType(pointerType, declType, isChecked: CheckOverflowAtRuntime, ref useSiteInfo);
            diagnostics.Add(initializerSyntax, useSiteInfo);

            BoundValuePlaceholder elementPlaceholder;
            BoundExpression elementConversion;

            if (!elementConversionClassification.IsValid || !elementConversionClassification.IsImplicit)
            {
                GenerateImplicitConversionError(diagnostics, this.Compilation, initializerSyntax, elementConversionClassification, pointerType, declType);
                hasErrors = true;
            }

            if (elementConversionClassification.IsValid)
            {
                elementPlaceholder = new BoundValuePlaceholder(initializerSyntax, pointerType).MakeCompilerGenerated();
                elementConversion = CreateConversion(initializerSyntax, elementPlaceholder, elementConversionClassification, isCast: false, conversionGroupOpt: null, declType,
                    elementConversionClassification.IsImplicit ? diagnostics : BindingDiagnosticBag.Discarded);
            }
            else
            {
                elementPlaceholder = null;
                elementConversion = null;
            }

            return new BoundFixedLocalCollectionInitializer(
                initializerSyntax,
                pointerType,
                elementPlaceholder,
                elementConversion,
                initializer,
                patternMethodOpt,
                declType,
                hasErrors);
        }

        private BoundExpression BindAssignment(AssignmentExpressionSyntax node, BindingDiagnosticBag diagnostics)
        {
            Debug.Assert(node != null);
            Debug.Assert(node.Left != null);
            Debug.Assert(node.Right != null);

            node.Left.CheckDeconstructionCompatibleArgument(diagnostics);

            if (node.Left.Kind() == SyntaxKind.TupleExpression || node.Left.Kind() == SyntaxKind.DeclarationExpression)
            {
                return BindDeconstruction(node, diagnostics);
            }

            var rhsExpr = node.Right.CheckAndUnwrapRefExpression(diagnostics, out var refKind);
            var isRef = refKind == RefKind.Ref;
            var lhsKind = isRef ? BindValueKind.RefAssignable : BindValueKind.Assignable;

            if (isRef)
                MessageID.IDS_FeatureRefReassignment.CheckFeatureAvailability(diagnostics, node.Right, node.Right.GetFirstToken().GetLocation());

            var op1 = BindValue(node.Left, diagnostics, lhsKind);
            ReportSuppressionIfNeeded(op1, diagnostics);

            var rhsKind = isRef ? GetRequiredRHSValueKindForRefAssignment(op1) : BindValueKind.RValue;
            var op2 = BindValue(rhsExpr, diagnostics, rhsKind);

            bool discardAssignment = op1.Kind == BoundKind.DiscardExpression;
            if (discardAssignment)
            {
                op2 = BindToNaturalType(op2, diagnostics);
                op1 = InferTypeForDiscardAssignment((BoundDiscardExpression)op1, op2, diagnostics);
            }

<<<<<<< HEAD
            return BindAssignment(node, op1, op2, isRef, diagnostics);
=======
            return BindAssignment(node, op1, op2, isRef, verifyEscapeSafety: !discardAssignment, diagnostics);
>>>>>>> 34180c39
        }

        private static BindValueKind GetRequiredRHSValueKindForRefAssignment(BoundExpression boundLeft)
        {
            var rhsKind = BindValueKind.RefersToLocation;

            if (!boundLeft.HasErrors)
            {
                // We should now know that boundLeft is a valid lvalue
                var lhsRefKind = boundLeft.GetRefKind();
                if (lhsRefKind is RefKind.Ref or RefKind.Out)
                {
                    // If the LHS is a ref (not ref-readonly), the RHS
                    // must also be value-assignable
                    rhsKind |= BindValueKind.Assignable;
                }
            }

            return rhsKind;
        }

        private BoundExpression InferTypeForDiscardAssignment(BoundDiscardExpression op1, BoundExpression op2, BindingDiagnosticBag diagnostics)
        {
            var inferredType = op2.Type;
            if ((object)inferredType == null)
            {
                return op1.FailInference(this, diagnostics);
            }

            if (inferredType.IsVoidType())
            {
                diagnostics.Add(ErrorCode.ERR_VoidAssignment, op1.Syntax.Location);
            }

            return op1.SetInferredTypeWithAnnotations(TypeWithAnnotations.Create(inferredType));
        }

        private BoundAssignmentOperator BindAssignment(
            SyntaxNode node,
            BoundExpression op1,
            BoundExpression op2,
            bool isRef,
            BindingDiagnosticBag diagnostics)
        {
            Debug.Assert(op1 != null);
            Debug.Assert(op2 != null);

            bool hasErrors = op1.HasAnyErrors || op2.HasAnyErrors;

            if (!op1.HasAnyErrors)
            {
                // Build bound conversion. The node might not be used if this is a dynamic conversion
                // but diagnostics should be reported anyways.
                var conversion = GenerateConversionForAssignment(op1.Type, op2, diagnostics, isRef ? ConversionForAssignmentFlags.RefAssignment : ConversionForAssignmentFlags.None);

                // If the result is a dynamic assignment operation (SetMember or SetIndex),
                // don't generate the boxing conversion to the dynamic type.
                // Leave the values as they are, and deal with the conversions at runtime.
                if (op1.Kind != BoundKind.DynamicIndexerAccess &&
                    op1.Kind != BoundKind.DynamicMemberAccess &&
                    op1.Kind != BoundKind.DynamicObjectInitializerMember)
                {
                    op2 = conversion;
                }
                else
                {
                    op2 = BindToNaturalType(op2, diagnostics);
                }
            }
            else
            {
                op2 = BindToTypeForErrorRecovery(op2);
            }

            TypeSymbol type;
            if ((op1.Kind == BoundKind.EventAccess) &&
                ((BoundEventAccess)op1).EventSymbol.IsWindowsRuntimeEvent)
            {
                // Event assignment is a call to void WindowsRuntimeMarshal.AddEventHandler<T>().
                type = this.GetSpecialType(SpecialType.System_Void, diagnostics, node);
            }
            else
            {
                type = op1.Type;
            }

            return new BoundAssignmentOperator(node, op1, op2, isRef, type, hasErrors);
        }
    }

    partial class RefSafetyAnalysis
    {
        private void ValidateAssignment(
            SyntaxNode node,
            BoundExpression op1,
            BoundExpression op2,
            bool isRef,
            BindingDiagnosticBag diagnostics)
        {
            Debug.Assert(op1 != null);
            Debug.Assert(op2 != null);

            if (!op1.HasAnyErrors)
            {
                Debug.Assert(op1.Type is { });

                bool hasErrors = false;
                if (isRef)
                {
                    // https://github.com/dotnet/csharplang/blob/main/proposals/csharp-11.0/low-level-struct-improvements.md#rules-ref-reassignment
                    // For a ref reassignment in the form `e1 = ref e2` both of the following must be true:
                    // 1. `e2` must have *ref-safe-to-escape* at least as large as the *ref-safe-to-escape* of `e1`
                    // 2. `e1` must have the same *safe-to-escape* as `e2`

                    var leftEscape = GetRefEscape(op1, _localScopeDepth);
                    var rightEscape = GetRefEscape(op2, _localScopeDepth);
                    if (leftEscape < rightEscape)
                    {
                        var errorCode = (rightEscape, _inUnsafeRegion) switch
                        {
                            (Binder.ReturnOnlyScope, false) => ErrorCode.ERR_RefAssignReturnOnly,
                            (Binder.ReturnOnlyScope, true) => ErrorCode.WRN_RefAssignReturnOnly,
                            (_, false) => ErrorCode.ERR_RefAssignNarrower,
                            (_, true) => ErrorCode.WRN_RefAssignNarrower
                        };

                        Error(diagnostics, errorCode, node, getName(op1), op2.Syntax);
                        if (!_inUnsafeRegion)
                        {
                            hasErrors = true;
                        }
                    }
                    else if (op1.Kind is BoundKind.Local or BoundKind.Parameter)
                    {
                        leftEscape = GetValEscape(op1, _localScopeDepth);
                        rightEscape = GetValEscape(op2, _localScopeDepth);

                        Debug.Assert(leftEscape == rightEscape || op1.Type.IsRefLikeType);

                        // We only check if the safe-to-escape of e2 is wider than the safe-to-escape of e1 here,
                        // we don't check for equality. The case where the safe-to-escape of e2 is narrower than
                        // e1 is handled in the if (op1.Type.IsRefLikeType) { ... } block later.
                        if (leftEscape > rightEscape)
                        {
                            Debug.Assert(op1.Kind != BoundKind.Parameter); // If the assert fails, add a corresponding test.

                            var errorCode = _inUnsafeRegion ? ErrorCode.WRN_RefAssignValEscapeWider : ErrorCode.ERR_RefAssignValEscapeWider;
                            Error(diagnostics, errorCode, node, getName(op1), op2.Syntax);
                            if (!_inUnsafeRegion)
                            {
                                hasErrors = true;
                            }
                        }
                    }
                }

                if (!hasErrors && op1.Type.IsRefLikeType)
                {
                    var leftEscape = GetValEscape(op1, _localScopeDepth);
                    ValidateEscape(op2, leftEscape, isByRef: false, diagnostics);
                }
            }

            static object getName(BoundExpression expr)
            {
                if (expr.ExpressionSymbol is { Name: var name })
                {
                    return name;
                }
                if (expr is BoundArrayAccess)
                {
                    return MessageID.IDS_ArrayAccess.Localize();
                }
                if (expr is BoundPointerElementAccess)
                {
                    return MessageID.IDS_PointerElementAccess.Localize();
                }

                Debug.Assert(false);
                return "";
            }
        }
    }

    partial class Binder
    {
        internal static PropertySymbol GetPropertySymbol(BoundExpression expr, out BoundExpression receiver, out SyntaxNode propertySyntax)
        {
            if (expr is null)
            {
                receiver = null;
                propertySyntax = null;
                return null;
            }

            PropertySymbol propertySymbol;
            switch (expr.Kind)
            {
                case BoundKind.PropertyAccess:
                    {
                        var propertyAccess = (BoundPropertyAccess)expr;
                        receiver = propertyAccess.ReceiverOpt;
                        propertySymbol = propertyAccess.PropertySymbol;
                    }
                    break;
                case BoundKind.IndexerAccess:
                    {
                        var indexerAccess = (BoundIndexerAccess)expr;
                        receiver = indexerAccess.ReceiverOpt;
                        propertySymbol = indexerAccess.Indexer;
                    }
                    break;
                case BoundKind.ImplicitIndexerAccess:
                    {
                        var implicitIndexerAccess = (BoundImplicitIndexerAccess)expr;

                        switch (implicitIndexerAccess.IndexerOrSliceAccess)
                        {
                            case BoundIndexerAccess indexerAccess:
                                propertySymbol = indexerAccess.Indexer;
                                receiver = implicitIndexerAccess.Receiver;
                                break;

                            case BoundCall or BoundArrayAccess:
                                receiver = null;
                                propertySyntax = null;
                                return null;

                            default:
                                throw ExceptionUtilities.UnexpectedValue(implicitIndexerAccess.IndexerOrSliceAccess.Kind);
                        }
                    }
                    break;
                default:
                    receiver = null;
                    propertySyntax = null;
                    return null;
            }

            var syntax = expr.Syntax;
            switch (syntax.Kind())
            {
                case SyntaxKind.SimpleMemberAccessExpression:
                case SyntaxKind.PointerMemberAccessExpression:
                    propertySyntax = ((MemberAccessExpressionSyntax)syntax).Name;
                    break;
                case SyntaxKind.IdentifierName:
                    propertySyntax = syntax;
                    break;
                case SyntaxKind.ElementAccessExpression:
                    propertySyntax = ((ElementAccessExpressionSyntax)syntax).ArgumentList;
                    break;
                default:
                    // Other syntax types, such as QualifiedName,
                    // might occur in invalid code.
                    propertySyntax = syntax;
                    break;
            }

            return propertySymbol;
        }

#nullable enable
        internal static Symbol? GetIndexerOrImplicitIndexerSymbol(BoundExpression? e)
        {
            return e switch
            {
                null => null,
                // this[Index], this[Range]
                BoundIndexerAccess indexerAccess => indexerAccess.Indexer,
                // Slice(int, int), Substring(int, int)
                BoundImplicitIndexerAccess { IndexerOrSliceAccess: BoundCall call } => call.Method,
                // this[int]
                BoundImplicitIndexerAccess { IndexerOrSliceAccess: BoundIndexerAccess indexerAccess } => indexerAccess.Indexer,
                // array[Index]
                BoundImplicitIndexerAccess { IndexerOrSliceAccess: BoundArrayAccess } => null,
                // array[int or Range]
                BoundArrayAccess => null,
                BoundDynamicIndexerAccess => null,
                BoundBadExpression => null,
                _ => throw ExceptionUtilities.UnexpectedValue(e.Kind)
            };
        }
#nullable disable

        private static SyntaxNode GetEventName(BoundEventAccess expr)
        {
            SyntaxNode syntax = expr.Syntax;
            switch (syntax.Kind())
            {
                case SyntaxKind.SimpleMemberAccessExpression:
                case SyntaxKind.PointerMemberAccessExpression:
                    return ((MemberAccessExpressionSyntax)syntax).Name;
                case SyntaxKind.QualifiedName:
                    // This case is reachable only through SemanticModel
                    return ((QualifiedNameSyntax)syntax).Right;
                case SyntaxKind.IdentifierName:
                    return syntax;
                case SyntaxKind.MemberBindingExpression:
                    return ((MemberBindingExpressionSyntax)syntax).Name;
                default:
                    throw ExceptionUtilities.UnexpectedValue(syntax.Kind());
            }
        }

        /// <summary>
        /// There are two BadEventUsage error codes and this method decides which one should
        /// be used for a given event.
        /// </summary>
        private DiagnosticInfo GetBadEventUsageDiagnosticInfo(EventSymbol eventSymbol)
        {
            var leastOverridden = (EventSymbol)eventSymbol.GetLeastOverriddenMember(this.ContainingType);
            return leastOverridden.HasAssociatedField ?
                new CSDiagnosticInfo(ErrorCode.ERR_BadEventUsage, leastOverridden, leastOverridden.ContainingType) :
                new CSDiagnosticInfo(ErrorCode.ERR_BadEventUsageNoField, leastOverridden);
        }

        internal static bool AccessingAutoPropertyFromConstructor(BoundPropertyAccess propertyAccess, Symbol fromMember)
        {
            return AccessingAutoPropertyFromConstructor(propertyAccess.ReceiverOpt, propertyAccess.PropertySymbol, fromMember);
        }

        private static bool AccessingAutoPropertyFromConstructor(BoundExpression receiver, PropertySymbol propertySymbol, Symbol fromMember)
        {
            if (!propertySymbol.IsDefinition && propertySymbol.ContainingType.Equals(propertySymbol.ContainingType.OriginalDefinition, TypeCompareKind.IgnoreNullableModifiersForReferenceTypes))
            {
                propertySymbol = propertySymbol.OriginalDefinition;
            }

            var sourceProperty = propertySymbol as SourcePropertySymbolBase;
            var propertyIsStatic = propertySymbol.IsStatic;

            return (object)sourceProperty != null &&
                    sourceProperty.IsAutoPropertyWithGetAccessor &&
                    TypeSymbol.Equals(sourceProperty.ContainingType, fromMember.ContainingType, TypeCompareKind.AllIgnoreOptions) &&
                    IsConstructorOrField(fromMember, isStatic: propertyIsStatic) &&
                    (propertyIsStatic || receiver.Kind == BoundKind.ThisReference);
        }

        private static bool IsConstructorOrField(Symbol member, bool isStatic)
        {
            return (member as MethodSymbol)?.MethodKind == (isStatic ?
                                                                MethodKind.StaticConstructor :
                                                                MethodKind.Constructor) ||
                    (member as FieldSymbol)?.IsStatic == isStatic;
        }

        private TypeSymbol GetAccessThroughType(BoundExpression receiver)
        {
            if (receiver == null)
            {
                return this.ContainingType;
            }
            else if (receiver.Kind == BoundKind.BaseReference)
            {
                // Allow protected access to members defined
                // in base classes. See spec section 3.5.3.
                return null;
            }
            else
            {
                Debug.Assert((object)receiver.Type != null);
                return receiver.Type;
            }
        }

        private BoundExpression BindPossibleArrayInitializer(
            ExpressionSyntax node,
            TypeSymbol destinationType,
            BindValueKind valueKind,
            BindingDiagnosticBag diagnostics)
        {
            Debug.Assert(node != null);

            if (node.Kind() != SyntaxKind.ArrayInitializerExpression)
            {
                return BindValue(node, diagnostics, valueKind);
            }

            BoundExpression result;
            if (destinationType.Kind == SymbolKind.ArrayType)
            {
                result = BindArrayCreationWithInitializer(diagnostics, null,
                    (InitializerExpressionSyntax)node, (ArrayTypeSymbol)destinationType,
                    ImmutableArray<BoundExpression>.Empty);
            }
            else
            {
                result = BindUnexpectedArrayInitializer((InitializerExpressionSyntax)node, diagnostics, ErrorCode.ERR_ArrayInitToNonArrayType);
            }

            return CheckValue(result, valueKind, diagnostics);
        }

        protected virtual SourceLocalSymbol LookupLocal(SyntaxToken nameToken)
        {
            return Next.LookupLocal(nameToken);
        }

        protected virtual LocalFunctionSymbol LookupLocalFunction(SyntaxToken nameToken)
        {
            return Next.LookupLocalFunction(nameToken);
        }

        internal virtual BoundBlock BindEmbeddedBlock(BlockSyntax node, BindingDiagnosticBag diagnostics)
        {
            return BindBlock(node, diagnostics);
        }

        private BoundBlock BindBlock(BlockSyntax node, BindingDiagnosticBag diagnostics)
        {
            if (node.AttributeLists.Count > 0)
            {
                Error(diagnostics, ErrorCode.ERR_AttributesNotAllowed, node.AttributeLists[0]);
            }

            var binder = GetBinder(node);
            Debug.Assert(binder != null);

            return binder.BindBlockParts(node, diagnostics);
        }

        private BoundBlock BindBlockParts(BlockSyntax node, BindingDiagnosticBag diagnostics)
        {
            var syntaxStatements = node.Statements;
            int nStatements = syntaxStatements.Count;

            ArrayBuilder<BoundStatement> boundStatements = ArrayBuilder<BoundStatement>.GetInstance(nStatements);

            for (int i = 0; i < nStatements; i++)
            {
                var boundStatement = BindStatement(syntaxStatements[i], diagnostics);
                boundStatements.Add(boundStatement);
            }

            return FinishBindBlockParts(node, boundStatements.ToImmutableAndFree());
        }

        private BoundBlock FinishBindBlockParts(CSharpSyntaxNode node, ImmutableArray<BoundStatement> boundStatements)
        {
            ImmutableArray<LocalSymbol> locals = GetDeclaredLocalsForScope(node);

            return new BoundBlock(
                node,
                locals,
                GetDeclaredLocalFunctionsForScope(node),
                inUnsafeRegion: InUnsafeRegion.ToThreeState(),
                boundStatements);
        }

        [Flags]
        internal enum ConversionForAssignmentFlags
        {
            None = 0,
            DefaultParameter = 1 << 0,
            RefAssignment = 1 << 1,
            IncrementAssignment = 1 << 2,
            CompoundAssignment = 1 << 3,
            PredefinedOperator = 1 << 4,
        }

        internal BoundExpression GenerateConversionForAssignment(TypeSymbol targetType, BoundExpression expression, BindingDiagnosticBag diagnostics, ConversionForAssignmentFlags flags = ConversionForAssignmentFlags.None)
            => GenerateConversionForAssignment(targetType, expression, diagnostics, out _, flags);

        internal BoundExpression GenerateConversionForAssignment(TypeSymbol targetType, BoundExpression expression, BindingDiagnosticBag diagnostics, out Conversion conversion, ConversionForAssignmentFlags flags = ConversionForAssignmentFlags.None)
        {
            Debug.Assert((object)targetType != null);
            Debug.Assert(expression != null);

            // We wish to avoid "cascading" errors, so if the expression we are
            // attempting to convert to a type had errors, suppress additional
            // diagnostics. However, if the expression
            // with errors is an unbound lambda then the errors are almost certainly
            // syntax errors. For error recovery analysis purposes we wish to bind
            // error lambdas like "Action<int> f = x=>{ x. };" because IntelliSense
            // needs to know that x is of type int.

            if (expression.HasAnyErrors && expression.Kind != BoundKind.UnboundLambda)
            {
                diagnostics = BindingDiagnosticBag.Discarded;
            }

            CompoundUseSiteInfo<AssemblySymbol> useSiteInfo = GetNewCompoundUseSiteInfo(diagnostics);

            conversion = (flags & ConversionForAssignmentFlags.IncrementAssignment) == 0 ?
                                 this.Conversions.ClassifyConversionFromExpression(expression, targetType, isChecked: CheckOverflowAtRuntime, ref useSiteInfo) :
                                 this.Conversions.ClassifyConversionFromType(expression.Type, targetType, isChecked: CheckOverflowAtRuntime, ref useSiteInfo);

            diagnostics.Add(expression.Syntax, useSiteInfo);

            if ((flags & ConversionForAssignmentFlags.RefAssignment) != 0)
            {
                if (conversion.Kind != ConversionKind.Identity)
                {
                    Error(diagnostics, ErrorCode.ERR_RefAssignmentMustHaveIdentityConversion, expression.Syntax, targetType);
                }
                else
                {
                    return expression;
                }
            }
            else if (!conversion.IsValid ||
                ((flags & ConversionForAssignmentFlags.CompoundAssignment) == 0 ?
                    !conversion.IsImplicit :
                    (conversion.IsExplicit && (flags & ConversionForAssignmentFlags.PredefinedOperator) == 0)))
            {
                // We suppress conversion errors on default parameters; eg,
                // if someone says "void M(string s = 123) {}". We will report
                // a special error in the default parameter binder.

                if ((flags & ConversionForAssignmentFlags.DefaultParameter) == 0)
                {
                    GenerateImplicitConversionError(diagnostics, expression.Syntax, conversion, expression, targetType);
                }

                // Suppress any additional diagnostics
                diagnostics = BindingDiagnosticBag.Discarded;
            }

            return CreateConversion(expression.Syntax, expression, conversion, isCast: false, conversionGroupOpt: null, targetType, diagnostics);
        }

#nullable enable
        internal void GenerateAnonymousFunctionConversionError(BindingDiagnosticBag diagnostics, SyntaxNode syntax,
            UnboundLambda anonymousFunction, TypeSymbol targetType)
        {
            Debug.Assert((object)targetType != null);
            Debug.Assert(anonymousFunction != null);

            // Is the target type simply bad?

            // If the target type is an error then we've already reported a diagnostic. Don't bother
            // reporting the conversion error.
            if (targetType.IsErrorType())
            {
                return;
            }

            // CONSIDER: Instead of computing this again, cache the reason why the conversion failed in
            // CONSIDER: the Conversion result, and simply report that.

            var reason = Conversions.IsAnonymousFunctionCompatibleWithType(anonymousFunction, targetType);

            // It is possible that the conversion from lambda to delegate is just fine, and
            // that we ended up here because the target type, though itself is not an error
            // type, contains a type argument which is an error type. For example, converting
            // (Goo goo)=>{} to Action<Goo> is a perfectly legal conversion even if Goo is undefined!
            // In that case we have already reported an error that Goo is undefined, so just bail out.

            if (reason == LambdaConversionResult.Success)
            {
                return;
            }

            var id = anonymousFunction.MessageID.Localize();

            if (reason == LambdaConversionResult.BadTargetType)
            {
                if (ReportDelegateInvokeUseSiteDiagnostic(diagnostics, targetType, node: syntax))
                {
                    return;
                }

                if (anonymousFunction.FunctionType is { } functionType &&
                    functionType.GetInternalDelegateType() is null)
                {
                    var discardedUseSiteInfo = CompoundUseSiteInfo<AssemblySymbol>.Discarded;
                    if (Conversions.IsValidFunctionTypeConversionTarget(targetType, ref discardedUseSiteInfo))
                    {
                        Error(diagnostics, ErrorCode.ERR_CannotInferDelegateType, syntax);
                        var lambda = anonymousFunction.BindForErrorRecovery();
                        diagnostics.AddRange(lambda.Diagnostics);
                        return;
                    }
                }

                // Cannot convert {0} to type '{1}' because it is not a delegate type
                Error(diagnostics, ErrorCode.ERR_AnonMethToNonDel, syntax, id, targetType);
                return;
            }

            if (reason == LambdaConversionResult.ExpressionTreeMustHaveDelegateTypeArgument)
            {
                Debug.Assert(targetType.IsExpressionTree());
                Error(diagnostics, ErrorCode.ERR_ExpressionTreeMustHaveDelegate, syntax, ((NamedTypeSymbol)targetType).TypeArgumentsWithAnnotationsNoUseSiteDiagnostics[0].Type);
                return;
            }

            if (reason == LambdaConversionResult.ExpressionTreeFromAnonymousMethod)
            {
                Debug.Assert(targetType.IsGenericOrNonGenericExpressionType(out _));
                Error(diagnostics, ErrorCode.ERR_AnonymousMethodToExpressionTree, syntax);
                return;
            }

            if (reason == LambdaConversionResult.MismatchedReturnType)
            {
                Error(diagnostics, ErrorCode.ERR_CantConvAnonMethReturnType, syntax, id, targetType);
                return;
            }

            // At this point we know that we have either a delegate type or an expression type for the target.

            // The target type is a valid delegate or expression tree type. Is there something wrong with the
            // parameter list?

            // First off, is there a parameter list at all?

            if (reason == LambdaConversionResult.MissingSignatureWithOutParameter)
            {
                // COMPATIBILITY: The C# 4 compiler produces two errors for:
                //
                // delegate void D (out int x);
                // ...
                // D d = delegate {};
                //
                // error CS1676: Parameter 1 must be declared with the 'out' keyword
                // error CS1688: Cannot convert anonymous method block without a parameter list
                // to delegate type 'D' because it has one or more out parameters
                //
                // This seems redundant, (because there is no "parameter 1" in the source code)
                // and unnecessary. I propose that we eliminate the first error.

                Error(diagnostics, ErrorCode.ERR_CantConvAnonMethNoParams, syntax, targetType);
                return;
            }

            var delegateType = targetType.GetDelegateType();
            Debug.Assert(delegateType is not null);

            // There is a parameter list. Does it have the right number of elements?

            if (reason == LambdaConversionResult.BadParameterCount)
            {
                // Delegate '{0}' does not take {1} arguments
                Error(diagnostics, ErrorCode.ERR_BadDelArgCount, syntax, delegateType, anonymousFunction.ParameterCount);
                return;
            }

            // The parameter list exists and had the right number of parameters. Were any of its types bad?

            // If any parameter type of the lambda is an error type then suppress
            // further errors. We've already reported errors on the bad type.
            if (anonymousFunction.HasExplicitlyTypedParameterList)
            {
                for (int i = 0; i < anonymousFunction.ParameterCount; ++i)
                {
                    if (anonymousFunction.ParameterType(i).IsErrorType())
                    {
                        return;
                    }
                }
            }

            // The parameter list exists and had the right number of parameters. Were any of its types
            // mismatched with the delegate parameter types?

            // The simplest possible case is (x, y, z)=>whatever where the target type has a ref or out parameter.

            var delegateParameters = delegateType.DelegateParameters();
            if (reason == LambdaConversionResult.RefInImplicitlyTypedLambda)
            {
                for (int i = 0; i < anonymousFunction.ParameterCount; ++i)
                {
                    var delegateRefKind = delegateParameters[i].RefKind;
                    if (delegateRefKind != RefKind.None)
                    {
                        // Parameter {0} must be declared with the '{1}' keyword
                        Error(diagnostics, ErrorCode.ERR_BadParamRef, anonymousFunction.ParameterLocation(i),
                            i + 1, delegateRefKind.ToParameterDisplayString());
                    }
                }
                return;
            }

            // See the comments in IsAnonymousFunctionCompatibleWithDelegate for an explanation of this one.
            if (reason == LambdaConversionResult.StaticTypeInImplicitlyTypedLambda)
            {
                for (int i = 0; i < anonymousFunction.ParameterCount; ++i)
                {
                    if (delegateParameters[i].TypeWithAnnotations.IsStatic)
                    {
                        // {0}: Static types cannot be used as parameter
                        Error(diagnostics, ErrorFacts.GetStaticClassParameterCode(useWarning: false), anonymousFunction.ParameterLocation(i), delegateParameters[i].Type);
                    }
                }
                return;
            }

            // Otherwise, there might be a more complex reason why the parameter types are mismatched.

            if (reason == LambdaConversionResult.MismatchedParameterType)
            {
                // Cannot convert {0} to type '{1}' because the parameter types do not match the delegate parameter types
                Error(diagnostics, ErrorCode.ERR_CantConvAnonMethParams, syntax, id, targetType);
                Debug.Assert(anonymousFunction.ParameterCount == delegateParameters.Length);
                for (int i = 0; i < anonymousFunction.ParameterCount; ++i)
                {
                    var lambdaParameterType = anonymousFunction.ParameterType(i);
                    if (lambdaParameterType.IsErrorType())
                    {
                        continue;
                    }

                    var lambdaParameterLocation = anonymousFunction.ParameterLocation(i);
                    var lambdaRefKind = anonymousFunction.RefKind(i);
                    var delegateParameterType = delegateParameters[i].Type;
                    var delegateRefKind = delegateParameters[i].RefKind;

                    if (!lambdaParameterType.Equals(delegateParameterType, TypeCompareKind.AllIgnoreOptions))
                    {
                        SymbolDistinguisher distinguisher = new SymbolDistinguisher(this.Compilation, lambdaParameterType, delegateParameterType);

                        // Parameter {0} is declared as type '{1}{2}' but should be '{3}{4}'
                        Error(diagnostics, ErrorCode.ERR_BadParamType, lambdaParameterLocation,
                            i + 1, lambdaRefKind.ToParameterPrefix(), distinguisher.First, delegateRefKind.ToParameterPrefix(), distinguisher.Second);
                    }
                    else if (lambdaRefKind != delegateRefKind)
                    {
                        if (delegateRefKind == RefKind.None)
                        {
                            // Parameter {0} should not be declared with the '{1}' keyword
                            Error(diagnostics, ErrorCode.ERR_BadParamExtraRef, lambdaParameterLocation, i + 1, lambdaRefKind.ToParameterDisplayString());
                        }
                        else
                        {
                            // Parameter {0} must be declared with the '{1}' keyword
                            Error(diagnostics, ErrorCode.ERR_BadParamRef, lambdaParameterLocation, i + 1, delegateRefKind.ToParameterDisplayString());
                        }
                    }
                }
                return;
            }

            if (reason == LambdaConversionResult.BindingFailed)
            {
                var bindingResult = anonymousFunction.Bind(delegateType, isExpressionTree: false);
                Debug.Assert(ErrorFacts.PreventsSuccessfulDelegateConversion(bindingResult.Diagnostics.Diagnostics));
                diagnostics.AddRange(bindingResult.Diagnostics);
                return;
            }

            // UNDONE: LambdaConversionResult.VoidExpressionLambdaMustBeStatementExpression:

            Debug.Assert(false, "Missing case in lambda conversion error reporting");
            diagnostics.Add(ErrorCode.ERR_InternalError, syntax.Location);
        }
#nullable disable

        protected static void GenerateImplicitConversionError(BindingDiagnosticBag diagnostics, CSharpCompilation compilation, SyntaxNode syntax,
            Conversion conversion, TypeSymbol sourceType, TypeSymbol targetType, ConstantValue sourceConstantValueOpt = null)
        {
            Debug.Assert(!conversion.IsImplicit || !conversion.IsValid);

            // If the either type is an error then an error has already been reported
            // for some aspect of the analysis of this expression. (For example, something like
            // "garbage g = null; short s = g;" -- we don't want to report that g is not
            // convertible to short because we've already reported that g does not have a good type.
            if (!sourceType.IsErrorType() && !targetType.IsErrorType())
            {
                if (conversion.IsExplicit)
                {
                    if (sourceType.SpecialType == SpecialType.System_Double && syntax.Kind() == SyntaxKind.NumericLiteralExpression &&
                        (targetType.SpecialType == SpecialType.System_Single || targetType.SpecialType == SpecialType.System_Decimal))
                    {
                        Error(diagnostics, ErrorCode.ERR_LiteralDoubleCast, syntax, (targetType.SpecialType == SpecialType.System_Single) ? "F" : "M", targetType);
                    }
                    else if (conversion.Kind == ConversionKind.ExplicitNumeric && sourceConstantValueOpt != null && sourceConstantValueOpt != ConstantValue.Bad &&
                        ConversionsBase.HasImplicitConstantExpressionConversion(new BoundLiteral(syntax, ConstantValue.Bad, sourceType), targetType))
                    {
                        // CLEVERNESS: By passing ConstantValue.Bad, we tell HasImplicitConstantExpressionConversion to ignore the constant
                        // value and only consider the types.

                        // If there would be an implicit constant conversion for a different constant of the same type
                        // (i.e. one that's not out of range), then it's more helpful to report the range check failure
                        // than to suggest inserting a cast.
                        Error(diagnostics, ErrorCode.ERR_ConstOutOfRange, syntax, sourceConstantValueOpt.Value, targetType);
                    }
                    else
                    {
                        SymbolDistinguisher distinguisher = new SymbolDistinguisher(compilation, sourceType, targetType);
                        Error(diagnostics, ErrorCode.ERR_NoImplicitConvCast, syntax, distinguisher.First, distinguisher.Second);
                    }
                }
                else if (conversion.ResultKind == LookupResultKind.OverloadResolutionFailure)
                {
                    Debug.Assert(conversion.IsUserDefined);

                    ImmutableArray<MethodSymbol> originalUserDefinedConversions = conversion.OriginalUserDefinedConversions;
                    if (originalUserDefinedConversions.Length > 1)
                    {
                        Error(diagnostics, ErrorCode.ERR_AmbigUDConv, syntax, originalUserDefinedConversions[0], originalUserDefinedConversions[1], sourceType, targetType);
                    }
                    else
                    {
                        Debug.Assert(originalUserDefinedConversions.Length == 0,
                            "How can there be exactly one applicable user-defined conversion if the conversion doesn't exist?");
                        SymbolDistinguisher distinguisher = new SymbolDistinguisher(compilation, sourceType, targetType);
                        Error(diagnostics, ErrorCode.ERR_NoImplicitConv, syntax, distinguisher.First, distinguisher.Second);
                    }
                }
                else if (TypeSymbol.Equals(sourceType, targetType, TypeCompareKind.ConsiderEverything2))
                {
                    // This occurs for `void`, which cannot even convert to itself. Since SymbolDistinguisher
                    // requires two distinct types, we preempt its use here. The diagnostic is strange, but correct.
                    // Though this diagnostic tends to be a cascaded one, we cannot suppress it until
                    // we have proven that it is always so.
                    Error(diagnostics, ErrorCode.ERR_NoImplicitConv, syntax, sourceType, targetType);
                }
                else
                {
                    SymbolDistinguisher distinguisher = new SymbolDistinguisher(compilation, sourceType, targetType);
                    Error(diagnostics, ErrorCode.ERR_NoImplicitConv, syntax, distinguisher.First, distinguisher.Second);
                }
            }
        }

        protected void GenerateImplicitConversionError(
            BindingDiagnosticBag diagnostics,
            SyntaxNode syntax,
            Conversion conversion,
            BoundExpression operand,
            TypeSymbol targetType)
        {
            Debug.Assert(operand != null);
            Debug.Assert((object)targetType != null);

            if (targetType.TypeKind == TypeKind.Error)
            {
                return;
            }

            if (targetType.IsVoidType())
            {
                Error(diagnostics, ErrorCode.ERR_NoImplicitConv, syntax, operand.Display, targetType);
                return;
            }

            switch (operand.Kind)
            {
                case BoundKind.BadExpression:
                    {
                        return;
                    }
                case BoundKind.UnboundLambda:
                    {
                        GenerateAnonymousFunctionConversionError(diagnostics, syntax, (UnboundLambda)operand, targetType);
                        return;
                    }
                case BoundKind.TupleLiteral:
                    {
                        var tuple = (BoundTupleLiteral)operand;
                        var targetElementTypes = default(ImmutableArray<TypeWithAnnotations>);

                        // If target is a tuple or compatible type with the same number of elements,
                        // report errors for tuple arguments that failed to convert, which would be more useful.
                        if (targetType.TryGetElementTypesWithAnnotationsIfTupleType(out targetElementTypes) &&
                            targetElementTypes.Length == tuple.Arguments.Length)
                        {
                            GenerateImplicitConversionErrorsForTupleLiteralArguments(diagnostics, tuple.Arguments, targetElementTypes);
                            return;
                        }

                        // target is not compatible with source and source does not have a type
                        if ((object)tuple.Type == null)
                        {
                            Error(diagnostics, ErrorCode.ERR_ConversionNotTupleCompatible, syntax, tuple.Arguments.Length, targetType);
                            return;
                        }

                        // Otherwise it is just a regular conversion failure from T1 to T2.
                        break;
                    }
                case BoundKind.MethodGroup:
                    {
                        reportMethodGroupErrors((BoundMethodGroup)operand, fromAddressOf: false);
                        return;
                    }
                case BoundKind.UnconvertedAddressOfOperator:
                    {
                        reportMethodGroupErrors(((BoundUnconvertedAddressOfOperator)operand).Operand, fromAddressOf: true);
                        return;
                    }
                case BoundKind.Literal:
                    {
                        if (operand.IsLiteralNull())
                        {
                            if (targetType.TypeKind == TypeKind.TypeParameter)
                            {
                                Error(diagnostics, ErrorCode.ERR_TypeVarCantBeNull, syntax, targetType);
                                return;
                            }
                            if (targetType.IsValueType)
                            {
                                Error(diagnostics, ErrorCode.ERR_ValueCantBeNull, syntax, targetType);
                                return;
                            }
                        }
                        break;
                    }
                case BoundKind.StackAllocArrayCreation:
                    {
                        var stackAllocExpression = (BoundStackAllocArrayCreation)operand;
                        Error(diagnostics, ErrorCode.ERR_StackAllocConversionNotPossible, syntax, stackAllocExpression.ElementType, targetType);
                        return;
                    }
                case BoundKind.UnconvertedSwitchExpression:
                    {
                        var switchExpression = (BoundUnconvertedSwitchExpression)operand;
                        var discardedUseSiteInfo = CompoundUseSiteInfo<AssemblySymbol>.Discarded;
                        bool reportedError = false;
                        foreach (var arm in switchExpression.SwitchArms)
                        {
                            tryConversion(arm.Value, ref reportedError, ref discardedUseSiteInfo);
                        }

                        Debug.Assert(reportedError);
                        return;
                    }

                case BoundKind.AddressOfOperator when targetType.IsFunctionPointer():
                    {
                        Error(diagnostics, ErrorCode.ERR_InvalidAddrOp, ((BoundAddressOfOperator)operand).Operand.Syntax);
                        return;
                    }
                case BoundKind.UnconvertedConditionalOperator:
                    {
                        var conditionalOperator = (BoundUnconvertedConditionalOperator)operand;
                        var discardedUseSiteInfo = CompoundUseSiteInfo<AssemblySymbol>.Discarded;
                        bool reportedError = false;
                        tryConversion(conditionalOperator.Consequence, ref reportedError, ref discardedUseSiteInfo);
                        tryConversion(conditionalOperator.Alternative, ref reportedError, ref discardedUseSiteInfo);
                        Debug.Assert(reportedError);
                        return;
                    }

                    void tryConversion(BoundExpression expr, ref bool reportedError, ref CompoundUseSiteInfo<AssemblySymbol> useSiteInfo)
                    {
                        var conversion = this.Conversions.ClassifyImplicitConversionFromExpression(expr, targetType, ref useSiteInfo);
                        if (!conversion.IsImplicit || !conversion.IsValid)
                        {
                            GenerateImplicitConversionError(diagnostics, expr.Syntax, conversion, expr, targetType);
                            reportedError = true;
                        }
                    }
            }

            var sourceType = operand.Type;
            if ((object)sourceType != null)
            {
                GenerateImplicitConversionError(diagnostics, this.Compilation, syntax, conversion, sourceType, targetType, operand.ConstantValue);
                return;
            }

            Debug.Assert(operand.HasAnyErrors && operand.Kind != BoundKind.UnboundLambda, "Missing a case in implicit conversion error reporting");

            void reportMethodGroupErrors(BoundMethodGroup methodGroup, bool fromAddressOf)
            {
                if (!Conversions.ReportDelegateOrFunctionPointerMethodGroupDiagnostics(this, methodGroup, targetType, diagnostics))
                {
                    var nodeForError = syntax;
                    while (nodeForError.Kind() == SyntaxKind.ParenthesizedExpression)
                    {
                        nodeForError = ((ParenthesizedExpressionSyntax)nodeForError).Expression;
                    }

                    if (nodeForError.Kind() == SyntaxKind.SimpleMemberAccessExpression || nodeForError.Kind() == SyntaxKind.PointerMemberAccessExpression)
                    {
                        nodeForError = ((MemberAccessExpressionSyntax)nodeForError).Name;
                    }

                    var location = nodeForError.Location;

                    if (ReportDelegateInvokeUseSiteDiagnostic(diagnostics, targetType, location))
                    {
                        return;
                    }

                    ErrorCode errorCode;

                    switch (targetType.TypeKind)
                    {
                        case TypeKind.FunctionPointer when fromAddressOf:
                            errorCode = ErrorCode.ERR_MethFuncPtrMismatch;
                            break;
                        case TypeKind.FunctionPointer:
                            Error(diagnostics, ErrorCode.ERR_MissingAddressOf, location);
                            return;
                        case TypeKind.Delegate when fromAddressOf:
                            errorCode = ErrorCode.ERR_CannotConvertAddressOfToDelegate;
                            break;
                        case TypeKind.Delegate:
                            errorCode = ErrorCode.ERR_MethDelegateMismatch;
                            break;
                        default:
                            var discardedUseSiteInfo = CompoundUseSiteInfo<AssemblySymbol>.Discarded;
                            if (fromAddressOf)
                            {
                                errorCode = ErrorCode.ERR_AddressOfToNonFunctionPointer;
                            }
                            else if (Conversions.IsValidFunctionTypeConversionTarget(targetType, ref discardedUseSiteInfo) &&
                                !targetType.IsNonGenericExpressionType() &&
                                syntax.IsFeatureEnabled(MessageID.IDS_FeatureInferredDelegateType))
                            {
                                Error(diagnostics, ErrorCode.ERR_CannotInferDelegateType, location);
                                return;
                            }
                            else
                            {
                                errorCode = ErrorCode.ERR_MethGrpToNonDel;
                            }
                            break;
                    }

                    Error(diagnostics, errorCode, location, methodGroup.Name, targetType);
                }
            }
        }

        private void GenerateImplicitConversionErrorsForTupleLiteralArguments(
            BindingDiagnosticBag diagnostics,
            ImmutableArray<BoundExpression> tupleArguments,
            ImmutableArray<TypeWithAnnotations> targetElementTypes)
        {
            var argLength = tupleArguments.Length;

            // report all leaf elements of the tuple literal that failed to convert
            // NOTE: we are not responsible for reporting use site errors here, just the failed leaf conversions.
            // By the time we get here we have done analysis and know we have failed the cast in general, and diagnostics collected in the process is already in the bag.
            // The only thing left is to form a diagnostics about the actually failing conversion(s).
            // This whole method does not itself collect any usesite diagnostics. Its only purpose is to produce an error better than "conversion failed here"
            var discardedUseSiteInfo = CompoundUseSiteInfo<AssemblySymbol>.Discarded;

            for (int i = 0; i < targetElementTypes.Length; i++)
            {
                var argument = tupleArguments[i];
                var targetElementType = targetElementTypes[i].Type;

                var elementConversion = Conversions.ClassifyImplicitConversionFromExpression(argument, targetElementType, ref discardedUseSiteInfo);
                if (!elementConversion.IsValid)
                {
                    GenerateImplicitConversionError(diagnostics, argument.Syntax, elementConversion, argument, targetElementType);
                }
            }
        }

        private BoundStatement BindIfStatement(IfStatementSyntax node, BindingDiagnosticBag diagnostics)
        {
            var condition = BindBooleanExpression(node.Condition, diagnostics);
            var consequence = BindPossibleEmbeddedStatement(node.Statement, diagnostics);
            BoundStatement alternative = (node.Else == null) ? null : BindPossibleEmbeddedStatement(node.Else.Statement, diagnostics);

            BoundStatement result = new BoundIfStatement(node, condition, consequence, alternative);
            return result;
        }

        internal BoundExpression BindBooleanExpression(ExpressionSyntax node, BindingDiagnosticBag diagnostics)
        {
            // SPEC:
            // A boolean-expression is an expression that yields a result of type bool;
            // either directly or through application of operator true in certain
            // contexts as specified in the following.
            //
            // The controlling conditional expression of an if-statement, while-statement,
            // do-statement, or for-statement is a boolean-expression. The controlling
            // conditional expression of the ?: operator follows the same rules as a
            // boolean-expression, but for reasons of operator precedence is classified
            // as a conditional-or-expression.
            //
            // A boolean-expression is required to be implicitly convertible to bool
            // or of a type that implements operator true. If neither requirement
            // is satisfied, a binding-time error occurs.
            //
            // When a boolean expression cannot be implicitly converted to bool but does
            // implement operator true, then following evaluation of the expression,
            // the operator true implementation provided by that type is invoked
            // to produce a bool value.
            //
            // SPEC ERROR: The third paragraph above is obviously not correct; we need
            // SPEC ERROR: to do more than just check to see whether the type implements
            // SPEC ERROR: operator true. First off, the type could implement the operator
            // SPEC ERROR: several times: if it is a struct then it could implement it
            // SPEC ERROR: twice, to take both nullable and non-nullable arguments, and
            // SPEC ERROR: if it is a class or type parameter then it could have several
            // SPEC ERROR: implementations on its base classes or effective base classes.
            // SPEC ERROR: Second, the type of the argument could be S? where S implements
            // SPEC ERROR: operator true(S?); we want to look at S, not S?, when looking
            // SPEC ERROR: for applicable candidates.
            //
            // SPEC ERROR: Basically, the spec should say "use unary operator overload resolution
            // SPEC ERROR: to find the candidate set and choose a unique best operator true".

            var expr = BindValue(node, diagnostics, BindValueKind.RValue);
            var boolean = GetSpecialType(SpecialType.System_Boolean, diagnostics, node);

            if (expr.HasAnyErrors)
            {
                // The expression could not be bound. Insert a fake conversion
                // around it to bool and keep on going.
                // NOTE: no user-defined conversion candidates.
                return BoundConversion.Synthesized(node, BindToTypeForErrorRecovery(expr), Conversion.NoConversion, false, explicitCastInCode: false, conversionGroupOpt: null, ConstantValue.NotAvailable, boolean, hasErrors: true);
            }

            // Oddly enough, "if(dyn)" is bound not as a dynamic conversion to bool, but as a dynamic
            // invocation of operator true.

            if (expr.HasDynamicType())
            {
                return new BoundUnaryOperator(
                    node,
                    UnaryOperatorKind.DynamicTrue,
                    BindToNaturalType(expr, diagnostics),
                    ConstantValue.NotAvailable,
                    methodOpt: null,
                    constrainedToTypeOpt: null,
                    LookupResultKind.Viable,
                    boolean)
                {
                    WasCompilerGenerated = true
                };
            }

            // Is the operand implicitly convertible to bool?

            CompoundUseSiteInfo<AssemblySymbol> useSiteInfo = GetNewCompoundUseSiteInfo(diagnostics);
            var conversion = this.Conversions.ClassifyConversionFromExpression(expr, boolean, isChecked: CheckOverflowAtRuntime, ref useSiteInfo);
            diagnostics.Add(expr.Syntax, useSiteInfo);

            if (conversion.IsImplicit)
            {
                if (conversion.Kind == ConversionKind.Identity)
                {
                    // Check to see if we're assigning a boolean literal in a place where an
                    // equality check would be more conventional.
                    // NOTE: Don't do this check unless the expression will be returned
                    // without being wrapped in another bound node (i.e. identity conversion).
                    if (expr.Kind == BoundKind.AssignmentOperator)
                    {
                        var assignment = (BoundAssignmentOperator)expr;
                        if (assignment.Right.Kind == BoundKind.Literal && assignment.Right.ConstantValue.Discriminator == ConstantValueTypeDiscriminator.Boolean)
                        {
                            Error(diagnostics, ErrorCode.WRN_IncorrectBooleanAssg, assignment.Syntax);
                        }
                    }
                }

                return CreateConversion(
                    syntax: expr.Syntax,
                    source: expr,
                    conversion: conversion,
                    isCast: false,
                    conversionGroupOpt: null,
                    wasCompilerGenerated: true,
                    destination: boolean,
                    diagnostics: diagnostics);
            }

            // It was not. Does it implement operator true?
            expr = BindToNaturalType(expr, diagnostics);
            var best = this.UnaryOperatorOverloadResolution(UnaryOperatorKind.True, expr, node, diagnostics, out LookupResultKind resultKind, out ImmutableArray<MethodSymbol> originalUserDefinedOperators);
            if (!best.HasValue)
            {
                // No. Give a "not convertible to bool" error.
                Debug.Assert(resultKind == LookupResultKind.Empty, "How could overload resolution fail if a user-defined true operator was found?");
                Debug.Assert(originalUserDefinedOperators.IsEmpty, "How could overload resolution fail if a user-defined true operator was found?");
                GenerateImplicitConversionError(diagnostics, node, conversion, expr, boolean);
                return BoundConversion.Synthesized(node, expr, Conversion.NoConversion, false, explicitCastInCode: false, conversionGroupOpt: null, ConstantValue.NotAvailable, boolean, hasErrors: true);
            }

            UnaryOperatorSignature signature = best.Signature;

            BoundExpression resultOperand = CreateConversion(
                node,
                expr,
                best.Conversion,
                isCast: false,
                conversionGroupOpt: null,
                destination: best.Signature.OperandType,
                diagnostics: diagnostics);

            CheckConstraintLanguageVersionAndRuntimeSupportForOperator(node, signature.Method, isUnsignedRightShift: false, signature.ConstrainedToTypeOpt, diagnostics);

            // Consider op_true to be compiler-generated so that it doesn't appear in the semantic model.
            // UNDONE: If we decide to expose the operator in the semantic model, we'll have to remove the
            // WasCompilerGenerated flag (and possibly suppress the symbol in specific APIs).
            return new BoundUnaryOperator(node, signature.Kind, resultOperand, ConstantValue.NotAvailable, signature.Method, signature.ConstrainedToTypeOpt, resultKind, originalUserDefinedOperators, signature.ReturnType)
            {
                WasCompilerGenerated = true
            };
        }

        private BoundStatement BindSwitchStatement(SwitchStatementSyntax node, BindingDiagnosticBag diagnostics)
        {
            Debug.Assert(node != null);
            Binder switchBinder = this.GetBinder(node);
            return switchBinder.BindSwitchStatementCore(node, switchBinder, diagnostics);
        }

        internal virtual BoundStatement BindSwitchStatementCore(SwitchStatementSyntax node, Binder originalBinder, BindingDiagnosticBag diagnostics)
        {
            return this.Next.BindSwitchStatementCore(node, originalBinder, diagnostics);
        }

        internal virtual void BindPatternSwitchLabelForInference(CasePatternSwitchLabelSyntax node, BindingDiagnosticBag diagnostics)
        {
            this.Next.BindPatternSwitchLabelForInference(node, diagnostics);
        }

        private BoundStatement BindWhile(WhileStatementSyntax node, BindingDiagnosticBag diagnostics)
        {
            Debug.Assert(node != null);

            var loopBinder = this.GetBinder(node);
            Debug.Assert(loopBinder != null);
            return loopBinder.BindWhileParts(diagnostics, loopBinder);
        }

        internal virtual BoundWhileStatement BindWhileParts(BindingDiagnosticBag diagnostics, Binder originalBinder)
        {
            return this.Next.BindWhileParts(diagnostics, originalBinder);
        }

        private BoundStatement BindDo(DoStatementSyntax node, BindingDiagnosticBag diagnostics)
        {
            var loopBinder = this.GetBinder(node);
            Debug.Assert(loopBinder != null);

            return loopBinder.BindDoParts(diagnostics, loopBinder);
        }

        internal virtual BoundDoStatement BindDoParts(BindingDiagnosticBag diagnostics, Binder originalBinder)
        {
            return this.Next.BindDoParts(diagnostics, originalBinder);
        }

        internal BoundForStatement BindFor(ForStatementSyntax node, BindingDiagnosticBag diagnostics)
        {
            var loopBinder = this.GetBinder(node);
            Debug.Assert(loopBinder != null);
            return loopBinder.BindForParts(diagnostics, loopBinder);
        }

        internal virtual BoundForStatement BindForParts(BindingDiagnosticBag diagnostics, Binder originalBinder)
        {
            return this.Next.BindForParts(diagnostics, originalBinder);
        }

        internal BoundStatement BindForOrUsingOrFixedDeclarations(VariableDeclarationSyntax nodeOpt, LocalDeclarationKind localKind, BindingDiagnosticBag diagnostics, out ImmutableArray<BoundLocalDeclaration> declarations)
        {
            if (nodeOpt == null)
            {
                declarations = ImmutableArray<BoundLocalDeclaration>.Empty;
                return null;
            }

            var typeSyntax = nodeOpt.Type;
            Debug.Assert(typeSyntax is not ScopedTypeSyntax || localKind is LocalDeclarationKind.RegularVariable or LocalDeclarationKind.UsingVariable);

            if (typeSyntax is ScopedTypeSyntax scopedType)
            {
                // Check for support for 'scoped'.
                ModifierUtils.CheckScopedModifierAvailability(typeSyntax, scopedType.ScopedKeyword, diagnostics);

                typeSyntax = scopedType.Type;
            }

            // Fixed and using variables are not allowed to be ref-like, but regular variables are
            if (localKind == LocalDeclarationKind.RegularVariable)
            {
                typeSyntax = typeSyntax.SkipRef();
            }

            AliasSymbol alias;
            bool isVar;
            TypeWithAnnotations declType = BindTypeOrVarKeyword(typeSyntax, diagnostics, out isVar, out alias);

            Debug.Assert(declType.HasType || isVar);

            var variables = nodeOpt.Variables;
            int count = variables.Count;
            Debug.Assert(count > 0);

            if (isVar && count > 1)
            {
                // There are a number of ways in which a var decl can be illegal, but in these
                // cases we should report an error and then keep right on going with the inference.

                Error(diagnostics, ErrorCode.ERR_ImplicitlyTypedVariableMultipleDeclarator, nodeOpt);
            }

            var declarationArray = new BoundLocalDeclaration[count];

            for (int i = 0; i < count; i++)
            {
                var variableDeclarator = variables[i];
                bool includeBoundType = i == 0; //To avoid duplicated expressions, only the first declaration should contain the bound type.
                var declaration = BindVariableDeclaration(localKind, isVar, variableDeclarator, typeSyntax, declType, alias, diagnostics, includeBoundType);

                declarationArray[i] = declaration;
            }

            declarations = declarationArray.AsImmutableOrNull();

            return (count == 1) ?
                (BoundStatement)declarations[0] :
                new BoundMultipleLocalDeclarations(nodeOpt, declarations);
        }

        internal BoundStatement BindStatementExpressionList(SeparatedSyntaxList<ExpressionSyntax> statements, BindingDiagnosticBag diagnostics)
        {
            int count = statements.Count;
            if (count == 0)
            {
                return null;
            }
            else if (count == 1)
            {
                var syntax = statements[0];
                return BindExpressionStatement(syntax, syntax, false, diagnostics);
            }
            else
            {
                var statementBuilder = ArrayBuilder<BoundStatement>.GetInstance();
                for (int i = 0; i < count; i++)
                {
                    var syntax = statements[i];
                    var statement = BindExpressionStatement(syntax, syntax, false, diagnostics);
                    statementBuilder.Add(statement);
                }
                return BoundStatementList.Synthesized(statements.Node, statementBuilder.ToImmutableAndFree());
            }
        }

        private BoundStatement BindForEach(CommonForEachStatementSyntax node, BindingDiagnosticBag diagnostics)
        {
            Binder loopBinder = this.GetBinder(node);
            return this.GetBinder(node.Expression).WrapWithVariablesIfAny(node.Expression, loopBinder.BindForEachParts(diagnostics, loopBinder));
        }

        internal virtual BoundStatement BindForEachParts(BindingDiagnosticBag diagnostics, Binder originalBinder)
        {
            return this.Next.BindForEachParts(diagnostics, originalBinder);
        }

        /// <summary>
        /// Like BindForEachParts, but only bind the deconstruction part of the foreach, for purpose of inferring the types of the declared locals.
        /// </summary>
        internal virtual BoundStatement BindForEachDeconstruction(BindingDiagnosticBag diagnostics, Binder originalBinder)
        {
            return this.Next.BindForEachDeconstruction(diagnostics, originalBinder);
        }

        private BoundStatement BindBreak(BreakStatementSyntax node, BindingDiagnosticBag diagnostics)
        {
            var target = this.BreakLabel;
            if ((object)target == null)
            {
                Error(diagnostics, ErrorCode.ERR_NoBreakOrCont, node);
                return new BoundBadStatement(node, ImmutableArray<BoundNode>.Empty, hasErrors: true);
            }
            return new BoundBreakStatement(node, target);
        }

        private BoundStatement BindContinue(ContinueStatementSyntax node, BindingDiagnosticBag diagnostics)
        {
            var target = this.ContinueLabel;
            if ((object)target == null)
            {
                Error(diagnostics, ErrorCode.ERR_NoBreakOrCont, node);
                return new BoundBadStatement(node, ImmutableArray<BoundNode>.Empty, hasErrors: true);
            }
            return new BoundContinueStatement(node, target);
        }

        private static SwitchBinder GetSwitchBinder(Binder binder)
        {
            SwitchBinder switchBinder = binder as SwitchBinder;
            while (binder != null && switchBinder == null)
            {
                binder = binder.Next;
                switchBinder = binder as SwitchBinder;
            }
            return switchBinder;
        }

        protected static bool IsInAsyncMethod(MethodSymbol method)
        {
            return (object)method != null && method.IsAsync;
        }

        protected bool IsInAsyncMethod()
        {
            return IsInAsyncMethod(this.ContainingMemberOrLambda as MethodSymbol);
        }

        protected bool IsEffectivelyTaskReturningAsyncMethod()
        {
            var symbol = this.ContainingMemberOrLambda;
            return symbol?.Kind == SymbolKind.Method && ((MethodSymbol)symbol).IsAsyncEffectivelyReturningTask(this.Compilation);
        }

        protected bool IsEffectivelyGenericTaskReturningAsyncMethod()
        {
            var symbol = this.ContainingMemberOrLambda;
            return symbol?.Kind == SymbolKind.Method && ((MethodSymbol)symbol).IsAsyncEffectivelyReturningGenericTask(this.Compilation);
        }

        protected bool IsIAsyncEnumerableOrIAsyncEnumeratorReturningAsyncMethod()
        {
            var symbol = this.ContainingMemberOrLambda;
            if (symbol?.Kind == SymbolKind.Method)
            {
                var method = (MethodSymbol)symbol;
                return method.IsAsyncReturningIAsyncEnumerable(this.Compilation) ||
                    method.IsAsyncReturningIAsyncEnumerator(this.Compilation);
            }
            return false;
        }

        protected virtual TypeSymbol GetCurrentReturnType(out RefKind refKind)
        {
            var symbol = this.ContainingMemberOrLambda as MethodSymbol;
            if ((object)symbol != null)
            {
                refKind = symbol.RefKind;

                TypeSymbol returnType = symbol.ReturnType;

                if ((object)returnType == LambdaSymbol.ReturnTypeIsBeingInferred)
                {
                    return null;
                }

                return returnType;
            }

            refKind = RefKind.None;
            return null;
        }

        private BoundStatement BindReturn(ReturnStatementSyntax syntax, BindingDiagnosticBag diagnostics)
        {
            var refKind = RefKind.None;
            var expressionSyntax = syntax.Expression?.CheckAndUnwrapRefExpression(diagnostics, out refKind);
            BoundExpression arg = null;
            if (expressionSyntax != null)
            {
                BindValueKind requiredValueKind = GetRequiredReturnValueKind(refKind);
                arg = BindValue(expressionSyntax, diagnostics, requiredValueKind);
            }
            else
            {
                // If this is a void return statement in a script, return default(T).
                var interactiveInitializerMethod = this.ContainingMemberOrLambda as SynthesizedInteractiveInitializerMethod;
                if (interactiveInitializerMethod != null)
                {
                    arg = new BoundDefaultExpression(interactiveInitializerMethod.GetNonNullSyntaxNode(), interactiveInitializerMethod.ResultType);
                }
            }

            RefKind sigRefKind;
            TypeSymbol retType = GetCurrentReturnType(out sigRefKind);

            bool hasErrors = false;
            if (IsDirectlyInIterator)
            {
                diagnostics.Add(ErrorCode.ERR_ReturnInIterator, syntax.ReturnKeyword.GetLocation());
                hasErrors = true;
            }
            else if (IsInAsyncMethod())
            {
                if (refKind != RefKind.None)
                {
                    // This can happen if we are binding an async anonymous method to a delegate type.
                    diagnostics.Add(ErrorCode.ERR_MustNotHaveRefReturn, syntax.ReturnKeyword.GetLocation());
                    hasErrors = true;
                }
                else if (IsIAsyncEnumerableOrIAsyncEnumeratorReturningAsyncMethod())
                {
                    diagnostics.Add(ErrorCode.ERR_ReturnInIterator, syntax.ReturnKeyword.GetLocation());
                    hasErrors = true;
                }
            }
            else if ((object)retType != null && (refKind != RefKind.None) != (sigRefKind != RefKind.None))
            {
                var errorCode = refKind != RefKind.None
                    ? ErrorCode.ERR_MustNotHaveRefReturn
                    : ErrorCode.ERR_MustHaveRefReturn;
                diagnostics.Add(errorCode, syntax.ReturnKeyword.GetLocation());
                hasErrors = true;
            }

            if (arg != null)
            {
                hasErrors |= arg.HasErrors || ((object)arg.Type != null && arg.Type.IsErrorType());
            }

            if (hasErrors)
            {
                return new BoundReturnStatement(syntax, refKind, BindToTypeForErrorRecovery(arg), @checked: CheckOverflowAtRuntime, hasErrors: true);
            }

            // The return type could be null; we might be attempting to infer the return type either
            // because of method type inference, or because we are attempting to do error analysis
            // on a lambda expression of unknown return type.
            if ((object)retType != null)
            {
                if (retType.IsVoidType() || IsEffectivelyTaskReturningAsyncMethod())
                {
                    if (arg != null)
                    {
                        var container = this.ContainingMemberOrLambda;
                        if (container is LambdaSymbol)
                        {
                            // Error case: void-returning or async task-returning method or lambda with "return x;"
                            if (retType.IsVoidType())
                            {
                                Error(diagnostics, ErrorCode.ERR_RetNoObjectRequiredLambda, syntax.ReturnKeyword);
                            }
                            else
                            {
                                Error(diagnostics, ErrorCode.ERR_TaskRetNoObjectRequiredLambda, syntax.ReturnKeyword, retType);
                            }

                            hasErrors = true;

                            // COMPATIBILITY: The native compiler also produced an error
                            // COMPATIBILITY: "Cannot convert lambda expression to delegate type 'Action' because some of the
                            // COMPATIBILITY: return types in the block are not implicitly convertible to the delegate return type"
                            // COMPATIBILITY: This error doesn't make sense in the "void" case because the whole idea of
                            // COMPATIBILITY: "conversion to void" is a bit unusual, and we've already given a good error.
                        }
                        else
                        {
                            // Error case: void-returning or async task-returning method or lambda with "return x;"
                            if (retType.IsVoidType())
                            {
                                Error(diagnostics, ErrorCode.ERR_RetNoObjectRequired, syntax.ReturnKeyword, container);
                            }
                            else
                            {
                                Error(diagnostics, ErrorCode.ERR_TaskRetNoObjectRequired, syntax.ReturnKeyword, container, retType);
                            }

                            hasErrors = true;
                        }
                    }
                }
                else
                {
                    if (arg == null)
                    {
                        // Error case: non-void-returning or Task<T>-returning method or lambda but just have "return;"
                        var requiredType = IsEffectivelyGenericTaskReturningAsyncMethod()
                            ? retType.GetMemberTypeArgumentsNoUseSiteDiagnostics().Single()
                            : retType;

                        Error(diagnostics, ErrorCode.ERR_RetObjectRequired, syntax.ReturnKeyword, requiredType);
                        hasErrors = true;
                    }
                    else
                    {
                        arg = CreateReturnConversion(syntax, diagnostics, arg, sigRefKind, retType);
                    }
                }
            }
            else
            {
                // Check that the returned expression is not void.
                if ((object)arg?.Type != null && arg.Type.IsVoidType())
                {
                    Error(diagnostics, ErrorCode.ERR_CantReturnVoid, expressionSyntax);
                    hasErrors = true;
                }
            }

            return new BoundReturnStatement(syntax, refKind, hasErrors ? BindToTypeForErrorRecovery(arg) : arg, hasErrors);
        }

        internal BoundExpression CreateReturnConversion(
            SyntaxNode syntax,
            BindingDiagnosticBag diagnostics,
            BoundExpression argument,
            RefKind returnRefKind,
            TypeSymbol returnType)
        {
            // If the return type is not void then the expression must be implicitly convertible.

            Conversion conversion;
            bool badAsyncReturnAlreadyReported = false;
            CompoundUseSiteInfo<AssemblySymbol> useSiteInfo = GetNewCompoundUseSiteInfo(diagnostics);
            if (IsInAsyncMethod())
            {
                Debug.Assert(returnRefKind == RefKind.None);

                if (!IsEffectivelyGenericTaskReturningAsyncMethod())
                {
                    conversion = Conversion.NoConversion;
                    badAsyncReturnAlreadyReported = true;
                }
                else
                {
                    returnType = returnType.GetMemberTypeArgumentsNoUseSiteDiagnostics().Single();
                    conversion = this.Conversions.ClassifyConversionFromExpression(argument, returnType, isChecked: CheckOverflowAtRuntime, ref useSiteInfo);
                }
            }
            else
            {
                conversion = this.Conversions.ClassifyConversionFromExpression(argument, returnType, isChecked: CheckOverflowAtRuntime, ref useSiteInfo);
            }

            diagnostics.Add(syntax, useSiteInfo);

            if (!argument.HasAnyErrors)
            {
                if (returnRefKind != RefKind.None)
                {
                    if (conversion.Kind != ConversionKind.Identity)
                    {
                        Error(diagnostics, ErrorCode.ERR_RefReturnMustHaveIdentityConversion, argument.Syntax, returnType);
                        argument = argument.WithHasErrors();
                    }
                    else
                    {
                        return BindToNaturalType(argument, diagnostics);
                    }
                }
                else if (!conversion.IsImplicit || !conversion.IsValid)
                {
                    if (!badAsyncReturnAlreadyReported)
                    {
                        RefKind unusedRefKind;
                        if (IsEffectivelyGenericTaskReturningAsyncMethod()
                            && TypeSymbol.Equals(argument.Type, this.GetCurrentReturnType(out unusedRefKind), TypeCompareKind.ConsiderEverything2))
                        {
                            // Since this is an async method, the return expression must be of type '{0}' rather than '{1}'
                            Error(diagnostics, ErrorCode.ERR_BadAsyncReturnExpression, argument.Syntax, returnType, argument.Type);
                        }
                        else
                        {
                            GenerateImplicitConversionError(diagnostics, argument.Syntax, conversion, argument, returnType);
                            if (this.ContainingMemberOrLambda is LambdaSymbol)
                            {
                                ReportCantConvertLambdaReturn(argument.Syntax, diagnostics);
                            }
                        }
                    }
                }
            }

            return CreateConversion(argument.Syntax, argument, conversion, isCast: false, conversionGroupOpt: null, returnType, diagnostics);
        }

        private BoundTryStatement BindTryStatement(TryStatementSyntax node, BindingDiagnosticBag diagnostics)
        {
            Debug.Assert(node != null);

            var tryBlock = BindEmbeddedBlock(node.Block, diagnostics);
            var catchBlocks = BindCatchBlocks(node.Catches, diagnostics);
            var finallyBlockOpt = (node.Finally != null) ? BindEmbeddedBlock(node.Finally.Block, diagnostics) : null;
            return new BoundTryStatement(node, tryBlock, catchBlocks, finallyBlockOpt);
        }

        private ImmutableArray<BoundCatchBlock> BindCatchBlocks(SyntaxList<CatchClauseSyntax> catchClauses, BindingDiagnosticBag diagnostics)
        {
            int n = catchClauses.Count;
            if (n == 0)
            {
                return ImmutableArray<BoundCatchBlock>.Empty;
            }

            var catchBlocks = ArrayBuilder<BoundCatchBlock>.GetInstance(n);
            var hasCatchAll = false;

            foreach (var catchSyntax in catchClauses)
            {
                if (hasCatchAll)
                {
                    diagnostics.Add(ErrorCode.ERR_TooManyCatches, catchSyntax.CatchKeyword.GetLocation());
                }

                var catchBinder = this.GetBinder(catchSyntax);
                var catchBlock = catchBinder.BindCatchBlock(catchSyntax, catchBlocks, diagnostics);
                catchBlocks.Add(catchBlock);

                hasCatchAll |= catchSyntax.Declaration == null && catchSyntax.Filter == null;
            }
            return catchBlocks.ToImmutableAndFree();
        }

        private BoundCatchBlock BindCatchBlock(CatchClauseSyntax node, ArrayBuilder<BoundCatchBlock> previousBlocks, BindingDiagnosticBag diagnostics)
        {
            bool hasError = false;
            TypeSymbol type = null;
            BoundExpression boundFilter = null;
            var declaration = node.Declaration;
            if (declaration != null)
            {
                // Note: The type is being bound twice: here and in LocalSymbol.Type. Currently,
                // LocalSymbol.Type ignores diagnostics so it seems cleaner to bind the type here
                // as well. However, if LocalSymbol.Type is changed to report diagnostics, we'll
                // need to avoid binding here since that will result in duplicate diagnostics.
                type = this.BindType(declaration.Type, diagnostics).Type;
                Debug.Assert((object)type != null);

                if (type.IsErrorType())
                {
                    hasError = true;
                }
                else
                {
                    CompoundUseSiteInfo<AssemblySymbol> useSiteInfo = GetNewCompoundUseSiteInfo(diagnostics);
                    TypeSymbol effectiveType = type.EffectiveType(ref useSiteInfo);
                    if (!Compilation.IsExceptionType(effectiveType, ref useSiteInfo))
                    {
                        // "The type caught or thrown must be derived from System.Exception"
                        Error(diagnostics, ErrorCode.ERR_BadExceptionType, declaration.Type);
                        hasError = true;
                        diagnostics.Add(declaration.Type, useSiteInfo);
                    }
                    else
                    {
                        diagnostics.AddDependencies(useSiteInfo);
                    }
                }
            }

            var filter = node.Filter;
            if (filter != null)
            {
                var filterBinder = this.GetBinder(filter);
                boundFilter = filterBinder.BindCatchFilter(filter, diagnostics);
                hasError |= boundFilter.HasAnyErrors;
            }

            if (!hasError)
            {
                // TODO: Loop is O(n), caller is O(n^2).  Perhaps we could iterate in reverse order (since it's easier to find
                // base types than to find derived types).
                Debug.Assert(((object)type == null) || !type.IsErrorType());
                foreach (var previousBlock in previousBlocks)
                {
                    var previousType = previousBlock.ExceptionTypeOpt;

                    // If the previous type is a generic parameter we don't know what exception types it's gonna catch exactly.
                    // If it is a class-type we know it's gonna catch all exception types of its type and types that are derived from it.
                    // So if the current type is a class-type (or an effective base type of a generic parameter)
                    // that derives from the previous type the current catch is unreachable.

                    if (previousBlock.ExceptionFilterOpt == null && (object)previousType != null && !previousType.IsErrorType())
                    {
                        if ((object)type != null)
                        {
                            CompoundUseSiteInfo<AssemblySymbol> useSiteInfo = GetNewCompoundUseSiteInfo(diagnostics);

                            if (Conversions.HasIdentityOrImplicitReferenceConversion(type, previousType, ref useSiteInfo))
                            {
                                // "A previous catch clause already catches all exceptions of this or of a super type ('{0}')"
                                Error(diagnostics, ErrorCode.ERR_UnreachableCatch, declaration.Type, previousType);
                                diagnostics.Add(declaration.Type, useSiteInfo);
                                hasError = true;
                                break;
                            }

                            diagnostics.Add(declaration.Type, useSiteInfo);
                        }
                        else if (TypeSymbol.Equals(previousType, Compilation.GetWellKnownType(WellKnownType.System_Exception), TypeCompareKind.ConsiderEverything2) &&
                                 Compilation.SourceAssembly.RuntimeCompatibilityWrapNonExceptionThrows)
                        {
                            // If the RuntimeCompatibility(WrapNonExceptionThrows = false) is applied on the source assembly or any referenced netmodule.
                            // an empty catch may catch exceptions that don't derive from System.Exception.

                            // "A previous catch clause already catches all exceptions..."
                            Error(diagnostics, ErrorCode.WRN_UnreachableGeneralCatch, node.CatchKeyword);
                            break;
                        }
                    }
                }
            }

            var binder = GetBinder(node);
            Debug.Assert(binder != null);

            ImmutableArray<LocalSymbol> locals = binder.GetDeclaredLocalsForScope(node);
            BoundExpression exceptionSource = null;
            LocalSymbol local = locals.FirstOrDefault();

            if (local?.DeclarationKind == LocalDeclarationKind.CatchVariable)
            {
                Debug.Assert(local.Type.IsErrorType() || (TypeSymbol.Equals(local.Type, type, TypeCompareKind.ConsiderEverything2)));

                // Check for local variable conflicts in the *enclosing* binder, not the *current* binder;
                // obviously we will find a local of the given name in the current binder.
                hasError |= this.ValidateDeclarationNameConflictsInScope(local, diagnostics);

                exceptionSource = new BoundLocal(declaration, local, ConstantValue.NotAvailable, local.Type);
            }

            var block = BindEmbeddedBlock(node.Block, diagnostics);
            return new BoundCatchBlock(node, locals, exceptionSource, type, exceptionFilterPrologueOpt: null, boundFilter, block, hasError);
        }

        private BoundExpression BindCatchFilter(CatchFilterClauseSyntax filter, BindingDiagnosticBag diagnostics)
        {
            MessageID.IDS_FeatureExceptionFilter.CheckFeatureAvailability(diagnostics, filter, filter.WhenKeyword.GetLocation());

            BoundExpression boundFilter = this.BindBooleanExpression(filter.FilterExpression, diagnostics);
            if (boundFilter.ConstantValue != ConstantValue.NotAvailable)
            {
                // Depending on whether the filter constant is true or false, and whether there are other catch clauses,
                // we suggest different actions
                var errorCode = boundFilter.ConstantValue.BooleanValue
                    ? ErrorCode.WRN_FilterIsConstantTrue
                    : (filter.Parent.Parent is TryStatementSyntax s && s.Catches.Count == 1 && s.Finally == null)
                        ? ErrorCode.WRN_FilterIsConstantFalseRedundantTryCatch
                        : ErrorCode.WRN_FilterIsConstantFalse;

                // Since the expression is a constant, the name can be retrieved from the first token
                Error(diagnostics, errorCode, filter.FilterExpression);
            }

            return boundFilter;
        }

        // Report an extra error on the return if we are in a lambda conversion.
        private void ReportCantConvertLambdaReturn(SyntaxNode syntax, BindingDiagnosticBag diagnostics)
        {
            // Suppress this error if the lambda is a result of a query rewrite.
            if (syntax.Parent is QueryClauseSyntax || syntax.Parent is SelectOrGroupClauseSyntax)
                return;

            var lambda = this.ContainingMemberOrLambda as LambdaSymbol;
            if ((object)lambda != null)
            {
                Location location = GetLocationForDiagnostics(syntax);
                if (IsInAsyncMethod())
                {
                    // Cannot convert async {0} to intended delegate type. An async {0} may return void, Task or Task<T>, none of which are convertible to '{1}'.
                    Error(diagnostics, ErrorCode.ERR_CantConvAsyncAnonFuncReturns,
                        location,
                        lambda.MessageID.Localize(), lambda.ReturnType);
                }
                else
                {
                    // Cannot convert {0} to intended delegate type because some of the return types in the block are not implicitly convertible to the delegate return type
                    Error(diagnostics, ErrorCode.ERR_CantConvAnonMethReturns,
                        location,
                        lambda.MessageID.Localize());
                }
            }
        }

        private static Location GetLocationForDiagnostics(SyntaxNode node)
        {
            switch (node)
            {
                case LambdaExpressionSyntax lambdaSyntax:
                    return Location.Create(lambdaSyntax.SyntaxTree,
                        Text.TextSpan.FromBounds(lambdaSyntax.SpanStart, lambdaSyntax.ArrowToken.Span.End));

                case AnonymousMethodExpressionSyntax anonymousMethodSyntax:
                    return Location.Create(anonymousMethodSyntax.SyntaxTree,
                        Text.TextSpan.FromBounds(anonymousMethodSyntax.SpanStart,
                            anonymousMethodSyntax.ParameterList?.Span.End ?? anonymousMethodSyntax.DelegateKeyword.Span.End));
            }

            return node.Location;
        }

        private static bool IsValidStatementExpression(SyntaxNode syntax, BoundExpression expression)
        {
            bool syntacticallyValid = SyntaxFacts.IsStatementExpression(syntax);
            if (!syntacticallyValid)
            {
                return false;
            }

            if (expression.IsSuppressed)
            {
                return false;
            }

            // It is possible that an expression is syntactically valid but semantic analysis
            // reveals it to be illegal in a statement expression: "new MyDelegate(M)" for example
            // is not legal because it is a delegate-creation-expression and not an
            // object-creation-expression, but of course we don't know that syntactically.

            if (expression.Kind == BoundKind.DelegateCreationExpression || expression.Kind == BoundKind.NameOfOperator)
            {
                return false;
            }

            return true;
        }

        /// <summary>
        /// Wrap a given expression e into a block as either { e; } or { return e; }
        /// Shared between lambda and expression-bodied method binding.
        /// </summary>
        internal BoundBlock CreateBlockFromExpression(CSharpSyntaxNode node, ImmutableArray<LocalSymbol> locals, RefKind refKind, BoundExpression expression, ExpressionSyntax expressionSyntax, BindingDiagnosticBag diagnostics)
        {
            RefKind returnRefKind;
            var returnType = GetCurrentReturnType(out returnRefKind);
            var syntax = expressionSyntax ?? expression.Syntax;

            BoundStatement statement;
            if (IsInAsyncMethod() && refKind != RefKind.None)
            {
                // This can happen if we are binding an async anonymous method to a delegate type.
                Error(diagnostics, ErrorCode.ERR_MustNotHaveRefReturn, syntax);
                expression = BindToTypeForErrorRecovery(expression);
                statement = new BoundReturnStatement(syntax, refKind, expression, @checked: CheckOverflowAtRuntime) { WasCompilerGenerated = true };
            }
            else if ((object)returnType != null)
            {
                if ((refKind != RefKind.None) != (returnRefKind != RefKind.None) && expression.Kind != BoundKind.ThrowExpression)
                {
                    var errorCode = refKind != RefKind.None
                        ? ErrorCode.ERR_MustNotHaveRefReturn
                        : ErrorCode.ERR_MustHaveRefReturn;
                    Error(diagnostics, errorCode, syntax);
                    expression = BindToTypeForErrorRecovery(expression);
                    statement = new BoundReturnStatement(syntax, RefKind.None, expression, @checked: CheckOverflowAtRuntime) { WasCompilerGenerated = true };
                }
                else if (returnType.IsVoidType() || IsEffectivelyTaskReturningAsyncMethod())
                {
                    // If the return type is void then the expression is required to be a legal
                    // statement expression.

                    Debug.Assert(expressionSyntax != null || !IsValidExpressionBody(expressionSyntax, expression));

                    bool errors = false;
                    if (expressionSyntax == null || !IsValidExpressionBody(expressionSyntax, expression))
                    {
                        expression = BindToTypeForErrorRecovery(expression);
                        Error(diagnostics, ErrorCode.ERR_IllegalStatement, syntax);
                        errors = true;
                    }
                    else
                    {
                        expression = BindToNaturalType(expression, diagnostics);
                    }

                    // Don't mark compiler generated so that the rewriter generates sequence points
                    var expressionStatement = new BoundExpressionStatement(syntax, expression, errors);

                    CheckForUnobservedAwaitable(expression, diagnostics);
                    statement = expressionStatement;
                }
                else if (IsIAsyncEnumerableOrIAsyncEnumeratorReturningAsyncMethod())
                {
                    Error(diagnostics, ErrorCode.ERR_ReturnInIterator, syntax);
                    expression = BindToTypeForErrorRecovery(expression);
                    statement = new BoundReturnStatement(syntax, returnRefKind, expression, @checked: CheckOverflowAtRuntime) { WasCompilerGenerated = true };
                }
                else
                {
                    if (returnType.IsErrorType())
                    {
                        expression = BindToTypeForErrorRecovery(expression);
                    }
                    else
                    {
                        expression = CreateReturnConversion(syntax, diagnostics, expression, refKind, returnType);
                    }
                    statement = new BoundReturnStatement(syntax, returnRefKind, expression, @checked: CheckOverflowAtRuntime) { WasCompilerGenerated = true };
                }
            }
            else if (expression.Type?.SpecialType == SpecialType.System_Void)
            {
                expression = BindToNaturalType(expression, diagnostics);
                statement = new BoundExpressionStatement(syntax, expression) { WasCompilerGenerated = true };
            }
            else
            {
                // When binding for purpose of inferring the return type of a lambda, we do not require returned expressions (such as `default` or switch expressions) to have a natural type
                var inferringLambda = this.ContainingMemberOrLambda is MethodSymbol method && (object)method.ReturnType == LambdaSymbol.ReturnTypeIsBeingInferred;
                if (!inferringLambda)
                {
                    expression = BindToNaturalType(expression, diagnostics);
                }
                statement = new BoundReturnStatement(syntax, refKind, expression, @checked: CheckOverflowAtRuntime) { WasCompilerGenerated = true };
            }

            // Need to attach the tree for when we generate sequence points.
            return new BoundBlock(node, locals, ImmutableArray.Create(statement)) { WasCompilerGenerated = node.Kind() != SyntaxKind.ArrowExpressionClause };
        }

        private static bool IsValidExpressionBody(SyntaxNode expressionSyntax, BoundExpression expression)
        {
            return IsValidStatementExpression(expressionSyntax, expression) || expressionSyntax.Kind() == SyntaxKind.ThrowExpression;
        }

        /// <summary>
        /// Binds an expression-bodied member with expression e as either { return e; } or { e; }.
        /// </summary>
        internal virtual BoundBlock BindExpressionBodyAsBlock(
            ArrowExpressionClauseSyntax expressionBody,
            BindingDiagnosticBag diagnostics)
        {
            var messageId = expressionBody.Parent switch
            {
                ConstructorDeclarationSyntax or DestructorDeclarationSyntax => MessageID.IDS_FeatureExpressionBodiedDeOrConstructor,
                AccessorDeclarationSyntax => MessageID.IDS_FeatureExpressionBodiedAccessor,
                BaseMethodDeclarationSyntax => MessageID.IDS_FeatureExpressionBodiedMethod,
                IndexerDeclarationSyntax => MessageID.IDS_FeatureExpressionBodiedIndexer,
                PropertyDeclarationSyntax => MessageID.IDS_FeatureExpressionBodiedProperty,
                // No need to check if expression bodies are allowed if we have a local function. Local functions
                // themselves are checked for availability, and if they are available then expression bodies must 
                // also be available.
                LocalFunctionStatementSyntax => (MessageID?)null,
                // null in speculative scenarios.
                null => null,
                _ => throw ExceptionUtilities.UnexpectedValue(expressionBody.Parent.Kind()),
            };

            messageId?.CheckFeatureAvailability(diagnostics, expressionBody, expressionBody.ArrowToken.GetLocation());

            Binder bodyBinder = this.GetBinder(expressionBody);
            Debug.Assert(bodyBinder != null);

            return bindExpressionBodyAsBlockInternal(expressionBody, bodyBinder, diagnostics);

            // Use static local function to prevent accidentally calling instance methods on `this` instead of `bodyBinder`
            static BoundBlock bindExpressionBodyAsBlockInternal(ArrowExpressionClauseSyntax expressionBody, Binder bodyBinder, BindingDiagnosticBag diagnostics)
            {
                RefKind refKind;
                ExpressionSyntax expressionSyntax = expressionBody.Expression.CheckAndUnwrapRefExpression(diagnostics, out refKind);
                BindValueKind requiredValueKind = bodyBinder.GetRequiredReturnValueKind(refKind);
                BoundExpression expression = bodyBinder.BindValue(expressionSyntax, diagnostics, requiredValueKind);
                return bodyBinder.CreateBlockFromExpression(expressionBody, bodyBinder.GetDeclaredLocalsForScope(expressionBody), refKind, expression, expressionSyntax, diagnostics);
            }
        }

        /// <summary>
        /// Binds a lambda with expression e as either { return e; } or { e; }.
        /// </summary>
        public BoundBlock BindLambdaExpressionAsBlock(ExpressionSyntax body, BindingDiagnosticBag diagnostics)
        {
            Binder bodyBinder = this.GetBinder(body);
            Debug.Assert(bodyBinder != null);

            RefKind refKind;
            var expressionSyntax = body.CheckAndUnwrapRefExpression(diagnostics, out refKind);
            BindValueKind requiredValueKind = GetRequiredReturnValueKind(refKind);
            BoundExpression expression = bodyBinder.BindValue(expressionSyntax, diagnostics, requiredValueKind);
            return bodyBinder.CreateBlockFromExpression(body, bodyBinder.GetDeclaredLocalsForScope(body), refKind, expression, expressionSyntax, diagnostics);
        }

        public BoundBlock CreateBlockFromExpression(ExpressionSyntax body, BoundExpression expression, BindingDiagnosticBag diagnostics)
        {
            Binder bodyBinder = this.GetBinder(body);
            Debug.Assert(bodyBinder != null);

            Debug.Assert(body.Kind() != SyntaxKind.RefExpression);
            return bodyBinder.CreateBlockFromExpression(body, bodyBinder.GetDeclaredLocalsForScope(body), RefKind.None, expression, body, diagnostics);
        }

        private BindValueKind GetRequiredReturnValueKind(RefKind refKind)
        {
            BindValueKind requiredValueKind = BindValueKind.RValue;
            if (refKind != RefKind.None)
            {
                GetCurrentReturnType(out var sigRefKind);
                requiredValueKind = sigRefKind == RefKind.Ref ?
                                        BindValueKind.RefReturn :
                                        BindValueKind.ReadonlyRef;
            }

            return requiredValueKind;
        }

        public virtual BoundNode BindMethodBody(CSharpSyntaxNode syntax, BindingDiagnosticBag diagnostics)
        {
            switch (syntax)
            {
                case RecordDeclarationSyntax recordDecl:
                    return BindRecordConstructorBody(recordDecl, diagnostics);

                case BaseMethodDeclarationSyntax method:
                    if (method.Kind() == SyntaxKind.ConstructorDeclaration)
                    {
                        return BindConstructorBody((ConstructorDeclarationSyntax)method, diagnostics);
                    }

                    return BindMethodBody(method, method.Body, method.ExpressionBody, diagnostics);

                case AccessorDeclarationSyntax accessor:
                    return BindMethodBody(accessor, accessor.Body, accessor.ExpressionBody, diagnostics);

                case ArrowExpressionClauseSyntax arrowExpression:
                    return BindExpressionBodyAsBlock(arrowExpression, diagnostics);

                case CompilationUnitSyntax compilationUnit:
                    return BindSimpleProgram(compilationUnit, diagnostics);

                default:
                    throw ExceptionUtilities.UnexpectedValue(syntax.Kind());
            }
        }

        private BoundNode BindSimpleProgram(CompilationUnitSyntax compilationUnit, BindingDiagnosticBag diagnostics)
        {
            return GetBinder(compilationUnit).BindSimpleProgramCompilationUnit(compilationUnit, diagnostics);
        }

        private BoundNode BindSimpleProgramCompilationUnit(CompilationUnitSyntax compilationUnit, BindingDiagnosticBag diagnostics)
        {
            ArrayBuilder<BoundStatement> boundStatements = ArrayBuilder<BoundStatement>.GetInstance();
            var first = true;
            foreach (var statement in compilationUnit.Members)
            {
                if (statement is GlobalStatementSyntax topLevelStatement)
                {
                    if (first)
                    {
                        first = false;
                        MessageID.IDS_TopLevelStatements.CheckFeatureAvailability(diagnostics, topLevelStatement);
                    }

                    var boundStatement = BindStatement(topLevelStatement.Statement, diagnostics);
                    boundStatements.Add(boundStatement);
                }
            }

            return new BoundNonConstructorMethodBody(compilationUnit,
                                                     FinishBindBlockParts(compilationUnit, boundStatements.ToImmutableAndFree()).MakeCompilerGenerated(),
                                                     expressionBody: null);
        }

        private BoundNode BindRecordConstructorBody(RecordDeclarationSyntax recordDecl, BindingDiagnosticBag diagnostics)
        {
            Debug.Assert(recordDecl.ParameterList is object);
            Debug.Assert(recordDecl.IsKind(SyntaxKind.RecordDeclaration));

            BoundExpressionStatement initializer;
            ImmutableArray<LocalSymbol> constructorLocals;
            if (recordDecl.PrimaryConstructorBaseTypeIfClass is PrimaryConstructorBaseTypeSyntax baseWithArguments)
            {
                Binder initializerBinder = GetBinder(baseWithArguments);
                Debug.Assert(initializerBinder != null);
                initializer = initializerBinder.BindConstructorInitializer(baseWithArguments, diagnostics);
                constructorLocals = initializerBinder.GetDeclaredLocalsForScope(baseWithArguments);
            }
            else
            {
                initializer = BindImplicitConstructorInitializer(recordDecl, diagnostics);
                constructorLocals = ImmutableArray<LocalSymbol>.Empty;
            }

            return new BoundConstructorMethodBody(recordDecl,
                                                  constructorLocals,
                                                  initializer,
                                                  blockBody: new BoundBlock(recordDecl, ImmutableArray<LocalSymbol>.Empty, ImmutableArray<BoundStatement>.Empty).MakeCompilerGenerated(),
                                                  expressionBody: null);
        }

        internal virtual BoundExpressionStatement BindConstructorInitializer(PrimaryConstructorBaseTypeSyntax initializer, BindingDiagnosticBag diagnostics)
        {
            BoundExpression initializerInvocation = GetBinder(initializer).BindConstructorInitializer(initializer.ArgumentList, (MethodSymbol)this.ContainingMember(), diagnostics);
            var constructorInitializer = new BoundExpressionStatement(initializer, initializerInvocation);
            Debug.Assert(initializerInvocation.HasAnyErrors || constructorInitializer.IsConstructorInitializer(), "Please keep this bound node in sync with BoundNodeExtensions.IsConstructorInitializer.");
            return constructorInitializer;
        }

        private BoundNode BindConstructorBody(ConstructorDeclarationSyntax constructor, BindingDiagnosticBag diagnostics)
        {
            ConstructorInitializerSyntax initializer = constructor.Initializer;
            if (initializer == null && constructor.Body == null && constructor.ExpressionBody == null)
            {
                return null;
            }

            Binder bodyBinder = this.GetBinder(constructor);
            Debug.Assert(bodyBinder != null);

            bool thisInitializer = initializer?.IsKind(SyntaxKind.ThisConstructorInitializer) == true;
            if (!thisInitializer &&
                hasRecordPrimaryConstructor())
            {
                if (isInstanceConstructor(out MethodSymbol constructorSymbol) &&
                    !SynthesizedRecordCopyCtor.IsCopyConstructor(constructorSymbol))
                {
                    // Note: we check the constructor initializer of copy constructors elsewhere
                    Error(diagnostics, ErrorCode.ERR_UnexpectedOrMissingConstructorInitializerInRecord, initializer?.ThisOrBaseKeyword ?? constructor.Identifier);
                }
            }

            bool isDefaultValueTypeInitializer = thisInitializer
                && ContainingType.IsDefaultValueTypeConstructor(initializer);

            if (isDefaultValueTypeInitializer &&
                isInstanceConstructor(out _) &&
                hasRecordPrimaryConstructor())
            {
                Error(diagnostics, ErrorCode.ERR_RecordStructConstructorCallsDefaultConstructor, initializer.ThisOrBaseKeyword);
            }

            // Using BindStatement to bind block to make sure we are reusing results of partial binding in SemanticModel
            return new BoundConstructorMethodBody(constructor,
                                                  bodyBinder.GetDeclaredLocalsForScope(constructor),
                                                  initializer == null ? bodyBinder.BindImplicitConstructorInitializer(constructor, diagnostics) : bodyBinder.BindConstructorInitializer(initializer, diagnostics),
                                                  constructor.Body == null ? null : (BoundBlock)bodyBinder.BindStatement(constructor.Body, diagnostics),
                                                  constructor.ExpressionBody == null ?
                                                      null :
                                                      bodyBinder.BindExpressionBodyAsBlock(constructor.ExpressionBody,
                                                                                           constructor.Body == null ? diagnostics : BindingDiagnosticBag.Discarded));

            bool hasRecordPrimaryConstructor() =>
                ContainingType.GetMembersUnordered().OfType<SynthesizedRecordConstructor>().Any();

            bool isInstanceConstructor(out MethodSymbol constructorSymbol)
            {
                if (this.ContainingMember() is MethodSymbol { IsStatic: false } method)
                {
                    constructorSymbol = method;
                    return true;
                }
                constructorSymbol = null;
                return false;
            }
        }

        internal virtual BoundExpressionStatement BindConstructorInitializer(ConstructorInitializerSyntax initializer, BindingDiagnosticBag diagnostics)
        {
            BoundExpression initializerInvocation = GetBinder(initializer).BindConstructorInitializer(initializer.ArgumentList, (MethodSymbol)this.ContainingMember(), diagnostics);
            //  Base WasCompilerGenerated state off of whether constructor is implicitly declared, this will ensure proper instrumentation.
            Debug.Assert(!this.ContainingMember().IsImplicitlyDeclared);
            var constructorInitializer = new BoundExpressionStatement(initializer, initializerInvocation);
            Debug.Assert(initializerInvocation.HasAnyErrors || constructorInitializer.IsConstructorInitializer(), "Please keep this bound node in sync with BoundNodeExtensions.IsConstructorInitializer.");
            return constructorInitializer;
        }

#nullable enable
        internal BoundExpressionStatement? BindImplicitConstructorInitializer(SyntaxNode ctorSyntax, BindingDiagnosticBag diagnostics)
        {
            BoundExpression? initializerInvocation;
            initializerInvocation = BindImplicitConstructorInitializer((MethodSymbol)this.ContainingMember(), diagnostics, Compilation);

            if (initializerInvocation is null)
            {
                return null;
            }

            //  Base WasCompilerGenerated state off of whether constructor is implicitly declared, this will ensure proper instrumentation.
            var constructorInitializer = new BoundExpressionStatement(ctorSyntax, initializerInvocation) { WasCompilerGenerated = ((MethodSymbol)ContainingMember()).IsImplicitlyDeclared };
            Debug.Assert(initializerInvocation.HasAnyErrors || constructorInitializer.IsConstructorInitializer(), "Please keep this bound node in sync with BoundNodeExtensions.IsConstructorInitializer.");
            return constructorInitializer;
        }

        /// <summary>
        /// Bind the implicit constructor initializer of a constructor symbol.
        /// </summary>
        /// <param name="constructor">Constructor method.</param>
        /// <param name="diagnostics">Accumulates errors (e.g. access "this" in constructor initializer).</param>
        /// <param name="compilation">Used to retrieve binder.</param>
        /// <returns>A bound expression for the constructor initializer call.</returns>
        internal static BoundExpression? BindImplicitConstructorInitializer(
            MethodSymbol constructor, BindingDiagnosticBag diagnostics, CSharpCompilation compilation)
        {
            if (constructor.MethodKind != MethodKind.Constructor || constructor.IsExtern)
            {
                return null;
            }

            // Note that the base type can be null if we're compiling System.Object in source.
            NamedTypeSymbol containingType = constructor.ContainingType;
            NamedTypeSymbol baseType = containingType.BaseTypeNoUseSiteDiagnostics;

            SourceMemberMethodSymbol? sourceConstructor = constructor as SourceMemberMethodSymbol;
            Debug.Assert(sourceConstructor?.SyntaxNode is RecordDeclarationSyntax
                || ((ConstructorDeclarationSyntax?)sourceConstructor?.SyntaxNode)?.Initializer == null);

            // The common case is that the type inherits directly from object.
            // Also, we might be trying to generate a constructor for an entirely compiler-generated class such
            // as a closure class; in that case it is vexing to try to find a suitable binder for the non-existing
            // constructor syntax so that we can do unnecessary overload resolution on the non-existing initializer!
            // Simply take the early out: bind directly to the parameterless object ctor rather than attempting
            // overload resolution.
            if ((object)baseType != null)
            {
                if (baseType.SpecialType == SpecialType.System_Object)
                {
                    return GenerateBaseParameterlessConstructorInitializer(constructor, diagnostics);
                }
                else if (baseType.IsErrorType() || baseType.IsStatic)
                {
                    // If the base type is bad and there is no initializer then we can just bail.
                    // We have no expressions we need to analyze to report errors on.
                    return null;
                }
            }

            if (containingType.IsStructType() || containingType.IsEnumType())
            {
                return null;
            }
            else if (constructor is SynthesizedRecordCopyCtor copyCtor)
            {
                return GenerateBaseCopyConstructorInitializer(copyCtor, diagnostics);
            }

            // Now, in order to do overload resolution, we're going to need a binder. There are
            // two possible situations:
            //
            // class D1 : B { }
            // class D2 : B { D2(int x) { } }
            //
            // In the first case the binder needs to be the binder associated with
            // the *body* of D1 because if the base class ctor is protected, we need
            // to be inside the body of a derived class in order for it to be in the
            // accessibility domain of the protected base class ctor.
            //
            // In the second case the binder could be the binder associated with
            // the body of D2; since the implicit call to base() will have no arguments
            // there is no need to look up "x".
            Binder outerBinder;

            if ((object?)sourceConstructor == null)
            {
                // The constructor is implicit. We need to get the binder for the body
                // of the enclosing class.
                CSharpSyntaxNode containerNode = constructor.GetNonNullSyntaxNode();
                BinderFactory binderFactory = compilation.GetBinderFactory(containerNode.SyntaxTree);

                if (containerNode is RecordDeclarationSyntax recordDecl)
                {
                    outerBinder = binderFactory.GetInRecordBodyBinder(recordDecl);
                }
                else
                {
                    SyntaxToken bodyToken = GetImplicitConstructorBodyToken(containerNode);
                    outerBinder = binderFactory.GetBinder(containerNode, bodyToken.Position);
                }
            }
            else
            {
                BinderFactory binderFactory = compilation.GetBinderFactory(sourceConstructor.SyntaxTree);

                switch (sourceConstructor.SyntaxNode)
                {
                    case ConstructorDeclarationSyntax ctorDecl:
                        // We have a ctor in source but no explicit constructor initializer.  We can't just use the binder for the
                        // type containing the ctor because the ctor might be marked unsafe.  Use the binder for the parameter list
                        // as an approximation - the extra symbols won't matter because there are no identifiers to bind.

                        outerBinder = binderFactory.GetBinder(ctorDecl.ParameterList);
                        break;

                    case RecordDeclarationSyntax recordDecl:
                        outerBinder = binderFactory.GetInRecordBodyBinder(recordDecl);
                        break;

                    default:
                        throw ExceptionUtilities.Unreachable();
                }
            }

            // wrap in ConstructorInitializerBinder for appropriate errors
            // Handle scoping for possible pattern variables declared in the initializer
            Binder initializerBinder = outerBinder.WithAdditionalFlagsAndContainingMemberOrLambda(BinderFlags.ConstructorInitializer, constructor);

            return initializerBinder.BindConstructorInitializer(null, constructor, diagnostics);
        }

        private static SyntaxToken GetImplicitConstructorBodyToken(CSharpSyntaxNode containerNode)
        {
            return ((BaseTypeDeclarationSyntax)containerNode).OpenBraceToken;
        }

        internal static BoundCall? GenerateBaseParameterlessConstructorInitializer(MethodSymbol constructor, BindingDiagnosticBag diagnostics)
        {
            NamedTypeSymbol baseType = constructor.ContainingType.BaseTypeNoUseSiteDiagnostics;
            MethodSymbol? baseConstructor = null;
            LookupResultKind resultKind = LookupResultKind.Viable;
            Location diagnosticsLocation = constructor.Locations.IsEmpty ? NoLocation.Singleton : constructor.Locations[0];

            foreach (MethodSymbol ctor in baseType.InstanceConstructors)
            {
                if (ctor.ParameterCount == 0)
                {
                    baseConstructor = ctor;
                    break;
                }
            }

            // UNDONE: If this happens then something is deeply wrong. Should we give a better error?
            if ((object?)baseConstructor == null)
            {
                diagnostics.Add(ErrorCode.ERR_BadCtorArgCount, diagnosticsLocation, baseType, /*desired param count*/ 0);
                return null;
            }

            if (Binder.ReportUseSite(baseConstructor, diagnostics, diagnosticsLocation))
            {
                return null;
            }

            // UNDONE: If this happens then something is deeply wrong. Should we give a better error?
            bool hasErrors = false;
            var useSiteInfo = new CompoundUseSiteInfo<AssemblySymbol>(diagnostics, constructor.ContainingAssembly);
            if (!AccessCheck.IsSymbolAccessible(baseConstructor, constructor.ContainingType, ref useSiteInfo))
            {
                diagnostics.Add(ErrorCode.ERR_BadAccess, diagnosticsLocation, baseConstructor);
                resultKind = LookupResultKind.Inaccessible;
                hasErrors = true;
            }

            diagnostics.Add(diagnosticsLocation, useSiteInfo);

            CSharpSyntaxNode syntax = constructor.GetNonNullSyntaxNode();

            BoundExpression receiver = new BoundThisReference(syntax, constructor.ContainingType) { WasCompilerGenerated = true };
            return new BoundCall(
                syntax: syntax,
                receiverOpt: receiver,
                method: baseConstructor,
                arguments: ImmutableArray<BoundExpression>.Empty,
                argumentNamesOpt: ImmutableArray<string>.Empty,
                argumentRefKindsOpt: ImmutableArray<RefKind>.Empty,
                isDelegateCall: false,
                expanded: false,
                invokedAsExtensionMethod: false,
                argsToParamsOpt: ImmutableArray<int>.Empty,
                defaultArguments: BitVector.Empty,
                resultKind: resultKind,
                type: baseConstructor.ReturnType,
                hasErrors: hasErrors)
            { WasCompilerGenerated = true };
        }

        private static BoundCall? GenerateBaseCopyConstructorInitializer(SynthesizedRecordCopyCtor constructor, BindingDiagnosticBag diagnostics)
        {
            NamedTypeSymbol containingType = constructor.ContainingType;
            NamedTypeSymbol baseType = containingType.BaseTypeNoUseSiteDiagnostics;
            Location diagnosticsLocation = constructor.Locations.FirstOrNone();

            var useSiteInfo = new CompoundUseSiteInfo<AssemblySymbol>(diagnostics, containingType.ContainingAssembly);
            MethodSymbol? baseConstructor = SynthesizedRecordCopyCtor.FindCopyConstructor(baseType, containingType, ref useSiteInfo);

            if (baseConstructor is null)
            {
                diagnostics.Add(ErrorCode.ERR_NoCopyConstructorInBaseType, diagnosticsLocation, baseType);
                return null;
            }

            var constructorUseSiteInfo = new CompoundUseSiteInfo<AssemblySymbol>(diagnostics, constructor.ContainingAssembly);
            constructorUseSiteInfo.Add(baseConstructor.GetUseSiteInfo());
            if (Binder.ReportConstructorUseSiteDiagnostics(diagnosticsLocation, diagnostics, suppressUnsupportedRequiredMembersError: constructor.HasSetsRequiredMembers, constructorUseSiteInfo))
            {
                return null;
            }

            diagnostics.Add(diagnosticsLocation, useSiteInfo);

            CSharpSyntaxNode syntax = constructor.GetNonNullSyntaxNode();
            BoundExpression receiver = new BoundThisReference(syntax, constructor.ContainingType) { WasCompilerGenerated = true };
            BoundExpression argument = new BoundParameter(syntax, constructor.Parameters[0]);

            return new BoundCall(
                syntax: syntax,
                receiverOpt: receiver,
                method: baseConstructor,
                arguments: ImmutableArray.Create(argument),
                argumentNamesOpt: default,
                argumentRefKindsOpt: default,
                isDelegateCall: false,
                expanded: false,
                invokedAsExtensionMethod: false,
                argsToParamsOpt: default,
                defaultArguments: default,
                resultKind: LookupResultKind.Viable,
                type: baseConstructor.ReturnType,
                hasErrors: false)
            { WasCompilerGenerated = true };
        }
#nullable disable

        private BoundNode BindMethodBody(CSharpSyntaxNode declaration, BlockSyntax blockBody, ArrowExpressionClauseSyntax expressionBody, BindingDiagnosticBag diagnostics)
        {
            if (blockBody == null && expressionBody == null)
            {
                return null;
            }

            // Using BindStatement to bind block to make sure we are reusing results of partial binding in SemanticModel
            return new BoundNonConstructorMethodBody(declaration,
                                                     blockBody == null ? null : (BoundBlock)BindStatement(blockBody, diagnostics),
                                                     expressionBody == null ?
                                                         null :
                                                         BindExpressionBodyAsBlock(expressionBody,
                                                                                   blockBody == null ? diagnostics : BindingDiagnosticBag.Discarded));
        }

        internal virtual ImmutableArray<LocalSymbol> Locals
        {
            get
            {
                return ImmutableArray<LocalSymbol>.Empty;
            }
        }

        internal virtual ImmutableArray<LocalFunctionSymbol> LocalFunctions
        {
            get
            {
                return ImmutableArray<LocalFunctionSymbol>.Empty;
            }
        }

        internal virtual ImmutableArray<LabelSymbol> Labels
        {
            get
            {
                return ImmutableArray<LabelSymbol>.Empty;
            }
        }

        /// <summary>
        /// If this binder owns the scope that can declare extern aliases, a set of declared aliases should be returned (even if empty).
        /// Otherwise, a default instance should be returned. 
        /// </summary>
        internal virtual ImmutableArray<AliasAndExternAliasDirective> ExternAliases
        {
            get
            {
                return default;
            }
        }

        /// <summary>
        /// If this binder owns the scope that can declare using aliases, a set of declared aliases should be returned (even if empty).
        /// Otherwise, a default instance should be returned. 
        /// Note, only aliases syntactically declared within the enclosing declaration are included. For example, global aliases
        /// declared in a different compilation units are not included.
        /// </summary>
        internal virtual ImmutableArray<AliasAndUsingDirective> UsingAliases
        {
            get
            {
                return default;
            }
        }

        /// <summary>
        /// Perform a lookup for the specified method on the specified expression by attempting to invoke it
        /// </summary>
        /// <param name="receiver">The expression to perform pattern lookup on</param>
        /// <param name="methodName">Method to search for.</param>
        /// <param name="syntaxNode">The expression for which lookup is being performed</param>
        /// <param name="diagnostics">Populated with binding diagnostics.</param>
        /// <param name="result">The method symbol that was looked up, or null</param>
        /// <returns>A <see cref="PatternLookupResult"/> value with the outcome of the lookup</returns>
        internal PatternLookupResult PerformPatternMethodLookup(BoundExpression receiver, string methodName,
                                                                SyntaxNode syntaxNode, BindingDiagnosticBag diagnostics, out MethodSymbol result)
        {
            var bindingDiagnostics = BindingDiagnosticBag.GetInstance(diagnostics);

            try
            {
                result = null;

                var boundAccess = BindInstanceMemberAccess(
                       syntaxNode,
                       syntaxNode,
                       receiver,
                       methodName,
                       rightArity: 0,
                       typeArgumentsSyntax: default,
                       typeArgumentsWithAnnotations: default,
                       invoked: true,
                       indexed: false,
                       bindingDiagnostics);

                if (boundAccess.Kind != BoundKind.MethodGroup)
                {
                    // the thing is not a method
                    return PatternLookupResult.NotAMethod;
                }

                // NOTE: Because we're calling this method with no arguments and we
                //       explicitly ignore default values for params parameters
                //       (see ParameterSymbol.IsOptional) we know that no ParameterArray
                //       containing method can be invoked in normal form which allows
                //       us to skip some work during the lookup.

                var analyzedArguments = AnalyzedArguments.GetInstance();
                var patternMethodCall = BindMethodGroupInvocation(
                    syntaxNode,
                    syntaxNode,
                    methodName,
                    (BoundMethodGroup)boundAccess,
                    analyzedArguments,
                    bindingDiagnostics,
                    queryClause: null,
                    allowUnexpandedForm: false,
                    anyApplicableCandidates: out _);

                analyzedArguments.Free();

                if (patternMethodCall.Kind != BoundKind.Call)
                {
                    return PatternLookupResult.NotCallable;
                }

                var call = (BoundCall)patternMethodCall;
                if (call.ResultKind == LookupResultKind.Empty)
                {
                    return PatternLookupResult.NoResults;
                }

                // we have succeeded or almost succeeded to bind the method
                // report additional binding diagnostics that we have seen so far
                diagnostics.AddRange(bindingDiagnostics);

                var patternMethodSymbol = call.Method;
                if (patternMethodSymbol is ErrorMethodSymbol ||
                    patternMethodCall.HasAnyErrors)
                {
                    return PatternLookupResult.ResultHasErrors;
                }

                // Success!
                result = patternMethodSymbol;
                return PatternLookupResult.Success;
            }
            finally
            {
                bindingDiagnostics.Free();
            }
        }
    }
}<|MERGE_RESOLUTION|>--- conflicted
+++ resolved
@@ -1444,11 +1444,7 @@
                 op1 = InferTypeForDiscardAssignment((BoundDiscardExpression)op1, op2, diagnostics);
             }
 
-<<<<<<< HEAD
             return BindAssignment(node, op1, op2, isRef, diagnostics);
-=======
-            return BindAssignment(node, op1, op2, isRef, verifyEscapeSafety: !discardAssignment, diagnostics);
->>>>>>> 34180c39
         }
 
         private static BindValueKind GetRequiredRHSValueKindForRefAssignment(BoundExpression boundLeft)
