--- conflicted
+++ resolved
@@ -379,11 +379,7 @@
             TypeWithAnnotations declType = BindType(typeSyntax, diagnostics, out AliasSymbol aliasOpt);
             Debug.Assert(declType.HasType);
             Debug.Assert(typeSyntax.Kind() != SyntaxKind.NullableType); // the syntax does not permit nullable annotations
-<<<<<<< HEAD
-            BoundTypeExpression boundDeclType = new BoundTypeExpression(typeSyntax, aliasOpt, inferredType: false, type: declType);
-=======
-            BoundTypeExpression boundDeclType = new BoundTypeExpression(typeSyntax, aliasOpt, type: declType.Type);
->>>>>>> 3081d207
+            BoundTypeExpression boundDeclType = new BoundTypeExpression(typeSyntax, aliasOpt, typeWithAnnotations: declType);
             hasErrors |= CheckValidPatternType(typeSyntax, inputType, declType.Type, patternTypeWasInSource: true, diagnostics: diagnostics);
             return boundDeclType;
         }
@@ -849,7 +845,7 @@
                         BindPatternDesignation(
                             designation: node, declType: declType, inputValEscape: inputValEscape, typeSyntax: null, diagnostics: diagnostics, hasErrors: ref hasErrors,
                             variableSymbol: out Symbol variableSymbol, variableAccess: out BoundExpression variableAccess);
-                        var boundOperandType = new BoundTypeExpression(syntax: node, aliasOpt: null, type: declType); // fake a type expression for the variable's type
+                        var boundOperandType = new BoundTypeExpression(syntax: node, aliasOpt: null, typeWithAnnotations: declType); // fake a type expression for the variable's type
                         // We continue to use a BoundDeclarationPattern for the var pattern, as they have more in common.
                         return new BoundDeclarationPattern(
                             node.Parent.Kind() == SyntaxKind.VarPattern ? node.Parent : node, // for `var x` use whole pattern, otherwise use designation for the syntax
