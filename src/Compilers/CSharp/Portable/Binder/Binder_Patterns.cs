﻿// Copyright (c) Microsoft.  All Rights Reserved.  Licensed under the Apache License, Version 2.0.  See License.txt in the project root for license information.

using Microsoft.CodeAnalysis.CSharp.Symbols;
using Microsoft.CodeAnalysis.CSharp.Syntax;
using Roslyn.Utilities;
using System.Collections.Generic;
using System.Collections.Immutable;
using System.Diagnostics;
using System;
using Microsoft.CodeAnalysis.PooledObjects;

namespace Microsoft.CodeAnalysis.CSharp
{
    partial class Binder
    {
        private BoundExpression BindIsPatternExpression(IsPatternExpressionSyntax node, DiagnosticBag diagnostics)
        {
            BoundExpression expression = BindRValueWithoutTargetType(node.Expression, diagnostics);
            bool hasErrors = IsOperandErrors(node, ref expression, diagnostics);
            TypeSymbol expressionType = expression.Type;
            if ((object)expressionType == null || expressionType.IsVoidType())
            {
                if (!hasErrors)
                {
                    // value expected
                    diagnostics.Add(ErrorCode.ERR_BadPatternExpression, node.Expression.Location, expression.Display);
                    hasErrors = true;
                }

                expression = BadExpression(expression.Syntax, expression);
            }

            uint inputValEscape = GetValEscape(expression, LocalScopeDepth);
            BoundPattern pattern = BindPattern(node.Pattern, expression.Type, inputValEscape, permitDesignations: true, hasErrors, diagnostics);
            hasErrors |= pattern.HasErrors;
            return MakeIsPatternExpression(
                node, expression, pattern, GetSpecialType(SpecialType.System_Boolean, diagnostics, node),
                hasErrors, diagnostics);
        }

        private BoundExpression MakeIsPatternExpression(
            SyntaxNode node,
            BoundExpression expression,
            BoundPattern pattern,
            TypeSymbol boolType,
            bool hasErrors,
            DiagnosticBag diagnostics)
        {
            // Note that these labels are for the convenience of the compilation of patterns, and are not actually emitted into the lowered code.
            LabelSymbol whenTrueLabel = new GeneratedLabelSymbol("isPatternSuccess");
            LabelSymbol whenFalseLabel = new GeneratedLabelSymbol("isPatternFailure");
            BoundDecisionDag decisionDag = DecisionDagBuilder.CreateDecisionDagForIsPattern(
                this.Compilation, pattern.Syntax, expression, pattern, whenTrueLabel: whenTrueLabel, whenFalseLabel: whenFalseLabel, diagnostics);
            if (!hasErrors && !decisionDag.ReachableLabels.Contains(whenTrueLabel))
            {
                diagnostics.Add(ErrorCode.ERR_IsPatternImpossible, node.Location, expression.Type);
                hasErrors = true;
            }

            if (expression.ConstantValue != null)
            {
                decisionDag = decisionDag.SimplifyDecisionDagIfConstantInput(expression);
                if (!hasErrors)
                {
                    if (!decisionDag.ReachableLabels.Contains(whenTrueLabel))
                    {
                        diagnostics.Add(ErrorCode.WRN_GivenExpressionNeverMatchesPattern, node.Location);
                    }
                    else if (!decisionDag.ReachableLabels.Contains(whenFalseLabel) && pattern.Kind == BoundKind.ConstantPattern)
                    {
                        diagnostics.Add(ErrorCode.WRN_GivenExpressionAlwaysMatchesConstant, node.Location);
                    }
                }
            }

            return new BoundIsPatternExpression(
                node, expression, pattern, decisionDag, whenTrueLabel: whenTrueLabel, whenFalseLabel: whenFalseLabel, boolType, hasErrors);
        }

        private BoundExpression BindSwitchExpression(SwitchExpressionSyntax node, DiagnosticBag diagnostics)
        {
            Debug.Assert(node != null);
            Binder switchBinder = this.GetBinder(node);
            return switchBinder.BindSwitchExpressionCore(node, switchBinder, diagnostics);
        }

        internal virtual BoundExpression BindSwitchExpressionCore(
            SwitchExpressionSyntax node,
            Binder originalBinder,
            DiagnosticBag diagnostics)
        {
            return this.Next.BindSwitchExpressionCore(node, originalBinder, diagnostics);
        }

        internal BoundPattern BindPattern(
            PatternSyntax node,
            TypeSymbol inputType,
            uint inputValEscape,
            bool permitDesignations,
            bool hasErrors,
            DiagnosticBag diagnostics)
        {
            return node switch
            {
                DiscardPatternSyntax p => BindDiscardPattern(p, inputType),
                DeclarationPatternSyntax p => BindDeclarationPattern(p, inputType, inputValEscape, permitDesignations, hasErrors, diagnostics),
                ConstantPatternSyntax p => BindConstantPatternWithFallbackToTypePattern(p, inputType, hasErrors, diagnostics),
                RecursivePatternSyntax p => BindRecursivePattern(p, inputType, inputValEscape, permitDesignations, hasErrors, diagnostics),
                VarPatternSyntax p => BindVarPattern(p, inputType, inputValEscape, permitDesignations, hasErrors, diagnostics),
                ParenthesizedPatternSyntax p => BindPattern(p.Pattern, inputType, inputValEscape, permitDesignations, hasErrors, diagnostics),
                BinaryPatternSyntax p => BindBinaryPattern(p, inputType, inputValEscape, permitDesignations, hasErrors, diagnostics),
                UnaryPatternSyntax p => BindUnaryPattern(p, inputType, inputValEscape, hasErrors, diagnostics),
                RelationalPatternSyntax p => BindRelationalPattern(p, inputType, hasErrors, diagnostics),
<<<<<<< HEAD
                TypePatternSyntax p => BindTypePattern(p, inputType, hasErrors, diagnostics),
=======
                TypePatternSyntax p => BindTypePatternWithFallbackToConstantPattern(p, inputType, hasErrors, diagnostics),
>>>>>>> c0e6baf0
                _ => throw ExceptionUtilities.UnexpectedValue(node.Kind()),
            };
        }

        private BoundPattern BindDiscardPattern(DiscardPatternSyntax node, TypeSymbol inputType)
        {
            return new BoundDiscardPattern(node, inputType);
        }

        private BoundPattern BindConstantPatternWithFallbackToTypePattern(
            ConstantPatternSyntax node,
            TypeSymbol inputType,
            bool hasErrors,
            DiagnosticBag diagnostics)
        {
            return BindConstantPatternWithFallbackToTypePattern(node, node.Expression, inputType, hasErrors, diagnostics);
        }

        internal BoundPattern BindConstantPatternWithFallbackToTypePattern(
            SyntaxNode node,
            ExpressionSyntax expression,
            TypeSymbol inputType,
            bool hasErrors,
            DiagnosticBag diagnostics)
        {
            ExpressionSyntax innerExpression = expression.SkipParens();
            if (innerExpression.Kind() == SyntaxKind.DefaultLiteralExpression)
            {
                diagnostics.Add(ErrorCode.ERR_DefaultPattern, innerExpression.Location);
                hasErrors = true;
            }

            var convertedExpression = BindExpressionOrTypeForPattern(inputType, innerExpression, hasErrors, diagnostics, out var constantValueOpt, out bool wasExpression);
            if (wasExpression)
            {
                return new BoundConstantPattern(node, convertedExpression, constantValueOpt ?? ConstantValue.Bad, inputType, hasErrors);
            }
            else
            {
                CheckFeatureAvailability(innerExpression, MessageID.IDS_FeatureTypePattern, diagnostics);
                // We don't need to check feature availability for parenthesized pattern in case the
                // expression was parenthsized, because the parenthesized pattern was introduced at
                // the same time as the type pattern.
                if (IsUnderscore(innerExpression))
                {
                    // PROTOTYPE(ngafter): should this be treated as a discard?
                    diagnostics.Add(ErrorCode.WRN_IsTypeNamedUnderscore, innerExpression.Location, convertedExpression.Type);
                }

                return new BoundTypePattern(node, (BoundTypeExpression)convertedExpression, inputType, hasErrors);
            }
        }

        /// <summary>
        /// Binds the expression for a pattern.  Sets <paramref name="wasExpression"/> if it was a type rather than an expression,
        /// and in that case it returns a <see cref="BoundTypeExpression"/>.
        /// </summary>
        private BoundExpression BindExpressionOrTypeForPattern(
            TypeSymbol inputType,
            ExpressionSyntax patternExpression,
            bool hasErrors,
            DiagnosticBag diagnostics,
            out ConstantValue constantValueOpt,
            out bool wasExpression)
        {
            constantValueOpt = null;
            BoundExpression expression = BindTypeOrRValue(patternExpression, diagnostics);
            wasExpression = expression.Kind != BoundKind.TypeExpression;
            if (wasExpression)
            {
                return BindExpressionForPatternContinued(expression, inputType, patternExpression, hasErrors, diagnostics, out constantValueOpt);
            }
            else
            {
                Debug.Assert(expression.Kind == BoundKind.TypeExpression);
                return expression;
            }
        }

        /// <summary>
        /// Binds the expression for an is-type right-hand-side, in case it does not bind as a type.
        /// </summary>
        private BoundExpression BindExpressionForPattern(
            TypeSymbol inputType,
            ExpressionSyntax patternExpression,
            bool hasErrors,
            DiagnosticBag diagnostics,
            out ConstantValue constantValueOpt,
            out bool wasExpression)
        {
            constantValueOpt = null;
            var expression = BindExpression(patternExpression, diagnostics: diagnostics, invoked: false, indexed: false);
            expression = CheckValue(expression, BindValueKind.RValue, diagnostics);
            wasExpression = expression.Kind switch { BoundKind.BadExpression => false, BoundKind.TypeExpression => false, _ => true };
            return wasExpression ? BindExpressionForPatternContinued(expression, inputType, patternExpression, hasErrors, diagnostics, out constantValueOpt) : expression;
        }

        private BoundExpression BindExpressionForPatternContinued(
            BoundExpression expression,
            TypeSymbol inputType,
            ExpressionSyntax patternExpression,
            bool hasErrors,
            DiagnosticBag diagnostics,
            out ConstantValue constantValueOpt)
        {
            BoundExpression convertedExpression = ConvertPatternExpression(
                inputType, patternExpression, expression, out constantValueOpt, hasErrors, diagnostics);

            if (!convertedExpression.HasErrors && !hasErrors)
            {
                if (constantValueOpt == null)
                {
                    diagnostics.Add(ErrorCode.ERR_ConstantExpected, patternExpression.Location);
                    hasErrors = true;
                }
                else if (inputType.IsPointerType() == true && Compilation.LanguageVersion < MessageID.IDS_FeatureRecursivePatterns.RequiredVersion())
                {
                    // before C# 8 we did not permit `pointer is null`
                    diagnostics.Add(ErrorCode.ERR_PointerTypeInPatternMatching, patternExpression.Location);
                    hasErrors = true;
                }
            }

            if (convertedExpression.Type is null && constantValueOpt != ConstantValue.Null)
            {
                Debug.Assert(hasErrors);
                convertedExpression = new BoundConversion(
                    convertedExpression.Syntax, convertedExpression, Conversion.NoConversion, isBaseConversion: false, @checked: false,
                    explicitCastInCode: false, constantValueOpt: constantValueOpt, conversionGroupOpt: default, type: CreateErrorType(), hasErrors: true)
                { WasCompilerGenerated = true };
            }

            return convertedExpression;
        }

        internal BoundExpression ConvertPatternExpression(
            TypeSymbol inputType,
            CSharpSyntaxNode node,
            BoundExpression expression,
            out ConstantValue constantValue,
            bool hasErrors,
            DiagnosticBag diagnostics)
        {
            BoundExpression convertedExpression;

            // If we are pattern-matching against an open type, we do not convert the constant to the type of the input.
            // This permits us to match a value of type `IComparable<T>` with a pattern of type `int`.
            if (inputType.ContainsTypeParameter())
            {
                convertedExpression = expression;
                // If the expression does not have a constant value, an error will be reported in the caller
                if (!hasErrors && expression.ConstantValue is object)
                {
                    HashSet<DiagnosticInfo> useSiteDiagnostics = null;
                    if (expression.ConstantValue == ConstantValue.Null)
                    {
                        if (inputType.IsNonNullableValueType())
                        {
                            // We do not permit matching null against a struct type.
                            diagnostics.Add(ErrorCode.ERR_ValueCantBeNull, expression.Syntax.Location, inputType);
                            hasErrors = true;
                        }
                    }
                    else if (ExpressionOfTypeMatchesPatternType(Conversions, inputType, expression.Type, ref useSiteDiagnostics, out _, operandConstantValue: null) == false)
                    {
                        diagnostics.Add(ErrorCode.ERR_PatternWrongType, expression.Syntax.Location, inputType, expression.Display);
                        hasErrors = true;
                    }

                    if (!hasErrors)
                    {
                        var requiredVersion = MessageID.IDS_FeatureRecursivePatterns.RequiredVersion();
                        if (Compilation.LanguageVersion < requiredVersion &&
                            !this.Conversions.ClassifyConversionFromExpression(expression, inputType, ref useSiteDiagnostics).IsImplicit)
                        {
                            diagnostics.Add(ErrorCode.ERR_ConstantPatternVsOpenType,
                                expression.Syntax.Location, inputType, expression.Display, new CSharpRequiredLanguageVersion(requiredVersion));
                        }
                    }

                    diagnostics.Add(node, useSiteDiagnostics);
                }
            }
            else
            {
                // This will allow user-defined conversions, even though they're not permitted here.  This is acceptable
                // because the result of a user-defined conversion does not have a ConstantValue. A constant pattern
                // requires a constant value so we'll report a diagnostic to that effect later.
                convertedExpression = GenerateConversionForAssignment(inputType, expression, diagnostics);

                if (convertedExpression.Kind == BoundKind.Conversion)
                {
                    var conversion = (BoundConversion)convertedExpression;
                    BoundExpression operand = conversion.Operand;
                    if (inputType.IsNullableType() && (convertedExpression.ConstantValue == null || !convertedExpression.ConstantValue.IsNull))
                    {
                        // Null is a special case here because we want to compare null to the Nullable<T> itself, not to the underlying type.
                        var discardedDiagnostics = DiagnosticBag.GetInstance(); // We are not interested in the diagnostic that get created here
                        convertedExpression = CreateConversion(operand, inputType.GetNullableUnderlyingType(), discardedDiagnostics);
                        discardedDiagnostics.Free();
                    }
                    else if ((conversion.ConversionKind == ConversionKind.Boxing || conversion.ConversionKind == ConversionKind.ImplicitReference)
                        && operand.ConstantValue != null && convertedExpression.ConstantValue == null)
                    {
                        // A boxed constant (or string converted to object) is a special case because we prefer
                        // to compare to the pre-converted value by casting the input value to the type of the constant
                        // (that is, unboxing or downcasting it) and then testing the resulting value using primitives.
                        // That is much more efficient than calling object.Equals(x, y), and we can share the downcasted
                        // input value among many constant tests.
                        convertedExpression = operand;
                    }
                    else if (conversion.ConversionKind == ConversionKind.NullToPointer ||
                        (conversion.ConversionKind == ConversionKind.NoConversion && convertedExpression.Type?.IsErrorType() == true))
                    {
                        convertedExpression = operand;
                    }
                }
            }

            constantValue = convertedExpression.ConstantValue;
            return convertedExpression;
        }

        /// <summary>
        /// Check that the pattern type is valid for the operand. Return true if an error was reported.
        /// </summary>
        private bool CheckValidPatternType(
            SyntaxNode typeSyntax,
            TypeSymbol inputType,
            TypeSymbol patternType,
            bool patternTypeWasInSource,
            DiagnosticBag diagnostics)
        {
            Debug.Assert((object)inputType != null);
            Debug.Assert((object)patternType != null);

            if (inputType.IsErrorType() || patternType.IsErrorType())
            {
                return false;
            }
            else if (inputType.TypeKind == TypeKind.Pointer || patternType.TypeKind == TypeKind.Pointer)
            {
                // pattern-matching is not permitted for pointer types
                diagnostics.Add(ErrorCode.ERR_PointerTypeInPatternMatching, typeSyntax.Location);
                return true;
            }
            else if (patternType.IsNullableType() && patternTypeWasInSource)
            {
                // It is an error to use pattern-matching with a nullable type, because you'll never get null. Use the underlying type.
                Error(diagnostics, ErrorCode.ERR_PatternNullableType, typeSyntax, patternType, patternType.GetNullableUnderlyingType());
                return true;
            }
            else if (patternType.IsStatic)
            {
                Error(diagnostics, ErrorCode.ERR_VarDeclIsStaticClass, typeSyntax, patternType);
                return true;
            }
            else
            {
                if (patternType.IsDynamic())
                {
                    Error(diagnostics, ErrorCode.ERR_PatternDynamicType, typeSyntax);
                    return true;
                }

                HashSet<DiagnosticInfo> useSiteDiagnostics = null;
                bool? matchPossible = ExpressionOfTypeMatchesPatternType(
                    Conversions, inputType, patternType, ref useSiteDiagnostics, out Conversion conversion, operandConstantValue: null, operandCouldBeNull: true);
                diagnostics.Add(typeSyntax, useSiteDiagnostics);
                if (matchPossible != false)
                {
                    if (!conversion.Exists && (inputType.ContainsTypeParameter() || patternType.ContainsTypeParameter()))
                    {
                        // permit pattern-matching when one of the types is an open type in C# 7.1.
                        LanguageVersion requiredVersion = MessageID.IDS_FeatureGenericPatternMatching.RequiredVersion();
                        if (requiredVersion > Compilation.LanguageVersion)
                        {
                            Error(diagnostics, ErrorCode.ERR_PatternWrongGenericTypeInVersion, typeSyntax,
                                inputType, patternType,
                                Compilation.LanguageVersion.ToDisplayString(),
                                new CSharpRequiredLanguageVersion(requiredVersion));
                            return true;
                        }
                    }
                }
                else
                {
                    Error(diagnostics, ErrorCode.ERR_PatternWrongType, typeSyntax, inputType, patternType);
                    return true;
                }
            }

            return false;
        }

        /// <summary>
        /// Does an expression of type <paramref name="expressionType"/> "match" a pattern that looks for
        /// type <paramref name="patternType"/>?
        /// 'true' if the matched type catches all of them, 'false' if it catches none of them, and
        /// 'null' if it might catch some of them.
        /// </summary>
        internal static bool? ExpressionOfTypeMatchesPatternType(
            Conversions conversions,
            TypeSymbol expressionType,
            TypeSymbol patternType,
            ref HashSet<DiagnosticInfo> useSiteDiagnostics,
            out Conversion conversion,
            ConstantValue operandConstantValue = null,
            bool operandCouldBeNull = false)
        {
            Debug.Assert((object)expressionType != null);
            if (expressionType.IsDynamic())
            {
                // if operand is the dynamic type, we do the same thing as though it were object
                expressionType = conversions.CorLibrary.GetSpecialType(SpecialType.System_Object);
            }

            conversion = conversions.ClassifyBuiltInConversion(expressionType, patternType, ref useSiteDiagnostics);
            ConstantValue result = Binder.GetIsOperatorConstantResult(expressionType, patternType, conversion.Kind, operandConstantValue, operandCouldBeNull);
            return
                (result == null) ? (bool?)null :
                (result == ConstantValue.True) ? true :
                (result == ConstantValue.False) ? false :
                throw ExceptionUtilities.UnexpectedValue(result);
        }

        private BoundPattern BindDeclarationPattern(
            DeclarationPatternSyntax node,
            TypeSymbol inputType,
            uint inputValEscape,
            bool permitDesignations,
            bool hasErrors,
            DiagnosticBag diagnostics)
        {
            TypeSyntax typeSyntax = node.Type;
            BoundTypeExpression boundDeclType = BindTypeForPattern(typeSyntax, inputType, diagnostics, ref hasErrors);
            TypeSymbol declType = boundDeclType.Type;
            inputValEscape = GetValEscape(declType, inputValEscape);
            BindPatternDesignation(
                node.Designation, boundDeclType.TypeWithAnnotations, inputValEscape, permitDesignations, typeSyntax, diagnostics,
                ref hasErrors, out Symbol variableSymbol, out BoundExpression variableAccess);
            return new BoundDeclarationPattern(node, variableSymbol, variableAccess, boundDeclType, isVar: false, inputType, hasErrors);
        }

        private BoundTypeExpression BindTypeForPattern(
            TypeSyntax typeSyntax,
            TypeSymbol inputType,
            DiagnosticBag diagnostics,
            ref bool hasErrors)
        {
            Debug.Assert(inputType != (object)null);
            Debug.Assert(!typeSyntax.IsVar); // if the syntax had `var`, it would have been parsed as a var pattern.
            TypeWithAnnotations declType = BindType(typeSyntax, diagnostics, out AliasSymbol aliasOpt);
            Debug.Assert(declType.HasType);
            Debug.Assert(typeSyntax.Kind() != SyntaxKind.NullableType); // the syntax does not permit nullable annotations
            BoundTypeExpression boundDeclType = new BoundTypeExpression(typeSyntax, aliasOpt, typeWithAnnotations: declType);
            hasErrors |= CheckValidPatternType(typeSyntax, inputType, declType.Type, patternTypeWasInSource: true, diagnostics: diagnostics);
            return boundDeclType;
        }

        private void BindPatternDesignation(
            VariableDesignationSyntax designation,
            TypeWithAnnotations declType,
            uint inputValEscape,
            bool permitDesignations,
            TypeSyntax typeSyntax,
            DiagnosticBag diagnostics,
            ref bool hasErrors,
            out Symbol variableSymbol,
            out BoundExpression variableAccess)
        {
            switch (designation)
            {
                case SingleVariableDesignationSyntax singleVariableDesignation:
                    SyntaxToken identifier = singleVariableDesignation.Identifier;
                    SourceLocalSymbol localSymbol = this.LookupLocal(identifier);

                    if (!permitDesignations && !identifier.IsMissing)
                        diagnostics.Add(ErrorCode.ERR_DesignatorBeneathPatternCombinator, identifier.GetLocation());

                    if (localSymbol != (object)null)
                    {
                        if ((InConstructorInitializer || InFieldInitializer) && ContainingMemberOrLambda.ContainingSymbol.Kind == SymbolKind.NamedType)
                            CheckFeatureAvailability(designation, MessageID.IDS_FeatureExpressionVariablesInQueriesAndInitializers, diagnostics);

                        localSymbol.SetTypeWithAnnotations(declType);
                        localSymbol.SetValEscape(GetValEscape(declType.Type, inputValEscape));

                        // Check for variable declaration errors.
                        hasErrors |= localSymbol.ScopeBinder.ValidateDeclarationNameConflictsInScope(localSymbol, diagnostics);

                        if (!hasErrors)
                            hasErrors = CheckRestrictedTypeInAsync(this.ContainingMemberOrLambda, declType.Type, diagnostics, typeSyntax ?? (SyntaxNode)designation);

                        variableSymbol = localSymbol;
                        variableAccess = new BoundLocal(
                            syntax: designation, localSymbol: localSymbol, constantValueOpt: null, type: declType.Type);
                        return;
                    }
                    else
                    {
                        // We should have the right binder in the chain for a script or interactive, so we use the field for the pattern.
                        Debug.Assert(designation.SyntaxTree.Options.Kind != SourceCodeKind.Regular);
                        GlobalExpressionVariable expressionVariableField = LookupDeclaredField(singleVariableDesignation);
                        var tempDiagnostics = DiagnosticBag.GetInstance();
                        expressionVariableField.SetTypeWithAnnotations(declType, tempDiagnostics);
                        tempDiagnostics.Free();
                        BoundExpression receiver = SynthesizeReceiver(designation, expressionVariableField, diagnostics);

                        variableSymbol = expressionVariableField;
                        variableAccess = new BoundFieldAccess(
                            syntax: designation, receiver: receiver, fieldSymbol: expressionVariableField, constantValueOpt: null, hasErrors: hasErrors);
                        return;
                    }
                case DiscardDesignationSyntax _:
                case null:
                    variableSymbol = null;
                    variableAccess = null;
                    return;
                default:
                    throw ExceptionUtilities.UnexpectedValue(designation.Kind());
            }
        }

        /// <summary>
        /// Compute the val escape of an expression of the given <paramref name="type"/>, which is known to be derived
        /// from an expression whose escape scope is <paramref name="possibleValEscape"/>. By the language rules, the
        /// result is either that same scope (if the type is a ref struct type) or <see cref="Binder.ExternalScope"/>.
        /// </summary>
        private static uint GetValEscape(TypeSymbol type, uint possibleValEscape)
        {
            return type.IsRefLikeType ? possibleValEscape : Binder.ExternalScope;
        }

        TypeWithAnnotations BindRecursivePatternType(
            TypeSyntax typeSyntax,
            TypeSymbol inputType,
            DiagnosticBag diagnostics,
            ref bool hasErrors,
            out BoundTypeExpression boundDeclType)
        {
            if (typeSyntax != null)
            {
                boundDeclType = BindTypeForPattern(typeSyntax, inputType, diagnostics, ref hasErrors);
                return boundDeclType.TypeWithAnnotations;
            }
            else
            {
                boundDeclType = null;
                // remove the nullable part of the input's type; e.g. a nullable int becomes an int in a recursive pattern
                return TypeWithAnnotations.Create(inputType.StrippedType(), NullableAnnotation.NotAnnotated);
            }
        }

        // Work around https://github.com/dotnet/roslyn/issues/20648: The compiler's internal APIs such as `declType.IsTupleType`
        // do not correctly treat the non-generic struct `System.ValueTuple` as a tuple type.  We explicitly perform the tests
        // required to identify it.  When that bug is fixed we should be able to remove this code and its callers.
        internal static bool IsZeroElementTupleType(TypeSymbol type)
        {
            return type.IsStructType() && type.Name == "ValueTuple" && type.GetArity() == 0 &&
                type.ContainingSymbol is var declContainer && declContainer.Kind == SymbolKind.Namespace && declContainer.Name == "System" &&
                (declContainer.ContainingSymbol as NamespaceSymbol)?.IsGlobalNamespace == true;
        }

        private BoundPattern BindRecursivePattern(
            RecursivePatternSyntax node,
            TypeSymbol inputType,
            uint inputValEscape,
            bool permitDesignations,
            bool hasErrors,
            DiagnosticBag diagnostics)
        {
            if (inputType.IsPointerType())
            {
                diagnostics.Add(ErrorCode.ERR_PointerTypeInPatternMatching, node.Location);
                hasErrors = true;
                inputType = CreateErrorType();
            }

            TypeSyntax typeSyntax = node.Type;
            TypeWithAnnotations declTypeWithAnnotations = BindRecursivePatternType(typeSyntax, inputType, diagnostics, ref hasErrors, out BoundTypeExpression boundDeclType);
            TypeSymbol declType = declTypeWithAnnotations.Type;
            inputValEscape = GetValEscape(declType, inputValEscape);

            MethodSymbol deconstructMethod = null;
            ImmutableArray<BoundSubpattern> deconstructionSubpatterns = default;
            if (node.PositionalPatternClause != null)
            {
                PositionalPatternClauseSyntax positionalClause = node.PositionalPatternClause;
                var patternsBuilder = ArrayBuilder<BoundSubpattern>.GetInstance(positionalClause.Subpatterns.Count);
                if (IsZeroElementTupleType(declType))
                {
                    // Work around https://github.com/dotnet/roslyn/issues/20648: The compiler's internal APIs such as `declType.IsTupleType`
                    // do not correctly treat the non-generic struct `System.ValueTuple` as a tuple type.  We explicitly perform the tests
                    // required to identify it.  When that bug is fixed we should be able to remove this if statement.
                    BindValueTupleSubpatterns(
                        positionalClause, declType, ImmutableArray<TypeWithAnnotations>.Empty, inputValEscape, permitDesignations, ref hasErrors, patternsBuilder, diagnostics);
                }
                else if (declType.IsTupleType)
                {
                    // It is a tuple type. Work according to its elements
                    BindValueTupleSubpatterns(positionalClause, declType, declType.TupleElementTypesWithAnnotations, inputValEscape, permitDesignations, ref hasErrors, patternsBuilder, diagnostics);
                }
                else
                {
                    // It is not a tuple type. Seek an appropriate Deconstruct method.
                    var inputPlaceholder = new BoundImplicitReceiver(positionalClause, declType); // A fake receiver expression to permit us to reuse binding logic
                    var deconstructDiagnostics = DiagnosticBag.GetInstance();
                    BoundExpression deconstruct = MakeDeconstructInvocationExpression(
                        positionalClause.Subpatterns.Count, inputPlaceholder, positionalClause,
                        deconstructDiagnostics, outPlaceholders: out ImmutableArray<BoundDeconstructValuePlaceholder> outPlaceholders,
                        out bool anyDeconstructCandidates);
                    if (!anyDeconstructCandidates &&
                        ShouldUseITupleForRecursivePattern(node, declType, diagnostics, out var iTupleType, out var iTupleGetLength, out var iTupleGetItem))
                    {
                        // There was no Deconstruct, but the constraints for the use of ITuple are satisfied.
                        // Use that and forget any errors from trying to bind Deconstruct.
                        deconstructDiagnostics.Free();
                        BindITupleSubpatterns(positionalClause, patternsBuilder, permitDesignations, diagnostics);
                        deconstructionSubpatterns = patternsBuilder.ToImmutableAndFree();
                        return new BoundITuplePattern(node, iTupleGetLength, iTupleGetItem, deconstructionSubpatterns, inputType, hasErrors);
                    }
                    else
                    {
                        diagnostics.AddRangeAndFree(deconstructDiagnostics);
                    }

                    deconstructMethod = BindDeconstructSubpatterns(
                        positionalClause, inputValEscape, permitDesignations, deconstruct, outPlaceholders, patternsBuilder, ref hasErrors, diagnostics);
                }

                deconstructionSubpatterns = patternsBuilder.ToImmutableAndFree();
            }

            ImmutableArray<BoundSubpattern> properties = default;
            if (node.PropertyPatternClause != null)
            {
                properties = BindPropertyPatternClause(node.PropertyPatternClause, declType, inputValEscape, permitDesignations, diagnostics, ref hasErrors);
            }

            BindPatternDesignation(
                node.Designation, declTypeWithAnnotations, inputValEscape, permitDesignations, typeSyntax, diagnostics,
                ref hasErrors, out Symbol variableSymbol, out BoundExpression variableAccess);
            return new BoundRecursivePattern(
                syntax: node, declaredType: boundDeclType, inputType: inputType, deconstructMethod: deconstructMethod,
                deconstruction: deconstructionSubpatterns, properties: properties, variable: variableSymbol,
                variableAccess: variableAccess, hasErrors: hasErrors);
        }

        private MethodSymbol BindDeconstructSubpatterns(
            PositionalPatternClauseSyntax node,
            uint inputValEscape,
            bool permitDesignations,
            BoundExpression deconstruct,
            ImmutableArray<BoundDeconstructValuePlaceholder> outPlaceholders,
            ArrayBuilder<BoundSubpattern> patterns,
            ref bool hasErrors,
            DiagnosticBag diagnostics)
        {
            var deconstructMethod = deconstruct.ExpressionSymbol as MethodSymbol;
            if (deconstructMethod is null)
                hasErrors = true;

            int skippedExtensionParameters = deconstructMethod?.IsExtensionMethod == true ? 1 : 0;
            for (int i = 0; i < node.Subpatterns.Count; i++)
            {
                var subPattern = node.Subpatterns[i];
                bool isError = outPlaceholders.IsDefaultOrEmpty || i >= outPlaceholders.Length;
                TypeSymbol elementType = isError ? CreateErrorType() : outPlaceholders[i].Type;
                ParameterSymbol parameter = null;
                if (subPattern.NameColon != null && !isError)
                {
                    // Check that the given name is the same as the corresponding parameter of the method.
                    string name = subPattern.NameColon.Name.Identifier.ValueText;
                    int parameterIndex = i + skippedExtensionParameters;
                    if (parameterIndex < deconstructMethod.ParameterCount)
                    {
                        parameter = deconstructMethod.Parameters[parameterIndex];
                        string parameterName = parameter.Name;
                        if (name != parameterName)
                        {
                            diagnostics.Add(ErrorCode.ERR_DeconstructParameterNameMismatch, subPattern.NameColon.Name.Location, name, parameterName);
                        }
                    }
                }

                var boundSubpattern = new BoundSubpattern(
                    subPattern,
                    parameter,
                    BindPattern(subPattern.Pattern, elementType, GetValEscape(elementType, inputValEscape), permitDesignations, isError, diagnostics)
                    );
                patterns.Add(boundSubpattern);
            }

            return deconstructMethod;
        }

        private void BindITupleSubpatterns(
            PositionalPatternClauseSyntax node,
            ArrayBuilder<BoundSubpattern> patterns,
            bool permitDesignations,
            DiagnosticBag diagnostics)
        {
            // Since the input has been cast to ITuple, it must be escapable.
            const uint valEscape = Binder.ExternalScope;
            var objectType = Compilation.GetSpecialType(SpecialType.System_Object);
            foreach (var subpatternSyntax in node.Subpatterns)
            {
                if (subpatternSyntax.NameColon != null)
                {
                    // error: name not permitted in ITuple deconstruction
                    diagnostics.Add(ErrorCode.ERR_ArgumentNameInITuplePattern, subpatternSyntax.NameColon.Location);
                }

                var boundSubpattern = new BoundSubpattern(
                    subpatternSyntax,
                    null,
                    BindPattern(subpatternSyntax.Pattern, objectType, valEscape, permitDesignations, hasErrors: false, diagnostics));
                patterns.Add(boundSubpattern);
            }
        }

        private void BindITupleSubpatterns(
            ParenthesizedVariableDesignationSyntax node,
            ArrayBuilder<BoundSubpattern> patterns,
            bool permitDesignations,
            DiagnosticBag diagnostics)
        {
            // Since the input has been cast to ITuple, it must be escapable.
            const uint valEscape = Binder.ExternalScope;
            var objectType = Compilation.GetSpecialType(SpecialType.System_Object);
            foreach (var variable in node.Variables)
            {
                BoundPattern pattern = BindVarDesignation(variable, objectType, valEscape, permitDesignations, hasErrors: false, diagnostics);
                var boundSubpattern = new BoundSubpattern(
                    variable,
                    null,
                    pattern);
                patterns.Add(boundSubpattern);
            }
        }

        private void BindValueTupleSubpatterns(
            PositionalPatternClauseSyntax node,
            TypeSymbol declType,
            ImmutableArray<TypeWithAnnotations> elementTypesWithAnnotations,
            uint inputValEscape,
            bool permitDesignations,
            ref bool hasErrors,
            ArrayBuilder<BoundSubpattern> patterns,
            DiagnosticBag diagnostics)
        {
            if (elementTypesWithAnnotations.Length != node.Subpatterns.Count && !hasErrors)
            {
                diagnostics.Add(ErrorCode.ERR_WrongNumberOfSubpatterns, node.Location, declType, elementTypesWithAnnotations.Length, node.Subpatterns.Count);
                hasErrors = true;
            }

            for (int i = 0; i < node.Subpatterns.Count; i++)
            {
                var subpatternSyntax = node.Subpatterns[i];
                bool isError = i >= elementTypesWithAnnotations.Length;
                TypeSymbol elementType = isError ? CreateErrorType() : elementTypesWithAnnotations[i].Type;
                FieldSymbol foundField = null;
                if (subpatternSyntax.NameColon != null && !isError)
                {
                    string name = subpatternSyntax.NameColon.Name.Identifier.ValueText;
                    foundField = CheckIsTupleElement(subpatternSyntax.NameColon.Name, (NamedTypeSymbol)declType, name, i, diagnostics);
                }

                BoundSubpattern boundSubpattern = new BoundSubpattern(
                    subpatternSyntax,
                    foundField,
                    BindPattern(subpatternSyntax.Pattern, elementType, GetValEscape(elementType, inputValEscape), permitDesignations, isError, diagnostics));
                patterns.Add(boundSubpattern);
            }
        }

        private bool ShouldUseITupleForRecursivePattern(
            RecursivePatternSyntax node,
            TypeSymbol declType,
            DiagnosticBag diagnostics,
            out NamedTypeSymbol iTupleType,
            out MethodSymbol iTupleGetLength,
            out MethodSymbol iTupleGetItem)
        {
            iTupleType = null;
            iTupleGetLength = iTupleGetItem = null;
            if (node.Type != null)
            {
                // ITuple matching only applies if no type is given explicitly.
                return false;
            }

            if (node.PropertyPatternClause != null)
            {
                // ITuple matching only applies if there is no property pattern part.
                return false;
            }

            if (node.PositionalPatternClause == null)
            {
                // ITuple matching only applies if there is a positional pattern part.
                // This can only occur as a result of syntax error recovery, if at all.
                return false;
            }

            if (node.Designation?.Kind() == SyntaxKind.SingleVariableDesignation)
            {
                // ITuple matching only applies if there is no variable declared (what type would the variable be?)
                return false;
            }

            return ShouldUseITuple(node, declType, diagnostics, out iTupleType, out iTupleGetLength, out iTupleGetItem);
        }

        private bool ShouldUseITuple(
            SyntaxNode node,
            TypeSymbol declType,
            DiagnosticBag diagnostics,
            out NamedTypeSymbol iTupleType,
            out MethodSymbol iTupleGetLength,
            out MethodSymbol iTupleGetItem)
        {
            iTupleType = null;
            iTupleGetLength = iTupleGetItem = null;
            Debug.Assert(!declType.IsTupleType);
            Debug.Assert(!IsZeroElementTupleType(declType));

            if (Compilation.LanguageVersion < MessageID.IDS_FeatureRecursivePatterns.RequiredVersion())
            {
                return false;
            }

            iTupleType = Compilation.GetWellKnownType(WellKnownType.System_Runtime_CompilerServices_ITuple);
            if (iTupleType.TypeKind != TypeKind.Interface)
            {
                // When compiling to a platform that lacks the interface ITuple (i.e. it is an error type), we simply do not match using it.
                return false;
            }

            // Resolution 2017-11-20 LDM: permit matching via ITuple only for `object`, `ITuple`, and types that are
            // declared to implement `ITuple`.
            if (declType != (object)Compilation.GetSpecialType(SpecialType.System_Object) &&
                declType != (object)Compilation.DynamicType &&
                declType != (object)iTupleType &&
                !hasBaseInterface(declType, iTupleType))
            {
                return false;
            }

            // Ensure ITuple has a Length and indexer
            iTupleGetLength = (MethodSymbol)Compilation.GetWellKnownTypeMember(WellKnownMember.System_Runtime_CompilerServices_ITuple__get_Length);
            iTupleGetItem = (MethodSymbol)Compilation.GetWellKnownTypeMember(WellKnownMember.System_Runtime_CompilerServices_ITuple__get_Item);
            if (iTupleGetLength is null || iTupleGetItem is null)
            {
                // This might not result in an ideal diagnostic
                return false;
            }

            // passed all the filters; permit using ITuple
            return true;

            bool hasBaseInterface(TypeSymbol type, NamedTypeSymbol possibleBaseInterface)
            {
                HashSet<DiagnosticInfo> useSiteDiagnostics = null;
                var result = Compilation.Conversions.ClassifyBuiltInConversion(type, possibleBaseInterface, ref useSiteDiagnostics).IsImplicit;
                diagnostics.Add(node, useSiteDiagnostics);
                return result;
            }
        }

        /// <summary>
        /// Check that the given name designates a tuple element at the given index, and return that element.
        /// </summary>
        private static FieldSymbol CheckIsTupleElement(SyntaxNode node, NamedTypeSymbol tupleType, string name, int tupleIndex, DiagnosticBag diagnostics)
        {
            FieldSymbol foundElement = null;
            foreach (var symbol in tupleType.GetMembers(name))
            {
                if (symbol is FieldSymbol field && field.IsTupleElement())
                {
                    foundElement = field;
                    break;
                }
            }

            if (foundElement is null || foundElement.TupleElementIndex != tupleIndex)
            {
                diagnostics.Add(ErrorCode.ERR_TupleElementNameMismatch, node.Location, name, $"Item{tupleIndex + 1}");
            }

            return foundElement;
        }

        private BoundPattern BindVarPattern(
            VarPatternSyntax node,
            TypeSymbol inputType,
            uint inputValEscape,
            bool permitDesignations,
            bool hasErrors,
            DiagnosticBag diagnostics)
        {
            if (inputType.IsPointerType() &&
                (node.Designation.Kind() == SyntaxKind.ParenthesizedVariableDesignation ||
                 // before C# 8 we did not permit `pointer is var x`
                 Compilation.LanguageVersion < MessageID.IDS_FeatureRecursivePatterns.RequiredVersion()))
            {
                diagnostics.Add(ErrorCode.ERR_PointerTypeInPatternMatching, node.Location);
                hasErrors = true;
                inputType = CreateErrorType();
            }

            TypeSymbol declType = inputType;
            Symbol foundSymbol = BindTypeOrAliasOrKeyword(node.VarKeyword, node, diagnostics, out bool isVar).Symbol;
            if (!isVar)
            {
                // Give an error if there is a bindable type "var" in scope
                diagnostics.Add(ErrorCode.ERR_VarMayNotBindToType, node.VarKeyword.GetLocation(), foundSymbol.ToDisplayString());
                hasErrors = true;
            }

            return BindVarDesignation(node.Designation, inputType, inputValEscape, permitDesignations, hasErrors, diagnostics);
        }

        private BoundPattern BindVarDesignation(
            VariableDesignationSyntax node,
            TypeSymbol inputType,
            uint inputValEscape,
            bool permitDesignations,
            bool hasErrors,
            DiagnosticBag diagnostics)
        {
            switch (node.Kind())
            {
                case SyntaxKind.DiscardDesignation:
                    {
                        return new BoundDiscardPattern(node, inputType);
                    }
                case SyntaxKind.SingleVariableDesignation:
                    {
                        var declType = TypeWithState.ForType(inputType).ToTypeWithAnnotations();
                        BindPatternDesignation(
                            designation: node, declType: declType, inputValEscape: inputValEscape, permitDesignations: permitDesignations,
                            typeSyntax: null, diagnostics: diagnostics, hasErrors: ref hasErrors,
                            variableSymbol: out Symbol variableSymbol, variableAccess: out BoundExpression variableAccess);
                        var boundOperandType = new BoundTypeExpression(syntax: node, aliasOpt: null, typeWithAnnotations: declType); // fake a type expression for the variable's type
                        // We continue to use a BoundDeclarationPattern for the var pattern, as they have more in common.
                        return new BoundDeclarationPattern(
                            node.Parent.Kind() == SyntaxKind.VarPattern ? node.Parent : node, // for `var x` use whole pattern, otherwise use designation for the syntax
                            variableSymbol, variableAccess, boundOperandType, isVar: true, inputType: inputType, hasErrors: hasErrors);
                    }
                case SyntaxKind.ParenthesizedVariableDesignation:
                    {
                        var tupleDesignation = (ParenthesizedVariableDesignationSyntax)node;
                        var subPatterns = ArrayBuilder<BoundSubpattern>.GetInstance(tupleDesignation.Variables.Count);
                        MethodSymbol deconstructMethod = null;
                        var strippedInputType = inputType.StrippedType();

                        if (IsZeroElementTupleType(strippedInputType))
                        {
                            // Work around https://github.com/dotnet/roslyn/issues/20648: The compiler's internal APIs such as `declType.IsTupleType`
                            // do not correctly treat the non-generic struct `System.ValueTuple` as a tuple type.  We explicitly perform the tests
                            // required to identify it.  When that bug is fixed we should be able to remove this if statement.
                            addSubpatternsForTuple(ImmutableArray<TypeWithAnnotations>.Empty);
                        }
                        else if (strippedInputType.IsTupleType)
                        {
                            // It is a tuple type. Work according to its elements
                            addSubpatternsForTuple(strippedInputType.TupleElementTypesWithAnnotations);
                        }
                        else
                        {
                            // It is not a tuple type. Seek an appropriate Deconstruct method.
                            var inputPlaceholder = new BoundImplicitReceiver(node, strippedInputType); // A fake receiver expression to permit us to reuse binding logic
                            var deconstructDiagnostics = DiagnosticBag.GetInstance();
                            BoundExpression deconstruct = MakeDeconstructInvocationExpression(
                                tupleDesignation.Variables.Count, inputPlaceholder, node, deconstructDiagnostics,
                                outPlaceholders: out ImmutableArray<BoundDeconstructValuePlaceholder> outPlaceholders,
                                out bool anyDeconstructCandidates);
                            if (!anyDeconstructCandidates &&
                                ShouldUseITuple(node, strippedInputType, diagnostics, out var iTupleType, out var iTupleGetLength, out var iTupleGetItem))
                            {
                                // There was no applicable candidate Deconstruct, and the constraints for the use of ITuple are satisfied.
                                // Use that and forget any errors from trying to bind Deconstruct.
                                deconstructDiagnostics.Free();
                                BindITupleSubpatterns(tupleDesignation, subPatterns, permitDesignations, diagnostics);
                                return new BoundITuplePattern(node, iTupleGetLength, iTupleGetItem, subPatterns.ToImmutableAndFree(), strippedInputType, hasErrors);
                            }
                            else
                            {
                                diagnostics.AddRangeAndFree(deconstructDiagnostics);
                            }

                            deconstructMethod = deconstruct.ExpressionSymbol as MethodSymbol;
                            if (!hasErrors)
                                hasErrors = outPlaceholders.IsDefault || tupleDesignation.Variables.Count != outPlaceholders.Length;

                            for (int i = 0; i < tupleDesignation.Variables.Count; i++)
                            {
                                var variable = tupleDesignation.Variables[i];
                                bool isError = outPlaceholders.IsDefaultOrEmpty || i >= outPlaceholders.Length;
                                TypeSymbol elementType = isError ? CreateErrorType() : outPlaceholders[i].Type;
                                BoundPattern pattern = BindVarDesignation(variable, elementType, GetValEscape(elementType, inputValEscape), permitDesignations, isError, diagnostics);
                                subPatterns.Add(new BoundSubpattern(variable, symbol: null, pattern));
                            }
                        }

                        return new BoundRecursivePattern(
                            syntax: node, declaredType: null, inputType: inputType, deconstructMethod: deconstructMethod,
                            deconstruction: subPatterns.ToImmutableAndFree(), properties: default, variable: null, variableAccess: null, hasErrors: hasErrors);

                        void addSubpatternsForTuple(ImmutableArray<TypeWithAnnotations> elementTypes)
                        {
                            if (elementTypes.Length != tupleDesignation.Variables.Count && !hasErrors)
                            {
                                diagnostics.Add(ErrorCode.ERR_WrongNumberOfSubpatterns, tupleDesignation.Location,
                                    strippedInputType, elementTypes.Length, tupleDesignation.Variables.Count);
                                hasErrors = true;
                            }
                            for (int i = 0; i < tupleDesignation.Variables.Count; i++)
                            {
                                var variable = tupleDesignation.Variables[i];
                                bool isError = i >= elementTypes.Length;
                                TypeSymbol elementType = isError ? CreateErrorType() : elementTypes[i].Type;
                                BoundPattern pattern = BindVarDesignation(variable, elementType, GetValEscape(elementType, inputValEscape), permitDesignations, isError, diagnostics);
                                subPatterns.Add(new BoundSubpattern(variable, symbol: null, pattern));
                            }
                        }
                    }
                default:
                    {
                        throw ExceptionUtilities.UnexpectedValue(node.Kind());
                    }
            }
        }

        ImmutableArray<BoundSubpattern> BindPropertyPatternClause(
            PropertyPatternClauseSyntax node,
            TypeSymbol inputType,
            uint inputValEscape,
            bool permitDesignations,
            DiagnosticBag diagnostics,
            ref bool hasErrors)
        {
            var builder = ArrayBuilder<BoundSubpattern>.GetInstance(node.Subpatterns.Count);
            foreach (SubpatternSyntax p in node.Subpatterns)
            {
                IdentifierNameSyntax name = p.NameColon?.Name;
                PatternSyntax pattern = p.Pattern;
                Symbol member = null;
                TypeSymbol memberType;
                if (name == null)
                {
                    if (!hasErrors)
                        diagnostics.Add(ErrorCode.ERR_PropertyPatternNameMissing, pattern.Location, pattern);

                    memberType = CreateErrorType();
                    hasErrors = true;
                }
                else
                {
                    member = LookupMemberForPropertyPattern(inputType, name, diagnostics, ref hasErrors, out memberType);
                }

                BoundPattern boundPattern = BindPattern(pattern, memberType, GetValEscape(memberType, inputValEscape), permitDesignations, hasErrors, diagnostics);
                builder.Add(new BoundSubpattern(p, member, boundPattern));
            }

            return builder.ToImmutableAndFree();
        }

        private Symbol LookupMemberForPropertyPattern(
            TypeSymbol inputType, IdentifierNameSyntax name, DiagnosticBag diagnostics, ref bool hasErrors, out TypeSymbol memberType)
        {
            Symbol symbol = BindPropertyPatternMember(inputType, name, ref hasErrors, diagnostics);

            if (inputType.IsErrorType() || hasErrors || symbol == (object)null)
                memberType = CreateErrorType();
            else
                memberType = symbol.GetTypeOrReturnType().Type;

            return symbol;
        }

        private Symbol BindPropertyPatternMember(
            TypeSymbol inputType,
            IdentifierNameSyntax memberName,
            ref bool hasErrors,
            DiagnosticBag diagnostics)
        {
            // TODO: consider refactoring out common code with BindObjectInitializerMember
            BoundImplicitReceiver implicitReceiver = new BoundImplicitReceiver(memberName, inputType);
            string name = memberName.Identifier.ValueText;

            BoundExpression boundMember = BindInstanceMemberAccess(
                node: memberName,
                right: memberName,
                boundLeft: implicitReceiver,
                rightName: name,
                rightArity: 0,
                typeArgumentsSyntax: default(SeparatedSyntaxList<TypeSyntax>),
                typeArgumentsWithAnnotations: default(ImmutableArray<TypeWithAnnotations>),
                invoked: false,
                indexed: false,
                diagnostics: diagnostics);

            if (boundMember.Kind == BoundKind.PropertyGroup)
            {
                boundMember = BindIndexedPropertyAccess(
                    (BoundPropertyGroup)boundMember, mustHaveAllOptionalParameters: true, diagnostics: diagnostics);
            }

            hasErrors |= boundMember.HasAnyErrors || implicitReceiver.HasAnyErrors;

            switch (boundMember.Kind)
            {
                case BoundKind.FieldAccess:
                case BoundKind.PropertyAccess:
                    break;

                case BoundKind.IndexerAccess:
                case BoundKind.DynamicIndexerAccess:
                case BoundKind.EventAccess:
                default:
                    if (!hasErrors)
                    {
                        switch (boundMember.ResultKind)
                        {
                            case LookupResultKind.Empty:
                                Error(diagnostics, ErrorCode.ERR_NoSuchMember, memberName, implicitReceiver.Type, name);
                                break;

                            case LookupResultKind.Inaccessible:
                                boundMember = CheckValue(boundMember, BindValueKind.RValue, diagnostics);
                                Debug.Assert(boundMember.HasAnyErrors);
                                break;

                            default:
                                Error(diagnostics, ErrorCode.ERR_PropertyLacksGet, memberName, name);
                                break;
                        }
                    }

                    hasErrors = true;
                    return boundMember.ExpressionSymbol;
            }

            if (hasErrors || !CheckValueKind(node: memberName.Parent, expr: boundMember, valueKind: BindValueKind.RValue,
                                             checkingReceiver: false, diagnostics: diagnostics))
            {
                hasErrors = true;
            }

            return boundMember.ExpressionSymbol;
        }

        private BoundPattern BindTypePattern(
            TypePatternSyntax node,
            TypeSymbol inputType,
            bool hasErrors,
            DiagnosticBag diagnostics)
        {
            var patternType = BindTypeForPattern(node.Type, inputType, diagnostics, ref hasErrors);
            return new BoundTypePattern(node.Type, patternType, inputType, hasErrors);
        }

        private BoundPattern BindRelationalPattern(
            RelationalPatternSyntax node,
            TypeSymbol inputType,
            bool hasErrors,
            DiagnosticBag diagnostics)
        {
            BoundExpression value = BindExpressionForPattern(inputType, node.Expression, hasErrors, diagnostics, out var constantValueOpt, out _);

            // PROTOTYPE(ngafter): TODO: check that the operator exists for that type (e.g. error for string < "")
            BinaryOperatorKind kind = TokenKindToBinaryOperatorKind(node.OperatorToken.Kind());
            return new BoundRelationalPattern(node, kind, value, constantValueOpt ?? ConstantValue.Bad, inputType, hasErrors);
        }

        private BinaryOperatorKind TokenKindToBinaryOperatorKind(SyntaxKind kind) => kind switch
        {
            SyntaxKind.LessThanEqualsToken => BinaryOperatorKind.LessThanOrEqual,
            SyntaxKind.LessThanToken => BinaryOperatorKind.LessThan,
            SyntaxKind.GreaterThanToken => BinaryOperatorKind.GreaterThan,
            SyntaxKind.GreaterThanEqualsToken => BinaryOperatorKind.GreaterThanOrEqual,
            // The following occur in error recovery scenarios
            SyntaxKind.ExclamationEqualsToken => BinaryOperatorKind.NotEqual,
            _ => BinaryOperatorKind.Equal,
        };

        private BoundPattern BindUnaryPattern(
            UnaryPatternSyntax node,
            TypeSymbol inputType,
            uint inputValEscape,
            bool hasErrors,
            DiagnosticBag diagnostics)
        {
            const bool permitDesignations = false; // prevent designators under 'not'
            var subPattern = BindPattern(node.Pattern, inputType, inputValEscape, permitDesignations, hasErrors, diagnostics);
            return new BoundNegatedPattern(node, subPattern, inputType, hasErrors);
        }

        private BoundPattern BindBinaryPattern(
            BinaryPatternSyntax node,
            TypeSymbol inputType,
            uint inputValEscape,
            bool permitDesignations,
            bool hasErrors,
            DiagnosticBag diagnostics)
        {
            bool isDisjunction = node.PatternOperator.Kind() == SyntaxKind.OrKeyword;
            permitDesignations = permitDesignations & !isDisjunction; // prevent designators under 'or'
            var left = BindPattern(node.LeftPattern, inputType, inputValEscape, permitDesignations, hasErrors, diagnostics);
            var right = BindPattern(node.RightPattern, inputType, inputValEscape, permitDesignations, hasErrors, diagnostics);
            return new BoundBinaryPattern(node, disjunction: isDisjunction, left, right, inputType, hasErrors);
        }
    }
}<|MERGE_RESOLUTION|>--- conflicted
+++ resolved
@@ -111,11 +111,7 @@
                 BinaryPatternSyntax p => BindBinaryPattern(p, inputType, inputValEscape, permitDesignations, hasErrors, diagnostics),
                 UnaryPatternSyntax p => BindUnaryPattern(p, inputType, inputValEscape, hasErrors, diagnostics),
                 RelationalPatternSyntax p => BindRelationalPattern(p, inputType, hasErrors, diagnostics),
-<<<<<<< HEAD
                 TypePatternSyntax p => BindTypePattern(p, inputType, hasErrors, diagnostics),
-=======
-                TypePatternSyntax p => BindTypePatternWithFallbackToConstantPattern(p, inputType, hasErrors, diagnostics),
->>>>>>> c0e6baf0
                 _ => throw ExceptionUtilities.UnexpectedValue(node.Kind()),
             };
         }
