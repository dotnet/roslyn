--- conflicted
+++ resolved
@@ -50,11 +50,7 @@
             public override RefKind RefKind(int index) { return Microsoft.CodeAnalysis.RefKind.None; }
             public override ScopedKind DeclaredScope(int index) => ScopedKind.None;
             public override MessageID MessageID { get { return MessageID.IDS_FeatureQueryExpression; } } // TODO: what is the correct ID here?
-<<<<<<< HEAD
-            public override Location ParameterLocation(int index) { return _parameters[index].GetFirstLocation(); }
-=======
             public override Location ParameterLocation(int index) { return _parameters[index].TryGetFirstLocation(); }
->>>>>>> 6b78abd7
             // Query unbound lambdas don't have associated parameter syntax
             public override ParameterSyntax ParameterSyntax(int index) => null;
             public override TypeWithAnnotations ParameterTypeWithAnnotations(int index) { throw new ArgumentException(); } // implicitly typed
