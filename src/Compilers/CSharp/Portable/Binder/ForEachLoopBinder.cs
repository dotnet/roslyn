--- conflicted
+++ resolved
@@ -166,24 +166,16 @@
 
             ExpressionSyntax variables = ((ForEachVariableStatementSyntax)_syntax).Variable;
             var valuePlaceholder = new BoundDeconstructValuePlaceholder(_syntax.Expression, inferredType ?? CreateErrorType("var"));
-<<<<<<< HEAD
             CSharpSyntaxNode declaration = null;
             CSharpSyntaxNode expression = null;
-=======
->>>>>>> 2ba627f1
             BoundDeconstructionAssignmentOperator deconstruction = BindDeconstruction(
                                                                     variables,
                                                                     variables,
                                                                     right: null,
                                                                     diagnostics: diagnostics,
-<<<<<<< HEAD
                                                                     rightPlaceholder: valuePlaceholder,
                                                                     declaration: ref declaration,
                                                                     expression: ref expression);
-=======
-                                                                    isDeclaration: true,
-                                                                    rightPlaceholder: valuePlaceholder);
->>>>>>> 2ba627f1
 
             return new BoundExpressionStatement(_syntax, deconstruction);
         }
@@ -244,7 +236,6 @@
                         iterationVariableType = inferredType ?? CreateErrorType("var");
 
                         var variables = node.Variable;
-<<<<<<< HEAD
                         if (variables.Kind() == SyntaxKind.TupleExpression || variables.Kind() == SyntaxKind.DeclarationExpression)
                         {
                             var valuePlaceholder = new BoundDeconstructValuePlaceholder(_syntax.Expression, iterationVariableType);
@@ -274,18 +265,6 @@
                             Error(diagnostics, ErrorCode.ERR_MustDeclareForeachIteration, variables);
                         }
 
-=======
-                        var valuePlaceholder = new BoundDeconstructValuePlaceholder(_syntax.Expression, iterationVariableType);
-                        BoundDeconstructionAssignmentOperator deconstruction = BindDeconstruction(
-                                                                                variables,
-                                                                                variables,
-                                                                                right: null,
-                                                                                diagnostics: diagnostics,
-                                                                                isDeclaration: true,
-                                                                                rightPlaceholder: valuePlaceholder);
-
-                        deconstructStep = new BoundForEachDeconstructStep(variables, deconstruction, valuePlaceholder);
->>>>>>> 2ba627f1
                         boundIterationVariableType = new BoundTypeExpression(variables, aliasOpt: null, type: iterationVariableType);
                         break;
                     }
