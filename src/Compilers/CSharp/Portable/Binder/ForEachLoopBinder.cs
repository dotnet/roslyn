--- conflicted
+++ resolved
@@ -182,11 +182,7 @@
             ExpressionSyntax variables = ((ForEachVariableStatementSyntax)_syntax).Variable;
 
             // Tracking narrowest safe-to-escape scope by default, the proper val escape will be set when doing full binding of the foreach statement
-<<<<<<< HEAD
-            var valuePlaceholder = new BoundDeconstructValuePlaceholder(_syntax.Expression, variableSymbol: null, inferredType.Type ?? CreateErrorType("var"));
-=======
-            var valuePlaceholder = new BoundDeconstructValuePlaceholder(_syntax.Expression, variableSymbol: null, this.LocalScopeDepth, isDiscardExpression: false, inferredType.Type ?? CreateErrorType("var"));
->>>>>>> 567a8abf
+            var valuePlaceholder = new BoundDeconstructValuePlaceholder(_syntax.Expression, variableSymbol: null, isDiscardExpression: false, inferredType.Type ?? CreateErrorType("var"));
 
             DeclarationExpressionSyntax declaration = null;
             ExpressionSyntax expression = null;
@@ -352,11 +348,7 @@
                         var variables = node.Variable;
                         if (variables.IsDeconstructionLeft())
                         {
-<<<<<<< HEAD
-                            var valuePlaceholder = new BoundDeconstructValuePlaceholder(_syntax.Expression, variableSymbol: null, iterationVariableType.Type).MakeCompilerGenerated();
-=======
-                            var valuePlaceholder = new BoundDeconstructValuePlaceholder(_syntax.Expression, variableSymbol: null, collectionEscape, isDiscardExpression: false, iterationVariableType.Type).MakeCompilerGenerated();
->>>>>>> 567a8abf
+                            var valuePlaceholder = new BoundDeconstructValuePlaceholder(_syntax.Expression, variableSymbol: null, isDiscardExpression: false, iterationVariableType.Type).MakeCompilerGenerated();
                             DeclarationExpressionSyntax declaration = null;
                             ExpressionSyntax expression = null;
                             BoundDeconstructionAssignmentOperator deconstruction = BindDeconstruction(
