﻿// Licensed to the .NET Foundation under one or more agreements.
// The .NET Foundation licenses this file to you under the MIT license.
// See the LICENSE file in the project root for more information.

using System;
using System.Collections.Generic;
using System.Collections.Immutable;
using System.Diagnostics;
using System.Linq;
using Microsoft.CodeAnalysis.CSharp.Symbols;
using Microsoft.CodeAnalysis.PooledObjects;
using Roslyn.Utilities;

namespace Microsoft.CodeAnalysis.CSharp
{
    internal sealed partial class RefSafetyAnalysis : BoundTreeWalkerWithStackGuardWithoutRecursionOnTheLeftOfBinaryOperator
    {
        internal static void Analyze(CSharpCompilation compilation, MethodSymbol symbol, BoundNode node, BindingDiagnosticBag diagnostics)
        {
            var visitor = new RefSafetyAnalysis(
                compilation,
                symbol,
                inUnsafeRegion: InUnsafeMethod(symbol),
                useUpdatedEscapeRules: symbol.ContainingModule.UseUpdatedEscapeRules,
                diagnostics);
            try
            {
                visitor.Visit(node);
            }
            catch (CancelledByStackGuardException e)
            {
                e.AddAnError(diagnostics);
            }
        }

        private static bool InUnsafeMethod(Symbol symbol)
        {
            if (symbol is SourceMemberMethodSymbol { IsUnsafe: true })
            {
                return true;
            }

            var type = symbol.ContainingType;
            while (type is { })
            {
                var def = type.OriginalDefinition;
                if (def is SourceMemberContainerTypeSymbol { IsUnsafe: true })
                {
                    return true;
                }
                type = def.ContainingType;
            }

            return false;
        }

        private readonly CSharpCompilation _compilation;
        private readonly MethodSymbol _symbol;
        private readonly bool _useUpdatedEscapeRules;
        private readonly BindingDiagnosticBag _diagnostics;
        private bool _inUnsafeRegion;
        private Lifetime _localScopeDepth;
        private Dictionary<LocalSymbol, (Lifetime RefEscapeScope, Lifetime ValEscapeScope)>? _localEscapeScopes;
        private Dictionary<BoundValuePlaceholderBase, Lifetime>? _placeholderScopes;
        private Lifetime _patternInputValEscape;
#if DEBUG
        private const int MaxTrackVisited = 100; // Avoid tracking if too many expressions.
        private HashSet<BoundExpression>? _visited = new HashSet<BoundExpression>();
#endif

        private RefSafetyAnalysis(
            CSharpCompilation compilation,
            MethodSymbol symbol,
            bool inUnsafeRegion,
            bool useUpdatedEscapeRules,
<<<<<<< HEAD
            BindingDiagnosticBag diagnostics,
            Dictionary<LocalSymbol, (Lifetime RefEscapeScope, Lifetime ValEscapeScope)>? localEscapeScopes = null)
=======
            BindingDiagnosticBag diagnostics)
>>>>>>> cc9b38e0
        {
            _compilation = compilation;
            _symbol = symbol;
            _useUpdatedEscapeRules = useUpdatedEscapeRules;
            _diagnostics = diagnostics;
            _inUnsafeRegion = inUnsafeRegion;
            // _localScopeDepth is incremented at each block in the method, including the
            // outermost. To ensure that locals in the outermost block are considered at
            // the same depth as parameters, _localScopeDepth is initialized to one less.
<<<<<<< HEAD
            _localScopeDepth = Lifetime.CurrentMethod.Wider();
            _localEscapeScopes = localEscapeScopes;
=======
            _localScopeDepth = CurrentMethodScope - 1;
>>>>>>> cc9b38e0
        }

        private ref struct LocalScope
        {
            private readonly RefSafetyAnalysis _analysis;
            private readonly ImmutableArray<LocalSymbol> _locals;

            public LocalScope(RefSafetyAnalysis analysis, ImmutableArray<LocalSymbol> locals)
            {
                _analysis = analysis;
                _locals = locals;
                _analysis._localScopeDepth = _analysis._localScopeDepth.Narrower();
                foreach (var local in locals)
                {
                    _analysis.AddLocalScopes(local, refEscapeScope: _analysis._localScopeDepth, valEscapeScope: Lifetime.CallingMethod);
                }
            }

            public void Dispose()
            {
                foreach (var local in _locals)
                {
                    _analysis.RemoveLocalScopes(local);
                }
                _analysis._localScopeDepth = _analysis._localScopeDepth.Wider();
            }
        }

        private ref struct UnsafeRegion
        {
            private readonly RefSafetyAnalysis _analysis;
            private readonly bool _previousRegion;

            public UnsafeRegion(RefSafetyAnalysis analysis, bool inUnsafeRegion)
            {
                _analysis = analysis;
                _previousRegion = analysis._inUnsafeRegion;
                _analysis._inUnsafeRegion = inUnsafeRegion;
            }

            public void Dispose()
            {
                _analysis._inUnsafeRegion = _previousRegion;
            }
        }

        private ref struct PatternInput
        {
            private readonly RefSafetyAnalysis _analysis;
            private readonly Lifetime _previousInputValEscape;

            public PatternInput(RefSafetyAnalysis analysis, Lifetime patternInputValEscape)
            {
                _analysis = analysis;
                _previousInputValEscape = analysis._patternInputValEscape;
                _analysis._patternInputValEscape = patternInputValEscape;
            }

            public void Dispose()
            {
                _analysis._patternInputValEscape = _previousInputValEscape;
            }
        }

        private ref struct PlaceholderRegion
        {
            private readonly RefSafetyAnalysis _analysis;
            private readonly ArrayBuilder<(BoundValuePlaceholderBase, Lifetime)> _placeholders;

            public PlaceholderRegion(RefSafetyAnalysis analysis, ArrayBuilder<(BoundValuePlaceholderBase, Lifetime)> placeholders)
            {
                _analysis = analysis;
                _placeholders = placeholders;
                foreach (var (placeholder, valEscapeScope) in placeholders)
                {
                    _analysis.AddPlaceholderScope(placeholder, valEscapeScope);
                }
            }

            public void Dispose()
            {
                foreach (var (placeholder, _) in _placeholders)
                {
                    _analysis.RemovePlaceholderScope(placeholder);
                }
                _placeholders.Free();
            }
        }

        private (Lifetime RefEscapeScope, Lifetime ValEscapeScope) GetLocalScopes(LocalSymbol local)
        {
            Debug.Assert(_localEscapeScopes?.ContainsKey(local) == true || _symbol != local.ContainingSymbol);

            return _localEscapeScopes?.TryGetValue(local, out var scopes) == true
                ? scopes
<<<<<<< HEAD
                : (Lifetime.CallingMethod, Lifetime.CallingMethod);
=======
                : (CurrentMethodScope, CallingMethodScope);
>>>>>>> cc9b38e0
        }

        private void SetLocalScopes(LocalSymbol local, Lifetime refEscapeScope, Lifetime valEscapeScope)
        {
            Debug.Assert(_localEscapeScopes?.ContainsKey(local) == true);

            AddOrSetLocalScopes(local, refEscapeScope, valEscapeScope);
        }

        private void AddPlaceholderScope(BoundValuePlaceholderBase placeholder, Lifetime valEscapeScope)
        {
            Debug.Assert(_placeholderScopes?.ContainsKey(placeholder) != true);

            // Consider not adding the placeholder to the dictionary if the escape scope is
            // CallingMethod, and simply fallback to that value in GetPlaceholderScope().

            _placeholderScopes ??= new Dictionary<BoundValuePlaceholderBase, Lifetime>();
            _placeholderScopes[placeholder] = valEscapeScope;
        }

#pragma warning disable IDE0060
        private void RemovePlaceholderScope(BoundValuePlaceholderBase placeholder)
        {
            Debug.Assert(_placeholderScopes?.ContainsKey(placeholder) == true);

            // https://github.com/dotnet/roslyn/issues/65961: Currently, analysis may require subsequent calls
            // to GetRefEscape(), etc. for the same expression so we cannot remove placeholders eagerly.
            //_placeholderScopes.Remove(placeholder);
        }
#pragma warning restore IDE0060

        private Lifetime GetPlaceholderScope(BoundValuePlaceholderBase placeholder)
        {
            Debug.Assert(_placeholderScopes?.ContainsKey(placeholder) == true);

            return _placeholderScopes?.TryGetValue(placeholder, out var scope) == true
                ? scope
                : Lifetime.CallingMethod;
        }

#if DEBUG
        private bool ContainsPlaceholderScope(BoundValuePlaceholderBase placeholder)
        {
            if (_placeholderScopes?.ContainsKey(placeholder) == true)
            {
                return true;
            }

            // _placeholderScopes should contain all placeholders that may be used by GetValEscape() or CheckValEscape().
            // The following placeholders are not needed by those methods and can be ignored, however.
            switch (placeholder)
            {
                case BoundObjectOrCollectionValuePlaceholder:
                    return true; // CheckValEscapeOfObjectInitializer() does not use BoundObjectOrCollectionValuePlaceholder.
                case BoundInterpolatedStringHandlerPlaceholder:
                    return true; // CheckInterpolatedStringHandlerConversionEscape() does not use BoundInterpolatedStringHandlerPlaceholder.
                case BoundImplicitIndexerValuePlaceholder:
                    return placeholder.Type?.SpecialType == SpecialType.System_Int32;
                case BoundCapturedReceiverPlaceholder:
                    return true; // BoundCapturedReceiverPlaceholder is created in GetInvocationArgumentsForEscape(), and was not part of the BoundNode tree.
                default:
                    return false;
            }
        }
#endif

        public override BoundNode? VisitBlock(BoundBlock node)
        {
            using var _1 = new UnsafeRegion(this, _inUnsafeRegion || node.HasUnsafeModifier);
            using var _2 = new LocalScope(this, node.Locals);
            return base.VisitBlock(node);
        }

        public override BoundNode? Visit(BoundNode? node)
        {
#if DEBUG
            TrackVisit(node);
#endif
            return base.Visit(node);
        }

#if DEBUG
        protected override void BeforeVisitingSkippedBoundBinaryOperatorChildren(BoundBinaryOperator node)
        {
            TrackVisit(node);
        }

        protected override void BeforeVisitingSkippedBoundCallChildren(BoundCall node)
        {
            TrackVisit(node);
        }

        private void TrackVisit(BoundNode? node)
        {
            if (node is BoundValuePlaceholderBase placeholder)
            {
                Debug.Assert(ContainsPlaceholderScope(placeholder));
            }
            else if (node is BoundExpression expr)
            {
                if (_visited is { } && _visited.Count <= MaxTrackVisited)
                {
                    bool added = _visited.Add(expr);
                    RoslynDebug.Assert(added, $"Expression {expr} `{expr.Syntax}` visited more than once.");
                }
            }
        }

        private void AssertVisited(BoundExpression expr)
        {
            if (expr is BoundValuePlaceholderBase placeholder)
            {
                Debug.Assert(ContainsPlaceholderScope(placeholder));
            }
            else if (_visited is { } && _visited.Count <= MaxTrackVisited)
            {
                RoslynDebug.Assert(_visited.Contains(expr), $"Expected {expr} `{expr.Syntax}` to be visited.");
            }
        }
#endif

        public override BoundNode? VisitFieldEqualsValue(BoundFieldEqualsValue node)
        {
            throw ExceptionUtilities.Unreachable();
        }

        public override BoundNode? VisitLocalFunctionStatement(BoundLocalFunctionStatement node)
        {
            var localFunction = node.Symbol;
            var analysis = new RefSafetyAnalysis(_compilation, localFunction, _inUnsafeRegion || localFunction.IsUnsafe, _useUpdatedEscapeRules, _diagnostics);
            analysis.Visit(node.BlockBody);
            analysis.Visit(node.ExpressionBody);
            return null;
        }

        public override BoundNode? VisitLambda(BoundLambda node)
        {
            var lambda = node.Symbol;
            var analysis = new RefSafetyAnalysis(_compilation, lambda, _inUnsafeRegion, _useUpdatedEscapeRules, _diagnostics);
            analysis.Visit(node.Body);
            return null;
        }

        public override BoundNode? VisitConstructorMethodBody(BoundConstructorMethodBody node)
        {
            using var _ = new LocalScope(this, node.Locals);
            return base.VisitConstructorMethodBody(node);
        }

        public override BoundNode? VisitForStatement(BoundForStatement node)
        {
            using var outerLocals = new LocalScope(this, node.OuterLocals);
            using var innerLocals = new LocalScope(this, node.InnerLocals);
            return base.VisitForStatement(node);
        }

        public override BoundNode? VisitUsingStatement(BoundUsingStatement node)
        {
            using var _ = new LocalScope(this, node.Locals);

            this.Visit(node.DeclarationsOpt);
            this.Visit(node.ExpressionOpt);

            var placeholders = ArrayBuilder<(BoundValuePlaceholderBase, Lifetime)>.GetInstance();
            if (node.AwaitOpt is { } awaitableInfo)
            {
                Lifetime valEscapeScope = node.ExpressionOpt is { } expr
                    ? GetValEscape(expr, _localScopeDepth)
                    : _localScopeDepth;
                GetAwaitableInstancePlaceholders(placeholders, awaitableInfo, valEscapeScope);
            }

            using var region = new PlaceholderRegion(this, placeholders);
            this.Visit(node.AwaitOpt);
            this.Visit(node.Body);
            return null;
        }

        public override BoundNode? VisitUsingLocalDeclarations(BoundUsingLocalDeclarations node)
        {
            var placeholders = ArrayBuilder<(BoundValuePlaceholderBase, Lifetime)>.GetInstance();
            if (node.AwaitOpt is { } awaitableInfo)
            {
                GetAwaitableInstancePlaceholders(placeholders, awaitableInfo, _localScopeDepth);
            }

            using var _ = new PlaceholderRegion(this, placeholders);
            return base.VisitUsingLocalDeclarations(node);
        }

        public override BoundNode? VisitFixedStatement(BoundFixedStatement node)
        {
            using var _ = new LocalScope(this, node.Locals);
            return base.VisitFixedStatement(node);
        }

        public override BoundNode? VisitDoStatement(BoundDoStatement node)
        {
            using var _ = new LocalScope(this, node.Locals);
            return base.VisitDoStatement(node);
        }

        public override BoundNode? VisitWhileStatement(BoundWhileStatement node)
        {
            using var _ = new LocalScope(this, node.Locals);
            return base.VisitWhileStatement(node);
        }

        public override BoundNode? VisitSwitchStatement(BoundSwitchStatement node)
        {
            this.Visit(node.Expression);
            using var _1 = new LocalScope(this, node.InnerLocals);
            using var _2 = new PatternInput(this, GetValEscape(node.Expression, _localScopeDepth));
            this.VisitList(node.SwitchSections);
            this.Visit(node.DefaultLabel);
            return null;
        }

        public override BoundNode? VisitConvertedSwitchExpression(BoundConvertedSwitchExpression node)
        {
            this.Visit(node.Expression);
            using var _ = new PatternInput(this, GetValEscape(node.Expression, _localScopeDepth));
            this.VisitList(node.SwitchArms);
            return null;
        }

        public override BoundNode? VisitSwitchSection(BoundSwitchSection node)
        {
            using var _ = new LocalScope(this, node.Locals);
            return base.VisitSwitchSection(node);
        }

        public override BoundNode? VisitSwitchExpressionArm(BoundSwitchExpressionArm node)
        {
            using var _ = new LocalScope(this, node.Locals);
            return base.VisitSwitchExpressionArm(node);
        }

        public override BoundNode? VisitCatchBlock(BoundCatchBlock node)
        {
            using var _ = new LocalScope(this, node.Locals);
            return base.VisitCatchBlock(node);
        }

        public override BoundNode? VisitLocal(BoundLocal node)
        {
            Debug.Assert(_localEscapeScopes?.ContainsKey(node.LocalSymbol) == true ||
                _symbol != node.LocalSymbol.ContainingSymbol);

            return base.VisitLocal(node);
        }

        private void AddLocalScopes(LocalSymbol local, Lifetime refEscapeScope, Lifetime valEscapeScope)
        {
            // From https://github.com/dotnet/csharplang/blob/main/csharp-11.0/proposals/low-level-struct-improvements.md:
            //
            // | Parameter or Local     | ref-safe-to-escape | safe-to-escape |
            // |------------------------|--------------------|----------------|
            // | Span<int> s            | current method     | calling method |
            // | scoped Span<int> s     | current method     | current method |
            // | ref Span<int> s        | calling method     | calling method |
            // | scoped ref Span<int> s | current method     | calling method |

            var scopedModifier = _useUpdatedEscapeRules ? local.Scope : ScopedKind.None;
            if (scopedModifier != ScopedKind.None)
            {
                refEscapeScope = scopedModifier == ScopedKind.ScopedRef ?
                    _localScopeDepth :
                    Lifetime.CurrentMethod;
                valEscapeScope = scopedModifier == ScopedKind.ScopedValue ?
                    _localScopeDepth :
                    Lifetime.CallingMethod;
            }

            Debug.Assert(_localEscapeScopes?.ContainsKey(local) != true);

            AddOrSetLocalScopes(local, refEscapeScope, valEscapeScope);
        }

        private void AddOrSetLocalScopes(LocalSymbol local, Lifetime refEscapeScope, Lifetime valEscapeScope)
        {
            _localEscapeScopes ??= new Dictionary<LocalSymbol, (Lifetime RefEscapeScope, Lifetime ValEscapeScope)>();
            _localEscapeScopes[local] = (refEscapeScope, valEscapeScope);
        }

#pragma warning disable IDE0060
        private void RemoveLocalScopes(LocalSymbol local)
        {
            Debug.Assert(_localEscapeScopes is { });
            // https://github.com/dotnet/roslyn/issues/65961: Currently, analysis may require subsequent calls
            // to GetRefEscape(), etc. for the same expression so we cannot remove locals eagerly.
            //_localEscapeScopes.Remove(local);
        }
#pragma warning restore IDE0060

        public override BoundNode? VisitLocalDeclaration(BoundLocalDeclaration node)
        {
            base.VisitLocalDeclaration(node);

            if (node.InitializerOpt is { } initializer)
            {
                var localSymbol = (SourceLocalSymbol)node.LocalSymbol;
                (Lifetime refEscapeScope, Lifetime valEscapeScope) = GetLocalScopes(localSymbol);

                if (_useUpdatedEscapeRules && localSymbol.Scope != ScopedKind.None)
                {
                    // If the local has a scoped modifier, then the lifetime is not inferred from
                    // the initializer. Validate the escape values for the initializer instead.

                    Debug.Assert(localSymbol.RefKind == RefKind.None ||
                        GetRefEscape(initializer, _localScopeDepth).IsConvertibleTo(refEscapeScope));

                    if (node.DeclaredTypeOpt?.Type.IsRefLikeOrAllowsRefLikeType() == true)
                    {
                        ValidateEscape(initializer, valEscapeScope, isByRef: false, _diagnostics);
                    }
                }
                else
                {
                    // default to the current scope in case we need to handle self-referential error cases.
                    SetLocalScopes(localSymbol, _localScopeDepth, _localScopeDepth);

                    valEscapeScope = GetValEscape(initializer, _localScopeDepth);
                    if (localSymbol.RefKind != RefKind.None)
                    {
                        refEscapeScope = GetRefEscape(initializer, _localScopeDepth);
                    }

                    SetLocalScopes(localSymbol, refEscapeScope, valEscapeScope);
                }
            }

            return null;
        }

        public override BoundNode? VisitReturnStatement(BoundReturnStatement node)
        {
            base.VisitReturnStatement(node);
            if (node.ExpressionOpt is { Type: { } } expr)
            {
                ValidateEscape(expr, Lifetime.ReturnOnly, node.RefKind != RefKind.None, _diagnostics);
            }
            return null;
        }

        public override BoundNode? VisitYieldReturnStatement(BoundYieldReturnStatement node)
        {
            base.VisitYieldReturnStatement(node);
            if (node.Expression is { Type: { } } expr)
            {
                ValidateEscape(expr, Lifetime.ReturnOnly, isByRef: false, _diagnostics);
            }
            return null;
        }

        public override BoundNode? VisitAssignmentOperator(BoundAssignmentOperator node)
        {
            base.VisitAssignmentOperator(node);
            if (node.Left.Kind != BoundKind.DiscardExpression)
            {
                ValidateAssignment(node.Syntax, node.Left, node.Right, node.IsRef, _diagnostics);
            }
            return null;
        }

        public override BoundNode? VisitCompoundAssignmentOperator(BoundCompoundAssignmentOperator node)
        {
            base.VisitCompoundAssignmentOperator(node);
            ValidateAssignment(node.Syntax, node.Left, node, isRef: false, _diagnostics);
            return null;
        }

        public override BoundNode? VisitIsPatternExpression(BoundIsPatternExpression node)
        {
            this.Visit(node.Expression);
            using var _ = new PatternInput(this, GetValEscape(node.Expression, _localScopeDepth));
            this.Visit(node.Pattern);
            return null;
        }

        public override BoundNode? VisitDeclarationPattern(BoundDeclarationPattern node)
        {
            SetPatternLocalScopes(node);

            using var _ = new PatternInput(this, getDeclarationValEscape(node.DeclaredType, _patternInputValEscape));
            return base.VisitDeclarationPattern(node);

            static Lifetime getDeclarationValEscape(BoundTypeExpression typeExpression, Lifetime valEscape)
            {
                // https://github.com/dotnet/roslyn/issues/73551:
                // We do not have a test that demonstrates the statement below makes a difference
                // for ref like types. If 'Lifetime.CallingMethod' is always returned, not a single test fails.
                return typeExpression.Type.IsRefLikeOrAllowsRefLikeType() ? valEscape : Lifetime.CallingMethod;
            }
        }

        public override BoundNode? VisitListPattern(BoundListPattern node)
        {
            SetPatternLocalScopes(node);
            return base.VisitListPattern(node);
        }

        public override BoundNode? VisitRecursivePattern(BoundRecursivePattern node)
        {
            SetPatternLocalScopes(node);
            return base.VisitRecursivePattern(node);
        }

        public override BoundNode? VisitPositionalSubpattern(BoundPositionalSubpattern node)
        {
            using var _ = new PatternInput(this, getPositionalValEscape(node.Symbol, _patternInputValEscape));
            return base.VisitPositionalSubpattern(node);

            static Lifetime getPositionalValEscape(Symbol? symbol, Lifetime valEscape)
            {
                return symbol is null
                    ? valEscape
                    : symbol.GetTypeOrReturnType().IsRefLikeOrAllowsRefLikeType() ? valEscape : Lifetime.CallingMethod;
            }
        }

        public override BoundNode? VisitPropertySubpattern(BoundPropertySubpattern node)
        {
            using var _ = new PatternInput(this, getMemberValEscape(node.Member, _patternInputValEscape));
            return base.VisitPropertySubpattern(node);

            static Lifetime getMemberValEscape(BoundPropertySubpatternMember? member, Lifetime valEscape)
            {
                if (member is null) return valEscape;
                valEscape = getMemberValEscape(member.Receiver, valEscape);
                return member.Type.IsRefLikeOrAllowsRefLikeType() ? valEscape : Lifetime.CallingMethod;
            }
        }

        private void SetPatternLocalScopes(BoundObjectPattern pattern)
        {
            if (pattern.Variable is LocalSymbol local)
            {
                SetLocalScopes(local, _localScopeDepth, _patternInputValEscape);
            }
        }

        public override BoundNode? VisitConditionalOperator(BoundConditionalOperator node)
        {
            base.VisitConditionalOperator(node);
            if (node.IsRef)
            {
                ValidateRefConditionalOperator(node.Syntax, node.Consequence, node.Alternative, _diagnostics);
            }
            return null;
        }

        private void VisitArgumentsAndGetArgumentPlaceholders(BoundExpression? receiverOpt, ImmutableArray<BoundExpression> arguments)
        {
            for (int i = 0; i < arguments.Length; i++)
            {
                var arg = arguments[i];
                if (arg is BoundConversion { ConversionKind: ConversionKind.InterpolatedStringHandler, Operand: BoundInterpolatedString or BoundBinaryOperator } conversion)
                {
                    var interpolationData = conversion.Operand.GetInterpolatedStringHandlerData();
                    var placeholders = ArrayBuilder<(BoundValuePlaceholderBase, Lifetime)>.GetInstance();
                    GetInterpolatedStringPlaceholders(placeholders, interpolationData, receiverOpt, i, arguments);
                    _ = new PlaceholderRegion(this, placeholders);
                }
                Visit(arg);
            }
        }

        protected override void VisitArguments(BoundCall node)
        {
            Debug.Assert(node.InitialBindingReceiverIsSubjectToCloning != ThreeState.Unknown);
            VisitArgumentsAndGetArgumentPlaceholders(node.ReceiverOpt, node.Arguments);

            if (!node.HasErrors)
            {
                var method = node.Method;
                CheckInvocationArgMixing(
                    node.Syntax,
                    MethodInfo.Create(method),
                    node.ReceiverOpt,
                    node.InitialBindingReceiverIsSubjectToCloning,
                    method.Parameters,
                    node.Arguments,
                    node.ArgumentRefKindsOpt,
                    node.ArgsToParamsOpt,
                    _localScopeDepth,
                    _diagnostics);
            }
        }

        private void GetInterpolatedStringPlaceholders(
            ArrayBuilder<(BoundValuePlaceholderBase, Lifetime)> placeholders,
            in InterpolatedStringHandlerData interpolationData,
            BoundExpression? receiver,
            int nArgumentsVisited,
            ImmutableArray<BoundExpression> arguments)
        {
            Debug.Assert(interpolationData.ReceiverPlaceholder is not null);
            placeholders.Add((interpolationData.ReceiverPlaceholder, _localScopeDepth));

            foreach (var placeholder in interpolationData.ArgumentPlaceholders)
            {
                Lifetime valEscapeScope;
                int argIndex = placeholder.ArgumentIndex;
                switch (argIndex)
                {
                    case BoundInterpolatedStringArgumentPlaceholder.InstanceParameter:
                        Debug.Assert(receiver != null);
                        if (receiver is null)
                        {
                            valEscapeScope = Lifetime.CallingMethod;
                        }
                        else
                        {
                            valEscapeScope = receiver.GetRefKind().IsWritableReference() ? GetRefEscape(receiver, _localScopeDepth) : GetValEscape(receiver, _localScopeDepth);
                        }
                        break;
                    case BoundInterpolatedStringArgumentPlaceholder.TrailingConstructorValidityParameter:
                        Debug.Assert(placeholder.Type.SpecialType == SpecialType.System_Boolean);
                        // Escape scope of bool parameter is CallingMethod, which is the default for placeholders.
                        continue;
                    case BoundInterpolatedStringArgumentPlaceholder.UnspecifiedParameter:
                        // Error condition, no need for additional ref safety errors.
                        continue;
                    case >= 0:
                        if (argIndex < nArgumentsVisited)
                        {
                            valEscapeScope = GetValEscape(arguments[argIndex], _localScopeDepth);
                        }
                        else
                        {
                            // Error condition, see ERR_InterpolatedStringHandlerArgumentLocatedAfterInterpolatedString.
                            valEscapeScope = Lifetime.CallingMethod; // Consider skipping this placeholder entirely since Lifetime.CallingMethod is the fallback in GetPlaceholderScope().
                        }
                        break;
                    default:
                        throw ExceptionUtilities.UnexpectedValue(placeholder.ArgumentIndex);
                }
                placeholders.Add((placeholder, valEscapeScope));
            }
        }

        public override BoundNode? VisitObjectCreationExpression(BoundObjectCreationExpression node)
        {
            VisitObjectCreationExpressionBase(node);
            return null;
        }

        public override BoundNode? VisitDynamicObjectCreationExpression(BoundDynamicObjectCreationExpression node)
        {
            VisitObjectCreationExpressionBase(node);
            return null;
        }

        public override BoundNode? VisitNewT(BoundNewT node)
        {
            VisitObjectCreationExpressionBase(node);
            return null;
        }

        public override BoundNode? VisitNoPiaObjectCreationExpression(BoundNoPiaObjectCreationExpression node)
        {
            VisitObjectCreationExpressionBase(node);
            return null;
        }

        private void VisitObjectCreationExpressionBase(BoundObjectCreationExpressionBase node)
        {
            VisitArgumentsAndGetArgumentPlaceholders(receiverOpt: null, node.Arguments);
            Visit(node.InitializerExpressionOpt);

            if (!node.HasErrors)
            {
                var constructor = node.Constructor;
                if (constructor is { })
                {
                    var methodInfo = MethodInfo.Create(constructor);
                    CheckInvocationArgMixing(
                        node.Syntax,
                        in methodInfo,
                        receiverOpt: null,
                        receiverIsSubjectToCloning: ThreeState.Unknown,
                        constructor.Parameters,
                        node.Arguments,
                        node.ArgumentRefKindsOpt,
                        node.ArgsToParamsOpt,
                        _localScopeDepth,
                        _diagnostics);

                    if (node.InitializerExpressionOpt is { })
                    {
                        // Object initializers are different than a normal constructor in that the 
                        // scope of the receiver is determined by evaluating the inputs to the constructor
                        // *and* all of the initializers. Another way of thinking about this is that
                        // every argument in an initializer that can escape to the receiver is 
                        // effectively an argument to the constructor. That means we need to do
                        // a second mixing pass here where we consider the receiver escaping 
                        // back into the ref parameters of the constructor.
                        //
                        // At the moment this is only a hypothetical problem. Because the language 
                        // doesn't support ref field of ref struct mixing like this could not actually
                        // happen in practice. At the same time we want to error on this now so that 
                        // in a future when we do have ref field to ref struct this is not a breaking 
                        // change. Customers can respond to failures like this by putting scoped on
                        // such parameters in the constructor.
                        var escapeValues = ArrayBuilder<EscapeValue>.GetInstance();
                        var escapeFrom = GetValEscape(node.InitializerExpressionOpt, _localScopeDepth);
                        GetEscapeValues(
                            in methodInfo,
                            receiver: null,
                            receiverIsSubjectToCloning: ThreeState.Unknown,
                            constructor.Parameters,
                            node.Arguments,
                            node.ArgumentRefKindsOpt,
                            node.ArgsToParamsOpt,
                            ignoreArglistRefKinds: false,
                            mixableArguments: null,
                            escapeValues);

                        foreach (var (parameter, argument, _, isRefEscape) in escapeValues)
                        {
                            if (!isRefEscape)
                            {
                                continue;
                            }

                            if (parameter?.Type?.IsRefLikeOrAllowsRefLikeType() != true ||
                                !parameter.RefKind.IsWritableReference())
                            {
                                continue;
                            }

                            if (!escapeFrom.IsConvertibleTo(GetValEscape(argument, _localScopeDepth)))
                            {
                                Error(_diagnostics, ErrorCode.ERR_CallArgMixing, argument.Syntax, constructor, parameter.Name);
                            }
                        }

                        escapeValues.Free();
                    }
                }
            }
        }

        public override BoundNode? VisitPropertyAccess(BoundPropertyAccess node)
        {
            Debug.Assert(node.InitialBindingReceiverIsSubjectToCloning != ThreeState.Unknown);
            return base.VisitPropertyAccess(node);
        }

        public override BoundNode? VisitIndexerAccess(BoundIndexerAccess node)
        {
            Debug.Assert(node.InitialBindingReceiverIsSubjectToCloning != ThreeState.Unknown);
            Visit(node.ReceiverOpt);
            VisitArgumentsAndGetArgumentPlaceholders(node.ReceiverOpt, node.Arguments);

            if (!node.HasErrors)
            {
                var indexer = node.Indexer;
                CheckInvocationArgMixing(
                    node.Syntax,
                    MethodInfo.Create(node),
                    node.ReceiverOpt,
                    node.InitialBindingReceiverIsSubjectToCloning,
                    indexer.Parameters,
                    node.Arguments,
                    node.ArgumentRefKindsOpt,
                    node.ArgsToParamsOpt,
                    _localScopeDepth,
                    _diagnostics);
            }

            return null;
        }

        public override BoundNode? VisitFunctionPointerInvocation(BoundFunctionPointerInvocation node)
        {
            VisitArgumentsAndGetArgumentPlaceholders(receiverOpt: null, node.Arguments);

            if (!node.HasErrors)
            {
                var method = node.FunctionPointer.Signature;
                CheckInvocationArgMixing(
                    node.Syntax,
                    MethodInfo.Create(method),
                    receiverOpt: null,
                    receiverIsSubjectToCloning: ThreeState.Unknown,
                    method.Parameters,
                    node.Arguments,
                    node.ArgumentRefKindsOpt,
                    argsToParamsOpt: default,
                    _localScopeDepth,
                    _diagnostics);
            }

            return null;
        }

        public override BoundNode? VisitAwaitExpression(BoundAwaitExpression node)
        {
            this.Visit(node.Expression);
            var placeholders = ArrayBuilder<(BoundValuePlaceholderBase, Lifetime)>.GetInstance();
            GetAwaitableInstancePlaceholders(placeholders, node.AwaitableInfo, GetValEscape(node.Expression, _localScopeDepth));
            using var _ = new PlaceholderRegion(this, placeholders);
            this.Visit(node.AwaitableInfo);
            return null;
        }

        private void GetAwaitableInstancePlaceholders(ArrayBuilder<(BoundValuePlaceholderBase, Lifetime)> placeholders, BoundAwaitableInfo awaitableInfo, Lifetime valEscapeScope)
        {
            if (awaitableInfo.AwaitableInstancePlaceholder is { } placeholder)
            {
                placeholders.Add((placeholder, valEscapeScope));
            }
        }

        public override BoundNode? VisitImplicitIndexerAccess(BoundImplicitIndexerAccess node)
        {
            // Verify we're only skipping placeholders for int values, where the escape scope is always CallingMethod.
            Debug.Assert(node.ArgumentPlaceholders.All(p => p is BoundImplicitIndexerValuePlaceholder { Type.SpecialType: SpecialType.System_Int32 }));

            base.VisitImplicitIndexerAccess(node);
            return null;
        }

        // Based on NullableWalker.VisitDeconstructionAssignmentOperator().
        public override BoundNode? VisitDeconstructionAssignmentOperator(BoundDeconstructionAssignmentOperator node)
        {
            base.VisitDeconstructionAssignmentOperator(node);

            var left = node.Left;
            var right = node.Right;
            var variables = GetDeconstructionAssignmentVariables(left);
            VisitDeconstructionArguments(variables, right.Syntax, right.Conversion, right.Operand);
            variables.FreeAll(v => v.NestedVariables);
            return null;
        }

        private void VisitDeconstructionArguments(ArrayBuilder<DeconstructionVariable> variables, SyntaxNode syntax, Conversion conversion, BoundExpression right)
        {
            Debug.Assert(conversion.Kind == ConversionKind.Deconstruction);

            // We only need to visit the right side when deconstruction uses a Deconstruct() method call
            // (when !DeconstructionInfo.IsDefault), not when the right side is a tuple, because ref structs
            // cannot be used as tuple type arguments.
            if (conversion.DeconstructionInfo.IsDefault)
            {
                return;
            }

            var invocation = conversion.DeconstructionInfo.Invocation as BoundCall;
            if (invocation is null)
            {
                return;
            }

            var deconstructMethod = invocation.Method;
            if (deconstructMethod is null)
            {
                return;
            }

            var placeholders = ArrayBuilder<(BoundValuePlaceholderBase, Lifetime)>.GetInstance();
            placeholders.Add((conversion.DeconstructionInfo.InputPlaceholder, GetValEscape(right, _localScopeDepth)));

            var parameters = deconstructMethod.Parameters;
            int n = variables.Count;
            int offset = invocation.InvokedAsExtensionMethod ? 1 : 0;
            Debug.Assert(parameters.Length - offset == n);

            for (int i = 0; i < n; i++)
            {
                var variable = variables[i];
                var nestedVariables = variable.NestedVariables;
                var arg = (BoundDeconstructValuePlaceholder)invocation.Arguments[i + offset];
                Lifetime valEscape = nestedVariables is null
                    ? GetValEscape(variable.Expression, _localScopeDepth)
                    : _localScopeDepth;
                placeholders.Add((arg, valEscape));
            }

            using var _ = new PlaceholderRegion(this, placeholders);

            CheckInvocationArgMixing(
                syntax,
                MethodInfo.Create(deconstructMethod),
                invocation.ReceiverOpt,
                invocation.InitialBindingReceiverIsSubjectToCloning,
                parameters,
                invocation.Arguments,
                invocation.ArgumentRefKindsOpt,
                invocation.ArgsToParamsOpt,
                _localScopeDepth,
                _diagnostics);

            for (int i = 0; i < n; i++)
            {
                var variable = variables[i];
                var nestedVariables = variable.NestedVariables;
                if (nestedVariables != null)
                {
                    var (placeholder, placeholderConversion) = conversion.DeconstructConversionInfo[i];
                    var underlyingConversion = BoundNode.GetConversion(placeholderConversion, placeholder);
                    VisitDeconstructionArguments(nestedVariables, syntax, underlyingConversion, right: invocation.Arguments[i + offset]);
                }
            }
        }

        private readonly struct DeconstructionVariable
        {
            internal readonly BoundExpression Expression;
            internal readonly Lifetime ValEscape;
            internal readonly ArrayBuilder<DeconstructionVariable>? NestedVariables;

            internal DeconstructionVariable(BoundExpression expression, Lifetime valEscape, ArrayBuilder<DeconstructionVariable>? nestedVariables)
            {
                Expression = expression;
                ValEscape = valEscape;
                NestedVariables = nestedVariables;
            }
        }

        private ArrayBuilder<DeconstructionVariable> GetDeconstructionAssignmentVariables(BoundTupleExpression tuple)
        {
            var arguments = tuple.Arguments;
            var builder = ArrayBuilder<DeconstructionVariable>.GetInstance(arguments.Length);
            foreach (var arg in arguments)
            {
                builder.Add(getDeconstructionAssignmentVariable(arg));
            }
            return builder;

            DeconstructionVariable getDeconstructionAssignmentVariable(BoundExpression expr)
            {
                return expr is BoundTupleExpression tuple
                    ? new DeconstructionVariable(expr, valEscape: Lifetime.Empty, GetDeconstructionAssignmentVariables(tuple))
                    : new DeconstructionVariable(expr, GetValEscape(expr, _localScopeDepth), null);
            }
        }

        private static ImmutableArray<BoundExpression> GetDeconstructionRightParts(BoundExpression expr)
        {
            switch (expr)
            {
                case BoundTupleExpression tuple:
                    return tuple.Arguments;
                case BoundConversion conv:
                    switch (conv.ConversionKind)
                    {
                        case ConversionKind.Identity:
                        case ConversionKind.ImplicitTupleLiteral:
                            return GetDeconstructionRightParts(conv.Operand);
                    }
                    break;
            }

            throw ExceptionUtilities.Unreachable();
        }

        public override BoundNode? VisitForEachStatement(BoundForEachStatement node)
        {
            this.Visit(node.Expression);
            Lifetime collectionEscape;

            if (node.EnumeratorInfoOpt is { InlineArraySpanType: not WellKnownType.Unknown and var spanType, InlineArrayUsedAsValue: false })
            {
                ImmutableArray<BoundExpression> arguments;
                ImmutableArray<RefKind> refKinds;

                SignatureOnlyMethodSymbol equivalentSignatureMethod = GetInlineArrayConversionEquivalentSignatureMethod(
                    // Strip identity conversion added by compiler on top of inline array.
                    inlineArray: node.Expression is not BoundConversion { Conversion.IsIdentity: true, ExplicitCastInCode: false, Operand: BoundExpression operand } ? node.Expression : operand,
                    resultType: node.EnumeratorInfoOpt.GetEnumeratorInfo.Method.ContainingType,
                    out arguments, out refKinds);

                collectionEscape = GetInvocationEscapeScope(
                    MethodInfo.Create(equivalentSignatureMethod),
                    receiver: null,
                    receiverIsSubjectToCloning: ThreeState.Unknown,
                    equivalentSignatureMethod.Parameters,
                    arguments,
                    refKinds,
                    argsToParamsOpt: default,
                    _localScopeDepth,
                    isRefEscape: false);
            }
            else
            {
                collectionEscape = GetValEscape(node.Expression, _localScopeDepth);
            }

            using var _ = new LocalScope(this, ImmutableArray<LocalSymbol>.Empty);

            foreach (var local in node.IterationVariables)
            {
                AddLocalScopes(local, refEscapeScope: local.RefKind == RefKind.None ? _localScopeDepth : collectionEscape, valEscapeScope: collectionEscape);
            }

            var placeholders = ArrayBuilder<(BoundValuePlaceholderBase, Lifetime)>.GetInstance();
            if (node.DeconstructionOpt?.TargetPlaceholder is { } targetPlaceholder)
            {
                placeholders.Add((targetPlaceholder, collectionEscape));
            }

            if (node.AwaitOpt is { } awaitableInfo)
            {
                GetAwaitableInstancePlaceholders(placeholders, awaitableInfo, collectionEscape);
            }

            using var region = new PlaceholderRegion(this, placeholders);
            this.Visit(node.IterationVariableType);
            this.Visit(node.IterationErrorExpressionOpt);
            this.Visit(node.DeconstructionOpt);
            this.Visit(node.AwaitOpt);
            this.Visit(node.Body);

            foreach (var local in node.IterationVariables)
            {
                RemoveLocalScopes(local);
            }

            return null;
        }

        private static void Error(BindingDiagnosticBag diagnostics, ErrorCode code, SyntaxNodeOrToken syntax, params object[] args)
        {
            var location = syntax.GetLocation();
            RoslynDebug.Assert(location is object);
            Error(diagnostics, code, location, args);
        }

        private static void Error(BindingDiagnosticBag diagnostics, ErrorCode code, Location location, params object[] args)
        {
            diagnostics.Add(new CSDiagnostic(new CSDiagnosticInfo(code, args), location));
        }
    }
}<|MERGE_RESOLUTION|>--- conflicted
+++ resolved
@@ -73,12 +73,7 @@
             MethodSymbol symbol,
             bool inUnsafeRegion,
             bool useUpdatedEscapeRules,
-<<<<<<< HEAD
-            BindingDiagnosticBag diagnostics,
-            Dictionary<LocalSymbol, (Lifetime RefEscapeScope, Lifetime ValEscapeScope)>? localEscapeScopes = null)
-=======
             BindingDiagnosticBag diagnostics)
->>>>>>> cc9b38e0
         {
             _compilation = compilation;
             _symbol = symbol;
@@ -88,12 +83,7 @@
             // _localScopeDepth is incremented at each block in the method, including the
             // outermost. To ensure that locals in the outermost block are considered at
             // the same depth as parameters, _localScopeDepth is initialized to one less.
-<<<<<<< HEAD
             _localScopeDepth = Lifetime.CurrentMethod.Wider();
-            _localEscapeScopes = localEscapeScopes;
-=======
-            _localScopeDepth = CurrentMethodScope - 1;
->>>>>>> cc9b38e0
         }
 
         private ref struct LocalScope
@@ -189,11 +179,7 @@
 
             return _localEscapeScopes?.TryGetValue(local, out var scopes) == true
                 ? scopes
-<<<<<<< HEAD
-                : (Lifetime.CallingMethod, Lifetime.CallingMethod);
-=======
-                : (CurrentMethodScope, CallingMethodScope);
->>>>>>> cc9b38e0
+                : (Lifetime.CurrentMethod, Lifetime.CallingMethod);
         }
 
         private void SetLocalScopes(LocalSymbol local, Lifetime refEscapeScope, Lifetime valEscapeScope)
