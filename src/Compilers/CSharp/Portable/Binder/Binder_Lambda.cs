--- conflicted
+++ resolved
@@ -177,30 +177,18 @@
                         type = BindType(typeSyntax, diagnostics);
                     }
 
-<<<<<<< HEAD
                     ParameterHelpers.CheckParameterModifiers(p, diagnostics, parsingFunctionPointerParams: false,
                         parsingLambdaParams: !isAnonymousMethod,
                         parsingAnonymousMethodParams: isAnonymousMethod);
 
                     var isLastParameter = parameterCount == parameterSyntaxList.Value.Count;
-                    if (isLastParameter && paramsKeyword.Kind() != SyntaxKind.None)
-                    {
-                        hasParamsArray = true;
-
+                    if (isLastParameter && paramsKeyword.Kind() != SyntaxKind.None
+                        && !type.IsDefault && type.IsSZArray())
+                    {
                         ReportUseSiteDiagnosticForSynthesizedAttribute(Compilation,
                             WellKnownMember.System_ParamArrayAttribute__ctor,
                             diagnostics,
                             paramsKeyword.GetLocation());
-=======
-                        var isLastParameter = parameterCount == parameterSyntaxList.Value.Count;
-                        if (isLastParameter && paramsKeyword.Kind() != SyntaxKind.None && type.IsSZArray())
-                        {
-                            ReportUseSiteDiagnosticForSynthesizedAttribute(Compilation,
-                                WellKnownMember.System_ParamArrayAttribute__ctor,
-                                diagnostics,
-                                paramsKeyword.GetLocation());
-                        }
->>>>>>> 7f3fb334
                     }
 
                     namesBuilder.Add(p.Identifier.ValueText);
