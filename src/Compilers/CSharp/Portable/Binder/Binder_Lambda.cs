--- conflicted
+++ resolved
@@ -95,9 +95,9 @@
                     break;
             }
 
-<<<<<<< HEAD
             bool isAsync = false;
             bool isStatic = false;
+            var hasParamsArray = false;
 
             foreach (var modifier in syntax.Modifiers)
             {
@@ -112,11 +112,6 @@
                     isStatic = true;
                 }
             }
-=======
-            var isAsync = syntax.Modifiers.Any(SyntaxKind.AsyncKeyword);
-            var isStatic = syntax.Modifiers.Any(SyntaxKind.StaticKeyword);
-            var hasParamsArray = false;
->>>>>>> 363912bf
 
             if (parameterSyntaxList != null)
             {
