--- conflicted
+++ resolved
@@ -273,11 +273,7 @@
                     return false;
                 }
 
-<<<<<<< HEAD
-                var inputPlaceholder = new BoundDeconstructValuePlaceholder(syntax, variableSymbol: null, type);
-=======
-                var inputPlaceholder = new BoundDeconstructValuePlaceholder(syntax, variableSymbol: null, rightValEscape, isDiscardExpression: false, type);
->>>>>>> 567a8abf
+                var inputPlaceholder = new BoundDeconstructValuePlaceholder(syntax, variableSymbol: null, isDiscardExpression: false, type);
                 BoundExpression deconstructInvocation = MakeDeconstructInvocationExpression(variables.Count,
                     inputPlaceholder, rightSyntax, diagnostics, outPlaceholders: out ImmutableArray<BoundDeconstructValuePlaceholder> outPlaceholders, out _, variables);
 
@@ -646,11 +642,7 @@
                         BoundLocal { DeclarationKind: BoundLocalDeclarationKind.WithExplicitType or BoundLocalDeclarationKind.WithInferredType, LocalSymbol: var symbol } => symbol,
                         _ => null,
                     };
-<<<<<<< HEAD
-                    var variable = new OutDeconstructVarPendingInference(receiverSyntax, variableSymbol: variableSymbol);
-=======
-                    var variable = new OutDeconstructVarPendingInference(receiverSyntax, variableSymbol: variableSymbol, valEscape, isDiscardExpression: variableOpt is BoundDiscardExpression);
->>>>>>> 567a8abf
+                    var variable = new OutDeconstructVarPendingInference(receiverSyntax, variableSymbol: variableSymbol, isDiscardExpression: variableOpt is BoundDiscardExpression);
                     analyzedArguments.Arguments.Add(variable);
                     analyzedArguments.RefKinds.Add(RefKind.Out);
                     outVars.Add(variable);
