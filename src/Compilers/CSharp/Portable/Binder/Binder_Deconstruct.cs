﻿// Licensed to the .NET Foundation under one or more agreements.
// The .NET Foundation licenses this file to you under the MIT license.
// See the LICENSE file in the project root for more information.

using System;
using System.Collections.Immutable;
using System.Collections.Generic;
using System.Diagnostics;
using System.Linq;
using Microsoft.CodeAnalysis.CSharp.Symbols;
using Microsoft.CodeAnalysis.CSharp.Syntax;
using Microsoft.CodeAnalysis.PooledObjects;
using Roslyn.Utilities;

namespace Microsoft.CodeAnalysis.CSharp
{
    /// <summary>
    /// This portion of the binder converts deconstruction-assignment syntax (AssignmentExpressionSyntax nodes with the left
    /// being a tuple expression or declaration expression) into a BoundDeconstructionAssignmentOperator (or bad node).
    /// The BoundDeconstructionAssignmentOperator will have:
    /// - a BoundTupleLiteral as its Left,
    /// - a BoundConversion as its Right, holding:
    ///     - a tree of Conversion objects with Kind=Deconstruction, information about a Deconstruct method (optional) and
    ///         an array of nested Conversions (like a tuple conversion),
    ///     - a BoundExpression as its Operand.
    /// </summary>
    internal partial class Binder
    {
        internal BoundExpression BindDeconstruction(AssignmentExpressionSyntax node, BindingDiagnosticBag diagnostics, bool resultIsUsedOverride = false)
        {
            var left = node.Left;
            var right = node.Right;
            DeclarationExpressionSyntax? declaration = null;
            ExpressionSyntax? expression = null;
            var result = BindDeconstruction(node, left, right, diagnostics, ref declaration, ref expression, resultIsUsedOverride);
            if (declaration != null)
            {
                // only allowed at the top level, or in a for loop
                switch (node.Parent?.Kind())
                {
                    case null:
                    case SyntaxKind.ExpressionStatement:
                        if (expression != null)
                        {
                            MessageID.IDS_FeatureMixedDeclarationsAndExpressionsInDeconstruction
                                .CheckFeatureAvailability(diagnostics, Compilation, node.Location);
                        }
                        break;
                    case SyntaxKind.ForStatement:
                        if (((ForStatementSyntax)node.Parent).Initializers.Contains(node))
                        {
                            if (expression != null)
                            {
                                MessageID.IDS_FeatureMixedDeclarationsAndExpressionsInDeconstruction
                                    .CheckFeatureAvailability(diagnostics, Compilation, node.Location);
                            }
                        }
                        else
                        {
                            Error(diagnostics, ErrorCode.ERR_DeclarationExpressionNotPermitted, declaration);
                        }
                        break;
                    default:
                        Error(diagnostics, ErrorCode.ERR_DeclarationExpressionNotPermitted, declaration);
                        break;
                }
            }

            return result;
        }

        /// <summary>
        /// Bind a deconstruction assignment.
        /// </summary>
        /// <param name="deconstruction">The deconstruction operation</param>
        /// <param name="left">The left (tuple) operand</param>
        /// <param name="right">The right (deconstructable) operand</param>
        /// <param name="diagnostics">Where to report diagnostics</param>
        /// <param name="declaration">A variable set to the first variable declaration found in the left</param>
        /// <param name="expression">A variable set to the first expression in the left that isn't a declaration or discard</param>
        /// <param name="resultIsUsedOverride">The expression evaluator needs to bind deconstructions (both assignments and declarations) as expression-statements
        ///     and still access the returned value</param>
        /// <param name="rightPlaceholder"></param>
        /// <returns></returns>
        internal BoundDeconstructionAssignmentOperator BindDeconstruction(
            CSharpSyntaxNode deconstruction,
            ExpressionSyntax left,
            ExpressionSyntax right,
            BindingDiagnosticBag diagnostics,
            ref DeclarationExpressionSyntax? declaration,
            ref ExpressionSyntax? expression,
            bool resultIsUsedOverride = false,
            BoundDeconstructValuePlaceholder? rightPlaceholder = null)
        {
            DeconstructionVariable locals = BindDeconstructionVariables(left, diagnostics, ref declaration, ref expression);
            Debug.Assert(locals.NestedVariables is object);

            var deconstructionDiagnostics = new BindingDiagnosticBag(new DiagnosticBag(), diagnostics.DependenciesBag);
            BoundExpression boundRight = rightPlaceholder ?? BindValue(right, deconstructionDiagnostics, BindValueKind.RValue);

            boundRight = FixTupleLiteral(locals.NestedVariables, boundRight, deconstruction, deconstructionDiagnostics);
            boundRight = BindToNaturalType(boundRight, diagnostics);

            bool resultIsUsed = resultIsUsedOverride || IsDeconstructionResultUsed(left);
            var assignment = BindDeconstructionAssignment(deconstruction, left, boundRight, locals.NestedVariables, resultIsUsed, deconstructionDiagnostics);
            DeconstructionVariable.FreeDeconstructionVariables(locals.NestedVariables);

            diagnostics.AddRange(deconstructionDiagnostics.DiagnosticBag);
            return assignment;
        }

        private BoundDeconstructionAssignmentOperator BindDeconstructionAssignment(
                                                        CSharpSyntaxNode node,
                                                        ExpressionSyntax left,
                                                        BoundExpression boundRHS,
                                                        ArrayBuilder<DeconstructionVariable> checkedVariables,
                                                        bool resultIsUsed,
                                                        BindingDiagnosticBag diagnostics)
        {
            Debug.Assert(diagnostics.DiagnosticBag is object);
            uint rightEscape = GetValEscape(boundRHS, this.LocalScopeDepth);

            if ((object?)boundRHS.Type == null || boundRHS.Type.IsErrorType())
            {
                // we could still not infer a type for the RHS
                FailRemainingInferencesAndSetValEscape(checkedVariables, diagnostics, rightEscape);
                var voidType = GetSpecialType(SpecialType.System_Void, diagnostics, node);

                var type = boundRHS.Type ?? voidType;
                return new BoundDeconstructionAssignmentOperator(
                            node,
                            DeconstructionVariablesAsTuple(left, checkedVariables, diagnostics, ignoreDiagnosticsFromTuple: true),
                            new BoundConversion(boundRHS.Syntax, boundRHS, Conversion.Deconstruction, @checked: false, explicitCastInCode: false, conversionGroupOpt: null,
                                constantValueOpt: null, type: type, hasErrors: true),
                            resultIsUsed,
                            voidType,
                            hasErrors: true);
            }

            Conversion conversion;
            // Among other things, MakeDeconstructionConversion() will handle
            // value escape analysis for the Deconstruct() method group.
            bool hasErrors = !MakeDeconstructionConversion(
                                    boundRHS.Type,
                                    node,
                                    boundRHS.Syntax,
                                    rightEscape,
                                    diagnostics,
                                    checkedVariables,
                                    out conversion);

            if (conversion.Method != null)
            {
                CheckImplicitThisCopyInReadOnlyMember(boundRHS, conversion.Method, diagnostics);
            }

            FailRemainingInferencesAndSetValEscape(checkedVariables, diagnostics, rightEscape);

            var lhsTuple = DeconstructionVariablesAsTuple(left, checkedVariables, diagnostics, ignoreDiagnosticsFromTuple: diagnostics.HasAnyErrors() || !resultIsUsed);
            Debug.Assert(hasErrors || lhsTuple.Type is object);
            TypeSymbol returnType = hasErrors ? CreateErrorType() : lhsTuple.Type!;

            var boundConversion = new BoundConversion(
                boundRHS.Syntax,
                boundRHS,
                conversion,
                @checked: false,
                explicitCastInCode: false,
                conversionGroupOpt: null,
                constantValueOpt: null,
                type: returnType,
                hasErrors: hasErrors)
            { WasCompilerGenerated = true };

            return new BoundDeconstructionAssignmentOperator(node, lhsTuple, boundConversion, resultIsUsed, returnType);
        }

        private static bool IsDeconstructionResultUsed(ExpressionSyntax left)
        {
            var parent = left.Parent;
            if (parent is null || parent.Kind() == SyntaxKind.ForEachVariableStatement)
            {
                return false;
            }

            Debug.Assert(parent.Kind() == SyntaxKind.SimpleAssignmentExpression);

            var grandParent = parent.Parent;
            if (grandParent is null)
            {
                return false;
            }

            switch (grandParent.Kind())
            {
                case SyntaxKind.ExpressionStatement:
                    return ((ExpressionStatementSyntax)grandParent).Expression != parent;

                case SyntaxKind.ForStatement:
                    // Incrementors and Initializers don't have to produce a value
                    var loop = (ForStatementSyntax)grandParent;
                    return !loop.Incrementors.Contains(parent) && !loop.Initializers.Contains(parent);

                default:
                    return true;
            }
        }

        /// <summary>When boundRHS is a tuple literal, fix it up by inferring its types.</summary>
        private BoundExpression FixTupleLiteral(ArrayBuilder<DeconstructionVariable> checkedVariables, BoundExpression boundRHS, CSharpSyntaxNode syntax, BindingDiagnosticBag diagnostics)
        {
            Debug.Assert(diagnostics.DiagnosticBag is object);

            if (boundRHS.Kind == BoundKind.TupleLiteral)
            {
                // Let's fix the literal up by figuring out its type
                // For declarations, that means merging type information from the LHS and RHS
                // For assignments, only the LHS side matters since it is necessarily typed

                // If we already have diagnostics at this point, it is not worth collecting likely duplicate diagnostics from making the merged type
                bool hadErrors = diagnostics.HasAnyErrors();
                TypeSymbol? mergedTupleType = MakeMergedTupleType(checkedVariables, (BoundTupleLiteral)boundRHS, syntax, hadErrors ? null : diagnostics);
                if ((object?)mergedTupleType != null)
                {
                    boundRHS = GenerateConversionForAssignment(mergedTupleType, boundRHS, diagnostics);
                }
            }
            else if ((object?)boundRHS.Type == null)
            {
                Error(diagnostics, ErrorCode.ERR_DeconstructRequiresExpression, boundRHS.Syntax);
            }

            return boundRHS;
        }

        /// <summary>
        /// Recursively builds a Conversion object with Kind=Deconstruction including information about any necessary
        /// Deconstruct method and any element-wise conversion.
        ///
        /// Note that the variables may either be plain or nested variables.
        /// The variables may be updated with inferred types if they didn't have types initially.
        /// Returns false if there was an error.
        /// </summary>
        private bool MakeDeconstructionConversion(
                        TypeSymbol type,
                        SyntaxNode syntax,
                        SyntaxNode rightSyntax,
                        uint rightValEscape,
                        BindingDiagnosticBag diagnostics,
                        ArrayBuilder<DeconstructionVariable> variables,
                        out Conversion conversion)
        {
            Debug.Assert((object)type != null);
            ImmutableArray<TypeSymbol> tupleOrDeconstructedTypes;
            conversion = Conversion.Deconstruction;

            // Figure out the deconstruct method (if one is required) and determine the types we get from the RHS at this level
            var deconstructMethod = default(DeconstructMethodInfo);
            if (type.IsTupleType)
            {
                // tuple literal such as `(1, 2)`, `(null, null)`, `(x.P, y.M())`
                tupleOrDeconstructedTypes = type.TupleElementTypesWithAnnotations.SelectAsArray(TypeMap.AsTypeSymbol);
                SetInferredTypes(variables, tupleOrDeconstructedTypes, diagnostics);

                if (variables.Count != tupleOrDeconstructedTypes.Length)
                {
                    Error(diagnostics, ErrorCode.ERR_DeconstructWrongCardinality, syntax, tupleOrDeconstructedTypes.Length, variables.Count);
                    return false;
                }
            }
            else
            {
                if (variables.Count < 2)
                {
                    Error(diagnostics, ErrorCode.ERR_DeconstructTooFewElements, syntax);
                    return false;
                }

                var inputPlaceholder = new BoundDeconstructValuePlaceholder(syntax, rightValEscape, type);
                BoundExpression deconstructInvocation = MakeDeconstructInvocationExpression(variables.Count,
                    inputPlaceholder, rightSyntax, diagnostics, outPlaceholders: out ImmutableArray<BoundDeconstructValuePlaceholder> outPlaceholders, out _, variables);

                if (deconstructInvocation.HasAnyErrors)
                {
                    return false;
                }

                deconstructMethod = new DeconstructMethodInfo(deconstructInvocation, inputPlaceholder, outPlaceholders);

                tupleOrDeconstructedTypes = outPlaceholders.SelectAsArray(p => p.Type);
                SetInferredTypes(variables, tupleOrDeconstructedTypes, diagnostics);
            }

            // Figure out whether those types will need conversions, including further deconstructions
            bool hasErrors = false;

            int count = variables.Count;
            var nestedConversions = ArrayBuilder<(BoundValuePlaceholder?, BoundExpression?)>.GetInstance(count);
            for (int i = 0; i < count; i++)
            {
                var variable = variables[i];

                Conversion nestedConversion;
                if (variable.NestedVariables is object)
                {
                    var elementSyntax = syntax.Kind() == SyntaxKind.TupleExpression ? ((TupleExpressionSyntax)syntax).Arguments[i] : syntax;

                    hasErrors |= !MakeDeconstructionConversion(tupleOrDeconstructedTypes[i], elementSyntax, rightSyntax, rightValEscape, diagnostics,
                        variable.NestedVariables, out nestedConversion);

                    Debug.Assert(nestedConversion.Kind == ConversionKind.Deconstruction);
                    var operandPlaceholder = new BoundValuePlaceholder(syntax, ErrorTypeSymbol.UnknownResultType).MakeCompilerGenerated();
                    nestedConversions.Add((operandPlaceholder, new BoundConversion(syntax, operandPlaceholder, nestedConversion,
                                                                                   @checked: false, explicitCastInCode: false,
                                                                                   conversionGroupOpt: null, constantValueOpt: null,
#pragma warning disable format
                                                                                   type: ErrorTypeSymbol.UnknownResultType) { WasCompilerGenerated = true }));
#pragma warning restore format
                }
                else
                {
                    var single = variable.Single;
                    Debug.Assert(single is object);
                    Debug.Assert(single.Type is not null);
                    CompoundUseSiteInfo<AssemblySymbol> useSiteInfo = GetNewCompoundUseSiteInfo(diagnostics);
                    nestedConversion = this.Conversions.ClassifyConversionFromType(tupleOrDeconstructedTypes[i], single.Type, isChecked: CheckOverflowAtRuntime, ref useSiteInfo);
                    diagnostics.Add(single.Syntax, useSiteInfo);

                    if (!nestedConversion.IsImplicit)
                    {
                        hasErrors = true;
                        GenerateImplicitConversionError(diagnostics, Compilation, single.Syntax, nestedConversion, tupleOrDeconstructedTypes[i], single.Type);
                        nestedConversions.Add((null, null));
                    }
                    else
                    {
                        var operandPlaceholder = new BoundValuePlaceholder(syntax, tupleOrDeconstructedTypes[i]).MakeCompilerGenerated();
                        nestedConversions.Add((operandPlaceholder, CreateConversion(syntax, operandPlaceholder,
                                                                                    nestedConversion, isCast: false, conversionGroupOpt: null, single.Type, diagnostics)));
                    }
                }
            }

            conversion = new Conversion(ConversionKind.Deconstruction, deconstructMethod, nestedConversions.ToImmutableAndFree());

            return !hasErrors;
        }

        /// <summary>
        /// Inform the variables about found types.
        /// </summary>
        private void SetInferredTypes(ArrayBuilder<DeconstructionVariable> variables, ImmutableArray<TypeSymbol> foundTypes, BindingDiagnosticBag diagnostics)
        {
            var matchCount = Math.Min(variables.Count, foundTypes.Length);
            for (int i = 0; i < matchCount; i++)
            {
                var variable = variables[i];
                if (variable.Single is { } pending)
                {
                    if ((object?)pending.Type != null)
                    {
                        continue;
                    }

                    variables[i] = new DeconstructionVariable(SetInferredType(pending, foundTypes[i], diagnostics), variable.Syntax);
                }
            }
        }

        private BoundExpression SetInferredType(BoundExpression expression, TypeSymbol type, BindingDiagnosticBag diagnostics)
        {
            switch (expression.Kind)
            {
                case BoundKind.DeconstructionVariablePendingInference:
                    {
                        var pending = (DeconstructionVariablePendingInference)expression;
                        return pending.SetInferredTypeWithAnnotations(TypeWithAnnotations.Create(type), this, diagnostics);
                    }
                case BoundKind.DiscardExpression:
                    {
                        var pending = (BoundDiscardExpression)expression;
                        Debug.Assert((object?)pending.Type == null);
                        return pending.SetInferredTypeWithAnnotations(TypeWithAnnotations.Create(type));
                    }
                default:
                    throw ExceptionUtilities.UnexpectedValue(expression.Kind);
            }
        }

        /// <summary>
        /// Find any deconstruction locals that are still pending inference and fail their inference.
        /// Set the safe-to-escape scope for all deconstruction locals.
        /// </summary>
        private void FailRemainingInferencesAndSetValEscape(ArrayBuilder<DeconstructionVariable> variables, BindingDiagnosticBag diagnostics,
            uint rhsValEscape)
        {
            int count = variables.Count;
            for (int i = 0; i < count; i++)
            {
                var variable = variables[i];
                if (variable.NestedVariables is object)
                {
                    FailRemainingInferencesAndSetValEscape(variable.NestedVariables, diagnostics, rhsValEscape);
                }
                else
                {
                    Debug.Assert(variable.Single is object);
                    switch (variable.Single.Kind)
                    {
                        case BoundKind.Local:
                            var local = (BoundLocal)variable.Single;
                            if (local.DeclarationKind != BoundLocalDeclarationKind.None)
                            {
                                ((SourceLocalSymbol)local.LocalSymbol).SetValEscape(rhsValEscape);
                            }
                            break;
                        case BoundKind.DeconstructionVariablePendingInference:
                            BoundExpression errorLocal = ((DeconstructionVariablePendingInference)variable.Single).FailInference(this, diagnostics);
                            variables[i] = new DeconstructionVariable(errorLocal, errorLocal.Syntax);
                            break;
                        case BoundKind.DiscardExpression:
                            var pending = (BoundDiscardExpression)variable.Single;
                            if ((object?)pending.Type == null)
                            {
                                Error(diagnostics, ErrorCode.ERR_TypeInferenceFailedForImplicitlyTypedDeconstructionVariable, pending.Syntax, "_");
                                variables[i] = new DeconstructionVariable(pending.FailInference(this, diagnostics), pending.Syntax);
                            }
                            break;
                    }

                    // at this point we expect to have a type for every lvalue
                    Debug.Assert((object?)variables[i].Single!.Type != null);
                }
            }
        }

        /// <summary>
        /// Holds the variables on the LHS of a deconstruction as a tree of bound expressions.
        /// </summary>
        [DebuggerDisplay("{GetDebuggerDisplay(),nq}")]
        internal sealed class DeconstructionVariable
        {
            internal readonly BoundExpression? Single;
            internal readonly ArrayBuilder<DeconstructionVariable>? NestedVariables;
            internal readonly CSharpSyntaxNode Syntax;

            internal DeconstructionVariable(BoundExpression variable, SyntaxNode syntax)
            {
                Single = variable;
                NestedVariables = null;
                Syntax = (CSharpSyntaxNode)syntax;
            }

            internal DeconstructionVariable(ArrayBuilder<DeconstructionVariable> variables, SyntaxNode syntax)
            {
                Single = null;
                NestedVariables = variables;
                Syntax = (CSharpSyntaxNode)syntax;
            }

            internal static void FreeDeconstructionVariables(ArrayBuilder<DeconstructionVariable> variables)
            {
                variables.FreeAll(v => v.NestedVariables);
            }

            private string GetDebuggerDisplay()
            {
                if (Single != null)
                {
                    return Single.GetDebuggerDisplay();
                }
                Debug.Assert(NestedVariables is object);
                return $"Nested variables ({NestedVariables.Count})";
            }
        }

        /// <summary>
        /// For cases where the RHS of a deconstruction-declaration is a tuple literal, we merge type information from both the LHS and RHS.
        /// For cases where the RHS of a deconstruction-assignment is a tuple literal, the type information from the LHS determines the merged type, since all variables have a type.
        /// Returns null if a merged tuple type could not be fabricated.
        /// </summary>
        private TypeSymbol? MakeMergedTupleType(ArrayBuilder<DeconstructionVariable> lhsVariables, BoundTupleLiteral rhsLiteral, CSharpSyntaxNode syntax, BindingDiagnosticBag? diagnostics)
        {
            int leftLength = lhsVariables.Count;
            int rightLength = rhsLiteral.Arguments.Length;

            var typesWithAnnotationsBuilder = ArrayBuilder<TypeWithAnnotations>.GetInstance(leftLength);
            var locationsBuilder = ArrayBuilder<Location?>.GetInstance(leftLength);
            for (int i = 0; i < rightLength; i++)
            {
                BoundExpression element = rhsLiteral.Arguments[i];
                TypeSymbol? mergedType = element.Type;

                if (i < leftLength)
                {
                    var variable = lhsVariables[i];
                    if (variable.NestedVariables is object)
                    {
                        if (element.Kind == BoundKind.TupleLiteral)
                        {
                            // (variables) on the left and (elements) on the right
                            mergedType = MakeMergedTupleType(variable.NestedVariables, (BoundTupleLiteral)element, syntax, diagnostics);
                        }
                        else if ((object?)mergedType == null && diagnostics is object)
                        {
                            // (variables) on the left and null on the right
                            Error(diagnostics, ErrorCode.ERR_DeconstructRequiresExpression, element.Syntax);
                        }
                    }
                    else
                    {
                        Debug.Assert(variable.Single is object);
                        if ((object?)variable.Single.Type != null)
                        {
                            // typed-variable on the left
                            mergedType = variable.Single.Type;
                        }
                    }
                }
                else
                {
                    if ((object?)mergedType == null && diagnostics is object)
                    {
                        // a typeless element on the right, matching no variable on the left
                        Error(diagnostics, ErrorCode.ERR_DeconstructRequiresExpression, element.Syntax);
                    }
                }

                typesWithAnnotationsBuilder.Add(TypeWithAnnotations.Create(mergedType));
                locationsBuilder.Add(element.Syntax.Location);
            }

            if (typesWithAnnotationsBuilder.Any(t => !t.HasType))
            {
                typesWithAnnotationsBuilder.Free();
                locationsBuilder.Free();
                return null;
            }

            // The tuple created here is not identical to the one created by
            // DeconstructionVariablesAsTuple. It represents a smaller
            // tree of types used for figuring out natural types in tuple literal.
            return NamedTypeSymbol.CreateTuple(
                locationOpt: null,
                elementTypesWithAnnotations: typesWithAnnotationsBuilder.ToImmutableAndFree(),
                elementLocations: locationsBuilder.ToImmutableAndFree(),
                elementNames: default(ImmutableArray<string?>),
                compilation: Compilation,
                diagnostics: diagnostics,
                shouldCheckConstraints: true,
                includeNullability: false,
                errorPositions: default(ImmutableArray<bool>),
                syntax: syntax);
        }

        private BoundTupleExpression DeconstructionVariablesAsTuple(CSharpSyntaxNode syntax, ArrayBuilder<DeconstructionVariable> variables,
            BindingDiagnosticBag diagnostics, bool ignoreDiagnosticsFromTuple)
        {
            int count = variables.Count;
            var valuesBuilder = ArrayBuilder<BoundExpression>.GetInstance(count);
            var typesWithAnnotationsBuilder = ArrayBuilder<TypeWithAnnotations>.GetInstance(count);
            var locationsBuilder = ArrayBuilder<Location?>.GetInstance(count);
            var namesBuilder = ArrayBuilder<string?>.GetInstance(count);

            foreach (var variable in variables)
            {
                BoundExpression value;
                if (variable.NestedVariables is object)
                {
                    value = DeconstructionVariablesAsTuple(variable.Syntax, variable.NestedVariables, diagnostics, ignoreDiagnosticsFromTuple);
                    namesBuilder.Add(null);
                }
                else
                {
                    Debug.Assert(variable.Single is object);
                    value = variable.Single;
                    namesBuilder.Add(ExtractDeconstructResultElementName(value));
                }
                valuesBuilder.Add(value);
                typesWithAnnotationsBuilder.Add(TypeWithAnnotations.Create(value.Type));
                locationsBuilder.Add(variable.Syntax.Location);
            }
            ImmutableArray<BoundExpression> arguments = valuesBuilder.ToImmutableAndFree();

            var uniqueFieldNames = PooledHashSet<string>.GetInstance();
            RemoveDuplicateInferredTupleNamesAndFreeIfEmptied(ref namesBuilder, uniqueFieldNames);
            uniqueFieldNames.Free();

            ImmutableArray<string?> tupleNames = namesBuilder is null ? default : namesBuilder.ToImmutableAndFree();
            ImmutableArray<bool> inferredPositions = tupleNames.IsDefault ? default : tupleNames.SelectAsArray(n => n != null);
            bool disallowInferredNames = this.Compilation.LanguageVersion.DisallowInferredTupleElementNames();

            var type = NamedTypeSymbol.CreateTuple(
                syntax.Location,
                typesWithAnnotationsBuilder.ToImmutableAndFree(), locationsBuilder.ToImmutableAndFree(),
                tupleNames, this.Compilation,
                shouldCheckConstraints: !ignoreDiagnosticsFromTuple,
                includeNullability: false,
                errorPositions: disallowInferredNames ? inferredPositions : default,
                syntax: syntax, diagnostics: ignoreDiagnosticsFromTuple ? null : diagnostics);

            return (BoundTupleExpression)BindToNaturalType(new BoundTupleLiteral(syntax, arguments, tupleNames, inferredPositions, type), diagnostics);
        }

        /// <summary>Extract inferred name from a single deconstruction variable.</summary>
        private static string? ExtractDeconstructResultElementName(BoundExpression expression)
        {
            if (expression.Kind == BoundKind.DiscardExpression)
            {
                return null;
            }

            return InferTupleElementName(expression.Syntax);
        }

        /// <summary>
        /// Find the Deconstruct method for the expression on the right, that will fit the number of assignable variables on the left.
        /// Returns an invocation expression if the Deconstruct method is found.
        ///     If so, it outputs placeholders that were coerced to the output types of the resolved Deconstruct method.
        /// The overload resolution is similar to writing <c>receiver.Deconstruct(out var x1, out var x2, ...)</c>.
        /// </summary>
        private BoundExpression MakeDeconstructInvocationExpression(
            int numCheckedVariables,
            BoundExpression receiver,
            SyntaxNode rightSyntax,
            BindingDiagnosticBag diagnostics,
            out ImmutableArray<BoundDeconstructValuePlaceholder> outPlaceholders,
            out bool anyApplicableCandidates,
            ArrayBuilder<DeconstructionVariable>? variablesOpt = null)
        {
            anyApplicableCandidates = false;
            var receiverSyntax = (CSharpSyntaxNode)receiver.Syntax;
            if (receiver.Type?.IsDynamic() ?? false)
            {
                Error(diagnostics, ErrorCode.ERR_CannotDeconstructDynamic, rightSyntax);
                outPlaceholders = default(ImmutableArray<BoundDeconstructValuePlaceholder>);

                return BadExpression(receiverSyntax, receiver);
            }

            receiver = BindToNaturalType(receiver, diagnostics);
            var analyzedArguments = AnalyzedArguments.GetInstance();
            var outVars = ArrayBuilder<OutDeconstructVarPendingInference>.GetInstance(numCheckedVariables);

            try
            {
                for (int i = 0; i < numCheckedVariables; i++)
                {
                    var variableOpt = variablesOpt?[i].Single;
                    uint valEscape = variableOpt is null ? LocalScopeDepth : GetValEscape(variableOpt, LocalScopeDepth);
                    var variable = new OutDeconstructVarPendingInference(receiverSyntax, valEscape);
                    analyzedArguments.Arguments.Add(variable);
                    analyzedArguments.RefKinds.Add(RefKind.Out);
                    outVars.Add(variable);
                }

                const string methodName = WellKnownMemberNames.DeconstructMethodName;
                var memberAccess = BindInstanceMemberAccess(
                                        rightSyntax, receiverSyntax, receiver, methodName, rightArity: 0,
                                        typeArgumentsSyntax: default(SeparatedSyntaxList<TypeSyntax>),
                                        typeArgumentsWithAnnotations: default(ImmutableArray<TypeWithAnnotations>),
                                        invoked: true, indexed: false, diagnostics: diagnostics);

                memberAccess = CheckValue(memberAccess, BindValueKind.RValueOrMethodGroup, diagnostics);
                memberAccess.WasCompilerGenerated = true;

                if (memberAccess.Kind != BoundKind.MethodGroup)
                {
                    return MissingDeconstruct(receiver, rightSyntax, numCheckedVariables, diagnostics, out outPlaceholders, receiver);
                }

                // After the overload resolution completes, the last step is to coerce the arguments with inferred types.
                // That step returns placeholder (of correct type) instead of the outVar nodes that were passed in as arguments.
                // So the generated invocation expression will contain placeholders instead of those outVar nodes.
                // Those placeholders are also recorded in the outVar for easy access below, by the `SetInferredType` call on the outVar nodes.
                BoundExpression result = BindMethodGroupInvocation(
                    rightSyntax, rightSyntax, methodName, (BoundMethodGroup)memberAccess, analyzedArguments, diagnostics, queryClause: null,
                    allowUnexpandedForm: true, anyApplicableCandidates: out anyApplicableCandidates);

                result.WasCompilerGenerated = true;

                if (!anyApplicableCandidates)
                {
                    return MissingDeconstruct(receiver, rightSyntax, numCheckedVariables, diagnostics, out outPlaceholders, result);
                }

                // Verify all the parameters (except "this" for extension methods) are out parameters.
                // This prevents, for example, an unused params parameter after the out parameters.
                var deconstructMethod = ((BoundCall)result).Method;
                var parameters = deconstructMethod.Parameters;
                for (int i = (deconstructMethod.IsExtensionMethod ? 1 : 0); i < parameters.Length; i++)
                {
                    if (parameters[i].RefKind != RefKind.Out)
                    {
                        return MissingDeconstruct(receiver, rightSyntax, numCheckedVariables, diagnostics, out outPlaceholders, result);
                    }
                }

                if (deconstructMethod.ReturnType.GetSpecialTypeSafe() != SpecialType.System_Void)
                {
                    return MissingDeconstruct(receiver, rightSyntax, numCheckedVariables, diagnostics, out outPlaceholders, result);
                }

                if (outVars.Any(v => v.Placeholder is null))
                {
                    return MissingDeconstruct(receiver, rightSyntax, numCheckedVariables, diagnostics, out outPlaceholders, result);
                }

                outPlaceholders = outVars.SelectAsArray(v => v.Placeholder!);

                return result;
            }
            finally
            {
                analyzedArguments.Free();
                outVars.Free();
            }
        }

        private BoundBadExpression MissingDeconstruct(BoundExpression receiver, SyntaxNode rightSyntax, int numParameters, BindingDiagnosticBag diagnostics,
                                    out ImmutableArray<BoundDeconstructValuePlaceholder> outPlaceholders, BoundExpression childNode)
        {
            if (receiver.Type?.IsErrorType() == false)
            {
                Error(diagnostics, ErrorCode.ERR_MissingDeconstruct, rightSyntax, receiver.Type!, numParameters);
            }

            outPlaceholders = default;
            return BadExpression(rightSyntax, childNode);
        }

        /// <summary>
        /// Prepares locals (or fields in global statement) and lvalue expressions corresponding to the variables of the declaration.
        /// The locals/fields/lvalues are kept in a tree which captures the nesting of variables.
        /// Each local or field is either a simple local or field access (when its type is known) or a deconstruction variable pending inference.
        /// The caller is responsible for releasing the nested ArrayBuilders.
        /// </summary>
        private DeconstructionVariable BindDeconstructionVariables(
            ExpressionSyntax node,
            BindingDiagnosticBag diagnostics,
            ref DeclarationExpressionSyntax? declaration,
            ref ExpressionSyntax? expression)
        {
            switch (node.Kind())
            {
                case SyntaxKind.DeclarationExpression:
                    {
                        var component = (DeclarationExpressionSyntax)node;
                        if (declaration == null)
                        {
                            declaration = component;
                        }

                        bool isVar;
                        bool isConst = false;
                        AliasSymbol alias;
                        var declType = BindVariableTypeWithAnnotations(component.Designation, diagnostics, component.Type.SkipScoped(out _).SkipRef(out _), ref isConst, out isVar, out alias);
                        Debug.Assert(isVar == !declType.HasType);
                        if (component.Designation.Kind() == SyntaxKind.ParenthesizedVariableDesignation && !isVar)
                        {
                            // An explicit type is not allowed with a parenthesized designation
                            Error(diagnostics, ErrorCode.ERR_DeconstructionVarFormDisallowsSpecificType, component.Designation);
                        }

                        return BindDeconstructionVariables(declType, component.Designation, component, diagnostics);
                    }
                case SyntaxKind.TupleExpression:
                    {
                        var component = (TupleExpressionSyntax)node;
                        var builder = ArrayBuilder<DeconstructionVariable>.GetInstance(component.Arguments.Count);
                        foreach (var arg in component.Arguments)
                        {
                            if (arg.NameColon != null)
                            {
                                Error(diagnostics, ErrorCode.ERR_TupleElementNamesInDeconstruction, arg.NameColon);
                            }

                            builder.Add(BindDeconstructionVariables(arg.Expression, diagnostics, ref declaration, ref expression));
                        }

                        return new DeconstructionVariable(builder, node);
                    }
                default:
                    var boundVariable = BindExpression(node, diagnostics, invoked: false, indexed: false);
                    var checkedVariable = CheckValue(boundVariable, BindValueKind.Assignable, diagnostics);
                    if (expression == null && checkedVariable.Kind != BoundKind.DiscardExpression)
                    {
                        expression = node;
                    }

                    return new DeconstructionVariable(checkedVariable, node);
            }
        }

        private DeconstructionVariable BindDeconstructionVariables(
            TypeWithAnnotations declTypeWithAnnotations,
            VariableDesignationSyntax node,
            CSharpSyntaxNode syntax,
            BindingDiagnosticBag diagnostics)
        {
            switch (node.Kind())
            {
                case SyntaxKind.SingleVariableDesignation:
                    {
                        var single = (SingleVariableDesignationSyntax)node;
                        return new DeconstructionVariable(BindDeconstructionVariable(declTypeWithAnnotations, single, syntax, diagnostics), syntax);
                    }
                case SyntaxKind.DiscardDesignation:
                    {
                        var discarded = (DiscardDesignationSyntax)node;

                        if (discarded.Parent is DeclarationExpressionSyntax declExpr && declExpr.Designation == discarded)
                        {
                            TypeSyntax typeSyntax = declExpr.Type;

                            if (typeSyntax is ScopedTypeSyntax scopedType)
                            {
                                diagnostics.Add(ErrorCode.ERR_ScopedDiscard, scopedType.ScopedKeyword.GetLocation());
                                typeSyntax = scopedType.Type;
                            }

                            if (typeSyntax is RefTypeSyntax refType)
                            {
                                diagnostics.Add(ErrorCode.ERR_DeconstructVariableCannotBeByRef, refType.RefKeyword.GetLocation());
                            }
                        }

                        return new DeconstructionVariable(BindDiscardExpression(syntax, declTypeWithAnnotations), syntax);
                    }
                case SyntaxKind.ParenthesizedVariableDesignation:
                    {
                        var tuple = (ParenthesizedVariableDesignationSyntax)node;
                        var builder = ArrayBuilder<DeconstructionVariable>.GetInstance();
                        foreach (var n in tuple.Variables)
                        {
                            builder.Add(BindDeconstructionVariables(declTypeWithAnnotations, n, n, diagnostics));
                        }
                        return new DeconstructionVariable(builder, syntax);
                    }
                default:
                    throw ExceptionUtilities.UnexpectedValue(node.Kind());
            }
        }

        private BoundDiscardExpression BindDiscardExpression(
            SyntaxNode syntax,
            TypeWithAnnotations declTypeWithAnnotations)
        {
            // Cannot escape out of the current expression, as it's a compiler-synthesized location.
            return new BoundDiscardExpression(syntax, LocalScopeDepth, declTypeWithAnnotations.Type);
        }

        /// <summary>
        /// In embedded statements, returns a BoundLocal when the type was explicit.
        /// In global statements, returns a BoundFieldAccess when the type was explicit.
        /// Otherwise returns a DeconstructionVariablePendingInference when the type is implicit.
        /// </summary>
        private BoundExpression BindDeconstructionVariable(
            TypeWithAnnotations declTypeWithAnnotations,
            SingleVariableDesignationSyntax designation,
            CSharpSyntaxNode syntax,
            BindingDiagnosticBag diagnostics)
        {
            SourceLocalSymbol localSymbol = LookupLocal(designation.Identifier);

            // is this a local?
            if ((object)localSymbol != null)
            {
                if (designation.Parent is DeclarationExpressionSyntax declExpr && declExpr.Designation == designation)
                {
                    TypeSyntax typeSyntax = declExpr.Type;

                    if (typeSyntax is ScopedTypeSyntax scopedType)
                    {
                        // Check for support for 'scoped'.
                        ModifierUtils.CheckScopedModifierAvailability(typeSyntax, scopedType.ScopedKeyword, diagnostics);
                        typeSyntax = scopedType.Type;
                    }

                    if (typeSyntax is RefTypeSyntax refType)
                    {
                        diagnostics.Add(ErrorCode.ERR_DeconstructVariableCannotBeByRef, refType.RefKeyword.GetLocation());
                    }

                    if (declTypeWithAnnotations.HasType &&
                        localSymbol.Scope == DeclarationScope.ValueScoped && !declTypeWithAnnotations.Type.IsErrorTypeOrRefLikeType())
                    {
                        diagnostics.Add(ErrorCode.ERR_ScopedRefAndRefStructOnly, typeSyntax.Location);
                    }
                }

                // Check for variable declaration errors.
                // Use the binder that owns the scope for the local because this (the current) binder
                // might own nested scope.
                var hasErrors = localSymbol.ScopeBinder.ValidateDeclarationNameConflictsInScope(localSymbol, diagnostics);

                if (declTypeWithAnnotations.HasType)
                {
                    return new BoundLocal(syntax, localSymbol, BoundLocalDeclarationKind.WithExplicitType, constantValueOpt: null, isNullableUnknown: false, type: declTypeWithAnnotations.Type, hasErrors: hasErrors);
                }

                return new DeconstructionVariablePendingInference(syntax, localSymbol, receiverOpt: null);
            }
            else
            {
                // Is this a field?
                GlobalExpressionVariable field = LookupDeclaredField(designation);

                if ((object)field == null)
                {
                    // We should have the right binder in the chain, cannot continue otherwise.
                    throw ExceptionUtilities.Unreachable;
                }

<<<<<<< HEAD
                if (designation.Parent is DeclarationExpressionSyntax declExpr && declExpr.Designation == designation)
                {
                    TypeSyntax typeSyntax = declExpr.Type;
=======
            if ((object)field == null)
            {
                // We should have the right binder in the chain, cannot continue otherwise.
                throw ExceptionUtilities.Unreachable();
            }
>>>>>>> 2021d378

                    if (typeSyntax is ScopedTypeSyntax scopedType)
                    {
                        diagnostics.Add(ErrorCode.ERR_UnexpectedToken, scopedType.ScopedKeyword.GetLocation(), scopedType.ScopedKeyword.ValueText);
                        typeSyntax = scopedType.Type;
                    }

                    if (typeSyntax is RefTypeSyntax refType)
                    {
                        diagnostics.Add(ErrorCode.ERR_UnexpectedToken, refType.RefKeyword.GetLocation(), refType.RefKeyword.ValueText);
                    }
                }

                BoundThisReference receiver = ThisReference(designation, this.ContainingType, hasErrors: false,
                                                wasCompilerGenerated: true);

                if (declTypeWithAnnotations.HasType)
                {
                    var fieldType = field.GetFieldType(this.FieldsBeingBound);
                    Debug.Assert(TypeSymbol.Equals(declTypeWithAnnotations.Type, fieldType.Type, TypeCompareKind.ConsiderEverything2));
                    return new BoundFieldAccess(syntax,
                                                receiver,
                                                field,
                                                constantValueOpt: null,
                                                resultKind: LookupResultKind.Viable,
                                                isDeclaration: true,
                                                type: fieldType.Type);
                }

                return new DeconstructionVariablePendingInference(syntax, field, receiver);
            }
        }
    }
}<|MERGE_RESOLUTION|>--- conflicted
+++ resolved
@@ -909,20 +909,12 @@
                 if ((object)field == null)
                 {
                     // We should have the right binder in the chain, cannot continue otherwise.
-                    throw ExceptionUtilities.Unreachable;
-                }
-
-<<<<<<< HEAD
+                    throw ExceptionUtilities.Unreachable();
+                }
+
                 if (designation.Parent is DeclarationExpressionSyntax declExpr && declExpr.Designation == designation)
                 {
                     TypeSyntax typeSyntax = declExpr.Type;
-=======
-            if ((object)field == null)
-            {
-                // We should have the right binder in the chain, cannot continue otherwise.
-                throw ExceptionUtilities.Unreachable();
-            }
->>>>>>> 2021d378
 
                     if (typeSyntax is ScopedTypeSyntax scopedType)
                     {
