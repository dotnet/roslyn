﻿// Copyright (c) Microsoft.  All Rights Reserved.  Licensed under the Apache License, Version 2.0.  See License.txt in the project root for license information.

using System;
using System.Collections.Immutable;
using System.Diagnostics;
using System.Linq;
using Microsoft.CodeAnalysis.CSharp.Symbols;
using Microsoft.CodeAnalysis.CSharp.Syntax;
using Roslyn.Utilities;

namespace Microsoft.CodeAnalysis.CSharp
{
    /// <summary>
    /// This portion of the binder converts deconstruction-assignment syntax (AssignmentExpressionSyntax nodes with the left
    /// being a tuple expression or declaration expression) into a BoundDeconstructionAssignmentOperator (or bad node).
    /// </summary>
    internal partial class Binder
    {
        private BoundExpression BindDeconstruction(AssignmentExpressionSyntax node, DiagnosticBag diagnostics)
        {
            var left = node.Left;
            var right = node.Right;
<<<<<<< HEAD
            CSharpSyntaxNode declaration = null;
            CSharpSyntaxNode expression = null;
            var result = BindDeconstruction(node, left, right, diagnostics, ref declaration, ref expression);
            if (declaration != null && expression != null)
            {
                // We only allow assignment-only or declaration-only deconstructions at this point.
                // Issue https://github.com/dotnet/roslyn/issues/15050 tracks allowing mixed deconstructions.
                // For now we give an error when you mix.
                Error(diagnostics, ErrorCode.ERR_MixedDeconstructionUnsupported, left);
            }

=======

            bool isDeclaration = node.IsDeconstructionDeclaration();
            Debug.Assert(isDeclaration || !ContainsDeclarations(left));
            return BindDeconstruction(node, left, right, diagnostics, isDeclaration);
        }

        internal BoundDeconstructionAssignmentOperator BindDeconstruction(
                                                            CSharpSyntaxNode node,
                                                            ExpressionSyntax left,
                                                            ExpressionSyntax right,
                                                            DiagnosticBag diagnostics,
                                                            bool isDeclaration,
                                                            BoundDeconstructValuePlaceholder rightPlaceholder = null)
        {
            DeconstructionVariable locals = BindDeconstructionVariables(left, isDeclaration, diagnostics);
            Debug.Assert(locals.HasNestedVariables);
            var result = BindDeconstructionAssignment(node, right, locals.NestedVariables, diagnostics, rhsPlaceholder: rightPlaceholder);
            FreeDeconstructionVariables(locals.NestedVariables);
>>>>>>> 2ba627f1
            return result;
        }

        private static bool ContainsDeclarations(ExpressionSyntax expression)
        {
            switch (expression.Kind())
            {
                case SyntaxKind.DeclarationExpression:
                    return true;
                case SyntaxKind.TupleExpression:
                    var tuple = (TupleExpressionSyntax)expression;
                    return tuple.Arguments.Any(a => ContainsDeclarations(a.Expression));
                default:
                    return false;
            }
        }

        private static void FreeDeconstructionVariables(ArrayBuilder<DeconstructionVariable> variables)
        {
            foreach (var v in variables)
            {
                if (v.HasNestedVariables)
                {
                    FreeDeconstructionVariables(v.NestedVariables);
                }
            }

            variables.Free();
        }

        /// <summary>
        /// There are two kinds of deconstruction-assignments which this binding handles: tuple and non-tuple.
        ///
        /// Returns a BoundDeconstructionAssignmentOperator with a list of deconstruction steps and assignment steps.
        /// Deconstruct steps for tuples have no invocation to Deconstruct, but steps for non-tuples do.
        /// The caller is responsible for releasing all the ArrayBuilders in checkedVariables.
        /// </summary>
        private BoundDeconstructionAssignmentOperator BindDeconstructionAssignment(
                                                        CSharpSyntaxNode node,
                                                        ExpressionSyntax right,
                                                        ArrayBuilder<DeconstructionVariable> checkedVariables,
                                                        DiagnosticBag diagnostics,
                                                        BoundDeconstructValuePlaceholder rhsPlaceholder = null)
        {
            // receiver for first Deconstruct step
            var boundRHS = rhsPlaceholder ?? BindValue(right, diagnostics, BindValueKind.RValue);

            boundRHS = FixTupleLiteral(checkedVariables, boundRHS, node, diagnostics);

            if ((object)boundRHS.Type == null)
            {
                // we could still not infer a type for the RHS
                FailRemainingInferences(checkedVariables, diagnostics);

                return new BoundDeconstructionAssignmentOperator(
                            node, FlattenDeconstructVariables(checkedVariables), boundRHS,
                            ImmutableArray<BoundDeconstructionDeconstructStep>.Empty,
                            ImmutableArray<BoundDeconstructionAssignmentStep>.Empty,
                            ImmutableArray<BoundDeconstructionAssignmentStep>.Empty,
                            ImmutableArray<BoundDeconstructionConstructionStep>.Empty,
                            GetSpecialType(SpecialType.System_Void, diagnostics, node),
                            hasErrors: true);
            }

            var deconstructionSteps = ArrayBuilder<BoundDeconstructionDeconstructStep>.GetInstance(1);
            var conversionSteps = ArrayBuilder<BoundDeconstructionAssignmentStep>.GetInstance(1);
            var assignmentSteps = ArrayBuilder<BoundDeconstructionAssignmentStep>.GetInstance(1);
            var constructionStepsOpt = ArrayBuilder<BoundDeconstructionConstructionStep>.GetInstance(1);

            bool hasErrors = !DeconstructIntoSteps(
                                    new BoundDeconstructValuePlaceholder(boundRHS.Syntax, boundRHS.Type),
                                    node,
                                    diagnostics,
                                    checkedVariables,
                                    deconstructionSteps,
                                    conversionSteps,
                                    assignmentSteps,
                                    constructionStepsOpt);

            TypeSymbol returnType = hasErrors ?
<<<<<<< HEAD
                                    CreateErrorType() :
                                    constructionStepsOpt.Last().OutputPlaceholder.Type;
=======
                                        CreateErrorType() :
                                        constructionStepsOpt.Last().OutputPlaceholder.Type;
>>>>>>> 2ba627f1

            var deconstructions = deconstructionSteps.ToImmutableAndFree();
            var conversions = conversionSteps.ToImmutableAndFree();
            var assignments = assignmentSteps.ToImmutableAndFree();
            var constructions = constructionStepsOpt.ToImmutableAndFree();

            FailRemainingInferences(checkedVariables, diagnostics);

            return new BoundDeconstructionAssignmentOperator(
                            node, FlattenDeconstructVariables(checkedVariables), boundRHS,
                            deconstructions, conversions, assignments, constructions, returnType, hasErrors: hasErrors);
        }

        private BoundExpression FixTupleLiteral(ArrayBuilder<DeconstructionVariable> checkedVariables, BoundExpression boundRHS, CSharpSyntaxNode syntax, DiagnosticBag diagnostics)
        {
            if (boundRHS.Kind == BoundKind.TupleLiteral)
            {
                // Let's fix the literal up by figuring out its type
                // For declarations, that means merging type information from the LHS and RHS
                // For assignments, only the LHS side matters since it is necessarily typed
                TypeSymbol mergedTupleType = MakeMergedTupleType(checkedVariables, (BoundTupleLiteral)boundRHS, syntax, Compilation, diagnostics);
                if ((object)mergedTupleType != null)
                {
                    boundRHS = GenerateConversionForAssignment(mergedTupleType, boundRHS, diagnostics);
                }
            }
            else if ((object)boundRHS.Type == null)
            {
                Error(diagnostics, ErrorCode.ERR_DeconstructRequiresExpression, boundRHS.Syntax);
            }

            return boundRHS;
        }

        /// <summary>
        /// Whether the target is a tuple or a type that requires Deconstruction, this will generate and stack appropriate deconstruction and assignment steps.
        /// Note that the variables may either be plain or nested variables.
        /// The variables may be updated with inferred types if they didn't have types initially.
        /// Returns false if there was an error.
        /// Pass in constructionStepsOpt as null if construction steps should not be computed.
        /// </summary>
        private bool DeconstructIntoSteps(
                        BoundDeconstructValuePlaceholder targetPlaceholder,
                        CSharpSyntaxNode syntax,
                        DiagnosticBag diagnostics,
                        ArrayBuilder<DeconstructionVariable> variables,
                        ArrayBuilder<BoundDeconstructionDeconstructStep> deconstructionSteps,
                        ArrayBuilder<BoundDeconstructionAssignmentStep> conversionSteps,
                        ArrayBuilder<BoundDeconstructionAssignmentStep> assignmentSteps,
                        ArrayBuilder<BoundDeconstructionConstructionStep> constructionStepsOpt)
        {
            Debug.Assert(targetPlaceholder.Type != null);

            BoundDeconstructionDeconstructStep step;

            if (targetPlaceholder.Type.IsTupleType)
            {
                // tuple literal such as `(1, 2)`, `(null, null)`, `(x.P, y.M())`
                step = MakeTupleDeconstructStep(targetPlaceholder, syntax, diagnostics, variables);
            }
            else
            {
                step = MakeNonTupleDeconstructStep(targetPlaceholder, syntax, diagnostics, variables);
            }

            if (step == null)
            {
                return false;
            }

            deconstructionSteps.Add(step);

            // outputs will either need a conversion step and assignment step, or if they are nested variables, they will need further deconstruction
            return DeconstructOrAssignOutputs(step, variables, syntax, diagnostics, deconstructionSteps, conversionSteps, assignmentSteps, constructionStepsOpt);
        }

        /// <summary>
        /// The produces a deconstruction step with no Deconstruct method since the tuple already has distinct elements.
        /// </summary>
        private BoundDeconstructionDeconstructStep MakeTupleDeconstructStep(
                                                        BoundDeconstructValuePlaceholder targetPlaceholder,
                                                        CSharpSyntaxNode syntax,
                                                        DiagnosticBag diagnostics,
                                                        ArrayBuilder<DeconstructionVariable> variables)
        {
            Debug.Assert(targetPlaceholder.Type.IsTupleType);

            var tupleTypes = targetPlaceholder.Type.TupleElementTypes;
            SetInferredTypes(variables, tupleTypes, diagnostics);

            if (variables.Count != tupleTypes.Length)
            {
                Error(diagnostics, ErrorCode.ERR_DeconstructWrongCardinality, syntax, tupleTypes.Length, variables.Count);
                return null;
            }

            return new BoundDeconstructionDeconstructStep(syntax, null, targetPlaceholder, tupleTypes.SelectAsArray((t, i, v) => new BoundDeconstructValuePlaceholder(v[i].Syntax, t), variables));
        }

        /// <summary>
        /// This will generate and stack appropriate deconstruction and assignment steps for a non-tuple type.
        /// Returns null if there was an error (if a suitable Deconstruct method was not found).
        /// </summary>
        private BoundDeconstructionDeconstructStep MakeNonTupleDeconstructStep(
                                                            BoundDeconstructValuePlaceholder targetPlaceholder,
                                                            CSharpSyntaxNode syntax,
                                                            DiagnosticBag diagnostics,
                                                            ArrayBuilder<DeconstructionVariable> variables)
        {
            // symbol and parameters for Deconstruct
            ImmutableArray<BoundDeconstructValuePlaceholder> outPlaceholders;
            var deconstructInvocation = MakeDeconstructInvocationExpression(variables.Count, targetPlaceholder, syntax, diagnostics, out outPlaceholders);
            if (deconstructInvocation.HasAnyErrors)
            {
                return null;
            }

            SetInferredTypes(variables, outPlaceholders.SelectAsArray(p => p.Type), diagnostics);

            return new BoundDeconstructionDeconstructStep(syntax, deconstructInvocation, targetPlaceholder, outPlaceholders);
        }

        /// <summary>
        /// Inform the variables about found types.
        /// </summary>
        private void SetInferredTypes(ArrayBuilder<DeconstructionVariable> variables, ImmutableArray<TypeSymbol> foundTypes, DiagnosticBag diagnostics)
        {
            var matchCount = Math.Min(variables.Count, foundTypes.Length);
            for (int i = 0; i < matchCount; i++)
            {
                var variable = variables[i];
                if (!variable.HasNestedVariables)
                {
<<<<<<< HEAD
                    var pending = variable.Single;
                    if ((object)pending.Type != null)
                    {
                        continue;
                    }

                    variables[i] = new DeconstructionVariable(SetInferredType(pending, foundTypes[i], diagnostics), pending.Syntax);
=======
                    switch (variable.Single.Kind)
                    {
                        case BoundKind.DeconstructionVariablePendingInference:
                            {
                                var pending = (DeconstructionVariablePendingInference)variable.Single;
                                BoundExpression local = pending.SetInferredType(foundTypes[i], this, diagnostics);
                                variables[i] = new DeconstructionVariable(local, local.Syntax);
                            }
                            break;
                        case BoundKind.DiscardedExpression:
                            {
                                var pending = (BoundDiscardedExpression)variable.Single;
                                if ((object)pending.Type == null)
                                {
                                    variables[i] = new DeconstructionVariable(pending.SetInferredType(foundTypes[i]), pending.Syntax);
                                }
                            }
                            break;
                    }
>>>>>>> 2ba627f1
                }
            }
        }

        private BoundExpression SetInferredType(BoundExpression expression, TypeSymbol type, DiagnosticBag diagnostics)
        {
            switch (expression.Kind)
            {
                case BoundKind.DeconstructionVariablePendingInference:
                    {
                        var pending = (DeconstructionVariablePendingInference)expression;
                        return pending.SetInferredType(type, this, diagnostics);
                    }
                case BoundKind.DiscardedExpression:
                    {
                        var pending = (BoundDiscardedExpression)expression;
                        if ((object)pending.Type == null)
                        {
                            return pending.Update(type);
                        }
                    }
                    break;
            }

            return expression;
        }

        /// <summary>
        /// Find any deconstruction locals that are still pending inference and fail their inference.
        /// </summary>
        private void FailRemainingInferences(ArrayBuilder<DeconstructionVariable> variables, DiagnosticBag diagnostics)
        {
            int count = variables.Count;
            for (int i = 0; i < count; i++)
            {
                var variable = variables[i];
                if (variable.HasNestedVariables)
                {
                    FailRemainingInferences(variable.NestedVariables, diagnostics);
                }
                else
                {
                    switch (variable.Single.Kind)
                    {
                        case BoundKind.DeconstructionVariablePendingInference:
                            BoundExpression local = ((DeconstructionVariablePendingInference)variable.Single).FailInference(this, diagnostics);
                            variables[i] = new DeconstructionVariable(local, local.Syntax);
                            break;
                        case BoundKind.DiscardedExpression:
                            var pending = (BoundDiscardedExpression)variable.Single;
                            if ((object)pending.Type == null)
                            {
                                Error(diagnostics, ErrorCode.ERR_TypeInferenceFailedForImplicitlyTypedDeconstructionVariable, pending.Syntax, "_");
<<<<<<< HEAD
                                variables[i] = new DeconstructionVariable(pending.Update(CreateErrorType("var")), pending.Syntax);
=======
                                variables[i] = new DeconstructionVariable(pending.FailInference(this, diagnostics), pending.Syntax);
>>>>>>> 2ba627f1
                            }
                            break;
                    }

                    // at this point we expect to have a type for every lvalue
                    Debug.Assert((object)variables[i].Single.Type != null);
                }
            }
        }

        /// <summary>
        /// Holds the variables on the LHS of a deconstruction as a tree of bound expressions.
        /// </summary>
        private class DeconstructionVariable
        {
            public readonly BoundExpression Single;
            public readonly ArrayBuilder<DeconstructionVariable> NestedVariables;
            public readonly SyntaxNode Syntax;

            public DeconstructionVariable(BoundExpression variable, SyntaxNode syntax)
            {
                Single = variable;
                NestedVariables = null;
                Syntax = syntax;
            }

            public DeconstructionVariable(ArrayBuilder<DeconstructionVariable> variables, CSharpSyntaxNode syntax)
            {
                Single = null;
                NestedVariables = variables;
                Syntax = syntax;
            }

            public bool HasNestedVariables => NestedVariables != null;
        }

        /// <summary>
        /// Takes the outputs from the previous deconstructionStep and depending on the structure of variables, will:
        /// - generate further deconstructions,
        /// - or simply conversions and assignments.
        ///
        /// Returns true for success, but false if has errors.
        /// </summary>
        private bool DeconstructOrAssignOutputs(
                        BoundDeconstructionDeconstructStep deconstructionStep,
                        ArrayBuilder<DeconstructionVariable> variables,
                        CSharpSyntaxNode syntax,
                        DiagnosticBag diagnostics,
                        ArrayBuilder<BoundDeconstructionDeconstructStep> deconstructionSteps,
                        ArrayBuilder<BoundDeconstructionAssignmentStep> conversionSteps,
                        ArrayBuilder<BoundDeconstructionAssignmentStep> assignmentSteps,
                        ArrayBuilder<BoundDeconstructionConstructionStep> constructionStepsOpt)
        {
            bool hasErrors = false;
            var constructionInputs = constructionStepsOpt == null ? null : ArrayBuilder<BoundDeconstructValuePlaceholder>.GetInstance();

            int count = variables.Count;
            for (int i = 0; i < count; i++)
            {
                var variable = variables[i];
                var valuePlaceholder = deconstructionStep.OutputPlaceholders[i];

                if (variable.HasNestedVariables)
                {
                    var nested = variable.NestedVariables;
                    if (!DeconstructIntoSteps(valuePlaceholder, syntax, diagnostics, nested, deconstructionSteps, conversionSteps, assignmentSteps, constructionStepsOpt))
                    {
                        hasErrors = true;
                    }
                    else if (constructionInputs != null)
                    {
                        constructionInputs.Add(constructionStepsOpt.Last().OutputPlaceholder);
                    }
                }
                else
                {
                    var conversion = MakeDeconstructionAssignmentStep(variable.Single, valuePlaceholder, syntax, diagnostics);
                    conversionSteps.Add(conversion);

                    var assignment = MakeDeconstructionAssignmentStep(variable.Single, conversion.OutputPlaceholder, syntax, diagnostics);
                    assignmentSteps.Add(assignment);

                    if (constructionInputs != null)
                    {
                        constructionInputs.Add(conversion.OutputPlaceholder);
                    }
                }
            }

            if (constructionStepsOpt != null)
            {
                if (hasErrors)
                {
                    constructionInputs.Free();
                }
                else
                {
                    var construct = MakeDeconstructionConstructionStep(syntax, diagnostics, constructionInputs.ToImmutableAndFree());
                    constructionStepsOpt.Add(construct);
                }
            }

            return !hasErrors;
        }

        private BoundDeconstructionConstructionStep MakeDeconstructionConstructionStep(CSharpSyntaxNode node, DiagnosticBag diagnostics,
                                                        ImmutableArray<BoundDeconstructValuePlaceholder> constructionInputs)
        {
            var tuple = TupleTypeSymbol.Create(locationOpt: null,
                           elementTypes: constructionInputs.SelectAsArray(e => e.Type),
                           elementLocations: default(ImmutableArray<Location>),
                           elementNames: default(ImmutableArray<string>),
                           compilation: Compilation,
                           diagnostics: diagnostics,
                           syntax: node);

            var outputPlaceholder = new BoundDeconstructValuePlaceholder(node, tuple) { WasCompilerGenerated = true };

            BoundExpression construction = new BoundTupleLiteral(node, default(ImmutableArray<string>), constructionInputs.CastArray<BoundExpression>(), tuple);
            return new BoundDeconstructionConstructionStep(node, construction, outputPlaceholder);
        }

        /// <summary>
        /// For cases where the RHS of a deconstruction-declaration is a tuple literal, we merge type information from both the LHS and RHS.
        /// For cases where the RHS of a deconstruction-assignment is a tuple literal, the type information from the LHS determines the merged type, since all variables have a type.
        /// Returns null if a merged tuple type could not be fabricated.
        /// </summary>
        private static TypeSymbol MakeMergedTupleType(ArrayBuilder<DeconstructionVariable> lhsVariables, BoundTupleLiteral rhsLiteral, CSharpSyntaxNode syntax, CSharpCompilation compilation, DiagnosticBag diagnostics)
        {
            int leftLength = lhsVariables.Count;
            int rightLength = rhsLiteral.Arguments.Length;

            var typesBuilder = ArrayBuilder<TypeSymbol>.GetInstance(leftLength);
            for (int i = 0; i < rightLength; i++)
            {
                BoundExpression element = rhsLiteral.Arguments[i];
                TypeSymbol mergedType = element.Type;

                if (i < leftLength)
                {
                    var variable = lhsVariables[i];
                    if (variable.HasNestedVariables)
                    {
                        if (element.Kind == BoundKind.TupleLiteral)
                        {
                            // (variables) on the left and (elements) on the right
                            mergedType = MakeMergedTupleType(variable.NestedVariables, (BoundTupleLiteral)element, syntax, compilation, diagnostics);
                        }
                        else if ((object)mergedType == null)
                        {
                            // (variables) on the left and null on the right
                            Error(diagnostics, ErrorCode.ERR_DeconstructRequiresExpression, element.Syntax);
                        }
                    }
                    else
                    {
                        if ((object)variable.Single.Type != null)
                        {
                            // typed-variable on the left
                            mergedType = variable.Single.Type;
                        }
                    }
                }
                else
                {
                    if ((object)mergedType == null)
                    {
                        // a typeless element on the right, matching no variable on the left
                        Error(diagnostics, ErrorCode.ERR_DeconstructRequiresExpression, element.Syntax);
                    }
                }

                typesBuilder.Add(mergedType);
            }

            if (typesBuilder.Any(t => t == null))
            {
                typesBuilder.Free();
                return null;
            }

            return TupleTypeSymbol.Create(locationOpt: null, elementTypes: typesBuilder.ToImmutableAndFree(), elementLocations: default(ImmutableArray<Location>),
                                    elementNames: default(ImmutableArray<string>), compilation: compilation, diagnostics: diagnostics);
        }

        /// <summary>
        /// Figures out how to assign from inputPlaceholder into receivingVariable and bundles the information (leaving holes for the actual source and receiver) into an AssignmentInfo.
        /// </summary>
        private BoundDeconstructionAssignmentStep MakeDeconstructionAssignmentStep(
                                                    BoundExpression receivingVariable, BoundDeconstructValuePlaceholder inputPlaceholder,
                                                    CSharpSyntaxNode node, DiagnosticBag diagnostics)
        {
            var outputPlaceholder = new BoundDeconstructValuePlaceholder(receivingVariable.Syntax, receivingVariable.Type) { WasCompilerGenerated = true };

            // each assignment has a placeholder for a receiver and another for the source
            BoundAssignmentOperator op = BindAssignment(receivingVariable.Syntax, outputPlaceholder, inputPlaceholder, diagnostics);

            return new BoundDeconstructionAssignmentStep(node, op, outputPlaceholder);
        }

        private static ImmutableArray<BoundExpression> FlattenDeconstructVariables(ArrayBuilder<DeconstructionVariable> variables)
        {
            var builder = ArrayBuilder<BoundExpression>.GetInstance(variables.Count);
            FlattenDeconstructVariables(variables, builder);

            return builder.ToImmutableAndFree();
        }

        private static void FlattenDeconstructVariables(ArrayBuilder<DeconstructionVariable> variables, ArrayBuilder<BoundExpression> builder)
        {
            foreach (var variable in variables)
            {
                if (variable.HasNestedVariables)
                {
                    FlattenDeconstructVariables(variable.NestedVariables, builder);
                }
                else
                {
                    builder.Add(variable.Single);
                }
            }
        }

        /// <summary>
        /// Find the Deconstruct method for the expression on the right, that will fit the number of assignable variables on the left.
        /// Returns an invocation expression if the Deconstruct method is found.
        ///     If so, it outputs placeholders that were coerced to the output types of the resolved Deconstruct method.
        /// The overload resolution is similar to writing `receiver.Deconstruct(out var x1, out var x2, ...)`.
        /// </summary>
        private BoundExpression MakeDeconstructInvocationExpression(
                                    int numCheckedVariables, BoundExpression receiver, CSharpSyntaxNode syntax,
                                    DiagnosticBag diagnostics, out ImmutableArray<BoundDeconstructValuePlaceholder> outPlaceholders)
        {
            var receiverSyntax = receiver.Syntax;

            if (receiver.Type.IsDynamic())
            {
                Error(diagnostics, ErrorCode.ERR_CannotDeconstructDynamic, receiverSyntax);
                outPlaceholders = default(ImmutableArray<BoundDeconstructValuePlaceholder>);

                return BadExpression(receiverSyntax, receiver);
            }

            var analyzedArguments = AnalyzedArguments.GetInstance();
            var outVars = ArrayBuilder<OutDeconstructVarPendingInference>.GetInstance(numCheckedVariables);

            try
            {
                for (int i = 0; i < numCheckedVariables; i++)
                {
                    var variable = new OutDeconstructVarPendingInference(syntax);
                    analyzedArguments.Arguments.Add(variable);
                    analyzedArguments.RefKinds.Add(RefKind.Out);
                    outVars.Add(variable);
                }

                const string methodName = "Deconstruct";
                var memberAccess = BindInstanceMemberAccess(
                                        receiverSyntax, receiverSyntax, receiver, methodName, rightArity: 0,
                                        typeArgumentsSyntax: default(SeparatedSyntaxList<TypeSyntax>), typeArguments: default(ImmutableArray<TypeSymbol>),
                                        invoked: true, diagnostics: diagnostics);

                memberAccess = CheckValue(memberAccess, BindValueKind.RValueOrMethodGroup, diagnostics);
                memberAccess.WasCompilerGenerated = true;

                if (memberAccess.Kind != BoundKind.MethodGroup)
                {
                    return MissingDeconstruct(receiver, syntax, numCheckedVariables, diagnostics, out outPlaceholders, receiver);
                }

                // After the overload resolution completes, the last step is to coerce the arguments with inferred types.
                // That step returns placeholder (of correct type) instead of the outVar nodes that were passed in as arguments.
                // So the generated invocation expression will contain placeholders instead of those outVar nodes.
                // Those placeholders are also recorded in the outVar for easy access below, by the `SetInferredType` call on the outVar nodes.
                BoundExpression result = BindMethodGroupInvocation(
                                            receiverSyntax, receiverSyntax, methodName, (BoundMethodGroup)memberAccess, analyzedArguments, diagnostics, queryClause: null,
                                            allowUnexpandedForm: true);

                result.WasCompilerGenerated = true;

                if (result.HasErrors && !receiver.HasAnyErrors)
                {
                    return MissingDeconstruct(receiver, syntax, numCheckedVariables, diagnostics, out outPlaceholders, result);
                }

                // Verify all the parameters (except "this" for extension methods) are out parameters
                if (result.Kind != BoundKind.Call)
                {
                    return MissingDeconstruct(receiver, syntax, numCheckedVariables, diagnostics, out outPlaceholders, result);
                }

                var deconstructMethod = ((BoundCall)result).Method;
                var parameters = deconstructMethod.Parameters;
                for (int i = (deconstructMethod.IsExtensionMethod ? 1 : 0); i < parameters.Length; i++)
                {
                    if (parameters[i].RefKind != RefKind.Out)
                    {
                        return MissingDeconstruct(receiver, syntax, numCheckedVariables, diagnostics, out outPlaceholders, result);
                    }
                }

                if (outVars.Any(v => (object)v.Placeholder == null))
                {
                    return MissingDeconstruct(receiver, syntax, numCheckedVariables, diagnostics, out outPlaceholders, result);
                }

                outPlaceholders = outVars.SelectAsArray(v => v.Placeholder);

                return result;
            }
            finally
            {
                analyzedArguments.Free();
                outVars.Free();
            }
        }

        private BoundBadExpression MissingDeconstruct(BoundExpression receiver, CSharpSyntaxNode syntax, int numParameters, DiagnosticBag diagnostics,
                                    out ImmutableArray<BoundDeconstructValuePlaceholder> outPlaceholders, BoundNode childNode)
        {
            Error(diagnostics, ErrorCode.ERR_MissingDeconstruct, receiver.Syntax, receiver.Type, numParameters);
            outPlaceholders = default(ImmutableArray<BoundDeconstructValuePlaceholder>);

            return BadExpression(syntax, childNode);
        }

<<<<<<< HEAD
        internal BoundDeconstructionAssignmentOperator BindDeconstruction(
            CSharpSyntaxNode deconstruction,
            ExpressionSyntax left,
            ExpressionSyntax right,
            DiagnosticBag diagnostics,
            ref CSharpSyntaxNode declaration,
            ref CSharpSyntaxNode expression,
            BoundDeconstructValuePlaceholder rightPlaceholder = null)
        {
            DeconstructionVariable locals = BindDeconstructionVariables(left, diagnostics, ref declaration, ref expression);
            Debug.Assert(locals.HasNestedVariables);
            var result = BindDeconstructionAssignment(deconstruction, right, locals.NestedVariables, diagnostics, rhsPlaceholder: rightPlaceholder);
            FreeDeconstructionVariables(locals.NestedVariables);
            return result;
        }

        /// <summary>
        /// Prepares locals (or fields in global statement) and lvalue expressions corresponding to the variables of the declaration.
        /// The locals/fields/lvalues are kept in a tree which captures the nesting of variables.
        /// Each local or field is either a simple local or field access (when its type is known) or a deconstruction variable pending inference.
        /// The caller is responsible for releasing the nested ArrayBuilders.
        /// </summary>
        private DeconstructionVariable BindDeconstructionVariables(
            ExpressionSyntax node,
            DiagnosticBag diagnostics,
            ref CSharpSyntaxNode declaration,
            ref CSharpSyntaxNode expression)
=======
        /// <summary>
        /// Returns bound variables in a tree.
        /// For variables that are being declared, it makes locals (or fields in global statement).
        /// If the type is unknown, a deconstruction variable pending inference is used instead (which will be replaced with a local or field later).
        /// For expressions that don't declare variables, simply binds them and verify they are assignable to.
        ///
        /// The caller is responsible for releasing the nested ArrayBuilders.
        /// </summary>
        private DeconstructionVariable BindDeconstructionVariables(ExpressionSyntax node, bool isDeclaration, DiagnosticBag diagnostics)
>>>>>>> 2ba627f1
        {
            switch (node.Kind())
            {
                case SyntaxKind.DeclarationExpression:
                    {
                        if (declaration == null)
                        {
                            declaration = node;
                        }

                        var component = (DeclarationExpressionSyntax)node;
<<<<<<< HEAD
=======

>>>>>>> 2ba627f1
                        bool isVar;
                        bool isConst = false;
                        AliasSymbol alias;
                        TypeSymbol declType = BindVariableType(component.Designation, diagnostics, component.Type, ref isConst, out isVar, out alias);
                        Debug.Assert(isVar == ((object)declType == null));
                        if (component.Designation.Kind() == SyntaxKind.ParenthesizedVariableDesignation && !isVar)
                        {
                            // An explicit is not allowed with a parenthesized designation
                            Error(diagnostics, ErrorCode.ERR_DeconstructionVarFormDisallowsSpecificType, component.Designation);
                        }

<<<<<<< HEAD
                        return BindDeconstructionVariables(declType, component.Designation, diagnostics);
=======
                        return BindDeconstructionVariables(declType, component.Type, component.Designation, diagnostics);
>>>>>>> 2ba627f1
                    }
                case SyntaxKind.TupleExpression:
                    {
                        var component = (TupleExpressionSyntax)node;
                        var builder = ArrayBuilder<DeconstructionVariable>.GetInstance(component.Arguments.Count);
                        foreach (var arg in component.Arguments)
                        {
<<<<<<< HEAD
                            builder.Add(BindDeconstructionVariables(arg.Expression, diagnostics, ref declaration, ref expression));
=======
                            builder.Add(BindDeconstructionVariables(arg.Expression, isDeclaration, diagnostics));
>>>>>>> 2ba627f1
                        }

                        return new DeconstructionVariable(builder, node);
                    }
                default:
<<<<<<< HEAD
                    var boundVariable = BindExpression(node, diagnostics, invoked: false, indexed: false);
                    var checkedVariable = CheckValue(boundVariable, BindValueKind.Assignment, diagnostics);
                    if (expression == null && checkedVariable.Kind != BoundKind.DiscardedExpression)
                    {
                        expression = node;
                    }

                    return new DeconstructionVariable(checkedVariable, node);
=======
                    {
                        var boundVariable = BindExpression(node, diagnostics, invoked: false, indexed: false);
                        if (isDeclaration && boundVariable.Kind != BoundKind.DiscardedExpression )
                        {
                            Error(diagnostics, ErrorCode.ERR_MixedDeconstructionDisallowed, node, node);
                        }
                        var checkedVariable = CheckValue(boundVariable, BindValueKind.Assignment, diagnostics);
                        return new DeconstructionVariable(checkedVariable, node);
                    }
>>>>>>> 2ba627f1
            }
        }

        private DeconstructionVariable BindDeconstructionVariables(
            TypeSymbol declType,
<<<<<<< HEAD
=======
            TypeSyntax typeSyntax,
>>>>>>> 2ba627f1
            VariableDesignationSyntax node,
            DiagnosticBag diagnostics)
        {
            switch (node.Kind())
            {
                case SyntaxKind.SingleVariableDesignation:
                    {
                        var single = (SingleVariableDesignationSyntax)node;
<<<<<<< HEAD
                        return new DeconstructionVariable(BindDeconstructionVariable(declType, single, diagnostics), node);
=======
                        return new DeconstructionVariable(BindDeconstructionVariable(declType, typeSyntax, single, diagnostics), node);
>>>>>>> 2ba627f1
                    }
                case SyntaxKind.DiscardedDesignation:
                    {
                        var discarded = (DiscardedDesignationSyntax)node;
<<<<<<< HEAD
                        return new DeconstructionVariable(BindDiscardedExpression(discarded, declType), node);
=======
                        return new DeconstructionVariable(new BoundDiscardedExpression(discarded, declType), node);
>>>>>>> 2ba627f1
                    }
                case SyntaxKind.ParenthesizedVariableDesignation:
                    {
                        var tuple = (ParenthesizedVariableDesignationSyntax)node;
                        var builder = ArrayBuilder<DeconstructionVariable>.GetInstance();
                        foreach (var n in tuple.Variables)
                        {
<<<<<<< HEAD
                            builder.Add(BindDeconstructionVariables(declType, n, diagnostics));
=======
                            builder.Add(BindDeconstructionVariables(declType, typeSyntax, n, diagnostics));
>>>>>>> 2ba627f1
                        }
                        return new DeconstructionVariable(builder, node);
                    }
                default:
                    throw ExceptionUtilities.UnexpectedValue(node.Kind());
            }
        }

        private BoundDiscardedExpression BindDiscardedExpression(
            DiscardedDesignationSyntax designation,
            TypeSymbol declType)
        {
            return new BoundDiscardedExpression(designation, declType);
        }

        /// <summary>
        /// In embedded statements, returns a BoundLocal when the type was explicit.
        /// In global statements, returns a BoundFieldAccess when the type was explicit.
        /// Otherwise returns a DeconstructionVariablePendingInference when the type is implicit.
        /// </summary>
        private BoundExpression BindDeconstructionVariable(
            TypeSymbol declType,
<<<<<<< HEAD
=======
            TypeSyntax typeSyntax,
>>>>>>> 2ba627f1
            SingleVariableDesignationSyntax designation,
            DiagnosticBag diagnostics)
        {
            SourceLocalSymbol localSymbol = LookupLocal(designation.Identifier);

            // is this a local?
            if ((object)localSymbol != null)
            {
                // Check for variable declaration errors.
                // Use the binder that owns the scope for the local because this (the current) binder
                // might own nested scope.
                var hasErrors = localSymbol.ScopeBinder.ValidateDeclarationNameConflictsInScope(localSymbol, diagnostics);

                if ((object)declType != null)
                {
                    CheckRestrictedTypeInAsync(this.ContainingMemberOrLambda, declType, diagnostics, typeSyntax);
                    return new BoundLocal(designation, localSymbol, constantValueOpt: null, type: declType, hasErrors: hasErrors);
                }

                return new DeconstructionVariablePendingInference(designation, localSymbol, receiverOpt: null);
            }

            // Is this a field?
            GlobalExpressionVariable field = LookupDeclaredField(designation);

            if ((object)field == null)
            {
                // We should have the right binder in the chain, cannot continue otherwise.
                throw ExceptionUtilities.Unreachable;
            }

            BoundThisReference receiver = ThisReference(designation, this.ContainingType, hasErrors: false,
                                            wasCompilerGenerated: true);

            if ((object)declType != null)
            {
                TypeSymbol fieldType = field.GetFieldType(this.FieldsBeingBound);
                Debug.Assert(declType == fieldType);
                return new BoundFieldAccess(designation,
                                            receiver,
                                            field,
                                            constantValueOpt: null,
                                            resultKind: LookupResultKind.Viable,
                                            type: fieldType);
            }

            return new DeconstructionVariablePendingInference(designation, field, receiver);
        }
    }
}<|MERGE_RESOLUTION|>--- conflicted
+++ resolved
@@ -20,7 +20,6 @@
         {
             var left = node.Left;
             var right = node.Right;
-<<<<<<< HEAD
             CSharpSyntaxNode declaration = null;
             CSharpSyntaxNode expression = null;
             var result = BindDeconstruction(node, left, right, diagnostics, ref declaration, ref expression);
@@ -32,26 +31,6 @@
                 Error(diagnostics, ErrorCode.ERR_MixedDeconstructionUnsupported, left);
             }
 
-=======
-
-            bool isDeclaration = node.IsDeconstructionDeclaration();
-            Debug.Assert(isDeclaration || !ContainsDeclarations(left));
-            return BindDeconstruction(node, left, right, diagnostics, isDeclaration);
-        }
-
-        internal BoundDeconstructionAssignmentOperator BindDeconstruction(
-                                                            CSharpSyntaxNode node,
-                                                            ExpressionSyntax left,
-                                                            ExpressionSyntax right,
-                                                            DiagnosticBag diagnostics,
-                                                            bool isDeclaration,
-                                                            BoundDeconstructValuePlaceholder rightPlaceholder = null)
-        {
-            DeconstructionVariable locals = BindDeconstructionVariables(left, isDeclaration, diagnostics);
-            Debug.Assert(locals.HasNestedVariables);
-            var result = BindDeconstructionAssignment(node, right, locals.NestedVariables, diagnostics, rhsPlaceholder: rightPlaceholder);
-            FreeDeconstructionVariables(locals.NestedVariables);
->>>>>>> 2ba627f1
             return result;
         }
 
@@ -132,13 +111,8 @@
                                     constructionStepsOpt);
 
             TypeSymbol returnType = hasErrors ?
-<<<<<<< HEAD
                                     CreateErrorType() :
                                     constructionStepsOpt.Last().OutputPlaceholder.Type;
-=======
-                                        CreateErrorType() :
-                                        constructionStepsOpt.Last().OutputPlaceholder.Type;
->>>>>>> 2ba627f1
 
             var deconstructions = deconstructionSteps.ToImmutableAndFree();
             var conversions = conversionSteps.ToImmutableAndFree();
@@ -272,7 +246,6 @@
                 var variable = variables[i];
                 if (!variable.HasNestedVariables)
                 {
-<<<<<<< HEAD
                     var pending = variable.Single;
                     if ((object)pending.Type != null)
                     {
@@ -280,27 +253,6 @@
                     }
 
                     variables[i] = new DeconstructionVariable(SetInferredType(pending, foundTypes[i], diagnostics), pending.Syntax);
-=======
-                    switch (variable.Single.Kind)
-                    {
-                        case BoundKind.DeconstructionVariablePendingInference:
-                            {
-                                var pending = (DeconstructionVariablePendingInference)variable.Single;
-                                BoundExpression local = pending.SetInferredType(foundTypes[i], this, diagnostics);
-                                variables[i] = new DeconstructionVariable(local, local.Syntax);
-                            }
-                            break;
-                        case BoundKind.DiscardedExpression:
-                            {
-                                var pending = (BoundDiscardedExpression)variable.Single;
-                                if ((object)pending.Type == null)
-                                {
-                                    variables[i] = new DeconstructionVariable(pending.SetInferredType(foundTypes[i]), pending.Syntax);
-                                }
-                            }
-                            break;
-                    }
->>>>>>> 2ba627f1
                 }
             }
         }
@@ -354,11 +306,7 @@
                             if ((object)pending.Type == null)
                             {
                                 Error(diagnostics, ErrorCode.ERR_TypeInferenceFailedForImplicitlyTypedDeconstructionVariable, pending.Syntax, "_");
-<<<<<<< HEAD
-                                variables[i] = new DeconstructionVariable(pending.Update(CreateErrorType("var")), pending.Syntax);
-=======
                                 variables[i] = new DeconstructionVariable(pending.FailInference(this, diagnostics), pending.Syntax);
->>>>>>> 2ba627f1
                             }
                             break;
                     }
@@ -685,7 +633,6 @@
             return BadExpression(syntax, childNode);
         }
 
-<<<<<<< HEAD
         internal BoundDeconstructionAssignmentOperator BindDeconstruction(
             CSharpSyntaxNode deconstruction,
             ExpressionSyntax left,
@@ -703,18 +650,6 @@
         }
 
         /// <summary>
-        /// Prepares locals (or fields in global statement) and lvalue expressions corresponding to the variables of the declaration.
-        /// The locals/fields/lvalues are kept in a tree which captures the nesting of variables.
-        /// Each local or field is either a simple local or field access (when its type is known) or a deconstruction variable pending inference.
-        /// The caller is responsible for releasing the nested ArrayBuilders.
-        /// </summary>
-        private DeconstructionVariable BindDeconstructionVariables(
-            ExpressionSyntax node,
-            DiagnosticBag diagnostics,
-            ref CSharpSyntaxNode declaration,
-            ref CSharpSyntaxNode expression)
-=======
-        /// <summary>
         /// Returns bound variables in a tree.
         /// For variables that are being declared, it makes locals (or fields in global statement).
         /// If the type is unknown, a deconstruction variable pending inference is used instead (which will be replaced with a local or field later).
@@ -722,8 +657,11 @@
         ///
         /// The caller is responsible for releasing the nested ArrayBuilders.
         /// </summary>
-        private DeconstructionVariable BindDeconstructionVariables(ExpressionSyntax node, bool isDeclaration, DiagnosticBag diagnostics)
->>>>>>> 2ba627f1
+        private DeconstructionVariable BindDeconstructionVariables(
+            ExpressionSyntax node,
+            DiagnosticBag diagnostics,
+            ref CSharpSyntaxNode declaration,
+            ref CSharpSyntaxNode expression)
         {
             switch (node.Kind())
             {
@@ -735,10 +673,6 @@
                         }
 
                         var component = (DeclarationExpressionSyntax)node;
-<<<<<<< HEAD
-=======
-
->>>>>>> 2ba627f1
                         bool isVar;
                         bool isConst = false;
                         AliasSymbol alias;
@@ -746,15 +680,11 @@
                         Debug.Assert(isVar == ((object)declType == null));
                         if (component.Designation.Kind() == SyntaxKind.ParenthesizedVariableDesignation && !isVar)
                         {
-                            // An explicit is not allowed with a parenthesized designation
+                            // An explicit type is not allowed with a parenthesized designation
                             Error(diagnostics, ErrorCode.ERR_DeconstructionVarFormDisallowsSpecificType, component.Designation);
                         }
 
-<<<<<<< HEAD
                         return BindDeconstructionVariables(declType, component.Designation, diagnostics);
-=======
-                        return BindDeconstructionVariables(declType, component.Type, component.Designation, diagnostics);
->>>>>>> 2ba627f1
                     }
                 case SyntaxKind.TupleExpression:
                     {
@@ -762,17 +692,12 @@
                         var builder = ArrayBuilder<DeconstructionVariable>.GetInstance(component.Arguments.Count);
                         foreach (var arg in component.Arguments)
                         {
-<<<<<<< HEAD
                             builder.Add(BindDeconstructionVariables(arg.Expression, diagnostics, ref declaration, ref expression));
-=======
-                            builder.Add(BindDeconstructionVariables(arg.Expression, isDeclaration, diagnostics));
->>>>>>> 2ba627f1
                         }
 
                         return new DeconstructionVariable(builder, node);
                     }
                 default:
-<<<<<<< HEAD
                     var boundVariable = BindExpression(node, diagnostics, invoked: false, indexed: false);
                     var checkedVariable = CheckValue(boundVariable, BindValueKind.Assignment, diagnostics);
                     if (expression == null && checkedVariable.Kind != BoundKind.DiscardedExpression)
@@ -781,26 +706,11 @@
                     }
 
                     return new DeconstructionVariable(checkedVariable, node);
-=======
-                    {
-                        var boundVariable = BindExpression(node, diagnostics, invoked: false, indexed: false);
-                        if (isDeclaration && boundVariable.Kind != BoundKind.DiscardedExpression )
-                        {
-                            Error(diagnostics, ErrorCode.ERR_MixedDeconstructionDisallowed, node, node);
-                        }
-                        var checkedVariable = CheckValue(boundVariable, BindValueKind.Assignment, diagnostics);
-                        return new DeconstructionVariable(checkedVariable, node);
-                    }
->>>>>>> 2ba627f1
             }
         }
 
         private DeconstructionVariable BindDeconstructionVariables(
             TypeSymbol declType,
-<<<<<<< HEAD
-=======
-            TypeSyntax typeSyntax,
->>>>>>> 2ba627f1
             VariableDesignationSyntax node,
             DiagnosticBag diagnostics)
         {
@@ -809,20 +719,12 @@
                 case SyntaxKind.SingleVariableDesignation:
                     {
                         var single = (SingleVariableDesignationSyntax)node;
-<<<<<<< HEAD
                         return new DeconstructionVariable(BindDeconstructionVariable(declType, single, diagnostics), node);
-=======
-                        return new DeconstructionVariable(BindDeconstructionVariable(declType, typeSyntax, single, diagnostics), node);
->>>>>>> 2ba627f1
                     }
                 case SyntaxKind.DiscardedDesignation:
                     {
                         var discarded = (DiscardedDesignationSyntax)node;
-<<<<<<< HEAD
                         return new DeconstructionVariable(BindDiscardedExpression(discarded, declType), node);
-=======
-                        return new DeconstructionVariable(new BoundDiscardedExpression(discarded, declType), node);
->>>>>>> 2ba627f1
                     }
                 case SyntaxKind.ParenthesizedVariableDesignation:
                     {
@@ -830,11 +732,7 @@
                         var builder = ArrayBuilder<DeconstructionVariable>.GetInstance();
                         foreach (var n in tuple.Variables)
                         {
-<<<<<<< HEAD
                             builder.Add(BindDeconstructionVariables(declType, n, diagnostics));
-=======
-                            builder.Add(BindDeconstructionVariables(declType, typeSyntax, n, diagnostics));
->>>>>>> 2ba627f1
                         }
                         return new DeconstructionVariable(builder, node);
                     }
@@ -857,10 +755,6 @@
         /// </summary>
         private BoundExpression BindDeconstructionVariable(
             TypeSymbol declType,
-<<<<<<< HEAD
-=======
-            TypeSyntax typeSyntax,
->>>>>>> 2ba627f1
             SingleVariableDesignationSyntax designation,
             DiagnosticBag diagnostics)
         {
@@ -876,7 +770,7 @@
 
                 if ((object)declType != null)
                 {
-                    CheckRestrictedTypeInAsync(this.ContainingMemberOrLambda, declType, diagnostics, typeSyntax);
+                    CheckRestrictedTypeInAsync(this.ContainingMemberOrLambda, declType, diagnostics, designation);
                     return new BoundLocal(designation, localSymbol, constantValueOpt: null, type: declType, hasErrors: hasErrors);
                 }
 
