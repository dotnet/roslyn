--- conflicted
+++ resolved
@@ -2885,18 +2885,10 @@
                 if ((object)expressionVariableField == null)
                 {
                     // We should have the right binder in the chain, cannot continue otherwise.
-                    throw ExceptionUtilities.Unreachable;
-                }
-
-<<<<<<< HEAD
+                    throw ExceptionUtilities.Unreachable();
+                }
+
                 BoundExpression receiver = SynthesizeReceiver(designation, expressionVariableField, diagnostics);
-=======
-            if ((object)expressionVariableField == null)
-            {
-                // We should have the right binder in the chain, cannot continue otherwise.
-                throw ExceptionUtilities.Unreachable();
-            }
->>>>>>> 2021d378
 
                 if (typeSyntax is ScopedTypeSyntax scopedType)
                 {
