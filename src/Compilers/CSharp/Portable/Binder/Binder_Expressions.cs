﻿// Licensed to the .NET Foundation under one or more agreements.
// The .NET Foundation licenses this file to you under the MIT license.
// See the LICENSE file in the project root for more information.

#nullable disable

using Microsoft.CodeAnalysis.CSharp.Symbols;
using Microsoft.CodeAnalysis.CSharp.Syntax;
using Microsoft.CodeAnalysis.PooledObjects;
using Microsoft.CodeAnalysis.Text;
using Roslyn.Utilities;
using System;
using System.Collections.Generic;
using System.Collections.Immutable;
using System.Diagnostics;
using System.Diagnostics.CodeAnalysis;
using System.Linq;
using System.Reflection;
using System.Runtime.CompilerServices;

namespace Microsoft.CodeAnalysis.CSharp
{
    /// <summary>
    /// This portion of the binder converts an <see cref="ExpressionSyntax"/> into a <see cref="BoundExpression"/>.
    /// </summary>
    internal partial class Binder
    {
        /// <summary>
        /// Determines whether "this" reference is available within the current context.
        /// </summary>
        /// <param name="isExplicit">The reference was explicitly specified in syntax.</param>
        /// <param name="inStaticContext">True if "this" is not available due to the current method/property/field initializer being static.</param>
        /// <returns>True if a reference to "this" is available.</returns>
        internal bool HasThis(bool isExplicit, out bool inStaticContext)
        {
            var memberOpt = this.ContainingMemberOrLambda?.ContainingNonLambdaMember();
            if (memberOpt?.IsStatic == true)
            {
                inStaticContext = memberOpt.Kind == SymbolKind.Field || memberOpt.Kind == SymbolKind.Method || memberOpt.Kind == SymbolKind.Property;
                return false;
            }

            inStaticContext = false;

            if (InConstructorInitializer || InAttributeArgument)
            {
                return false;
            }

            var containingType = memberOpt?.ContainingType;
            bool inTopLevelScriptMember = (object)containingType != null && containingType.IsScriptClass;

            // "this" is not allowed in field initializers (that are not script variable initializers):
            if (InFieldInitializer && !inTopLevelScriptMember)
            {
                return false;
            }

            // top-level script code only allows implicit "this" reference:
            return !inTopLevelScriptMember || !isExplicit;
        }

        internal bool InFieldInitializer
        {
            get { return this.Flags.Includes(BinderFlags.FieldInitializer); }
        }

        internal bool InParameterDefaultValue
        {
            get { return this.Flags.Includes(BinderFlags.ParameterDefaultValue); }
        }

        protected bool InConstructorInitializer
        {
            get { return this.Flags.Includes(BinderFlags.ConstructorInitializer); }
        }

        internal bool InAttributeArgument
        {
            get { return this.Flags.Includes(BinderFlags.AttributeArgument); }
        }

        internal bool InCref
        {
            get { return this.Flags.Includes(BinderFlags.Cref); }
        }

        protected bool InCrefButNotParameterOrReturnType
        {
            get { return InCref && !this.Flags.Includes(BinderFlags.CrefParameterOrReturnType); }
        }

        /// <summary>
        /// Returns true if the node is in a position where an unbound type
        /// such as (C&lt;,&gt;) is allowed.
        /// </summary>
        protected virtual bool IsUnboundTypeAllowed(GenericNameSyntax syntax)
        {
            return Next.IsUnboundTypeAllowed(syntax);
        }

        /// <summary>
        /// Generates a new <see cref="BoundBadExpression"/> with no known type
        /// </summary>
        private BoundBadExpression BadExpression(SyntaxNode syntax)
        {
            return BadExpression(syntax, LookupResultKind.Empty, ImmutableArray<Symbol>.Empty);
        }

        /// <summary>
        /// Generates a new <see cref="BoundBadExpression"/> with no known type, and the given bound child.
        /// </summary>
        private BoundBadExpression BadExpression(SyntaxNode syntax, BoundExpression childNode)
        {
            return BadExpression(syntax, LookupResultKind.Empty, ImmutableArray<Symbol>.Empty, childNode);
        }

        /// <summary>
        /// Generates a new <see cref="BoundBadExpression"/> with no known type, and the given bound children.
        /// </summary>
        private BoundBadExpression BadExpression(SyntaxNode syntax, ImmutableArray<BoundExpression> childNodes)
        {
            return BadExpression(syntax, LookupResultKind.Empty, ImmutableArray<Symbol>.Empty, childNodes);
        }

        /// <summary>
        /// Generates a new <see cref="BoundBadExpression"/> with no known type, given lookup resultKind.
        /// </summary>
        protected BoundBadExpression BadExpression(SyntaxNode syntax, LookupResultKind lookupResultKind)
        {
            return BadExpression(syntax, lookupResultKind, ImmutableArray<Symbol>.Empty);
        }

        /// <summary>
        /// Generates a new <see cref="BoundBadExpression"/> with no known type, given lookup resultKind and the given bound child.
        /// </summary>
        protected BoundBadExpression BadExpression(SyntaxNode syntax, LookupResultKind lookupResultKind, BoundExpression childNode)
        {
            return BadExpression(syntax, lookupResultKind, ImmutableArray<Symbol>.Empty, childNode);
        }

        /// <summary>
        /// Generates a new <see cref="BoundBadExpression"/> with no known type, given lookupResultKind and given symbols for GetSemanticInfo API.
        /// </summary>
        private BoundBadExpression BadExpression(SyntaxNode syntax, LookupResultKind resultKind, ImmutableArray<Symbol> symbols)
        {
            return new BoundBadExpression(syntax,
                resultKind,
                symbols,
                ImmutableArray<BoundExpression>.Empty,
                CreateErrorType());
        }

        /// <summary>
        /// Generates a new <see cref="BoundBadExpression"/> with no known type, given lookupResultKind and given symbols for GetSemanticInfo API,
        /// and the given bound child.
        /// </summary>
        private BoundBadExpression BadExpression(SyntaxNode syntax, LookupResultKind resultKind, ImmutableArray<Symbol> symbols, BoundExpression childNode)
        {
            return new BoundBadExpression(syntax,
                resultKind,
                symbols,
                ImmutableArray.Create(BindToTypeForErrorRecovery(childNode)),
                CreateErrorType());
        }

        /// <summary>
        /// Generates a new <see cref="BoundBadExpression"/> with no known type, given lookupResultKind and given symbols for GetSemanticInfo API,
        /// and the given bound children.
        /// </summary>
        private BoundBadExpression BadExpression(SyntaxNode syntax, LookupResultKind resultKind, ImmutableArray<Symbol> symbols, ImmutableArray<BoundExpression> childNodes)
        {
            return new BoundBadExpression(syntax,
                resultKind,
                symbols,
                childNodes.SelectAsArray((e, self) => self.BindToTypeForErrorRecovery(e), this),
                CreateErrorType());
        }

        /// <summary>
        /// Helper method to generate a bound expression with HasErrors set to true.
        /// Returned bound expression is guaranteed to have a non-null type, except when <paramref name="expr"/> is an unbound lambda.
        /// If <paramref name="expr"/> already has errors and meets the above type requirements, then it is returned unchanged.
        /// Otherwise, if <paramref name="expr"/> is a BoundBadExpression, then it is updated with the <paramref name="resultKind"/> and non-null type.
        /// Otherwise, a new <see cref="BoundBadExpression"/> wrapping <paramref name="expr"/> is returned. 
        /// </summary>
        /// <remarks>
        /// Returned expression need not be a <see cref="BoundBadExpression"/>, but is guaranteed to have HasErrors set to true.
        /// </remarks>
        private BoundExpression ToBadExpression(BoundExpression expr, LookupResultKind resultKind = LookupResultKind.Empty)
        {
            Debug.Assert(expr != null);
            Debug.Assert(resultKind != LookupResultKind.Viable);

            TypeSymbol resultType = expr.Type;
            BoundKind exprKind = expr.Kind;

            if (expr.HasAnyErrors && ((object)resultType != null || exprKind == BoundKind.UnboundLambda || exprKind == BoundKind.DefaultLiteral))
            {
                return expr;
            }

            if (exprKind == BoundKind.BadExpression)
            {
                var badExpression = (BoundBadExpression)expr;
                return badExpression.Update(resultKind, badExpression.Symbols, badExpression.ChildBoundNodes, resultType);
            }
            else
            {
                ArrayBuilder<Symbol> symbols = ArrayBuilder<Symbol>.GetInstance();
                expr.GetExpressionSymbols(symbols, parent: null, binder: this);
                return new BoundBadExpression(
                    expr.Syntax,
                    resultKind,
                    symbols.ToImmutableAndFree(),
                    ImmutableArray.Create(BindToTypeForErrorRecovery(expr)),
                    resultType ?? CreateErrorType());
            }
        }

        internal NamedTypeSymbol CreateErrorType(string name = "")
        {
            return new ExtendedErrorTypeSymbol(this.Compilation, name, arity: 0, errorInfo: null, unreported: false);
        }

        /// <summary>
        /// Bind the expression and verify the expression matches the combination of lvalue and
        /// rvalue requirements given by valueKind. If the expression was bound successfully, but
        /// did not meet the requirements, the return value will be a <see cref="BoundBadExpression"/> that
        /// (typically) wraps the subexpression.
        /// </summary>
        internal BoundExpression BindValue(ExpressionSyntax node, BindingDiagnosticBag diagnostics, BindValueKind valueKind)
        {
            var result = this.BindExpression(node, diagnostics: diagnostics, invoked: false, indexed: false);
            return CheckValue(result, valueKind, diagnostics);
        }

        internal BoundExpression BindRValueWithoutTargetType(ExpressionSyntax node, BindingDiagnosticBag diagnostics, bool reportNoTargetType = true)
        {
            return BindToNaturalType(BindValue(node, diagnostics, BindValueKind.RValue), diagnostics, reportNoTargetType);
        }

        /// <summary>
        /// When binding a switch case's expression, it is possible that it resolves to a type (technically, a type pattern).
        /// This implementation permits either an rvalue or a BoundTypeExpression.
        /// </summary>
        internal BoundExpression BindTypeOrRValue(ExpressionSyntax node, BindingDiagnosticBag diagnostics)
        {
            var valueOrType = BindExpression(node, diagnostics: diagnostics, invoked: false, indexed: false);
            if (valueOrType.Kind == BoundKind.TypeExpression)
            {
                // In the Color Color case (Kind == BoundKind.TypeOrValueExpression), we treat it as a value
                // by not entering this if statement
                return valueOrType;
            }

            return CheckValue(valueOrType, BindValueKind.RValue, diagnostics);
        }

        internal BoundExpression BindToTypeForErrorRecovery(BoundExpression expression, TypeSymbol type = null)
        {
            if (expression is null)
                return null;
            var result =
                !expression.NeedsToBeConverted() ? expression :
                type is null ? BindToNaturalType(expression, BindingDiagnosticBag.Discarded, reportNoTargetType: false) :
                GenerateConversionForAssignment(type, expression, BindingDiagnosticBag.Discarded);
            return result;
        }

        /// <summary>
        /// Bind an rvalue expression to its natural type.  For example, a switch expression that has not been
        /// converted to another type has to be converted to its own natural type by applying a conversion to
        /// that type to each of the arms of the switch expression.  This method is a bottleneck for ensuring
        /// that such a conversion occurs when needed.  It also handles tuple expressions which need to be
        /// converted to their own natural type because they may contain switch expressions.
        /// </summary>
        internal BoundExpression BindToNaturalType(BoundExpression expression, BindingDiagnosticBag diagnostics, bool reportNoTargetType = true)
        {
            if (!expression.NeedsToBeConverted())
                return expression;

            BoundExpression result;
            switch (expression)
            {
                case BoundUnconvertedSwitchExpression expr:
                    {
                        var commonType = expr.Type;
                        var exprSyntax = (SwitchExpressionSyntax)expr.Syntax;
                        bool hasErrors = expression.HasErrors;
                        if (commonType is null)
                        {
                            diagnostics.Add(ErrorCode.ERR_SwitchExpressionNoBestType, exprSyntax.SwitchKeyword.GetLocation());
                            commonType = CreateErrorType();
                            hasErrors = true;
                        }
                        result = ConvertSwitchExpression(expr, commonType, conversionIfTargetTyped: null, diagnostics, hasErrors);
                    }
                    break;
                case BoundUnconvertedConditionalOperator op:
                    {
                        TypeSymbol type = op.Type;
                        bool hasErrors = op.HasErrors;
                        if (type is null)
                        {
                            Debug.Assert(op.NoCommonTypeError != 0);
                            type = CreateErrorType();
                            hasErrors = true;
                            object trueArg = op.Consequence.Display;
                            object falseArg = op.Alternative.Display;
                            if (op.NoCommonTypeError == ErrorCode.ERR_InvalidQM && trueArg is Symbol trueSymbol && falseArg is Symbol falseSymbol)
                            {
                                // ERR_InvalidQM is an error that there is no conversion between the two types. They might be the same
                                // type name from different assemblies, so we disambiguate the display.
                                SymbolDistinguisher distinguisher = new SymbolDistinguisher(this.Compilation, trueSymbol, falseSymbol);
                                trueArg = distinguisher.First;
                                falseArg = distinguisher.Second;
                            }

                            diagnostics.Add(op.NoCommonTypeError, op.Syntax.Location, trueArg, falseArg);
                        }

                        result = ConvertConditionalExpression(op, type, conversionIfTargetTyped: null, diagnostics, hasErrors);
                    }
                    break;
                case BoundTupleLiteral sourceTuple:
                    {
                        var boundArgs = ArrayBuilder<BoundExpression>.GetInstance(sourceTuple.Arguments.Length);
                        foreach (var arg in sourceTuple.Arguments)
                        {
                            boundArgs.Add(BindToNaturalType(arg, diagnostics, reportNoTargetType));
                        }
                        result = new BoundConvertedTupleLiteral(
                            sourceTuple.Syntax,
                            sourceTuple,
                            wasTargetTyped: false,
                            boundArgs.ToImmutableAndFree(),
                            sourceTuple.ArgumentNamesOpt,
                            sourceTuple.InferredNamesOpt,
                            sourceTuple.Type, // same type to keep original element names
                            sourceTuple.HasErrors).WithSuppression(sourceTuple.IsSuppressed);
                    }
                    break;
                case BoundDefaultLiteral defaultExpr:
                    {
                        if (reportNoTargetType)
                        {
                            // In some cases, we let the caller report the error
                            diagnostics.Add(ErrorCode.ERR_DefaultLiteralNoTargetType, defaultExpr.Syntax.GetLocation());
                        }

                        result = new BoundDefaultExpression(
                            defaultExpr.Syntax,
                            targetType: null,
                            defaultExpr.ConstantValue,
                            CreateErrorType(),
                            hasErrors: true).WithSuppression(defaultExpr.IsSuppressed);
                    }
                    break;
                case BoundStackAllocArrayCreation { Type: null } boundStackAlloc:
                    {
                        // This is a context in which the stackalloc could be either a pointer
                        // or a span.  For backward compatibility we treat it as a pointer.
                        var type = new PointerTypeSymbol(TypeWithAnnotations.Create(boundStackAlloc.ElementType));
                        result = GenerateConversionForAssignment(type, boundStackAlloc, diagnostics);
                    }
                    break;
                case BoundUnconvertedObjectCreationExpression expr:
                    {
                        if (reportNoTargetType && !expr.HasAnyErrors)
                        {
                            diagnostics.Add(ErrorCode.ERR_ImplicitObjectCreationNoTargetType, expr.Syntax.GetLocation(), expr.Display);
                        }

                        result = BindObjectCreationForErrorRecovery(expr, diagnostics);
                    }
                    break;
                case BoundUnconvertedInterpolatedString unconvertedInterpolatedString:
                    {
                        // We determine the best method of emitting as a string (either via Concat, Format, or the builder pattern)
                        // during lowering, and it's not part of the publicly-visible API, unlike conversion to a builder type.
                        result = new BoundInterpolatedString(
                            unconvertedInterpolatedString.Syntax,
                            unconvertedInterpolatedString.Parts,
                            unconvertedInterpolatedString.ConstantValue,
                            unconvertedInterpolatedString.Type,
                            unconvertedInterpolatedString.HasErrors);
                    }
                    break;
                default:
                    result = expression;
                    break;
            }

            return result?.WithWasConverted();
        }

        internal BoundExpression BindValueAllowArgList(ExpressionSyntax node, BindingDiagnosticBag diagnostics, BindValueKind valueKind)
        {
            var result = this.BindExpressionAllowArgList(node, diagnostics: diagnostics);
            return CheckValue(result, valueKind, diagnostics);
        }

        internal BoundFieldEqualsValue BindFieldInitializer(
            FieldSymbol field,
            EqualsValueClauseSyntax initializerOpt,
            BindingDiagnosticBag diagnostics)
        {
            Debug.Assert((object)this.ContainingMemberOrLambda == field);

            if (initializerOpt == null)
            {
                return null;
            }

            Binder initializerBinder = this.GetBinder(initializerOpt);
            Debug.Assert(initializerBinder != null);

            BoundExpression result = initializerBinder.BindVariableOrAutoPropInitializerValue(initializerOpt, RefKind.None,
                                                           field.GetFieldType(initializerBinder.FieldsBeingBound).Type, diagnostics);

            return new BoundFieldEqualsValue(initializerOpt, field, initializerBinder.GetDeclaredLocalsForScope(initializerOpt), result);
        }

        internal BoundExpression BindVariableOrAutoPropInitializerValue(
            EqualsValueClauseSyntax initializerOpt,
            RefKind refKind,
            TypeSymbol varType,
            BindingDiagnosticBag diagnostics)
        {
            if (initializerOpt == null)
            {
                return null;
            }

            BindValueKind valueKind;
            ExpressionSyntax value;
            IsInitializerRefKindValid(initializerOpt, initializerOpt, refKind, diagnostics, out valueKind, out value);
            BoundExpression initializer = BindPossibleArrayInitializer(value, varType, valueKind, diagnostics);
            initializer = GenerateConversionForAssignment(varType, initializer, diagnostics);
            return initializer;
        }

        internal Binder CreateBinderForParameterDefaultValue(
            ParameterSymbol parameter,
            EqualsValueClauseSyntax defaultValueSyntax)
        {
            var binder = new LocalScopeBinder(this.WithContainingMemberOrLambda(parameter.ContainingSymbol).WithAdditionalFlags(BinderFlags.ParameterDefaultValue));
            return new ExecutableCodeBinder(defaultValueSyntax,
                                            parameter.ContainingSymbol,
                                            binder);
        }

        internal BoundParameterEqualsValue BindParameterDefaultValue(
            EqualsValueClauseSyntax defaultValueSyntax,
            ParameterSymbol parameter,
            BindingDiagnosticBag diagnostics,
            out BoundExpression valueBeforeConversion)
        {
            Debug.Assert(this.InParameterDefaultValue);
            Debug.Assert(this.ContainingMemberOrLambda.Kind == SymbolKind.Method || this.ContainingMemberOrLambda.Kind == SymbolKind.Property);

            // UNDONE: The binding and conversion has to be executed in a checked context.
            Binder defaultValueBinder = this.GetBinder(defaultValueSyntax);
            Debug.Assert(defaultValueBinder != null);

            valueBeforeConversion = defaultValueBinder.BindValue(defaultValueSyntax.Value, diagnostics, BindValueKind.RValue);

            // Always generate the conversion, even if the expression is not convertible to the given type.
            // We want the erroneous conversion in the tree.
            var result = new BoundParameterEqualsValue(defaultValueSyntax, parameter, defaultValueBinder.GetDeclaredLocalsForScope(defaultValueSyntax),
                              defaultValueBinder.GenerateConversionForAssignment(parameter.Type, valueBeforeConversion, diagnostics, isDefaultParameter: true));

            return result;
        }

        internal BoundFieldEqualsValue BindEnumConstantInitializer(
            SourceEnumConstantSymbol symbol,
            EqualsValueClauseSyntax equalsValueSyntax,
            BindingDiagnosticBag diagnostics)
        {
            Binder initializerBinder = this.GetBinder(equalsValueSyntax);
            Debug.Assert(initializerBinder != null);

            var initializer = initializerBinder.BindValue(equalsValueSyntax.Value, diagnostics, BindValueKind.RValue);
            initializer = initializerBinder.GenerateConversionForAssignment(symbol.ContainingType.EnumUnderlyingType, initializer, diagnostics);
            return new BoundFieldEqualsValue(equalsValueSyntax, symbol, initializerBinder.GetDeclaredLocalsForScope(equalsValueSyntax), initializer);
        }

        public BoundExpression BindExpression(ExpressionSyntax node, BindingDiagnosticBag diagnostics)
        {
            return BindExpression(node, diagnostics: diagnostics, invoked: false, indexed: false);
        }

        protected BoundExpression BindExpression(ExpressionSyntax node, BindingDiagnosticBag diagnostics, bool invoked, bool indexed)
        {
            BoundExpression expr = BindExpressionInternal(node, diagnostics, invoked, indexed);
            VerifyUnchecked(node, diagnostics, expr);

            if (expr.Kind == BoundKind.ArgListOperator)
            {
                // CS0226: An __arglist expression may only appear inside of a call or new expression
                Error(diagnostics, ErrorCode.ERR_IllegalArglist, node);
                expr = ToBadExpression(expr);
            }

            return expr;
        }

        // PERF: allowArgList is not a parameter because it is fairly uncommon case where arglists are allowed
        //       so we do not want to pass that argument to every BindExpression which is often recursive 
        //       and extra arguments contribute to the stack size.
        protected BoundExpression BindExpressionAllowArgList(ExpressionSyntax node, BindingDiagnosticBag diagnostics)
        {
            BoundExpression expr = BindExpressionInternal(node, diagnostics, invoked: false, indexed: false);
            VerifyUnchecked(node, diagnostics, expr);
            return expr;
        }

        private void VerifyUnchecked(ExpressionSyntax node, BindingDiagnosticBag diagnostics, BoundExpression expr)
        {
            if (!expr.HasAnyErrors && !IsInsideNameof)
            {
                TypeSymbol exprType = expr.Type;
                if ((object)exprType != null && exprType.IsUnsafe())
                {
                    ReportUnsafeIfNotAllowed(node, diagnostics);
                    //CONSIDER: Return a bad expression so that HasErrors is true?
                }
            }
        }

        private BoundExpression BindExpressionInternal(ExpressionSyntax node, BindingDiagnosticBag diagnostics, bool invoked, bool indexed)
        {
            if (IsEarlyAttributeBinder && !EarlyWellKnownAttributeBinder.CanBeValidAttributeArgument(node, this))
            {
                return BadExpression(node, LookupResultKind.NotAValue);
            }

            Debug.Assert(node != null);
            switch (node.Kind())
            {
                case SyntaxKind.AnonymousMethodExpression:
                case SyntaxKind.ParenthesizedLambdaExpression:
                case SyntaxKind.SimpleLambdaExpression:
                    return BindAnonymousFunction((AnonymousFunctionExpressionSyntax)node, diagnostics);
                case SyntaxKind.ThisExpression:
                    return BindThis((ThisExpressionSyntax)node, diagnostics);
                case SyntaxKind.BaseExpression:
                    return BindBase((BaseExpressionSyntax)node, diagnostics);
                case SyntaxKind.InvocationExpression:
                    return BindInvocationExpression((InvocationExpressionSyntax)node, diagnostics);
                case SyntaxKind.ArrayInitializerExpression:
                    return BindUnexpectedArrayInitializer((InitializerExpressionSyntax)node, diagnostics, ErrorCode.ERR_ArrayInitInBadPlace);
                case SyntaxKind.ArrayCreationExpression:
                    return BindArrayCreationExpression((ArrayCreationExpressionSyntax)node, diagnostics);
                case SyntaxKind.ImplicitArrayCreationExpression:
                    return BindImplicitArrayCreationExpression((ImplicitArrayCreationExpressionSyntax)node, diagnostics);
                case SyntaxKind.StackAllocArrayCreationExpression:
                    return BindStackAllocArrayCreationExpression((StackAllocArrayCreationExpressionSyntax)node, diagnostics);
                case SyntaxKind.ImplicitStackAllocArrayCreationExpression:
                    return BindImplicitStackAllocArrayCreationExpression((ImplicitStackAllocArrayCreationExpressionSyntax)node, diagnostics);
                case SyntaxKind.ObjectCreationExpression:
                    return BindObjectCreationExpression((ObjectCreationExpressionSyntax)node, diagnostics);
                case SyntaxKind.ImplicitObjectCreationExpression:
                    return BindImplicitObjectCreationExpression((ImplicitObjectCreationExpressionSyntax)node, diagnostics);
                case SyntaxKind.IdentifierName:
                case SyntaxKind.GenericName:
                    return BindIdentifier((SimpleNameSyntax)node, invoked, indexed, diagnostics);
                case SyntaxKind.SimpleMemberAccessExpression:
                case SyntaxKind.PointerMemberAccessExpression:
                    return BindMemberAccess((MemberAccessExpressionSyntax)node, invoked, indexed, diagnostics: diagnostics);
                case SyntaxKind.SimpleAssignmentExpression:
                    return BindAssignment((AssignmentExpressionSyntax)node, diagnostics);
                case SyntaxKind.CastExpression:
                    return BindCast((CastExpressionSyntax)node, diagnostics);
                case SyntaxKind.ElementAccessExpression:
                    return BindElementAccess((ElementAccessExpressionSyntax)node, diagnostics);
                case SyntaxKind.AddExpression:
                case SyntaxKind.MultiplyExpression:
                case SyntaxKind.SubtractExpression:
                case SyntaxKind.DivideExpression:
                case SyntaxKind.ModuloExpression:
                case SyntaxKind.EqualsExpression:
                case SyntaxKind.NotEqualsExpression:
                case SyntaxKind.GreaterThanExpression:
                case SyntaxKind.LessThanExpression:
                case SyntaxKind.GreaterThanOrEqualExpression:
                case SyntaxKind.LessThanOrEqualExpression:
                case SyntaxKind.BitwiseAndExpression:
                case SyntaxKind.BitwiseOrExpression:
                case SyntaxKind.ExclusiveOrExpression:
                case SyntaxKind.LeftShiftExpression:
                case SyntaxKind.RightShiftExpression:
                    return BindSimpleBinaryOperator((BinaryExpressionSyntax)node, diagnostics);
                case SyntaxKind.LogicalAndExpression:
                case SyntaxKind.LogicalOrExpression:
                    return BindConditionalLogicalOperator((BinaryExpressionSyntax)node, diagnostics);
                case SyntaxKind.CoalesceExpression:
                    return BindNullCoalescingOperator((BinaryExpressionSyntax)node, diagnostics);
                case SyntaxKind.ConditionalAccessExpression:
                    return BindConditionalAccessExpression((ConditionalAccessExpressionSyntax)node, diagnostics);

                case SyntaxKind.MemberBindingExpression:
                    return BindMemberBindingExpression((MemberBindingExpressionSyntax)node, invoked, indexed, diagnostics);

                case SyntaxKind.ElementBindingExpression:
                    return BindElementBindingExpression((ElementBindingExpressionSyntax)node, diagnostics);

                case SyntaxKind.IsExpression:
                    return BindIsOperator((BinaryExpressionSyntax)node, diagnostics);

                case SyntaxKind.AsExpression:
                    return BindAsOperator((BinaryExpressionSyntax)node, diagnostics);

                case SyntaxKind.UnaryPlusExpression:
                case SyntaxKind.UnaryMinusExpression:
                case SyntaxKind.LogicalNotExpression:
                case SyntaxKind.BitwiseNotExpression:
                    return BindUnaryOperator((PrefixUnaryExpressionSyntax)node, diagnostics);

                case SyntaxKind.IndexExpression:
                    return BindFromEndIndexExpression((PrefixUnaryExpressionSyntax)node, diagnostics);

                case SyntaxKind.RangeExpression:
                    return BindRangeExpression((RangeExpressionSyntax)node, diagnostics);

                case SyntaxKind.AddressOfExpression:
                    return BindAddressOfExpression((PrefixUnaryExpressionSyntax)node, diagnostics);

                case SyntaxKind.PointerIndirectionExpression:
                    return BindPointerIndirectionExpression((PrefixUnaryExpressionSyntax)node, diagnostics);

                case SyntaxKind.PostIncrementExpression:
                case SyntaxKind.PostDecrementExpression:
                    return BindIncrementOperator(node, ((PostfixUnaryExpressionSyntax)node).Operand, ((PostfixUnaryExpressionSyntax)node).OperatorToken, diagnostics);

                case SyntaxKind.PreIncrementExpression:
                case SyntaxKind.PreDecrementExpression:
                    return BindIncrementOperator(node, ((PrefixUnaryExpressionSyntax)node).Operand, ((PrefixUnaryExpressionSyntax)node).OperatorToken, diagnostics);

                case SyntaxKind.ConditionalExpression:
                    return BindConditionalOperator((ConditionalExpressionSyntax)node, diagnostics);

                case SyntaxKind.SwitchExpression:
                    return BindSwitchExpression((SwitchExpressionSyntax)node, diagnostics);

                case SyntaxKind.NumericLiteralExpression:
                case SyntaxKind.StringLiteralExpression:
                case SyntaxKind.CharacterLiteralExpression:
                case SyntaxKind.TrueLiteralExpression:
                case SyntaxKind.FalseLiteralExpression:
                case SyntaxKind.NullLiteralExpression:
                    return BindLiteralConstant((LiteralExpressionSyntax)node, diagnostics);

                case SyntaxKind.DefaultLiteralExpression:
                    return new BoundDefaultLiteral(node);

                case SyntaxKind.ParenthesizedExpression:
                    // Parenthesis tokens are ignored, and operand is bound in the context of parent
                    // expression.
                    return BindParenthesizedExpression(((ParenthesizedExpressionSyntax)node).Expression, diagnostics);

                case SyntaxKind.UncheckedExpression:
                case SyntaxKind.CheckedExpression:
                    return BindCheckedExpression((CheckedExpressionSyntax)node, diagnostics);

                case SyntaxKind.DefaultExpression:
                    return BindDefaultExpression((DefaultExpressionSyntax)node, diagnostics);

                case SyntaxKind.TypeOfExpression:
                    return BindTypeOf((TypeOfExpressionSyntax)node, diagnostics);

                case SyntaxKind.SizeOfExpression:
                    return BindSizeOf((SizeOfExpressionSyntax)node, diagnostics);

                case SyntaxKind.AddAssignmentExpression:
                case SyntaxKind.AndAssignmentExpression:
                case SyntaxKind.DivideAssignmentExpression:
                case SyntaxKind.ExclusiveOrAssignmentExpression:
                case SyntaxKind.LeftShiftAssignmentExpression:
                case SyntaxKind.ModuloAssignmentExpression:
                case SyntaxKind.MultiplyAssignmentExpression:
                case SyntaxKind.OrAssignmentExpression:
                case SyntaxKind.RightShiftAssignmentExpression:
                case SyntaxKind.SubtractAssignmentExpression:
                    return BindCompoundAssignment((AssignmentExpressionSyntax)node, diagnostics);

                case SyntaxKind.CoalesceAssignmentExpression:
                    return BindNullCoalescingAssignmentOperator((AssignmentExpressionSyntax)node, diagnostics);

                case SyntaxKind.AliasQualifiedName:
                case SyntaxKind.PredefinedType:
                    return this.BindNamespaceOrType(node, diagnostics);

                case SyntaxKind.QueryExpression:
                    return this.BindQuery((QueryExpressionSyntax)node, diagnostics);

                case SyntaxKind.AnonymousObjectCreationExpression:
                    return BindAnonymousObjectCreation((AnonymousObjectCreationExpressionSyntax)node, diagnostics);

                case SyntaxKind.QualifiedName:
                    return BindQualifiedName((QualifiedNameSyntax)node, diagnostics);

                case SyntaxKind.ComplexElementInitializerExpression:
                    return BindUnexpectedComplexElementInitializer((InitializerExpressionSyntax)node, diagnostics);

                case SyntaxKind.ArgListExpression:
                    return BindArgList(node, diagnostics);

                case SyntaxKind.RefTypeExpression:
                    return BindRefType((RefTypeExpressionSyntax)node, diagnostics);

                case SyntaxKind.MakeRefExpression:
                    return BindMakeRef((MakeRefExpressionSyntax)node, diagnostics);

                case SyntaxKind.RefValueExpression:
                    return BindRefValue((RefValueExpressionSyntax)node, diagnostics);

                case SyntaxKind.AwaitExpression:
                    return BindAwait((AwaitExpressionSyntax)node, diagnostics);

                case SyntaxKind.OmittedArraySizeExpression:
                case SyntaxKind.OmittedTypeArgument:
                case SyntaxKind.ObjectInitializerExpression:
                    // Not reachable during method body binding, but
                    // may be used by SemanticModel for error cases.
                    return BadExpression(node);

                case SyntaxKind.NullableType:
                    // Not reachable during method body binding, but
                    // may be used by SemanticModel for error cases.
                    // NOTE: This happens when there's a problem with the Nullable<T> type (e.g. it's missing).
                    // There is no corresponding problem for array or pointer types (which seem analogous), since
                    // they are not constructed types; the element type can be an error type, but the array/pointer 
                    // type cannot.
                    return BadExpression(node);

                case SyntaxKind.InterpolatedStringExpression:
                    return BindInterpolatedString((InterpolatedStringExpressionSyntax)node, diagnostics);

                case SyntaxKind.IsPatternExpression:
                    return BindIsPatternExpression((IsPatternExpressionSyntax)node, diagnostics);

                case SyntaxKind.TupleExpression:
                    return BindTupleExpression((TupleExpressionSyntax)node, diagnostics);

                case SyntaxKind.ThrowExpression:
                    return BindThrowExpression((ThrowExpressionSyntax)node, diagnostics);

                case SyntaxKind.RefType:
                    return BindRefType(node, diagnostics);

                case SyntaxKind.RefExpression:
                    return BindRefExpression(node, diagnostics);

                case SyntaxKind.DeclarationExpression:
                    return BindDeclarationExpressionAsError((DeclarationExpressionSyntax)node, diagnostics);

                case SyntaxKind.SuppressNullableWarningExpression:
                    return BindSuppressNullableWarningExpression((PostfixUnaryExpressionSyntax)node, diagnostics);

                case SyntaxKind.WithExpression:
                    return BindWithExpression((WithExpressionSyntax)node, diagnostics);

                default:
                    // NOTE: We could probably throw an exception here, but it's conceivable
                    // that a non-parser syntax tree could reach this point with an unexpected
                    // SyntaxKind and we don't want to throw if that occurs.
                    Debug.Assert(false, "Unexpected SyntaxKind " + node.Kind());
                    diagnostics.Add(ErrorCode.ERR_InternalError, node.Location);
                    return BadExpression(node);
            }
        }

#nullable enable
        internal virtual BoundSwitchExpressionArm BindSwitchExpressionArm(SwitchExpressionArmSyntax node, TypeSymbol switchGoverningType, uint switchGoverningValEscape, BindingDiagnosticBag diagnostics)
        {
            return this.NextRequired.BindSwitchExpressionArm(node, switchGoverningType, switchGoverningValEscape, diagnostics);
        }
#nullable disable

        private BoundExpression BindRefExpression(ExpressionSyntax node, BindingDiagnosticBag diagnostics)
        {
            var firstToken = node.GetFirstToken();
            diagnostics.Add(ErrorCode.ERR_UnexpectedToken, firstToken.GetLocation(), firstToken.ValueText);
            return new BoundBadExpression(
                node, LookupResultKind.Empty, ImmutableArray<Symbol>.Empty, ImmutableArray<BoundExpression>.Empty,
                CreateErrorType("ref"));
        }

        private BoundExpression BindRefType(ExpressionSyntax node, BindingDiagnosticBag diagnostics)
        {
            var firstToken = node.GetFirstToken();
            diagnostics.Add(ErrorCode.ERR_UnexpectedToken, firstToken.GetLocation(), firstToken.ValueText);
            return new BoundTypeExpression(node, null, CreateErrorType("ref"));
        }

        private BoundExpression BindThrowExpression(ThrowExpressionSyntax node, BindingDiagnosticBag diagnostics)
        {
            bool hasErrors = node.HasErrors;
            if (!IsThrowExpressionInProperContext(node))
            {
                diagnostics.Add(ErrorCode.ERR_ThrowMisplaced, node.ThrowKeyword.GetLocation());
                hasErrors = true;
            }

            var thrownExpression = BindThrownExpression(node.Expression, diagnostics, ref hasErrors);
            return new BoundThrowExpression(node, thrownExpression, null, hasErrors);
        }

        private static bool IsThrowExpressionInProperContext(ThrowExpressionSyntax node)
        {
            var parent = node.Parent;
            if (parent == null || node.HasErrors)
            {
                return true;
            }

            switch (parent.Kind())
            {
                case SyntaxKind.ConditionalExpression: // ?:
                    {
                        var conditionalParent = (ConditionalExpressionSyntax)parent;
                        return node == conditionalParent.WhenTrue || node == conditionalParent.WhenFalse;
                    }
                case SyntaxKind.CoalesceExpression: // ??
                    {
                        var binaryParent = (BinaryExpressionSyntax)parent;
                        return node == binaryParent.Right;
                    }
                case SyntaxKind.SwitchExpressionArm:
                case SyntaxKind.ArrowExpressionClause:
                case SyntaxKind.ParenthesizedLambdaExpression:
                case SyntaxKind.SimpleLambdaExpression:
                    return true;
                // We do not support && and || because
                // 1. The precedence would not syntactically allow it
                // 2. It isn't clear what the semantics should be
                // 3. It isn't clear what use cases would motivate us to change the precedence to support it
                default:
                    return false;
            }
        }

        // Bind a declaration expression where it isn't permitted.
        private BoundExpression BindDeclarationExpressionAsError(DeclarationExpressionSyntax node, BindingDiagnosticBag diagnostics)
        {
            // This is an error, as declaration expressions are handled specially in every context in which
            // they are permitted. So we have a context in which they are *not* permitted. Nevertheless, we
            // bind it and then give one nice message.

            bool isVar;
            bool isConst = false;
            AliasSymbol alias;
            var declType = BindVariableTypeWithAnnotations(node.Designation, diagnostics, node.Type, ref isConst, out isVar, out alias);
            Error(diagnostics, ErrorCode.ERR_DeclarationExpressionNotPermitted, node);
            return BindDeclarationVariablesForErrorRecovery(declType, node.Designation, node, diagnostics);
        }

        /// <summary>
        /// Bind a declaration variable where it isn't permitted. The caller is expected to produce a diagnostic.
        /// </summary>
        private BoundExpression BindDeclarationVariablesForErrorRecovery(TypeWithAnnotations declTypeWithAnnotations, VariableDesignationSyntax node, CSharpSyntaxNode syntax, BindingDiagnosticBag diagnostics)
        {
            declTypeWithAnnotations = declTypeWithAnnotations.HasType ? declTypeWithAnnotations : TypeWithAnnotations.Create(CreateErrorType("var"));
            switch (node.Kind())
            {
                case SyntaxKind.SingleVariableDesignation:
                    {
                        var single = (SingleVariableDesignationSyntax)node;
                        var result = BindDeconstructionVariable(declTypeWithAnnotations, single, syntax, diagnostics);
                        return BindToTypeForErrorRecovery(result);
                    }
                case SyntaxKind.DiscardDesignation:
                    {
                        return BindDiscardExpression(syntax, declTypeWithAnnotations);
                    }
                case SyntaxKind.ParenthesizedVariableDesignation:
                    {
                        var tuple = (ParenthesizedVariableDesignationSyntax)node;
                        int count = tuple.Variables.Count;
                        var builder = ArrayBuilder<BoundExpression>.GetInstance(count);
                        var namesBuilder = ArrayBuilder<string>.GetInstance(count);

                        foreach (var n in tuple.Variables)
                        {
                            builder.Add(BindDeclarationVariablesForErrorRecovery(declTypeWithAnnotations, n, n, diagnostics));
                            namesBuilder.Add(InferTupleElementName(n));
                        }
                        ImmutableArray<BoundExpression> subExpressions = builder.ToImmutableAndFree();

                        var uniqueFieldNames = PooledHashSet<string>.GetInstance();
                        RemoveDuplicateInferredTupleNamesAndFreeIfEmptied(ref namesBuilder, uniqueFieldNames);
                        uniqueFieldNames.Free();

                        ImmutableArray<string> tupleNames = namesBuilder is null ? default : namesBuilder.ToImmutableAndFree();
                        ImmutableArray<bool> inferredPositions = tupleNames.IsDefault ? default : tupleNames.SelectAsArray(n => n != null);
                        bool disallowInferredNames = this.Compilation.LanguageVersion.DisallowInferredTupleElementNames();

                        // We will not check constraints at this point as this code path
                        // is failure-only and the caller is expected to produce a diagnostic.
                        var tupleType = NamedTypeSymbol.CreateTuple(
                            locationOpt: null,
                            subExpressions.SelectAsArray(e => TypeWithAnnotations.Create(e.Type)),
                            elementLocations: default,
                            tupleNames,
                            Compilation,
                            shouldCheckConstraints: false,
                            includeNullability: false,
                            errorPositions: disallowInferredNames ? inferredPositions : default);

                        return new BoundConvertedTupleLiteral(syntax, sourceTuple: null, wasTargetTyped: true, subExpressions, tupleNames, inferredPositions, tupleType);
                    }
                default:
                    throw ExceptionUtilities.UnexpectedValue(node.Kind());
            }
        }

        private BoundExpression BindTupleExpression(TupleExpressionSyntax node, BindingDiagnosticBag diagnostics)
        {
            SeparatedSyntaxList<ArgumentSyntax> arguments = node.Arguments;
            int numElements = arguments.Count;

            if (numElements < 2)
            {
                // this should be a parse error already.
                var args = numElements == 1 ?
                    ImmutableArray.Create(BindValue(arguments[0].Expression, diagnostics, BindValueKind.RValue)) :
                    ImmutableArray<BoundExpression>.Empty;

                return BadExpression(node, args);
            }

            bool hasNaturalType = true;

            var boundArguments = ArrayBuilder<BoundExpression>.GetInstance(arguments.Count);
            var elementTypesWithAnnotations = ArrayBuilder<TypeWithAnnotations>.GetInstance(arguments.Count);
            var elementLocations = ArrayBuilder<Location>.GetInstance(arguments.Count);

            // prepare names
            var (elementNames, inferredPositions, hasErrors) = ExtractTupleElementNames(arguments, diagnostics);

            // prepare types and locations
            for (int i = 0; i < numElements; i++)
            {
                ArgumentSyntax argumentSyntax = arguments[i];
                IdentifierNameSyntax nameSyntax = argumentSyntax.NameColon?.Name;

                if (nameSyntax != null)
                {
                    elementLocations.Add(nameSyntax.Location);
                }
                else
                {
                    elementLocations.Add(argumentSyntax.Location);
                }

                BoundExpression boundArgument = BindValue(argumentSyntax.Expression, diagnostics, BindValueKind.RValue);
                if (boundArgument.Type?.SpecialType == SpecialType.System_Void)
                {
                    diagnostics.Add(ErrorCode.ERR_VoidInTuple, argumentSyntax.Location);
                    boundArgument = new BoundBadExpression(
                        argumentSyntax, LookupResultKind.Empty, ImmutableArray<Symbol>.Empty,
                        ImmutableArray.Create<BoundExpression>(boundArgument), CreateErrorType("void"));
                }

                boundArguments.Add(boundArgument);

                var elementTypeWithAnnotations = TypeWithAnnotations.Create(boundArgument.Type);
                elementTypesWithAnnotations.Add(elementTypeWithAnnotations);

                if (!elementTypeWithAnnotations.HasType)
                {
                    hasNaturalType = false;
                }
            }

            NamedTypeSymbol tupleTypeOpt = null;
            var elements = elementTypesWithAnnotations.ToImmutableAndFree();
            var locations = elementLocations.ToImmutableAndFree();

            if (hasNaturalType)
            {
                bool disallowInferredNames = this.Compilation.LanguageVersion.DisallowInferredTupleElementNames();

                tupleTypeOpt = NamedTypeSymbol.CreateTuple(node.Location, elements, locations, elementNames,
                    this.Compilation, syntax: node, diagnostics: diagnostics, shouldCheckConstraints: true,
                    includeNullability: false, errorPositions: disallowInferredNames ? inferredPositions : default(ImmutableArray<bool>));
            }
            else
            {
                NamedTypeSymbol.VerifyTupleTypePresent(elements.Length, node, this.Compilation, diagnostics);
            }

            // Always track the inferred positions in the bound node, so that conversions don't produce a warning
            // for "dropped names" on tuple literal when the name was inferred.
            return new BoundTupleLiteral(node, boundArguments.ToImmutableAndFree(), elementNames, inferredPositions, tupleTypeOpt, hasErrors);
        }

        private static (ImmutableArray<string> elementNamesArray, ImmutableArray<bool> inferredArray, bool hasErrors) ExtractTupleElementNames(
            SeparatedSyntaxList<ArgumentSyntax> arguments, BindingDiagnosticBag diagnostics)
        {
            bool hasErrors = false;
            int numElements = arguments.Count;
            var uniqueFieldNames = PooledHashSet<string>.GetInstance();
            ArrayBuilder<string> elementNames = null;
            ArrayBuilder<string> inferredElementNames = null;

            for (int i = 0; i < numElements; i++)
            {
                ArgumentSyntax argumentSyntax = arguments[i];
                IdentifierNameSyntax nameSyntax = argumentSyntax.NameColon?.Name;

                string name = null;
                string inferredName = null;

                if (nameSyntax != null)
                {
                    name = nameSyntax.Identifier.ValueText;

                    if (diagnostics != null && !CheckTupleMemberName(name, i, argumentSyntax.NameColon.Name, diagnostics, uniqueFieldNames))
                    {
                        hasErrors = true;
                    }
                }
                else
                {
                    inferredName = InferTupleElementName(argumentSyntax.Expression);
                }

                CollectTupleFieldMemberName(name, i, numElements, ref elementNames);
                CollectTupleFieldMemberName(inferredName, i, numElements, ref inferredElementNames);
            }

            RemoveDuplicateInferredTupleNamesAndFreeIfEmptied(ref inferredElementNames, uniqueFieldNames);
            uniqueFieldNames.Free();

            var result = MergeTupleElementNames(elementNames, inferredElementNames);
            elementNames?.Free();
            inferredElementNames?.Free();
            return (result.names, result.inferred, hasErrors);
        }

        private static (ImmutableArray<string> names, ImmutableArray<bool> inferred) MergeTupleElementNames(
            ArrayBuilder<string> elementNames, ArrayBuilder<string> inferredElementNames)
        {
            if (elementNames == null)
            {
                if (inferredElementNames == null)
                {
                    return (default(ImmutableArray<string>), default(ImmutableArray<bool>));
                }
                else
                {
                    var finalNames = inferredElementNames.ToImmutable();
                    return (finalNames, finalNames.SelectAsArray(n => n != null));
                }
            }

            if (inferredElementNames == null)
            {
                return (elementNames.ToImmutable(), default(ImmutableArray<bool>));
            }

            Debug.Assert(elementNames.Count == inferredElementNames.Count);
            var builder = ArrayBuilder<bool>.GetInstance(elementNames.Count);
            for (int i = 0; i < elementNames.Count; i++)
            {
                string inferredName = inferredElementNames[i];
                if (elementNames[i] == null && inferredName != null)
                {
                    elementNames[i] = inferredName;
                    builder.Add(true);
                }
                else
                {
                    builder.Add(false);
                }
            }

            return (elementNames.ToImmutable(), builder.ToImmutableAndFree());
        }

        /// <summary>
        /// Removes duplicate entries in <paramref name="inferredElementNames"/> and frees it if only nulls remain.
        /// </summary>
        private static void RemoveDuplicateInferredTupleNamesAndFreeIfEmptied(ref ArrayBuilder<string> inferredElementNames, HashSet<string> uniqueFieldNames)
        {
            if (inferredElementNames == null)
            {
                return;
            }

            // Inferred names that duplicate an explicit name or a previous inferred name are tagged for removal
            var toRemove = PooledHashSet<string>.GetInstance();
            foreach (var name in inferredElementNames)
            {
                if (name != null && !uniqueFieldNames.Add(name))
                {
                    toRemove.Add(name);
                }
            }

            for (int i = 0; i < inferredElementNames.Count; i++)
            {
                var inferredName = inferredElementNames[i];
                if (inferredName != null && toRemove.Contains(inferredName))
                {
                    inferredElementNames[i] = null;
                }
            }
            toRemove.Free();

            if (inferredElementNames.All(n => n is null))
            {
                inferredElementNames.Free();
                inferredElementNames = null;
            }
        }

        private static string InferTupleElementName(SyntaxNode syntax)
        {
            string name = syntax.TryGetInferredMemberName();

            // Reserved names are never candidates to be inferred names, at any position
            if (name == null || NamedTypeSymbol.IsTupleElementNameReserved(name) != -1)
            {
                return null;
            }

            return name;
        }

        private BoundExpression BindRefValue(RefValueExpressionSyntax node, BindingDiagnosticBag diagnostics)
        {
            // __refvalue(tr, T) requires that tr be a TypedReference and T be a type.
            // The result is a *variable* of type T.

            BoundExpression argument = BindValue(node.Expression, diagnostics, BindValueKind.RValue);
            bool hasErrors = argument.HasAnyErrors;

            TypeSymbol typedReferenceType = this.Compilation.GetSpecialType(SpecialType.System_TypedReference);
            CompoundUseSiteInfo<AssemblySymbol> useSiteInfo = GetNewCompoundUseSiteInfo(diagnostics);
            Conversion conversion = this.Conversions.ClassifyConversionFromExpression(argument, typedReferenceType, ref useSiteInfo);
            diagnostics.Add(node, useSiteInfo);
            if (!conversion.IsImplicit || !conversion.IsValid)
            {
                hasErrors = true;
                GenerateImplicitConversionError(diagnostics, node, conversion, argument, typedReferenceType);
            }

            argument = CreateConversion(argument, conversion, typedReferenceType, diagnostics);

            TypeWithAnnotations typeWithAnnotations = BindType(node.Type, diagnostics);

            return new BoundRefValueOperator(node, typeWithAnnotations.NullableAnnotation, argument, typeWithAnnotations.Type, hasErrors);
        }

        private BoundExpression BindMakeRef(MakeRefExpressionSyntax node, BindingDiagnosticBag diagnostics)
        {
            // __makeref(x) requires that x be a variable, and not be of a restricted type.
            BoundExpression argument = this.BindValue(node.Expression, diagnostics, BindValueKind.RefOrOut);

            bool hasErrors = argument.HasAnyErrors;

            TypeSymbol typedReferenceType = GetSpecialType(SpecialType.System_TypedReference, diagnostics, node);

            if ((object)argument.Type != null && argument.Type.IsRestrictedType())
            {
                // CS1601: Cannot make reference to variable of type '{0}'
                Error(diagnostics, ErrorCode.ERR_MethodArgCantBeRefAny, node, argument.Type);
                hasErrors = true;
            }

            // UNDONE: We do not yet implement warnings anywhere for:
            // UNDONE: * taking a ref to a volatile field
            // UNDONE: * taking a ref to a "non-agile" field
            // UNDONE: We should do so here when we implement this feature for regular out/ref parameters.

            return new BoundMakeRefOperator(node, argument, typedReferenceType, hasErrors);
        }

        private BoundExpression BindRefType(RefTypeExpressionSyntax node, BindingDiagnosticBag diagnostics)
        {
            // __reftype(x) requires that x be implicitly convertible to TypedReference.

            BoundExpression argument = BindValue(node.Expression, diagnostics, BindValueKind.RValue);
            bool hasErrors = argument.HasAnyErrors;

            TypeSymbol typedReferenceType = this.Compilation.GetSpecialType(SpecialType.System_TypedReference);
            TypeSymbol typeType = this.GetWellKnownType(WellKnownType.System_Type, diagnostics, node);
            CompoundUseSiteInfo<AssemblySymbol> useSiteInfo = GetNewCompoundUseSiteInfo(diagnostics);
            Conversion conversion = this.Conversions.ClassifyConversionFromExpression(argument, typedReferenceType, ref useSiteInfo);
            diagnostics.Add(node, useSiteInfo);
            if (!conversion.IsImplicit || !conversion.IsValid)
            {
                hasErrors = true;
                GenerateImplicitConversionError(diagnostics, node, conversion, argument, typedReferenceType);
            }

            argument = CreateConversion(argument, conversion, typedReferenceType, diagnostics);
            return new BoundRefTypeOperator(node, argument, null, typeType, hasErrors);
        }

        private BoundExpression BindArgList(CSharpSyntaxNode node, BindingDiagnosticBag diagnostics)
        {
            // There are two forms of __arglist expression. In a method with an __arglist parameter,
            // it is legal to use __arglist as an expression of type RuntimeArgumentHandle. In 
            // a call to such a method, it is legal to use __arglist(x, y, z) as the final argument.
            // This method only handles the first usage; the second usage is parsed as a call syntax.

            // The native compiler allows __arglist in a lambda:
            //
            // class C
            // {
            //   delegate int D(RuntimeArgumentHandle r);
            //   static void M(__arglist)
            //   {
            //     D f = null;
            //     f = r=>f(__arglist);
            //   }
            // }
            //
            // This is clearly wrong. Either the developer intends __arglist to refer to the 
            // arg list of the *lambda*, or to the arg list of *M*. The former makes no sense;
            // lambdas cannot have an arg list. The latter we have no way to generate code for;
            // you cannot hoist the arg list to a field of a closure class.
            //
            // The native compiler allows this and generates code as though the developer
            // was attempting to access the arg list of the lambda! We should simply disallow it.

            TypeSymbol runtimeArgumentHandleType = GetSpecialType(SpecialType.System_RuntimeArgumentHandle, diagnostics, node);

            MethodSymbol method = this.ContainingMember() as MethodSymbol;

            bool hasError = false;

            if ((object)method == null || !method.IsVararg)
            {
                // CS0190: The __arglist construct is valid only within a variable argument method
                Error(diagnostics, ErrorCode.ERR_ArgsInvalid, node);
                hasError = true;
            }
            else
            {
                // We're in a varargs method; are we also inside a lambda?
                Symbol container = this.ContainingMemberOrLambda;
                if (container != method)
                {
                    // We also need to report this any time a local variable of a restricted type
                    // would be hoisted into a closure for an anonymous function, iterator or async method.
                    // We do that during the actual rewrites.

                    // CS4013: Instance of type '{0}' cannot be used inside an anonymous function, query expression, iterator block or async method
                    Error(diagnostics, ErrorCode.ERR_SpecialByRefInLambda, node, runtimeArgumentHandleType);

                    hasError = true;
                }
            }

            return new BoundArgList(node, runtimeArgumentHandleType, hasError);
        }

        /// <summary>
        /// This can be reached for the qualified name on the right-hand-side of an `is` operator.
        /// For compatibility we parse it as a qualified name, as the is-type expression only permitted
        /// a type on the right-hand-side in C# 6. But the same syntax now, in C# 7 and later, can
        /// refer to a constant, which would normally be represented as a *simple member access expression*.
        /// Since the parser cannot distinguish, it parses it as before and depends on the binder
        /// to handle a qualified name appearing as an expression.
        /// </summary>
        private BoundExpression BindQualifiedName(QualifiedNameSyntax node, BindingDiagnosticBag diagnostics)
        {
            return BindMemberAccessWithBoundLeft(node, this.BindLeftOfPotentialColorColorMemberAccess(node.Left, diagnostics), node.Right, node.DotToken, invoked: false, indexed: false, diagnostics: diagnostics);
        }

        private BoundExpression BindParenthesizedExpression(ExpressionSyntax innerExpression, BindingDiagnosticBag diagnostics)
        {
            var result = BindExpression(innerExpression, diagnostics);

            // A parenthesized expression may not be a namespace or a type. If it is a parenthesized
            // namespace or type then report the error but let it go; we'll just ignore the
            // parenthesis and keep on trucking.
            CheckNotNamespaceOrType(result, diagnostics);
            return result;
        }

#nullable enable
        private BoundExpression BindTypeOf(TypeOfExpressionSyntax node, BindingDiagnosticBag diagnostics)
        {
            ExpressionSyntax typeSyntax = node.Type;

            TypeofBinder typeofBinder = new TypeofBinder(typeSyntax, this); //has special handling for unbound types
            AliasSymbol alias;
            TypeWithAnnotations typeWithAnnotations = typeofBinder.BindType(typeSyntax, diagnostics, out alias);
            TypeSymbol type = typeWithAnnotations.Type;

            bool hasError = false;

            // NB: Dev10 has an error for typeof(dynamic), but allows typeof(dynamic[]),
            // typeof(C<dynamic>), etc.
            if (type.IsDynamic())
            {
                diagnostics.Add(ErrorCode.ERR_BadDynamicTypeof, node.Location);
                hasError = true;
            }
            else if (typeWithAnnotations.NullableAnnotation.IsAnnotated() && type.IsReferenceType)
            {
                // error: cannot take the `typeof` a nullable reference type.
                diagnostics.Add(ErrorCode.ERR_BadNullableTypeof, node.Location);
                hasError = true;
            }
            else if (this.InAttributeArgument && type.ContainsFunctionPointer())
            {
                // https://github.com/dotnet/roslyn/issues/48765 tracks removing this error and properly supporting function
                // pointers in attribute types. Until then, we don't know how serialize them, so error instead of crashing
                // during emit.
                diagnostics.Add(ErrorCode.ERR_FunctionPointerTypesInAttributeNotSupported, node.Location);
                hasError = true;
            }

            BoundTypeExpression boundType = new BoundTypeExpression(typeSyntax, alias, typeWithAnnotations, type.IsErrorType());
            return new BoundTypeOfOperator(node, boundType, null, this.GetWellKnownType(WellKnownType.System_Type, diagnostics, node), hasError);
        }

        private BoundExpression BindSizeOf(SizeOfExpressionSyntax node, BindingDiagnosticBag diagnostics)
        {
            ExpressionSyntax typeSyntax = node.Type;
            AliasSymbol alias;
            TypeWithAnnotations typeWithAnnotations = this.BindType(typeSyntax, diagnostics, out alias);
            TypeSymbol type = typeWithAnnotations.Type;

            bool typeHasErrors = type.IsErrorType() || CheckManagedAddr(Compilation, type, node.Location, diagnostics);

            BoundTypeExpression boundType = new BoundTypeExpression(typeSyntax, alias, typeWithAnnotations, typeHasErrors);
            ConstantValue constantValue = GetConstantSizeOf(type);
            bool hasErrors = constantValue is null && ReportUnsafeIfNotAllowed(node, diagnostics, type);
            return new BoundSizeOfOperator(node, boundType, constantValue,
                this.GetSpecialType(SpecialType.System_Int32, diagnostics, node), hasErrors);
        }

        /// <returns>true if managed type-related errors were found, otherwise false.</returns>
        internal static bool CheckManagedAddr(CSharpCompilation compilation, TypeSymbol type, Location location, BindingDiagnosticBag diagnostics)
        {
            var useSiteInfo = new CompoundUseSiteInfo<AssemblySymbol>(diagnostics, compilation.Assembly);
            var managedKind = type.GetManagedKind(ref useSiteInfo);
            diagnostics.Add(location, useSiteInfo);

            return CheckManagedAddr(compilation, type, managedKind, location, diagnostics);
        }

        /// <returns>true if managed type-related errors were found, otherwise false.</returns>
        internal static bool CheckManagedAddr(CSharpCompilation compilation, TypeSymbol type, ManagedKind managedKind, Location location, BindingDiagnosticBag diagnostics)
        {
            switch (managedKind)
            {
                case ManagedKind.Managed:
                    diagnostics.Add(ErrorCode.ERR_ManagedAddr, location, type);
                    return true;
                case ManagedKind.UnmanagedWithGenerics when MessageID.IDS_FeatureUnmanagedConstructedTypes.GetFeatureAvailabilityDiagnosticInfo(compilation) is CSDiagnosticInfo diagnosticInfo:
                    diagnostics.Add(diagnosticInfo, location);
                    return true;
                case ManagedKind.Unknown:
                    throw ExceptionUtilities.UnexpectedValue(managedKind);
                default:
                    return false;
            }
        }
#nullable disable

        internal static ConstantValue GetConstantSizeOf(TypeSymbol type)
        {
            return ConstantValue.CreateSizeOf((type.GetEnumUnderlyingType() ?? type).SpecialType);
        }

        private BoundExpression BindDefaultExpression(DefaultExpressionSyntax node, BindingDiagnosticBag diagnostics)
        {
            TypeWithAnnotations typeWithAnnotations = this.BindType(node.Type, diagnostics, out AliasSymbol alias);
            var typeExpression = new BoundTypeExpression(node.Type, aliasOpt: alias, typeWithAnnotations);
            TypeSymbol type = typeWithAnnotations.Type;
            return new BoundDefaultExpression(node, typeExpression, constantValueOpt: type.GetDefaultValue(), type);
        }

        /// <summary>
        /// Binds a simple identifier.
        /// </summary>
        private BoundExpression BindIdentifier(
            SimpleNameSyntax node,
            bool invoked,
            bool indexed,
            BindingDiagnosticBag diagnostics)
        {
            Debug.Assert(node != null);

            // If the syntax tree is ill-formed and the identifier is missing then we've already
            // given a parse error. Just return an error local and continue with analysis.
            if (node.IsMissing)
            {
                return BadExpression(node);
            }

            // A simple-name is either of the form I or of the form I<A1, ..., AK>, where I is a
            // single identifier and <A1, ..., AK> is an optional type-argument-list. When no
            // type-argument-list is specified, consider K to be zero. The simple-name is evaluated
            // and classified as follows:

            // If K is zero and the simple-name appears within a block and if the block's (or an
            // enclosing block's) local variable declaration space contains a local variable,
            // parameter or constant with name I, then the simple-name refers to that local
            // variable, parameter or constant and is classified as a variable or value.

            // If K is zero and the simple-name appears within the body of a generic method
            // declaration and if that declaration includes a type parameter with name I, then the
            // simple-name refers to that type parameter.

            BoundExpression expression;

            // It's possible that the argument list is malformed; if so, do not attempt to bind it;
            // just use the null array.

            int arity = node.Arity;
            bool hasTypeArguments = arity > 0;

            SeparatedSyntaxList<TypeSyntax> typeArgumentList = node.Kind() == SyntaxKind.GenericName
                ? ((GenericNameSyntax)node).TypeArgumentList.Arguments
                : default(SeparatedSyntaxList<TypeSyntax>);

            Debug.Assert(arity == typeArgumentList.Count);

            var typeArgumentsWithAnnotations = hasTypeArguments ?
                BindTypeArguments(typeArgumentList, diagnostics) :
                default(ImmutableArray<TypeWithAnnotations>);

            var lookupResult = LookupResult.GetInstance();
            LookupOptions options = LookupOptions.AllMethodsOnArityZero;
            if (invoked)
            {
                options |= LookupOptions.MustBeInvocableIfMember;
            }

            if (!IsInMethodBody && !IsInsideNameof)
            {
                Debug.Assert((options & LookupOptions.NamespacesOrTypesOnly) == 0);
                options |= LookupOptions.MustNotBeMethodTypeParameter;
            }

            var name = node.Identifier.ValueText;
            CompoundUseSiteInfo<AssemblySymbol> useSiteInfo = GetNewCompoundUseSiteInfo(diagnostics);
            this.LookupSymbolsWithFallback(lookupResult, name, arity: arity, useSiteInfo: ref useSiteInfo, options: options);
            diagnostics.Add(node, useSiteInfo);

            if (lookupResult.Kind != LookupResultKind.Empty)
            {
                // have we detected an error with the current node?
                bool isError;
                var members = ArrayBuilder<Symbol>.GetInstance();
                Symbol symbol = GetSymbolOrMethodOrPropertyGroup(lookupResult, node, name, node.Arity, members, diagnostics, out isError, qualifierOpt: null);  // reports diagnostics in result.

                if ((object)symbol == null)
                {
                    Debug.Assert(members.Count > 0);

                    var receiver = SynthesizeMethodGroupReceiver(node, members);
                    expression = ConstructBoundMemberGroupAndReportOmittedTypeArguments(
                        node,
                        typeArgumentList,
                        typeArgumentsWithAnnotations,
                        receiver,
                        name,
                        members,
                        lookupResult,
                        receiver != null ? BoundMethodGroupFlags.HasImplicitReceiver : BoundMethodGroupFlags.None,
                        isError,
                        diagnostics);

                    ReportSimpleProgramLocalReferencedOutsideOfTopLevelStatement(node, members[0], diagnostics);
                }
                else
                {
                    bool isNamedType = (symbol.Kind == SymbolKind.NamedType) || (symbol.Kind == SymbolKind.ErrorType);

                    if (hasTypeArguments && isNamedType)
                    {
                        symbol = ConstructNamedTypeUnlessTypeArgumentOmitted(node, (NamedTypeSymbol)symbol, typeArgumentList, typeArgumentsWithAnnotations, diagnostics);
                    }

                    expression = BindNonMethod(node, symbol, diagnostics, lookupResult.Kind, indexed, isError);

                    if (!isNamedType && (hasTypeArguments || node.Kind() == SyntaxKind.GenericName))
                    {
                        Debug.Assert(isError); // Should have been reported by GetSymbolOrMethodOrPropertyGroup.
                        expression = new BoundBadExpression(
                            syntax: node,
                            resultKind: LookupResultKind.WrongArity,
                            symbols: ImmutableArray.Create(symbol),
                            childBoundNodes: ImmutableArray.Create(BindToTypeForErrorRecovery(expression)),
                            type: expression.Type,
                            hasErrors: isError);
                    }
                }

                members.Free();
            }
            else
            {
                expression = null;
                if (node is IdentifierNameSyntax identifier)
                {
                    var type = BindNativeIntegerSymbolIfAny(identifier, diagnostics);
                    if (type is { })
                    {
                        expression = new BoundTypeExpression(node, null, type);
                    }
                    else if (FallBackOnDiscard(identifier, diagnostics))
                    {
                        expression = new BoundDiscardExpression(node, type: null);
                    }
                }

                // Otherwise, the simple-name is undefined and a compile-time error occurs.
                if (expression is null)
                {
                    expression = BadExpression(node);
                    if (lookupResult.Error != null)
                    {
                        Error(diagnostics, lookupResult.Error, node);
                    }
                    else if (IsJoinRangeVariableInLeftKey(node))
                    {
                        Error(diagnostics, ErrorCode.ERR_QueryOuterKey, node, name);
                    }
                    else if (IsInJoinRightKey(node))
                    {
                        Error(diagnostics, ErrorCode.ERR_QueryInnerKey, node, name);
                    }
                    else
                    {
                        Error(diagnostics, ErrorCode.ERR_NameNotInContext, node, name);
                    }
                }
            }

            lookupResult.Free();
            return expression;
        }

        /// <summary>
        /// Is this is an _ identifier in a context where discards are allowed?
        /// </summary>
        private static bool FallBackOnDiscard(IdentifierNameSyntax node, BindingDiagnosticBag diagnostics)
        {
            if (!node.Identifier.IsUnderscoreToken())
            {
                return false;
            }

            CSharpSyntaxNode containingDeconstruction = node.GetContainingDeconstruction();
            bool isDiscard = containingDeconstruction != null || IsOutVarDiscardIdentifier(node);
            if (isDiscard)
            {
                CheckFeatureAvailability(node, MessageID.IDS_FeatureDiscards, diagnostics);
            }

            return isDiscard;
        }

        private static bool IsOutVarDiscardIdentifier(SimpleNameSyntax node)
        {
            Debug.Assert(node.Identifier.IsUnderscoreToken());

            CSharpSyntaxNode parent = node.Parent;
            return (parent?.Kind() == SyntaxKind.Argument &&
                ((ArgumentSyntax)parent).RefOrOutKeyword.Kind() == SyntaxKind.OutKeyword);
        }

        private BoundExpression SynthesizeMethodGroupReceiver(CSharpSyntaxNode syntax, ArrayBuilder<Symbol> members)
        {
            // SPEC: For each instance type T starting with the instance type of the immediately
            // SPEC: enclosing type declaration, and continuing with the instance type of each
            // SPEC: enclosing class or struct declaration, [do a lot of things to find a match].
            // SPEC: ...
            // SPEC: If T is the instance type of the immediately enclosing class or struct type 
            // SPEC: and the lookup identifies one or more methods, the result is a method group 
            // SPEC: with an associated instance expression of this. 

            // Explanation of spec:
            //
            // We are looping over a set of types, from inner to outer, attempting to resolve the
            // meaning of a simple name; for example "M(123)".
            //
            // There are a number of possibilities:
            // 
            // If the lookup finds M in an outer class:
            //
            // class Outer { 
            //     static void M(int x) {}
            //     class Inner {
            //         void X() { M(123); }
            //     }
            // }
            //
            // or the base class of an outer class:
            //
            // class Base { 
            //     public static void M(int x) {}
            // }
            // class Outer : Base {
            //     class Inner {
            //         void X() { M(123); }
            //     }
            // }
            //
            // Then there is no "associated instance expression" of the method group.  That is, there
            // is no possibility of there being an "implicit this".
            //
            // If the lookup finds M on the class that triggered the lookup on the other hand, or
            // one of its base classes:
            //
            // class Base { 
            //     public static void M(int x) {}
            // }
            // class Derived : Base {
            //   void X() { M(123); }
            // }
            //
            // Then the associated instance expression is "this" *even if one or more methods in the
            // method group are static*. If it turns out that the method was static, then we'll
            // check later to determine if there was a receiver actually present in the source code
            // or not.  (That happens during the "final validation" phase of overload resolution.

            // Implementation explanation:
            //
            // If we're here, then lookup has identified one or more methods.  
            Debug.Assert(members.Count > 0);

            // The lookup implementation loops over the set of types from inner to outer, and stops 
            // when it makes a match. (This is correct because any matches found on more-outer types
            // would be hidden, and discarded.) This means that we only find members associated with 
            // one containing class or struct. The method is possibly on that type directly, or via 
            // inheritance from a base type of the type.
            //
            // The question then is what the "associated instance expression" is; is it "this" or
            // nothing at all? If the type that we found the method on is the current type, or is a
            // base type of the current type, then there should be a "this" associated with the
            // method group. Otherwise, it should be null.

            var currentType = this.ContainingType;
            if ((object)currentType == null)
            {
                // This may happen if there is no containing type, 
                // e.g. we are binding an expression in an assembly-level attribute
                return null;
            }

            var declaringType = members[0].ContainingType;

            var discardedUseSiteInfo = CompoundUseSiteInfo<AssemblySymbol>.Discarded;
            if (currentType.IsEqualToOrDerivedFrom(declaringType, TypeCompareKind.ConsiderEverything, useSiteInfo: ref discardedUseSiteInfo) ||
                (currentType.IsInterface && (declaringType.IsObjectType() || currentType.AllInterfacesNoUseSiteDiagnostics.Contains(declaringType))))
            {
                return ThisReference(syntax, currentType, wasCompilerGenerated: true);
            }
            else
            {
                return TryBindInteractiveReceiver(syntax, declaringType);
            }
        }

        private bool IsBadLocalOrParameterCapture(Symbol symbol, TypeSymbol type, RefKind refKind)
        {
            if (refKind != RefKind.None || type.IsRefLikeType)
            {
                var containingMethod = this.ContainingMemberOrLambda as MethodSymbol;
                if ((object)containingMethod != null && (object)symbol.ContainingSymbol != (object)containingMethod)
                {
                    // Not expecting symbol from constructed method.
                    Debug.Assert(!symbol.ContainingSymbol.Equals(containingMethod));

                    // Captured in a lambda.
                    return (containingMethod.MethodKind == MethodKind.AnonymousFunction || containingMethod.MethodKind == MethodKind.LocalFunction) && !IsInsideNameof; // false in EE evaluation method
                }
            }
            return false;
        }

        private BoundExpression BindNonMethod(SimpleNameSyntax node, Symbol symbol, BindingDiagnosticBag diagnostics, LookupResultKind resultKind, bool indexed, bool isError)
        {
            // Events are handled later as we don't know yet if we are binding to the event or it's backing field.
            if (symbol.Kind != SymbolKind.Event)
            {
                ReportDiagnosticsIfObsolete(diagnostics, symbol, node, hasBaseReceiver: false);
            }

            switch (symbol.Kind)
            {
                case SymbolKind.Local:
                    {
                        var localSymbol = (LocalSymbol)symbol;
                        TypeSymbol type;
                        bool isNullableUnknown;

                        if (ReportSimpleProgramLocalReferencedOutsideOfTopLevelStatement(node, localSymbol, diagnostics))
                        {
                            type = new ExtendedErrorTypeSymbol(
                                this.Compilation, name: "var", arity: 0, errorInfo: null, variableUsedBeforeDeclaration: true);
                            isNullableUnknown = true;
                        }
                        else if (isUsedBeforeDeclaration(node, localSymbol))
                        {
                            // Here we report a local variable being used before its declaration
                            //
                            // There are two possible diagnostics for this:
                            //
                            // CS0841: ERR_VariableUsedBeforeDeclaration
                            // Cannot use local variable 'x' before it is declared
                            //
                            // CS0844: ERR_VariableUsedBeforeDeclarationAndHidesField
                            // Cannot use local variable 'x' before it is declared. The 
                            // declaration of the local variable hides the field 'C.x'.
                            //
                            // There are two situations in which we give these errors.
                            //
                            // First, the scope of a local variable -- that is, the region of program 
                            // text in which it can be looked up by name -- is throughout the entire
                            // block which declares it. It is therefore possible to use a local
                            // before it is declared, which is an error.
                            //
                            // As an additional help to the user, we give a special error for this
                            // scenario:
                            //
                            // class C { 
                            //  int x; 
                            //  void M() { 
                            //    Print(x); 
                            //    int x = 5;
                            //  } }
                            //
                            // Because a too-clever C++ user might be attempting to deliberately
                            // bind to "this.x" in the "Print". (In C++ the local does not come
                            // into scope until its declaration.)
                            //
                            FieldSymbol possibleField = null;
                            var lookupResult = LookupResult.GetInstance();
                            CompoundUseSiteInfo<AssemblySymbol> useSiteInfo = GetNewCompoundUseSiteInfo(diagnostics);
                            this.LookupMembersInType(
                                lookupResult,
                                ContainingType,
                                localSymbol.Name,
                                arity: 0,
                                basesBeingResolved: null,
                                options: LookupOptions.Default,
                                originalBinder: this,
                                diagnose: false,
                                useSiteInfo: ref useSiteInfo);
                            diagnostics.Add(node, useSiteInfo);
                            possibleField = lookupResult.SingleSymbolOrDefault as FieldSymbol;
                            lookupResult.Free();
                            if ((object)possibleField != null)
                            {
                                Error(diagnostics, ErrorCode.ERR_VariableUsedBeforeDeclarationAndHidesField, node, node, possibleField);
                            }
                            else
                            {
                                Error(diagnostics, ErrorCode.ERR_VariableUsedBeforeDeclaration, node, node);
                            }

                            type = new ExtendedErrorTypeSymbol(
                                this.Compilation, name: "var", arity: 0, errorInfo: null, variableUsedBeforeDeclaration: true);
                            isNullableUnknown = true;
                        }
                        else if ((localSymbol as SourceLocalSymbol)?.IsVar == true && localSymbol.ForbiddenZone?.Contains(node) == true)
                        {
                            // A var (type-inferred) local variable has been used in its own initialization (the "forbidden zone").
                            // There are many cases where this occurs, including:
                            //
                            // 1. var x = M(out x);
                            // 2. M(out var x, out x);
                            // 3. var (x, y) = (y, x);
                            //
                            // localSymbol.ForbiddenDiagnostic provides a suitable diagnostic for whichever case applies.
                            //
                            diagnostics.Add(localSymbol.ForbiddenDiagnostic, node.Location, node);
                            type = new ExtendedErrorTypeSymbol(
                                this.Compilation, name: "var", arity: 0, errorInfo: null, variableUsedBeforeDeclaration: true);
                            isNullableUnknown = true;
                        }
                        else
                        {
                            type = localSymbol.Type;
                            isNullableUnknown = false;
                            if (IsBadLocalOrParameterCapture(localSymbol, type, localSymbol.RefKind))
                            {
                                isError = true;
                                Error(diagnostics, ErrorCode.ERR_AnonDelegateCantUseLocal, node, localSymbol);
                            }
                        }

                        var constantValueOpt = localSymbol.IsConst && !IsInsideNameof && !type.IsErrorType()
                            ? localSymbol.GetConstantValue(node, this.LocalInProgress, diagnostics) : null;
                        return new BoundLocal(node, localSymbol, BoundLocalDeclarationKind.None, constantValueOpt: constantValueOpt, isNullableUnknown: isNullableUnknown, type: type, hasErrors: isError);
                    }

                case SymbolKind.Parameter:
                    {
                        var parameter = (ParameterSymbol)symbol;
                        if (IsBadLocalOrParameterCapture(parameter, parameter.Type, parameter.RefKind))
                        {
                            isError = true;
                            Error(diagnostics, ErrorCode.ERR_AnonDelegateCantUse, node, parameter.Name);
                        }
                        return new BoundParameter(node, parameter, hasErrors: isError);
                    }

                case SymbolKind.NamedType:
                case SymbolKind.ErrorType:
                case SymbolKind.TypeParameter:
                    // If I identifies a type, then the result is that type constructed with the
                    // given type arguments. UNDONE: Construct the child type if it is generic!
                    return new BoundTypeExpression(node, null, (TypeSymbol)symbol, hasErrors: isError);

                case SymbolKind.Property:
                    {
                        BoundExpression receiver = SynthesizeReceiver(node, symbol, diagnostics);
                        return BindPropertyAccess(node, receiver, (PropertySymbol)symbol, diagnostics, resultKind, hasErrors: isError);
                    }

                case SymbolKind.Event:
                    {
                        BoundExpression receiver = SynthesizeReceiver(node, symbol, diagnostics);
                        return BindEventAccess(node, receiver, (EventSymbol)symbol, diagnostics, resultKind, hasErrors: isError);
                    }

                case SymbolKind.Field:
                    {
                        BoundExpression receiver = SynthesizeReceiver(node, symbol, diagnostics);
                        return BindFieldAccess(node, receiver, (FieldSymbol)symbol, diagnostics, resultKind, indexed, hasErrors: isError);
                    }

                case SymbolKind.Namespace:
                    return new BoundNamespaceExpression(node, (NamespaceSymbol)symbol, hasErrors: isError);

                case SymbolKind.Alias:
                    {
                        var alias = (AliasSymbol)symbol;
                        symbol = alias.Target;
                        switch (symbol.Kind)
                        {
                            case SymbolKind.NamedType:
                            case SymbolKind.ErrorType:
                                return new BoundTypeExpression(node, alias, (NamedTypeSymbol)symbol, hasErrors: isError);
                            case SymbolKind.Namespace:
                                return new BoundNamespaceExpression(node, (NamespaceSymbol)symbol, alias, hasErrors: isError);
                            default:
                                throw ExceptionUtilities.UnexpectedValue(symbol.Kind);
                        }
                    }

                case SymbolKind.RangeVariable:
                    return BindRangeVariable(node, (RangeVariableSymbol)symbol, diagnostics);

                default:
                    throw ExceptionUtilities.UnexpectedValue(symbol.Kind);
            }

            bool isUsedBeforeDeclaration(SimpleNameSyntax node, LocalSymbol localSymbol)
            {
                Location localSymbolLocation = localSymbol.Locations[0];

                if (node.SyntaxTree == localSymbolLocation.SourceTree)
                {
                    return node.SpanStart < localSymbolLocation.SourceSpan.Start;
                }

                return false;
            }
        }

        private static bool ReportSimpleProgramLocalReferencedOutsideOfTopLevelStatement(SimpleNameSyntax node, Symbol symbol, BindingDiagnosticBag diagnostics)
        {
            if (symbol.ContainingSymbol is SynthesizedSimpleProgramEntryPointSymbol)
            {
                if (!SyntaxFacts.IsTopLevelStatement(node.Ancestors(ascendOutOfTrivia: false).OfType<GlobalStatementSyntax>().FirstOrDefault()))
                {
                    Error(diagnostics, ErrorCode.ERR_SimpleProgramLocalIsReferencedOutsideOfTopLevelStatement, node, node);
                    return true;
                }
            }

            return false;
        }

        protected virtual BoundExpression BindRangeVariable(SimpleNameSyntax node, RangeVariableSymbol qv, BindingDiagnosticBag diagnostics)
        {
            return Next.BindRangeVariable(node, qv, diagnostics);
        }

        private BoundExpression SynthesizeReceiver(SyntaxNode node, Symbol member, BindingDiagnosticBag diagnostics)
        {
            // SPEC: Otherwise, if T is the instance type of the immediately enclosing class or
            // struct type, if the lookup identifies an instance member, and if the reference occurs
            // within the block of an instance constructor, an instance method, or an instance
            // accessor, the result is the same as a member access of the form this.I. This can only
            // happen when K is zero.

            if (!member.RequiresInstanceReceiver())
            {
                return null;
            }

            var currentType = this.ContainingType;
            var discardedUseSiteInfo = CompoundUseSiteInfo<AssemblySymbol>.Discarded;
            NamedTypeSymbol declaringType = member.ContainingType;
            if (currentType.IsEqualToOrDerivedFrom(declaringType, TypeCompareKind.ConsiderEverything, useSiteInfo: ref discardedUseSiteInfo) ||
                (currentType.IsInterface && (declaringType.IsObjectType() || currentType.AllInterfacesNoUseSiteDiagnostics.Contains(declaringType))))
            {
                bool hasErrors = false;
                if (EnclosingNameofArgument != node)
                {
                    if (InFieldInitializer && !currentType.IsScriptClass)
                    {
                        //can't access "this" in field initializers
                        Error(diagnostics, ErrorCode.ERR_FieldInitRefNonstatic, node, member);
                        hasErrors = true;
                    }
                    else if (InConstructorInitializer || InAttributeArgument)
                    {
                        //can't access "this" in constructor initializers or attribute arguments
                        Error(diagnostics, ErrorCode.ERR_ObjectRequired, node, member);
                        hasErrors = true;
                    }
                    else
                    {
                        // not an instance member if the container is a type, like when binding default parameter values.
                        var containingMember = ContainingMember();
                        bool locationIsInstanceMember = !containingMember.IsStatic &&
                            (containingMember.Kind != SymbolKind.NamedType || currentType.IsScriptClass);

                        if (!locationIsInstanceMember)
                        {
                            // error CS0120: An object reference is required for the non-static field, method, or property '{0}'
                            Error(diagnostics, ErrorCode.ERR_ObjectRequired, node, member);
                            hasErrors = true;
                        }
                    }

                    hasErrors = hasErrors || IsRefOrOutThisParameterCaptured(node, diagnostics);
                }

                return ThisReference(node, currentType, hasErrors, wasCompilerGenerated: true);
            }
            else
            {
                return TryBindInteractiveReceiver(node, declaringType);
            }
        }

        internal Symbol ContainingMember()
        {
            return this.ContainingMemberOrLambda.ContainingNonLambdaMember();
        }

        private BoundExpression TryBindInteractiveReceiver(SyntaxNode syntax, NamedTypeSymbol memberDeclaringType)
        {
            if (this.ContainingType.TypeKind == TypeKind.Submission
                // check we have access to `this`
                && isInstanceContext())
            {
                if (memberDeclaringType.TypeKind == TypeKind.Submission)
                {
                    return new BoundPreviousSubmissionReference(syntax, memberDeclaringType) { WasCompilerGenerated = true };
                }
                else
                {
                    TypeSymbol hostObjectType = Compilation.GetHostObjectTypeSymbol();
                    var discardedUseSiteInfo = CompoundUseSiteInfo<AssemblySymbol>.Discarded;
                    if ((object)hostObjectType != null && hostObjectType.IsEqualToOrDerivedFrom(memberDeclaringType, TypeCompareKind.ConsiderEverything, useSiteInfo: ref discardedUseSiteInfo))
                    {
                        return new BoundHostObjectMemberReference(syntax, hostObjectType) { WasCompilerGenerated = true };
                    }
                }
            }

            return null;

            bool isInstanceContext()
            {
                var containingMember = this.ContainingMemberOrLambda;
                do
                {
                    if (containingMember.IsStatic)
                    {
                        return false;
                    }
                    if (containingMember.Kind == SymbolKind.NamedType)
                    {
                        break;
                    }
                    containingMember = containingMember.ContainingSymbol;
                } while ((object)containingMember != null);
                return true;
            }
        }

        public BoundExpression BindNamespaceOrTypeOrExpression(ExpressionSyntax node, BindingDiagnosticBag diagnostics)
        {
            if (node.Kind() == SyntaxKind.PredefinedType)
            {
                return this.BindNamespaceOrType(node, diagnostics);
            }

            if (SyntaxFacts.IsName(node.Kind()))
            {
                if (SyntaxFacts.IsNamespaceAliasQualifier(node))
                {
                    return this.BindNamespaceAlias((IdentifierNameSyntax)node, diagnostics);
                }
                else if (SyntaxFacts.IsInNamespaceOrTypeContext(node))
                {
                    return this.BindNamespaceOrType(node, diagnostics);
                }
            }
            else if (SyntaxFacts.IsTypeSyntax(node.Kind()))
            {
                return this.BindNamespaceOrType(node, diagnostics);
            }

            return this.BindExpression(node, diagnostics, SyntaxFacts.IsInvoked(node), SyntaxFacts.IsIndexed(node));
        }

        public BoundExpression BindLabel(ExpressionSyntax node, BindingDiagnosticBag diagnostics)
        {
            var name = node as IdentifierNameSyntax;
            if (name == null)
            {
                Debug.Assert(node.ContainsDiagnostics);
                return BadExpression(node, LookupResultKind.NotLabel);
            }

            var result = LookupResult.GetInstance();
            string labelName = name.Identifier.ValueText;
            CompoundUseSiteInfo<AssemblySymbol> useSiteInfo = GetNewCompoundUseSiteInfo(diagnostics);
            this.LookupSymbolsWithFallback(result, labelName, arity: 0, useSiteInfo: ref useSiteInfo, options: LookupOptions.LabelsOnly);
            diagnostics.Add(node, useSiteInfo);

            if (!result.IsMultiViable)
            {
                Error(diagnostics, ErrorCode.ERR_LabelNotFound, node, labelName);
                result.Free();
                return BadExpression(node, result.Kind);
            }

            Debug.Assert(result.IsSingleViable, "If this happens, we need to deal with multiple label definitions.");
            var symbol = (LabelSymbol)result.Symbols.First();
            result.Free();
            return new BoundLabel(node, symbol, null);
        }

        public BoundExpression BindNamespaceOrType(ExpressionSyntax node, BindingDiagnosticBag diagnostics)
        {
            var symbol = this.BindNamespaceOrTypeOrAliasSymbol(node, diagnostics, null, false);
            return CreateBoundNamespaceOrTypeExpression(node, symbol.Symbol);
        }

        public BoundExpression BindNamespaceAlias(IdentifierNameSyntax node, BindingDiagnosticBag diagnostics)
        {
            var symbol = this.BindNamespaceAliasSymbol(node, diagnostics);
            return CreateBoundNamespaceOrTypeExpression(node, symbol);
        }

        private static BoundExpression CreateBoundNamespaceOrTypeExpression(ExpressionSyntax node, Symbol symbol)
        {
            var alias = symbol as AliasSymbol;

            if ((object)alias != null)
            {
                symbol = alias.Target;
            }

            var type = symbol as TypeSymbol;
            if ((object)type != null)
            {
                return new BoundTypeExpression(node, alias, type);
            }

            var namespaceSymbol = symbol as NamespaceSymbol;
            if ((object)namespaceSymbol != null)
            {
                return new BoundNamespaceExpression(node, namespaceSymbol, alias);
            }

            throw ExceptionUtilities.UnexpectedValue(symbol);
        }

        private BoundThisReference BindThis(ThisExpressionSyntax node, BindingDiagnosticBag diagnostics)
        {
            Debug.Assert(node != null);
            bool hasErrors = true;

            bool inStaticContext;
            if (!HasThis(isExplicit: true, inStaticContext: out inStaticContext))
            {
                //this error is returned in the field initializer case
                Error(diagnostics, inStaticContext ? ErrorCode.ERR_ThisInStaticMeth : ErrorCode.ERR_ThisInBadContext, node);
            }
            else
            {
                hasErrors = IsRefOrOutThisParameterCaptured(node.Token, diagnostics);
            }

            return ThisReference(node, this.ContainingType, hasErrors);
        }

        private BoundThisReference ThisReference(SyntaxNode node, NamedTypeSymbol thisTypeOpt, bool hasErrors = false, bool wasCompilerGenerated = false)
        {
            return new BoundThisReference(node, thisTypeOpt ?? CreateErrorType(), hasErrors) { WasCompilerGenerated = wasCompilerGenerated };
        }

        private bool IsRefOrOutThisParameterCaptured(SyntaxNodeOrToken thisOrBaseToken, BindingDiagnosticBag diagnostics)
        {
            ParameterSymbol thisSymbol = this.ContainingMemberOrLambda.EnclosingThisSymbol();
            // If there is no this parameter, then it is definitely not captured and 
            // any diagnostic would be cascading.
            if ((object)thisSymbol != null && thisSymbol.ContainingSymbol != ContainingMemberOrLambda && thisSymbol.RefKind != RefKind.None)
            {
                Error(diagnostics, ErrorCode.ERR_ThisStructNotInAnonMeth, thisOrBaseToken);
                return true;
            }

            return false;
        }

        private BoundBaseReference BindBase(BaseExpressionSyntax node, BindingDiagnosticBag diagnostics)
        {
            bool hasErrors = false;
            TypeSymbol baseType = this.ContainingType is null ? null : this.ContainingType.BaseTypeNoUseSiteDiagnostics;
            bool inStaticContext;

            if (!HasThis(isExplicit: true, inStaticContext: out inStaticContext))
            {
                //this error is returned in the field initializer case
                Error(diagnostics, inStaticContext ? ErrorCode.ERR_BaseInStaticMeth : ErrorCode.ERR_BaseInBadContext, node.Token);
                hasErrors = true;
            }
            else if ((object)baseType == null) // e.g. in System.Object
            {
                Error(diagnostics, ErrorCode.ERR_NoBaseClass, node);
                hasErrors = true;
            }
            else if (this.ContainingType is null || node.Parent is null || (node.Parent.Kind() != SyntaxKind.SimpleMemberAccessExpression && node.Parent.Kind() != SyntaxKind.ElementAccessExpression))
            {
                Error(diagnostics, ErrorCode.ERR_BaseIllegal, node.Token);
                hasErrors = true;
            }
            else if (IsRefOrOutThisParameterCaptured(node.Token, diagnostics))
            {
                // error has been reported by IsRefOrOutThisParameterCaptured
                hasErrors = true;
            }

            return new BoundBaseReference(node, baseType, hasErrors);
        }

        private BoundExpression BindCast(CastExpressionSyntax node, BindingDiagnosticBag diagnostics)
        {
            BoundExpression operand = this.BindValue(node.Expression, diagnostics, BindValueKind.RValue);
            TypeWithAnnotations targetTypeWithAnnotations = this.BindType(node.Type, diagnostics);
            TypeSymbol targetType = targetTypeWithAnnotations.Type;

            if (targetType.IsNullableType() &&
                !operand.HasAnyErrors &&
                (object)operand.Type != null &&
                !operand.Type.IsNullableType() &&
                !TypeSymbol.Equals(targetType.GetNullableUnderlyingType(), operand.Type, TypeCompareKind.ConsiderEverything2))
            {
                return BindExplicitNullableCastFromNonNullable(node, operand, targetTypeWithAnnotations, diagnostics);
            }

            return BindCastCore(node, operand, targetTypeWithAnnotations, wasCompilerGenerated: operand.WasCompilerGenerated, diagnostics: diagnostics);
        }

        private BoundExpression BindFromEndIndexExpression(PrefixUnaryExpressionSyntax node, BindingDiagnosticBag diagnostics)
        {
            Debug.Assert(node.OperatorToken.IsKind(SyntaxKind.CaretToken));

            CheckFeatureAvailability(node, MessageID.IDS_FeatureIndexOperator, diagnostics);

            // Used in lowering as the second argument to the constructor. Example: new Index(value, fromEnd: true)
            GetSpecialType(SpecialType.System_Boolean, diagnostics, node);

            BoundExpression boundOperand = BindValue(node.Operand, diagnostics, BindValueKind.RValue);
            TypeSymbol intType = GetSpecialType(SpecialType.System_Int32, diagnostics, node);
            TypeSymbol indexType = GetWellKnownType(WellKnownType.System_Index, diagnostics, node);

            if ((object)boundOperand.Type != null && boundOperand.Type.IsNullableType())
            {
                // Used in lowering to construct the nullable
                GetSpecialTypeMember(SpecialMember.System_Nullable_T__ctor, diagnostics, node);
                NamedTypeSymbol nullableType = GetSpecialType(SpecialType.System_Nullable_T, diagnostics, node);

                if (!indexType.IsNonNullableValueType())
                {
                    Error(diagnostics, ErrorCode.ERR_ValConstraintNotSatisfied, node, nullableType, nullableType.TypeParameters.Single(), indexType);
                }

                intType = nullableType.Construct(intType);
                indexType = nullableType.Construct(indexType);
            }

            CompoundUseSiteInfo<AssemblySymbol> useSiteInfo = GetNewCompoundUseSiteInfo(diagnostics);
            Conversion conversion = this.Conversions.ClassifyImplicitConversionFromExpression(boundOperand, intType, ref useSiteInfo);
            diagnostics.Add(node, useSiteInfo);

            if (!conversion.IsValid)
            {
                GenerateImplicitConversionError(diagnostics, node, conversion, boundOperand, intType);
            }

            BoundExpression boundConversion = CreateConversion(boundOperand, conversion, intType, diagnostics);
            MethodSymbol symbolOpt = GetWellKnownTypeMember(WellKnownMember.System_Index__ctor, diagnostics, syntax: node) as MethodSymbol;

            return new BoundFromEndIndexExpression(node, boundConversion, symbolOpt, indexType);
        }

        private BoundExpression BindRangeExpression(RangeExpressionSyntax node, BindingDiagnosticBag diagnostics)
        {
            CheckFeatureAvailability(node, MessageID.IDS_FeatureRangeOperator, diagnostics);

            TypeSymbol rangeType = GetWellKnownType(WellKnownType.System_Range, diagnostics, node);
            MethodSymbol symbolOpt = null;

            if (!rangeType.IsErrorType())
            {
                // Depending on the available arguments to the range expression, there are four
                // possible well-known members we could bind to. The constructor is always the
                // fallback member, usable in any situation. However, if any of the other members
                // are available and applicable, we will prefer that.

                WellKnownMember? memberOpt = null;
                if (node.LeftOperand is null && node.RightOperand is null)
                {
                    memberOpt = WellKnownMember.System_Range__get_All;
                }
                else if (node.LeftOperand is null)
                {
                    memberOpt = WellKnownMember.System_Range__EndAt;
                }
                else if (node.RightOperand is null)
                {
                    memberOpt = WellKnownMember.System_Range__StartAt;
                }

                if (memberOpt is object)
                {
                    symbolOpt = (MethodSymbol)GetWellKnownTypeMember(
                        memberOpt.GetValueOrDefault(),
                        diagnostics,
                        syntax: node,
                        isOptional: true);
                }

                if (symbolOpt is null)
                {
                    symbolOpt = (MethodSymbol)GetWellKnownTypeMember(
                        WellKnownMember.System_Range__ctor,
                        diagnostics,
                        syntax: node);
                }
            }

            BoundExpression left = BindRangeExpressionOperand(node.LeftOperand, diagnostics);
            BoundExpression right = BindRangeExpressionOperand(node.RightOperand, diagnostics);

            if (left?.Type.IsNullableType() == true || right?.Type.IsNullableType() == true)
            {
                // Used in lowering to construct the nullable
                GetSpecialType(SpecialType.System_Boolean, diagnostics, node);
                GetSpecialTypeMember(SpecialMember.System_Nullable_T__ctor, diagnostics, node);
                NamedTypeSymbol nullableType = GetSpecialType(SpecialType.System_Nullable_T, diagnostics, node);

                if (!rangeType.IsNonNullableValueType())
                {
                    Error(diagnostics, ErrorCode.ERR_ValConstraintNotSatisfied, node, nullableType, nullableType.TypeParameters.Single(), rangeType);
                }

                rangeType = nullableType.Construct(rangeType);
            }

            return new BoundRangeExpression(node, left, right, symbolOpt, rangeType);
        }

        private BoundExpression BindRangeExpressionOperand(ExpressionSyntax operand, BindingDiagnosticBag diagnostics)
        {
            if (operand is null)
            {
                return null;
            }

            BoundExpression boundOperand = BindValue(operand, diagnostics, BindValueKind.RValue);
            TypeSymbol indexType = GetWellKnownType(WellKnownType.System_Index, diagnostics, operand);

            if (boundOperand.Type?.IsNullableType() == true)
            {
                // Used in lowering to construct the nullable
                GetSpecialTypeMember(SpecialMember.System_Nullable_T__ctor, diagnostics, operand);
                NamedTypeSymbol nullableType = GetSpecialType(SpecialType.System_Nullable_T, diagnostics, operand);

                if (!indexType.IsNonNullableValueType())
                {
                    Error(diagnostics, ErrorCode.ERR_ValConstraintNotSatisfied, operand, nullableType, nullableType.TypeParameters.Single(), indexType);
                }

                indexType = nullableType.Construct(indexType);
            }

            CompoundUseSiteInfo<AssemblySymbol> useSiteInfo = GetNewCompoundUseSiteInfo(diagnostics);
            Conversion conversion = this.Conversions.ClassifyImplicitConversionFromExpression(boundOperand, indexType, ref useSiteInfo);
            diagnostics.Add(operand, useSiteInfo);

            if (!conversion.IsValid)
            {
                GenerateImplicitConversionError(diagnostics, operand, conversion, boundOperand, indexType);
            }

            return CreateConversion(boundOperand, conversion, indexType, diagnostics);
        }

        private BoundExpression BindCastCore(ExpressionSyntax node, BoundExpression operand, TypeWithAnnotations targetTypeWithAnnotations, bool wasCompilerGenerated, BindingDiagnosticBag diagnostics)
        {
            TypeSymbol targetType = targetTypeWithAnnotations.Type;
            CompoundUseSiteInfo<AssemblySymbol> useSiteInfo = GetNewCompoundUseSiteInfo(diagnostics);
            Conversion conversion = this.Conversions.ClassifyConversionFromExpression(operand, targetType, ref useSiteInfo, forCast: true);
            diagnostics.Add(node, useSiteInfo);

            var conversionGroup = new ConversionGroup(conversion, targetTypeWithAnnotations);
            bool suppressErrors = operand.HasAnyErrors || targetType.IsErrorType();
            bool hasErrors = !conversion.IsValid || targetType.IsStatic;
            if (hasErrors && !suppressErrors)
            {
                GenerateExplicitConversionErrors(diagnostics, node, conversion, operand, targetType);
            }

            return CreateConversion(node, operand, conversion, isCast: true, conversionGroupOpt: conversionGroup, wasCompilerGenerated: wasCompilerGenerated, destination: targetType, diagnostics: diagnostics, hasErrors: hasErrors | suppressErrors);
        }

        private void GenerateExplicitConversionErrors(
            BindingDiagnosticBag diagnostics,
            SyntaxNode syntax,
            Conversion conversion,
            BoundExpression operand,
            TypeSymbol targetType)
        {
            // Make sure that errors within the unbound lambda don't get lost.
            if (operand.Kind == BoundKind.UnboundLambda)
            {
                GenerateAnonymousFunctionConversionError(diagnostics, operand.Syntax, (UnboundLambda)operand, targetType);
                return;
            }

            if (operand.HasAnyErrors || targetType.IsErrorType())
            {
                // an error has already been reported elsewhere
                return;
            }

            if (targetType.IsStatic)
            {
                // The specification states in the section titled "Referencing Static
                // Class Types" that it is always illegal to have a static class in a
                // cast operator.
                diagnostics.Add(ErrorCode.ERR_ConvertToStaticClass, syntax.Location, targetType);
                return;
            }

            if (!targetType.IsReferenceType && !targetType.IsNullableType() && operand.IsLiteralNull())
            {
                diagnostics.Add(ErrorCode.ERR_ValueCantBeNull, syntax.Location, targetType);
                return;
            }

            if (conversion.ResultKind == LookupResultKind.OverloadResolutionFailure)
            {
                Debug.Assert(conversion.IsUserDefined);

                ImmutableArray<MethodSymbol> originalUserDefinedConversions = conversion.OriginalUserDefinedConversions;
                if (originalUserDefinedConversions.Length > 1)
                {
                    diagnostics.Add(ErrorCode.ERR_AmbigUDConv, syntax.Location, originalUserDefinedConversions[0], originalUserDefinedConversions[1], operand.Display, targetType);
                }
                else
                {
                    Debug.Assert(originalUserDefinedConversions.Length == 0,
                        "How can there be exactly one applicable user-defined conversion if the conversion doesn't exist?");
                    SymbolDistinguisher distinguisher1 = new SymbolDistinguisher(this.Compilation, operand.Type, targetType);
                    diagnostics.Add(ErrorCode.ERR_NoExplicitConv, syntax.Location, distinguisher1.First, distinguisher1.Second);
                }

                return;
            }

            switch (operand.Kind)
            {
                case BoundKind.MethodGroup:
                    {
                        if (targetType.TypeKind != TypeKind.Delegate ||
                            !MethodGroupConversionDoesNotExistOrHasErrors((BoundMethodGroup)operand, (NamedTypeSymbol)targetType, syntax.Location, diagnostics, out _))
                        {
                            diagnostics.Add(ErrorCode.ERR_NoExplicitConv, syntax.Location, MessageID.IDS_SK_METHOD.Localize(), targetType);
                        }

                        return;
                    }
                case BoundKind.TupleLiteral:
                    {
                        var tuple = (BoundTupleLiteral)operand;
                        var targetElementTypesWithAnnotations = default(ImmutableArray<TypeWithAnnotations>);

                        // If target is a tuple or compatible type with the same number of elements,
                        // report errors for tuple arguments that failed to convert, which would be more useful.
                        if (targetType.TryGetElementTypesWithAnnotationsIfTupleType(out targetElementTypesWithAnnotations) &&
                            targetElementTypesWithAnnotations.Length == tuple.Arguments.Length)
                        {
                            GenerateExplicitConversionErrorsForTupleLiteralArguments(diagnostics, tuple.Arguments, targetElementTypesWithAnnotations);
                            return;
                        }

                        // target is not compatible with source and source does not have a type
                        if ((object)tuple.Type == null)
                        {
                            Error(diagnostics, ErrorCode.ERR_ConversionNotTupleCompatible, syntax, tuple.Arguments.Length, targetType);
                            return;
                        }

                        // Otherwise it is just a regular conversion failure from T1 to T2.
                        break;
                    }
                case BoundKind.StackAllocArrayCreation:
                    {
                        var stackAllocExpression = (BoundStackAllocArrayCreation)operand;
                        Error(diagnostics, ErrorCode.ERR_StackAllocConversionNotPossible, syntax, stackAllocExpression.ElementType, targetType);
                        return;
                    }
                case BoundKind.UnconvertedConditionalOperator when operand.Type is null:
                case BoundKind.UnconvertedSwitchExpression when operand.Type is null:
                    {
                        GenerateImplicitConversionError(diagnostics, operand.Syntax, conversion, operand, targetType);
                        return;
                    }
                case BoundKind.UnconvertedAddressOfOperator:
                    {
                        var errorCode = targetType.TypeKind switch
                        {
                            TypeKind.FunctionPointer => ErrorCode.ERR_MethFuncPtrMismatch,
                            TypeKind.Delegate => ErrorCode.ERR_CannotConvertAddressOfToDelegate,
                            _ => ErrorCode.ERR_AddressOfToNonFunctionPointer
                        };

                        diagnostics.Add(errorCode, syntax.Location, ((BoundUnconvertedAddressOfOperator)operand).Operand.Name, targetType);
                        return;
                    }
            }

            Debug.Assert((object)operand.Type != null);
            SymbolDistinguisher distinguisher = new SymbolDistinguisher(this.Compilation, operand.Type, targetType);
            diagnostics.Add(ErrorCode.ERR_NoExplicitConv, syntax.Location, distinguisher.First, distinguisher.Second);
        }

        private void GenerateExplicitConversionErrorsForTupleLiteralArguments(
            BindingDiagnosticBag diagnostics,
            ImmutableArray<BoundExpression> tupleArguments,
            ImmutableArray<TypeWithAnnotations> targetElementTypesWithAnnotations)
        {
            // report all leaf elements of the tuple literal that failed to convert
            // NOTE: we are not responsible for reporting use site errors here, just the failed leaf conversions.
            // By the time we get here we have done analysis and know we have failed the cast in general, and diagnostics collected in the process is already in the bag. 
            // The only thing left is to form a diagnostics about the actually failing conversion(s).
            // This whole method does not itself collect any usesite diagnostics. Its only purpose is to produce an error better than "conversion failed here"           
            var discardedUseSiteInfo = CompoundUseSiteInfo<AssemblySymbol>.Discarded;

            for (int i = 0; i < targetElementTypesWithAnnotations.Length; i++)
            {
                var argument = tupleArguments[i];
                var targetElementType = targetElementTypesWithAnnotations[i].Type;

                var elementConversion = Conversions.ClassifyConversionFromExpression(argument, targetElementType, ref discardedUseSiteInfo);
                if (!elementConversion.IsValid)
                {
                    GenerateExplicitConversionErrors(diagnostics, argument.Syntax, elementConversion, argument, targetElementType);
                }
            }
        }

        /// <summary>
        /// This implements the casting behavior described in section 6.2.3 of the spec:
        /// 
        /// - If the nullable conversion is from S to T?, the conversion is evaluated as the underlying conversion 
        ///   from S to T followed by a wrapping from T to T?.
        ///
        /// This particular check is done in the binder because it involves conversion processing rules (like overflow
        /// checking and constant folding) which are not handled by Conversions.
        /// </summary>
        private BoundExpression BindExplicitNullableCastFromNonNullable(ExpressionSyntax node, BoundExpression operand, TypeWithAnnotations targetTypeWithAnnotations, BindingDiagnosticBag diagnostics)
        {
            Debug.Assert(targetTypeWithAnnotations.HasType && targetTypeWithAnnotations.IsNullableType());
            Debug.Assert((object)operand.Type != null && !operand.Type.IsNullableType());

            // Section 6.2.3 of the spec only applies when the non-null version of the types involved have a
            // built in conversion.
            var discardedUseSiteInfo = CompoundUseSiteInfo<AssemblySymbol>.Discarded;
            TypeWithAnnotations underlyingTargetTypeWithAnnotations = targetTypeWithAnnotations.Type.GetNullableUnderlyingTypeWithAnnotations();
            var underlyingConversion = Conversions.ClassifyBuiltInConversion(operand.Type, underlyingTargetTypeWithAnnotations.Type, ref discardedUseSiteInfo);
            if (!underlyingConversion.Exists)
            {
                return BindCastCore(node, operand, targetTypeWithAnnotations, wasCompilerGenerated: operand.WasCompilerGenerated, diagnostics: diagnostics);
            }

            var bag = new BindingDiagnosticBag(DiagnosticBag.GetInstance(), diagnostics.DependenciesBag);
            try
            {
                var underlyingExpr = BindCastCore(node, operand, underlyingTargetTypeWithAnnotations, wasCompilerGenerated: false, diagnostics: bag);
                if (underlyingExpr.HasErrors || bag.HasAnyErrors())
                {
                    Error(diagnostics, ErrorCode.ERR_NoExplicitConv, node, operand.Type, targetTypeWithAnnotations.Type);

                    return new BoundConversion(
                        node,
                        operand,
                        Conversion.NoConversion,
                        @checked: CheckOverflowAtRuntime,
                        explicitCastInCode: true,
                        conversionGroupOpt: new ConversionGroup(Conversion.NoConversion, explicitType: targetTypeWithAnnotations),
                        constantValueOpt: ConstantValue.NotAvailable,
                        type: targetTypeWithAnnotations.Type,
                        hasErrors: true);
                }

                // It's possible for the S -> T conversion to produce a 'better' constant value.  If this 
                // constant value is produced place it in the tree so that it gets emitted.  This maintains 
                // parity with the native compiler which also evaluated the conversion at compile time. 
                if (underlyingExpr.ConstantValue != null)
                {
                    underlyingExpr.WasCompilerGenerated = true;
                    return BindCastCore(node, underlyingExpr, targetTypeWithAnnotations, wasCompilerGenerated: operand.WasCompilerGenerated, diagnostics: diagnostics);
                }

                return BindCastCore(node, operand, targetTypeWithAnnotations, wasCompilerGenerated: operand.WasCompilerGenerated, diagnostics: diagnostics);
            }
            finally
            {
                bag.DiagnosticBag.Free();
            }
        }

        private static NameSyntax GetNameSyntax(SyntaxNode syntax)
        {
            string nameString;
            return GetNameSyntax(syntax, out nameString);
        }

        /// <summary>
        /// Gets the NameSyntax associated with the syntax node
        /// If no syntax is attached it sets the nameString to plain text
        /// name and returns a null NameSyntax
        /// </summary>
        /// <param name="syntax">Syntax node</param>
        /// <param name="nameString">Plain text name</param>
        internal static NameSyntax GetNameSyntax(SyntaxNode syntax, out string nameString)
        {
            nameString = string.Empty;
            while (true)
            {
                switch (syntax.Kind())
                {
                    case SyntaxKind.PredefinedType:
                        nameString = ((PredefinedTypeSyntax)syntax).Keyword.ValueText;
                        return null;
                    case SyntaxKind.SimpleLambdaExpression:
                        nameString = MessageID.IDS_Lambda.Localize().ToString();
                        return null;
                    case SyntaxKind.ParenthesizedExpression:
                        syntax = ((ParenthesizedExpressionSyntax)syntax).Expression;
                        continue;
                    case SyntaxKind.CastExpression:
                        syntax = ((CastExpressionSyntax)syntax).Expression;
                        continue;
                    case SyntaxKind.SimpleMemberAccessExpression:
                    case SyntaxKind.PointerMemberAccessExpression:
                        return ((MemberAccessExpressionSyntax)syntax).Name;
                    case SyntaxKind.MemberBindingExpression:
                        return ((MemberBindingExpressionSyntax)syntax).Name;
                    default:
                        return syntax as NameSyntax;
                }
            }
        }

        /// <summary>
        /// Gets the plain text name associated with the expression syntax node
        /// </summary>
        /// <param name="syntax">Expression syntax node</param>
        /// <returns>Plain text name</returns>
        private static string GetName(ExpressionSyntax syntax)
        {
            string nameString;
            var nameSyntax = GetNameSyntax(syntax, out nameString);
            if (nameSyntax != null)
            {
                return nameSyntax.GetUnqualifiedName().Identifier.ValueText;
            }
            return nameString;
        }

        // Given a list of arguments, create arrays of the bound arguments and the names of those
        // arguments.
        private void BindArgumentsAndNames(ArgumentListSyntax argumentListOpt, BindingDiagnosticBag diagnostics, AnalyzedArguments result, bool allowArglist = false, bool isDelegateCreation = false)
        {
            if (argumentListOpt != null)
            {
                BindArgumentsAndNames(argumentListOpt.Arguments, diagnostics, result, allowArglist, isDelegateCreation: isDelegateCreation);
            }
        }

        private void BindArgumentsAndNames(BracketedArgumentListSyntax argumentListOpt, BindingDiagnosticBag diagnostics, AnalyzedArguments result)
        {
            if (argumentListOpt != null)
            {
                BindArgumentsAndNames(argumentListOpt.Arguments, diagnostics, result, allowArglist: false);
            }
        }

        private void BindArgumentsAndNames(
            SeparatedSyntaxList<ArgumentSyntax> arguments,
            BindingDiagnosticBag diagnostics,
            AnalyzedArguments result,
            bool allowArglist,
            bool isDelegateCreation = false)
        {
            // Only report the first "duplicate name" or "named before positional" error,
            // so as to avoid "cascading" errors.
            bool hadError = false;

            // Only report the first "non-trailing named args required C# 7.2" error,
            // so as to avoid "cascading" errors.
            bool hadLangVersionError = false;

            foreach (var argumentSyntax in arguments)
            {
                BindArgumentAndName(result, diagnostics, ref hadError, ref hadLangVersionError,
                    argumentSyntax, allowArglist, isDelegateCreation: isDelegateCreation);
            }
        }

        private bool RefMustBeObeyed(bool isDelegateCreation, ArgumentSyntax argumentSyntax)
        {
            if (Compilation.FeatureStrictEnabled || !isDelegateCreation)
            {
                return true;
            }

            switch (argumentSyntax.Expression.Kind())
            {
                // The next 3 cases should never be allowed as they cannot be ref/out. Assuming a bug in legacy compiler.
                case SyntaxKind.ParenthesizedLambdaExpression:
                case SyntaxKind.SimpleLambdaExpression:
                case SyntaxKind.AnonymousMethodExpression:
                case SyntaxKind.InvocationExpression:
                case SyntaxKind.ObjectCreationExpression:
                case SyntaxKind.ImplicitObjectCreationExpression:
                case SyntaxKind.ParenthesizedExpression: // this is never allowed in legacy compiler
                case SyntaxKind.DeclarationExpression:
                    // A property/indexer is also invalid as it cannot be ref/out, but cannot be checked here. Assuming a bug in legacy compiler.
                    return true;
                default:
                    // The only ones that concern us here for compat is: locals, params, fields
                    // BindArgumentAndName correctly rejects all other cases, except for properties and indexers.
                    // They are handled after BindArgumentAndName returns and the binding can be checked.
                    return false;
            }
        }

        private void BindArgumentAndName(
            AnalyzedArguments result,
            BindingDiagnosticBag diagnostics,
            ref bool hadError,
            ref bool hadLangVersionError,
            ArgumentSyntax argumentSyntax,
            bool allowArglist,
            bool isDelegateCreation = false)
        {
            RefKind origRefKind = argumentSyntax.RefOrOutKeyword.Kind().GetRefKind();
            // The old native compiler ignores ref/out in a delegate creation expression.
            // For compatibility we implement the same bug except in strict mode.
            // Note: Some others should still be rejected when ref/out present. See RefMustBeObeyed.
            RefKind refKind = origRefKind == RefKind.None || RefMustBeObeyed(isDelegateCreation, argumentSyntax) ? origRefKind : RefKind.None;

            BoundExpression boundArgument = BindArgumentValue(diagnostics, argumentSyntax, allowArglist, refKind);

            BindArgumentAndName(
                result,
                diagnostics,
                ref hadLangVersionError,
                argumentSyntax,
                boundArgument,
                argumentSyntax.NameColon,
                refKind);

            // check for ref/out property/indexer, only needed for 1 parameter version
            if (!hadError && isDelegateCreation && origRefKind != RefKind.None && result.Arguments.Count == 1)
            {
                var arg = result.Argument(0);
                switch (arg.Kind)
                {
                    case BoundKind.PropertyAccess:
                    case BoundKind.IndexerAccess:
                        var requiredValueKind = origRefKind == RefKind.In ? BindValueKind.ReadonlyRef : BindValueKind.RefOrOut;
                        hadError = !CheckValueKind(argumentSyntax, arg, requiredValueKind, false, diagnostics);
                        return;
                }
            }

            if (argumentSyntax.RefOrOutKeyword.Kind() != SyntaxKind.None)
            {
                argumentSyntax.Expression.CheckDeconstructionCompatibleArgument(diagnostics);
            }
        }

        private BoundExpression BindArgumentValue(BindingDiagnosticBag diagnostics, ArgumentSyntax argumentSyntax, bool allowArglist, RefKind refKind)
        {
            if (argumentSyntax.Expression.Kind() == SyntaxKind.DeclarationExpression)
            {
                var declarationExpression = (DeclarationExpressionSyntax)argumentSyntax.Expression;
                if (declarationExpression.IsOutDeclaration())
                {
                    return BindOutDeclarationArgument(declarationExpression, diagnostics);
                }
            }

            return BindArgumentExpression(diagnostics, argumentSyntax.Expression, refKind, allowArglist);
        }

        private BoundExpression BindOutDeclarationArgument(DeclarationExpressionSyntax declarationExpression, BindingDiagnosticBag diagnostics)
        {
            TypeSyntax typeSyntax = declarationExpression.Type;
            VariableDesignationSyntax designation = declarationExpression.Designation;

            if (typeSyntax.GetRefKind() != RefKind.None)
            {
                diagnostics.Add(ErrorCode.ERR_OutVariableCannotBeByRef, declarationExpression.Type.Location);
            }

            switch (designation.Kind())
            {
                case SyntaxKind.DiscardDesignation:
                    {
                        bool isVar;
                        bool isConst = false;
                        AliasSymbol alias;
                        var declType = BindVariableTypeWithAnnotations(designation, diagnostics, typeSyntax, ref isConst, out isVar, out alias);
                        Debug.Assert(isVar != declType.HasType);

                        return new BoundDiscardExpression(declarationExpression, declType.Type);
                    }
                case SyntaxKind.SingleVariableDesignation:
                    return BindOutVariableDeclarationArgument(declarationExpression, diagnostics);
                default:
                    throw ExceptionUtilities.UnexpectedValue(designation.Kind());
            }
        }

        private BoundExpression BindOutVariableDeclarationArgument(
             DeclarationExpressionSyntax declarationExpression,
             BindingDiagnosticBag diagnostics)
        {
            Debug.Assert(declarationExpression.IsOutVarDeclaration());
            bool isVar;
            var designation = (SingleVariableDesignationSyntax)declarationExpression.Designation;
            TypeSyntax typeSyntax = declarationExpression.Type;

            // Is this a local?
            SourceLocalSymbol localSymbol = this.LookupLocal(designation.Identifier);
            if ((object)localSymbol != null)
            {
                Debug.Assert(localSymbol.DeclarationKind == LocalDeclarationKind.OutVariable);
                if ((InConstructorInitializer || InFieldInitializer) && ContainingMemberOrLambda.ContainingSymbol.Kind == SymbolKind.NamedType)
                {
                    CheckFeatureAvailability(declarationExpression, MessageID.IDS_FeatureExpressionVariablesInQueriesAndInitializers, diagnostics);
                }

                bool isConst = false;
                AliasSymbol alias;
                var declType = BindVariableTypeWithAnnotations(declarationExpression, diagnostics, typeSyntax, ref isConst, out isVar, out alias);

                localSymbol.ScopeBinder.ValidateDeclarationNameConflictsInScope(localSymbol, diagnostics);

                if (isVar)
                {
                    return new OutVariablePendingInference(declarationExpression, localSymbol, null);
                }

                CheckRestrictedTypeInAsyncMethod(this.ContainingMemberOrLambda, declType.Type, diagnostics, typeSyntax);

                return new BoundLocal(declarationExpression, localSymbol, BoundLocalDeclarationKind.WithExplicitType, constantValueOpt: null, isNullableUnknown: false, type: declType.Type);
            }

            // Is this a field?
            GlobalExpressionVariable expressionVariableField = LookupDeclaredField(designation);

            if ((object)expressionVariableField == null)
            {
                // We should have the right binder in the chain, cannot continue otherwise.
                throw ExceptionUtilities.Unreachable;
            }

            BoundExpression receiver = SynthesizeReceiver(designation, expressionVariableField, diagnostics);

            if (typeSyntax.IsVar)
            {
                BindTypeOrAliasOrVarKeyword(typeSyntax, BindingDiagnosticBag.Discarded, out isVar);

                if (isVar)
                {
                    return new OutVariablePendingInference(declarationExpression, expressionVariableField, receiver);
                }
            }

            TypeSymbol fieldType = expressionVariableField.GetFieldType(this.FieldsBeingBound).Type;
            return new BoundFieldAccess(declarationExpression,
                                        receiver,
                                        expressionVariableField,
                                        null,
                                        LookupResultKind.Viable,
                                        isDeclaration: true,
                                        type: fieldType);
        }

        /// <summary>
        /// Returns true if a bad special by ref local was found.
        /// </summary>
        internal static bool CheckRestrictedTypeInAsyncMethod(Symbol containingSymbol, TypeSymbol type, BindingDiagnosticBag diagnostics, SyntaxNode syntax)
        {
            if (containingSymbol.Kind == SymbolKind.Method
                && ((MethodSymbol)containingSymbol).IsAsync
                && type.IsRestrictedType())
            {
                Error(diagnostics, ErrorCode.ERR_BadSpecialByRefLocal, syntax, type);
                return true;
            }
            return false;
        }

        internal GlobalExpressionVariable LookupDeclaredField(SingleVariableDesignationSyntax variableDesignator)
        {
            return LookupDeclaredField(variableDesignator, variableDesignator.Identifier.ValueText);
        }

        internal GlobalExpressionVariable LookupDeclaredField(SyntaxNode node, string identifier)
        {
            foreach (Symbol member in ContainingType?.GetMembers(identifier) ?? ImmutableArray<Symbol>.Empty)
            {
                GlobalExpressionVariable field;
                if (member.Kind == SymbolKind.Field &&
                    (field = member as GlobalExpressionVariable)?.SyntaxTree == node.SyntaxTree &&
                    field.SyntaxNode == node)
                {
                    return field;
                }
            }

            return null;
        }

        // Bind a named/positional argument.
        // Prevent cascading diagnostic by considering the previous
        // error state and returning the updated error state.
        private void BindArgumentAndName(
            AnalyzedArguments result,
            BindingDiagnosticBag diagnostics,
            ref bool hadLangVersionError,
            CSharpSyntaxNode argumentSyntax,
            BoundExpression boundArgumentExpression,
            NameColonSyntax nameColonSyntax,
            RefKind refKind)
        {
            Debug.Assert(argumentSyntax is ArgumentSyntax || argumentSyntax is AttributeArgumentSyntax);

            bool hasRefKinds = result.RefKinds.Any();
            if (refKind != RefKind.None)
            {
                // The common case is no ref or out arguments. So we defer all work until the first one is seen.
                if (!hasRefKinds)
                {
                    hasRefKinds = true;

                    int argCount = result.Arguments.Count;
                    for (int i = 0; i < argCount; ++i)
                    {
                        result.RefKinds.Add(RefKind.None);
                    }
                }
            }

            if (hasRefKinds)
            {
                result.RefKinds.Add(refKind);
            }

            bool hasNames = result.Names.Any();
            if (nameColonSyntax != null)
            {
                // The common case is no named arguments. So we defer all work until the first named argument is seen.
                if (!hasNames)
                {
                    hasNames = true;

                    int argCount = result.Arguments.Count;
                    for (int i = 0; i < argCount; ++i)
                    {
                        result.Names.Add(null);
                    }
                }

                result.Names.Add(nameColonSyntax.Name);
            }
            else if (hasNames)
            {
                // We just saw a fixed-position argument after a named argument.
                if (!hadLangVersionError && !Compilation.LanguageVersion.AllowNonTrailingNamedArguments())
                {
                    // CS1738: Named argument specifications must appear after all fixed arguments have been specified
                    Error(diagnostics, ErrorCode.ERR_NamedArgumentSpecificationBeforeFixedArgument, argumentSyntax,
                        new CSharpRequiredLanguageVersion(MessageID.IDS_FeatureNonTrailingNamedArguments.RequiredVersion()));

                    hadLangVersionError = true;
                }

                result.Names.Add(null);
            }

            result.Arguments.Add(boundArgumentExpression);
        }

        /// <summary>
        /// Bind argument and verify argument matches rvalue or out param requirements.
        /// </summary>
        private BoundExpression BindArgumentExpression(BindingDiagnosticBag diagnostics, ExpressionSyntax argumentExpression, RefKind refKind, bool allowArglist)
        {
            BindValueKind valueKind =
                refKind == RefKind.None ?
                        BindValueKind.RValue :
                        refKind == RefKind.In ?
                            BindValueKind.ReadonlyRef :
                            BindValueKind.RefOrOut;

            BoundExpression argument;
            if (allowArglist)
            {
                argument = this.BindValueAllowArgList(argumentExpression, diagnostics, valueKind);
            }
            else
            {
                argument = this.BindValue(argumentExpression, diagnostics, valueKind);
            }

            return argument;
        }

        private void CoerceArguments<TMember>(
            MemberResolutionResult<TMember> methodResult,
            ArrayBuilder<BoundExpression> arguments,
            BindingDiagnosticBag diagnostics)
            where TMember : Symbol
        {
            var result = methodResult.Result;

            // Parameter types should be taken from the least overridden member:
            var parameters = methodResult.LeastOverriddenMember.GetParameters();

            for (int arg = 0; arg < arguments.Count; ++arg)
            {
                var kind = result.ConversionForArg(arg);
                BoundExpression argument = arguments[arg];

                // https://github.com/dotnet/roslyn/issues/37119 : should we create an (Identity) conversion when the kind is Identity but the types differ?
                if (!kind.IsIdentity)
                {
                    TypeWithAnnotations parameterTypeWithAnnotations = GetCorrespondingParameterTypeWithAnnotations(ref result, parameters, arg);

                    // NOTE: for some reason, dev10 doesn't report this for indexer accesses.
                    if (!methodResult.Member.IsIndexer() && !argument.HasAnyErrors && parameterTypeWithAnnotations.Type.IsUnsafe())
                    {
                        // CONSIDER: dev10 uses the call syntax, but this seems clearer.
                        ReportUnsafeIfNotAllowed(argument.Syntax, diagnostics);
                        //CONSIDER: Return a bad expression so that HasErrors is true?
                    }

                    arguments[arg] = CreateConversion(argument.Syntax, argument, kind, isCast: false, conversionGroupOpt: null, parameterTypeWithAnnotations.Type, diagnostics);
                }
                else if (argument.Kind == BoundKind.OutVariablePendingInference)
                {
                    TypeWithAnnotations parameterTypeWithAnnotations = GetCorrespondingParameterTypeWithAnnotations(ref result, parameters, arg);
                    arguments[arg] = ((OutVariablePendingInference)argument).SetInferredTypeWithAnnotations(parameterTypeWithAnnotations, diagnostics);
                }
                else if (argument.Kind == BoundKind.OutDeconstructVarPendingInference)
                {
                    TypeWithAnnotations parameterTypeWithAnnotations = GetCorrespondingParameterTypeWithAnnotations(ref result, parameters, arg);
                    arguments[arg] = ((OutDeconstructVarPendingInference)argument).SetInferredTypeWithAnnotations(parameterTypeWithAnnotations, this, success: true);
                }
                else if (argument.Kind == BoundKind.DiscardExpression && !argument.HasExpressionType())
                {
                    TypeWithAnnotations parameterTypeWithAnnotations = GetCorrespondingParameterTypeWithAnnotations(ref result, parameters, arg);
                    Debug.Assert(parameterTypeWithAnnotations.HasType);
                    arguments[arg] = ((BoundDiscardExpression)argument).SetInferredTypeWithAnnotations(parameterTypeWithAnnotations);
                }
                else if (argument.NeedsToBeConverted())
                {
                    Debug.Assert(kind.IsIdentity);
                    if (argument is BoundTupleLiteral sourceTuple)
                    {
                        TypeWithAnnotations parameterTypeWithAnnotations = GetCorrespondingParameterTypeWithAnnotations(ref result, parameters, arg);
                        // CreateConversion reports tuple literal name mismatches, and constructs the expected pattern of bound nodes.
                        arguments[arg] = CreateConversion(argument.Syntax, argument, kind, isCast: false, conversionGroupOpt: null, parameterTypeWithAnnotations.Type, diagnostics);
                    }
                    else
                    {
                        arguments[arg] = BindToNaturalType(argument, diagnostics);
                    }
                }
            }
        }

        private static TypeWithAnnotations GetCorrespondingParameterTypeWithAnnotations(ref MemberAnalysisResult result, ImmutableArray<ParameterSymbol> parameters, int arg)
        {
            int paramNum = result.ParameterFromArgument(arg);
            var type = parameters[paramNum].TypeWithAnnotations;

            if (paramNum == parameters.Length - 1 && result.Kind == MemberResolutionKind.ApplicableInExpandedForm)
            {
                type = ((ArrayTypeSymbol)type.Type).ElementTypeWithAnnotations;
            }

            return type;
        }

        private BoundExpression BindArrayCreationExpression(ArrayCreationExpressionSyntax node, BindingDiagnosticBag diagnostics)
        {
            // SPEC begins
            //
            // An array-creation-expression is used to create a new instance of an array-type.
            //
            // array-creation-expression:
            //     new non-array-type[expression-list] rank-specifiersopt array-initializeropt
            //     new array-type array-initializer 
            //     new rank-specifier array-initializer
            //
            // An array creation expression of the first form allocates an array instance of the
            // type that results from deleting each of the individual expressions from the 
            // expression list. For example, the array creation expression new int[10, 20] produces
            // an array instance of type int[,], and the array creation expression new int[10][,]
            // produces an array of type int[][,]. Each expression in the expression list must be of
            // type int, uint, long, or ulong, or implicitly convertible to one or more of these
            // types. The value of each expression determines the length of the corresponding
            // dimension in the newly allocated array instance. Since the length of an array
            // dimension must be nonnegative, it is a compile-time error to have a 
            // constant-expression with a negative value in the expression list.
            //
            // If an array creation expression of the first form includes an array initializer, each
            // expression in the expression list must be a constant and the rank and dimension 
            // lengths specified by the expression list must match those of the array initializer.
            //
            // In an array creation expression of the second or third form, the rank of the
            // specified array type or rank specifier must match that of the array initializer. The
            // individual dimension lengths are inferred from the number of elements in each of the
            // corresponding nesting levels of the array initializer. Thus, the expression new
            // int[,] {{0, 1}, {2, 3}, {4, 5}} exactly corresponds to new int[3, 2] {{0, 1}, {2, 3},
            // {4, 5}}
            //
            // An array creation expression of the third form is referred to as an implicitly typed
            // array creation expression. It is similar to the second form, except that the element
            // type of the array is not explicitly given, but determined as the best common type
            // (7.5.2.14) of the set of expressions in the array initializer. For a multidimensional
            // array, i.e., one where the rank-specifier contains at least one comma, this set
            // comprises all expressions found in nested array-initializers.
            //
            // An array creation expression permits instantiation of an array with elements of an
            // array type, but the elements of such an array must be manually initialized. For
            // example, the statement
            //
            // int[][] a = new int[100][];
            //
            // creates a single-dimensional array with 100 elements of type int[]. The initial value
            // of each element is null. It is not possible for the same array creation expression to
            // also instantiate the sub-arrays, and the statement
            //
            // int[][] a = new int[100][5];		// Error
            //
            // results in a compile-time error. 
            //
            // The following are examples of implicitly typed array creation expressions:
            //
            // var a = new[] { 1, 10, 100, 1000 };                     // int[]
            // var b = new[] { 1, 1.5, 2, 2.5 };                       // double[]
            // var c = new[,] { { "hello", null }, { "world", "!" } }; // string[,]
            // var d = new[] { 1, "one", 2, "two" };                   // Error
            //
            // The last expression causes a compile-time error because neither int nor string is 
            // implicitly convertible to the other, and so there is no best common type. An
            // explicitly typed array creation expression must be used in this case, for example
            // specifying the type to be object[]. Alternatively, one of the elements can be cast to
            // a common base type, which would then become the inferred element type.
            //
            // SPEC ends

            var type = (ArrayTypeSymbol)BindArrayType(node.Type, diagnostics, permitDimensions: true, basesBeingResolved: null, disallowRestrictedTypes: true).Type;

            // CONSIDER: 
            //
            // There may be erroneous rank specifiers in the source code, for example:
            //
            // int y = 123; 
            // int[][] z = new int[10][y];
            //
            // The "10" is legal but the "y" is not. If we are in such a situation we do have the
            // "y" expression syntax stashed away in the syntax tree. However, we do *not* perform
            // semantic analysis. This means that "go to definition" on "y" does not work, and so
            // on. We might consider doing a semantic analysis here (with error suppression; a parse
            // error has already been reported) so that "go to definition" works.

            ArrayBuilder<BoundExpression> sizes = ArrayBuilder<BoundExpression>.GetInstance();
            ArrayRankSpecifierSyntax firstRankSpecifier = node.Type.RankSpecifiers[0];
            bool hasErrors = false;
            foreach (var arg in firstRankSpecifier.Sizes)
            {
                var size = BindArrayDimension(arg, diagnostics, ref hasErrors);
                if (size != null)
                {
                    sizes.Add(size);
                }
                else if (node.Initializer is null && arg == firstRankSpecifier.Sizes[0])
                {
                    Error(diagnostics, ErrorCode.ERR_MissingArraySize, firstRankSpecifier);
                    hasErrors = true;
                }
            }

            // produce errors for additional sizes in the ranks
            for (int additionalRankIndex = 1; additionalRankIndex < node.Type.RankSpecifiers.Count; additionalRankIndex++)
            {
                var rank = node.Type.RankSpecifiers[additionalRankIndex];
                var dimension = rank.Sizes;
                foreach (var arg in dimension)
                {
                    if (arg.Kind() != SyntaxKind.OmittedArraySizeExpression)
                    {
                        var size = BindRValueWithoutTargetType(arg, diagnostics);
                        Error(diagnostics, ErrorCode.ERR_InvalidArray, arg);
                        hasErrors = true;
                        // Capture the invalid sizes for `SemanticModel` and `IOperation`
                        sizes.Add(size);
                    }
                }
            }

            ImmutableArray<BoundExpression> arraySizes = sizes.ToImmutableAndFree();

            return node.Initializer == null
                ? new BoundArrayCreation(node, arraySizes, null, type, hasErrors)
                : BindArrayCreationWithInitializer(diagnostics, node, node.Initializer, type, arraySizes, hasErrors: hasErrors);
        }

        private BoundExpression BindArrayDimension(ExpressionSyntax dimension, BindingDiagnosticBag diagnostics, ref bool hasErrors)
        {
            // These make the parse tree nicer, but they shouldn't actually appear in the bound tree.
            if (dimension.Kind() != SyntaxKind.OmittedArraySizeExpression)
            {
                var size = BindValue(dimension, diagnostics, BindValueKind.RValue);
                if (!size.HasAnyErrors)
                {
                    size = ConvertToArrayIndex(size, diagnostics, allowIndexAndRange: false);
                    if (IsNegativeConstantForArraySize(size))
                    {
                        Error(diagnostics, ErrorCode.ERR_NegativeArraySize, dimension);
                        hasErrors = true;
                    }
                }
                else
                {
                    size = BindToTypeForErrorRecovery(size);
                }

                return size;
            }
            return null;
        }

        private BoundExpression BindImplicitArrayCreationExpression(ImplicitArrayCreationExpressionSyntax node, BindingDiagnosticBag diagnostics)
        {
            // See BindArrayCreationExpression method above for implicitly typed array creation SPEC.

            InitializerExpressionSyntax initializer = node.Initializer;
            int rank = node.Commas.Count + 1;

            ImmutableArray<BoundExpression> boundInitializerExpressions = BindArrayInitializerExpressions(initializer, diagnostics, dimension: 1, rank: rank);

            CompoundUseSiteInfo<AssemblySymbol> useSiteInfo = GetNewCompoundUseSiteInfo(diagnostics);
            TypeSymbol bestType = BestTypeInferrer.InferBestType(boundInitializerExpressions, this.Conversions, ref useSiteInfo);
            diagnostics.Add(node, useSiteInfo);

            if ((object)bestType == null || bestType.IsVoidType()) // Dev10 also reports ERR_ImplicitlyTypedArrayNoBestType for void.
            {
                Error(diagnostics, ErrorCode.ERR_ImplicitlyTypedArrayNoBestType, node);
                bestType = CreateErrorType();
            }

            if (bestType.IsRestrictedType())
            {
                // CS0611: Array elements cannot be of type '{0}'
                Error(diagnostics, ErrorCode.ERR_ArrayElementCantBeRefAny, node, bestType);
            }

            // Element type nullability will be inferred in flow analysis and does not need to be set here.
            var arrayType = ArrayTypeSymbol.CreateCSharpArray(Compilation.Assembly, TypeWithAnnotations.Create(bestType), rank);
            return BindArrayCreationWithInitializer(diagnostics, node, initializer, arrayType,
                sizes: ImmutableArray<BoundExpression>.Empty, boundInitExprOpt: boundInitializerExpressions);
        }

        private BoundExpression BindImplicitStackAllocArrayCreationExpression(ImplicitStackAllocArrayCreationExpressionSyntax node, BindingDiagnosticBag diagnostics)
        {
            InitializerExpressionSyntax initializer = node.Initializer;
            ImmutableArray<BoundExpression> boundInitializerExpressions = BindArrayInitializerExpressions(initializer, diagnostics, dimension: 1, rank: 1);

            CompoundUseSiteInfo<AssemblySymbol> useSiteInfo = GetNewCompoundUseSiteInfo(diagnostics);
            TypeSymbol bestType = BestTypeInferrer.InferBestType(boundInitializerExpressions, this.Conversions, ref useSiteInfo);
            diagnostics.Add(node, useSiteInfo);

            if ((object)bestType == null || bestType.IsVoidType())
            {
                Error(diagnostics, ErrorCode.ERR_ImplicitlyTypedArrayNoBestType, node);
                bestType = CreateErrorType();
            }

            if (!bestType.IsErrorType())
            {
                CheckManagedAddr(Compilation, bestType, node.Location, diagnostics);
            }

            return BindStackAllocWithInitializer(
                node,
                initializer,
                type: GetStackAllocType(node, TypeWithAnnotations.Create(bestType), diagnostics, out bool hasErrors),
                elementType: bestType,
                sizeOpt: null,
                diagnostics,
                hasErrors: hasErrors,
                boundInitializerExpressions);
        }

        // This method binds all the array initializer expressions.
        // NOTE: It doesn't convert the bound initializer expressions to array's element type.
        // NOTE: This is done separately in ConvertAndBindArrayInitialization method below.
        private ImmutableArray<BoundExpression> BindArrayInitializerExpressions(InitializerExpressionSyntax initializer, BindingDiagnosticBag diagnostics, int dimension, int rank)
        {
            var exprBuilder = ArrayBuilder<BoundExpression>.GetInstance();
            BindArrayInitializerExpressions(initializer, exprBuilder, diagnostics, dimension, rank);
            return exprBuilder.ToImmutableAndFree();
        }

        /// <summary>
        /// This method walks through the array's InitializerExpressionSyntax and binds all the initializer expressions recursively.
        /// NOTE: It doesn't convert the bound initializer expressions to array's element type.
        /// NOTE: This is done separately in ConvertAndBindArrayInitialization method below.
        /// </summary>
        /// <param name="initializer">Initializer Syntax.</param>
        /// <param name="exprBuilder">Bound expression builder.</param>
        /// <param name="diagnostics">Diagnostics.</param>
        /// <param name="dimension">Current array dimension being processed.</param>
        /// <param name="rank">Rank of the array type.</param>
        private void BindArrayInitializerExpressions(InitializerExpressionSyntax initializer, ArrayBuilder<BoundExpression> exprBuilder, BindingDiagnosticBag diagnostics, int dimension, int rank)
        {
            Debug.Assert(rank > 0);
            Debug.Assert(dimension > 0 && dimension <= rank);
            Debug.Assert(exprBuilder != null);

            if (dimension == rank)
            {
                // We are processing the nth dimension of a rank-n array. We expect that these will
                // only be values, not array initializers.
                foreach (var expression in initializer.Expressions)
                {
                    var boundExpression = BindValue(expression, diagnostics, BindValueKind.RValue);
                    exprBuilder.Add(boundExpression);
                }
            }
            else
            {
                // Inductive case; we'd better have another array initializer
                foreach (var expression in initializer.Expressions)
                {
                    if (expression.Kind() == SyntaxKind.ArrayInitializerExpression)
                    {
                        BindArrayInitializerExpressions((InitializerExpressionSyntax)expression, exprBuilder, diagnostics, dimension + 1, rank);
                    }
                    else
                    {
                        // We have non-array initializer expression, but we expected an array initializer expression.

                        var boundExpression = BindValue(expression, diagnostics, BindValueKind.RValue);
                        if ((object)boundExpression.Type == null || !boundExpression.Type.IsErrorType())
                        {
                            if (!boundExpression.HasAnyErrors)
                            {
                                Error(diagnostics, ErrorCode.ERR_ArrayInitializerExpected, expression);
                            }

                            // Wrap the expression with a bound bad expression with error type.
                            boundExpression = BadExpression(
                                expression,
                                LookupResultKind.Empty,
                                ImmutableArray.Create(boundExpression.ExpressionSymbol),
                                ImmutableArray.Create(boundExpression));
                        }

                        exprBuilder.Add(boundExpression);
                    }
                }
            }
        }

        /// <summary>
        /// Given an array of bound initializer expressions, this method converts these bound expressions
        /// to array's element type and generates a BoundArrayInitialization with the converted initializers.
        /// </summary>
        /// <param name="diagnostics">Diagnostics.</param>
        /// <param name="node">Initializer Syntax.</param>
        /// <param name="type">Array type.</param>
        /// <param name="knownSizes">Known array bounds.</param>
        /// <param name="dimension">Current array dimension being processed.</param>
        /// <param name="boundInitExpr">Array of bound initializer expressions.</param>
        /// <param name="boundInitExprIndex">
        /// Index into the array of bound initializer expressions to fetch the next bound expression.
        /// </param>
        /// <returns></returns>
        private BoundArrayInitialization ConvertAndBindArrayInitialization(
            BindingDiagnosticBag diagnostics,
            InitializerExpressionSyntax node,
            ArrayTypeSymbol type,
            int?[] knownSizes,
            int dimension,
            ImmutableArray<BoundExpression> boundInitExpr,
            ref int boundInitExprIndex)
        {
            Debug.Assert(!boundInitExpr.IsDefault);

            ArrayBuilder<BoundExpression> initializers = ArrayBuilder<BoundExpression>.GetInstance();
            if (dimension == type.Rank)
            {
                // We are processing the nth dimension of a rank-n array. We expect that these will
                // only be values, not array initializers.
                TypeSymbol elemType = type.ElementType;
                foreach (var expressionSyntax in node.Expressions)
                {
                    Debug.Assert(boundInitExprIndex >= 0 && boundInitExprIndex < boundInitExpr.Length);

                    BoundExpression boundExpression = boundInitExpr[boundInitExprIndex];
                    boundInitExprIndex++;

                    BoundExpression convertedExpression = GenerateConversionForAssignment(elemType, boundExpression, diagnostics);
                    initializers.Add(convertedExpression);
                }
            }
            else
            {
                // Inductive case; we'd better have another array initializer
                foreach (var expr in node.Expressions)
                {
                    BoundExpression init = null;
                    if (expr.Kind() == SyntaxKind.ArrayInitializerExpression)
                    {
                        init = ConvertAndBindArrayInitialization(diagnostics, (InitializerExpressionSyntax)expr,
                             type, knownSizes, dimension + 1, boundInitExpr, ref boundInitExprIndex);
                    }
                    else
                    {
                        // We have non-array initializer expression, but we expected an array initializer expression.
                        // We have already generated the diagnostics during binding, so just fetch the bound expression.

                        Debug.Assert(boundInitExprIndex >= 0 && boundInitExprIndex < boundInitExpr.Length);

                        init = boundInitExpr[boundInitExprIndex];
                        Debug.Assert(init.HasAnyErrors);
                        Debug.Assert(init.Type.IsErrorType());

                        boundInitExprIndex++;
                    }

                    initializers.Add(init);
                }
            }

            bool hasErrors = false;
            var knownSizeOpt = knownSizes[dimension - 1];

            if (knownSizeOpt == null)
            {
                knownSizes[dimension - 1] = initializers.Count;
            }
            else if (knownSizeOpt != initializers.Count)
            {
                // No need to report an error if the known size is negative
                // since we've already reported CS0248 earlier and it's
                // expected that the number of initializers won't match.
                if (knownSizeOpt >= 0)
                {
                    Error(diagnostics, ErrorCode.ERR_ArrayInitializerIncorrectLength, node, knownSizeOpt.Value);
                    hasErrors = true;
                }
            }

            return new BoundArrayInitialization(node, initializers.ToImmutableAndFree(), hasErrors: hasErrors);
        }

        private BoundArrayInitialization BindArrayInitializerList(
           BindingDiagnosticBag diagnostics,
           InitializerExpressionSyntax node,
           ArrayTypeSymbol type,
           int?[] knownSizes,
           int dimension,
           ImmutableArray<BoundExpression> boundInitExprOpt = default(ImmutableArray<BoundExpression>))
        {
            // Bind the array initializer expressions, if not already bound.
            // NOTE: Initializer expressions might already be bound for implicitly type array creation
            // NOTE: during array's element type inference.
            if (boundInitExprOpt.IsDefault)
            {
                boundInitExprOpt = BindArrayInitializerExpressions(node, diagnostics, dimension, type.Rank);
            }

            // Convert the bound array initializer expressions to array's element type and
            // generate BoundArrayInitialization with the converted initializers.
            int boundInitExprIndex = 0;
            return ConvertAndBindArrayInitialization(diagnostics, node, type, knownSizes, dimension, boundInitExprOpt, ref boundInitExprIndex);
        }

        private BoundArrayInitialization BindUnexpectedArrayInitializer(
            InitializerExpressionSyntax node,
            BindingDiagnosticBag diagnostics,
            ErrorCode errorCode,
            CSharpSyntaxNode errorNode = null)
        {
            var result = BindArrayInitializerList(
                diagnostics,
                node,
                this.Compilation.CreateArrayTypeSymbol(GetSpecialType(SpecialType.System_Object, diagnostics, node)),
                new int?[1],
                dimension: 1);

            if (!result.HasAnyErrors)
            {
                result = new BoundArrayInitialization(node, result.Initializers, hasErrors: true);
            }

            Error(diagnostics, errorCode, errorNode ?? node);
            return result;
        }

        // We could be in the cases
        //
        // (1) int[] x = { a, b }
        // (2) new int[] { a, b }
        // (3) new int[2] { a, b }
        // (4) new [] { a, b }
        //
        // In case (1) there is no creation syntax.
        // In cases (2) and (3) creation syntax is an ArrayCreationExpression.
        // In case (4) creation syntax is an ImplicitArrayCreationExpression.
        //
        // In cases (1), (2) and (4) there are no sizes.
        //
        // The initializer syntax is always provided.
        //
        // If we are in case (3) and sizes are provided then the number of sizes must match the rank
        // of the array type passed in.

        // For case (4), i.e. ImplicitArrayCreationExpression, we must have already bound the
        // initializer expressions for best type inference.
        // These bound expressions are stored in boundInitExprOpt and reused in creating
        // BoundArrayInitialization to avoid binding them twice.

        private BoundArrayCreation BindArrayCreationWithInitializer(
            BindingDiagnosticBag diagnostics,
            ExpressionSyntax creationSyntax,
            InitializerExpressionSyntax initSyntax,
            ArrayTypeSymbol type,
            ImmutableArray<BoundExpression> sizes,
            ImmutableArray<BoundExpression> boundInitExprOpt = default(ImmutableArray<BoundExpression>),
            bool hasErrors = false)
        {
            Debug.Assert(creationSyntax == null ||
                creationSyntax.Kind() == SyntaxKind.ArrayCreationExpression ||
                creationSyntax.Kind() == SyntaxKind.ImplicitArrayCreationExpression);
            Debug.Assert(initSyntax != null);
            Debug.Assert((object)type != null);
            Debug.Assert(boundInitExprOpt.IsDefault || creationSyntax.Kind() == SyntaxKind.ImplicitArrayCreationExpression);

            // NOTE: In error scenarios, it may be the case sizes.Count > type.Rank.
            // For example, new int[1 2] has 2 sizes, but rank 1 (since there are 0 commas).
            int rank = type.Rank;
            int numSizes = sizes.Length;
            int?[] knownSizes = new int?[Math.Max(rank, numSizes)];

            // If there are sizes given and there is an array initializer, then every size must be a
            // constant. (We'll check later that it matches)
            for (int i = 0; i < numSizes; ++i)
            {
                // Here we are being bug-for-bug compatible with C# 4. When you have code like
                // byte[] b = new[uint.MaxValue] { 2 };
                // you might expect an error that says that the number of elements in the initializer does
                // not match the size of the array. But in C# 4 if the constant does not fit into an integer
                // then we confusingly give the error "that's not a constant".
                // NOTE: in the example above, GetIntegerConstantForArraySize is returning null because the
                // size doesn't fit in an int - not because it doesn't match the initializer length.
                var size = sizes[i];
                knownSizes[i] = GetIntegerConstantForArraySize(size);
                if (!size.HasAnyErrors && knownSizes[i] == null)
                {
                    Error(diagnostics, ErrorCode.ERR_ConstantExpected, size.Syntax);
                    hasErrors = true;
                }
            }

            // KnownSizes is further mutated by BindArrayInitializerList as it works out more
            // information about the sizes.
            BoundArrayInitialization initializer = BindArrayInitializerList(diagnostics, initSyntax, type, knownSizes, 1, boundInitExprOpt);

            hasErrors = hasErrors || initializer.HasAnyErrors;

            bool hasCreationSyntax = creationSyntax != null;
            CSharpSyntaxNode nonNullSyntax = (CSharpSyntaxNode)creationSyntax ?? initSyntax;

            // Construct a set of size expressions if we were not given any.
            //
            // It is possible in error scenarios that some of the bounds were not determined. Substitute
            // zeroes for those.
            if (numSizes == 0)
            {
                BoundExpression[] sizeArray = new BoundExpression[rank];
                for (int i = 0; i < rank; i++)
                {
                    sizeArray[i] = new BoundLiteral(
                        nonNullSyntax,
                        ConstantValue.Create(knownSizes[i] ?? 0),
                        GetSpecialType(SpecialType.System_Int32, diagnostics, nonNullSyntax))
                    { WasCompilerGenerated = true };
                }
                sizes = sizeArray.AsImmutableOrNull();
            }
            else if (!hasErrors && rank != numSizes)
            {
                Error(diagnostics, ErrorCode.ERR_BadIndexCount, nonNullSyntax, type.Rank);
                hasErrors = true;
            }

            return new BoundArrayCreation(nonNullSyntax, sizes, initializer, type, hasErrors: hasErrors)
            {
                WasCompilerGenerated = !hasCreationSyntax &&
                    (initSyntax.Parent == null ||
                    initSyntax.Parent.Kind() != SyntaxKind.EqualsValueClause ||
                    ((EqualsValueClauseSyntax)initSyntax.Parent).Value != initSyntax)
            };
        }

        private BoundExpression BindStackAllocArrayCreationExpression(
            StackAllocArrayCreationExpressionSyntax node, BindingDiagnosticBag diagnostics)
        {
            TypeSyntax typeSyntax = node.Type;

            if (typeSyntax.Kind() != SyntaxKind.ArrayType)
            {
                Error(diagnostics, ErrorCode.ERR_BadStackAllocExpr, typeSyntax);

                return new BoundBadExpression(
                    node,
                    LookupResultKind.NotCreatable, //in this context, anyway
                    ImmutableArray<Symbol>.Empty,
                    ImmutableArray<BoundExpression>.Empty,
                    new PointerTypeSymbol(BindType(typeSyntax, diagnostics)));
            }

            ArrayTypeSyntax arrayTypeSyntax = (ArrayTypeSyntax)typeSyntax;
            var elementTypeSyntax = arrayTypeSyntax.ElementType;
            var arrayType = (ArrayTypeSymbol)BindArrayType(arrayTypeSyntax, diagnostics, permitDimensions: true, basesBeingResolved: null, disallowRestrictedTypes: false).Type;
            var elementType = arrayType.ElementTypeWithAnnotations;

            TypeSymbol type = GetStackAllocType(node, elementType, diagnostics, out bool hasErrors);
            if (!elementType.Type.IsErrorType())
            {
                hasErrors = hasErrors || CheckManagedAddr(Compilation, elementType.Type, elementTypeSyntax.Location, diagnostics);
            }

            SyntaxList<ArrayRankSpecifierSyntax> rankSpecifiers = arrayTypeSyntax.RankSpecifiers;

            if (rankSpecifiers.Count != 1 ||
                rankSpecifiers[0].Sizes.Count != 1)
            {
                // NOTE: Dev10 reported several parse errors here.
                Error(diagnostics, ErrorCode.ERR_BadStackAllocExpr, typeSyntax);

                var builder = ArrayBuilder<BoundExpression>.GetInstance();
                foreach (ArrayRankSpecifierSyntax rankSpecifier in rankSpecifiers)
                {
                    foreach (ExpressionSyntax size in rankSpecifier.Sizes)
                    {
                        if (size.Kind() != SyntaxKind.OmittedArraySizeExpression)
                        {
                            builder.Add(BindExpression(size, BindingDiagnosticBag.Discarded));
                        }
                    }
                }

                return new BoundBadExpression(
                    node,
                    LookupResultKind.Empty,
                    ImmutableArray<Symbol>.Empty,
                    builder.ToImmutableAndFree(),
                    new PointerTypeSymbol(elementType));
            }

            ExpressionSyntax countSyntax = rankSpecifiers[0].Sizes[0];
            BoundExpression count = null;
            if (countSyntax.Kind() != SyntaxKind.OmittedArraySizeExpression)
            {
                count = BindValue(countSyntax, diagnostics, BindValueKind.RValue);
                count = GenerateConversionForAssignment(GetSpecialType(SpecialType.System_Int32, diagnostics, node), count, diagnostics);
                if (IsNegativeConstantForArraySize(count))
                {
                    Error(diagnostics, ErrorCode.ERR_NegativeStackAllocSize, countSyntax);
                    hasErrors = true;
                }
            }
            else if (node.Initializer == null)
            {
                Error(diagnostics, ErrorCode.ERR_MissingArraySize, rankSpecifiers[0]);
                count = BadExpression(countSyntax);
                hasErrors = true;
            }

            return node.Initializer == null
                ? new BoundStackAllocArrayCreation(node, elementType.Type, count, initializerOpt: null, type, hasErrors: hasErrors)
                : BindStackAllocWithInitializer(node, node.Initializer, type, elementType.Type, count, diagnostics, hasErrors);
        }

        private bool ReportBadStackAllocPosition(SyntaxNode node, BindingDiagnosticBag diagnostics)
        {
            Debug.Assert(node is StackAllocArrayCreationExpressionSyntax || node is ImplicitStackAllocArrayCreationExpressionSyntax);
            bool inLegalPosition = true;

            // If we are using a language version that does not restrict the position of a stackalloc expression, skip that test.
            LanguageVersion requiredVersion = MessageID.IDS_FeatureNestedStackalloc.RequiredVersion();
            if (requiredVersion > Compilation.LanguageVersion)
            {
                inLegalPosition = (IsInMethodBody || IsLocalFunctionsScopeBinder) && node.IsLegalCSharp73SpanStackAllocPosition();
                if (!inLegalPosition)
                {
                    MessageID.IDS_FeatureNestedStackalloc.CheckFeatureAvailability(diagnostics, node, node.GetFirstToken().GetLocation());
                }
            }

            // Check if we're syntactically within a catch or finally clause.
            if (this.Flags.IncludesAny(BinderFlags.InCatchBlock | BinderFlags.InCatchFilter | BinderFlags.InFinallyBlock))
            {
                Error(diagnostics, ErrorCode.ERR_StackallocInCatchFinally, node);
            }

            return inLegalPosition;
        }

        private TypeSymbol GetStackAllocType(SyntaxNode node, TypeWithAnnotations elementTypeWithAnnotations, BindingDiagnosticBag diagnostics, out bool hasErrors)
        {
            var inLegalPosition = ReportBadStackAllocPosition(node, diagnostics);
            hasErrors = !inLegalPosition;
            if (inLegalPosition && !isStackallocTargetTyped(node))
            {
                CheckFeatureAvailability(node, MessageID.IDS_FeatureRefStructs, diagnostics);

                var spanType = GetWellKnownType(WellKnownType.System_Span_T, diagnostics, node);
                return ConstructNamedType(
                    type: spanType,
                    typeSyntax: node.Kind() == SyntaxKind.StackAllocArrayCreationExpression
                        ? ((StackAllocArrayCreationExpressionSyntax)node).Type
                        : node,
                    typeArgumentsSyntax: default,
                    typeArguments: ImmutableArray.Create(elementTypeWithAnnotations),
                    basesBeingResolved: null,
                    diagnostics: diagnostics);
            }

            // We treat the stackalloc as target-typed, so we give it a null type for now.
            return null;

            // Is this a context in which a stackalloc expression could be converted to the corresponding pointer
            // type? The only context that permits it is the initialization of a local variable declaration (when
            // the declaration appears as a statement or as the first part of a for loop).
            static bool isStackallocTargetTyped(SyntaxNode node)
            {
                Debug.Assert(node != null);

                SyntaxNode equalsValueClause = node.Parent;

                if (!equalsValueClause.IsKind(SyntaxKind.EqualsValueClause))
                {
                    return false;
                }

                SyntaxNode variableDeclarator = equalsValueClause.Parent;

                if (!variableDeclarator.IsKind(SyntaxKind.VariableDeclarator))
                {
                    return false;
                }

                SyntaxNode variableDeclaration = variableDeclarator.Parent;
                if (!variableDeclaration.IsKind(SyntaxKind.VariableDeclaration))
                {
                    return false;
                }

                return
                    variableDeclaration.Parent.IsKind(SyntaxKind.LocalDeclarationStatement) ||
                    variableDeclaration.Parent.IsKind(SyntaxKind.ForStatement);
            }
        }

        private BoundExpression BindStackAllocWithInitializer(
            SyntaxNode node,
            InitializerExpressionSyntax initSyntax,
            TypeSymbol type,
            TypeSymbol elementType,
            BoundExpression sizeOpt,
            BindingDiagnosticBag diagnostics,
            bool hasErrors,
            ImmutableArray<BoundExpression> boundInitExprOpt = default)
        {
            Debug.Assert(node.IsKind(SyntaxKind.ImplicitStackAllocArrayCreationExpression) || node.IsKind(SyntaxKind.StackAllocArrayCreationExpression));

            if (boundInitExprOpt.IsDefault)
            {
                boundInitExprOpt = BindArrayInitializerExpressions(initSyntax, diagnostics, dimension: 1, rank: 1);
            }

            boundInitExprOpt = boundInitExprOpt.SelectAsArray((expr, t) => GenerateConversionForAssignment(t.elementType, expr, t.diagnostics), (elementType, diagnostics));

            if (sizeOpt != null)
            {
                if (!sizeOpt.HasAnyErrors)
                {
                    int? constantSizeOpt = GetIntegerConstantForArraySize(sizeOpt);
                    if (constantSizeOpt == null)
                    {
                        Error(diagnostics, ErrorCode.ERR_ConstantExpected, sizeOpt.Syntax);
                        hasErrors = true;
                    }
                    else if (boundInitExprOpt.Length != constantSizeOpt)
                    {
                        Error(diagnostics, ErrorCode.ERR_ArrayInitializerIncorrectLength, node, constantSizeOpt.Value);
                        hasErrors = true;
                    }
                }
            }
            else
            {
                sizeOpt = new BoundLiteral(
                        node,
                        ConstantValue.Create(boundInitExprOpt.Length),
                        GetSpecialType(SpecialType.System_Int32, diagnostics, node))
                { WasCompilerGenerated = true };
            }

            return new BoundStackAllocArrayCreation(node, elementType, sizeOpt, new BoundArrayInitialization(initSyntax, boundInitExprOpt), type, hasErrors);
        }

        private static int? GetIntegerConstantForArraySize(BoundExpression expression)
        {
            // If the bound could have been converted to int, then it was.  If it could not have been
            // converted to int, and it was a constant, then it was out of range.

            Debug.Assert(expression != null);
            if (expression.HasAnyErrors)
            {
                return null;
            }

            var constantValue = expression.ConstantValue;

            if (constantValue == null || constantValue.IsBad || expression.Type.SpecialType != SpecialType.System_Int32)
            {
                return null;
            }

            return constantValue.Int32Value;
        }

        private static bool IsNegativeConstantForArraySize(BoundExpression expression)
        {
            Debug.Assert(expression != null);

            if (expression.HasAnyErrors)
            {
                return false;
            }

            var constantValue = expression.ConstantValue;
            if (constantValue == null || constantValue.IsBad)
            {
                return false;
            }

            var type = expression.Type.SpecialType;
            if (type == SpecialType.System_Int32)
            {
                return constantValue.Int32Value < 0;
            }

            if (type == SpecialType.System_Int64)
            {
                return constantValue.Int64Value < 0;
            }

            // By the time we get here we definitely have int, long, uint or ulong.  Obviously the
            // latter two are never negative.
            Debug.Assert(type == SpecialType.System_UInt32 || type == SpecialType.System_UInt64);

            return false;
        }

        /// <summary>
        /// Bind the (implicit or explicit) constructor initializer of a constructor symbol (in source).
        /// </summary>
        /// <param name="initializerArgumentListOpt">
        /// Null for implicit, 
        /// <see cref="ConstructorInitializerSyntax.ArgumentList"/>, or 
        /// <see cref="PrimaryConstructorBaseTypeSyntax.ArgumentList"/> for explicit.</param>
        /// <param name="constructor">Constructor containing the initializer.</param>
        /// <param name="diagnostics">Accumulates errors (e.g. unable to find constructor to invoke).</param>
        /// <returns>A bound expression for the constructor initializer call.</returns>
        /// <remarks>
        /// This method should be kept consistent with Compiler.BindConstructorInitializer (e.g. same error codes).
        /// </remarks>
        internal BoundExpression BindConstructorInitializer(
            ArgumentListSyntax initializerArgumentListOpt,
            MethodSymbol constructor,
            BindingDiagnosticBag diagnostics)
        {
            Binder argumentListBinder = null;

            if (initializerArgumentListOpt != null)
            {
                argumentListBinder = this.GetBinder(initializerArgumentListOpt);
            }

            var result = (argumentListBinder ?? this).BindConstructorInitializerCore(initializerArgumentListOpt, constructor, diagnostics);

            if (argumentListBinder != null)
            {
                // This code is reachable only for speculative SemanticModel.
                Debug.Assert(argumentListBinder.IsSemanticModelBinder);
                result = argumentListBinder.WrapWithVariablesIfAny(initializerArgumentListOpt, result);
            }

            return result;
        }

        private BoundExpression BindConstructorInitializerCore(
            ArgumentListSyntax initializerArgumentListOpt,
            MethodSymbol constructor,
            BindingDiagnosticBag diagnostics)
        {
            // Either our base type is not object, or we have an initializer syntax, or both. We're going to
            // need to do overload resolution on the set of constructors of the base type, either on
            // the provided initializer syntax, or on an implicit ": base()" syntax.

            // SPEC ERROR: The specification states that if you have the situation 
            // SPEC ERROR: class B { ... } class D1 : B {} then the default constructor
            // SPEC ERROR: generated for D1 must call an accessible *parameterless* constructor
            // SPEC ERROR: in B. However, it also states that if you have 
            // SPEC ERROR: class B { ... } class D2 : B { D2() {} }  or
            // SPEC ERROR: class B { ... } class D3 : B { D3() : base() {} }  then
            // SPEC ERROR: the compiler performs *overload resolution* to determine
            // SPEC ERROR: which accessible constructor of B is called. Since B might have
            // SPEC ERROR: a ctor with all optional parameters, overload resolution might
            // SPEC ERROR: succeed even if there is no parameterless constructor. This
            // SPEC ERROR: is unintentionally inconsistent, and the native compiler does not
            // SPEC ERROR: implement this behavior. Rather, we should say in the spec that
            // SPEC ERROR: if there is no ctor in D1, then a ctor is created for you exactly
            // SPEC ERROR: as though you'd said "D1() : base() {}". 
            // SPEC ERROR: This is what we now do in Roslyn.

            Debug.Assert((object)constructor != null);
            Debug.Assert(constructor.MethodKind == MethodKind.Constructor ||
                constructor.MethodKind == MethodKind.StaticConstructor); // error scenario: constructor initializer on static constructor
            Debug.Assert(diagnostics != null);

            NamedTypeSymbol containingType = constructor.ContainingType;

            // Structs and enums do not have implicit constructor initializers.
            if ((containingType.TypeKind == TypeKind.Enum || containingType.TypeKind == TypeKind.Struct) && initializerArgumentListOpt == null)
            {
                return null;
            }

            AnalyzedArguments analyzedArguments = AnalyzedArguments.GetInstance();
            try
            {
                TypeSymbol constructorReturnType = constructor.ReturnType;
                Debug.Assert(constructorReturnType.IsVoidType()); //true of all constructors
                NamedTypeSymbol baseType = containingType.BaseTypeNoUseSiteDiagnostics;

                // Get the bound arguments and the argument names.
                // : this(__arglist()) is legal
                if (initializerArgumentListOpt != null)
                {
                    this.BindArgumentsAndNames(initializerArgumentListOpt, diagnostics, analyzedArguments, allowArglist: true);
                }

                NamedTypeSymbol initializerType = containingType;

                bool isBaseConstructorInitializer = initializerArgumentListOpt == null ||
                                                    initializerArgumentListOpt.Parent.Kind() != SyntaxKind.ThisConstructorInitializer;

                if (isBaseConstructorInitializer)
                {
                    initializerType = initializerType.BaseTypeNoUseSiteDiagnostics;

                    // Soft assert: we think this is the case, and we're asserting to catch scenarios that violate our expectations
                    Debug.Assert((object)initializerType != null ||
                    containingType.SpecialType == SpecialType.System_Object ||
                        containingType.IsInterface);

                    if ((object)initializerType == null || containingType.SpecialType == SpecialType.System_Object) //e.g. when defining System.Object in source
                    {
                        // If the constructor initializer is implicit and there is no base type, we're done.
                        // Otherwise, if the constructor initializer is explicit, we're in an error state.
                        if (initializerArgumentListOpt == null)
                        {
                            return null;
                        }
                        else
                        {
                            diagnostics.Add(ErrorCode.ERR_ObjectCallingBaseConstructor, constructor.Locations[0], containingType);
                            return new BoundBadExpression(
                                syntax: initializerArgumentListOpt.Parent,
                                resultKind: LookupResultKind.Empty,
                                symbols: ImmutableArray<Symbol>.Empty,
                                childBoundNodes: BuildArgumentsForErrorRecovery(analyzedArguments),
                                type: constructorReturnType);
                        }
                    }
                    else if (initializerArgumentListOpt != null && containingType.TypeKind == TypeKind.Struct)
                    {
                        diagnostics.Add(ErrorCode.ERR_StructWithBaseConstructorCall, constructor.Locations[0], containingType);
                        return new BoundBadExpression(
                            syntax: initializerArgumentListOpt.Parent,
                            resultKind: LookupResultKind.Empty,
                            symbols: ImmutableArray<Symbol>.Empty, //CONSIDER: we could look for a matching constructor on System.ValueType
                            childBoundNodes: BuildArgumentsForErrorRecovery(analyzedArguments),
                            type: constructorReturnType);
                    }
                }
                else
                {
                    Debug.Assert(initializerArgumentListOpt.Parent.Kind() == SyntaxKind.ThisConstructorInitializer);
                }

                CSharpSyntaxNode nonNullSyntax;
                Location errorLocation;
                bool enableCallerInfo;

                switch (initializerArgumentListOpt?.Parent)
                {
                    case ConstructorInitializerSyntax initializerSyntax:
                        nonNullSyntax = initializerSyntax;
                        errorLocation = initializerSyntax.ThisOrBaseKeyword.GetLocation();
                        enableCallerInfo = true;
                        break;

                    case PrimaryConstructorBaseTypeSyntax baseWithArguments:
                        nonNullSyntax = baseWithArguments;
                        errorLocation = initializerArgumentListOpt.GetLocation();
                        enableCallerInfo = true;
                        break;

                    default:
                        // Note: use syntax node of constructor with initializer, not constructor invoked by initializer (i.e. methodResolutionResult).
                        nonNullSyntax = constructor.GetNonNullSyntaxNode();
                        errorLocation = constructor.Locations[0];
                        enableCallerInfo = false;
                        break;
                }

                if (initializerArgumentListOpt != null && analyzedArguments.HasDynamicArgument)
                {
                    diagnostics.Add(ErrorCode.ERR_NoDynamicPhantomOnBaseCtor, errorLocation);

                    return new BoundBadExpression(
                            syntax: initializerArgumentListOpt.Parent,
                            resultKind: LookupResultKind.Empty,
                            symbols: ImmutableArray<Symbol>.Empty, //CONSIDER: we could look for a matching constructor on System.ValueType
                            childBoundNodes: BuildArgumentsForErrorRecovery(analyzedArguments),
                            type: constructorReturnType);
                }

                BoundExpression receiver = ThisReference(nonNullSyntax, initializerType, wasCompilerGenerated: true);

                MemberResolutionResult<MethodSymbol> memberResolutionResult;
                ImmutableArray<MethodSymbol> candidateConstructors;
                bool found = TryPerformConstructorOverloadResolution(
                                    initializerType,
                                    analyzedArguments,
                                    WellKnownMemberNames.InstanceConstructorName,
                                    errorLocation,
                                    false, // Don't suppress result diagnostics
                                    diagnostics,
                                    out memberResolutionResult,
                                    out candidateConstructors,
                                    allowProtectedConstructorsOfBaseType: true);
                MethodSymbol resultMember = memberResolutionResult.Member;

                validateRecordCopyConstructor(constructor, baseType, resultMember, errorLocation, diagnostics);

                if (found)
                {
                    bool hasErrors = false;

                    if (resultMember == constructor)
                    {
                        Debug.Assert(initializerType.IsErrorType() ||
                            (initializerArgumentListOpt != null && initializerArgumentListOpt.Parent.Kind() == SyntaxKind.ThisConstructorInitializer));
                        diagnostics.Add(ErrorCode.ERR_RecursiveConstructorCall,
                                        errorLocation,
                                        constructor);

                        hasErrors = true; // prevent recursive constructor from being emitted
                    }
                    else if (resultMember.HasUnsafeParameter())
                    {
                        // What if some of the arguments are implicit?  Dev10 reports unsafe errors
                        // if the implied argument would have an unsafe type.  We need to check
                        // the parameters explicitly, since there won't be bound nodes for the implied
                        // arguments until lowering.

                        // Don't worry about double reporting (i.e. for both the argument and the parameter)
                        // because only one unsafe diagnostic is allowed per scope - the others are suppressed.
                        hasErrors = ReportUnsafeIfNotAllowed(errorLocation, diagnostics);
                    }

                    ReportDiagnosticsIfObsolete(diagnostics, resultMember, nonNullSyntax, hasBaseReceiver: isBaseConstructorInitializer);

                    var expanded = memberResolutionResult.Result.Kind == MemberResolutionKind.ApplicableInExpandedForm;
                    var argsToParamsOpt = memberResolutionResult.Result.ArgsToParamsOpt;
                    BindDefaultArguments(nonNullSyntax, resultMember.Parameters, analyzedArguments.Arguments, analyzedArguments.RefKinds, ref argsToParamsOpt, out var defaultArguments, expanded, enableCallerInfo, diagnostics);

                    var arguments = analyzedArguments.Arguments.ToImmutable();
                    var refKinds = analyzedArguments.RefKinds.ToImmutableOrNull();
                    if (!hasErrors)
                    {
                        hasErrors = !CheckInvocationArgMixing(
                            nonNullSyntax,
                            resultMember,
                            receiver,
                            resultMember.Parameters,
                            arguments,
                            argsToParamsOpt,
                            this.LocalScopeDepth,
                            diagnostics);
                    }

                    return new BoundCall(
                        nonNullSyntax,
                        receiver,
                        resultMember,
                        arguments,
                        analyzedArguments.GetNames(),
                        refKinds,
                        isDelegateCall: false,
                        expanded,
                        invokedAsExtensionMethod: false,
                        argsToParamsOpt: argsToParamsOpt,
                        defaultArguments: defaultArguments,
                        resultKind: LookupResultKind.Viable,
                        type: constructorReturnType,
                        hasErrors: hasErrors)
                    { WasCompilerGenerated = initializerArgumentListOpt == null };
                }
                else
                {
                    var result = CreateBadCall(
                        node: nonNullSyntax,
                        name: WellKnownMemberNames.InstanceConstructorName,
                        receiver: receiver,
                        methods: candidateConstructors,
                        resultKind: LookupResultKind.OverloadResolutionFailure,
                        typeArgumentsWithAnnotations: ImmutableArray<TypeWithAnnotations>.Empty,
                        analyzedArguments: analyzedArguments,
                        invokedAsExtensionMethod: false,
                        isDelegate: false);
                    result.WasCompilerGenerated = initializerArgumentListOpt == null;
                    return result;
                }
            }
            finally
            {
                analyzedArguments.Free();
            }

            static void validateRecordCopyConstructor(MethodSymbol constructor, NamedTypeSymbol baseType, MethodSymbol resultMember, Location errorLocation, BindingDiagnosticBag diagnostics)
            {
                if (IsUserDefinedRecordCopyConstructor(constructor))
                {
                    if (baseType.SpecialType == SpecialType.System_Object)
                    {
                        if (resultMember is null || resultMember.ContainingType.SpecialType != SpecialType.System_Object)
                        {
                            // Record deriving from object must use `base()`, not `this()`
                            diagnostics.Add(ErrorCode.ERR_CopyConstructorMustInvokeBaseCopyConstructor, errorLocation);
                        }

                        return;
                    }

                    // Unless the base type is 'object', the constructor should invoke a base type copy constructor
                    if (resultMember is null || !SynthesizedRecordCopyCtor.HasCopyConstructorSignature(resultMember))
                    {
                        diagnostics.Add(ErrorCode.ERR_CopyConstructorMustInvokeBaseCopyConstructor, errorLocation);
                    }
                }
            }
        }

        internal static bool IsUserDefinedRecordCopyConstructor(MethodSymbol constructor)
        {
            return constructor.ContainingType is SourceNamedTypeSymbol sourceType &&
                sourceType.IsRecord &&
                constructor is not SynthesizedRecordConstructor &&
                SynthesizedRecordCopyCtor.HasCopyConstructorSignature(constructor);
        }

        private BoundExpression BindImplicitObjectCreationExpression(ImplicitObjectCreationExpressionSyntax node, BindingDiagnosticBag diagnostics)
        {
            var arguments = AnalyzedArguments.GetInstance();
            BindArgumentsAndNames(node.ArgumentList, diagnostics, arguments, allowArglist: true);
            var result = new BoundUnconvertedObjectCreationExpression(
                node,
                arguments.Arguments.ToImmutable(),
                arguments.Names.ToImmutableOrNull(),
                arguments.RefKinds.ToImmutableOrNull(),
                node.Initializer);
            arguments.Free();
            return result;
        }

        protected BoundExpression BindObjectCreationExpression(ObjectCreationExpressionSyntax node, BindingDiagnosticBag diagnostics)
        {
            var typeWithAnnotations = BindType(node.Type, diagnostics);
            var type = typeWithAnnotations.Type;
            var originalType = type;

            if (typeWithAnnotations.NullableAnnotation.IsAnnotated() && !type.IsNullableType())
            {
                diagnostics.Add(ErrorCode.ERR_AnnotationDisallowedInObjectCreation, node.Location, type);
            }

            switch (type.TypeKind)
            {
                case TypeKind.Struct:
                case TypeKind.Class:
                case TypeKind.Enum:
                case TypeKind.Error:
                    return BindClassCreationExpression(node, (NamedTypeSymbol)type, GetName(node.Type), diagnostics, originalType);

                case TypeKind.Delegate:
                    return BindDelegateCreationExpression(node, (NamedTypeSymbol)type, diagnostics);

                case TypeKind.Interface:
                    return BindInterfaceCreationExpression(node, (NamedTypeSymbol)type, diagnostics);

                case TypeKind.TypeParameter:
                    return BindTypeParameterCreationExpression(node, (TypeParameterSymbol)type, diagnostics);

                case TypeKind.Submission:
                    // script class is synthesized and should not be used as a type of a new expression:
                    throw ExceptionUtilities.UnexpectedValue(type.TypeKind);

                case TypeKind.Pointer:
                case TypeKind.FunctionPointer:
                    type = new ExtendedErrorTypeSymbol(type, LookupResultKind.NotCreatable,
                        diagnostics.Add(ErrorCode.ERR_UnsafeTypeInObjectCreation, node.Location, type));
                    goto case TypeKind.Class;

                case TypeKind.Dynamic:
                // we didn't find any type called "dynamic" so we are using the builtin dynamic type, which has no constructors:
                case TypeKind.Array:
                    // ex: new ref[]
                    type = new ExtendedErrorTypeSymbol(type, LookupResultKind.NotCreatable,
                        diagnostics.Add(ErrorCode.ERR_InvalidObjectCreation, node.Type.Location, type));
                    goto case TypeKind.Class;

                default:
                    throw ExceptionUtilities.UnexpectedValue(type.TypeKind);
            }
        }

        private BoundExpression BindDelegateCreationExpression(ObjectCreationExpressionSyntax node, NamedTypeSymbol type, BindingDiagnosticBag diagnostics)
        {
            AnalyzedArguments analyzedArguments = AnalyzedArguments.GetInstance();
            BindArgumentsAndNames(node.ArgumentList, diagnostics, analyzedArguments, isDelegateCreation: true);
            var result = BindDelegateCreationExpression(node, type, analyzedArguments, node.Initializer, diagnostics);
            analyzedArguments.Free();
            return result;
        }

        private BoundExpression BindDelegateCreationExpression(SyntaxNode node, NamedTypeSymbol type, AnalyzedArguments analyzedArguments, InitializerExpressionSyntax initializerOpt, BindingDiagnosticBag diagnostics)
        {
            bool hasErrors = false;
            if (analyzedArguments.HasErrors)
            {
                // Let's skip this part of further error checking without marking hasErrors = true here,
                // as the argument could be an unbound lambda, and the error could come from inside.
                // We'll check analyzedArguments.HasErrors again after we find if this is not the case.
            }
            else if (analyzedArguments.Arguments.Count == 0)
            {
                diagnostics.Add(ErrorCode.ERR_BadCtorArgCount, node.Location, type, 0);
                hasErrors = true;
            }
            else if (analyzedArguments.Names.Count != 0 || analyzedArguments.RefKinds.Count != 0 || analyzedArguments.Arguments.Count != 1)
            {
                // Use a smaller span that excludes the parens.
                var argSyntax = analyzedArguments.Arguments[0].Syntax;
                var start = argSyntax.SpanStart;
                var end = analyzedArguments.Arguments[analyzedArguments.Arguments.Count - 1].Syntax.Span.End;
                var errorSpan = new TextSpan(start, end - start);

                var loc = new SourceLocation(argSyntax.SyntaxTree, errorSpan);

                diagnostics.Add(ErrorCode.ERR_MethodNameExpected, loc);
                hasErrors = true;
            }

            if (initializerOpt != null)
            {
                Error(diagnostics, ErrorCode.ERR_ObjectOrCollectionInitializerWithDelegateCreation, node);
                hasErrors = true;
            }

            BoundExpression argument = analyzedArguments.Arguments.Count >= 1 ? BindToNaturalType(analyzedArguments.Arguments[0], diagnostics) : null;

            if (hasErrors)
            {
                // skip the rest of this binding
            }

            // There are four cases for a delegate creation expression (7.6.10.5):
            // 1. An anonymous function is treated as a conversion from the anonymous function to the delegate type.
            else if (argument is UnboundLambda unboundLambda)
            {
                // analyzedArguments.HasErrors could be true,
                // but here the argument is an unbound lambda, the error comes from inside
                // eg: new Action<int>(x => x.)
                // We should try to bind it anyway in order for intellisense to work.

                CompoundUseSiteInfo<AssemblySymbol> useSiteInfo = GetNewCompoundUseSiteInfo(diagnostics);
                var conversion = this.Conversions.ClassifyConversionFromExpression(unboundLambda, type, ref useSiteInfo);
                diagnostics.Add(node, useSiteInfo);
                // Attempting to make the conversion caches the diagnostics and the bound state inside
                // the unbound lambda. Fetch the result from the cache.
                BoundLambda boundLambda = unboundLambda.Bind(type);

                if (!conversion.IsImplicit || !conversion.IsValid)
                {
                    GenerateImplicitConversionError(diagnostics, unboundLambda.Syntax, conversion, unboundLambda, type);
                }
                else
                {
                    // We're not going to produce an error, but it is possible that the conversion from
                    // the lambda to the delegate type produced a warning, which we have not reported.
                    // Instead, we've cached it in the bound lambda. Report it now.
                    diagnostics.AddRange(boundLambda.Diagnostics);
                }

                // Just stuff the bound lambda into the delegate creation expression. When we lower the lambda to
                // its method form we will rewrite this expression to refer to the method.

                return new BoundDelegateCreationExpression(node, boundLambda, methodOpt: null, isExtensionMethod: false, type: type, hasErrors: !conversion.IsImplicit);
            }

            else if (analyzedArguments.HasErrors)
            {
                // There is no hope, skip.
            }

            // 2. A method group
            else if (argument.Kind == BoundKind.MethodGroup)
            {
                Conversion conversion;
                BoundMethodGroup methodGroup = (BoundMethodGroup)argument;
                hasErrors = MethodGroupConversionDoesNotExistOrHasErrors(methodGroup, type, node.Location, diagnostics, out conversion);
                methodGroup = FixMethodGroupWithTypeOrValue(methodGroup, conversion, diagnostics);
                return new BoundDelegateCreationExpression(node, methodGroup, conversion.Method, conversion.IsExtensionMethod, type, hasErrors);
            }

            else if ((object)argument.Type == null)
            {
                diagnostics.Add(ErrorCode.ERR_MethodNameExpected, argument.Syntax.Location);
            }

            // 3. A value of the compile-time type dynamic (which is dynamically case 4), or
            else if (argument.HasDynamicType())
            {
                return new BoundDelegateCreationExpression(node, argument, methodOpt: null, isExtensionMethod: false, type: type);
            }

            // 4. A delegate type.
            else if (argument.Type.TypeKind == TypeKind.Delegate)
            {
                var sourceDelegate = (NamedTypeSymbol)argument.Type;
                MethodGroup methodGroup = MethodGroup.GetInstance();
                try
                {
                    if (ReportDelegateInvokeUseSiteDiagnostic(diagnostics, argument.Type, node: node))
                    {
                        // We want failed "new" expression to use the constructors as their symbols.
                        return new BoundBadExpression(node, LookupResultKind.NotInvocable, StaticCast<Symbol>.From(type.InstanceConstructors), ImmutableArray.Create(argument), type);
                    }

                    methodGroup.PopulateWithSingleMethod(argument, sourceDelegate.DelegateInvokeMethod);
                    CompoundUseSiteInfo<AssemblySymbol> useSiteInfo = GetNewCompoundUseSiteInfo(diagnostics);
                    Conversion conv = Conversions.MethodGroupConversion(argument.Syntax, methodGroup, type, ref useSiteInfo);
                    diagnostics.Add(node, useSiteInfo);
                    if (!conv.Exists)
                    {
                        var boundMethodGroup = new BoundMethodGroup(
                            argument.Syntax, default, WellKnownMemberNames.DelegateInvokeName, ImmutableArray.Create(sourceDelegate.DelegateInvokeMethod),
                            sourceDelegate.DelegateInvokeMethod, null, BoundMethodGroupFlags.None, argument, LookupResultKind.Viable);
                        if (!Conversions.ReportDelegateOrFunctionPointerMethodGroupDiagnostics(this, boundMethodGroup, type, diagnostics))
                        {
                            // If we could not produce a more specialized diagnostic, we report
                            // No overload for '{0}' matches delegate '{1}'
                            diagnostics.Add(ErrorCode.ERR_MethDelegateMismatch, node.Location,
                                sourceDelegate.DelegateInvokeMethod,
                                type);
                        }
                    }
                    else
                    {
                        Debug.Assert(!conv.IsExtensionMethod);
                        Debug.Assert(conv.IsValid); // i.e. if it exists, then it is valid.

                        if (!this.MethodGroupConversionHasErrors(argument.Syntax, conv, argument, conv.IsExtensionMethod, isAddressOf: false, type, diagnostics))
                        {
                            // we do not place the "Invoke" method in the node, indicating that it did not appear in source.
                            return new BoundDelegateCreationExpression(node, argument, methodOpt: null, isExtensionMethod: false, type: type);
                        }
                    }
                }
                finally
                {
                    methodGroup.Free();
                }
            }

            // Not a valid delegate creation expression
            else
            {
                diagnostics.Add(ErrorCode.ERR_MethodNameExpected, argument.Syntax.Location);
            }

            // Note that we want failed "new" expression to use the constructors as their symbols.
            var childNodes = BuildArgumentsForErrorRecovery(analyzedArguments);
            return new BoundBadExpression(node, LookupResultKind.OverloadResolutionFailure, StaticCast<Symbol>.From(type.InstanceConstructors), childNodes, type);
        }

        private BoundExpression BindClassCreationExpression(ObjectCreationExpressionSyntax node, NamedTypeSymbol type, string typeName, BindingDiagnosticBag diagnostics, TypeSymbol initializerType = null)
        {
            // Get the bound arguments and the argument names.
            AnalyzedArguments analyzedArguments = AnalyzedArguments.GetInstance();
            try
            {
                // new C(__arglist()) is legal
                BindArgumentsAndNames(node.ArgumentList, diagnostics, analyzedArguments, allowArglist: true);

                // No point in performing overload resolution if the type is static or a tuple literal.  
                // Just return a bad expression containing the arguments.
                if (type.IsStatic)
                {
                    diagnostics.Add(ErrorCode.ERR_InstantiatingStaticClass, node.Location, type);
                    return MakeBadExpressionForObjectCreation(node, type, analyzedArguments, diagnostics);
                }
                else if (node.Type.Kind() == SyntaxKind.TupleType)
                {
                    diagnostics.Add(ErrorCode.ERR_NewWithTupleTypeSyntax, node.Type.GetLocation());
                    return MakeBadExpressionForObjectCreation(node, type, analyzedArguments, diagnostics);
                }

                return BindClassCreationExpression(node, typeName, node.Type, type, analyzedArguments, diagnostics, node.Initializer, initializerType);
            }
            finally
            {
                analyzedArguments.Free();
            }
        }

        internal BoundExpression BindObjectCreationForErrorRecovery(BoundUnconvertedObjectCreationExpression node, BindingDiagnosticBag diagnostics)
        {
            var arguments = AnalyzedArguments.GetInstance(node.Arguments, node.ArgumentRefKindsOpt, node.ArgumentNamesOpt);
            var result = MakeBadExpressionForObjectCreation(node.Syntax, CreateErrorType(), arguments, node.InitializerOpt, typeSyntax: node.Syntax, diagnostics);
            arguments.Free();
            return result;
        }

        private BoundExpression MakeBadExpressionForObjectCreation(ObjectCreationExpressionSyntax node, TypeSymbol type, AnalyzedArguments analyzedArguments, BindingDiagnosticBag diagnostics)
        {
            return MakeBadExpressionForObjectCreation(node, type, analyzedArguments, node.Initializer, node.Type, diagnostics);
        }

        private BoundExpression MakeBadExpressionForObjectCreation(SyntaxNode node, TypeSymbol type, AnalyzedArguments analyzedArguments, InitializerExpressionSyntax initializerOpt, SyntaxNode typeSyntax, BindingDiagnosticBag diagnostics)
        {
            var children = ArrayBuilder<BoundExpression>.GetInstance();
            children.AddRange(BuildArgumentsForErrorRecovery(analyzedArguments));
            if (initializerOpt != null)
            {
                var boundInitializer = BindInitializerExpression(syntax: initializerOpt,
                                                                 type: type,
                                                                 typeSyntax: typeSyntax,
                                                                 isForNewInstance: true,
                                                                 diagnostics: diagnostics);
                children.Add(boundInitializer);
            }

            return new BoundBadExpression(node, LookupResultKind.NotCreatable, ImmutableArray.Create<Symbol>(type), children.ToImmutableAndFree(), type);
        }

        private BoundObjectInitializerExpressionBase BindInitializerExpression(
            InitializerExpressionSyntax syntax,
            TypeSymbol type,
            SyntaxNode typeSyntax,
            bool isForNewInstance,
            BindingDiagnosticBag diagnostics)
        {
            Debug.Assert(syntax != null);
            Debug.Assert((object)type != null);

            var implicitReceiver = new BoundObjectOrCollectionValuePlaceholder(typeSyntax, isForNewInstance, type) { WasCompilerGenerated = true };

            switch (syntax.Kind())
            {
                case SyntaxKind.ObjectInitializerExpression:
                    // Uses a special binder to produce customized diagnostics for the object initializer
                    return BindObjectInitializerExpression(
                        syntax, type, diagnostics, implicitReceiver, useObjectInitDiagnostics: true);

                case SyntaxKind.WithInitializerExpression:
                    return BindObjectInitializerExpression(
                        syntax, type, diagnostics, implicitReceiver, useObjectInitDiagnostics: false);

                case SyntaxKind.CollectionInitializerExpression:
                    return BindCollectionInitializerExpression(syntax, type, diagnostics, implicitReceiver);

                default:
                    throw ExceptionUtilities.Unreachable;
            }
        }

        private BoundExpression BindInitializerExpressionOrValue(
            ExpressionSyntax syntax,
            TypeSymbol type,
            SyntaxNode typeSyntax,
            BindingDiagnosticBag diagnostics)
        {
            Debug.Assert(syntax != null);
            Debug.Assert((object)type != null);

            switch (syntax.Kind())
            {
                case SyntaxKind.ObjectInitializerExpression:
                case SyntaxKind.CollectionInitializerExpression:
                    Debug.Assert(syntax.Parent.Parent.Kind() != SyntaxKind.WithInitializerExpression);
                    return BindInitializerExpression((InitializerExpressionSyntax)syntax, type, typeSyntax, isForNewInstance: false, diagnostics);
                default:
                    return BindValue(syntax, diagnostics, BindValueKind.RValue);
            }
        }

        private BoundObjectInitializerExpression BindObjectInitializerExpression(
            InitializerExpressionSyntax initializerSyntax,
            TypeSymbol initializerType,
            BindingDiagnosticBag diagnostics,
            BoundObjectOrCollectionValuePlaceholder implicitReceiver,
            bool useObjectInitDiagnostics)
        {
            // SPEC:    7.6.10.2 Object initializers
            //
            // SPEC:    An object initializer consists of a sequence of member initializers, enclosed by { and } tokens and separated by commas.
            // SPEC:    Each member initializer must name an accessible field or property of the object being initialized, followed by an equals sign and
            // SPEC:    an expression or an object initializer or collection initializer.

            Debug.Assert(initializerSyntax.Kind() == SyntaxKind.ObjectInitializerExpression ||
                         initializerSyntax.Kind() == SyntaxKind.WithInitializerExpression);
            Debug.Assert((object)initializerType != null);

            // We use a location specific binder for binding object initializer field/property access to generate object initializer specific diagnostics:
            //  1) CS1914 (ERR_StaticMemberInObjectInitializer)
            //  2) CS1917 (ERR_ReadonlyValueTypeInObjectInitializer)
            //  3) CS1918 (ERR_ValueTypePropertyInObjectInitializer)
            // Note that this is only used for the LHS of the assignment - these diagnostics do not apply on the RHS.
            // For this reason, we will actually need two binders: this and this.WithAdditionalFlags.
            var objectInitializerMemberBinder = useObjectInitDiagnostics
                ? this.WithAdditionalFlags(BinderFlags.ObjectInitializerMember)
                : this;

            var initializers = ArrayBuilder<BoundExpression>.GetInstance(initializerSyntax.Expressions.Count);

            // Member name map to report duplicate assignments to a field/property.
            var memberNameMap = PooledHashSet<string>.GetInstance();
            foreach (var memberInitializer in initializerSyntax.Expressions)
            {
                BoundExpression boundMemberInitializer = BindInitializerMemberAssignment(
                    memberInitializer, initializerType, objectInitializerMemberBinder, diagnostics, implicitReceiver);

                initializers.Add(boundMemberInitializer);

                ReportDuplicateObjectMemberInitializers(boundMemberInitializer, memberNameMap, diagnostics);
            }

            return new BoundObjectInitializerExpression(
                initializerSyntax,
                implicitReceiver,
                initializers.ToImmutableAndFree(),
                initializerType);
        }

        private BoundExpression BindInitializerMemberAssignment(
            ExpressionSyntax memberInitializer,
            TypeSymbol initializerType,
            Binder objectInitializerMemberBinder,
            BindingDiagnosticBag diagnostics,
            BoundObjectOrCollectionValuePlaceholder implicitReceiver)
        {
            // SPEC:    A member initializer that specifies an expression after the equals sign is processed in the same way as an assignment (spec 7.17.1) to the field or property.

            if (memberInitializer.Kind() == SyntaxKind.SimpleAssignmentExpression)
            {
                var initializer = (AssignmentExpressionSyntax)memberInitializer;

                // Bind member initializer identifier, i.e. left part of assignment
                BoundExpression boundLeft = null;
                var leftSyntax = initializer.Left;

                if (initializerType.IsDynamic() && leftSyntax.Kind() == SyntaxKind.IdentifierName)
                {
                    {
                        // D = { ..., <identifier> = <expr>, ... }, where D : dynamic
                        var memberName = ((IdentifierNameSyntax)leftSyntax).Identifier.Text;
                        boundLeft = new BoundDynamicObjectInitializerMember(leftSyntax, memberName, implicitReceiver.Type, initializerType, hasErrors: false);
                    }
                }
                else
                {
                    // We use a location specific binder for binding object initializer field/property access to generate object initializer specific diagnostics:
                    //  1) CS1914 (ERR_StaticMemberInObjectInitializer)
                    //  2) CS1917 (ERR_ReadonlyValueTypeInObjectInitializer)
                    //  3) CS1918 (ERR_ValueTypePropertyInObjectInitializer)
                    // See comments in BindObjectInitializerExpression for more details.

                    Debug.Assert(objectInitializerMemberBinder != null);

                    boundLeft = objectInitializerMemberBinder.BindObjectInitializerMember(initializer, implicitReceiver, diagnostics);
                }

                if (boundLeft != null)
                {
                    Debug.Assert((object)boundLeft.Type != null);

                    // Bind member initializer value, i.e. right part of assignment
                    BoundExpression boundRight = BindInitializerExpressionOrValue(
                        syntax: initializer.Right,
                        type: boundLeft.Type,
                        typeSyntax: boundLeft.Syntax,
                        diagnostics: diagnostics);

                    // Bind member initializer assignment expression
                    return BindAssignment(initializer, boundLeft, boundRight, isRef: false, diagnostics);
                }
            }

            var boundExpression = BindValue(memberInitializer, diagnostics, BindValueKind.RValue);
            Error(diagnostics, ErrorCode.ERR_InvalidInitializerElementInitializer, memberInitializer);
            return ToBadExpression(boundExpression, LookupResultKind.NotAValue);
        }

        // returns BadBoundExpression or BoundObjectInitializerMember
        private BoundExpression BindObjectInitializerMember(
            AssignmentExpressionSyntax namedAssignment,
            BoundObjectOrCollectionValuePlaceholder implicitReceiver,
            BindingDiagnosticBag diagnostics)
        {
            BoundExpression boundMember;
            LookupResultKind resultKind;
            bool hasErrors;

            if (namedAssignment.Left.Kind() == SyntaxKind.IdentifierName)
            {
                var memberName = (IdentifierNameSyntax)namedAssignment.Left;

                // SPEC:    Each member initializer must name an accessible field or property of the object being initialized, followed by an equals sign and
                // SPEC:    an expression or an object initializer or collection initializer.
                // SPEC:    A member initializer that specifies an expression after the equals sign is processed in the same way as an assignment (7.17.1) to the field or property.

                // SPEC VIOLATION:  Native compiler also allows initialization of field-like events in object initializers, so we allow it as well.

                boundMember = BindInstanceMemberAccess(
                    node: memberName,
                    right: memberName,
                    boundLeft: implicitReceiver,
                    rightName: memberName.Identifier.ValueText,
                    rightArity: 0,
                    typeArgumentsSyntax: default(SeparatedSyntaxList<TypeSyntax>),
                    typeArgumentsWithAnnotations: default(ImmutableArray<TypeWithAnnotations>),
                    invoked: false,
                    indexed: false,
                    diagnostics: diagnostics);

                resultKind = boundMember.ResultKind;
                hasErrors = boundMember.HasAnyErrors || implicitReceiver.HasAnyErrors;

                if (boundMember.Kind == BoundKind.PropertyGroup)
                {
                    boundMember = BindIndexedPropertyAccess((BoundPropertyGroup)boundMember, mustHaveAllOptionalParameters: true, diagnostics: diagnostics);
                    if (boundMember.HasAnyErrors)
                    {
                        hasErrors = true;
                    }
                }
            }
            else if (namedAssignment.Left.Kind() == SyntaxKind.ImplicitElementAccess)
            {
                var implicitIndexing = (ImplicitElementAccessSyntax)namedAssignment.Left;
                boundMember = BindElementAccess(implicitIndexing, implicitReceiver, implicitIndexing.ArgumentList, diagnostics);

                resultKind = boundMember.ResultKind;
                hasErrors = boundMember.HasAnyErrors || implicitReceiver.HasAnyErrors;
            }
            else
            {
                return null;
            }

            // SPEC:    A member initializer that specifies an object initializer after the equals sign is a nested object initializer,
            // SPEC:    i.e. an initialization of an embedded object. Instead of assigning a new value to the field or property,
            // SPEC:    the assignments in the nested object initializer are treated as assignments to members of the field or property.
            // SPEC:    Nested object initializers cannot be applied to properties with a value type, or to read-only fields with a value type.

            // NOTE:    The dev11 behavior does not match the spec that was current at the time (quoted above).  However, in the roslyn
            // NOTE:    timeframe, the spec will be updated to apply the same restriction to nested collection initializers.  Therefore,
            // NOTE:    roslyn will implement the dev11 behavior and it will be spec-compliant.

            // NOTE:    In the roslyn timeframe, an additional restriction will (likely) be added to the spec - it is not sufficient for the
            // NOTE:    type of the member to not be a value type - it must actually be a reference type (i.e. unconstrained type parameters
            // NOTE:    should be prohibited).  To avoid breaking existing code, roslyn will not implement this new spec clause.
            // TODO:    If/when we have a way to version warnings, we should add a warning for this.

            BoundKind boundMemberKind = boundMember.Kind;
            SyntaxKind rhsKind = namedAssignment.Right.Kind();
            bool isRhsNestedInitializer = rhsKind == SyntaxKind.ObjectInitializerExpression || rhsKind == SyntaxKind.CollectionInitializerExpression;
            BindValueKind valueKind = isRhsNestedInitializer ? BindValueKind.RValue : BindValueKind.Assignable;

            ImmutableArray<BoundExpression> arguments = ImmutableArray<BoundExpression>.Empty;
            ImmutableArray<string> argumentNamesOpt = default(ImmutableArray<string>);
            ImmutableArray<int> argsToParamsOpt = default(ImmutableArray<int>);
            ImmutableArray<RefKind> argumentRefKindsOpt = default(ImmutableArray<RefKind>);
            BitVector defaultArguments = default(BitVector);
            bool expanded = false;

            switch (boundMemberKind)
            {
                case BoundKind.FieldAccess:
                    {
                        var fieldSymbol = ((BoundFieldAccess)boundMember).FieldSymbol;
                        if (isRhsNestedInitializer && fieldSymbol.IsReadOnly && fieldSymbol.Type.IsValueType)
                        {
                            if (!hasErrors)
                            {
                                // TODO: distinct error code for collection initializers?  (Dev11 doesn't have one.)
                                Error(diagnostics, ErrorCode.ERR_ReadonlyValueTypeInObjectInitializer, namedAssignment.Left, fieldSymbol, fieldSymbol.Type);
                                hasErrors = true;
                            }

                            resultKind = LookupResultKind.NotAValue;
                        }
                        break;
                    }

                case BoundKind.EventAccess:
                    break;

                case BoundKind.PropertyAccess:
                    hasErrors |= isRhsNestedInitializer && !CheckNestedObjectInitializerPropertySymbol(((BoundPropertyAccess)boundMember).PropertySymbol, namedAssignment.Left, diagnostics, hasErrors, ref resultKind);
                    break;

                case BoundKind.IndexerAccess:
                    {
                        var indexer = BindIndexerDefaultArguments((BoundIndexerAccess)boundMember, valueKind, diagnostics);
                        boundMember = indexer;
                        hasErrors |= isRhsNestedInitializer && !CheckNestedObjectInitializerPropertySymbol(indexer.Indexer, namedAssignment.Left, diagnostics, hasErrors, ref resultKind);
                        arguments = indexer.Arguments;
                        argumentNamesOpt = indexer.ArgumentNamesOpt;
                        argsToParamsOpt = indexer.ArgsToParamsOpt;
                        argumentRefKindsOpt = indexer.ArgumentRefKindsOpt;
                        defaultArguments = indexer.DefaultArguments;
                        expanded = indexer.Expanded;

                        break;
                    }

                case BoundKind.DynamicIndexerAccess:
                    {
                        var indexer = (BoundDynamicIndexerAccess)boundMember;
                        arguments = indexer.Arguments;
                        argumentNamesOpt = indexer.ArgumentNamesOpt;
                        argumentRefKindsOpt = indexer.ArgumentRefKindsOpt;
                    }

                    break;

                case BoundKind.ArrayAccess:
                case BoundKind.PointerElementAccess:
                    return boundMember;

                default:
                    return BadObjectInitializerMemberAccess(boundMember, implicitReceiver, namedAssignment.Left, diagnostics, valueKind, hasErrors);
            }

            if (!hasErrors)
            {
                // CheckValueKind to generate possible diagnostics for invalid initializers non-viable member lookup result:
                //      1) CS0154 (ERR_PropertyLacksGet)
                //      2) CS0200 (ERR_AssgReadonlyProp)
                if (!CheckValueKind(boundMember.Syntax, boundMember, valueKind, checkingReceiver: false, diagnostics: diagnostics))
                {
                    hasErrors = true;
                    resultKind = isRhsNestedInitializer ? LookupResultKind.NotAValue : LookupResultKind.NotAVariable;
                }
            }

            return new BoundObjectInitializerMember(
                namedAssignment.Left,
                boundMember.ExpressionSymbol,
                arguments,
                argumentNamesOpt,
                argumentRefKindsOpt,
                expanded,
                argsToParamsOpt,
                defaultArguments,
                resultKind,
                implicitReceiver.Type,
                type: boundMember.Type,
                hasErrors: hasErrors);
        }

        private static bool CheckNestedObjectInitializerPropertySymbol(
            PropertySymbol propertySymbol,
            ExpressionSyntax memberNameSyntax,
            BindingDiagnosticBag diagnostics,
            bool suppressErrors,
            ref LookupResultKind resultKind)
        {
            bool hasErrors = false;
            if (propertySymbol.Type.IsValueType)
            {
                if (!suppressErrors)
                {
                    // TODO: distinct error code for collection initializers?  (Dev11 doesn't have one.)
                    Error(diagnostics, ErrorCode.ERR_ValueTypePropertyInObjectInitializer, memberNameSyntax, propertySymbol, propertySymbol.Type);
                    hasErrors = true;
                }

                resultKind = LookupResultKind.NotAValue;
            }

            return !hasErrors;
        }

        private BoundExpression BadObjectInitializerMemberAccess(
            BoundExpression boundMember,
            BoundObjectOrCollectionValuePlaceholder implicitReceiver,
            ExpressionSyntax memberNameSyntax,
            BindingDiagnosticBag diagnostics,
            BindValueKind valueKind,
            bool suppressErrors)
        {
            if (!suppressErrors)
            {
                string member;
                var identName = memberNameSyntax as IdentifierNameSyntax;
                if (identName != null)
                {
                    member = identName.Identifier.ValueText;
                }
                else
                {
                    member = memberNameSyntax.ToString();
                }

                switch (boundMember.ResultKind)
                {
                    case LookupResultKind.Empty:
                        Error(diagnostics, ErrorCode.ERR_NoSuchMember, memberNameSyntax, implicitReceiver.Type, member);
                        break;

                    case LookupResultKind.Inaccessible:
                        boundMember = CheckValue(boundMember, valueKind, diagnostics);
                        Debug.Assert(boundMember.HasAnyErrors);
                        break;

                    default:
                        Error(diagnostics, ErrorCode.ERR_MemberCannotBeInitialized, memberNameSyntax, member);
                        break;
                }
            }

            return ToBadExpression(boundMember, (valueKind == BindValueKind.RValue) ? LookupResultKind.NotAValue : LookupResultKind.NotAVariable);
        }

        private static void ReportDuplicateObjectMemberInitializers(BoundExpression boundMemberInitializer, HashSet<string> memberNameMap, BindingDiagnosticBag diagnostics)
        {
            Debug.Assert(memberNameMap != null);

            // SPEC:    It is an error for an object initializer to include more than one member initializer for the same field or property.

            if (!boundMemberInitializer.HasAnyErrors)
            {
                // SPEC:    A member initializer that specifies an expression after the equals sign is processed in the same way as an assignment (7.17.1) to the field or property.

                var memberInitializerSyntax = boundMemberInitializer.Syntax;

                Debug.Assert(memberInitializerSyntax.Kind() == SyntaxKind.SimpleAssignmentExpression);
                var namedAssignment = (AssignmentExpressionSyntax)memberInitializerSyntax;

                var memberNameSyntax = namedAssignment.Left as IdentifierNameSyntax;
                if (memberNameSyntax != null)
                {
                    var memberName = memberNameSyntax.Identifier.ValueText;

                    if (!memberNameMap.Add(memberName))
                    {
                        Error(diagnostics, ErrorCode.ERR_MemberAlreadyInitialized, memberNameSyntax, memberName);
                    }
                }
            }
        }

        private BoundCollectionInitializerExpression BindCollectionInitializerExpression(
            InitializerExpressionSyntax initializerSyntax,
            TypeSymbol initializerType,
            BindingDiagnosticBag diagnostics,
            BoundObjectOrCollectionValuePlaceholder implicitReceiver)
        {
            // SPEC:    7.6.10.3 Collection initializers
            //
            // SPEC:    A collection initializer consists of a sequence of element initializers, enclosed by { and } tokens and separated by commas.
            // SPEC:    The following is an example of an object creation expression that includes a collection initializer:
            // SPEC:        List<int> digits = new List<int> { 0, 1, 2, 3, 4, 5, 6, 7, 8, 9 };
            // SPEC:    The collection object to which a collection initializer is applied must be of a type that implements System.Collections.IEnumerable or
            // SPEC:    a compile-time error occurs. For each specified element in order, the collection initializer invokes an Add method on the target object
            // SPEC:    with the expression list of the element initializer as argument list, applying normal overload resolution for each invocation.
            // SPEC:    Thus, the collection object must contain an applicable Add method for each element initializer.

            Debug.Assert(initializerSyntax.Kind() == SyntaxKind.CollectionInitializerExpression);
            Debug.Assert(initializerSyntax.Expressions.Any());
            Debug.Assert((object)initializerType != null);

            var initializerBuilder = ArrayBuilder<BoundExpression>.GetInstance();

            // SPEC:    The collection object to which a collection initializer is applied must be of a type that implements System.Collections.IEnumerable or
            // SPEC:    a compile-time error occurs.

            bool hasEnumerableInitializerType = CollectionInitializerTypeImplementsIEnumerable(initializerType, initializerSyntax, diagnostics);
            if (!hasEnumerableInitializerType && !initializerSyntax.HasErrors && !initializerType.IsErrorType())
            {
                Error(diagnostics, ErrorCode.ERR_CollectionInitRequiresIEnumerable, initializerSyntax, initializerType);
            }

            // We use a location specific binder for binding collection initializer Add method to generate specific overload resolution diagnostics:
            //  1) CS1921 (ERR_InitializerAddHasWrongSignature)
            //  2) CS1950 (ERR_BadArgTypesForCollectionAdd)
            //  3) CS1954 (ERR_InitializerAddHasParamModifiers)
            var collectionInitializerAddMethodBinder = this.WithAdditionalFlags(BinderFlags.CollectionInitializerAddMethod);

            foreach (var elementInitializer in initializerSyntax.Expressions)
            {
                // NOTE:    collectionInitializerAddMethodBinder is used only for binding the Add method invocation expression, but not the entire initializer.
                // NOTE:    Hence it is being passed as a parameter to BindCollectionInitializerElement().
                // NOTE:    Ideally we would want to avoid this and bind the entire initializer with the collectionInitializerAddMethodBinder.
                // NOTE:    However, this approach has few issues. These issues also occur when binding object initializer member assignment.
                // NOTE:    See comments for objectInitializerMemberBinder in BindObjectInitializerExpression method for details about the pitfalls of alternate approaches.

                BoundExpression boundElementInitializer = BindCollectionInitializerElement(elementInitializer, initializerType,
                    hasEnumerableInitializerType, collectionInitializerAddMethodBinder, diagnostics, implicitReceiver);

                initializerBuilder.Add(boundElementInitializer);
            }

            return new BoundCollectionInitializerExpression(initializerSyntax, implicitReceiver, initializerBuilder.ToImmutableAndFree(), initializerType);
        }

        private bool CollectionInitializerTypeImplementsIEnumerable(TypeSymbol initializerType, CSharpSyntaxNode node, BindingDiagnosticBag diagnostics)
        {
            // SPEC:    The collection object to which a collection initializer is applied must be of a type that implements System.Collections.IEnumerable or
            // SPEC:    a compile-time error occurs.

            if (initializerType.IsDynamic())
            {
                // We cannot determine at compile time if initializerType implements System.Collections.IEnumerable, we must assume that it does.
                return true;
            }
            else if (!initializerType.IsErrorType())
            {
                TypeSymbol collectionsIEnumerableType = this.GetSpecialType(SpecialType.System_Collections_IEnumerable, diagnostics, node);

                // NOTE:    Ideally, to check if the initializer type implements System.Collections.IEnumerable we can walk through
                // NOTE:    its implemented interfaces. However the native compiler checks to see if there is conversion from initializer
                // NOTE:    type to the predefined System.Collections.IEnumerable type, so we do the same.

                CompoundUseSiteInfo<AssemblySymbol> useSiteInfo = GetNewCompoundUseSiteInfo(diagnostics);
                var result = Conversions.ClassifyImplicitConversionFromType(initializerType, collectionsIEnumerableType, ref useSiteInfo).IsValid;
                diagnostics.Add(node, useSiteInfo);
                return result;
            }
            else
            {
                return false;
            }
        }

        private BoundExpression BindCollectionInitializerElement(
            ExpressionSyntax elementInitializer,
            TypeSymbol initializerType,
            bool hasEnumerableInitializerType,
            Binder collectionInitializerAddMethodBinder,
            BindingDiagnosticBag diagnostics,
            BoundObjectOrCollectionValuePlaceholder implicitReceiver)
        {
            // SPEC:    Each element initializer specifies an element to be added to the collection object being initialized, and consists of
            // SPEC:    a list of expressions enclosed by { and } tokens and separated by commas.
            // SPEC:    A single-expression element initializer can be written without braces, but cannot then be an assignment expression,
            // SPEC:    to avoid ambiguity with member initializers. The non-assignment-expression production is defined in 7.18.

            if (elementInitializer.Kind() == SyntaxKind.ComplexElementInitializerExpression)
            {
                return BindComplexElementInitializerExpression(
                    (InitializerExpressionSyntax)elementInitializer,
                    diagnostics,
                    hasEnumerableInitializerType,
                    collectionInitializerAddMethodBinder,
                    implicitReceiver);
            }
            else
            {
                // Must be a non-assignment expression.
                if (SyntaxFacts.IsAssignmentExpression(elementInitializer.Kind()))
                {
                    Error(diagnostics, ErrorCode.ERR_InvalidInitializerElementInitializer, elementInitializer);
                }

                var boundElementInitializer = BindInitializerExpressionOrValue(elementInitializer, initializerType, implicitReceiver.Syntax, diagnostics);

                BoundExpression result = BindCollectionInitializerElementAddMethod(
                    elementInitializer,
                    ImmutableArray.Create(boundElementInitializer),
                    hasEnumerableInitializerType,
                    collectionInitializerAddMethodBinder,
                    diagnostics,
                    implicitReceiver);

                result.WasCompilerGenerated = true;
                return result;
            }
        }

        private BoundExpression BindComplexElementInitializerExpression(
            InitializerExpressionSyntax elementInitializer,
            BindingDiagnosticBag diagnostics,
            bool hasEnumerableInitializerType,
            Binder collectionInitializerAddMethodBinder = null,
            BoundObjectOrCollectionValuePlaceholder implicitReceiver = null)
        {
            var elementInitializerExpressions = elementInitializer.Expressions;

            if (elementInitializerExpressions.Any())
            {
                var exprBuilder = ArrayBuilder<BoundExpression>.GetInstance();
                foreach (var childElementInitializer in elementInitializerExpressions)
                {
                    exprBuilder.Add(BindValue(childElementInitializer, diagnostics, BindValueKind.RValue));
                }

                return BindCollectionInitializerElementAddMethod(
                    elementInitializer,
                    exprBuilder.ToImmutableAndFree(),
                    hasEnumerableInitializerType,
                    collectionInitializerAddMethodBinder,
                    diagnostics,
                    implicitReceiver);
            }
            else
            {
                Error(diagnostics, ErrorCode.ERR_EmptyElementInitializer, elementInitializer);
                return BadExpression(elementInitializer, LookupResultKind.NotInvocable);
            }
        }

        private BoundExpression BindUnexpectedComplexElementInitializer(InitializerExpressionSyntax node, BindingDiagnosticBag diagnostics)
        {
            Debug.Assert(node.Kind() == SyntaxKind.ComplexElementInitializerExpression);

            return BindComplexElementInitializerExpression(node, diagnostics, hasEnumerableInitializerType: false);
        }

        private BoundExpression BindCollectionInitializerElementAddMethod(
            ExpressionSyntax elementInitializer,
            ImmutableArray<BoundExpression> boundElementInitializerExpressions,
            bool hasEnumerableInitializerType,
            Binder collectionInitializerAddMethodBinder,
            BindingDiagnosticBag diagnostics,
            BoundObjectOrCollectionValuePlaceholder implicitReceiver)
        {
            // SPEC:    For each specified element in order, the collection initializer invokes an Add method on the target object
            // SPEC:    with the expression list of the element initializer as argument list, applying normal overload resolution for each invocation.
            // SPEC:    Thus, the collection object must contain an applicable Add method for each element initializer.

            // We use a location specific binder for binding collection initializer Add method to generate specific overload resolution diagnostics.
            //  1) CS1921 (ERR_InitializerAddHasWrongSignature)
            //  2) CS1950 (ERR_BadArgTypesForCollectionAdd)
            //  3) CS1954 (ERR_InitializerAddHasParamModifiers)
            // See comments in BindCollectionInitializerExpression for more details.

            Debug.Assert(!boundElementInitializerExpressions.IsEmpty);

            if (!hasEnumerableInitializerType)
            {
                return BadExpression(elementInitializer, LookupResultKind.NotInvocable, ImmutableArray<Symbol>.Empty, boundElementInitializerExpressions);
            }

            Debug.Assert(collectionInitializerAddMethodBinder != null);
            Debug.Assert(collectionInitializerAddMethodBinder.Flags.Includes(BinderFlags.CollectionInitializerAddMethod));
            Debug.Assert(implicitReceiver != null);
            Debug.Assert((object)implicitReceiver.Type != null);

            if (implicitReceiver.Type.IsDynamic())
            {
                var hasErrors = ReportBadDynamicArguments(elementInitializer, boundElementInitializerExpressions, refKinds: default, diagnostics, queryClause: null);

                return new BoundDynamicCollectionElementInitializer(
                    elementInitializer,
                    applicableMethods: ImmutableArray<MethodSymbol>.Empty,
                    implicitReceiver,
                    arguments: boundElementInitializerExpressions.SelectAsArray(e => BindToNaturalType(e, diagnostics)),
                    type: GetSpecialType(SpecialType.System_Void, diagnostics, elementInitializer),
                    hasErrors: hasErrors);
            }

            // Receiver is early bound, find method Add and invoke it (may still be a dynamic invocation):

            var addMethodInvocation = collectionInitializerAddMethodBinder.MakeInvocationExpression(
                elementInitializer,
                implicitReceiver,
                methodName: WellKnownMemberNames.CollectionInitializerAddMethodName,
                args: boundElementInitializerExpressions,
                diagnostics: diagnostics);

            if (addMethodInvocation.Kind == BoundKind.DynamicInvocation)
            {
                var dynamicInvocation = (BoundDynamicInvocation)addMethodInvocation;
                return new BoundDynamicCollectionElementInitializer(
                    elementInitializer,
                    dynamicInvocation.ApplicableMethods,
                    implicitReceiver,
                    dynamicInvocation.Arguments,
                    dynamicInvocation.Type,
                    hasErrors: dynamicInvocation.HasAnyErrors);
            }
            else if (addMethodInvocation.Kind == BoundKind.Call)
            {
                var boundCall = (BoundCall)addMethodInvocation;

                // Either overload resolution succeeded for this call or it did not. If it
                // did not succeed then we've stashed the original method symbols from the
                // method group, and we should use those as the symbols displayed for the
                // call. If it did succeed then we did not stash any symbols.
                if (boundCall.HasErrors && !boundCall.OriginalMethodsOpt.IsDefault)
                {
                    return boundCall;
                }

                return new BoundCollectionElementInitializer(
                    elementInitializer,
                    boundCall.Method,
                    boundCall.Arguments,
                    boundCall.ReceiverOpt,
                    boundCall.Expanded,
                    boundCall.ArgsToParamsOpt,
                    boundCall.DefaultArguments,
                    boundCall.InvokedAsExtensionMethod,
                    boundCall.ResultKind,
                    boundCall.Type,
                    boundCall.HasAnyErrors)
                { WasCompilerGenerated = true };
            }
            else
            {
                Debug.Assert(addMethodInvocation.Kind == BoundKind.BadExpression);
                return addMethodInvocation;
            }
        }

        internal ImmutableArray<MethodSymbol> FilterInaccessibleConstructors(ImmutableArray<MethodSymbol> constructors, bool allowProtectedConstructorsOfBaseType, ref CompoundUseSiteInfo<AssemblySymbol> useSiteInfo)
        {
            ArrayBuilder<MethodSymbol> builder = null;

            for (int i = 0; i < constructors.Length; i++)
            {
                MethodSymbol constructor = constructors[i];

                if (!IsConstructorAccessible(constructor, ref useSiteInfo, allowProtectedConstructorsOfBaseType))
                {
                    if (builder == null)
                    {
                        builder = ArrayBuilder<MethodSymbol>.GetInstance();
                        builder.AddRange(constructors, i);
                    }
                }
                else
                {
                    builder?.Add(constructor);
                }
            }

            return builder == null ? constructors : builder.ToImmutableAndFree();
        }

        private bool IsConstructorAccessible(MethodSymbol constructor, ref CompoundUseSiteInfo<AssemblySymbol> useSiteInfo, bool allowProtectedConstructorsOfBaseType = false)
        {
            Debug.Assert((object)constructor != null);
            Debug.Assert(constructor.MethodKind == MethodKind.Constructor || constructor.MethodKind == MethodKind.StaticConstructor);

            NamedTypeSymbol containingType = this.ContainingType;
            if ((object)containingType != null)
            {
                // SPEC VIOLATION: The specification implies that when considering 
                // SPEC VIOLATION: instance methods or instance constructors, we first 
                // SPEC VIOLATION: do overload resolution on the accessible members, and 
                // SPEC VIOLATION: then if the best method chosen is protected and accessed 
                // SPEC VIOLATION: through the wrong type, then an error occurs. The native 
                // SPEC VIOLATION: compiler however does it in the opposite order. First it
                // SPEC VIOLATION: filters out the protected methods that cannot be called
                // SPEC VIOLATION: through the given type, and then it does overload resolution
                // SPEC VIOLATION: on the rest.
                // 
                // That said, it is somewhat odd that the same rule applies to constructors
                // as instance methods. A protected constructor is never going to be called
                // via an instance of a *more derived but different class* the way a 
                // virtual method might be. Nevertheless, that's what we do.
                //
                // A constructor is accessed through an instance of the type being constructed:
                return allowProtectedConstructorsOfBaseType ?
                    this.IsAccessible(constructor, ref useSiteInfo, null) :
                    this.IsSymbolAccessibleConditional(constructor, containingType, ref useSiteInfo, constructor.ContainingType);
            }
            else
            {
                Debug.Assert((object)this.Compilation.Assembly != null);
                return IsSymbolAccessibleConditional(constructor, this.Compilation.Assembly, ref useSiteInfo);
            }
        }

        protected BoundExpression BindClassCreationExpression(
            SyntaxNode node,
            string typeName,
            SyntaxNode typeNode,
            NamedTypeSymbol type,
            AnalyzedArguments analyzedArguments,
            BindingDiagnosticBag diagnostics,
            InitializerExpressionSyntax initializerSyntaxOpt = null,
            TypeSymbol initializerTypeOpt = null,
            bool wasTargetTyped = false)
        {

            BoundExpression result = null;
            bool hasErrors = type.IsErrorType();
            if (type.IsAbstract)
            {
                // Report error for new of abstract type.
                diagnostics.Add(ErrorCode.ERR_NoNewAbstract, node.Location, type);
                hasErrors = true;
            }

            CompoundUseSiteInfo<AssemblySymbol> useSiteInfo = GetNewCompoundUseSiteInfo(diagnostics);
            BoundObjectInitializerExpressionBase boundInitializerOpt = null;

            // If we have a dynamic argument then do overload resolution to see if there are one or more
            // applicable candidates. If there are, then this is a dynamic object creation; we'll work out
            // which ctor to call at runtime. If we have a dynamic argument but no applicable candidates
            // then we do the analysis again for error reporting purposes.

            if (analyzedArguments.HasDynamicArgument)
            {
                OverloadResolutionResult<MethodSymbol> overloadResolutionResult = OverloadResolutionResult<MethodSymbol>.GetInstance();
                this.OverloadResolution.ObjectCreationOverloadResolution(GetAccessibleConstructorsForOverloadResolution(type, ref useSiteInfo), analyzedArguments, overloadResolutionResult, ref useSiteInfo);
                diagnostics.Add(node, useSiteInfo);
                useSiteInfo = new CompoundUseSiteInfo<AssemblySymbol>(useSiteInfo);

                if (overloadResolutionResult.HasAnyApplicableMember)
                {
                    var argArray = BuildArgumentsForDynamicInvocation(analyzedArguments, diagnostics);
                    var refKindsArray = analyzedArguments.RefKinds.ToImmutableOrNull();

                    hasErrors &= ReportBadDynamicArguments(node, argArray, refKindsArray, diagnostics, queryClause: null);

                    boundInitializerOpt = makeBoundInitializerOpt();
                    result = new BoundDynamicObjectCreationExpression(
                        node,
                        typeName,
                        argArray,
                        analyzedArguments.GetNames(),
                        refKindsArray,
                        boundInitializerOpt,
                        overloadResolutionResult.GetAllApplicableMembers(),
                        type,
                        hasErrors);
                }

                overloadResolutionResult.Free();
                if (result != null)
                {
                    return result;
                }
            }

            MemberResolutionResult<MethodSymbol> memberResolutionResult;
            ImmutableArray<MethodSymbol> candidateConstructors;

            if (TryPerformConstructorOverloadResolution(
                type,
                analyzedArguments,
                typeName,
                typeNode.Location,
                hasErrors, //don't cascade in these cases
                diagnostics,
                out memberResolutionResult,
                out candidateConstructors,
                allowProtectedConstructorsOfBaseType: false))
            {
                var method = memberResolutionResult.Member;

                bool hasError = false;

                // What if some of the arguments are implicit?  Dev10 reports unsafe errors
                // if the implied argument would have an unsafe type.  We need to check
                // the parameters explicitly, since there won't be bound nodes for the implied
                // arguments until lowering.
                if (method.HasUnsafeParameter())
                {
                    // Don't worry about double reporting (i.e. for both the argument and the parameter)
                    // because only one unsafe diagnostic is allowed per scope - the others are suppressed.
                    hasError = ReportUnsafeIfNotAllowed(node, diagnostics) || hasError;
                }

                ReportDiagnosticsIfObsolete(diagnostics, method, node, hasBaseReceiver: false);
                // NOTE: Use-site diagnostics were reported during overload resolution.

                ConstantValue constantValueOpt = (initializerSyntaxOpt == null && method.IsDefaultValueTypeConstructor()) ?
                    FoldParameterlessValueTypeConstructor(type) :
                    null;

                var expanded = memberResolutionResult.Result.Kind == MemberResolutionKind.ApplicableInExpandedForm;
                var argToParams = memberResolutionResult.Result.ArgsToParamsOpt;
                BindDefaultArguments(node, method.Parameters, analyzedArguments.Arguments, analyzedArguments.RefKinds, ref argToParams, out var defaultArguments, expanded, enableCallerInfo: true, diagnostics);

                var arguments = analyzedArguments.Arguments.ToImmutable();
                var refKinds = analyzedArguments.RefKinds.ToImmutableOrNull();

                if (!hasError)
                {
                    hasError = !CheckInvocationArgMixing(
                        node,
                        method,
                        null,
                        method.Parameters,
                        arguments,
                        argToParams,
                        this.LocalScopeDepth,
                        diagnostics);
                }

                boundInitializerOpt = makeBoundInitializerOpt();
                result = new BoundObjectCreationExpression(
                    node,
                    method,
                    candidateConstructors,
                    arguments,
                    analyzedArguments.GetNames(),
                    refKinds,
                    expanded,
                    argToParams,
                    defaultArguments,
                    constantValueOpt,
                    boundInitializerOpt,
                    wasTargetTyped,
                    type,
                    hasError);

                // CONSIDER: Add ResultKind field to BoundObjectCreationExpression to avoid wrapping result with BoundBadExpression.
                if (type.IsAbstract)
                {
                    result = BadExpression(node, LookupResultKind.NotCreatable, result);
                }

                return result;
            }

            LookupResultKind resultKind;

            if (type.IsAbstract)
            {
                resultKind = LookupResultKind.NotCreatable;
            }
            else if (memberResolutionResult.IsValid && !IsConstructorAccessible(memberResolutionResult.Member, ref useSiteInfo))
            {
                resultKind = LookupResultKind.Inaccessible;
            }
            else
            {
                resultKind = LookupResultKind.OverloadResolutionFailure;
            }

            diagnostics.Add(node, useSiteInfo);

            ArrayBuilder<Symbol> symbols = ArrayBuilder<Symbol>.GetInstance();
            symbols.AddRange(candidateConstructors);

            // NOTE: The use site diagnostics of the candidate constructors have already been reported (in PerformConstructorOverloadResolution).

            var childNodes = ArrayBuilder<BoundExpression>.GetInstance();
            childNodes.AddRange(BuildArgumentsForErrorRecovery(analyzedArguments, candidateConstructors));
            if (initializerSyntaxOpt != null)
            {
                childNodes.Add(boundInitializerOpt ?? makeBoundInitializerOpt());
            }

            return new BoundBadExpression(node, resultKind, symbols.ToImmutableAndFree(), childNodes.ToImmutableAndFree(), type);

            BoundObjectInitializerExpressionBase makeBoundInitializerOpt()
            {
                if (initializerSyntaxOpt != null)
                {
                    return BindInitializerExpression(syntax: initializerSyntaxOpt,
                                                     type: initializerTypeOpt ?? type,
                                                     typeSyntax: typeNode,
                                                     isForNewInstance: true,
                                                     diagnostics: diagnostics);
                }
                return null;
            }
        }

        private BoundExpression BindInterfaceCreationExpression(ObjectCreationExpressionSyntax node, NamedTypeSymbol type, BindingDiagnosticBag diagnostics)
        {
            AnalyzedArguments analyzedArguments = AnalyzedArguments.GetInstance();
            BindArgumentsAndNames(node.ArgumentList, diagnostics, analyzedArguments);
            var result = BindInterfaceCreationExpression(node, type, diagnostics, node.Type, analyzedArguments, node.Initializer, wasTargetTyped: false);
            analyzedArguments.Free();
            return result;
        }

        private BoundExpression BindInterfaceCreationExpression(SyntaxNode node, NamedTypeSymbol type, BindingDiagnosticBag diagnostics, SyntaxNode typeNode, AnalyzedArguments analyzedArguments, InitializerExpressionSyntax initializerOpt, bool wasTargetTyped)
        {
            Debug.Assert((object)type != null);

            // COM interfaces which have ComImportAttribute and CoClassAttribute can be instantiated with "new". 
            // CoClassAttribute contains the type information of the original CoClass for the interface.
            // We replace the interface creation with CoClass object creation for this case.

            // NOTE: We don't attempt binding interface creation to CoClass creation if we are within an attribute argument.
            // NOTE: This is done to prevent a cycle in an error scenario where we have a "new InterfaceType" expression in an attribute argument.
            // NOTE: Accessing IsComImport/ComImportCoClass properties on given type symbol would attempt ForceCompeteAttributes, which would again try binding all attributes on the symbol.
            // NOTE: causing infinite recursion. We avoid this cycle by checking if we are within in context of an Attribute argument.
            if (!this.InAttributeArgument && type.IsComImport)
            {
                NamedTypeSymbol coClassType = type.ComImportCoClass;
                if ((object)coClassType != null)
                {
                    return BindComImportCoClassCreationExpression(node, type, coClassType, diagnostics, typeNode, analyzedArguments, initializerOpt, wasTargetTyped);
                }
            }

            // interfaces can't be instantiated in C#
            diagnostics.Add(ErrorCode.ERR_NoNewAbstract, node.Location, type);
            return MakeBadExpressionForObjectCreation(node, type, analyzedArguments, initializerOpt, typeNode, diagnostics);
        }

        private BoundExpression BindComImportCoClassCreationExpression(SyntaxNode node, NamedTypeSymbol interfaceType, NamedTypeSymbol coClassType, BindingDiagnosticBag diagnostics, SyntaxNode typeNode, AnalyzedArguments analyzedArguments, InitializerExpressionSyntax initializerOpt, bool wasTargetTyped)
        {
            Debug.Assert((object)interfaceType != null);
            Debug.Assert(interfaceType.IsInterfaceType());
            Debug.Assert((object)coClassType != null);
            Debug.Assert(TypeSymbol.Equals(interfaceType.ComImportCoClass, coClassType, TypeCompareKind.ConsiderEverything2));
            Debug.Assert(coClassType.TypeKind == TypeKind.Class || coClassType.TypeKind == TypeKind.Error);

            if (coClassType.IsErrorType())
            {
                Error(diagnostics, ErrorCode.ERR_MissingCoClass, node, coClassType, interfaceType);
            }
            else if (coClassType.IsUnboundGenericType)
            {
                // BREAKING CHANGE:     Dev10 allows the following code to compile, even though the output assembly is not verifiable and generates a runtime exception:
                //
                //          [ComImport, Guid("00020810-0000-0000-C000-000000000046")]
                //          [CoClass(typeof(GenericClass<>))]
                //          public interface InterfaceType {}
                //          public class GenericClass<T>: InterfaceType {}
                // 
                //          public class Program
                //          {
                //              public static void Main() { var i = new InterfaceType(); }
                //          }
                //
                //  We disallow CoClass creation if coClassType is an unbound generic type and report a compile time error.

                Error(diagnostics, ErrorCode.ERR_BadCoClassSig, node, coClassType, interfaceType);
            }
            else
            {
                // NoPIA support
                if (interfaceType.ContainingAssembly.IsLinked)
                {
                    return BindNoPiaObjectCreationExpression(node, interfaceType, coClassType, diagnostics, typeNode, analyzedArguments, initializerOpt);
                }

                var classCreation = BindClassCreationExpression(
                    node,
                    coClassType.Name,
                    typeNode,
                    coClassType,
                    analyzedArguments,
                    diagnostics,
                    initializerOpt,
                    interfaceType,
                    wasTargetTyped);
                CompoundUseSiteInfo<AssemblySymbol> useSiteInfo = GetNewCompoundUseSiteInfo(diagnostics);
                Conversion conversion = this.Conversions.ClassifyConversionFromExpression(classCreation, interfaceType, ref useSiteInfo, forCast: true);
                diagnostics.Add(node, useSiteInfo);
                if (!conversion.IsValid)
                {
                    SymbolDistinguisher distinguisher = new SymbolDistinguisher(this.Compilation, coClassType, interfaceType);
                    Error(diagnostics, ErrorCode.ERR_NoExplicitConv, node, distinguisher.First, distinguisher.Second);
                }

                // Bind the conversion, but drop the conversion node.
                CreateConversion(classCreation, conversion, interfaceType, diagnostics);

                // Override result type to be the interface type.
                switch (classCreation.Kind)
                {
                    case BoundKind.ObjectCreationExpression:
                        var creation = (BoundObjectCreationExpression)classCreation;
                        return creation.Update(creation.Constructor, creation.ConstructorsGroup, creation.Arguments, creation.ArgumentNamesOpt,
                                               creation.ArgumentRefKindsOpt, creation.Expanded, creation.ArgsToParamsOpt, creation.DefaultArguments, creation.ConstantValueOpt,
                                               creation.InitializerExpressionOpt, interfaceType);

                    case BoundKind.BadExpression:
                        var bad = (BoundBadExpression)classCreation;
                        return bad.Update(bad.ResultKind, bad.Symbols, bad.ChildBoundNodes, interfaceType);

                    default:
                        throw ExceptionUtilities.UnexpectedValue(classCreation.Kind);
                }
            }

            return MakeBadExpressionForObjectCreation(node, interfaceType, analyzedArguments, initializerOpt, typeNode, diagnostics);
        }

        private BoundExpression BindNoPiaObjectCreationExpression(
            SyntaxNode node,
            NamedTypeSymbol interfaceType,
            NamedTypeSymbol coClassType,
            BindingDiagnosticBag diagnostics,
            SyntaxNode typeNode,
            AnalyzedArguments analyzedArguments,
            InitializerExpressionSyntax initializerOpt)
        {
            string guidString;
            if (!coClassType.GetGuidString(out guidString))
            {
                // At this point, VB reports ERRID_NoPIAAttributeMissing2 if guid isn't there.
                // C# doesn't complain and instead uses zero guid.
                guidString = System.Guid.Empty.ToString("D");
            }

            var boundInitializerOpt = initializerOpt == null ? null :
                BindInitializerExpression(syntax: initializerOpt,
                    type: interfaceType,
                    typeSyntax: typeNode,
                    isForNewInstance: true,
                    diagnostics: diagnostics);

            var creation = new BoundNoPiaObjectCreationExpression(node, guidString, boundInitializerOpt, interfaceType);

            if (analyzedArguments.Arguments.Count > 0)
            {
                diagnostics.Add(ErrorCode.ERR_BadCtorArgCount, typeNode.Location, interfaceType, analyzedArguments.Arguments.Count);

                var children = BuildArgumentsForErrorRecovery(analyzedArguments).Add(creation);
                return new BoundBadExpression(node, LookupResultKind.OverloadResolutionFailure, ImmutableArray<Symbol>.Empty, children, creation.Type);
            }

            return creation;
        }

        private BoundExpression BindTypeParameterCreationExpression(ObjectCreationExpressionSyntax node, TypeParameterSymbol typeParameter, BindingDiagnosticBag diagnostics)
        {
            AnalyzedArguments analyzedArguments = AnalyzedArguments.GetInstance();
            BindArgumentsAndNames(node.ArgumentList, diagnostics, analyzedArguments);
            var result = BindTypeParameterCreationExpression(node, typeParameter, analyzedArguments, node.Initializer, node.Type, diagnostics);
            analyzedArguments.Free();
            return result;
        }

        private BoundExpression BindTypeParameterCreationExpression(SyntaxNode node, TypeParameterSymbol typeParameter, AnalyzedArguments analyzedArguments, InitializerExpressionSyntax initializerOpt, SyntaxNode typeSyntax, BindingDiagnosticBag diagnostics)
        {
            if (!typeParameter.HasConstructorConstraint && !typeParameter.IsValueType)
            {
                diagnostics.Add(ErrorCode.ERR_NoNewTyvar, node.Location, typeParameter);
            }
            else if (analyzedArguments.Arguments.Count > 0)
            {
                diagnostics.Add(ErrorCode.ERR_NewTyvarWithArgs, node.Location, typeParameter);
            }
            else
            {
                var boundInitializerOpt = initializerOpt == null ?
                     null :
                     BindInitializerExpression(
                        syntax: initializerOpt,
                        type: typeParameter,
                        typeSyntax: typeSyntax,
                        isForNewInstance: true,
                        diagnostics: diagnostics);
                return new BoundNewT(node, boundInitializerOpt, typeParameter);
            }

            return MakeBadExpressionForObjectCreation(node, typeParameter, analyzedArguments, initializerOpt, typeSyntax, diagnostics);
        }

        /// <summary>
        /// Given the type containing constructors, gets the list of candidate instance constructors and uses overload resolution to determine which one should be called.
        /// </summary>
        /// <param name="typeContainingConstructors">The containing type of the constructors.</param>
        /// <param name="analyzedArguments">The already bound arguments to the constructor.</param>
        /// <param name="errorName">The name to use in diagnostics if overload resolution fails.</param>
        /// <param name="errorLocation">The location at which to report overload resolution result diagnostics.</param>
        /// <param name="suppressResultDiagnostics">True to suppress overload resolution result diagnostics (but not argument diagnostics).</param>
        /// <param name="diagnostics">Where diagnostics will be reported.</param>
        /// <param name="memberResolutionResult">If this method returns true, then it will contain a valid MethodResolutionResult.
        /// Otherwise, it may contain a MethodResolutionResult for an inaccessible constructor (in which case, it will incorrectly indicate success) or nothing at all.</param>
        /// <param name="candidateConstructors">Candidate instance constructors of type <paramref name="typeContainingConstructors"/> used for overload resolution.</param>
        /// <param name="allowProtectedConstructorsOfBaseType">It is always legal to access a protected base class constructor
        /// via a constructor initializer, but not from an object creation expression.</param>
        /// <returns>True if overload resolution successfully chose an accessible constructor.</returns>
        /// <remarks>
        /// The two-pass algorithm (accessible constructors, then all constructors) is the reason for the unusual signature
        /// of this method (i.e. not populating a pre-existing <see cref="OverloadResolutionResult{MethodSymbol}"/>).
        /// Presently, rationalizing this behavior is not worthwhile.
        /// </remarks>
        private bool TryPerformConstructorOverloadResolution(
            NamedTypeSymbol typeContainingConstructors,
            AnalyzedArguments analyzedArguments,
            string errorName,
            Location errorLocation,
            bool suppressResultDiagnostics,
            BindingDiagnosticBag diagnostics,
            out MemberResolutionResult<MethodSymbol> memberResolutionResult,
            out ImmutableArray<MethodSymbol> candidateConstructors,
            bool allowProtectedConstructorsOfBaseType) // Last to make named arguments more convenient.
        {
            // Get accessible constructors for performing overload resolution.
            ImmutableArray<MethodSymbol> allInstanceConstructors;
            CompoundUseSiteInfo<AssemblySymbol> useSiteInfo = GetNewCompoundUseSiteInfo(diagnostics);
            candidateConstructors = GetAccessibleConstructorsForOverloadResolution(typeContainingConstructors, allowProtectedConstructorsOfBaseType, out allInstanceConstructors, ref useSiteInfo);

            OverloadResolutionResult<MethodSymbol> result = OverloadResolutionResult<MethodSymbol>.GetInstance();

            // Indicates whether overload resolution successfully chose an accessible constructor.
            bool succeededConsideringAccessibility = false;

            // Indicates whether overload resolution resulted in a single best match, even though it might be inaccessible.
            bool succeededIgnoringAccessibility = false;

            if (candidateConstructors.Any())
            {
                // We have at least one accessible candidate constructor, perform overload resolution with accessible candidateConstructors.
                this.OverloadResolution.ObjectCreationOverloadResolution(candidateConstructors, analyzedArguments, result, ref useSiteInfo);

                if (result.Succeeded)
                {
                    succeededConsideringAccessibility = true;
                    succeededIgnoringAccessibility = true;
                }
            }

            if (!succeededConsideringAccessibility && allInstanceConstructors.Length > candidateConstructors.Length)
            {
                // Overload resolution failed on the accessible candidateConstructors, but we have at least one inaccessible constructor.
                // We might have a best match constructor which is inaccessible.
                // Try overload resolution with all instance constructors to generate correct diagnostics and semantic info for this case.
                OverloadResolutionResult<MethodSymbol> inaccessibleResult = OverloadResolutionResult<MethodSymbol>.GetInstance();
                this.OverloadResolution.ObjectCreationOverloadResolution(allInstanceConstructors, analyzedArguments, inaccessibleResult, ref useSiteInfo);

                if (inaccessibleResult.Succeeded)
                {
                    succeededIgnoringAccessibility = true;
                    candidateConstructors = allInstanceConstructors;
                    result.Free();
                    result = inaccessibleResult;
                }
                else
                {
                    inaccessibleResult.Free();
                }
            }

            diagnostics.Add(errorLocation, useSiteInfo);

            if (succeededIgnoringAccessibility)
            {
                this.CoerceArguments<MethodSymbol>(result.ValidResult, analyzedArguments.Arguments, diagnostics);
            }

            // Fill in the out parameter with the result, if there was one; it might be inaccessible.
            memberResolutionResult = succeededIgnoringAccessibility ?
                result.ValidResult :
                default(MemberResolutionResult<MethodSymbol>); // Invalid results are not interesting - we have enough info in candidateConstructors.

            // If something failed and we are reporting errors, then report the right errors.
            // * If the failure was due to inaccessibility, just report that.
            // * If the failure was not due to inaccessibility then only report an error
            //   on the constructor if there were no errors on the arguments.
            if (!succeededConsideringAccessibility && !suppressResultDiagnostics)
            {
                if (succeededIgnoringAccessibility)
                {
                    // It is not legal to directly call a protected constructor on a base class unless
                    // the "this" of the call is known to be of the current type. That is, it is
                    // perfectly legal to say ": base()" to call a protected base class ctor, but
                    // it is not legal to say "new MyBase()" if the ctor is protected. 
                    //
                    // The native compiler produces the error CS1540:
                    //
                    //   Cannot access protected member 'MyBase.MyBase' via a qualifier of type 'MyBase'; 
                    //   the qualifier must be of type 'Derived' (or derived from it)
                    //
                    // Though technically correct, this is a very confusing error message for this scenario;
                    // one does not typically think of the constructor as being a method that is 
                    // called with an implicit "this" of a particular receiver type, even though of course
                    // that is exactly what it is.
                    //
                    // The better error message here is to simply say that the best possible ctor cannot
                    // be accessed because it is not accessible.
                    //
                    // CONSIDER: We might consider making up a new error message for this situation.

                    // 
                    // CS0122: 'MyBase.MyBase' is inaccessible due to its protection level
                    diagnostics.Add(ErrorCode.ERR_BadAccess, errorLocation, result.ValidResult.Member);
                }
                else
                {
                    result.ReportDiagnostics(
                        binder: this, location: errorLocation, nodeOpt: null, diagnostics,
                        name: errorName, receiver: null, invokedExpression: null, analyzedArguments,
                        memberGroup: candidateConstructors, typeContainingConstructors, delegateTypeBeingInvoked: null);
                }
            }

            result.Free();
            return succeededConsideringAccessibility;
        }

        private ImmutableArray<MethodSymbol> GetAccessibleConstructorsForOverloadResolution(NamedTypeSymbol type, ref CompoundUseSiteInfo<AssemblySymbol> useSiteInfo)
        {
            ImmutableArray<MethodSymbol> allInstanceConstructors;
            return GetAccessibleConstructorsForOverloadResolution(type, false, out allInstanceConstructors, ref useSiteInfo);
        }

        private ImmutableArray<MethodSymbol> GetAccessibleConstructorsForOverloadResolution(NamedTypeSymbol type, bool allowProtectedConstructorsOfBaseType, out ImmutableArray<MethodSymbol> allInstanceConstructors, ref CompoundUseSiteInfo<AssemblySymbol> useSiteInfo)
        {
            if (type.IsErrorType())
            {
                // For Caas, we want to supply the constructors even in error cases
                // We may end up supplying the constructors of an unconstructed symbol,
                // but that's better than nothing.
                type = type.GetNonErrorGuess() as NamedTypeSymbol ?? type;
            }

            allInstanceConstructors = type.InstanceConstructors;
            return FilterInaccessibleConstructors(allInstanceConstructors, allowProtectedConstructorsOfBaseType, ref useSiteInfo);
        }

        private static ConstantValue FoldParameterlessValueTypeConstructor(NamedTypeSymbol type)
        {
            // DELIBERATE SPEC VIOLATION:
            //
            // Object creation expressions like "new int()" are not considered constant expressions
            // by the specification but they are by the native compiler; we maintain compatibility
            // with this bug.
            // 
            // Additionally, it also treats "new X()", where X is an enum type, as a
            // constant expression with default value 0, we maintain compatibility with it.

            var specialType = type.SpecialType;

            if (type.TypeKind == TypeKind.Enum)
            {
                specialType = type.EnumUnderlyingType.SpecialType;
            }

            switch (specialType)
            {
                case SpecialType.System_SByte:
                case SpecialType.System_Int16:
                case SpecialType.System_Int32:
                case SpecialType.System_Int64:
                case SpecialType.System_Byte:
                case SpecialType.System_UInt16:
                case SpecialType.System_UInt32:
                case SpecialType.System_UInt64:
                case SpecialType.System_Single:
                case SpecialType.System_Double:
                case SpecialType.System_Decimal:
                case SpecialType.System_Boolean:
                case SpecialType.System_Char:
                    return ConstantValue.Default(specialType);
            }

            return null;
        }

        private BoundLiteral BindLiteralConstant(LiteralExpressionSyntax node, BindingDiagnosticBag diagnostics)
        {
            // bug.Assert(node.Kind == SyntaxKind.LiteralExpression);

            var value = node.Token.Value;

            ConstantValue cv;
            TypeSymbol type = null;

            if (value == null)
            {
                cv = ConstantValue.Null;
            }
            else
            {
                Debug.Assert(!value.GetType().GetTypeInfo().IsEnum);

                var specialType = SpecialTypeExtensions.FromRuntimeTypeOfLiteralValue(value);

                // C# literals can't be of type byte, sbyte, short, ushort:
                Debug.Assert(
                    specialType != SpecialType.None &&
                    specialType != SpecialType.System_Byte &&
                    specialType != SpecialType.System_SByte &&
                    specialType != SpecialType.System_Int16 &&
                    specialType != SpecialType.System_UInt16);

                cv = ConstantValue.Create(value, specialType);
                type = GetSpecialType(specialType, diagnostics, node);
            }

            return new BoundLiteral(node, cv, type);
        }

        private BoundExpression BindCheckedExpression(CheckedExpressionSyntax node, BindingDiagnosticBag diagnostics)
        {
            // the binder is not cached since we only cache statement level binders
            return this.WithCheckedOrUncheckedRegion(node.Kind() == SyntaxKind.CheckedExpression).
                BindParenthesizedExpression(node.Expression, diagnostics);
        }

        /// <summary>
        /// Binds a member access expression
        /// </summary>
        private BoundExpression BindMemberAccess(
            MemberAccessExpressionSyntax node,
            bool invoked,
            bool indexed,
            BindingDiagnosticBag diagnostics)
        {
            Debug.Assert(node != null);

            BoundExpression boundLeft;

            ExpressionSyntax exprSyntax = node.Expression;
            if (node.Kind() == SyntaxKind.SimpleMemberAccessExpression)
            {
                // NOTE: CheckValue will be called explicitly in BindMemberAccessWithBoundLeft.
                boundLeft = BindLeftOfPotentialColorColorMemberAccess(exprSyntax, diagnostics);
            }
            else
            {
                Debug.Assert(node.Kind() == SyntaxKind.PointerMemberAccessExpression);
                boundLeft = BindRValueWithoutTargetType(exprSyntax, diagnostics); // Not Color Color issues with ->

                // CONSIDER: another approach would be to construct a BoundPointerMemberAccess (assuming such a type existed),
                // but that would be much more cumbersome because we'd be unable to build upon the BindMemberAccess infrastructure,
                // which expects a receiver.

                // Dereference before binding member;
                TypeSymbol pointedAtType;
                bool hasErrors;
                BindPointerIndirectionExpressionInternal(node, boundLeft, diagnostics, out pointedAtType, out hasErrors);

                // If there is no pointed-at type, fall back on the actual type (i.e. assume the user meant "." instead of "->").
                if (ReferenceEquals(pointedAtType, null))
                {
                    boundLeft = ToBadExpression(boundLeft);
                }
                else
                {
                    boundLeft = new BoundPointerIndirectionOperator(exprSyntax, boundLeft, pointedAtType, hasErrors)
                    {
                        WasCompilerGenerated = true, // don't interfere with the type info for exprSyntax.
                    };
                }
            }

            return BindMemberAccessWithBoundLeft(node, boundLeft, node.Name, node.OperatorToken, invoked, indexed, diagnostics);
        }

        /// <summary>
        /// Attempt to bind the LHS of a member access expression.  If this is a Color Color case (spec 7.6.4.1),
        /// then return a BoundExpression if we can easily disambiguate or a BoundTypeOrValueExpression if we
        /// cannot.  If this is not a Color Color case, then return null.
        /// </summary>
        private BoundExpression BindLeftOfPotentialColorColorMemberAccess(ExpressionSyntax left, BindingDiagnosticBag diagnostics)
        {
            if (left is IdentifierNameSyntax identifier)
            {
                return BindLeftIdentifierOfPotentialColorColorMemberAccess(identifier, diagnostics);
            }

            // NOTE: it is up to the caller to call CheckValue on the result.
            return BindExpression(left, diagnostics);
        }

        // Avoid inlining to minimize stack size in caller.
        [MethodImpl(MethodImplOptions.NoInlining)]
        private BoundExpression BindLeftIdentifierOfPotentialColorColorMemberAccess(IdentifierNameSyntax left, BindingDiagnosticBag diagnostics)
        {
            // SPEC: 7.6.4.1 Identical simple names and type names
            // SPEC: In a member access of the form E.I, if E is a single identifier, and if the meaning of E as
            // SPEC: a simple-name (spec 7.6.2) is a constant, field, property, local variable, or parameter with the
            // SPEC: same type as the meaning of E as a type-name (spec 3.8), then both possible meanings of E are 
            // SPEC: permitted. The two possible meanings of E.I are never ambiguous, since I must necessarily be
            // SPEC: a member of the type E in both cases. In other words, the rule simply permits access to the 
            // SPEC: static members and nested types of E where a compile-time error would otherwise have occurred. 

            var valueDiagnostics = BindingDiagnosticBag.Create(diagnostics);
            var boundValue = BindIdentifier(left, invoked: false, indexed: false, diagnostics: valueDiagnostics);

            Symbol leftSymbol;
            if (boundValue.Kind == BoundKind.Conversion)
            {
                // BindFieldAccess may insert a conversion if binding occurs
                // within an enum member initializer.
                leftSymbol = ((BoundConversion)boundValue).Operand.ExpressionSymbol;
            }
            else
            {
                leftSymbol = boundValue.ExpressionSymbol;
            }

            if ((object)leftSymbol != null)
            {
                switch (leftSymbol.Kind)
                {
                    case SymbolKind.Field:
                    case SymbolKind.Local:
                    case SymbolKind.Parameter:
                    case SymbolKind.Property:
                    case SymbolKind.RangeVariable:
                        var leftType = boundValue.Type;
                        Debug.Assert((object)leftType != null);

                        var leftName = left.Identifier.ValueText;
                        if (leftType.Name == leftName || IsUsingAliasInScope(leftName))
                        {
                            var typeDiagnostics = BindingDiagnosticBag.Create(diagnostics);
                            var boundType = BindNamespaceOrType(left, typeDiagnostics);
                            if (TypeSymbol.Equals(boundType.Type, leftType, TypeCompareKind.ConsiderEverything2))
                            {
                                // NOTE: ReplaceTypeOrValueReceiver will call CheckValue explicitly.
                                boundValue = BindToNaturalType(boundValue, valueDiagnostics);
                                return new BoundTypeOrValueExpression(left,
                                    new BoundTypeOrValueData(leftSymbol, boundValue, valueDiagnostics, boundType, typeDiagnostics), leftType);
                            }
                        }
                        break;

                        // case SymbolKind.Event: //SPEC: 7.6.4.1 (a.k.a. Color Color) doesn't cover events
                }
            }

            // Not a Color Color case; return the bound member.
            // NOTE: it is up to the caller to call CheckValue on the result.
            diagnostics.AddRange(valueDiagnostics);
            return boundValue;
        }

        // returns true if name matches a using alias in scope
        // NOTE: when true is returned, the corresponding using is also marked as "used" 
        private bool IsUsingAliasInScope(string name)
        {
            var isSemanticModel = this.IsSemanticModelBinder;
            for (var chain = this.ImportChain; chain != null; chain = chain.ParentOpt)
            {
                if (IsUsingAlias(chain.Imports.UsingAliases, name, isSemanticModel))
                {
                    return true;
                }
            }

            return false;
        }

        private BoundExpression BindDynamicMemberAccess(
            ExpressionSyntax node,
            BoundExpression boundLeft,
            SimpleNameSyntax right,
            bool invoked,
            bool indexed,
            BindingDiagnosticBag diagnostics)
        {
            // We have an expression of the form "dynExpr.Name" or "dynExpr.Name<X>"

            SeparatedSyntaxList<TypeSyntax> typeArgumentsSyntax = right.Kind() == SyntaxKind.GenericName ?
                ((GenericNameSyntax)right).TypeArgumentList.Arguments :
                default(SeparatedSyntaxList<TypeSyntax>);
            bool rightHasTypeArguments = typeArgumentsSyntax.Count > 0;
            ImmutableArray<TypeWithAnnotations> typeArgumentsWithAnnotations = rightHasTypeArguments ?
                BindTypeArguments(typeArgumentsSyntax, diagnostics) :
                default(ImmutableArray<TypeWithAnnotations>);

            bool hasErrors = false;

            if (!invoked && rightHasTypeArguments)
            {
                // error CS0307: The property 'P' cannot be used with type arguments
                Error(diagnostics, ErrorCode.ERR_TypeArgsNotAllowed, right, right.Identifier.Text, SymbolKind.Property.Localize());
                hasErrors = true;
            }

            if (rightHasTypeArguments)
            {
                for (int i = 0; i < typeArgumentsWithAnnotations.Length; ++i)
                {
                    var typeArgument = typeArgumentsWithAnnotations[i];
                    if (typeArgument.Type.IsPointerOrFunctionPointer() || typeArgument.Type.IsRestrictedType())
                    {
                        // "The type '{0}' may not be used as a type argument"
                        Error(diagnostics, ErrorCode.ERR_BadTypeArgument, typeArgumentsSyntax[i], typeArgument.Type);
                        hasErrors = true;
                    }
                }
            }

            return new BoundDynamicMemberAccess(
                syntax: node,
                receiver: boundLeft,
                typeArgumentsOpt: typeArgumentsWithAnnotations,
                name: right.Identifier.ValueText,
                invoked: invoked,
                indexed: indexed,
                type: Compilation.DynamicType,
                hasErrors: hasErrors);
        }

        /// <summary>
        /// Bind the RHS of a member access expression, given the bound LHS.
        /// It is assumed that CheckValue has not been called on the LHS.
        /// </summary>
        /// <remarks>
        /// If new checks are added to this method, they will also need to be added to <see cref="MakeQueryInvocation(CSharpSyntaxNode, BoundExpression, string, TypeSyntax, TypeWithAnnotations, BindingDiagnosticBag)"/>.
        /// </remarks>
        private BoundExpression BindMemberAccessWithBoundLeft(
            ExpressionSyntax node,
            BoundExpression boundLeft,
            SimpleNameSyntax right,
            SyntaxToken operatorToken,
            bool invoked,
            bool indexed,
            BindingDiagnosticBag diagnostics)
        {
            Debug.Assert(node != null);
            Debug.Assert(boundLeft != null);

            boundLeft = MakeMemberAccessValue(boundLeft, diagnostics);

            TypeSymbol leftType = boundLeft.Type;

            if ((object)leftType != null && leftType.IsDynamic())
            {
                // There are some sources of a `dynamic` typed value that can be known before runtime
                // to be invalid. For example, accessing a set-only property whose type is dynamic:
                //   dynamic Goo { set; }
                // If Goo itself is a dynamic thing (e.g. in `x.Goo.Bar`, `x` is dynamic, and we're
                // currently checking Bar), then CheckValue will do nothing.
                boundLeft = CheckValue(boundLeft, BindValueKind.RValue, diagnostics);
                return BindDynamicMemberAccess(node, boundLeft, right, invoked, indexed, diagnostics);
            }

            // No member accesses on void
            if ((object)leftType != null && leftType.IsVoidType())
            {
                diagnostics.Add(ErrorCode.ERR_BadUnaryOp, operatorToken.GetLocation(), SyntaxFacts.GetText(operatorToken.Kind()), leftType);
                return BadExpression(node, boundLeft);
            }

            // No member accesses on default
            if (boundLeft.IsLiteralDefault())
            {
                DiagnosticInfo diagnosticInfo = new CSDiagnosticInfo(ErrorCode.ERR_BadOpOnNullOrDefaultOrNew, SyntaxFacts.GetText(operatorToken.Kind()), boundLeft.Display);
                diagnostics.Add(new CSDiagnostic(diagnosticInfo, operatorToken.GetLocation()));
                return BadExpression(node, boundLeft);
            }

            if (boundLeft.Kind == BoundKind.UnboundLambda)
            {
                Debug.Assert((object)leftType == null);

                var msgId = ((UnboundLambda)boundLeft).MessageID;
                diagnostics.Add(ErrorCode.ERR_BadUnaryOp, node.Location, SyntaxFacts.GetText(operatorToken.Kind()), msgId.Localize());
                return BadExpression(node, boundLeft);
            }

            boundLeft = BindToNaturalType(boundLeft, diagnostics);
            leftType = boundLeft.Type;
            var lookupResult = LookupResult.GetInstance();
            try
            {
                LookupOptions options = LookupOptions.AllMethodsOnArityZero;
                if (invoked)
                {
                    options |= LookupOptions.MustBeInvocableIfMember;
                }

                var typeArgumentsSyntax = right.Kind() == SyntaxKind.GenericName ? ((GenericNameSyntax)right).TypeArgumentList.Arguments : default(SeparatedSyntaxList<TypeSyntax>);
                bool rightHasTypeArguments = typeArgumentsSyntax.Count > 0;
                var typeArguments = rightHasTypeArguments ? BindTypeArguments(typeArgumentsSyntax, diagnostics) : default(ImmutableArray<TypeWithAnnotations>);

                // A member-access consists of a primary-expression, a predefined-type, or a 
                // qualified-alias-member, followed by a "." token, followed by an identifier, 
                // optionally followed by a type-argument-list.

                // A member-access is either of the form E.I or of the form E.I<A1, ..., AK>, where
                // E is a primary-expression, I is a single identifier and <A1, ..., AK> is an
                // optional type-argument-list. When no type-argument-list is specified, consider K
                // to be zero. 

                // UNDONE: A member-access with a primary-expression of type dynamic is dynamically bound. 
                // UNDONE: In this case the compiler classifies the member access as a property access of 
                // UNDONE: type dynamic. The rules below to determine the meaning of the member-access are 
                // UNDONE: then applied at run-time, using the run-time type instead of the compile-time 
                // UNDONE: type of the primary-expression. If this run-time classification leads to a method 
                // UNDONE: group, then the member access must be the primary-expression of an invocation-expression.

                // The member-access is evaluated and classified as follows:

                var rightName = right.Identifier.ValueText;
                var rightArity = right.Arity;

                switch (boundLeft.Kind)
                {
                    case BoundKind.NamespaceExpression:
                        {
                            // If K is zero and E is a namespace and E contains a nested namespace with name I, 
                            // then the result is that namespace.

                            var ns = ((BoundNamespaceExpression)boundLeft).NamespaceSymbol;
                            CompoundUseSiteInfo<AssemblySymbol> useSiteInfo = GetNewCompoundUseSiteInfo(diagnostics);
                            this.LookupMembersWithFallback(lookupResult, ns, rightName, rightArity, ref useSiteInfo, options: options);
                            diagnostics.Add(right, useSiteInfo);

                            ArrayBuilder<Symbol> symbols = lookupResult.Symbols;

                            if (lookupResult.IsMultiViable)
                            {
                                bool wasError;
                                Symbol sym = ResultSymbol(lookupResult, rightName, rightArity, node, diagnostics, false, out wasError, ns, options);
                                if (wasError)
                                {
                                    return new BoundBadExpression(node, LookupResultKind.Ambiguous, lookupResult.Symbols.AsImmutable(), ImmutableArray.Create(boundLeft), CreateErrorType(rightName), hasErrors: true);
                                }
                                else if (sym.Kind == SymbolKind.Namespace)
                                {
                                    return new BoundNamespaceExpression(node, (NamespaceSymbol)sym);
                                }
                                else
                                {
                                    Debug.Assert(sym.Kind == SymbolKind.NamedType);
                                    var type = (NamedTypeSymbol)sym;

                                    if (rightHasTypeArguments)
                                    {
                                        type = ConstructNamedTypeUnlessTypeArgumentOmitted(right, type, typeArgumentsSyntax, typeArguments, diagnostics);
                                    }

                                    ReportDiagnosticsIfObsolete(diagnostics, type, node, hasBaseReceiver: false);

                                    return new BoundTypeExpression(node, null, type);
                                }
                            }
                            else if (lookupResult.Kind == LookupResultKind.WrongArity)
                            {
                                Debug.Assert(symbols.Count > 0);
                                Debug.Assert(symbols[0].Kind == SymbolKind.NamedType);

                                Error(diagnostics, lookupResult.Error, right);

                                return new BoundTypeExpression(node, null,
                                            new ExtendedErrorTypeSymbol(GetContainingNamespaceOrType(symbols[0]), symbols.ToImmutable(), lookupResult.Kind, lookupResult.Error, rightArity));
                            }
                            else if (lookupResult.Kind == LookupResultKind.Empty)
                            {
                                Debug.Assert(lookupResult.IsClear, "If there's a legitimate reason for having candidates without a reason, then we should produce something intelligent in such cases.");
                                Debug.Assert(lookupResult.Error == null);
                                NotFound(node, rightName, rightArity, rightName, diagnostics, aliasOpt: null, qualifierOpt: ns, options: options);

                                return new BoundBadExpression(node, lookupResult.Kind, symbols.AsImmutable(), ImmutableArray.Create(boundLeft), CreateErrorType(rightName), hasErrors: true);
                            }
                            break;
                        }
                    case BoundKind.TypeExpression:
                        {
                            Debug.Assert((object)leftType != null);
                            if (leftType.TypeKind == TypeKind.TypeParameter)
                            {
                                Error(diagnostics, ErrorCode.ERR_BadSKunknown, boundLeft.Syntax, leftType, MessageID.IDS_SK_TYVAR.Localize());
                                return BadExpression(node, LookupResultKind.NotAValue, boundLeft);
                            }
                            else if (this.EnclosingNameofArgument == node)
                            {
                                // Support selecting an extension method from a type name in nameof(.)
                                return BindInstanceMemberAccess(node, right, boundLeft, rightName, rightArity, typeArgumentsSyntax, typeArguments, invoked, indexed, diagnostics);
                            }
                            else
                            {
                                CompoundUseSiteInfo<AssemblySymbol> useSiteInfo = GetNewCompoundUseSiteInfo(diagnostics);
                                this.LookupMembersWithFallback(lookupResult, leftType, rightName, rightArity, ref useSiteInfo, basesBeingResolved: null, options: options);
                                diagnostics.Add(right, useSiteInfo);
                                if (lookupResult.IsMultiViable)
                                {
                                    return BindMemberOfType(node, right, rightName, rightArity, indexed, boundLeft, typeArgumentsSyntax, typeArguments, lookupResult, BoundMethodGroupFlags.None, diagnostics: diagnostics);
                                }
                            }
                            break;
                        }
                    case BoundKind.TypeOrValueExpression:
                        {
                            // CheckValue call will occur in ReplaceTypeOrValueReceiver.
                            // NOTE: This means that we won't get CheckValue diagnostics in error scenarios,
                            // but they would be cascading anyway.
                            return BindInstanceMemberAccess(node, right, boundLeft, rightName, rightArity, typeArgumentsSyntax, typeArguments, invoked, indexed, diagnostics);
                        }
                    default:
                        {
                            // Can't dot into the null literal
                            if (boundLeft.Kind == BoundKind.Literal && ((BoundLiteral)boundLeft).ConstantValueOpt == ConstantValue.Null)
                            {
                                if (!boundLeft.HasAnyErrors)
                                {
                                    Error(diagnostics, ErrorCode.ERR_BadUnaryOp, node, operatorToken.Text, boundLeft.Display);
                                }

                                return BadExpression(node, boundLeft);
                            }
                            else if ((object)leftType != null)
                            {
                                // NB: We don't know if we really only need RValue access, or if we are actually
                                // passing the receiver implicitly by ref (e.g. in a struct instance method invocation).
                                // These checks occur later.
                                boundLeft = CheckValue(boundLeft, BindValueKind.RValue, diagnostics);
                                boundLeft = BindToNaturalType(boundLeft, diagnostics);
                                return BindInstanceMemberAccess(node, right, boundLeft, rightName, rightArity, typeArgumentsSyntax, typeArguments, invoked, indexed, diagnostics);
                            }
                            break;
                        }
                }

                this.BindMemberAccessReportError(node, right, rightName, boundLeft, lookupResult.Error, diagnostics);
                return BindMemberAccessBadResult(node, rightName, boundLeft, lookupResult.Error, lookupResult.Symbols.ToImmutable(), lookupResult.Kind);
            }
            finally
            {
                lookupResult.Free();
            }
        }

        private void WarnOnAccessOfOffDefault(SyntaxNode node, BoundExpression boundLeft, BindingDiagnosticBag diagnostics)
        {
            if ((boundLeft is BoundDefaultLiteral || boundLeft is BoundDefaultExpression) && boundLeft.ConstantValue == ConstantValue.Null &&
                Compilation.LanguageVersion < MessageID.IDS_FeatureNullableReferenceTypes.RequiredVersion())
            {
                Error(diagnostics, ErrorCode.WRN_DotOnDefault, node, boundLeft.Type);
            }
        }

        /// <summary>
        /// Create a value from the expression that can be used as a left-hand-side
        /// of a member access. This method special-cases method and property
        /// groups only. All other expressions are returned as is.
        /// </summary>
        private BoundExpression MakeMemberAccessValue(BoundExpression expr, BindingDiagnosticBag diagnostics)
        {
            switch (expr.Kind)
            {
                case BoundKind.MethodGroup:
                    {
                        var methodGroup = (BoundMethodGroup)expr;
                        CompoundUseSiteInfo<AssemblySymbol> useSiteInfo = GetNewCompoundUseSiteInfo(diagnostics);
                        var resolution = this.ResolveMethodGroup(methodGroup, analyzedArguments: null, isMethodGroupConversion: false, useSiteInfo: ref useSiteInfo);
                        diagnostics.Add(expr.Syntax, useSiteInfo);
                        if (!expr.HasAnyErrors)
                        {
                            diagnostics.AddRange(resolution.Diagnostics);

                            if (resolution.MethodGroup != null && !resolution.HasAnyErrors)
                            {
                                Debug.Assert(!resolution.IsEmpty);
                                var method = resolution.MethodGroup.Methods[0];
                                Error(diagnostics, ErrorCode.ERR_BadSKunknown, methodGroup.NameSyntax, method, MessageID.IDS_SK_METHOD.Localize());
                            }
                        }
                        expr = this.BindMemberAccessBadResult(methodGroup);
                        resolution.Free();
                        return expr;
                    }

                case BoundKind.PropertyGroup:
                    return BindIndexedPropertyAccess((BoundPropertyGroup)expr, mustHaveAllOptionalParameters: false, diagnostics: diagnostics);

                default:
                    return BindToNaturalType(expr, diagnostics);
            }
        }

        private BoundExpression BindInstanceMemberAccess(
            SyntaxNode node,
            SyntaxNode right,
            BoundExpression boundLeft,
            string rightName,
            int rightArity,
            SeparatedSyntaxList<TypeSyntax> typeArgumentsSyntax,
            ImmutableArray<TypeWithAnnotations> typeArgumentsWithAnnotations,
            bool invoked,
            bool indexed,
            BindingDiagnosticBag diagnostics)
        {
            Debug.Assert(rightArity == (typeArgumentsWithAnnotations.IsDefault ? 0 : typeArgumentsWithAnnotations.Length));
            var leftType = boundLeft.Type;
            LookupOptions options = LookupOptions.AllMethodsOnArityZero;
            if (invoked)
            {
                options |= LookupOptions.MustBeInvocableIfMember;
            }

            var lookupResult = LookupResult.GetInstance();
            try
            {
                // If E is a property access, indexer access, variable, or value, the type of
                // which is T, and a member lookup of I in T with K type arguments produces a
                // match, then E.I is evaluated and classified as follows:

                // UNDONE: Classify E as prop access, indexer access, variable or value

                bool leftIsBaseReference = boundLeft.Kind == BoundKind.BaseReference;
                if (leftIsBaseReference)
                {
                    options |= LookupOptions.UseBaseReferenceAccessibility;
                }

                CompoundUseSiteInfo<AssemblySymbol> useSiteInfo = GetNewCompoundUseSiteInfo(diagnostics);
                this.LookupMembersWithFallback(lookupResult, leftType, rightName, rightArity, ref useSiteInfo, basesBeingResolved: null, options: options);
                diagnostics.Add(right, useSiteInfo);

                // SPEC: Otherwise, an attempt is made to process E.I as an extension method invocation.
                // SPEC: If this fails, E.I is an invalid member reference, and a binding-time error occurs.
                var searchExtensionMethodsIfNecessary = !leftIsBaseReference;

                BoundMethodGroupFlags flags = 0;
                if (searchExtensionMethodsIfNecessary)
                {
                    flags |= BoundMethodGroupFlags.SearchExtensionMethods;
                }

                if (lookupResult.IsMultiViable)
                {
                    return BindMemberOfType(node, right, rightName, rightArity, indexed, boundLeft, typeArgumentsSyntax, typeArgumentsWithAnnotations, lookupResult, flags, diagnostics);
                }

                if (searchExtensionMethodsIfNecessary)
                {
                    var boundMethodGroup = new BoundMethodGroup(
                        node,
                        typeArgumentsWithAnnotations,
                        boundLeft,
                        rightName,
                        lookupResult.Symbols.All(s => s.Kind == SymbolKind.Method) ? lookupResult.Symbols.SelectAsArray(s_toMethodSymbolFunc) : ImmutableArray<MethodSymbol>.Empty,
                        lookupResult,
                        flags);

                    if (!boundMethodGroup.HasErrors && typeArgumentsSyntax.Any(SyntaxKind.OmittedTypeArgument))
                    {
                        Error(diagnostics, ErrorCode.ERR_OmittedTypeArgument, node);
                    }

                    return boundMethodGroup;
                }

                this.BindMemberAccessReportError(node, right, rightName, boundLeft, lookupResult.Error, diagnostics);
                return BindMemberAccessBadResult(node, rightName, boundLeft, lookupResult.Error, lookupResult.Symbols.ToImmutable(), lookupResult.Kind);
            }
            finally
            {
                lookupResult.Free();
            }
        }

        private void BindMemberAccessReportError(BoundMethodGroup node, BindingDiagnosticBag diagnostics)
        {
            var nameSyntax = node.NameSyntax;
            var syntax = node.MemberAccessExpressionSyntax ?? nameSyntax;
            this.BindMemberAccessReportError(syntax, nameSyntax, node.Name, node.ReceiverOpt, node.LookupError, diagnostics);
        }

        /// <summary>
        /// Report the error from member access lookup. Or, if there
        /// was no explicit error from lookup, report "no such member".
        /// </summary>
        private void BindMemberAccessReportError(
            SyntaxNode node,
            SyntaxNode name,
            string plainName,
            BoundExpression boundLeft,
            DiagnosticInfo lookupError,
            BindingDiagnosticBag diagnostics)
        {
            if (boundLeft.HasAnyErrors && boundLeft.Kind != BoundKind.TypeOrValueExpression)
            {
                return;
            }

            if (lookupError != null)
            {
                // CONSIDER: there are some cases where Dev10 uses the span of "node",
                // rather than "right".
                diagnostics.Add(new CSDiagnostic(lookupError, name.Location));
            }
            else if (node.IsQuery())
            {
                ReportQueryLookupFailed(node, boundLeft, plainName, ImmutableArray<Symbol>.Empty, diagnostics);
            }
            else
            {

                if ((object)boundLeft.Type == null)
                {
                    Error(diagnostics, ErrorCode.ERR_NoSuchMember, name, boundLeft.Display, plainName);
                }
                else if (boundLeft.Kind == BoundKind.TypeExpression ||
                    boundLeft.Kind == BoundKind.BaseReference ||
                    node.Kind() == SyntaxKind.AwaitExpression && plainName == WellKnownMemberNames.GetResult)
                {
                    Error(diagnostics, ErrorCode.ERR_NoSuchMember, name, boundLeft.Type, plainName);
                }
                else if (WouldUsingSystemFindExtension(boundLeft.Type, plainName))
                {
                    Error(diagnostics, ErrorCode.ERR_NoSuchMemberOrExtensionNeedUsing, name, boundLeft.Type, plainName, "System");
                }
                else
                {
                    Error(diagnostics, ErrorCode.ERR_NoSuchMemberOrExtension, name, boundLeft.Type, plainName);
                }
            }
        }

        private bool WouldUsingSystemFindExtension(TypeSymbol receiver, string methodName)
        {
            // we have a special case to make the diagnostic for await expressions more clear for Windows:
            // if the receiver type is a windows RT async interface and the method name is GetAwaiter,
            // then we would suggest a using directive for "System".
            // TODO: we should check if such a using directive would actually help, or if there is already one in scope.
            return methodName == WellKnownMemberNames.GetAwaiter && ImplementsWinRTAsyncInterface(receiver);
        }

        /// <summary>
        /// Return true if the given type is or implements a WinRTAsyncInterface.
        /// </summary>
        private bool ImplementsWinRTAsyncInterface(TypeSymbol type)
        {
            return IsWinRTAsyncInterface(type) || type.AllInterfacesNoUseSiteDiagnostics.Any(i => IsWinRTAsyncInterface(i));
        }

        private bool IsWinRTAsyncInterface(TypeSymbol type)
        {
            if (!type.IsInterfaceType())
            {
                return false;
            }

            var namedType = ((NamedTypeSymbol)type).ConstructedFrom;
            return
                TypeSymbol.Equals(namedType, Compilation.GetWellKnownType(WellKnownType.Windows_Foundation_IAsyncAction), TypeCompareKind.ConsiderEverything2) ||
                TypeSymbol.Equals(namedType, Compilation.GetWellKnownType(WellKnownType.Windows_Foundation_IAsyncActionWithProgress_T), TypeCompareKind.ConsiderEverything2) ||
                TypeSymbol.Equals(namedType, Compilation.GetWellKnownType(WellKnownType.Windows_Foundation_IAsyncOperation_T), TypeCompareKind.ConsiderEverything2) ||
                TypeSymbol.Equals(namedType, Compilation.GetWellKnownType(WellKnownType.Windows_Foundation_IAsyncOperationWithProgress_T2), TypeCompareKind.ConsiderEverything2);
        }

        private BoundExpression BindMemberAccessBadResult(BoundMethodGroup node)
        {
            var nameSyntax = node.NameSyntax;
            var syntax = node.MemberAccessExpressionSyntax ?? nameSyntax;
            return this.BindMemberAccessBadResult(syntax, node.Name, node.ReceiverOpt, node.LookupError, StaticCast<Symbol>.From(node.Methods), node.ResultKind);
        }

        /// <summary>
        /// Return a BoundExpression representing the invalid member.
        /// </summary>
        private BoundExpression BindMemberAccessBadResult(
            SyntaxNode node,
            string nameString,
            BoundExpression boundLeft,
            DiagnosticInfo lookupError,
            ImmutableArray<Symbol> symbols,
            LookupResultKind lookupKind)
        {
            if (symbols.Length > 0 && symbols[0].Kind == SymbolKind.Method)
            {
                var builder = ArrayBuilder<MethodSymbol>.GetInstance();
                foreach (var s in symbols)
                {
                    var m = s as MethodSymbol;
                    if ((object)m != null) builder.Add(m);
                }
                var methods = builder.ToImmutableAndFree();

                // Expose the invalid methods as a BoundMethodGroup.
                // Since we do not want to perform further method
                // lookup, searchExtensionMethods is set to false.
                // Don't bother calling ConstructBoundMethodGroupAndReportOmittedTypeArguments -
                // we've reported other errors.
                return new BoundMethodGroup(
                    node,
                    default(ImmutableArray<TypeWithAnnotations>),
                    nameString,
                    methods,
                    methods.Length == 1 ? methods[0] : null,
                    lookupError,
                    flags: BoundMethodGroupFlags.None,
                    receiverOpt: boundLeft,
                    resultKind: lookupKind,
                    hasErrors: true);
            }

            var symbolOpt = symbols.Length == 1 ? symbols[0] : null;
            return new BoundBadExpression(
                node,
                lookupKind,
                (object)symbolOpt == null ? ImmutableArray<Symbol>.Empty : ImmutableArray.Create(symbolOpt),
                boundLeft == null ? ImmutableArray<BoundExpression>.Empty : ImmutableArray.Create(BindToTypeForErrorRecovery(boundLeft)),
                GetNonMethodMemberType(symbolOpt));
        }

        private TypeSymbol GetNonMethodMemberType(Symbol symbolOpt)
        {
            TypeSymbol resultType = null;
            if ((object)symbolOpt != null)
            {
                switch (symbolOpt.Kind)
                {
                    case SymbolKind.Field:
                        resultType = ((FieldSymbol)symbolOpt).GetFieldType(this.FieldsBeingBound).Type;
                        break;
                    case SymbolKind.Property:
                        resultType = ((PropertySymbol)symbolOpt).Type;
                        break;
                    case SymbolKind.Event:
                        resultType = ((EventSymbol)symbolOpt).Type;
                        break;
                }
            }
            return resultType ?? CreateErrorType();
        }

        /// <summary>
        /// Combine the receiver and arguments of an extension method
        /// invocation into a single argument list to allow overload resolution
        /// to treat the invocation as a static method invocation with no receiver.
        /// </summary>
        private static void CombineExtensionMethodArguments(BoundExpression receiver, AnalyzedArguments originalArguments, AnalyzedArguments extensionMethodArguments)
        {
            Debug.Assert(receiver != null);
            Debug.Assert(extensionMethodArguments.Arguments.Count == 0);
            Debug.Assert(extensionMethodArguments.Names.Count == 0);
            Debug.Assert(extensionMethodArguments.RefKinds.Count == 0);

            extensionMethodArguments.IsExtensionMethodInvocation = true;
            extensionMethodArguments.Arguments.Add(receiver);
            extensionMethodArguments.Arguments.AddRange(originalArguments.Arguments);

            if (originalArguments.Names.Count > 0)
            {
                extensionMethodArguments.Names.Add(null);
                extensionMethodArguments.Names.AddRange(originalArguments.Names);
            }

            if (originalArguments.RefKinds.Count > 0)
            {
                extensionMethodArguments.RefKinds.Add(RefKind.None);
                extensionMethodArguments.RefKinds.AddRange(originalArguments.RefKinds);
            }
        }

        /// <summary>
        /// Binds a static or instance member access.
        /// </summary>
        private BoundExpression BindMemberOfType(
            SyntaxNode node,
            SyntaxNode right,
            string plainName,
            int arity,
            bool indexed,
            BoundExpression left,
            SeparatedSyntaxList<TypeSyntax> typeArgumentsSyntax,
            ImmutableArray<TypeWithAnnotations> typeArgumentsWithAnnotations,
            LookupResult lookupResult,
            BoundMethodGroupFlags methodGroupFlags,
            BindingDiagnosticBag diagnostics)
        {
            Debug.Assert(node != null);
            Debug.Assert(left != null);
            Debug.Assert(lookupResult.IsMultiViable);
            Debug.Assert(lookupResult.Symbols.Any());

            var members = ArrayBuilder<Symbol>.GetInstance();
            BoundExpression result;
            bool wasError;
            Symbol symbol = GetSymbolOrMethodOrPropertyGroup(lookupResult, right, plainName, arity, members, diagnostics, out wasError,
                                                             qualifierOpt: left is BoundTypeExpression typeExpr ? typeExpr.Type : null);

            if ((object)symbol == null)
            {
                Debug.Assert(members.Count > 0);

                // If I identifies one or more methods, then the result is a method group with
                // no associated instance expression. If a type argument list was specified, it
                // is used in calling a generic method.

                // (Note that for static methods, we are stashing away the type expression in
                // the receiver of the method group, even though the spec notes that there is
                // no associated instance expression.)

                result = ConstructBoundMemberGroupAndReportOmittedTypeArguments(
                    node,
                    typeArgumentsSyntax,
                    typeArgumentsWithAnnotations,
                    left,
                    plainName,
                    members,
                    lookupResult,
                    methodGroupFlags,
                    wasError,
                    diagnostics);
            }
            else
            {
                // methods are special because of extension methods.
                Debug.Assert(symbol.Kind != SymbolKind.Method);
                left = ReplaceTypeOrValueReceiver(left, symbol.IsStatic || symbol.Kind == SymbolKind.NamedType, diagnostics);

                // Events are handled later as we don't know yet if we are binding to the event or it's backing field.
                if (symbol.Kind != SymbolKind.Event)
                {
                    ReportDiagnosticsIfObsolete(diagnostics, symbol, node, hasBaseReceiver: left.Kind == BoundKind.BaseReference);
                }

                switch (symbol.Kind)
                {
                    case SymbolKind.NamedType:
                    case SymbolKind.ErrorType:
                        if (IsInstanceReceiver(left) == true && !wasError)
                        {
                            // CS0572: 'B': cannot reference a type through an expression; try 'A.B' instead
                            Error(diagnostics, ErrorCode.ERR_BadTypeReference, right, plainName, symbol);
                            wasError = true;
                        }

                        // If I identifies a type, then the result is that type constructed with
                        // the given type arguments.
                        var type = (NamedTypeSymbol)symbol;
                        if (!typeArgumentsWithAnnotations.IsDefault)
                        {
                            type = ConstructNamedTypeUnlessTypeArgumentOmitted(right, type, typeArgumentsSyntax, typeArgumentsWithAnnotations, diagnostics);
                        }

                        result = new BoundTypeExpression(
                            syntax: node,
                            aliasOpt: null,
                            boundContainingTypeOpt: left as BoundTypeExpression,
                            boundDimensionsOpt: ImmutableArray<BoundExpression>.Empty,
                            typeWithAnnotations: TypeWithAnnotations.Create(type));
                        break;

                    case SymbolKind.Property:
                        // If I identifies a static property, then the result is a property
                        // access with no associated instance expression.
                        result = BindPropertyAccess(node, left, (PropertySymbol)symbol, diagnostics, lookupResult.Kind, hasErrors: wasError);
                        break;

                    case SymbolKind.Event:
                        // If I identifies a static event, then the result is an event
                        // access with no associated instance expression.
                        result = BindEventAccess(node, left, (EventSymbol)symbol, diagnostics, lookupResult.Kind, hasErrors: wasError);
                        break;

                    case SymbolKind.Field:
                        // If I identifies a static field:
                        // UNDONE: If the field is readonly and the reference occurs outside the static constructor of 
                        // UNDONE: the class or struct in which the field is declared, then the result is a value, namely
                        // UNDONE: the value of the static field I in E.
                        // UNDONE: Otherwise, the result is a variable, namely the static field I in E.
                        // UNDONE: Need a way to mark an expression node as "I am a variable, not a value".
                        result = BindFieldAccess(node, left, (FieldSymbol)symbol, diagnostics, lookupResult.Kind, indexed, hasErrors: wasError);
                        break;

                    default:
                        throw ExceptionUtilities.UnexpectedValue(symbol.Kind);
                }
            }

            members.Free();
            return result;
        }

        protected MethodGroupResolution BindExtensionMethod(
            SyntaxNode expression,
            string methodName,
            AnalyzedArguments analyzedArguments,
            BoundExpression left,
            ImmutableArray<TypeWithAnnotations> typeArgumentsWithAnnotations,
            bool isMethodGroupConversion,
            RefKind returnRefKind,
            TypeSymbol returnType,
            bool withDependencies)
        {
            var firstResult = new MethodGroupResolution();
            AnalyzedArguments actualArguments = null;

            foreach (var scope in new ExtensionMethodScopes(this))
            {
                var methodGroup = MethodGroup.GetInstance();
                var diagnostics = BindingDiagnosticBag.GetInstance(withDiagnostics: true, withDependencies);

                this.PopulateExtensionMethodsFromSingleBinder(scope, methodGroup, expression, left, methodName, typeArgumentsWithAnnotations, diagnostics);

                // analyzedArguments will be null if the caller is resolving for error recovery to the first method group
                // that can accept that receiver, regardless of arguments, when the signature cannot be inferred.
                // (In the error case of nameof(o.M) or the error case of o.M = null; for instance.)
                if (analyzedArguments == null)
                {
                    if (expression == EnclosingNameofArgument)
                    {
                        for (int i = methodGroup.Methods.Count - 1; i >= 0; i--)
                        {
                            if ((object)methodGroup.Methods[i].ReduceExtensionMethod(left.Type, this.Compilation) == null)
                                methodGroup.Methods.RemoveAt(i);
                        }
                    }

                    if (methodGroup.Methods.Count != 0)
                    {
                        return new MethodGroupResolution(methodGroup, diagnostics.ToReadOnlyAndFree());
                    }
                }

                if (methodGroup.Methods.Count == 0)
                {
                    methodGroup.Free();
                    diagnostics.Free();
                    continue;
                }

                if (actualArguments == null)
                {
                    // Create a set of arguments for overload resolution of the
                    // extension methods that includes the "this" parameter.
                    actualArguments = AnalyzedArguments.GetInstance();
                    CombineExtensionMethodArguments(left, analyzedArguments, actualArguments);
                }

                var overloadResolutionResult = OverloadResolutionResult<MethodSymbol>.GetInstance();
                bool allowRefOmittedArguments = methodGroup.Receiver.IsExpressionOfComImportType();
                CompoundUseSiteInfo<AssemblySymbol> useSiteInfo = GetNewCompoundUseSiteInfo(diagnostics);
                OverloadResolution.MethodInvocationOverloadResolution(
                    methods: methodGroup.Methods,
                    typeArguments: methodGroup.TypeArguments,
                    receiver: methodGroup.Receiver,
                    arguments: actualArguments,
                    result: overloadResolutionResult,
                    useSiteInfo: ref useSiteInfo,
                    isMethodGroupConversion: isMethodGroupConversion,
                    allowRefOmittedArguments: allowRefOmittedArguments,
                    returnRefKind: returnRefKind,
                    returnType: returnType);
                diagnostics.Add(expression, useSiteInfo);
                var sealedDiagnostics = diagnostics.ToReadOnlyAndFree();

                // Note: the MethodGroupResolution instance is responsible for freeing its copy of actual arguments
                var result = new MethodGroupResolution(methodGroup, null, overloadResolutionResult, AnalyzedArguments.GetInstance(actualArguments), methodGroup.ResultKind, sealedDiagnostics);

                // If the search in the current scope resulted in any applicable method (regardless of whether a best
                // applicable method could be determined) then our search is complete. Otherwise, store aside the
                // first non-applicable result and continue searching for an applicable result.
                if (result.HasAnyApplicableMethod)
                {
                    if (!firstResult.IsEmpty)
                    {
                        firstResult.MethodGroup.Free();
                        firstResult.OverloadResolutionResult.Free();
                    }
                    return result;
                }
                else if (firstResult.IsEmpty)
                {
                    firstResult = result;
                }
                else
                {
                    // Neither the first result, nor applicable. No need to save result.
                    overloadResolutionResult.Free();
                    methodGroup.Free();
                }
            }

            Debug.Assert((actualArguments == null) || !firstResult.IsEmpty);
            actualArguments?.Free();
            return firstResult;
        }

        private void PopulateExtensionMethodsFromSingleBinder(
            ExtensionMethodScope scope,
            MethodGroup methodGroup,
            SyntaxNode node,
            BoundExpression left,
            string rightName,
            ImmutableArray<TypeWithAnnotations> typeArgumentsWithAnnotations,
            BindingDiagnosticBag diagnostics)
        {
            int arity;
            LookupOptions options;
            if (typeArgumentsWithAnnotations.IsDefault)
            {
                arity = 0;
                options = LookupOptions.AllMethodsOnArityZero;
            }
            else
            {
                arity = typeArgumentsWithAnnotations.Length;
                options = LookupOptions.Default;
            }

            var lookupResult = LookupResult.GetInstance();
            CompoundUseSiteInfo<AssemblySymbol> useSiteInfo = GetNewCompoundUseSiteInfo(diagnostics);
            this.LookupExtensionMethodsInSingleBinder(scope, lookupResult, rightName, arity, options, ref useSiteInfo);
            diagnostics.Add(node, useSiteInfo);

            if (lookupResult.IsMultiViable)
            {
                Debug.Assert(lookupResult.Symbols.Any());
                var members = ArrayBuilder<Symbol>.GetInstance();
                bool wasError;
                Symbol symbol = GetSymbolOrMethodOrPropertyGroup(lookupResult, node, rightName, arity, members, diagnostics, out wasError, qualifierOpt: null);
                Debug.Assert((object)symbol == null);
                Debug.Assert(members.Count > 0);
                methodGroup.PopulateWithExtensionMethods(left, members, typeArgumentsWithAnnotations, lookupResult.Kind);
                members.Free();
            }

            lookupResult.Free();
        }

        protected BoundExpression BindFieldAccess(
            SyntaxNode node,
            BoundExpression receiver,
            FieldSymbol fieldSymbol,
            BindingDiagnosticBag diagnostics,
            LookupResultKind resultKind,
            bool indexed,
            bool hasErrors)
        {
            bool hasError = false;
            NamedTypeSymbol type = fieldSymbol.ContainingType;
            var isEnumField = (fieldSymbol.IsStatic && type.IsEnumType());

            if (isEnumField && !type.IsValidEnumType())
            {
                Error(diagnostics, ErrorCode.ERR_BindToBogus, node, fieldSymbol);
                hasError = true;
            }

            if (!hasError)
            {
                hasError = this.CheckInstanceOrStatic(node, receiver, fieldSymbol, ref resultKind, diagnostics);
            }

            if (!hasError && fieldSymbol.IsFixedSizeBuffer && !IsInsideNameof)
            {
                // SPEC: In a member access of the form E.I, if E is of a struct type and a member lookup of I in
                // that struct type identifies a fixed size member, then E.I is evaluated and classified as follows:
                // * If the expression E.I does not occur in an unsafe context, a compile-time error occurs.
                // * If E is classified as a value, a compile-time error occurs.
                // * Otherwise, if E is a moveable variable and the expression E.I is not a fixed_pointer_initializer,
                //   a compile-time error occurs.
                // * Otherwise, E references a fixed variable and the result of the expression is a pointer to the
                //   first element of the fixed size buffer member I in E. The result is of type S*, where S is
                //   the element type of I, and is classified as a value.

                TypeSymbol receiverType = receiver.Type;

                // Reflect errors that have been reported elsewhere...
                hasError = (object)receiverType == null || !receiverType.IsValueType;

                if (!hasError)
                {
                    var isFixedStatementExpression = SyntaxFacts.IsFixedStatementExpression(node);

                    if (IsMoveableVariable(receiver, out Symbol accessedLocalOrParameterOpt) != isFixedStatementExpression)
                    {
                        if (indexed)
                        {
                            // SPEC C# 7.3: If the fixed size buffer access is the receiver of an element_access_expression,
                            // E may be either fixed or moveable
                            CheckFeatureAvailability(node, MessageID.IDS_FeatureIndexingMovableFixedBuffers, diagnostics);
                        }
                        else
                        {
                            Error(diagnostics, isFixedStatementExpression ? ErrorCode.ERR_FixedNotNeeded : ErrorCode.ERR_FixedBufferNotFixed, node);
                            hasErrors = hasError = true;
                        }
                    }
                }

                if (!hasError)
                {
                    hasError = !CheckValueKind(node, receiver, BindValueKind.FixedReceiver, checkingReceiver: false, diagnostics: diagnostics);
                }
            }

            ConstantValue constantValueOpt = null;

            if (fieldSymbol.IsConst && !IsInsideNameof)
            {
                constantValueOpt = fieldSymbol.GetConstantValue(this.ConstantFieldsInProgress, this.IsEarlyAttributeBinder);
                if (constantValueOpt == ConstantValue.Unset)
                {
                    // Evaluating constant expression before dependencies
                    // have been evaluated. Treat this as a Bad value.
                    constantValueOpt = ConstantValue.Bad;
                }
            }

            if (!fieldSymbol.IsStatic)
            {
                WarnOnAccessOfOffDefault(node, receiver, diagnostics);
            }

            if (!IsBadBaseAccess(node, receiver, fieldSymbol, diagnostics))
            {
                CheckRuntimeSupportForSymbolAccess(node, receiver, fieldSymbol, diagnostics);
            }

            TypeSymbol fieldType = fieldSymbol.GetFieldType(this.FieldsBeingBound).Type;
            BoundExpression expr = new BoundFieldAccess(node, receiver, fieldSymbol, constantValueOpt, resultKind, fieldType, hasErrors: (hasErrors || hasError));

            // Spec 14.3: "Within an enum member initializer, values of other enum members are
            // always treated as having the type of their underlying type"
            if (this.InEnumMemberInitializer())
            {
                NamedTypeSymbol enumType = null;
                if (isEnumField)
                {
                    // This is an obvious consequence of the spec.
                    // It is for cases like:
                    // enum E {
                    //     A,
                    //     B = A + 1, //A is implicitly converted to int (underlying type)
                    // }
                    enumType = type;
                }
                else if (constantValueOpt != null && fieldType.IsEnumType())
                {
                    // This seems like a borderline SPEC VIOLATION that we're preserving for back compat.
                    // It is for cases like:
                    // const E e = E.A;
                    // enum E {
                    //     A,
                    //     B = e + 1, //e is implicitly converted to int (underlying type)
                    // }
                    enumType = (NamedTypeSymbol)fieldType;
                }

                if ((object)enumType != null)
                {
                    NamedTypeSymbol underlyingType = enumType.EnumUnderlyingType;
                    Debug.Assert((object)underlyingType != null);
                    expr = new BoundConversion(
                        node,
                        expr,
                        Conversion.ImplicitNumeric,
                        @checked: true,
                        explicitCastInCode: false,
                        conversionGroupOpt: null,
                        constantValueOpt: expr.ConstantValue,
                        type: underlyingType);
                }
            }

            return expr;
        }

        private bool InEnumMemberInitializer()
        {
            var containingType = this.ContainingType;
            return this.InFieldInitializer && (object)containingType != null && containingType.IsEnumType();
        }

        private BoundExpression BindPropertyAccess(
            SyntaxNode node,
            BoundExpression receiver,
            PropertySymbol propertySymbol,
            BindingDiagnosticBag diagnostics,
            LookupResultKind lookupResult,
            bool hasErrors)
        {
            bool hasError = this.CheckInstanceOrStatic(node, receiver, propertySymbol, ref lookupResult, diagnostics);

            if (!propertySymbol.IsStatic)
            {
                WarnOnAccessOfOffDefault(node, receiver, diagnostics);
            }

            return new BoundPropertyAccess(node, receiver, propertySymbol, lookupResult, propertySymbol.Type, hasErrors: (hasErrors || hasError));
        }

        private void CheckRuntimeSupportForSymbolAccess(SyntaxNode node, BoundExpression receiverOpt, Symbol symbol, BindingDiagnosticBag diagnostics)
        {
            if (symbol.ContainingType?.IsInterface == true && !Compilation.Assembly.RuntimeSupportsDefaultInterfaceImplementation && Compilation.SourceModule != symbol.ContainingModule)
            {
                if (!symbol.IsStatic && !(symbol is TypeSymbol) &&
                    !symbol.IsImplementableInterfaceMember())
                {
                    Error(diagnostics, ErrorCode.ERR_RuntimeDoesNotSupportDefaultInterfaceImplementation, node);
                }
                else
                {
                    switch (symbol.DeclaredAccessibility)
                    {
                        case Accessibility.Protected:
                        case Accessibility.ProtectedOrInternal:
                        case Accessibility.ProtectedAndInternal:

                            Error(diagnostics, ErrorCode.ERR_RuntimeDoesNotSupportProtectedAccessForInterfaceMember, node);
                            break;
                    }
                }
            }
        }

        private BoundExpression BindEventAccess(
            SyntaxNode node,
            BoundExpression receiver,
            EventSymbol eventSymbol,
            BindingDiagnosticBag diagnostics,
            LookupResultKind lookupResult,
            bool hasErrors)
        {
            CompoundUseSiteInfo<AssemblySymbol> useSiteInfo = GetNewCompoundUseSiteInfo(diagnostics);
            bool isUsableAsField = eventSymbol.HasAssociatedField && this.IsAccessible(eventSymbol.AssociatedField, ref useSiteInfo, (receiver != null) ? receiver.Type : null);
            diagnostics.Add(node, useSiteInfo);

            bool hasError = this.CheckInstanceOrStatic(node, receiver, eventSymbol, ref lookupResult, diagnostics);

            if (!eventSymbol.IsStatic)
            {
                WarnOnAccessOfOffDefault(node, receiver, diagnostics);
            }

            return new BoundEventAccess(node, receiver, eventSymbol, isUsableAsField, lookupResult, eventSymbol.Type, hasErrors: (hasErrors || hasError));
        }

        // Say if the receive is an instance or a type, or could be either (returns null).
        private static bool? IsInstanceReceiver(BoundExpression receiver)
        {
            if (receiver == null)
            {
                return false;
            }
            else
            {
                switch (receiver.Kind)
                {
                    case BoundKind.PreviousSubmissionReference:
                        // Could be either instance or static reference.
                        return null;
                    case BoundKind.TypeExpression:
                        return false;
                    case BoundKind.QueryClause:
                        return IsInstanceReceiver(((BoundQueryClause)receiver).Value);
                    default:
                        return true;
                }
            }
        }

        private bool CheckInstanceOrStatic(
            SyntaxNode node,
            BoundExpression receiver,
            Symbol symbol,
            ref LookupResultKind resultKind,
            BindingDiagnosticBag diagnostics)
        {
            bool? instanceReceiver = IsInstanceReceiver(receiver);

            if (!symbol.RequiresInstanceReceiver())
            {
                if (instanceReceiver == true)
                {
                    ErrorCode errorCode = this.Flags.Includes(BinderFlags.ObjectInitializerMember) ?
                        ErrorCode.ERR_StaticMemberInObjectInitializer :
                        ErrorCode.ERR_ObjectProhibited;
                    Error(diagnostics, errorCode, node, symbol);
                    resultKind = LookupResultKind.StaticInstanceMismatch;
                    return true;
                }
            }
            else
            {
                if (instanceReceiver == false && !IsInsideNameof)
                {
                    Error(diagnostics, ErrorCode.ERR_ObjectRequired, node, symbol);
                    resultKind = LookupResultKind.StaticInstanceMismatch;
                    return true;
                }
            }
            return false;
        }

        /// <summary>
        /// Given a viable LookupResult, report any ambiguity errors and return either a single
        /// non-method symbol or a method or property group. If the result set represents a
        /// collection of methods or a collection of properties where at least one of the properties
        /// is an indexed property, then 'methodOrPropertyGroup' is populated with the method or
        /// property group and the method returns null. Otherwise, the method returns a single
        /// symbol and 'methodOrPropertyGroup' is empty. (Since the result set is viable, there
        /// must be at least one symbol.) If the result set is ambiguous - either containing multiple
        /// members of different member types, or multiple properties but no indexed properties -
        /// then a diagnostic is reported for the ambiguity and a single symbol is returned.
        /// </summary>
        private Symbol GetSymbolOrMethodOrPropertyGroup(LookupResult result, SyntaxNode node, string plainName, int arity, ArrayBuilder<Symbol> methodOrPropertyGroup, BindingDiagnosticBag diagnostics, out bool wasError, NamespaceOrTypeSymbol qualifierOpt)
        {
            Debug.Assert(!methodOrPropertyGroup.Any());

            node = GetNameSyntax(node) ?? node;
            wasError = false;

            Debug.Assert(result.Kind != LookupResultKind.Empty);
            Debug.Assert(!result.Symbols.Any(s => s.IsIndexer()));

            Symbol other = null; // different member type from 'methodOrPropertyGroup'

            // Populate 'methodOrPropertyGroup' with a set of methods if any,
            // or a set of properties if properties but no methods. If there are
            // other member types, 'other' will be set to one of those members.
            foreach (var symbol in result.Symbols)
            {
                var kind = symbol.Kind;
                if (methodOrPropertyGroup.Count > 0)
                {
                    var existingKind = methodOrPropertyGroup[0].Kind;
                    if (existingKind != kind)
                    {
                        // Mix of different member kinds. Prefer methods over
                        // properties and properties over other members.
                        if ((existingKind == SymbolKind.Method) ||
                            ((existingKind == SymbolKind.Property) && (kind != SymbolKind.Method)))
                        {
                            other = symbol;
                            continue;
                        }

                        other = methodOrPropertyGroup[0];
                        methodOrPropertyGroup.Clear();
                    }
                }

                if ((kind == SymbolKind.Method) || (kind == SymbolKind.Property))
                {
                    // SPEC VIOLATION: The spec states "Members that include an override modifier are excluded from the set"
                    // SPEC VIOLATION: However, we are not going to do that here; we will keep the overriding member
                    // SPEC VIOLATION: in the method group. The reason is because for features like "go to definition"
                    // SPEC VIOLATION: we wish to go to the overriding member, not to the member of the base class.
                    // SPEC VIOLATION: Or, for code generation of a call to Int32.ToString() we want to generate
                    // SPEC VIOLATION: code that directly calls the Int32.ToString method with an int on the stack,
                    // SPEC VIOLATION: rather than making a virtual call to ToString on a boxed int.
                    methodOrPropertyGroup.Add(symbol);
                }
                else
                {
                    other = symbol;
                }
            }

            Debug.Assert(methodOrPropertyGroup.Any() || ((object)other != null));

            if ((methodOrPropertyGroup.Count > 0) &&
                IsMethodOrPropertyGroup(methodOrPropertyGroup))
            {
                // Ambiguities between methods and non-methods are reported here,
                // but all other ambiguities, including those between properties and
                // non-methods, are reported in ResultSymbol.
                if ((methodOrPropertyGroup[0].Kind == SymbolKind.Method) || ((object)other == null))
                {
                    // Result will be treated as a method or property group. Any additional
                    // checks, such as use-site errors, must be handled by the caller when
                    // converting to method invocation or property access.

                    if (result.Error != null)
                    {
                        Error(diagnostics, result.Error, node);
                        wasError = (result.Error.Severity == DiagnosticSeverity.Error);
                    }

                    return null;
                }
            }

            methodOrPropertyGroup.Clear();
            return ResultSymbol(result, plainName, arity, node, diagnostics, false, out wasError, qualifierOpt);
        }

        private static bool IsMethodOrPropertyGroup(ArrayBuilder<Symbol> members)
        {
            Debug.Assert(members.Count > 0);

            var member = members[0];

            // Members should be a consistent type.
            Debug.Assert(members.All(m => m.Kind == member.Kind));

            switch (member.Kind)
            {
                case SymbolKind.Method:
                    return true;

                case SymbolKind.Property:
                    Debug.Assert(members.All(m => !m.IsIndexer()));

                    // Do not treat a set of non-indexed properties as a property group, to
                    // avoid the overhead of a BoundPropertyGroup node and overload
                    // resolution for the common property access case. If there are multiple
                    // non-indexed properties (two properties P that differ by custom attributes
                    // for instance), the expectation is that the caller will report an ambiguity
                    // and choose one for error recovery.
                    foreach (PropertySymbol property in members)
                    {
                        if (property.IsIndexedProperty)
                        {
                            return true;
                        }
                    }
                    return false;

                default:
                    throw ExceptionUtilities.UnexpectedValue(member.Kind);
            }
        }

        private BoundExpression BindElementAccess(ElementAccessExpressionSyntax node, BindingDiagnosticBag diagnostics)
        {
            BoundExpression receiver = BindExpression(node.Expression, diagnostics: diagnostics, invoked: false, indexed: true);
            return BindElementAccess(node, receiver, node.ArgumentList, diagnostics);
        }

        private BoundExpression BindElementAccess(ExpressionSyntax node, BoundExpression receiver, BracketedArgumentListSyntax argumentList, BindingDiagnosticBag diagnostics)
        {
            AnalyzedArguments analyzedArguments = AnalyzedArguments.GetInstance();
            try
            {
                BindArgumentsAndNames(argumentList, diagnostics, analyzedArguments);

                if (receiver.Kind == BoundKind.PropertyGroup)
                {
                    var propertyGroup = (BoundPropertyGroup)receiver;
                    return BindIndexedPropertyAccess(node, propertyGroup.ReceiverOpt, propertyGroup.Properties, analyzedArguments, diagnostics);
                }

                receiver = CheckValue(receiver, BindValueKind.RValue, diagnostics);
                receiver = BindToNaturalType(receiver, diagnostics);

                return BindElementOrIndexerAccess(node, receiver, analyzedArguments, diagnostics);
            }
            finally
            {
                analyzedArguments.Free();
            }
        }

        private BoundExpression BindElementOrIndexerAccess(ExpressionSyntax node, BoundExpression expr, AnalyzedArguments analyzedArguments, BindingDiagnosticBag diagnostics)
        {
            if ((object)expr.Type == null)
            {
                return BadIndexerExpression(node, expr, analyzedArguments, null, diagnostics);
            }

            WarnOnAccessOfOffDefault(node, expr, diagnostics);

            // Did we have any errors?
            if (analyzedArguments.HasErrors || expr.HasAnyErrors)
            {
                // At this point we definitely have reported an error, but we still might be 
                // able to get more semantic analysis of the indexing operation. We do not
                // want to report cascading errors.

                BoundExpression result = BindElementAccessCore(node, expr, analyzedArguments, BindingDiagnosticBag.Discarded);
                return result;
            }

            return BindElementAccessCore(node, expr, analyzedArguments, diagnostics);
        }

        private BoundExpression BadIndexerExpression(ExpressionSyntax node, BoundExpression expr, AnalyzedArguments analyzedArguments, DiagnosticInfo errorOpt, BindingDiagnosticBag diagnostics)
        {
            if (!expr.HasAnyErrors)
            {
                diagnostics.Add(errorOpt ?? new CSDiagnosticInfo(ErrorCode.ERR_BadIndexLHS, expr.Display), node.Location);
            }

            var childBoundNodes = BuildArgumentsForErrorRecovery(analyzedArguments).Add(expr);
            return new BoundBadExpression(node, LookupResultKind.Empty, ImmutableArray<Symbol>.Empty, childBoundNodes, CreateErrorType(), hasErrors: true);
        }

        private BoundExpression BindElementAccessCore(
             ExpressionSyntax node,
             BoundExpression expr,
             AnalyzedArguments arguments,
             BindingDiagnosticBag diagnostics)
        {
            Debug.Assert(node != null);
            Debug.Assert(expr != null);
            Debug.Assert((object)expr.Type != null);
            Debug.Assert(arguments != null);

            var exprType = expr.Type;
            switch (exprType.TypeKind)
            {
                case TypeKind.Array:
                    return BindArrayAccess(node, expr, arguments, diagnostics);

                case TypeKind.Dynamic:
                    return BindDynamicIndexer(node, expr, arguments, ImmutableArray<PropertySymbol>.Empty, diagnostics);

                case TypeKind.Pointer:
                    return BindPointerElementAccess(node, expr, arguments, diagnostics);

                case TypeKind.Class:
                case TypeKind.Struct:
                case TypeKind.Interface:
                case TypeKind.TypeParameter:
                    return BindIndexerAccess(node, expr, arguments, diagnostics);

                case TypeKind.Submission: // script class is synthesized and should not be used as a type of an indexer expression:
                default:
                    return BadIndexerExpression(node, expr, arguments, null, diagnostics);
            }
        }

        private BoundExpression BindArrayAccess(ExpressionSyntax node, BoundExpression expr, AnalyzedArguments arguments, BindingDiagnosticBag diagnostics)
        {
            Debug.Assert(node != null);
            Debug.Assert(expr != null);
            Debug.Assert(arguments != null);

            // For an array access, the primary-no-array-creation-expression of the element-access
            // must be a value of an array-type. Furthermore, the argument-list of an array access
            // is not allowed to contain named arguments.The number of expressions in the
            // argument-list must be the same as the rank of the array-type, and each expression
            // must be of type int, uint, long, ulong, or must be implicitly convertible to one or
            // more of these types.

            if (arguments.Names.Count > 0)
            {
                Error(diagnostics, ErrorCode.ERR_NamedArgumentForArray, node);
            }

            bool hasErrors = ReportRefOrOutArgument(arguments, diagnostics);
            var arrayType = (ArrayTypeSymbol)expr.Type;

            // Note that the spec says to determine which of {int, uint, long, ulong} *each* index
            // expression is convertible to. That is not what C# 1 through 4 did; the
            // implementations instead determined which of those four types *all* of the index
            // expressions converted to. 

            int rank = arrayType.Rank;

            if (arguments.Arguments.Count != rank)
            {
                Error(diagnostics, ErrorCode.ERR_BadIndexCount, node, rank);
                return new BoundArrayAccess(node, expr, BuildArgumentsForErrorRecovery(arguments), arrayType.ElementType, hasErrors: true);
            }

            // Convert all the arguments to the array index type.
            BoundExpression[] convertedArguments = new BoundExpression[arguments.Arguments.Count];
            for (int i = 0; i < arguments.Arguments.Count; ++i)
            {
                BoundExpression argument = arguments.Arguments[i];

                BoundExpression index = ConvertToArrayIndex(argument, diagnostics, allowIndexAndRange: rank == 1);
                convertedArguments[i] = index;

                // NOTE: Dev10 only warns if rank == 1
                // Question: Why do we limit this warning to one-dimensional arrays?
                // Answer: Because multidimensional arrays can have nonzero lower bounds in the CLR.
                if (rank == 1 && !index.HasAnyErrors)
                {
                    ConstantValue constant = index.ConstantValue;
                    if (constant != null && constant.IsNegativeNumeric)
                    {
                        Error(diagnostics, ErrorCode.WRN_NegativeArrayIndex, index.Syntax);
                    }
                }
            }

            TypeSymbol resultType = rank == 1 &&
                TypeSymbol.Equals(
                    convertedArguments[0].Type,
                    Compilation.GetWellKnownType(WellKnownType.System_Range),
                    TypeCompareKind.ConsiderEverything)
                ? arrayType
                : arrayType.ElementType;

            return hasErrors
                ? new BoundArrayAccess(node, BindToTypeForErrorRecovery(expr), convertedArguments.Select(e => BindToTypeForErrorRecovery(e)).AsImmutableOrNull(), resultType, hasErrors: true)
                : new BoundArrayAccess(node, expr, convertedArguments.AsImmutableOrNull(), resultType, hasErrors: false);
        }

        private BoundExpression ConvertToArrayIndex(BoundExpression index, BindingDiagnosticBag diagnostics, bool allowIndexAndRange)
        {
            Debug.Assert(index != null);

            if (index.Kind == BoundKind.OutVariablePendingInference)
            {
                return ((OutVariablePendingInference)index).FailInference(this, diagnostics);
            }
            else if (index.Kind == BoundKind.DiscardExpression && !index.HasExpressionType())
            {
                return ((BoundDiscardExpression)index).FailInference(this, diagnostics);
            }

            var node = index.Syntax;
            var result =
                TryImplicitConversionToArrayIndex(index, SpecialType.System_Int32, node, diagnostics) ??
                TryImplicitConversionToArrayIndex(index, SpecialType.System_UInt32, node, diagnostics) ??
                TryImplicitConversionToArrayIndex(index, SpecialType.System_Int64, node, diagnostics) ??
                TryImplicitConversionToArrayIndex(index, SpecialType.System_UInt64, node, diagnostics);

            if (result is null && allowIndexAndRange)
            {
                result = TryImplicitConversionToArrayIndex(index, WellKnownType.System_Index, node, diagnostics);

                if (result is null)
                {
                    result = TryImplicitConversionToArrayIndex(index, WellKnownType.System_Range, node, diagnostics);
                    if (result is object)
                    {
                        // This member is needed for lowering and should produce an error if not present
                        _ = GetWellKnownTypeMember(
                            WellKnownMember.System_Runtime_CompilerServices_RuntimeHelpers__GetSubArray_T,
                            diagnostics,
                            syntax: node);
                    }
                }
                else
                {
                    // This member is needed for lowering and should produce an error if not present
                    _ = GetWellKnownTypeMember(
                        WellKnownMember.System_Index__GetOffset,
                        diagnostics,
                        syntax: node);
                }
            }

            if (result is null)
            {
                // Give the error that would be given upon conversion to int32.
                NamedTypeSymbol int32 = GetSpecialType(SpecialType.System_Int32, diagnostics, node);
                CompoundUseSiteInfo<AssemblySymbol> useSiteInfo = GetNewCompoundUseSiteInfo(diagnostics);
                Conversion failedConversion = this.Conversions.ClassifyConversionFromExpression(index, int32, ref useSiteInfo);
                diagnostics.Add(node, useSiteInfo);
                GenerateImplicitConversionError(diagnostics, node, failedConversion, index, int32);

                // Suppress any additional diagnostics
                return CreateConversion(node, index, failedConversion, isCast: false, conversionGroupOpt: null, destination: int32, diagnostics: BindingDiagnosticBag.Discarded);
            }

            return result;
        }

        private BoundExpression TryImplicitConversionToArrayIndex(BoundExpression expr, WellKnownType wellKnownType, SyntaxNode node, BindingDiagnosticBag diagnostics)
        {
            CompoundUseSiteInfo<AssemblySymbol> useSiteInfo = GetNewCompoundUseSiteInfo(diagnostics);
            TypeSymbol type = GetWellKnownType(wellKnownType, ref useSiteInfo);

            if (type.IsErrorType())
            {
                return null;
            }

            var attemptDiagnostics = BindingDiagnosticBag.GetInstance(diagnostics);
            var result = TryImplicitConversionToArrayIndex(expr, type, node, attemptDiagnostics);
            if (result is object)
            {
                diagnostics.Add(node, useSiteInfo);
                diagnostics.AddRange(attemptDiagnostics);
            }
            attemptDiagnostics.Free();
            return result;
        }

        private BoundExpression TryImplicitConversionToArrayIndex(BoundExpression expr, SpecialType specialType, SyntaxNode node, BindingDiagnosticBag diagnostics)
        {
            var attemptDiagnostics = BindingDiagnosticBag.GetInstance(diagnostics);

            TypeSymbol type = GetSpecialType(specialType, attemptDiagnostics, node);

            var result = TryImplicitConversionToArrayIndex(expr, type, node, attemptDiagnostics);

            if (result is object)
            {
                diagnostics.AddRange(attemptDiagnostics);
            }

            attemptDiagnostics.Free();
            return result;
        }

        private BoundExpression TryImplicitConversionToArrayIndex(BoundExpression expr, TypeSymbol targetType, SyntaxNode node, BindingDiagnosticBag diagnostics)
        {
            Debug.Assert(expr != null);
            Debug.Assert((object)targetType != null);

            CompoundUseSiteInfo<AssemblySymbol> useSiteInfo = GetNewCompoundUseSiteInfo(diagnostics);
            Conversion conversion = this.Conversions.ClassifyImplicitConversionFromExpression(expr, targetType, ref useSiteInfo);
            diagnostics.Add(node, useSiteInfo);
            if (!conversion.Exists)
            {
                return null;
            }

            if (conversion.IsDynamic)
            {
                conversion = conversion.SetArrayIndexConversionForDynamic();
            }

            BoundExpression result = CreateConversion(expr.Syntax, expr, conversion, isCast: false, conversionGroupOpt: null, destination: targetType, diagnostics); // UNDONE: was cast?
            Debug.Assert(result != null); // If this ever fails (it shouldn't), then put a null-check around the diagnostics update.

            return result;
        }

        private BoundExpression BindPointerElementAccess(ExpressionSyntax node, BoundExpression expr, AnalyzedArguments analyzedArguments, BindingDiagnosticBag diagnostics)
        {
            Debug.Assert(node != null);
            Debug.Assert(expr != null);
            Debug.Assert(analyzedArguments != null);

            bool hasErrors = false;

            if (analyzedArguments.Names.Count > 0)
            {
                // CONSIDER: the error text for this error code mentions "arrays".  It might be nice if we had
                // a separate error code for pointer element access.
                Error(diagnostics, ErrorCode.ERR_NamedArgumentForArray, node);
                hasErrors = true;
            }

            hasErrors = hasErrors || ReportRefOrOutArgument(analyzedArguments, diagnostics);

            Debug.Assert(expr.Type.IsPointerType());
            PointerTypeSymbol pointerType = (PointerTypeSymbol)expr.Type;
            TypeSymbol pointedAtType = pointerType.PointedAtType;

            ArrayBuilder<BoundExpression> arguments = analyzedArguments.Arguments;
            if (arguments.Count != 1)
            {
                if (!hasErrors)
                {
                    Error(diagnostics, ErrorCode.ERR_PtrIndexSingle, node);
                }
                return new BoundPointerElementAccess(node, expr, BadExpression(node, BuildArgumentsForErrorRecovery(analyzedArguments)).MakeCompilerGenerated(),
                    CheckOverflowAtRuntime, pointedAtType, hasErrors: true);
            }

            if (pointedAtType.IsVoidType())
            {
                Error(diagnostics, ErrorCode.ERR_VoidError, expr.Syntax);
                hasErrors = true;
            }

            BoundExpression index = arguments[0];

            index = ConvertToArrayIndex(index, diagnostics, allowIndexAndRange: false);
            return new BoundPointerElementAccess(node, expr, index, CheckOverflowAtRuntime, pointedAtType, hasErrors);
        }

        private static bool ReportRefOrOutArgument(AnalyzedArguments analyzedArguments, BindingDiagnosticBag diagnostics)
        {
            int numArguments = analyzedArguments.Arguments.Count;
            for (int i = 0; i < numArguments; i++)
            {
                RefKind refKind = analyzedArguments.RefKind(i);
                if (refKind != RefKind.None)
                {
                    Error(diagnostics, ErrorCode.ERR_BadArgExtraRef, analyzedArguments.Argument(i).Syntax, i + 1, refKind.ToArgumentDisplayString());
                    return true;
                }
            }

            return false;
        }

        private BoundExpression BindIndexerAccess(ExpressionSyntax node, BoundExpression expr, AnalyzedArguments analyzedArguments, BindingDiagnosticBag diagnostics)
        {
            Debug.Assert(node != null);
            Debug.Assert(expr != null);
            Debug.Assert((object)expr.Type != null);
            Debug.Assert(analyzedArguments != null);

            LookupResult lookupResult = LookupResult.GetInstance();
            LookupOptions lookupOptions = expr.Kind == BoundKind.BaseReference ? LookupOptions.UseBaseReferenceAccessibility : LookupOptions.Default;
            CompoundUseSiteInfo<AssemblySymbol> useSiteInfo = GetNewCompoundUseSiteInfo(diagnostics);
            this.LookupMembersWithFallback(lookupResult, expr.Type, WellKnownMemberNames.Indexer, arity: 0, useSiteInfo: ref useSiteInfo, options: lookupOptions);
            diagnostics.Add(node, useSiteInfo);

            // Store, rather than return, so that we can release resources.
            BoundExpression indexerAccessExpression;

            if (!lookupResult.IsMultiViable)
            {
                if (TryBindIndexOrRangeIndexer(
                    node,
                    expr,
                    analyzedArguments,
                    diagnostics,
                    out var patternIndexerAccess))
                {
                    indexerAccessExpression = patternIndexerAccess;
                }
                else
                {
                    indexerAccessExpression = BadIndexerExpression(node, expr, analyzedArguments, lookupResult.Error, diagnostics);
                }
            }
            else
            {
                ArrayBuilder<PropertySymbol> indexerGroup = ArrayBuilder<PropertySymbol>.GetInstance();
                foreach (Symbol symbol in lookupResult.Symbols)
                {
                    Debug.Assert(symbol.IsIndexer());
                    indexerGroup.Add((PropertySymbol)symbol);
                }

                indexerAccessExpression = BindIndexerOrIndexedPropertyAccess(node, expr, indexerGroup, analyzedArguments, diagnostics);
                indexerGroup.Free();
            }

            lookupResult.Free();
            return indexerAccessExpression;
        }

        private static readonly Func<PropertySymbol, bool> s_isIndexedPropertyWithNonOptionalArguments = property =>
            {
                if (property.IsIndexer || !property.IsIndexedProperty)
                {
                    return false;
                }

                Debug.Assert(property.ParameterCount > 0);
                var parameter = property.Parameters[0];
                return !parameter.IsOptional && !parameter.IsParams;
            };

        private static readonly SymbolDisplayFormat s_propertyGroupFormat =
            new SymbolDisplayFormat(
                globalNamespaceStyle: SymbolDisplayGlobalNamespaceStyle.Omitted,
                memberOptions:
                    SymbolDisplayMemberOptions.IncludeContainingType,
                miscellaneousOptions:
                    SymbolDisplayMiscellaneousOptions.EscapeKeywordIdentifiers |
                    SymbolDisplayMiscellaneousOptions.UseSpecialTypes);

        private BoundExpression BindIndexedPropertyAccess(BoundPropertyGroup propertyGroup, bool mustHaveAllOptionalParameters, BindingDiagnosticBag diagnostics)
        {
            var syntax = propertyGroup.Syntax;
            var receiverOpt = propertyGroup.ReceiverOpt;
            var properties = propertyGroup.Properties;

            if (properties.All(s_isIndexedPropertyWithNonOptionalArguments))
            {
                Error(diagnostics,
                    mustHaveAllOptionalParameters ? ErrorCode.ERR_IndexedPropertyMustHaveAllOptionalParams : ErrorCode.ERR_IndexedPropertyRequiresParams,
                    syntax,
                    properties[0].ToDisplayString(s_propertyGroupFormat));
                return BoundIndexerAccess.ErrorAccess(
                    syntax,
                    receiverOpt,
                    CreateErrorPropertySymbol(properties),
                    ImmutableArray<BoundExpression>.Empty,
                    default(ImmutableArray<string>),
                    default(ImmutableArray<RefKind>),
                    properties);
            }

            var arguments = AnalyzedArguments.GetInstance();
            var result = BindIndexedPropertyAccess(syntax, receiverOpt, properties, arguments, diagnostics);
            arguments.Free();
            return result;
        }

        private BoundExpression BindIndexedPropertyAccess(SyntaxNode syntax, BoundExpression receiverOpt, ImmutableArray<PropertySymbol> propertyGroup, AnalyzedArguments arguments, BindingDiagnosticBag diagnostics)
        {
            // TODO: We're creating an extra copy of the properties array in BindIndexerOrIndexedProperty
            // converting the ArrayBuilder to ImmutableArray. Avoid the extra copy.
            var properties = ArrayBuilder<PropertySymbol>.GetInstance();
            properties.AddRange(propertyGroup);
            var result = BindIndexerOrIndexedPropertyAccess(syntax, receiverOpt, properties, arguments, diagnostics);
            properties.Free();
            return result;
        }

        private BoundExpression BindDynamicIndexer(
             SyntaxNode syntax,
             BoundExpression receiver,
             AnalyzedArguments arguments,
             ImmutableArray<PropertySymbol> applicableProperties,
             BindingDiagnosticBag diagnostics)
        {
            bool hasErrors = false;

            BoundKind receiverKind = receiver.Kind;
            if (receiverKind == BoundKind.BaseReference)
            {
                Error(diagnostics, ErrorCode.ERR_NoDynamicPhantomOnBaseIndexer, syntax);
                hasErrors = true;
            }
            else if (receiverKind == BoundKind.TypeOrValueExpression)
            {
                var typeOrValue = (BoundTypeOrValueExpression)receiver;

                // Unfortunately, the runtime binder doesn't have APIs that would allow us to pass both "type or value".
                // Ideally the runtime binder would choose between type and value based on the result of the overload resolution.
                // We need to pick one or the other here. Dev11 compiler passes the type only if the value can't be accessed.
                bool inStaticContext;
                bool useType = IsInstance(typeOrValue.Data.ValueSymbol) && !HasThis(isExplicit: false, inStaticContext: out inStaticContext);

                receiver = ReplaceTypeOrValueReceiver(typeOrValue, useType, diagnostics);
            }

            var argArray = BuildArgumentsForDynamicInvocation(arguments, diagnostics);
            var refKindsArray = arguments.RefKinds.ToImmutableOrNull();

            hasErrors &= ReportBadDynamicArguments(syntax, argArray, refKindsArray, diagnostics, queryClause: null);

            return new BoundDynamicIndexerAccess(
                syntax,
                receiver,
                argArray,
                arguments.GetNames(),
                refKindsArray,
                applicableProperties,
                AssemblySymbol.DynamicType,
                hasErrors);
        }

        private BoundExpression BindIndexerOrIndexedPropertyAccess(
            SyntaxNode syntax,
            BoundExpression receiverOpt,
            ArrayBuilder<PropertySymbol> propertyGroup,
            AnalyzedArguments analyzedArguments,
            BindingDiagnosticBag diagnostics)
        {
            OverloadResolutionResult<PropertySymbol> overloadResolutionResult = OverloadResolutionResult<PropertySymbol>.GetInstance();
            bool allowRefOmittedArguments = receiverOpt.IsExpressionOfComImportType();
            CompoundUseSiteInfo<AssemblySymbol> useSiteInfo = GetNewCompoundUseSiteInfo(diagnostics);
            this.OverloadResolution.PropertyOverloadResolution(propertyGroup, receiverOpt, analyzedArguments, overloadResolutionResult, allowRefOmittedArguments, ref useSiteInfo);
            diagnostics.Add(syntax, useSiteInfo);
            BoundExpression propertyAccess;

            if (analyzedArguments.HasDynamicArgument && overloadResolutionResult.HasAnyApplicableMember)
            {
                // Note that the runtime binder may consider candidates that haven't passed compile-time final validation 
                // and an ambiguity error may be reported. Also additional checks are performed in runtime final validation 
                // that are not performed at compile-time.
                // Only if the set of final applicable candidates is empty we know for sure the call will fail at runtime.
                var finalApplicableCandidates = GetCandidatesPassingFinalValidation(syntax, overloadResolutionResult, receiverOpt, default(ImmutableArray<TypeWithAnnotations>), diagnostics);
                overloadResolutionResult.Free();
                return BindDynamicIndexer(syntax, receiverOpt, analyzedArguments, finalApplicableCandidates, diagnostics);
            }

            ImmutableArray<string> argumentNames = analyzedArguments.GetNames();
            ImmutableArray<RefKind> argumentRefKinds = analyzedArguments.RefKinds.ToImmutableOrNull();
            if (!overloadResolutionResult.Succeeded)
            {
                // If the arguments had an error reported about them then suppress further error
                // reporting for overload resolution. 

                ImmutableArray<PropertySymbol> candidates = propertyGroup.ToImmutable();

                if (!analyzedArguments.HasErrors)
                {
                    if (TryBindIndexOrRangeIndexer(
                        syntax,
                        receiverOpt,
                        analyzedArguments,
                        diagnostics,
                        out var patternIndexerAccess))
                    {
                        return patternIndexerAccess;
                    }
                    else
                    {
                        // Dev10 uses the "this" keyword as the method name for indexers.
                        var candidate = candidates[0];
                        var name = candidate.IsIndexer ? SyntaxFacts.GetText(SyntaxKind.ThisKeyword) : candidate.Name;

                        overloadResolutionResult.ReportDiagnostics(
                            binder: this,
                            location: syntax.Location,
                            nodeOpt: syntax,
                            diagnostics: diagnostics,
                            name: name,
                            receiver: null,
                            invokedExpression: null,
                            arguments: analyzedArguments,
                            memberGroup: candidates,
                            typeContainingConstructor: null,
                            delegateTypeBeingInvoked: null);
                    }
                }

                ImmutableArray<BoundExpression> arguments = BuildArgumentsForErrorRecovery(analyzedArguments, candidates);

                // A bad BoundIndexerAccess containing an ErrorPropertySymbol will produce better flow analysis results than
                // a BoundBadExpression containing the candidate indexers.
                PropertySymbol property = (candidates.Length == 1) ? candidates[0] : CreateErrorPropertySymbol(candidates);

                propertyAccess = BoundIndexerAccess.ErrorAccess(
                    syntax,
                    receiverOpt,
                    property,
                    arguments,
                    argumentNames,
                    argumentRefKinds,
                    candidates);
            }
            else
            {
                MemberResolutionResult<PropertySymbol> resolutionResult = overloadResolutionResult.ValidResult;
                PropertySymbol property = resolutionResult.Member;
                this.CoerceArguments<PropertySymbol>(resolutionResult, analyzedArguments.Arguments, diagnostics);

                var isExpanded = resolutionResult.Result.Kind == MemberResolutionKind.ApplicableInExpandedForm;
                var argsToParams = resolutionResult.Result.ArgsToParamsOpt;

                ReportDiagnosticsIfObsolete(diagnostics, property, syntax, hasBaseReceiver: receiverOpt != null && receiverOpt.Kind == BoundKind.BaseReference);

                // Make sure that the result of overload resolution is valid.
                var gotError = MemberGroupFinalValidationAccessibilityChecks(receiverOpt, property, syntax, diagnostics, invokedAsExtensionMethod: false);

                var receiver = ReplaceTypeOrValueReceiver(receiverOpt, property.IsStatic, diagnostics);

                if (!gotError && receiver != null && receiver.Kind == BoundKind.ThisReference && receiver.WasCompilerGenerated)
                {
                    gotError = IsRefOrOutThisParameterCaptured(syntax, diagnostics);
                }

                var arguments = analyzedArguments.Arguments.ToImmutable();

                if (!gotError)
                {
                    gotError = !CheckInvocationArgMixing(
                        syntax,
                        property,
                        receiver,
                        property.Parameters,
                        arguments,
                        argsToParams,
                        this.LocalScopeDepth,
                        diagnostics);
                }

                // Note that we do not bind default arguments here, because at this point we do not know whether
                // the indexer is being used in a 'get', or 'set', or 'get+set' (compound assignment) context.
                propertyAccess = new BoundIndexerAccess(
                    syntax,
                    receiver,
                    property,
                    arguments,
                    argumentNames,
                    argumentRefKinds,
                    isExpanded,
                    argsToParams,
                    defaultArguments: default,
                    property.Type,
                    gotError);
            }

            overloadResolutionResult.Free();
            return propertyAccess;
        }

#nullable enable
        private bool TryBindIndexOrRangeIndexer(
            SyntaxNode syntax,
            BoundExpression? receiverOpt,
            AnalyzedArguments arguments,
            BindingDiagnosticBag diagnostics,
            [NotNullWhen(true)] out BoundIndexOrRangePatternIndexerAccess? patternIndexerAccess)
        {
            patternIndexerAccess = null;

            // Verify a few things up-front, namely that we have a single argument
            // to this indexer that has an Index or Range type and that there is
            // a real receiver with a known type

            if (arguments.Arguments.Count != 1)
            {
                return false;
            }

            var argument = arguments.Arguments[0];

            var argType = argument.Type;
            ThreeState argIsIndexNotRange =
                TypeSymbol.Equals(argType, Compilation.GetWellKnownType(WellKnownType.System_Index), TypeCompareKind.ConsiderEverything) ? ThreeState.True :
                TypeSymbol.Equals(argType, Compilation.GetWellKnownType(WellKnownType.System_Range), TypeCompareKind.ConsiderEverything) ? ThreeState.False :
                ThreeState.Unknown;

            if (!argIsIndexNotRange.HasValue() ||
                !(receiverOpt?.Type is TypeSymbol receiverType))
            {
                return false;
            }

            bool argIsIndex = argIsIndexNotRange.Value();
            var useSiteInfo = CompoundUseSiteInfo<AssemblySymbol>.Discarded;
            if (!TryFindIndexOrRangeIndexerPattern(receiverOpt, receiverType, argIsIndex: argIsIndex,
                out PropertySymbol? lengthOrCountProperty, out Symbol? patternSymbol, diagnostics, ref useSiteInfo))
            {
                return false;
            }

            patternIndexerAccess = new BoundIndexOrRangePatternIndexerAccess(
                syntax,
                receiverOpt,
                lengthOrCountProperty,
                patternSymbol,
                BindToNaturalType(argument, diagnostics),
                patternSymbol.GetTypeOrReturnType().Type);

            if (!argIsIndex)
            {
                checkWellKnown(WellKnownMember.System_Range__get_Start);
                checkWellKnown(WellKnownMember.System_Range__get_End);
            }
            checkWellKnown(WellKnownMember.System_Index__GetOffset);

            _ = MessageID.IDS_FeatureIndexOperator.CheckFeatureAvailability(diagnostics, syntax);
            if (arguments.Names.Count > 0)
            {
                diagnostics.Add(
                    argIsIndex
                        ? ErrorCode.ERR_ImplicitIndexIndexerWithName
                        : ErrorCode.ERR_ImplicitRangeIndexerWithName,
                    arguments.Names[0].GetLocation());
            }
            return true;

            void checkWellKnown(WellKnownMember member)
            {
                // Check required well-known member. They may not be needed
                // during lowering, but it's simpler to always require them to prevent
                // the user from getting surprising errors when optimizations fail
                _ = GetWellKnownTypeMember(member, diagnostics, syntax: syntax);
            }
        }

        private bool TryFindIndexOrRangeIndexerPattern(
            BoundExpression? receiverOpt,
            TypeSymbol receiverType,
            bool argIsIndex,
            [NotNullWhen(true)] out PropertySymbol? lengthOrCountProperty,
            [NotNullWhen(true)] out Symbol? patternSymbol,
            BindingDiagnosticBag diagnostics,
            ref CompoundUseSiteInfo<AssemblySymbol> useSiteInfo)
        {
            // SPEC:

            // An indexer invocation with a single argument of System.Index or System.Range will
            // succeed if the receiver type conforms to an appropriate pattern, namely

            // 1. The receiver type's original definition has an accessible property getter that returns
            //    an int and has the name Length or Count
            // 2. For Index: Has an accessible indexer with a single int parameter
            //    For Range: Has an accessible Slice method that takes two int parameters

            var lookupResult = LookupResult.GetInstance();

            if (TryLookupLengthOrCount(receiverType, lookupResult, out lengthOrCountProperty, ref useSiteInfo) &&
                TryFindIndexOrRangeIndexerPattern(lookupResult, receiverOpt, receiverType, argIsIndex, out patternSymbol, diagnostics, ref useSiteInfo))
            {
                CheckImplicitThisCopyInReadOnlyMember(receiverOpt, lengthOrCountProperty.GetMethod, diagnostics);
                // PROTOTYPE we should check whether lengthOrCountProperty.GetMethod might be obsolete
                ReportDiagnosticsIfObsolete(diagnostics, lengthOrCountProperty, syntax, hasBaseReceiver: false);

                lookupResult.Free();
                return true;
            }

            patternSymbol = null;
            lookupResult.Free();
            return false;
        }

        private bool TryFindIndexOrRangeIndexerPattern(
            LookupResult lookupResult,
            BoundExpression? receiverOpt,
            TypeSymbol receiverType,
            bool argIsIndex,
            [NotNullWhen(true)] out Symbol? patternSymbol,
            BindingDiagnosticBag diagnostics,
            ref CompoundUseSiteInfo<AssemblySymbol> useSiteInfo)
        {
            if (argIsIndex)
            {
                // Look for `T this[int i]` indexer

                LookupMembersInType(
                    lookupResult,
                    receiverType,
                    WellKnownMemberNames.Indexer,
                    arity: 0,
                    basesBeingResolved: null,
                    LookupOptions.Default,
                    originalBinder: this,
                    diagnose: false,
                    ref useSiteInfo);

                if (lookupResult.IsMultiViable)
                {
                    foreach (var candidate in lookupResult.Symbols)
                    {
                        if (!candidate.IsStatic &&
                            candidate is PropertySymbol property &&
                            IsAccessible(property, ref useSiteInfo) &&
                            property.OriginalDefinition is { ParameterCount: 1 } original &&
                            original.Parameters[0] is { Type: { SpecialType: SpecialType.System_Int32 }, RefKind: RefKind.None })
                        {
                            ReportDiagnosticsIfObsolete(diagnostics, property, syntax, hasBaseReceiver: false);
                            // note: implicit copy check on the indexer accessor happens in CheckPropertyValueKind
                            patternSymbol = property;
                            return true;
                        }
                    }
                }
            }
            else if (receiverType.SpecialType == SpecialType.System_String)
            {
                Debug.Assert(!argIsIndex);
                // Look for Substring
                var substring = (MethodSymbol)Compilation.GetSpecialTypeMember(SpecialMember.System_String__Substring);
                // PROTOTYPE(list-patterns) Consider reporting a missing member for string.Substring
                if (substring is object)
                {
                    patternSymbol = substring;
                    return true;
                }
            }
            else
            {
                Debug.Assert(!argIsIndex);
                // Look for `T Slice(int, int)` indexer

                LookupMembersInType(
                    lookupResult,
                    receiverType,
                    WellKnownMemberNames.SliceMethodName,
                    arity: 0,
                    basesBeingResolved: null,
                    LookupOptions.Default,
                    originalBinder: this,
                    diagnose: false,
                    ref useSiteInfo);

                if (lookupResult.IsMultiViable)
                {
                    foreach (var candidate in lookupResult.Symbols)
                    {
                        if (!candidate.IsStatic &&
                            IsAccessible(candidate, ref useSiteInfo) &&
                            candidate is MethodSymbol method &&
                            method.OriginalDefinition is var original &&
                            !original.ReturnsVoid &&
                            original.ParameterCount == 2 &&
                            original.Parameters[0] is { Type: { SpecialType: SpecialType.System_Int32 }, RefKind: RefKind.None } &&
                            original.Parameters[1] is { Type: { SpecialType: SpecialType.System_Int32 }, RefKind: RefKind.None })
                        {
                            patternSymbol = method;
                            CheckImplicitThisCopyInReadOnlyMember(receiverOpt, method, diagnostics);
<<<<<<< HEAD
=======
                            ReportDiagnosticsIfObsolete(diagnostics, method, syntax, hasBaseReceiver: false);
                            checkWellKnown(WellKnownMember.System_Range__get_Start);
                            checkWellKnown(WellKnownMember.System_Range__get_End);
                            checkWellKnown(WellKnownMember.System_Index__GetOffset);
>>>>>>> 37d80751
                            return true;
                        }
                    }
                }
            }

            patternSymbol = null;
            return false;
        }

        private bool TryLookupLengthOrCount(
            TypeSymbol receiverType,
            LookupResult lookupResult,
            [NotNullWhen(true)] out PropertySymbol? lengthOrCountProperty,
            ref CompoundUseSiteInfo<AssemblySymbol> useSiteInfo)
        {
            // PROTOTYPE(list-patterns) Assert about whether diagnostics and dependencies are being accumulated.
            return tryLookupLengthOrCount(WellKnownMemberNames.LengthPropertyName, out lengthOrCountProperty, ref useSiteInfo) ||
                   tryLookupLengthOrCount(WellKnownMemberNames.CountPropertyName, out lengthOrCountProperty, ref useSiteInfo);

            bool tryLookupLengthOrCount(string propertyName, out PropertySymbol? valid, ref CompoundUseSiteInfo<AssemblySymbol> useSiteInfo)
            {
                LookupMembersInType(
                    lookupResult,
                    receiverType,
                    propertyName,
                    arity: 0,
                    basesBeingResolved: null,
                    LookupOptions.Default,
                    originalBinder: this,
                    diagnose: false,
                    useSiteInfo: ref useSiteInfo);

                if (lookupResult.IsSingleViable &&
                    lookupResult.Symbols[0] is PropertySymbol property &&
                    property.GetOwnOrInheritedGetMethod()?.OriginalDefinition is MethodSymbol getMethod &&
                    getMethod.ReturnType.SpecialType == SpecialType.System_Int32 &&
                    getMethod.RefKind == RefKind.None &&
                    !getMethod.IsStatic &&
                    IsAccessible(getMethod, ref useSiteInfo))
                {
                    lookupResult.Clear();
                    valid = property;
                    return true;
                }
                lookupResult.Clear();
                valid = null;
                return false;
            }
        }
#nullable disable

        private ErrorPropertySymbol CreateErrorPropertySymbol(ImmutableArray<PropertySymbol> propertyGroup)
        {
            TypeSymbol propertyType = GetCommonTypeOrReturnType(propertyGroup) ?? CreateErrorType();
            var candidate = propertyGroup[0];
            return new ErrorPropertySymbol(candidate.ContainingType, propertyType, candidate.Name, candidate.IsIndexer, candidate.IsIndexedProperty);
        }

        /// <summary>
        /// Perform lookup and overload resolution on methods defined directly on the class and any
        /// extension methods in scope. Lookup will occur for extension methods in all nested scopes
        /// as necessary until an appropriate method is found. If analyzedArguments is null, the first
        /// method group is returned, without overload resolution being performed. That method group
        /// will either be the methods defined on the receiver class directly (no extension methods)
        /// or the first set of extension methods.
        /// </summary>
        /// <param name="node">The node associated with the method group</param>
        /// <param name="analyzedArguments">The arguments of the invocation (or the delegate type, if a method group conversion)</param>
        /// <param name="isMethodGroupConversion">True if it is a method group conversion</param>
        /// <param name="useSiteInfo"></param>
        /// <param name="inferWithDynamic"></param>
        /// <param name="returnRefKind">If a method group conversion, the desired ref kind of the delegate</param>
        /// <param name="returnType">If a method group conversion, the desired return type of the delegate.
        /// May be null during inference if the return type of the delegate needs to be computed.</param>
        internal MethodGroupResolution ResolveMethodGroup(
            BoundMethodGroup node,
            AnalyzedArguments analyzedArguments,
            bool isMethodGroupConversion,
            ref CompoundUseSiteInfo<AssemblySymbol> useSiteInfo,
            bool inferWithDynamic = false,
            RefKind returnRefKind = default,
            TypeSymbol returnType = null,
            bool isFunctionPointerResolution = false,
            in CallingConventionInfo callingConventionInfo = default)
        {
            return ResolveMethodGroup(
                node, node.Syntax, node.Name, analyzedArguments, isMethodGroupConversion, ref useSiteInfo,
                inferWithDynamic: inferWithDynamic, returnRefKind: returnRefKind, returnType: returnType,
                isFunctionPointerResolution: isFunctionPointerResolution, callingConventionInfo: callingConventionInfo);
        }

        internal MethodGroupResolution ResolveMethodGroup(
            BoundMethodGroup node,
            SyntaxNode expression,
            string methodName,
            AnalyzedArguments analyzedArguments,
            bool isMethodGroupConversion,
            ref CompoundUseSiteInfo<AssemblySymbol> useSiteInfo,
            bool inferWithDynamic = false,
            bool allowUnexpandedForm = true,
            RefKind returnRefKind = default,
            TypeSymbol returnType = null,
            bool isFunctionPointerResolution = false,
            in CallingConventionInfo callingConventionInfo = default)
        {
            var methodResolution = ResolveMethodGroupInternal(
                node, expression, methodName, analyzedArguments, isMethodGroupConversion, ref useSiteInfo,
                inferWithDynamic: inferWithDynamic, allowUnexpandedForm: allowUnexpandedForm,
                returnRefKind: returnRefKind, returnType: returnType,
                isFunctionPointerResolution: isFunctionPointerResolution, callingConvention: callingConventionInfo);
            if (methodResolution.IsEmpty && !methodResolution.HasAnyErrors)
            {
                Debug.Assert(node.LookupError == null);

                var diagnostics = BindingDiagnosticBag.GetInstance(withDiagnostics: true, useSiteInfo.AccumulatesDependencies);
                diagnostics.AddRange(methodResolution.Diagnostics); // Could still have use site warnings.
                BindMemberAccessReportError(node, diagnostics);

                // Note: no need to free `methodResolution`, we're transferring the pooled objects it owned
                return new MethodGroupResolution(methodResolution.MethodGroup, methodResolution.OtherSymbol, methodResolution.OverloadResolutionResult, methodResolution.AnalyzedArguments, methodResolution.ResultKind, diagnostics.ToReadOnlyAndFree());
            }
            return methodResolution;
        }

        internal MethodGroupResolution ResolveMethodGroupForFunctionPointer(
            BoundMethodGroup methodGroup,
            AnalyzedArguments analyzedArguments,
            TypeSymbol returnType,
            RefKind returnRefKind,
            in CallingConventionInfo callingConventionInfo,
            ref CompoundUseSiteInfo<AssemblySymbol> useSiteInfo)
        {
            return ResolveDefaultMethodGroup(
                methodGroup,
                analyzedArguments,
                isMethodGroupConversion: true,
                ref useSiteInfo,
                inferWithDynamic: false,
                allowUnexpandedForm: true,
                returnRefKind,
                returnType,
                isFunctionPointerResolution: true,
                callingConventionInfo);
        }

        private MethodGroupResolution ResolveMethodGroupInternal(
            BoundMethodGroup methodGroup,
            SyntaxNode expression,
            string methodName,
            AnalyzedArguments analyzedArguments,
            bool isMethodGroupConversion,
            ref CompoundUseSiteInfo<AssemblySymbol> useSiteInfo,
            bool inferWithDynamic = false,
            bool allowUnexpandedForm = true,
            RefKind returnRefKind = default,
            TypeSymbol returnType = null,
            bool isFunctionPointerResolution = false,
            in CallingConventionInfo callingConvention = default)
        {
            var methodResolution = ResolveDefaultMethodGroup(
                methodGroup, analyzedArguments, isMethodGroupConversion, ref useSiteInfo,
                inferWithDynamic, allowUnexpandedForm,
                returnRefKind, returnType, isFunctionPointerResolution, callingConvention);

            // If the method group's receiver is dynamic then there is no point in looking for extension methods; 
            // it's going to be a dynamic invocation.
            if (!methodGroup.SearchExtensionMethods || methodResolution.HasAnyApplicableMethod || methodGroup.MethodGroupReceiverIsDynamic())
            {
                return methodResolution;
            }

            var extensionMethodResolution = BindExtensionMethod(
                expression, methodName, analyzedArguments, methodGroup.ReceiverOpt, methodGroup.TypeArgumentsOpt, isMethodGroupConversion,
                returnRefKind: returnRefKind, returnType: returnType, withDependencies: useSiteInfo.AccumulatesDependencies);
            bool preferExtensionMethodResolution = false;

            if (extensionMethodResolution.HasAnyApplicableMethod)
            {
                preferExtensionMethodResolution = true;
            }
            else if (extensionMethodResolution.IsEmpty)
            {
                preferExtensionMethodResolution = false;
            }
            else if (methodResolution.IsEmpty)
            {
                preferExtensionMethodResolution = true;
            }
            else
            {
                // At this point, both method group resolutions are non-empty but neither contains any applicable method.
                // Choose the MethodGroupResolution with the better (i.e. less worse) result kind.

                Debug.Assert(!methodResolution.HasAnyApplicableMethod);
                Debug.Assert(!extensionMethodResolution.HasAnyApplicableMethod);
                Debug.Assert(!methodResolution.IsEmpty);
                Debug.Assert(!extensionMethodResolution.IsEmpty);

                LookupResultKind methodResultKind = methodResolution.ResultKind;
                LookupResultKind extensionMethodResultKind = extensionMethodResolution.ResultKind;
                if (methodResultKind != extensionMethodResultKind &&
                    methodResultKind == extensionMethodResultKind.WorseResultKind(methodResultKind))
                {
                    preferExtensionMethodResolution = true;
                }
            }

            if (preferExtensionMethodResolution)
            {
                methodResolution.Free();
                Debug.Assert(!extensionMethodResolution.IsEmpty);
                return extensionMethodResolution;  //NOTE: the first argument of this MethodGroupResolution could be a BoundTypeOrValueExpression
            }

            extensionMethodResolution.Free();

            return methodResolution;
        }

        private MethodGroupResolution ResolveDefaultMethodGroup(
            BoundMethodGroup node,
            AnalyzedArguments analyzedArguments,
            bool isMethodGroupConversion,
            ref CompoundUseSiteInfo<AssemblySymbol> useSiteInfo,
            bool inferWithDynamic = false,
            bool allowUnexpandedForm = true,
            RefKind returnRefKind = default,
            TypeSymbol returnType = null,
            bool isFunctionPointerResolution = false,
            in CallingConventionInfo callingConvention = default)
        {
            var methods = node.Methods;
            if (methods.Length == 0)
            {
                var method = node.LookupSymbolOpt as MethodSymbol;
                if ((object)method != null)
                {
                    methods = ImmutableArray.Create(method);
                }
            }

            var sealedDiagnostics = ImmutableBindingDiagnostic<AssemblySymbol>.Empty;
            if (node.LookupError != null)
            {
                var diagnostics = BindingDiagnosticBag.GetInstance(withDiagnostics: true, withDependencies: false);
                Error(diagnostics, node.LookupError, node.NameSyntax);
                sealedDiagnostics = diagnostics.ToReadOnlyAndFree();
            }

            if (methods.Length == 0)
            {
                return new MethodGroupResolution(node.LookupSymbolOpt, node.ResultKind, sealedDiagnostics);
            }

            var methodGroup = MethodGroup.GetInstance();
            // NOTE: node.ReceiverOpt could be a BoundTypeOrValueExpression - users need to check.
            methodGroup.PopulateWithNonExtensionMethods(node.ReceiverOpt, methods, node.TypeArgumentsOpt, node.ResultKind, node.LookupError);

            if (node.LookupError != null)
            {
                return new MethodGroupResolution(methodGroup, sealedDiagnostics);
            }

            // Arguments will be null if the caller is resolving to the first available
            // method group, regardless of arguments, when the signature cannot
            // be inferred. (In the error case of o.M = null; for instance.)
            if (analyzedArguments == null)
            {
                return new MethodGroupResolution(methodGroup, sealedDiagnostics);
            }
            else
            {
                var result = OverloadResolutionResult<MethodSymbol>.GetInstance();
                bool allowRefOmittedArguments = methodGroup.Receiver.IsExpressionOfComImportType();
                OverloadResolution.MethodInvocationOverloadResolution(
                    methodGroup.Methods,
                    methodGroup.TypeArguments,
                    methodGroup.Receiver,
                    analyzedArguments,
                    result,
                    ref useSiteInfo,
                    isMethodGroupConversion,
                    allowRefOmittedArguments,
                    inferWithDynamic,
                    allowUnexpandedForm,
                    returnRefKind,
                    returnType,
                    isFunctionPointerResolution,
                    callingConvention);

                // Note: the MethodGroupResolution instance is responsible for freeing its copy of analyzed arguments
                return new MethodGroupResolution(methodGroup, null, result, AnalyzedArguments.GetInstance(analyzedArguments), methodGroup.ResultKind, sealedDiagnostics);
            }
        }

#nullable enable
        internal NamedTypeSymbol? GetMethodGroupDelegateType(BoundMethodGroup node, ref CompoundUseSiteInfo<AssemblySymbol> useSiteInfo)
        {
            if (GetUniqueSignatureFromMethodGroup(node) is { } method &&
                GetMethodGroupOrLambdaDelegateType(method.RefKind, method.ReturnsVoid ? default : method.ReturnTypeWithAnnotations, method.ParameterRefKinds, method.ParameterTypesWithAnnotations, ref useSiteInfo) is { } delegateType)
            {
                return delegateType;
            }
            return null;
        }

        /// <summary>
        /// Returns one of the methods from the method group if all methods in the method group
        /// have the same signature, ignoring parameter names and custom modifiers. The particular
        /// method returned is not important since the caller is interested in the signature only.
        /// </summary>
        private MethodSymbol? GetUniqueSignatureFromMethodGroup(BoundMethodGroup node)
        {
            MethodSymbol? method = null;
            foreach (var m in node.Methods)
            {
                switch (node.ReceiverOpt)
                {
                    case BoundTypeExpression:
                        if (!m.IsStatic) continue;
                        break;
                    case BoundThisReference { WasCompilerGenerated: true }:
                        break;
                    default:
                        if (m.IsStatic) continue;
                        break;
                }
                if (!isCandidateUnique(ref method, m))
                {
                    return null;
                }
            }
            if (node.SearchExtensionMethods)
            {
                var receiver = node.ReceiverOpt!;
                foreach (var scope in new ExtensionMethodScopes(this))
                {
                    var methodGroup = MethodGroup.GetInstance();
                    PopulateExtensionMethodsFromSingleBinder(scope, methodGroup, node.Syntax, receiver, node.Name, node.TypeArgumentsOpt, BindingDiagnosticBag.Discarded);
                    foreach (var m in methodGroup.Methods)
                    {
                        if (m.ReduceExtensionMethod(receiver.Type, Compilation) is { } reduced &&
                            !isCandidateUnique(ref method, reduced))
                        {
                            methodGroup.Free();
                            return null;
                        }
                    }
                    methodGroup.Free();
                }
            }
            if (method is null)
            {
                return null;
            }
            int n = node.TypeArgumentsOpt.IsDefaultOrEmpty ? 0 : node.TypeArgumentsOpt.Length;
            if (method.Arity != n)
            {
                return null;
            }
            else if (n > 0)
            {
                method = method.ConstructedFrom.Construct(node.TypeArgumentsOpt);
            }
            return method;

            static bool isCandidateUnique(ref MethodSymbol? method, MethodSymbol candidate)
            {
                if (method is null)
                {
                    method = candidate;
                    return true;
                }
                if (MemberSignatureComparer.MethodGroupSignatureComparer.Equals(method, candidate))
                {
                    return true;
                }
                method = null;
                return false;
            }
        }

        // This method was adapted from LoweredDynamicOperationFactory.GetDelegateType().
        // Consider using that method directly since it also synthesizes delegates if necessary.
        internal NamedTypeSymbol? GetMethodGroupOrLambdaDelegateType(
            RefKind returnRefKind,
            TypeWithAnnotations returnTypeOpt,
            ImmutableArray<RefKind> parameterRefKinds,
            ImmutableArray<TypeWithAnnotations> parameterTypes,
            ref CompoundUseSiteInfo<AssemblySymbol> useSiteInfo)
        {
            if (returnRefKind == RefKind.None &&
                (parameterRefKinds.IsDefault || parameterRefKinds.All(refKind => refKind == RefKind.None)))
            {
                var wkDelegateType = returnTypeOpt.HasType ?
                    WellKnownTypes.GetWellKnownFunctionDelegate(invokeArgumentCount: parameterTypes.Length) :
                    WellKnownTypes.GetWellKnownActionDelegate(invokeArgumentCount: parameterTypes.Length);

                if (wkDelegateType != WellKnownType.Unknown)
                {
                    var delegateType = Compilation.GetWellKnownType(wkDelegateType);
                    delegateType.AddUseSiteInfo(ref useSiteInfo);
                    if (returnTypeOpt.HasType)
                    {
                        parameterTypes = parameterTypes.Add(returnTypeOpt);
                    }
                    if (parameterTypes.Length == 0)
                    {
                        return delegateType;
                    }
                    if (checkConstraints(Compilation, Conversions, delegateType, parameterTypes))
                    {
                        return delegateType.Construct(parameterTypes);
                    }
                }
            }

            return null;

            static bool checkConstraints(CSharpCompilation compilation, ConversionsBase conversions, NamedTypeSymbol delegateType, ImmutableArray<TypeWithAnnotations> typeArguments)
            {
                var diagnosticsBuilder = ArrayBuilder<TypeParameterDiagnosticInfo>.GetInstance();
                var typeParameters = delegateType.TypeParameters;
                var substitution = new TypeMap(typeParameters, typeArguments);
                ArrayBuilder<TypeParameterDiagnosticInfo>? useSiteDiagnosticsBuilder = null;
                var result = delegateType.CheckConstraints(
                    new ConstraintsHelper.CheckConstraintsArgs(compilation, conversions, includeNullability: false, NoLocation.Singleton, diagnostics: null, template: CompoundUseSiteInfo<AssemblySymbol>.Discarded),
                    substitution,
                    typeParameters,
                    typeArguments,
                    diagnosticsBuilder,
                    nullabilityDiagnosticsBuilderOpt: null,
                    ref useSiteDiagnosticsBuilder);
                diagnosticsBuilder.Free();
                return result;
            }
        }
#nullable disable

        internal static bool ReportDelegateInvokeUseSiteDiagnostic(BindingDiagnosticBag diagnostics, TypeSymbol possibleDelegateType,
            Location location = null, SyntaxNode node = null)
        {
            Debug.Assert((location == null) ^ (node == null));

            if (!possibleDelegateType.IsDelegateType())
            {
                return false;
            }

            MethodSymbol invoke = possibleDelegateType.DelegateInvokeMethod();
            if ((object)invoke == null)
            {
                diagnostics.Add(new CSDiagnosticInfo(ErrorCode.ERR_InvalidDelegateType, possibleDelegateType), location ?? node.Location);
                return true;
            }

            UseSiteInfo<AssemblySymbol> info = invoke.GetUseSiteInfo();
            diagnostics.AddDependencies(info);

            DiagnosticInfo diagnosticInfo = info.DiagnosticInfo;
            if (diagnosticInfo == null)
            {
                return false;
            }

            if (location == null)
            {
                location = node.Location;
            }

            if (diagnosticInfo.Code == (int)ErrorCode.ERR_InvalidDelegateType)
            {
                diagnostics.Add(new CSDiagnostic(new CSDiagnosticInfo(ErrorCode.ERR_InvalidDelegateType, possibleDelegateType), location));
                return true;
            }

            return Symbol.ReportUseSiteDiagnostic(diagnosticInfo, diagnostics, location);
        }

        private BoundConditionalAccess BindConditionalAccessExpression(ConditionalAccessExpressionSyntax node, BindingDiagnosticBag diagnostics)
        {
            BoundExpression receiver = BindConditionalAccessReceiver(node, diagnostics);

            var conditionalAccessBinder = new BinderWithConditionalReceiver(this, receiver);
            var access = conditionalAccessBinder.BindValue(node.WhenNotNull, diagnostics, BindValueKind.RValue);

            if (receiver.HasAnyErrors || access.HasAnyErrors)
            {
                return new BoundConditionalAccess(node, receiver, access, CreateErrorType(), hasErrors: true);
            }

            var receiverType = receiver.Type;
            Debug.Assert((object)receiverType != null);

            // access cannot be a method group
            if (access.Kind == BoundKind.MethodGroup)
            {
                return GenerateBadConditionalAccessNodeError(node, receiver, access, diagnostics);
            }

            var accessType = access.Type;

            // access cannot have no type
            if ((object)accessType == null)
            {
                return GenerateBadConditionalAccessNodeError(node, receiver, access, diagnostics);
            }

            // The resulting type must be either a reference type T or Nullable<T>
            // Therefore we must reject cases resulting in types that are not reference types and cannot be lifted into nullable.
            // - access cannot have unconstrained generic type
            // - access cannot be a pointer
            // - access cannot be a restricted type
            if ((!accessType.IsReferenceType && !accessType.IsValueType) || accessType.IsPointerOrFunctionPointer() || accessType.IsRestrictedType())
            {
                // Result type of the access is void when result value cannot be made nullable.
                // For improved diagnostics we detect the cases where the value will be used and produce a
                // more specific (though not technically correct) diagnostic here:
                // "Error CS0023: Operator '?' cannot be applied to operand of type 'T'"
                bool resultIsUsed = true;
                CSharpSyntaxNode parent = node.Parent;

                if (parent != null)
                {
                    switch (parent.Kind())
                    {
                        case SyntaxKind.ExpressionStatement:
                            resultIsUsed = ((ExpressionStatementSyntax)parent).Expression != node;
                            break;

                        case SyntaxKind.SimpleLambdaExpression:
                            resultIsUsed = (((SimpleLambdaExpressionSyntax)parent).Body != node) || ContainingMethodOrLambdaRequiresValue();
                            break;

                        case SyntaxKind.ParenthesizedLambdaExpression:
                            resultIsUsed = (((ParenthesizedLambdaExpressionSyntax)parent).Body != node) || ContainingMethodOrLambdaRequiresValue();
                            break;

                        case SyntaxKind.ArrowExpressionClause:
                            resultIsUsed = (((ArrowExpressionClauseSyntax)parent).Expression != node) || ContainingMethodOrLambdaRequiresValue();
                            break;

                        case SyntaxKind.ForStatement:
                            // Incrementors and Initializers doesn't have to produce a value
                            var loop = (ForStatementSyntax)parent;
                            resultIsUsed = !loop.Incrementors.Contains(node) && !loop.Initializers.Contains(node);
                            break;
                    }
                }

                if (resultIsUsed)
                {
                    return GenerateBadConditionalAccessNodeError(node, receiver, access, diagnostics);
                }

                accessType = GetSpecialType(SpecialType.System_Void, diagnostics, node);
            }

            // if access has value type, the type of the conditional access is nullable of that
            // https://github.com/dotnet/roslyn/issues/35075: The test `accessType.IsValueType && !accessType.IsNullableType()`
            // should probably be `accessType.IsNonNullableValueType()`
            if (accessType.IsValueType && !accessType.IsNullableType() && !accessType.IsVoidType())
            {
                accessType = GetSpecialType(SpecialType.System_Nullable_T, diagnostics, node).Construct(accessType);
            }

            return new BoundConditionalAccess(node, receiver, access, accessType);
        }

        private bool ContainingMethodOrLambdaRequiresValue()
        {
            var containingMethod = ContainingMemberOrLambda as MethodSymbol;
            return
                (object)containingMethod == null ||
                    !containingMethod.ReturnsVoid &&
                    !containingMethod.IsAsyncReturningTask(this.Compilation);
        }

        private BoundConditionalAccess GenerateBadConditionalAccessNodeError(ConditionalAccessExpressionSyntax node, BoundExpression receiver, BoundExpression access, BindingDiagnosticBag diagnostics)
        {
            var operatorToken = node.OperatorToken;
            // TODO: need a special ERR for this.
            //       conditional access is not really a binary operator.
            DiagnosticInfo diagnosticInfo = new CSDiagnosticInfo(ErrorCode.ERR_BadUnaryOp, SyntaxFacts.GetText(operatorToken.Kind()), access.Display);
            diagnostics.Add(new CSDiagnostic(diagnosticInfo, operatorToken.GetLocation()));
            receiver = BadExpression(receiver.Syntax, receiver);

            return new BoundConditionalAccess(node, receiver, access, CreateErrorType(), hasErrors: true);
        }

        private BoundExpression BindMemberBindingExpression(MemberBindingExpressionSyntax node, bool invoked, bool indexed, BindingDiagnosticBag diagnostics)
        {
            BoundExpression receiver = GetReceiverForConditionalBinding(node, diagnostics);

            var memberAccess = BindMemberAccessWithBoundLeft(node, receiver, node.Name, node.OperatorToken, invoked, indexed, diagnostics);
            return memberAccess;
        }

        private BoundExpression BindElementBindingExpression(ElementBindingExpressionSyntax node, BindingDiagnosticBag diagnostics)
        {
            BoundExpression receiver = GetReceiverForConditionalBinding(node, diagnostics);

            var memberAccess = BindElementAccess(node, receiver, node.ArgumentList, diagnostics);
            return memberAccess;
        }

        private static CSharpSyntaxNode GetConditionalReceiverSyntax(ConditionalAccessExpressionSyntax node)
        {
            Debug.Assert(node != null);
            Debug.Assert(node.Expression != null);

            var receiver = node.Expression;
            while (receiver.IsKind(SyntaxKind.ParenthesizedExpression))
            {
                receiver = ((ParenthesizedExpressionSyntax)receiver).Expression;
                Debug.Assert(receiver != null);
            }

            return receiver;
        }

        private BoundExpression GetReceiverForConditionalBinding(ExpressionSyntax binding, BindingDiagnosticBag diagnostics)
        {
            var conditionalAccessNode = SyntaxFactory.FindConditionalAccessNodeForBinding(binding);
            Debug.Assert(conditionalAccessNode != null);

            BoundExpression receiver = this.ConditionalReceiverExpression;
            if (receiver?.Syntax != GetConditionalReceiverSyntax(conditionalAccessNode))
            {
                // this can happen when semantic model binds parts of a Call or a broken access expression. 
                // We may not have receiver available in such cases.
                // Not a problem - we only need receiver to get its type and we can bind it here.
                receiver = BindConditionalAccessReceiver(conditionalAccessNode, diagnostics);
            }

            // create surrogate receiver
            var receiverType = receiver.Type;
            if (receiverType?.IsNullableType() == true)
            {
                receiverType = receiverType.GetNullableUnderlyingType();
            }

            receiver = new BoundConditionalReceiver(receiver.Syntax, 0, receiverType ?? CreateErrorType(), hasErrors: receiver.HasErrors) { WasCompilerGenerated = true };
            return receiver;
        }

        private BoundExpression BindConditionalAccessReceiver(ConditionalAccessExpressionSyntax node, BindingDiagnosticBag diagnostics)
        {
            var receiverSyntax = node.Expression;
            var receiver = BindRValueWithoutTargetType(receiverSyntax, diagnostics);
            receiver = MakeMemberAccessValue(receiver, diagnostics);

            if (receiver.HasAnyErrors)
            {
                return receiver;
            }

            var operatorToken = node.OperatorToken;

            if (receiver.Kind == BoundKind.UnboundLambda)
            {
                var msgId = ((UnboundLambda)receiver).MessageID;
                DiagnosticInfo diagnosticInfo = new CSDiagnosticInfo(ErrorCode.ERR_BadUnaryOp, SyntaxFacts.GetText(operatorToken.Kind()), msgId.Localize());
                diagnostics.Add(new CSDiagnostic(diagnosticInfo, node.Location));
                return BadExpression(receiverSyntax, receiver);
            }

            var receiverType = receiver.Type;

            // Can't dot into the null literal or anything that has no type
            if ((object)receiverType == null)
            {
                Error(diagnostics, ErrorCode.ERR_BadUnaryOp, operatorToken.GetLocation(), operatorToken.Text, receiver.Display);
                return BadExpression(receiverSyntax, receiver);
            }

            // No member accesses on void
            if (receiverType.IsVoidType())
            {
                Error(diagnostics, ErrorCode.ERR_BadUnaryOp, operatorToken.GetLocation(), operatorToken.Text, receiverType);
                return BadExpression(receiverSyntax, receiver);
            }

            if (receiverType.IsValueType && !receiverType.IsNullableType())
            {
                // must be nullable or reference type
                Error(diagnostics, ErrorCode.ERR_BadUnaryOp, operatorToken.GetLocation(), operatorToken.Text, receiverType);
                return BadExpression(receiverSyntax, receiver);
            }

            return receiver;
        }
    }
}<|MERGE_RESOLUTION|>--- conflicted
+++ resolved
@@ -8041,13 +8041,6 @@
                         {
                             patternSymbol = method;
                             CheckImplicitThisCopyInReadOnlyMember(receiverOpt, method, diagnostics);
-<<<<<<< HEAD
-=======
-                            ReportDiagnosticsIfObsolete(diagnostics, method, syntax, hasBaseReceiver: false);
-                            checkWellKnown(WellKnownMember.System_Range__get_Start);
-                            checkWellKnown(WellKnownMember.System_Range__get_End);
-                            checkWellKnown(WellKnownMember.System_Index__GetOffset);
->>>>>>> 37d80751
                             return true;
                         }
                     }
