--- conflicted
+++ resolved
@@ -7982,15 +7982,10 @@
                 diagnostics = BindingDiagnosticBag.Discarded;
             }
 
-<<<<<<< HEAD
-            if (!InAttributeArgument && !InParameterDefaultValue && // These checks prevent cycles caused by attribute binding when HasInlineArrayAttribute check triggers that.
+            if (allowInlineArrayElementAccess &&
+                !InAttributeArgument && !InParameterDefaultValue && // These checks prevent cycles caused by attribute binding when HasInlineArrayAttribute check triggers that.
                 expr.Type.HasInlineArrayAttribute(out _) && analyzedArguments.Arguments.Count == 1 && expr.Type.TryGetInlineArrayElementType() is { HasType: true } elementType &&
                 tryImplicitConversionToInlineArrayIndex(node, analyzedArguments.Arguments[0], diagnostics, out WellKnownType indexOrRangeWellknownType) is { } convertedIndex)
-=======
-            if (expr.Type.HasInlineArrayAttribute(out _) && analyzedArguments.Arguments.Count == 1 && expr.Type.TryGetInlineArrayElementType() is { HasType: true } elementType &&
-                tryImplicitConversionToInlineArrayIndex(node, analyzedArguments.Arguments[0], diagnostics, out WellKnownType indexOrRangeWellknownType) is { } convertedIndex &&
-                allowInlineArrayElementAccess) // PROTOTYPE(InlineArrays): Check this first after conflicting PRs are merged
->>>>>>> 0ab24f3a
             {
                 return bindInlineArrayElementAccess(node, expr, analyzedArguments, convertedIndex, indexOrRangeWellknownType, elementType, diagnostics);
             }
