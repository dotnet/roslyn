﻿// Copyright (c) Microsoft.  All Rights Reserved.  Licensed under the Apache License, Version 2.0.  See License.txt in the project root for license information.

using Microsoft.CodeAnalysis.CSharp.Symbols;
using Microsoft.CodeAnalysis.CSharp.Syntax;
using Microsoft.CodeAnalysis.PooledObjects;
using Microsoft.CodeAnalysis.Text;
using Roslyn.Utilities;
using System;
using System.Collections.Generic;
using System.Collections.Immutable;
using System.Diagnostics;
using System.Linq;
using System.Reflection;

namespace Microsoft.CodeAnalysis.CSharp
{
    /// <summary>
    /// This portion of the binder converts an <see cref="ExpressionSyntax"/> into a <see cref="BoundExpression"/>.
    /// </summary>
    internal partial class Binder
    {
        /// <summary>
        /// Determines whether "this" reference is available within the current context.
        /// </summary>
        /// <param name="isExplicit">The reference was explicitly specified in syntax.</param>
        /// <param name="inStaticContext">True if "this" is not available due to the current method/property/field initializer being static.</param>
        /// <returns>True if a reference to "this" is available.</returns>
        internal bool HasThis(bool isExplicit, out bool inStaticContext)
        {
            var memberOpt = this.ContainingMemberOrLambda?.ContainingNonLambdaMember();
            if (memberOpt?.IsStatic == true)
            {
                inStaticContext = memberOpt.Kind == SymbolKind.Field || memberOpt.Kind == SymbolKind.Method || memberOpt.Kind == SymbolKind.Property;
                return false;
            }

            inStaticContext = false;

            if (InConstructorInitializer || InAttributeArgument)
            {
                return false;
            }

            var containingType = memberOpt?.ContainingType;
            bool inTopLevelScriptMember = (object)containingType != null && containingType.IsScriptClass;

            // "this" is not allowed in field initializers (that are not script variable initializers):
            if (InFieldInitializer && !inTopLevelScriptMember)
            {
                return false;
            }

            // top-level script code only allows implicit "this" reference:
            return !inTopLevelScriptMember || !isExplicit;
        }

        internal bool InFieldInitializer
        {
            get { return this.Flags.Includes(BinderFlags.FieldInitializer); }
        }

        internal bool InParameterDefaultValue
        {
            get { return this.Flags.Includes(BinderFlags.ParameterDefaultValue); }
        }

        protected bool InConstructorInitializer
        {
            get { return this.Flags.Includes(BinderFlags.ConstructorInitializer); }
        }

        internal bool InAttributeArgument
        {
            get { return this.Flags.Includes(BinderFlags.AttributeArgument); }
        }

        internal bool InCref
        {
            get { return this.Flags.Includes(BinderFlags.Cref); }
        }

        protected bool InCrefButNotParameterOrReturnType
        {
            get { return InCref && !this.Flags.Includes(BinderFlags.CrefParameterOrReturnType); }
        }

        /// <summary>
        /// Returns true if the node is in a position where an unbound type
        /// such as (C&lt;,&gt;) is allowed.
        /// </summary>
        protected virtual bool IsUnboundTypeAllowed(GenericNameSyntax syntax)
        {
            return _next.IsUnboundTypeAllowed(syntax);
        }

        /// <summary>
        /// Generates a new <see cref="BoundBadExpression"/> with no known type
        /// </summary>
        private BoundBadExpression BadExpression(SyntaxNode syntax)
        {
            return BadExpression(syntax, LookupResultKind.Empty, ImmutableArray<Symbol>.Empty);
        }

        /// <summary>
        /// Generates a new <see cref="BoundBadExpression"/> with no known type, and the given bound child.
        /// </summary>
        private BoundBadExpression BadExpression(SyntaxNode syntax, BoundExpression childNode)
        {
            return BadExpression(syntax, LookupResultKind.Empty, ImmutableArray<Symbol>.Empty, childNode);
        }

        /// <summary>
        /// Generates a new <see cref="BoundBadExpression"/> with no known type, and the given bound children.
        /// </summary>
        private BoundBadExpression BadExpression(SyntaxNode syntax, ImmutableArray<BoundExpression> childNodes)
        {
            return BadExpression(syntax, LookupResultKind.Empty, ImmutableArray<Symbol>.Empty, childNodes);
        }

        /// <summary>
        /// Generates a new <see cref="BoundBadExpression"/> with no known type, given lookup resultKind.
        /// </summary>
        protected BoundBadExpression BadExpression(SyntaxNode syntax, LookupResultKind lookupResultKind)
        {
            return BadExpression(syntax, lookupResultKind, ImmutableArray<Symbol>.Empty);
        }

        /// <summary>
        /// Generates a new <see cref="BoundBadExpression"/> with no known type, given lookup resultKind and the given bound child.
        /// </summary>
        protected BoundBadExpression BadExpression(SyntaxNode syntax, LookupResultKind lookupResultKind, BoundExpression childNode)
        {
            return BadExpression(syntax, lookupResultKind, ImmutableArray<Symbol>.Empty, childNode);
        }

        /// <summary>
        /// Generates a new <see cref="BoundBadExpression"/> with no known type, given lookupResultKind and given symbols for GetSemanticInfo API.
        /// </summary>
        private BoundBadExpression BadExpression(SyntaxNode syntax, LookupResultKind resultKind, ImmutableArray<Symbol> symbols)
        {
            return new BoundBadExpression(syntax,
                resultKind,
                symbols,
                ImmutableArray<BoundExpression>.Empty,
                CreateErrorType());
        }

        /// <summary>
        /// Generates a new <see cref="BoundBadExpression"/> with no known type, given lookupResultKind and given symbols for GetSemanticInfo API,
        /// and the given bound child.
        /// </summary>
        private BoundBadExpression BadExpression(SyntaxNode syntax, LookupResultKind resultKind, ImmutableArray<Symbol> symbols, BoundExpression childNode)
        {
            return new BoundBadExpression(syntax,
                resultKind,
                symbols,
                ImmutableArray.Create(childNode),
                CreateErrorType());
        }

        /// <summary>
        /// Generates a new <see cref="BoundBadExpression"/> with no known type, given lookupResultKind and given symbols for GetSemanticInfo API,
        /// and the given bound children.
        /// </summary>
        private BoundBadExpression BadExpression(SyntaxNode syntax, LookupResultKind resultKind, ImmutableArray<Symbol> symbols, ImmutableArray<BoundExpression> childNodes)
        {
            return new BoundBadExpression(syntax,
                resultKind,
                symbols,
                childNodes,
                CreateErrorType());
        }

        /// <summary>
        /// Helper method to generate a bound expression with HasErrors set to true.
        /// Returned bound expression is guaranteed to have a non-null type, except when <paramref name="expr"/> is an unbound lambda.
        /// If <paramref name="expr"/> already has errors and meets the above type requirements, then it is returned unchanged.
        /// Otherwise, if <paramref name="expr"/> is a BoundBadExpression, then it is updated with the <paramref name="resultKind"/> and non-null type.
        /// Otherwise, a new <see cref="BoundBadExpression"/> wrapping <paramref name="expr"/> is returned. 
        /// </summary>
        /// <remarks>
        /// Returned expression need not be a <see cref="BoundBadExpression"/>, but is guaranteed to have HasErrors set to true.
        /// </remarks>
        private BoundExpression ToBadExpression(BoundExpression expr, LookupResultKind resultKind = LookupResultKind.Empty)
        {
            Debug.Assert(expr != null);
            Debug.Assert(resultKind != LookupResultKind.Viable);

            TypeSymbol resultType = expr.Type;
            BoundKind exprKind = expr.Kind;

            if (expr.HasAnyErrors && ((object)resultType != null || exprKind == BoundKind.UnboundLambda))
            {
                return expr;
            }

            if (exprKind == BoundKind.BadExpression)
            {
                var badExpression = (BoundBadExpression)expr;
                return badExpression.Update(resultKind, badExpression.Symbols, badExpression.ChildBoundNodes, resultType);
            }
            else
            {
                ArrayBuilder<Symbol> symbols = ArrayBuilder<Symbol>.GetInstance();
                expr.GetExpressionSymbols(symbols, parent: null, binder: this);
                return new BoundBadExpression(
                    expr.Syntax,
                    resultKind,
                    symbols.ToImmutableAndFree(),
                    ImmutableArray.Create(expr),
                    resultType ?? CreateErrorType());
            }
        }

        internal TypeSymbol CreateErrorType(string name = "")
        {
            return new ExtendedErrorTypeSymbol(this.Compilation, name, arity: 0, errorInfo: null, unreported: false);
        }

        /// <summary>
        /// Bind the expression and verify the expression matches the combination of lvalue and
        /// rvalue requirements given by valueKind. If the expression was bound successfully, but
        /// did not meet the requirements, the return value will be a <see cref="BoundBadExpression"/> that
        /// (typically) wraps the subexpression.
        /// </summary>
        internal BoundExpression BindValue(ExpressionSyntax node, DiagnosticBag diagnostics, BindValueKind valueKind)
        {
            var result = this.BindExpression(node, diagnostics: diagnostics, invoked: false, indexed: false);
            return CheckValue(result, valueKind, diagnostics);
        }

        internal BoundExpression BindRValueWithoutTargetType(ExpressionSyntax node, DiagnosticBag diagnostics)
        {
            return BindToNaturalType(BindValue(node, diagnostics, BindValueKind.RValue), diagnostics);
        }

        /// <summary>
        /// Bind an rvalue expression to its natural type.  For example, a switch expression that has not been
        /// converted to another type has to be converted to its own natural type by applying a conversion to
        /// that type to each of the arms of the switch expression.  This method is a bottleneck for ensuring
        /// that such a conversion occurs when needed.  It also handles tuple expressions which need to be
        /// converted to their own natural type because they may contain switch expressions.
        /// </summary>
        internal BoundExpression BindToNaturalType(BoundExpression expression, DiagnosticBag diagnostics)
        {
            BoundExpression result;
            switch (expression)
            {
                case BoundUnconvertedSwitchExpression expr:
                    var commonType = expr.Type;
                    var exprSyntax = (SwitchExpressionSyntax)expr.Syntax;
                    bool hasErrors = expression.HasErrors;
                    if (commonType is null)
                    {
                        diagnostics.Add(ErrorCode.ERR_SwitchExpressionNoBestType, exprSyntax.SwitchKeyword.GetLocation());
                        commonType = CreateErrorType();
                        hasErrors = true;
                    }
                    result = ConvertSwitchExpression(expr, commonType, diagnostics, hasErrors);
                    break;
                case BoundTupleLiteral sourceTuple:
                    result = new BoundConvertedTupleLiteral(
                        sourceTuple.Syntax,
                        sourceTuple,
                        sourceTuple.Arguments.SelectAsArray(e => BindToNaturalType(e, diagnostics)),
                        sourceTuple.ArgumentNamesOpt,
                        sourceTuple.InferredNamesOpt,
                        sourceTuple.Type, // same type to keep original element names
                        sourceTuple.HasErrors).WithSuppression(sourceTuple.IsSuppressed);
                    break;
                default:
                    result = expression;
                    break;
            }

            return result?.WithWasConverted();
        }

        internal BoundExpression BindValueAllowArgList(ExpressionSyntax node, DiagnosticBag diagnostics, BindValueKind valueKind)
        {
            var result = this.BindExpressionAllowArgList(node, diagnostics: diagnostics);
            return CheckValue(result, valueKind, diagnostics);
        }

        internal BoundFieldEqualsValue BindFieldInitializer(
            FieldSymbol field,
            EqualsValueClauseSyntax initializerOpt,
            DiagnosticBag diagnostics)
        {
            Debug.Assert((object)this.ContainingMemberOrLambda == field);

            if (initializerOpt == null)
            {
                return null;
            }

            Binder initializerBinder = this.GetBinder(initializerOpt);
            Debug.Assert(initializerBinder != null);

            BoundExpression result = initializerBinder.BindVariableOrAutoPropInitializerValue(initializerOpt, RefKind.None,
                                                           field.GetFieldType(initializerBinder.FieldsBeingBound).Type, diagnostics);

            return new BoundFieldEqualsValue(initializerOpt, field, initializerBinder.GetDeclaredLocalsForScope(initializerOpt), result);
        }

        internal BoundExpression BindVariableOrAutoPropInitializerValue(
            EqualsValueClauseSyntax initializerOpt,
            RefKind refKind,
            TypeSymbol varType,
            DiagnosticBag diagnostics)
        {
            if (initializerOpt == null)
            {
                return null;
            }

            BindValueKind valueKind;
            ExpressionSyntax value;
            IsInitializerRefKindValid(initializerOpt, initializerOpt, refKind, diagnostics, out valueKind, out value);
            BoundExpression initializer = BindPossibleArrayInitializer(value, varType, valueKind, diagnostics);
            initializer = GenerateConversionForAssignment(varType, initializer, diagnostics);
            return initializer;
        }

        internal Binder CreateBinderForParameterDefaultValue(
            ParameterSymbol parameter,
            EqualsValueClauseSyntax defaultValueSyntax)
        {
            var binder = new LocalScopeBinder(this.WithContainingMemberOrLambda(parameter.ContainingSymbol).WithAdditionalFlags(BinderFlags.ParameterDefaultValue));
            return new ExecutableCodeBinder(defaultValueSyntax,
                                            parameter.ContainingSymbol,
                                            binder);
        }

        internal BoundParameterEqualsValue BindParameterDefaultValue(
            EqualsValueClauseSyntax defaultValueSyntax,
            ParameterSymbol parameter,
            DiagnosticBag diagnostics,
            out BoundExpression valueBeforeConversion)
        {
            Debug.Assert(this.InParameterDefaultValue);
            Debug.Assert(this.ContainingMemberOrLambda.Kind == SymbolKind.Method || this.ContainingMemberOrLambda.Kind == SymbolKind.Property);

            // UNDONE: The binding and conversion has to be executed in a checked context.
            Binder defaultValueBinder = this.GetBinder(defaultValueSyntax);
            Debug.Assert(defaultValueBinder != null);

            valueBeforeConversion = defaultValueBinder.BindValue(defaultValueSyntax.Value, diagnostics, BindValueKind.RValue);

            // Always generate the conversion, even if the expression is not convertible to the given type.
            // We want the erroneous conversion in the tree.
            return new BoundParameterEqualsValue(defaultValueSyntax, parameter, defaultValueBinder.GetDeclaredLocalsForScope(defaultValueSyntax),
                              defaultValueBinder.GenerateConversionForAssignment(parameter.Type, valueBeforeConversion, diagnostics, isDefaultParameter: true));
        }

        internal BoundFieldEqualsValue BindEnumConstantInitializer(
            SourceEnumConstantSymbol symbol,
            EqualsValueClauseSyntax equalsValueSyntax,
            DiagnosticBag diagnostics)
        {
            Binder initializerBinder = this.GetBinder(equalsValueSyntax);
            Debug.Assert(initializerBinder != null);

            var initializer = initializerBinder.BindValue(equalsValueSyntax.Value, diagnostics, BindValueKind.RValue);
            initializer = initializerBinder.GenerateConversionForAssignment(symbol.ContainingType.EnumUnderlyingType, initializer, diagnostics);
            return new BoundFieldEqualsValue(equalsValueSyntax, symbol, initializerBinder.GetDeclaredLocalsForScope(equalsValueSyntax), initializer);
        }

        public BoundExpression BindExpression(ExpressionSyntax node, DiagnosticBag diagnostics)
        {
            return BindExpression(node, diagnostics: diagnostics, invoked: false, indexed: false);
        }

        protected BoundExpression BindExpression(ExpressionSyntax node, DiagnosticBag diagnostics, bool invoked, bool indexed)
        {
            BoundExpression expr = BindExpressionInternal(node, diagnostics, invoked, indexed);
            VerifyUnchecked(node, diagnostics, expr);

            if (expr.Kind == BoundKind.ArgListOperator)
            {
                // CS0226: An __arglist expression may only appear inside of a call or new expression
                Error(diagnostics, ErrorCode.ERR_IllegalArglist, node);
                expr = ToBadExpression(expr);
            }

            return expr;
        }

        // PERF: allowArgList is not a parameter because it is fairly uncommon case where arglists are allowed
        //       so we do not want to pass that argument to every BindExpression which is often recursive 
        //       and extra arguments contribute to the stack size.
        protected BoundExpression BindExpressionAllowArgList(ExpressionSyntax node, DiagnosticBag diagnostics)
        {
            BoundExpression expr = BindExpressionInternal(node, diagnostics, invoked: false, indexed: false);
            VerifyUnchecked(node, diagnostics, expr);
            return expr;
        }

        private void VerifyUnchecked(ExpressionSyntax node, DiagnosticBag diagnostics, BoundExpression expr)
        {
            if (!expr.HasAnyErrors && !IsInsideNameof)
            {
                TypeSymbol exprType = expr.Type;
                if ((object)exprType != null && exprType.IsUnsafe())
                {
                    ReportUnsafeIfNotAllowed(node, diagnostics);
                    //CONSIDER: Return a bad expression so that HasErrors is true?
                }
            }
        }

        private BoundExpression BindExpressionInternal(ExpressionSyntax node, DiagnosticBag diagnostics, bool invoked, bool indexed)
        {
            if (IsEarlyAttributeBinder && !EarlyWellKnownAttributeBinder.CanBeValidAttributeArgument(node, this))
            {
                return BadExpression(node, LookupResultKind.NotAValue);
            }

            Debug.Assert(node != null);
            switch (node.Kind())
            {
                case SyntaxKind.AnonymousMethodExpression:
                case SyntaxKind.ParenthesizedLambdaExpression:
                case SyntaxKind.SimpleLambdaExpression:
                    return BindAnonymousFunction(node, diagnostics);
                case SyntaxKind.ThisExpression:
                    return BindThis((ThisExpressionSyntax)node, diagnostics);
                case SyntaxKind.BaseExpression:
                    return BindBase((BaseExpressionSyntax)node, diagnostics);
                case SyntaxKind.InvocationExpression:
                    return BindInvocationExpression((InvocationExpressionSyntax)node, diagnostics);
                case SyntaxKind.ArrayInitializerExpression:
                    return BindUnexpectedArrayInitializer((InitializerExpressionSyntax)node, diagnostics, ErrorCode.ERR_ArrayInitInBadPlace);
                case SyntaxKind.ArrayCreationExpression:
                    return BindArrayCreationExpression((ArrayCreationExpressionSyntax)node, diagnostics);
                case SyntaxKind.ImplicitArrayCreationExpression:
                    return BindImplicitArrayCreationExpression((ImplicitArrayCreationExpressionSyntax)node, diagnostics);
                case SyntaxKind.StackAllocArrayCreationExpression:
                    return BindStackAllocArrayCreationExpression((StackAllocArrayCreationExpressionSyntax)node, diagnostics);
                case SyntaxKind.ImplicitStackAllocArrayCreationExpression:
                    return BindImplicitStackAllocArrayCreationExpression((ImplicitStackAllocArrayCreationExpressionSyntax)node, diagnostics);
                case SyntaxKind.ObjectCreationExpression:
                    return BindObjectCreationExpression((ObjectCreationExpressionSyntax)node, diagnostics);
                case SyntaxKind.IdentifierName:
                case SyntaxKind.GenericName:
                    return BindIdentifier((SimpleNameSyntax)node, invoked, indexed, diagnostics);
                case SyntaxKind.SimpleMemberAccessExpression:
                case SyntaxKind.PointerMemberAccessExpression:
                    return BindMemberAccess((MemberAccessExpressionSyntax)node, invoked, indexed, diagnostics: diagnostics);
                case SyntaxKind.SimpleAssignmentExpression:
                    return BindAssignment((AssignmentExpressionSyntax)node, diagnostics);
                case SyntaxKind.CastExpression:
                    return BindCast((CastExpressionSyntax)node, diagnostics);
                case SyntaxKind.ElementAccessExpression:
                    return BindElementAccess((ElementAccessExpressionSyntax)node, diagnostics);
                case SyntaxKind.AddExpression:
                case SyntaxKind.MultiplyExpression:
                case SyntaxKind.SubtractExpression:
                case SyntaxKind.DivideExpression:
                case SyntaxKind.ModuloExpression:
                case SyntaxKind.EqualsExpression:
                case SyntaxKind.NotEqualsExpression:
                case SyntaxKind.GreaterThanExpression:
                case SyntaxKind.LessThanExpression:
                case SyntaxKind.GreaterThanOrEqualExpression:
                case SyntaxKind.LessThanOrEqualExpression:
                case SyntaxKind.BitwiseAndExpression:
                case SyntaxKind.BitwiseOrExpression:
                case SyntaxKind.ExclusiveOrExpression:
                case SyntaxKind.LeftShiftExpression:
                case SyntaxKind.RightShiftExpression:
                    return BindSimpleBinaryOperator((BinaryExpressionSyntax)node, diagnostics);
                case SyntaxKind.LogicalAndExpression:
                case SyntaxKind.LogicalOrExpression:
                    return BindConditionalLogicalOperator((BinaryExpressionSyntax)node, diagnostics);
                case SyntaxKind.CoalesceExpression:
                    return BindNullCoalescingOperator((BinaryExpressionSyntax)node, diagnostics);
                case SyntaxKind.ConditionalAccessExpression:
                    return BindConditionalAccessExpression((ConditionalAccessExpressionSyntax)node, diagnostics);

                case SyntaxKind.MemberBindingExpression:
                    return BindMemberBindingExpression((MemberBindingExpressionSyntax)node, invoked, indexed, diagnostics);

                case SyntaxKind.ElementBindingExpression:
                    return BindElementBindingExpression((ElementBindingExpressionSyntax)node, diagnostics);

                case SyntaxKind.IsExpression:
                    return BindIsOperator((BinaryExpressionSyntax)node, diagnostics);

                case SyntaxKind.AsExpression:
                    return BindAsOperator((BinaryExpressionSyntax)node, diagnostics);

                case SyntaxKind.UnaryPlusExpression:
                case SyntaxKind.UnaryMinusExpression:
                case SyntaxKind.LogicalNotExpression:
                case SyntaxKind.BitwiseNotExpression:
                    return BindUnaryOperator((PrefixUnaryExpressionSyntax)node, diagnostics);

                case SyntaxKind.IndexExpression:
                    return BindFromEndIndexExpression((PrefixUnaryExpressionSyntax)node, diagnostics);

                case SyntaxKind.RangeExpression:
                    return BindRangeExpression((RangeExpressionSyntax)node, diagnostics);

                case SyntaxKind.AddressOfExpression:
                    return BindAddressOfExpression((PrefixUnaryExpressionSyntax)node, diagnostics);

                case SyntaxKind.PointerIndirectionExpression:
                    return BindPointerIndirectionExpression((PrefixUnaryExpressionSyntax)node, diagnostics);

                case SyntaxKind.PostIncrementExpression:
                case SyntaxKind.PostDecrementExpression:
                    return BindIncrementOperator(node, ((PostfixUnaryExpressionSyntax)node).Operand, ((PostfixUnaryExpressionSyntax)node).OperatorToken, diagnostics);

                case SyntaxKind.PreIncrementExpression:
                case SyntaxKind.PreDecrementExpression:
                    return BindIncrementOperator(node, ((PrefixUnaryExpressionSyntax)node).Operand, ((PrefixUnaryExpressionSyntax)node).OperatorToken, diagnostics);

                case SyntaxKind.ConditionalExpression:
                    return BindConditionalOperator((ConditionalExpressionSyntax)node, diagnostics);

                case SyntaxKind.SwitchExpression:
                    return BindSwitchExpression((SwitchExpressionSyntax)node, diagnostics);

                case SyntaxKind.NumericLiteralExpression:
                case SyntaxKind.StringLiteralExpression:
                case SyntaxKind.CharacterLiteralExpression:
                case SyntaxKind.TrueLiteralExpression:
                case SyntaxKind.FalseLiteralExpression:
                case SyntaxKind.NullLiteralExpression:
                    return BindLiteralConstant((LiteralExpressionSyntax)node, diagnostics);

                case SyntaxKind.DefaultLiteralExpression:
                    return BindDefaultLiteral(node);

                case SyntaxKind.ParenthesizedExpression:
                    // Parenthesis tokens are ignored, and operand is bound in the context of parent
                    // expression.
                    return BindParenthesizedExpression(((ParenthesizedExpressionSyntax)node).Expression, diagnostics);

                case SyntaxKind.UncheckedExpression:
                case SyntaxKind.CheckedExpression:
                    return BindCheckedExpression((CheckedExpressionSyntax)node, diagnostics);

                case SyntaxKind.DefaultExpression:
                    return BindDefaultExpression((DefaultExpressionSyntax)node, diagnostics);

                case SyntaxKind.TypeOfExpression:
                    return BindTypeOf((TypeOfExpressionSyntax)node, diagnostics);

                case SyntaxKind.SizeOfExpression:
                    return BindSizeOf((SizeOfExpressionSyntax)node, diagnostics);

                case SyntaxKind.AddAssignmentExpression:
                case SyntaxKind.AndAssignmentExpression:
                case SyntaxKind.DivideAssignmentExpression:
                case SyntaxKind.ExclusiveOrAssignmentExpression:
                case SyntaxKind.LeftShiftAssignmentExpression:
                case SyntaxKind.ModuloAssignmentExpression:
                case SyntaxKind.MultiplyAssignmentExpression:
                case SyntaxKind.OrAssignmentExpression:
                case SyntaxKind.RightShiftAssignmentExpression:
                case SyntaxKind.SubtractAssignmentExpression:
                    return BindCompoundAssignment((AssignmentExpressionSyntax)node, diagnostics);

                case SyntaxKind.CoalesceAssignmentExpression:
                    return BindNullCoalescingAssignmentOperator((AssignmentExpressionSyntax)node, diagnostics);

                case SyntaxKind.AliasQualifiedName:
                case SyntaxKind.PredefinedType:
                    return this.BindNamespaceOrType(node, diagnostics);

                case SyntaxKind.QueryExpression:
                    return this.BindQuery((QueryExpressionSyntax)node, diagnostics);

                case SyntaxKind.AnonymousObjectCreationExpression:
                    return BindAnonymousObjectCreation((AnonymousObjectCreationExpressionSyntax)node, diagnostics);

                case SyntaxKind.QualifiedName:
                    return BindQualifiedName((QualifiedNameSyntax)node, diagnostics);

                case SyntaxKind.ComplexElementInitializerExpression:
                    return BindUnexpectedComplexElementInitializer((InitializerExpressionSyntax)node, diagnostics);

                case SyntaxKind.ArgListExpression:
                    return BindArgList(node, diagnostics);

                case SyntaxKind.RefTypeExpression:
                    return BindRefType((RefTypeExpressionSyntax)node, diagnostics);

                case SyntaxKind.MakeRefExpression:
                    return BindMakeRef((MakeRefExpressionSyntax)node, diagnostics);

                case SyntaxKind.RefValueExpression:
                    return BindRefValue((RefValueExpressionSyntax)node, diagnostics);

                case SyntaxKind.AwaitExpression:
                    return BindAwait((AwaitExpressionSyntax)node, diagnostics);

                case SyntaxKind.OmittedArraySizeExpression:
                case SyntaxKind.OmittedTypeArgument:
                case SyntaxKind.ObjectInitializerExpression:
                    // Not reachable during method body binding, but
                    // may be used by SemanticModel for error cases.
                    return BadExpression(node);

                case SyntaxKind.NullableType:
                    // Not reachable during method body binding, but
                    // may be used by SemanticModel for error cases.
                    // NOTE: This happens when there's a problem with the Nullable<T> type (e.g. it's missing).
                    // There is no corresponding problem for array or pointer types (which seem analogous), since
                    // they are not constructed types; the element type can be an error type, but the array/pointer 
                    // type cannot.
                    return BadExpression(node);

                case SyntaxKind.InterpolatedStringExpression:
                    return BindInterpolatedString((InterpolatedStringExpressionSyntax)node, diagnostics);

                case SyntaxKind.IsPatternExpression:
                    return BindIsPatternExpression((IsPatternExpressionSyntax)node, diagnostics);

                case SyntaxKind.TupleExpression:
                    return BindTupleExpression((TupleExpressionSyntax)node, diagnostics);

                case SyntaxKind.ThrowExpression:
                    return BindThrowExpression((ThrowExpressionSyntax)node, diagnostics);

                case SyntaxKind.RefType:
                    return BindRefType(node, diagnostics);

                case SyntaxKind.RefExpression:
                    return BindRefExpression(node, diagnostics);

                case SyntaxKind.DeclarationExpression:
                    return BindDeclarationExpression((DeclarationExpressionSyntax)node, diagnostics);

                case SyntaxKind.SuppressNullableWarningExpression:
                    return BindSuppressNullableWarningExpression((PostfixUnaryExpressionSyntax)node, diagnostics);

                default:
                    // NOTE: We could probably throw an exception here, but it's conceivable
                    // that a non-parser syntax tree could reach this point with an unexpected
                    // SyntaxKind and we don't want to throw if that occurs.
                    Debug.Assert(false, "Unexpected SyntaxKind " + node.Kind());
                    return BadExpression(node);
            }
        }

        private static BoundExpression BindDefaultLiteral(ExpressionSyntax node)
        {
            return new BoundDefaultExpression(node, type: null);
        }

        internal virtual BoundSwitchExpressionArm BindSwitchExpressionArm(SwitchExpressionArmSyntax node, DiagnosticBag diagnostics)
        {
            return this.Next.BindSwitchExpressionArm(node, diagnostics);
        }

        private BoundExpression BindRefExpression(ExpressionSyntax node, DiagnosticBag diagnostics)
        {
            var firstToken = node.GetFirstToken();
            diagnostics.Add(ErrorCode.ERR_UnexpectedToken, firstToken.GetLocation(), firstToken.ValueText);
            return new BoundBadExpression(
                node, LookupResultKind.Empty, ImmutableArray<Symbol>.Empty, ImmutableArray<BoundExpression>.Empty,
                CreateErrorType("ref"));
        }

        private BoundExpression BindRefType(ExpressionSyntax node, DiagnosticBag diagnostics)
        {
            var firstToken = node.GetFirstToken();
            diagnostics.Add(ErrorCode.ERR_UnexpectedToken, firstToken.GetLocation(), firstToken.ValueText);
            return new BoundTypeExpression(node, null, CreateErrorType("ref"));
        }

        private BoundExpression BindThrowExpression(ThrowExpressionSyntax node, DiagnosticBag diagnostics)
        {
            bool hasErrors = node.HasErrors;
            if (!IsThrowExpressionInProperContext(node))
            {
                diagnostics.Add(ErrorCode.ERR_ThrowMisplaced, node.ThrowKeyword.GetLocation());
                hasErrors = true;
            }

            var thrownExpression = BindThrownExpression(node.Expression, diagnostics, ref hasErrors);
            return new BoundThrowExpression(node, thrownExpression, null, hasErrors);
        }

        private static bool IsThrowExpressionInProperContext(ThrowExpressionSyntax node)
        {
            var parent = node.Parent;
            if (parent == null || node.HasErrors)
            {
                return true;
            }

            switch (parent.Kind())
            {
                case SyntaxKind.ConditionalExpression: // ?:
                    {
                        var conditionalParent = (ConditionalExpressionSyntax)parent;
                        return node == conditionalParent.WhenTrue || node == conditionalParent.WhenFalse;
                    }
                case SyntaxKind.CoalesceExpression: // ??
                    {
                        var binaryParent = (BinaryExpressionSyntax)parent;
                        return node == binaryParent.Right;
                    }
                case SyntaxKind.SwitchExpressionArm:
                case SyntaxKind.ArrowExpressionClause:
                case SyntaxKind.ParenthesizedLambdaExpression:
                case SyntaxKind.SimpleLambdaExpression:
                    return true;
                // We do not support && and || because
                // 1. The precedence would not syntactically allow it
                // 2. It isn't clear what the semantics should be
                // 3. It isn't clear what use cases would motivate us to change the precedence to support it
                default:
                    return false;
            }
        }

        // Bind a declaration expression where it isn't permitted.
        private BoundExpression BindDeclarationExpression(DeclarationExpressionSyntax node, DiagnosticBag diagnostics)
        {
            // This is an error, as declaration expressions are handled specially in every context in which
            // they are permitted. So we have a context in which they are *not* permitted. Nevertheless, we
            // bind it and then give one nice message.

            bool isVar;
            bool isConst = false;
            AliasSymbol alias;
            var declType = BindVariableTypeWithAnnotations(node.Designation, diagnostics, node.Type, ref isConst, out isVar, out alias);
            Error(diagnostics, ErrorCode.ERR_DeclarationExpressionNotPermitted, node);
            return BindDeclarationVariables(declType, node.Designation, node, diagnostics);
        }

        /// <summary>
        /// Bind a declaration variable where it isn't permitted. The caller is expected to produce a diagnostic.
        /// </summary>
        private BoundExpression BindDeclarationVariables(TypeWithAnnotations declTypeWithAnnotations, VariableDesignationSyntax node, CSharpSyntaxNode syntax, DiagnosticBag diagnostics)
        {
            declTypeWithAnnotations = declTypeWithAnnotations.HasType ? declTypeWithAnnotations : TypeWithAnnotations.Create(CreateErrorType("var"));
            switch (node.Kind())
            {
                case SyntaxKind.SingleVariableDesignation:
                    {
                        var single = (SingleVariableDesignationSyntax)node;
                        var result = BindDeconstructionVariable(declTypeWithAnnotations, single, syntax, diagnostics);
                        return result;
                    }
                case SyntaxKind.DiscardDesignation:
                    {
                        return BindDiscardExpression(syntax, declTypeWithAnnotations);
                    }
                case SyntaxKind.ParenthesizedVariableDesignation:
                    {
                        var tuple = (ParenthesizedVariableDesignationSyntax)node;
                        int count = tuple.Variables.Count;
                        var builder = ArrayBuilder<BoundExpression>.GetInstance(count);
                        var namesBuilder = ArrayBuilder<string>.GetInstance(count);

                        foreach (var n in tuple.Variables)
                        {
                            builder.Add(BindDeclarationVariables(declTypeWithAnnotations, n, n, diagnostics));
                            namesBuilder.Add(InferTupleElementName(n));
                        }
                        ImmutableArray<BoundExpression> subExpressions = builder.ToImmutableAndFree();

                        var uniqueFieldNames = PooledHashSet<string>.GetInstance();
                        RemoveDuplicateInferredTupleNamesAndFreeIfEmptied(ref namesBuilder, uniqueFieldNames);
                        uniqueFieldNames.Free();

                        ImmutableArray<string> tupleNames = namesBuilder is null ? default : namesBuilder.ToImmutableAndFree();
                        ImmutableArray<bool> inferredPositions = tupleNames.IsDefault ? default : tupleNames.SelectAsArray(n => n != null);
                        bool disallowInferredNames = this.Compilation.LanguageVersion.DisallowInferredTupleElementNames();

                        // We will not check constraints at this point as this code path
                        // is failure-only and the caller is expected to produce a diagnostic.
                        var tupleType = TupleTypeSymbol.Create(
                            locationOpt: null,
                            subExpressions.SelectAsArray(e => TypeWithAnnotations.Create(e.Type)),
                            elementLocations: default,
                            tupleNames,
                            Compilation,
                            shouldCheckConstraints: false,
                            includeNullability: false,
                            errorPositions: disallowInferredNames ? inferredPositions : default);

                        return new BoundConvertedTupleLiteral(syntax, sourceTuple: null, subExpressions, tupleNames, inferredPositions, tupleType);
                    }
                default:
                    throw ExceptionUtilities.UnexpectedValue(node.Kind());
            }
        }

        private BoundExpression BindTupleExpression(TupleExpressionSyntax node, DiagnosticBag diagnostics)
        {
            SeparatedSyntaxList<ArgumentSyntax> arguments = node.Arguments;
            int numElements = arguments.Count;

            if (numElements < 2)
            {
                // this should be a parse error already.
                var args = numElements == 1 ?
                    ImmutableArray.Create(BindValue(arguments[0].Expression, diagnostics, BindValueKind.RValue)) :
                    ImmutableArray<BoundExpression>.Empty;

                return BadExpression(node, args);
            }

            bool hasNaturalType = true;

            var boundArguments = ArrayBuilder<BoundExpression>.GetInstance(arguments.Count);
            var elementTypesWithAnnotations = ArrayBuilder<TypeWithAnnotations>.GetInstance(arguments.Count);
            var elementLocations = ArrayBuilder<Location>.GetInstance(arguments.Count);

            // prepare names
            var (elementNames, inferredPositions, hasErrors) = ExtractTupleElementNames(arguments, diagnostics);

            // prepare types and locations
            for (int i = 0; i < numElements; i++)
            {
                ArgumentSyntax argumentSyntax = arguments[i];
                IdentifierNameSyntax nameSyntax = argumentSyntax.NameColon?.Name;

                if (nameSyntax != null)
                {
                    elementLocations.Add(nameSyntax.Location);
                }
                else
                {
                    elementLocations.Add(argumentSyntax.Location);
                }

                BoundExpression boundArgument = BindValue(argumentSyntax.Expression, diagnostics, BindValueKind.RValue);
                if (boundArgument.Type?.SpecialType == SpecialType.System_Void)
                {
                    diagnostics.Add(ErrorCode.ERR_VoidInTuple, argumentSyntax.Location);
                    boundArgument = new BoundBadExpression(
                        argumentSyntax, LookupResultKind.Empty, ImmutableArray<Symbol>.Empty,
                        ImmutableArray.Create<BoundExpression>(boundArgument), CreateErrorType("void"));
                }

                boundArguments.Add(boundArgument);

                var elementTypeWithAnnotations = TypeWithAnnotations.Create(boundArgument.Type);
                elementTypesWithAnnotations.Add(elementTypeWithAnnotations);

                if (!elementTypeWithAnnotations.HasType)
                {
                    hasNaturalType = false;
                }
            }

            NamedTypeSymbol tupleTypeOpt = null;
            var elements = elementTypesWithAnnotations.ToImmutableAndFree();
            var locations = elementLocations.ToImmutableAndFree();

            if (hasNaturalType)
            {
                bool disallowInferredNames = this.Compilation.LanguageVersion.DisallowInferredTupleElementNames();

                tupleTypeOpt = TupleTypeSymbol.Create(node.Location, elements, locations, elementNames,
                    this.Compilation, syntax: node, diagnostics: diagnostics, shouldCheckConstraints: true,
                    includeNullability: false, errorPositions: disallowInferredNames ? inferredPositions : default(ImmutableArray<bool>));
            }
            else
            {
                TupleTypeSymbol.VerifyTupleTypePresent(elements.Length, node, this.Compilation, diagnostics);
            }

            // Always track the inferred positions in the bound node, so that conversions don't produce a warning
            // for "dropped names" on tuple literal when the name was inferred.
            return new BoundTupleLiteral(node, boundArguments.ToImmutableAndFree(), elementNames, inferredPositions, tupleTypeOpt, hasErrors);
        }

        private static (ImmutableArray<string> elementNamesArray, ImmutableArray<bool> inferredArray, bool hasErrors) ExtractTupleElementNames(
            SeparatedSyntaxList<ArgumentSyntax> arguments, DiagnosticBag diagnostics)
        {
            bool hasErrors = false;
            int numElements = arguments.Count;
            var uniqueFieldNames = PooledHashSet<string>.GetInstance();
            ArrayBuilder<string> elementNames = null;
            ArrayBuilder<string> inferredElementNames = null;

            for (int i = 0; i < numElements; i++)
            {
                ArgumentSyntax argumentSyntax = arguments[i];
                IdentifierNameSyntax nameSyntax = argumentSyntax.NameColon?.Name;

                string name = null;
                string inferredName = null;

                if (nameSyntax != null)
                {
                    name = nameSyntax.Identifier.ValueText;

                    if (diagnostics != null && !CheckTupleMemberName(name, i, argumentSyntax.NameColon.Name, diagnostics, uniqueFieldNames))
                    {
                        hasErrors = true;
                    }
                }
                else
                {
                    inferredName = InferTupleElementName(argumentSyntax.Expression);
                }

                CollectTupleFieldMemberName(name, i, numElements, ref elementNames);
                CollectTupleFieldMemberName(inferredName, i, numElements, ref inferredElementNames);
            }

            RemoveDuplicateInferredTupleNamesAndFreeIfEmptied(ref inferredElementNames, uniqueFieldNames);
            uniqueFieldNames.Free();

            var result = MergeTupleElementNames(elementNames, inferredElementNames);
            elementNames?.Free();
            inferredElementNames?.Free();
            return (result.names, result.inferred, hasErrors);
        }

        private static (ImmutableArray<string> names, ImmutableArray<bool> inferred) MergeTupleElementNames(
            ArrayBuilder<string> elementNames, ArrayBuilder<string> inferredElementNames)
        {
            if (elementNames == null)
            {
                if (inferredElementNames == null)
                {
                    return (default(ImmutableArray<string>), default(ImmutableArray<bool>));
                }
                else
                {
                    var finalNames = inferredElementNames.ToImmutable();
                    return (finalNames, finalNames.SelectAsArray(n => n != null));
                }
            }

            if (inferredElementNames == null)
            {
                return (elementNames.ToImmutable(), default(ImmutableArray<bool>));
            }

            Debug.Assert(elementNames.Count == inferredElementNames.Count);
            var builder = ArrayBuilder<bool>.GetInstance(elementNames.Count);
            for (int i = 0; i < elementNames.Count; i++)
            {
                string inferredName = inferredElementNames[i];
                if (elementNames[i] == null && inferredName != null)
                {
                    elementNames[i] = inferredName;
                    builder.Add(true);
                }
                else
                {
                    builder.Add(false);
                }
            }

            return (elementNames.ToImmutable(), builder.ToImmutableAndFree());
        }

        /// <summary>
        /// Removes duplicate entries in <paramref name="inferredElementNames"/> and frees it if only nulls remain.
        /// </summary>
        private static void RemoveDuplicateInferredTupleNamesAndFreeIfEmptied(ref ArrayBuilder<string> inferredElementNames, HashSet<string> uniqueFieldNames)
        {
            if (inferredElementNames == null)
            {
                return;
            }

            // Inferred names that duplicate an explicit name or a previous inferred name are tagged for removal
            var toRemove = PooledHashSet<string>.GetInstance();
            foreach (var name in inferredElementNames)
            {
                if (name != null && !uniqueFieldNames.Add(name))
                {
                    toRemove.Add(name);
                }
            }

            for (int i = 0; i < inferredElementNames.Count; i++)
            {
                var inferredName = inferredElementNames[i];
                if (inferredName != null && toRemove.Contains(inferredName))
                {
                    inferredElementNames[i] = null;
                }
            }
            toRemove.Free();

            if (inferredElementNames.All(n => n is null))
            {
                inferredElementNames.Free();
                inferredElementNames = null;
            }
        }

        private static string InferTupleElementName(SyntaxNode syntax)
        {
            string name = syntax.TryGetInferredMemberName();

            // Reserved names are never candidates to be inferred names, at any position
            if (name == null || TupleTypeSymbol.IsElementNameReserved(name) != -1)
            {
                return null;
            }

            return name;
        }

        private BoundExpression BindRefValue(RefValueExpressionSyntax node, DiagnosticBag diagnostics)
        {
            // __refvalue(tr, T) requires that tr be a TypedReference and T be a type.
            // The result is a *variable* of type T.

            BoundExpression argument = BindValue(node.Expression, diagnostics, BindValueKind.RValue);
            bool hasErrors = argument.HasAnyErrors;

            TypeSymbol typedReferenceType = this.Compilation.GetSpecialType(SpecialType.System_TypedReference);
            HashSet<DiagnosticInfo> useSiteDiagnostics = null;
            Conversion conversion = this.Conversions.ClassifyConversionFromExpression(argument, typedReferenceType, ref useSiteDiagnostics);
            diagnostics.Add(node, useSiteDiagnostics);
            if (!conversion.IsImplicit || !conversion.IsValid)
            {
                hasErrors = true;
                GenerateImplicitConversionError(diagnostics, node, conversion, argument, typedReferenceType);
            }

            argument = CreateConversion(argument, conversion, typedReferenceType, diagnostics);

            TypeWithAnnotations typeWithAnnotations = BindType(node.Type, diagnostics);

            return new BoundRefValueOperator(node, typeWithAnnotations.NullableAnnotation, argument, typeWithAnnotations.Type, hasErrors);
        }

        private BoundExpression BindMakeRef(MakeRefExpressionSyntax node, DiagnosticBag diagnostics)
        {
            // __makeref(x) requires that x be a variable, and not be of a restricted type.
            BoundExpression argument = this.BindValue(node.Expression, diagnostics, BindValueKind.RefOrOut);

            bool hasErrors = argument.HasAnyErrors;

            TypeSymbol typedReferenceType = GetSpecialType(SpecialType.System_TypedReference, diagnostics, node);

            if ((object)argument.Type != null && argument.Type.IsRestrictedType())
            {
                // CS1601: Cannot make reference to variable of type '{0}'
                Error(diagnostics, ErrorCode.ERR_MethodArgCantBeRefAny, node, argument.Type);
                hasErrors = true;
            }

            // UNDONE: We do not yet implement warnings anywhere for:
            // UNDONE: * taking a ref to a volatile field
            // UNDONE: * taking a ref to a "non-agile" field
            // UNDONE: We should do so here when we implement this feature for regular out/ref parameters.

            return new BoundMakeRefOperator(node, argument, typedReferenceType, hasErrors);
        }

        private BoundExpression BindRefType(RefTypeExpressionSyntax node, DiagnosticBag diagnostics)
        {
            // __reftype(x) requires that x be implicitly convertible to TypedReference.

            BoundExpression argument = BindValue(node.Expression, diagnostics, BindValueKind.RValue);
            bool hasErrors = argument.HasAnyErrors;

            TypeSymbol typedReferenceType = this.Compilation.GetSpecialType(SpecialType.System_TypedReference);
            TypeSymbol typeType = this.Compilation.GetWellKnownType(WellKnownType.System_Type);
            HashSet<DiagnosticInfo> useSiteDiagnostics = null;
            Conversion conversion = this.Conversions.ClassifyConversionFromExpression(argument, typedReferenceType, ref useSiteDiagnostics);
            diagnostics.Add(node, useSiteDiagnostics);
            if (!conversion.IsImplicit || !conversion.IsValid)
            {
                hasErrors = true;
                GenerateImplicitConversionError(diagnostics, node, conversion, argument, typedReferenceType);
            }

            argument = CreateConversion(argument, conversion, typedReferenceType, diagnostics);
            return new BoundRefTypeOperator(node, argument, null, typeType, hasErrors);
        }

        private BoundExpression BindArgList(CSharpSyntaxNode node, DiagnosticBag diagnostics)
        {
            // There are two forms of __arglist expression. In a method with an __arglist parameter,
            // it is legal to use __arglist as an expression of type RuntimeArgumentHandle. In 
            // a call to such a method, it is legal to use __arglist(x, y, z) as the final argument.
            // This method only handles the first usage; the second usage is parsed as a call syntax.

            // The native compiler allows __arglist in a lambda:
            //
            // class C
            // {
            //   delegate int D(RuntimeArgumentHandle r);
            //   static void M(__arglist)
            //   {
            //     D f = null;
            //     f = r=>f(__arglist);
            //   }
            // }
            //
            // This is clearly wrong. Either the developer intends __arglist to refer to the 
            // arg list of the *lambda*, or to the arg list of *M*. The former makes no sense;
            // lambdas cannot have an arg list. The latter we have no way to generate code for;
            // you cannot hoist the arg list to a field of a closure class.
            //
            // The native compiler allows this and generates code as though the developer
            // was attempting to access the arg list of the lambda! We should simply disallow it.

            TypeSymbol runtimeArgumentHandleType = GetSpecialType(SpecialType.System_RuntimeArgumentHandle, diagnostics, node);

            MethodSymbol method = this.ContainingMember() as MethodSymbol;

            bool hasError = false;

            if ((object)method == null || !method.IsVararg)
            {
                // CS0190: The __arglist construct is valid only within a variable argument method
                Error(diagnostics, ErrorCode.ERR_ArgsInvalid, node);
                hasError = true;
            }
            else
            {
                // We're in a varargs method; are we also inside a lambda?
                Symbol container = this.ContainingMemberOrLambda;
                if (container != method)
                {
                    // We also need to report this any time a local variable of a restricted type
                    // would be hoisted into a closure for an anonymous function, iterator or async method.
                    // We do that during the actual rewrites.

                    // CS4013: Instance of type '{0}' cannot be used inside an anonymous function, query expression, iterator block or async method
                    Error(diagnostics, ErrorCode.ERR_SpecialByRefInLambda, node, runtimeArgumentHandleType);

                    hasError = true;
                }
            }

            return new BoundArgList(node, runtimeArgumentHandleType, hasError);
        }

        /// <summary>
        /// This can be reached for the qualified name on the right-hand-side of an `is` operator.
        /// For compatibility we parse it as a qualified name, as the is-type expression only permitted
        /// a type on the right-hand-side in C# 6. But the same syntax now, in C# 7 and later, can
        /// refer to a constant, which would normally be represented as a *simple member access expression*.
        /// Since the parser cannot distinguish, it parses it as before and depends on the binder
        /// to handle a qualified name appearing as an expression.
        /// </summary>
        private BoundExpression BindQualifiedName(QualifiedNameSyntax node, DiagnosticBag diagnostics)
        {
            return BindMemberAccessWithBoundLeft(node, this.BindLeftOfPotentialColorColorMemberAccess(node.Left, diagnostics), node.Right, node.DotToken, invoked: false, indexed: false, diagnostics: diagnostics);
        }

        private BoundExpression BindParenthesizedExpression(ExpressionSyntax innerExpression, DiagnosticBag diagnostics)
        {
            var result = BindExpression(innerExpression, diagnostics);

            // A parenthesized expression may not be a namespace or a type. If it is a parenthesized
            // namespace or type then report the error but let it go; we'll just ignore the
            // parenthesis and keep on trucking.
            CheckNotNamespaceOrType(result, diagnostics);
            return result;
        }

        private BoundExpression BindTypeOf(TypeOfExpressionSyntax node, DiagnosticBag diagnostics)
        {
            ExpressionSyntax typeSyntax = node.Type;

            TypeofBinder typeofBinder = new TypeofBinder(typeSyntax, this); //has special handling for unbound types
            AliasSymbol alias;
            TypeWithAnnotations typeWithAnnotations = typeofBinder.BindType(typeSyntax, diagnostics, out alias);
            TypeSymbol type = typeWithAnnotations.Type;

            bool hasError = false;

            // NB: Dev10 has an error for typeof(dynamic), but allows typeof(dynamic[]),
            // typeof(C<dynamic>), etc.
            if (type.IsDynamic())
            {
                diagnostics.Add(ErrorCode.ERR_BadDynamicTypeof, node.Location);
                hasError = true;
            }
            else if (typeWithAnnotations.NullableAnnotation.IsAnnotated() && type.IsReferenceType)
            {
                // error: cannot take the `typeof` a nullable reference type.
                diagnostics.Add(ErrorCode.ERR_BadNullableTypeof, node.Location);
                hasError = true;
            }

            BoundTypeExpression boundType = new BoundTypeExpression(typeSyntax, alias, typeWithAnnotations, type.IsErrorType());
            return new BoundTypeOfOperator(node, boundType, null, this.GetWellKnownType(WellKnownType.System_Type, diagnostics, node), hasError);
        }

        private BoundExpression BindSizeOf(SizeOfExpressionSyntax node, DiagnosticBag diagnostics)
        {
            ExpressionSyntax typeSyntax = node.Type;
            AliasSymbol alias;
            TypeWithAnnotations typeWithAnnotations = this.BindType(typeSyntax, diagnostics, out alias);
            TypeSymbol type = typeWithAnnotations.Type;

            bool typeHasErrors = type.IsErrorType() || CheckManagedAddr(type, node, diagnostics);

            BoundTypeExpression boundType = new BoundTypeExpression(typeSyntax, alias, typeWithAnnotations, typeHasErrors);
            ConstantValue constantValue = GetConstantSizeOf(type);
            bool hasErrors = ReferenceEquals(constantValue, null) && ReportUnsafeIfNotAllowed(node, diagnostics, type);
            return new BoundSizeOfOperator(node, boundType, constantValue,
                this.GetSpecialType(SpecialType.System_Int32, diagnostics, node), hasErrors);
        }

        /// <returns>true if managed type-related errors were found, otherwise false.</returns>
        private static bool CheckManagedAddr(TypeSymbol type, SyntaxNode node, DiagnosticBag diagnostics)
        {
            var managedKind = type.ManagedKind;
            if (managedKind == ManagedKind.Managed)
            {
                diagnostics.Add(ErrorCode.ERR_ManagedAddr, node.Location, type);
                return true;
            }
            else if (managedKind == ManagedKind.UnmanagedWithGenerics)
            {
                var supported = CheckFeatureAvailability(node, MessageID.IDS_FeatureUnmanagedConstructedTypes, diagnostics);
                return !supported;
            }

            return false;
        }

        internal static ConstantValue GetConstantSizeOf(TypeSymbol type)
        {
            return ConstantValue.CreateSizeOf((type.GetEnumUnderlyingType() ?? type).SpecialType);
        }

        private BoundExpression BindDefaultExpression(DefaultExpressionSyntax node, DiagnosticBag diagnostics)
        {
            TypeWithAnnotations typeWithAnnotations = this.BindType(node.Type, diagnostics, out AliasSymbol alias);
            var typeExpression = new BoundTypeExpression(node.Type, aliasOpt: alias, typeWithAnnotations);
            TypeSymbol type = typeWithAnnotations.Type;
            return new BoundDefaultExpression(node, typeExpression, constantValueOpt: type.GetDefaultValue(), type);
        }

        /// <summary>
        /// Binds a simple identifier.
        /// </summary>
        private BoundExpression BindIdentifier(
            SimpleNameSyntax node,
            bool invoked,
            bool indexed,
            DiagnosticBag diagnostics)
        {
            Debug.Assert(node != null);

            // If the syntax tree is ill-formed and the identifier is missing then we've already
            // given a parse error. Just return an error local and continue with analysis.
            if (node.IsMissing)
            {
                return BadExpression(node);
            }

            // A simple-name is either of the form I or of the form I<A1, ..., AK>, where I is a
            // single identifier and <A1, ..., AK> is an optional type-argument-list. When no
            // type-argument-list is specified, consider K to be zero. The simple-name is evaluated
            // and classified as follows:

            // If K is zero and the simple-name appears within a block and if the block's (or an
            // enclosing block's) local variable declaration space contains a local variable,
            // parameter or constant with name I, then the simple-name refers to that local
            // variable, parameter or constant and is classified as a variable or value.

            // If K is zero and the simple-name appears within the body of a generic method
            // declaration and if that declaration includes a type parameter with name I, then the
            // simple-name refers to that type parameter.

            BoundExpression expression;

            // It's possible that the argument list is malformed; if so, do not attempt to bind it;
            // just use the null array.

            int arity = node.Arity;
            bool hasTypeArguments = arity > 0;

            SeparatedSyntaxList<TypeSyntax> typeArgumentList = node.Kind() == SyntaxKind.GenericName
                ? ((GenericNameSyntax)node).TypeArgumentList.Arguments
                : default(SeparatedSyntaxList<TypeSyntax>);

            Debug.Assert(arity == typeArgumentList.Count);

            var typeArgumentsWithAnnotations = hasTypeArguments ?
                BindTypeArguments(typeArgumentList, diagnostics) :
                default(ImmutableArray<TypeWithAnnotations>);

            var lookupResult = LookupResult.GetInstance();
            LookupOptions options = LookupOptions.AllMethodsOnArityZero;
            if (invoked)
            {
                options |= LookupOptions.MustBeInvocableIfMember;
            }

            if (!IsInMethodBody && !IsInsideNameof)
            {
                Debug.Assert((options & LookupOptions.NamespacesOrTypesOnly) == 0);
                options |= LookupOptions.MustNotBeMethodTypeParameter;
            }

            var name = node.Identifier.ValueText;
            HashSet<DiagnosticInfo> useSiteDiagnostics = null;
            this.LookupSymbolsWithFallback(lookupResult, name, arity: arity, useSiteDiagnostics: ref useSiteDiagnostics, options: options);
            diagnostics.Add(node, useSiteDiagnostics);

            if (lookupResult.Kind != LookupResultKind.Empty)
            {
                // have we detected an error with the current node?
                bool isError = false;
                bool wasError;
                var members = ArrayBuilder<Symbol>.GetInstance();
                Symbol symbol = GetSymbolOrMethodOrPropertyGroup(lookupResult, node, name, node.Arity, members, diagnostics, out wasError);  // reports diagnostics in result.

                isError |= wasError;

                if ((object)symbol == null)
                {
                    Debug.Assert(members.Count > 0);

                    var receiver = SynthesizeMethodGroupReceiver(node, members);
                    expression = ConstructBoundMemberGroupAndReportOmittedTypeArguments(
                        node,
                        typeArgumentList,
                        typeArgumentsWithAnnotations,
                        receiver,
                        name,
                        members,
                        lookupResult,
                        receiver != null ? BoundMethodGroupFlags.HasImplicitReceiver : BoundMethodGroupFlags.None,
                        isError,
                        diagnostics);
                }
                else
                {
                    bool isNamedType = (symbol.Kind == SymbolKind.NamedType) || (symbol.Kind == SymbolKind.ErrorType);

                    if (hasTypeArguments && isNamedType)
                    {
                        symbol = ConstructNamedTypeUnlessTypeArgumentOmitted(node, (NamedTypeSymbol)symbol, typeArgumentList, typeArgumentsWithAnnotations, diagnostics);
                    }

                    expression = BindNonMethod(node, symbol, diagnostics, lookupResult.Kind, indexed, isError);

                    if (!isNamedType && (hasTypeArguments || node.Kind() == SyntaxKind.GenericName))
                    {
                        Debug.Assert(isError); // Should have been reported by GetSymbolOrMethodOrPropertyGroup.
                        expression = new BoundBadExpression(
                            syntax: node,
                            resultKind: LookupResultKind.WrongArity,
                            symbols: ImmutableArray.Create(symbol),
                            childBoundNodes: ImmutableArray.Create(expression),
                            type: expression.Type,
                            hasErrors: isError);
                    }
                }

                members.Free();
            }
            else
            {
                if (node.IsKind(SyntaxKind.IdentifierName) && FallBackOnDiscard((IdentifierNameSyntax)node, diagnostics))
                {
                    lookupResult.Free();
                    return new BoundDiscardExpression(node, type: null);
                }

                // Otherwise, the simple-name is undefined and a compile-time error occurs.
                expression = BadExpression(node);
                if (lookupResult.Error != null)
                {
                    Error(diagnostics, lookupResult.Error, node);
                }
                else if (IsJoinRangeVariableInLeftKey(node))
                {
                    Error(diagnostics, ErrorCode.ERR_QueryOuterKey, node, name);
                }
                else if (IsInJoinRightKey(node))
                {
                    Error(diagnostics, ErrorCode.ERR_QueryInnerKey, node, name);
                }
                else
                {
                    Error(diagnostics, ErrorCode.ERR_NameNotInContext, node, name);
                }
            }

            lookupResult.Free();
            return expression;
        }

        /// <summary>
        /// Is this is an _ identifier in a context where discards are allowed?
        /// </summary>
        private static bool FallBackOnDiscard(IdentifierNameSyntax node, DiagnosticBag diagnostics)
        {
            if (node.Identifier.ContextualKind() != SyntaxKind.UnderscoreToken)
            {
                return false;
            }

            CSharpSyntaxNode containingDeconstruction = node.GetContainingDeconstruction();
            bool isDiscard = containingDeconstruction != null || IsOutVarDiscardIdentifier(node);
            if (isDiscard)
            {
                CheckFeatureAvailability(node, MessageID.IDS_FeatureTuples, diagnostics);
            }

            return isDiscard;
        }

        private static bool IsOutVarDiscardIdentifier(SimpleNameSyntax node)
        {
            Debug.Assert(node.Identifier.ContextualKind() == SyntaxKind.UnderscoreToken);

            CSharpSyntaxNode parent = node.Parent;
            return (parent?.Kind() == SyntaxKind.Argument &&
                ((ArgumentSyntax)parent).RefOrOutKeyword.Kind() == SyntaxKind.OutKeyword);
        }

        private BoundExpression SynthesizeMethodGroupReceiver(CSharpSyntaxNode syntax, ArrayBuilder<Symbol> members)
        {
            // SPEC: For each instance type T starting with the instance type of the immediately
            // SPEC: enclosing type declaration, and continuing with the instance type of each
            // SPEC: enclosing class or struct declaration, [do a lot of things to find a match].
            // SPEC: ...
            // SPEC: If T is the instance type of the immediately enclosing class or struct type 
            // SPEC: and the lookup identifies one or more methods, the result is a method group 
            // SPEC: with an associated instance expression of this. 

            // Explanation of spec:
            //
            // We are looping over a set of types, from inner to outer, attempting to resolve the
            // meaning of a simple name; for example "M(123)".
            //
            // There are a number of possibilities:
            // 
            // If the lookup finds M in an outer class:
            //
            // class Outer { 
            //     static void M(int x) {}
            //     class Inner {
            //         void X() { M(123); }
            //     }
            // }
            //
            // or the base class of an outer class:
            //
            // class Base { 
            //     public static void M(int x) {}
            // }
            // class Outer : Base {
            //     class Inner {
            //         void X() { M(123); }
            //     }
            // }
            //
            // Then there is no "associated instance expression" of the method group.  That is, there
            // is no possibility of there being an "implicit this".
            //
            // If the lookup finds M on the class that triggered the lookup on the other hand, or
            // one of its base classes:
            //
            // class Base { 
            //     public static void M(int x) {}
            // }
            // class Derived : Base {
            //   void X() { M(123); }
            // }
            //
            // Then the associated instance expression is "this" *even if one or more methods in the
            // method group are static*. If it turns out that the method was static, then we'll
            // check later to determine if there was a receiver actually present in the source code
            // or not.  (That happens during the "final validation" phase of overload resolution.

            // Implementation explanation:
            //
            // If we're here, then lookup has identified one or more methods.  
            Debug.Assert(members.Count > 0);

            // The lookup implementation loops over the set of types from inner to outer, and stops 
            // when it makes a match. (This is correct because any matches found on more-outer types
            // would be hidden, and discarded.) This means that we only find members associated with 
            // one containing class or struct. The method is possibly on that type directly, or via 
            // inheritance from a base type of the type.
            //
            // The question then is what the "associated instance expression" is; is it "this" or
            // nothing at all? If the type that we found the method on is the current type, or is a
            // base type of the current type, then there should be a "this" associated with the
            // method group. Otherwise, it should be null.

            var currentType = this.ContainingType;
            if ((object)currentType == null)
            {
                // This may happen if there is no containing type, 
                // e.g. we are binding an expression in an assembly-level attribute
                return null;
            }

            var declaringType = members[0].ContainingType;

            HashSet<DiagnosticInfo> unused = null;
            if (currentType.IsEqualToOrDerivedFrom(declaringType, TypeCompareKind.ConsiderEverything, useSiteDiagnostics: ref unused) ||
                (currentType.IsInterface && (declaringType.IsObjectType() || currentType.AllInterfacesNoUseSiteDiagnostics.Contains(declaringType))))
            {
                return ThisReference(syntax, currentType, wasCompilerGenerated: true);
            }
            else
            {
                return TryBindInteractiveReceiver(syntax, ContainingMember(), currentType, declaringType);
            }
        }

        private bool IsBadLocalOrParameterCapture(Symbol symbol, TypeSymbol type, RefKind refKind)
        {
            if (refKind != RefKind.None || type.IsRefLikeType)
            {
                var containingMethod = this.ContainingMemberOrLambda as MethodSymbol;
                if ((object)containingMethod != null && (object)symbol.ContainingSymbol != (object)containingMethod)
                {
                    // Not expecting symbol from constructed method.
                    Debug.Assert(!symbol.ContainingSymbol.Equals(containingMethod));

                    // Captured in a lambda.
                    return (containingMethod.MethodKind == MethodKind.AnonymousFunction || containingMethod.MethodKind == MethodKind.LocalFunction) && !IsInsideNameof; // false in EE evaluation method
                }
            }
            return false;
        }

        private BoundExpression BindNonMethod(SimpleNameSyntax node, Symbol symbol, DiagnosticBag diagnostics, LookupResultKind resultKind, bool indexed, bool isError)
        {
            // Events are handled later as we don't know yet if we are binding to the event or it's backing field.
            if (symbol.Kind != SymbolKind.Event)
            {
                ReportDiagnosticsIfObsolete(diagnostics, symbol, node, hasBaseReceiver: false);
            }

            switch (symbol.Kind)
            {
                case SymbolKind.Local:
                    {
                        var localSymbol = (LocalSymbol)symbol;
                        Location localSymbolLocation = localSymbol.Locations[0];
                        TypeSymbol type;
                        bool isNullableUnknown;

                        if (node.SyntaxTree == localSymbolLocation.SourceTree &&
                            node.SpanStart < localSymbolLocation.SourceSpan.Start)
                        {
                            // Here we report a local variable being used before its declaration
                            //
                            // There are two possible diagnostics for this:
                            //
                            // CS0841: ERR_VariableUsedBeforeDeclaration
                            // Cannot use local variable 'x' before it is declared
                            //
                            // CS0844: ERR_VariableUsedBeforeDeclarationAndHidesField
                            // Cannot use local variable 'x' before it is declared. The 
                            // declaration of the local variable hides the field 'C.x'.
                            //
                            // There are two situations in which we give these errors.
                            //
                            // First, the scope of a local variable -- that is, the region of program 
                            // text in which it can be looked up by name -- is throughout the entire
                            // block which declares it. It is therefore possible to use a local
                            // before it is declared, which is an error.
                            //
                            // As an additional help to the user, we give a special error for this
                            // scenario:
                            //
                            // class C { 
                            //  int x; 
                            //  void M() { 
                            //    Print(x); 
                            //    int x = 5;
                            //  } }
                            //
                            // Because a too-clever C++ user might be attempting to deliberately
                            // bind to "this.x" in the "Print". (In C++ the local does not come
                            // into scope until its declaration.)
                            //
                            FieldSymbol possibleField = null;
                            var lookupResult = LookupResult.GetInstance();
                            HashSet<DiagnosticInfo> useSiteDiagnostics = null;
                            this.LookupMembersInType(
                                lookupResult,
                                ContainingType,
                                localSymbol.Name,
                                arity: 0,
                                basesBeingResolved: null,
                                options: LookupOptions.Default,
                                originalBinder: this,
                                diagnose: false,
                                useSiteDiagnostics: ref useSiteDiagnostics);
                            diagnostics.Add(node, useSiteDiagnostics);
                            possibleField = lookupResult.SingleSymbolOrDefault as FieldSymbol;
                            lookupResult.Free();
                            if ((object)possibleField != null)
                            {
                                Error(diagnostics, ErrorCode.ERR_VariableUsedBeforeDeclarationAndHidesField, node, node, possibleField);
                            }
                            else
                            {
                                Error(diagnostics, ErrorCode.ERR_VariableUsedBeforeDeclaration, node, node);
                            }

                            type = new ExtendedErrorTypeSymbol(
                                this.Compilation, name: "var", arity: 0, errorInfo: null, variableUsedBeforeDeclaration: true);
                            isNullableUnknown = true;
                        }
                        else if ((localSymbol as SourceLocalSymbol)?.IsVar == true && localSymbol.ForbiddenZone?.Contains(node) == true)
                        {
                            // A var (type-inferred) local variable has been used in its own initialization (the "forbidden zone").
                            // There are many cases where this occurs, including:
                            //
                            // 1. var x = M(out x);
                            // 2. M(out var x, out x);
                            // 3. var (x, y) = (y, x);
                            //
                            // localSymbol.ForbiddenDiagnostic provides a suitable diagnostic for whichever case applies.
                            //
                            diagnostics.Add(localSymbol.ForbiddenDiagnostic, node.Location, node);
                            type = new ExtendedErrorTypeSymbol(
                                this.Compilation, name: "var", arity: 0, errorInfo: null, variableUsedBeforeDeclaration: true);
                            isNullableUnknown = true;
                        }
                        else
                        {
                            type = localSymbol.Type;
                            isNullableUnknown = false;
                            if (IsBadLocalOrParameterCapture(localSymbol, type, localSymbol.RefKind))
                            {
                                isError = true;
                                Error(diagnostics, ErrorCode.ERR_AnonDelegateCantUseLocal, node, localSymbol);
                            }
                        }

                        var constantValueOpt = localSymbol.IsConst && !IsInsideNameof && !type.IsErrorType()
                            ? localSymbol.GetConstantValue(node, this.LocalInProgress, diagnostics) : null;
                        return new BoundLocal(node, localSymbol, BoundLocalDeclarationKind.None, constantValueOpt: constantValueOpt, isNullableUnknown: isNullableUnknown, type: type, hasErrors: isError);
                    }

                case SymbolKind.Parameter:
                    {
                        var parameter = (ParameterSymbol)symbol;
                        if (IsBadLocalOrParameterCapture(parameter, parameter.Type, parameter.RefKind))
                        {
                            isError = true;
                            Error(diagnostics, ErrorCode.ERR_AnonDelegateCantUse, node, parameter.Name);
                        }
                        return new BoundParameter(node, parameter, hasErrors: isError);
                    }

                case SymbolKind.NamedType:
                case SymbolKind.ErrorType:
                case SymbolKind.TypeParameter:
                    // If I identifies a type, then the result is that type constructed with the
                    // given type arguments. UNDONE: Construct the child type if it is generic!
                    return new BoundTypeExpression(node, null, (TypeSymbol)symbol, hasErrors: isError);

                case SymbolKind.Property:
                    {
                        BoundExpression receiver = SynthesizeReceiver(node, symbol, diagnostics);
                        return BindPropertyAccess(node, receiver, (PropertySymbol)symbol, diagnostics, resultKind, hasErrors: isError);
                    }

                case SymbolKind.Event:
                    {
                        BoundExpression receiver = SynthesizeReceiver(node, symbol, diagnostics);
                        return BindEventAccess(node, receiver, (EventSymbol)symbol, diagnostics, resultKind, hasErrors: isError);
                    }

                case SymbolKind.Field:
                    {
                        BoundExpression receiver = SynthesizeReceiver(node, symbol, diagnostics);
                        return BindFieldAccess(node, receiver, (FieldSymbol)symbol, diagnostics, resultKind, indexed, hasErrors: isError);
                    }

                case SymbolKind.Namespace:
                    return new BoundNamespaceExpression(node, (NamespaceSymbol)symbol, hasErrors: isError);

                case SymbolKind.Alias:
                    {
                        var alias = (AliasSymbol)symbol;
                        symbol = alias.Target;
                        switch (symbol.Kind)
                        {
                            case SymbolKind.NamedType:
                            case SymbolKind.ErrorType:
                                return new BoundTypeExpression(node, alias, (NamedTypeSymbol)symbol, hasErrors: isError);
                            case SymbolKind.Namespace:
                                return new BoundNamespaceExpression(node, (NamespaceSymbol)symbol, alias, hasErrors: isError);
                            default:
                                throw ExceptionUtilities.UnexpectedValue(symbol.Kind);
                        }
                    }

                case SymbolKind.RangeVariable:
                    return BindRangeVariable(node, (RangeVariableSymbol)symbol, diagnostics);

                default:
                    throw ExceptionUtilities.UnexpectedValue(symbol.Kind);
            }
        }

        protected virtual BoundExpression BindRangeVariable(SimpleNameSyntax node, RangeVariableSymbol qv, DiagnosticBag diagnostics)
        {
            return Next.BindRangeVariable(node, qv, diagnostics);
        }

        private BoundExpression SynthesizeReceiver(SyntaxNode node, Symbol member, DiagnosticBag diagnostics)
        {
            // SPEC: Otherwise, if T is the instance type of the immediately enclosing class or
            // struct type, if the lookup identifies an instance member, and if the reference occurs
            // within the block of an instance constructor, an instance method, or an instance
            // accessor, the result is the same as a member access of the form this.I. This can only
            // happen when K is zero.

            if (!member.RequiresInstanceReceiver())
            {
                return null;
            }

            var currentType = this.ContainingType;
            HashSet<DiagnosticInfo> useSiteDiagnostics = null;
            NamedTypeSymbol declaringType = member.ContainingType;
            if (currentType.IsEqualToOrDerivedFrom(declaringType, TypeCompareKind.ConsiderEverything, useSiteDiagnostics: ref useSiteDiagnostics) ||
                (currentType.IsInterface && (declaringType.IsObjectType() || currentType.AllInterfacesNoUseSiteDiagnostics.Contains(declaringType))))
            {
                bool hasErrors = false;
                if (EnclosingNameofArgument != node)
                {
                    if (InFieldInitializer && !currentType.IsScriptClass)
                    {
                        //can't access "this" in field initializers
                        Error(diagnostics, ErrorCode.ERR_FieldInitRefNonstatic, node, member);
                        hasErrors = true;
                    }
                    else if (InConstructorInitializer || InAttributeArgument)
                    {
                        //can't access "this" in constructor initializers or attribute arguments
                        Error(diagnostics, ErrorCode.ERR_ObjectRequired, node, member);
                        hasErrors = true;
                    }
                    else
                    {
                        // not an instance member if the container is a type, like when binding default parameter values.
                        var containingMember = ContainingMember();
                        bool locationIsInstanceMember = !containingMember.IsStatic &&
                            (containingMember.Kind != SymbolKind.NamedType || currentType.IsScriptClass);

                        if (!locationIsInstanceMember)
                        {
                            // error CS0120: An object reference is required for the non-static field, method, or property '{0}'
                            Error(diagnostics, ErrorCode.ERR_ObjectRequired, node, member);
                            hasErrors = true;
                        }
                    }

                    hasErrors = hasErrors || IsRefOrOutThisParameterCaptured(node, diagnostics);
                }

                return ThisReference(node, currentType, hasErrors, wasCompilerGenerated: true);
            }
            else
            {
                return TryBindInteractiveReceiver(node, ContainingMember(), currentType, declaringType);
            }
        }

        internal Symbol ContainingMember()
        {
            // We skip intervening lambdas and local functions to find the actual member.
            var containingMember = this.ContainingMemberOrLambda;
            while (containingMember.Kind != SymbolKind.NamedType && (object)containingMember.ContainingSymbol != null && containingMember.ContainingSymbol.Kind != SymbolKind.NamedType)
            {
                containingMember = containingMember.ContainingSymbol;
            }
            return containingMember;
        }

        private BoundExpression TryBindInteractiveReceiver(SyntaxNode syntax, Symbol currentMember, NamedTypeSymbol currentType, NamedTypeSymbol memberDeclaringType)
        {
            if (currentType.TypeKind == TypeKind.Submission && currentMember.RequiresInstanceReceiver())
            {
                if (memberDeclaringType.TypeKind == TypeKind.Submission)
                {
                    return new BoundPreviousSubmissionReference(syntax, memberDeclaringType) { WasCompilerGenerated = true };
                }
                else
                {
                    TypeSymbol hostObjectType = Compilation.GetHostObjectTypeSymbol();
                    HashSet<DiagnosticInfo> useSiteDiagnostics = null;
                    if ((object)hostObjectType != null && hostObjectType.IsEqualToOrDerivedFrom(memberDeclaringType, TypeCompareKind.ConsiderEverything, useSiteDiagnostics: ref useSiteDiagnostics))
                    {
                        return new BoundHostObjectMemberReference(syntax, hostObjectType) { WasCompilerGenerated = true };
                    }
                }
            }

            return null;
        }

        public BoundExpression BindNamespaceOrTypeOrExpression(ExpressionSyntax node, DiagnosticBag diagnostics)
        {
            if (node.Kind() == SyntaxKind.PredefinedType)
            {
                return this.BindNamespaceOrType(node, diagnostics);
            }

            if (SyntaxFacts.IsName(node.Kind()))
            {
                if (SyntaxFacts.IsNamespaceAliasQualifier(node))
                {
                    return this.BindNamespaceAlias((IdentifierNameSyntax)node, diagnostics);
                }
                else if (SyntaxFacts.IsInNamespaceOrTypeContext(node))
                {
                    return this.BindNamespaceOrType(node, diagnostics);
                }
            }
            else if (SyntaxFacts.IsTypeSyntax(node.Kind()))
            {
                return this.BindNamespaceOrType(node, diagnostics);
            }

            return this.BindExpression(node, diagnostics, SyntaxFacts.IsInvoked(node), SyntaxFacts.IsIndexed(node));
        }

        public BoundExpression BindLabel(ExpressionSyntax node, DiagnosticBag diagnostics)
        {
            var name = node as IdentifierNameSyntax;
            if (name == null)
            {
                Debug.Assert(node.ContainsDiagnostics);
                return BadExpression(node, LookupResultKind.NotLabel);
            }

            var result = LookupResult.GetInstance();
            string labelName = name.Identifier.ValueText;
            HashSet<DiagnosticInfo> useSiteDiagnostics = null;
            this.LookupSymbolsWithFallback(result, labelName, arity: 0, useSiteDiagnostics: ref useSiteDiagnostics, options: LookupOptions.LabelsOnly);
            diagnostics.Add(node, useSiteDiagnostics);

            if (!result.IsMultiViable)
            {
                Error(diagnostics, ErrorCode.ERR_LabelNotFound, node, labelName);
                result.Free();
                return BadExpression(node, result.Kind);
            }

            Debug.Assert(result.IsSingleViable, "If this happens, we need to deal with multiple label definitions.");
            var symbol = (LabelSymbol)result.Symbols.First();
            result.Free();
            return new BoundLabel(node, symbol, null);
        }

        public BoundExpression BindNamespaceOrType(ExpressionSyntax node, DiagnosticBag diagnostics)
        {
            var symbol = this.BindNamespaceOrTypeOrAliasSymbol(node, diagnostics, null, false);
            return CreateBoundNamespaceOrTypeExpression(node, symbol.Symbol);
        }

        public BoundExpression BindNamespaceAlias(IdentifierNameSyntax node, DiagnosticBag diagnostics)
        {
            var symbol = this.BindNamespaceAliasSymbol(node, diagnostics);
            return CreateBoundNamespaceOrTypeExpression(node, symbol);
        }

        private static BoundExpression CreateBoundNamespaceOrTypeExpression(ExpressionSyntax node, Symbol symbol)
        {
            var alias = symbol as AliasSymbol;

            if ((object)alias != null)
            {
                symbol = alias.Target;
            }

            var type = symbol as TypeSymbol;
            if ((object)type != null)
            {
                return new BoundTypeExpression(node, alias, type);
            }

            var namespaceSymbol = symbol as NamespaceSymbol;
            if ((object)namespaceSymbol != null)
            {
                return new BoundNamespaceExpression(node, namespaceSymbol, alias);
            }

            throw ExceptionUtilities.UnexpectedValue(symbol);
        }

        private BoundThisReference BindThis(ThisExpressionSyntax node, DiagnosticBag diagnostics)
        {
            Debug.Assert(node != null);
            bool hasErrors = true;

            bool inStaticContext;
            if (!HasThis(isExplicit: true, inStaticContext: out inStaticContext))
            {
                //this error is returned in the field initializer case
                Error(diagnostics, inStaticContext ? ErrorCode.ERR_ThisInStaticMeth : ErrorCode.ERR_ThisInBadContext, node);
            }
            else
            {
                hasErrors = IsRefOrOutThisParameterCaptured(node.Token, diagnostics);
            }

            return ThisReference(node, this.ContainingType, hasErrors);
        }

        private BoundThisReference ThisReference(SyntaxNode node, NamedTypeSymbol thisTypeOpt, bool hasErrors = false, bool wasCompilerGenerated = false)
        {
            return new BoundThisReference(node, thisTypeOpt ?? CreateErrorType(), hasErrors) { WasCompilerGenerated = wasCompilerGenerated };
        }

        private bool IsRefOrOutThisParameterCaptured(SyntaxNodeOrToken thisOrBaseToken, DiagnosticBag diagnostics)
        {
            ParameterSymbol thisSymbol = this.ContainingMemberOrLambda.EnclosingThisSymbol();
            // If there is no this parameter, then it is definitely not captured and 
            // any diagnostic would be cascading.
            if ((object)thisSymbol != null && thisSymbol.ContainingSymbol != ContainingMemberOrLambda && thisSymbol.RefKind != RefKind.None)
            {
                Error(diagnostics, ErrorCode.ERR_ThisStructNotInAnonMeth, thisOrBaseToken);
                return true;
            }

            return false;
        }

        private BoundBaseReference BindBase(BaseExpressionSyntax node, DiagnosticBag diagnostics)
        {
            bool hasErrors = false;
            TypeSymbol baseType = this.ContainingType is null ? null : this.ContainingType.BaseTypeNoUseSiteDiagnostics;
            bool inStaticContext;

            if (!HasThis(isExplicit: true, inStaticContext: out inStaticContext))
            {
                //this error is returned in the field initializer case
                Error(diagnostics, inStaticContext ? ErrorCode.ERR_BaseInStaticMeth : ErrorCode.ERR_BaseInBadContext, node.Token);
                hasErrors = true;
            }
            else if ((object)baseType == null) // e.g. in System.Object
            {
                Error(diagnostics, ErrorCode.ERR_NoBaseClass, node);
                hasErrors = true;
            }
            else if (this.ContainingType is null || node.Parent is null || (node.Parent.Kind() != SyntaxKind.SimpleMemberAccessExpression && node.Parent.Kind() != SyntaxKind.ElementAccessExpression))
            {
                Error(diagnostics, ErrorCode.ERR_BaseIllegal, node.Token);
                hasErrors = true;
            }
            else if (IsRefOrOutThisParameterCaptured(node.Token, diagnostics))
            {
                // error has been reported by IsRefOrOutThisParameterCaptured
                hasErrors = true;
            }

            return new BoundBaseReference(node, baseType, hasErrors);
        }

        private BoundExpression BindCast(CastExpressionSyntax node, DiagnosticBag diagnostics)
        {
            BoundExpression operand = this.BindValue(node.Expression, diagnostics, BindValueKind.RValue);
            TypeWithAnnotations targetTypeWithAnnotations = this.BindType(node.Type, diagnostics);
            TypeSymbol targetType = targetTypeWithAnnotations.Type;

            if (targetType.IsNullableType() &&
                !operand.HasAnyErrors &&
                (object)operand.Type != null &&
                !operand.Type.IsNullableType() &&
                !TypeSymbol.Equals(targetType.GetNullableUnderlyingType(), operand.Type, TypeCompareKind.ConsiderEverything2))
            {
                return BindExplicitNullableCastFromNonNullable(node, operand, targetTypeWithAnnotations, diagnostics);
            }

            return BindCastCore(node, operand, targetTypeWithAnnotations, wasCompilerGenerated: operand.WasCompilerGenerated, diagnostics: diagnostics);
        }

        private BoundExpression BindFromEndIndexExpression(PrefixUnaryExpressionSyntax node, DiagnosticBag diagnostics)
        {
            Debug.Assert(node.OperatorToken.IsKind(SyntaxKind.CaretToken));

            CheckFeatureAvailability(node, MessageID.IDS_FeatureIndexOperator, diagnostics);

            // Used in lowering as the second argument to the constructor. Example: new Index(value, fromEnd: true)
            GetSpecialType(SpecialType.System_Boolean, diagnostics, node);

            BoundExpression boundOperand = BindValue(node.Operand, diagnostics, BindValueKind.RValue);
            TypeSymbol intType = GetSpecialType(SpecialType.System_Int32, diagnostics, node);
            TypeSymbol indexType = GetWellKnownType(WellKnownType.System_Index, diagnostics, node);

            if ((object)boundOperand.Type != null && boundOperand.Type.IsNullableType())
            {
                // Used in lowering to construct the nullable
                GetSpecialTypeMember(SpecialMember.System_Nullable_T__ctor, diagnostics, node);
                NamedTypeSymbol nullableType = GetSpecialType(SpecialType.System_Nullable_T, diagnostics, node);

                if (!indexType.IsNonNullableValueType())
                {
                    Error(diagnostics, ErrorCode.ERR_ValConstraintNotSatisfied, node, nullableType, nullableType.TypeParameters.Single(), indexType);
                }

                intType = nullableType.Construct(intType);
                indexType = nullableType.Construct(indexType);
            }

            HashSet<DiagnosticInfo> useSiteDiagnostics = null;
            Conversion conversion = this.Conversions.ClassifyImplicitConversionFromExpression(boundOperand, intType, ref useSiteDiagnostics);
            diagnostics.Add(node, useSiteDiagnostics);

            if (!conversion.IsValid)
            {
                GenerateImplicitConversionError(diagnostics, node, conversion, boundOperand, intType);
            }

            BoundExpression boundConversion = CreateConversion(boundOperand, conversion, intType, diagnostics);
            MethodSymbol symbolOpt = GetWellKnownTypeMember(Compilation, WellKnownMember.System_Index__ctor, diagnostics, syntax: node) as MethodSymbol;

            return new BoundFromEndIndexExpression(node, boundConversion, symbolOpt, indexType);
        }

        private BoundExpression BindRangeExpression(RangeExpressionSyntax node, DiagnosticBag diagnostics)
        {
            CheckFeatureAvailability(node, MessageID.IDS_FeatureRangeOperator, diagnostics);

            TypeSymbol rangeType = GetWellKnownType(WellKnownType.System_Range, diagnostics, node);
            MethodSymbol symbolOpt = null;

            if (!rangeType.IsErrorType())
            {
                // Depending on the available arguments to the range expression, there are four
                // possible well-known members we could bind to. The constructor is always the
                // fallback member, usable in any situation. However, if any of the other members
                // are available and applicable, we will prefer that.

                WellKnownMember? memberOpt = null;
                if (node.LeftOperand is null && node.RightOperand is null)
                {
                    memberOpt = WellKnownMember.System_Range__get_All;
                }
                else if (node.LeftOperand is null)
                {
                    memberOpt = WellKnownMember.System_Range__EndAt;
                }
                else if (node.RightOperand is null)
                {
                    memberOpt = WellKnownMember.System_Range__StartAt;
                }

                if (!(memberOpt is null))
                {
                    symbolOpt = (MethodSymbol)GetWellKnownTypeMember(
                        Compilation,
                        memberOpt.GetValueOrDefault(),
                        diagnostics,
                        syntax: node,
                        isOptional: true);
                }

                if (symbolOpt is null)
                {
                    symbolOpt = (MethodSymbol)GetWellKnownTypeMember(
                        Compilation,
                        WellKnownMember.System_Range__ctor,
                        diagnostics,
                        syntax: node);
                }
            }

            BoundExpression left = BindRangeExpressionOperand(node.LeftOperand, diagnostics);
            BoundExpression right = BindRangeExpressionOperand(node.RightOperand, diagnostics);

            if (left?.Type.IsNullableType() == true || right?.Type.IsNullableType() == true)
            {
                // Used in lowering to construct the nullable
                GetSpecialType(SpecialType.System_Boolean, diagnostics, node);
                GetSpecialTypeMember(SpecialMember.System_Nullable_T__ctor, diagnostics, node);
                NamedTypeSymbol nullableType = GetSpecialType(SpecialType.System_Nullable_T, diagnostics, node);

                if (!rangeType.IsNonNullableValueType())
                {
                    Error(diagnostics, ErrorCode.ERR_ValConstraintNotSatisfied, node, nullableType, nullableType.TypeParameters.Single(), rangeType);
                }

                rangeType = nullableType.Construct(rangeType);
            }

            return new BoundRangeExpression(node, left, right, symbolOpt, rangeType);
        }

        private BoundExpression BindRangeExpressionOperand(ExpressionSyntax operand, DiagnosticBag diagnostics)
        {
            if (operand is null)
            {
                return null;
            }

            BoundExpression boundOperand = BindValue(operand, diagnostics, BindValueKind.RValue);
            TypeSymbol indexType = GetWellKnownType(WellKnownType.System_Index, diagnostics, operand);

            if (boundOperand.Type?.IsNullableType() == true)
            {
                // Used in lowering to construct the nullable
                GetSpecialTypeMember(SpecialMember.System_Nullable_T__ctor, diagnostics, operand);
                NamedTypeSymbol nullableType = GetSpecialType(SpecialType.System_Nullable_T, diagnostics, operand);

                if (!indexType.IsNonNullableValueType())
                {
                    Error(diagnostics, ErrorCode.ERR_ValConstraintNotSatisfied, operand, nullableType, nullableType.TypeParameters.Single(), indexType);
                }

                indexType = nullableType.Construct(indexType);
            }

            HashSet<DiagnosticInfo> useSiteDiagnostics = null;
            Conversion conversion = this.Conversions.ClassifyImplicitConversionFromExpression(boundOperand, indexType, ref useSiteDiagnostics);
            diagnostics.Add(operand, useSiteDiagnostics);

            if (!conversion.IsValid)
            {
                GenerateImplicitConversionError(diagnostics, operand, conversion, boundOperand, indexType);
            }

            return CreateConversion(boundOperand, conversion, indexType, diagnostics);
        }

        private BoundExpression BindCastCore(ExpressionSyntax node, BoundExpression operand, TypeWithAnnotations targetTypeWithAnnotations, bool wasCompilerGenerated, DiagnosticBag diagnostics)
        {
            TypeSymbol targetType = targetTypeWithAnnotations.Type;
            HashSet<DiagnosticInfo> useSiteDiagnostics = null;
            Conversion conversion = this.Conversions.ClassifyConversionFromExpression(operand, targetType, ref useSiteDiagnostics, forCast: true);
            diagnostics.Add(node, useSiteDiagnostics);

            var conversionGroup = new ConversionGroup(conversion, targetTypeWithAnnotations);
            if (operand.HasAnyErrors || targetType.IsErrorType() || !conversion.IsValid || targetType.IsStatic)
            {
                GenerateExplicitConversionErrors(diagnostics, node, conversion, operand, targetType);

                return new BoundConversion(
                    node,
                    operand,
                    conversion,
                    @checked: CheckOverflowAtRuntime,
                    explicitCastInCode: true,
                    conversionGroup,
                    constantValueOpt: ConstantValue.NotAvailable,
                    type: targetType,
                    hasErrors: true);
            }

            return CreateConversion(node, operand, conversion, isCast: true, conversionGroup, wasCompilerGenerated: wasCompilerGenerated, destination: targetType, diagnostics: diagnostics);
        }

        private void GenerateExplicitConversionErrors(
            DiagnosticBag diagnostics,
            SyntaxNode syntax,
            Conversion conversion,
            BoundExpression operand,
            TypeSymbol targetType)
        {
            // Make sure that errors within the unbound lambda don't get lost.
            if (operand.Kind == BoundKind.UnboundLambda)
            {
                GenerateAnonymousFunctionConversionError(diagnostics, operand.Syntax, (UnboundLambda)operand, targetType);
                return;
            }

            if (operand.HasAnyErrors || targetType.IsErrorType())
            {
                // an error has already been reported elsewhere
                return;
            }

            if (targetType.IsStatic)
            {
                // The specification states in the section titled "Referencing Static
                // Class Types" that it is always illegal to have a static class in a
                // cast operator.
                diagnostics.Add(ErrorCode.ERR_ConvertToStaticClass, syntax.Location, targetType);
                return;
            }

            if (!targetType.IsReferenceType && !targetType.IsNullableType() && operand.IsLiteralNull())
            {
                diagnostics.Add(ErrorCode.ERR_ValueCantBeNull, syntax.Location, targetType);
                return;
            }

            if (conversion.ResultKind == LookupResultKind.OverloadResolutionFailure)
            {
                Debug.Assert(conversion.IsUserDefined);

                ImmutableArray<MethodSymbol> originalUserDefinedConversions = conversion.OriginalUserDefinedConversions;
                if (originalUserDefinedConversions.Length > 1)
                {
                    diagnostics.Add(ErrorCode.ERR_AmbigUDConv, syntax.Location, originalUserDefinedConversions[0], originalUserDefinedConversions[1], operand.Display, targetType);
                }
                else
                {
                    Debug.Assert(originalUserDefinedConversions.Length == 0,
                        "How can there be exactly one applicable user-defined conversion if the conversion doesn't exist?");
                    SymbolDistinguisher distinguisher1 = new SymbolDistinguisher(this.Compilation, operand.Type, targetType);
                    diagnostics.Add(ErrorCode.ERR_NoExplicitConv, syntax.Location, distinguisher1.First, distinguisher1.Second);
                }

                return;
            }

            switch (operand.Kind)
            {
                case BoundKind.MethodGroup:
                    {
                        if (targetType.TypeKind != TypeKind.Delegate ||
                            !MethodGroupConversionDoesNotExistOrHasErrors((BoundMethodGroup)operand, (NamedTypeSymbol)targetType, syntax.Location, diagnostics, out _))
                        {
                            diagnostics.Add(ErrorCode.ERR_NoExplicitConv, syntax.Location, MessageID.IDS_SK_METHOD.Localize(), targetType);
                        }

                        return;
                    }
                case BoundKind.TupleLiteral:
                    {
                        var tuple = (BoundTupleLiteral)operand;
                        var targetElementTypesWithAnnotations = default(ImmutableArray<TypeWithAnnotations>);

                        // If target is a tuple or compatible type with the same number of elements,
                        // report errors for tuple arguments that failed to convert, which would be more useful.
                        if (targetType.TryGetElementTypesWithAnnotationsIfTupleOrCompatible(out targetElementTypesWithAnnotations) &&
                            targetElementTypesWithAnnotations.Length == tuple.Arguments.Length)
                        {
                            GenerateExplicitConversionErrorsForTupleLiteralArguments(diagnostics, tuple.Arguments, targetElementTypesWithAnnotations);
                            return;
                        }

                        // target is not compatible with source and source does not have a type
                        if ((object)tuple.Type == null)
                        {
                            Error(diagnostics, ErrorCode.ERR_ConversionNotTupleCompatible, syntax, tuple.Arguments.Length, targetType);
                            return;
                        }

                        // Otherwise it is just a regular conversion failure from T1 to T2.
                        break;
                    }
                case BoundKind.StackAllocArrayCreation:
                    {
                        var stackAllocExpression = (BoundStackAllocArrayCreation)operand;
                        Error(diagnostics, ErrorCode.ERR_StackAllocConversionNotPossible, syntax, stackAllocExpression.ElementType, targetType);
                        return;
                    }
            }

            Debug.Assert((object)operand.Type != null);
            SymbolDistinguisher distinguisher = new SymbolDistinguisher(this.Compilation, operand.Type, targetType);
            diagnostics.Add(ErrorCode.ERR_NoExplicitConv, syntax.Location, distinguisher.First, distinguisher.Second);
        }

        private void GenerateExplicitConversionErrorsForTupleLiteralArguments(
            DiagnosticBag diagnostics,
            ImmutableArray<BoundExpression> tupleArguments,
            ImmutableArray<TypeWithAnnotations> targetElementTypesWithAnnotations)
        {
            // report all leaf elements of the tuple literal that failed to convert
            // NOTE: we are not responsible for reporting use site errors here, just the failed leaf conversions.
            // By the time we get here we have done analysis and know we have failed the cast in general, and diagnostics collected in the process is already in the bag. 
            // The only thing left is to form a diagnostics about the actually failing conversion(s).
            // This whole method does not itself collect any usesite diagnostics. Its only purpose is to produce an error better than "conversion failed here"           
            HashSet<DiagnosticInfo> usDiagsUnused = null;

            for (int i = 0; i < targetElementTypesWithAnnotations.Length; i++)
            {
                var argument = tupleArguments[i];
                var targetElementType = targetElementTypesWithAnnotations[i].Type;

                var elementConversion = Conversions.ClassifyConversionFromExpression(argument, targetElementType, ref usDiagsUnused);
                if (!elementConversion.IsValid)
                {
                    GenerateExplicitConversionErrors(diagnostics, argument.Syntax, elementConversion, argument, targetElementType);
                }
            }
        }

        /// <summary>
        /// This implements the casting behavior described in section 6.2.3 of the spec:
        /// 
        /// - If the nullable conversion is from S to T?, the conversion is evaluated as the underlying conversion 
        ///   from S to T followed by a wrapping from T to T?.
        ///
        /// This particular check is done in the binder because it involves conversion processing rules (like overflow
        /// checking and constant folding) which are not handled by Conversions.
        /// </summary>
        private BoundExpression BindExplicitNullableCastFromNonNullable(ExpressionSyntax node, BoundExpression operand, TypeWithAnnotations targetTypeWithAnnotations, DiagnosticBag diagnostics)
        {
            Debug.Assert(targetTypeWithAnnotations.HasType && targetTypeWithAnnotations.IsNullableType());
            Debug.Assert((object)operand.Type != null && !operand.Type.IsNullableType());

            // Section 6.2.3 of the spec only applies when the non-null version of the types involved have a
            // built in conversion.
            HashSet<DiagnosticInfo> unused = null;
            TypeWithAnnotations underlyingTargetTypeWithAnnotations = targetTypeWithAnnotations.Type.GetNullableUnderlyingTypeWithAnnotations();
            var underlyingConversion = Conversions.ClassifyBuiltInConversion(operand.Type, underlyingTargetTypeWithAnnotations.Type, ref unused);
            if (!underlyingConversion.Exists)
            {
                return BindCastCore(node, operand, targetTypeWithAnnotations, wasCompilerGenerated: operand.WasCompilerGenerated, diagnostics: diagnostics);
            }

            var bag = DiagnosticBag.GetInstance();
            try
            {
                var underlyingExpr = BindCastCore(node, operand, underlyingTargetTypeWithAnnotations, wasCompilerGenerated: false, diagnostics: bag);
                if (underlyingExpr.HasErrors || bag.HasAnyErrors())
                {
<<<<<<< HEAD
                    Error(diagnostics, getErrorCode(bag), node, operand.Type, targetType.TypeSymbol);
=======
                    Error(diagnostics, ErrorCode.ERR_NoExplicitConv, node, operand.Type, targetTypeWithAnnotations.Type);
>>>>>>> 4c956c18

                    return new BoundConversion(
                        node,
                        operand,
                        Conversion.NoConversion,
                        @checked: CheckOverflowAtRuntime,
                        explicitCastInCode: true,
                        conversionGroupOpt: new ConversionGroup(Conversion.NoConversion, explicitType: targetTypeWithAnnotations),
                        constantValueOpt: ConstantValue.NotAvailable,
                        type: targetTypeWithAnnotations.Type,
                        hasErrors: true);
                }

                // It's possible for the S -> T conversion to produce a 'better' constant value.  If this 
                // constant value is produced place it in the tree so that it gets emitted.  This maintains 
                // parity with the native compiler which also evaluated the conversion at compile time. 
                if (underlyingExpr.ConstantValue != null)
                {
                    underlyingExpr.WasCompilerGenerated = true;
                    return BindCastCore(node, underlyingExpr, targetTypeWithAnnotations, wasCompilerGenerated: operand.WasCompilerGenerated, diagnostics: diagnostics);
                }

                return BindCastCore(node, operand, targetTypeWithAnnotations, wasCompilerGenerated: operand.WasCompilerGenerated, diagnostics: diagnostics);
            }
            finally
            {
                bag.Free();
            }

            ErrorCode getErrorCode(DiagnosticBag diagnostic)
            {
                int code = diagnostic.AsEnumerable().LastOrDefault().Code;
                return (ErrorCode)code;
            }
        }

        private static NameSyntax GetNameSyntax(SyntaxNode syntax)
        {
            string nameString;
            return GetNameSyntax(syntax, out nameString);
        }

        /// <summary>
        /// Gets the NameSyntax associated with the syntax node
        /// If no syntax is attached it sets the nameString to plain text
        /// name and returns a null NameSyntax
        /// </summary>
        /// <param name="syntax">Syntax node</param>
        /// <param name="nameString">Plain text name</param>
        internal static NameSyntax GetNameSyntax(SyntaxNode syntax, out string nameString)
        {
            nameString = string.Empty;
            while (true)
            {
                switch (syntax.Kind())
                {
                    case SyntaxKind.PredefinedType:
                        nameString = ((PredefinedTypeSyntax)syntax).Keyword.ValueText;
                        return null;
                    case SyntaxKind.SimpleLambdaExpression:
                        nameString = MessageID.IDS_Lambda.Localize().ToString();
                        return null;
                    case SyntaxKind.ParenthesizedExpression:
                        syntax = ((ParenthesizedExpressionSyntax)syntax).Expression;
                        continue;
                    case SyntaxKind.CastExpression:
                        syntax = ((CastExpressionSyntax)syntax).Expression;
                        continue;
                    case SyntaxKind.SimpleMemberAccessExpression:
                    case SyntaxKind.PointerMemberAccessExpression:
                        return ((MemberAccessExpressionSyntax)syntax).Name;
                    case SyntaxKind.MemberBindingExpression:
                        return ((MemberBindingExpressionSyntax)syntax).Name;
                    default:
                        return syntax as NameSyntax;
                }
            }
        }

        /// <summary>
        /// Gets the plain text name associated with the expression syntax node
        /// </summary>
        /// <param name="syntax">Expression syntax node</param>
        /// <returns>Plain text name</returns>
        private static string GetName(ExpressionSyntax syntax)
        {
            string nameString;
            var nameSyntax = GetNameSyntax(syntax, out nameString);
            if (nameSyntax != null)
            {
                return nameSyntax.GetUnqualifiedName().Identifier.ValueText;
            }
            return nameString;
        }

        // Given a list of arguments, create arrays of the bound arguments and the names of those
        // arguments.
        private void BindArgumentsAndNames(ArgumentListSyntax argumentListOpt, DiagnosticBag diagnostics, AnalyzedArguments result, bool allowArglist = false, bool isDelegateCreation = false)
        {
            if (argumentListOpt != null)
            {
                BindArgumentsAndNames(argumentListOpt.Arguments, diagnostics, result, allowArglist, isDelegateCreation: isDelegateCreation);
            }
        }

        private void BindArgumentsAndNames(BracketedArgumentListSyntax argumentListOpt, DiagnosticBag diagnostics, AnalyzedArguments result)
        {
            if (argumentListOpt != null)
            {
                BindArgumentsAndNames(argumentListOpt.Arguments, diagnostics, result, allowArglist: false);
            }
        }

        private void BindArgumentsAndNames(
            SeparatedSyntaxList<ArgumentSyntax> arguments,
            DiagnosticBag diagnostics,
            AnalyzedArguments result,
            bool allowArglist,
            bool isDelegateCreation = false)
        {
            // Only report the first "duplicate name" or "named before positional" error,
            // so as to avoid "cascading" errors.
            bool hadError = false;

            // Only report the first "non-trailing named args required C# 7.2" error,
            // so as to avoid "cascading" errors.
            bool hadLangVersionError = false;

            foreach (var argumentSyntax in arguments)
            {
                BindArgumentAndName(result, diagnostics, ref hadError, ref hadLangVersionError,
                    argumentSyntax, allowArglist, isDelegateCreation: isDelegateCreation);
            }
        }

        private bool RefMustBeObeyed(bool isDelegateCreation, ArgumentSyntax argumentSyntax)
        {
            if (Compilation.FeatureStrictEnabled || !isDelegateCreation)
            {
                return true;
            }

            switch (argumentSyntax.Expression.Kind())
            {
                // The next 3 cases should never be allowed as they cannot be ref/out. Assuming a bug in legacy compiler.
                case SyntaxKind.ParenthesizedLambdaExpression:
                case SyntaxKind.SimpleLambdaExpression:
                case SyntaxKind.AnonymousMethodExpression:
                case SyntaxKind.InvocationExpression:
                case SyntaxKind.ObjectCreationExpression:
                case SyntaxKind.ParenthesizedExpression: // this is never allowed in legacy compiler
                case SyntaxKind.DeclarationExpression:
                    // A property/indexer is also invalid as it cannot be ref/out, but cannot be checked here. Assuming a bug in legacy compiler.
                    return true;
                default:
                    // The only ones that concern us here for compat is: locals, params, fields
                    // BindArgumentAndName correctly rejects all other cases, except for properties and indexers.
                    // They are handled after BindArgumentAndName returns and the binding can be checked.
                    return false;
            }
        }

        private void BindArgumentAndName(
            AnalyzedArguments result,
            DiagnosticBag diagnostics,
            ref bool hadError,
            ref bool hadLangVersionError,
            ArgumentSyntax argumentSyntax,
            bool allowArglist,
            bool isDelegateCreation = false)
        {
            RefKind origRefKind = argumentSyntax.RefOrOutKeyword.Kind().GetRefKind();
            // The old native compiler ignores ref/out in a delegate creation expression.
            // For compatibility we implement the same bug except in strict mode.
            // Note: Some others should still be rejected when ref/out present. See RefMustBeObeyed.
            RefKind refKind = origRefKind == RefKind.None || RefMustBeObeyed(isDelegateCreation, argumentSyntax) ? origRefKind : RefKind.None;

            BoundExpression boundArgument = BindArgumentValue(diagnostics, argumentSyntax, allowArglist, refKind);

            BindArgumentAndName(
                result,
                diagnostics,
                ref hadLangVersionError,
                argumentSyntax,
                boundArgument,
                argumentSyntax.NameColon,
                refKind);

            // check for ref/out property/indexer, only needed for 1 parameter version
            if (!hadError && isDelegateCreation && origRefKind != RefKind.None && result.Arguments.Count == 1)
            {
                var arg = result.Argument(0);
                switch (arg.Kind)
                {
                    case BoundKind.PropertyAccess:
                    case BoundKind.IndexerAccess:
                        var requiredValueKind = origRefKind == RefKind.In ? BindValueKind.ReadonlyRef : BindValueKind.RefOrOut;
                        hadError = !CheckValueKind(argumentSyntax, arg, requiredValueKind, false, diagnostics);
                        return;
                }
            }

            if (argumentSyntax.RefOrOutKeyword.Kind() != SyntaxKind.None)
            {
                argumentSyntax.Expression.CheckDeconstructionCompatibleArgument(diagnostics);
            }
        }

        private BoundExpression BindArgumentValue(DiagnosticBag diagnostics, ArgumentSyntax argumentSyntax, bool allowArglist, RefKind refKind)
        {
            if (argumentSyntax.Expression.Kind() == SyntaxKind.DeclarationExpression)
            {
                var declarationExpression = (DeclarationExpressionSyntax)argumentSyntax.Expression;
                if (declarationExpression.IsOutDeclaration())
                {
                    return BindOutDeclarationArgument(declarationExpression, diagnostics);
                }
            }

            return BindArgumentExpression(diagnostics, argumentSyntax.Expression, refKind, allowArglist);
        }

        private BoundExpression BindOutDeclarationArgument(DeclarationExpressionSyntax declarationExpression, DiagnosticBag diagnostics)
        {
            TypeSyntax typeSyntax = declarationExpression.Type;
            VariableDesignationSyntax designation = declarationExpression.Designation;

            if (typeSyntax.GetRefKind() != RefKind.None)
            {
                diagnostics.Add(ErrorCode.ERR_OutVariableCannotBeByRef, declarationExpression.Type.Location);
            }

            switch (designation.Kind())
            {
                case SyntaxKind.DiscardDesignation:
                    {
                        bool isVar;
                        bool isConst = false;
                        AliasSymbol alias;
                        var declType = BindVariableTypeWithAnnotations(designation, diagnostics, typeSyntax, ref isConst, out isVar, out alias);
                        Debug.Assert(isVar != declType.HasType);

                        return new BoundDiscardExpression(declarationExpression, declType.Type);
                    }
                case SyntaxKind.SingleVariableDesignation:
                    return BindOutVariableDeclarationArgument(declarationExpression, diagnostics);
                default:
                    throw ExceptionUtilities.UnexpectedValue(designation.Kind());
            }
        }

        private BoundExpression BindOutVariableDeclarationArgument(
             DeclarationExpressionSyntax declarationExpression,
             DiagnosticBag diagnostics)
        {
            Debug.Assert(declarationExpression.IsOutVarDeclaration());
            bool isVar;
            var designation = (SingleVariableDesignationSyntax)declarationExpression.Designation;
            TypeSyntax typeSyntax = declarationExpression.Type;

            // Is this a local?
            SourceLocalSymbol localSymbol = this.LookupLocal(designation.Identifier);
            if ((object)localSymbol != null)
            {
                Debug.Assert(localSymbol.DeclarationKind == LocalDeclarationKind.OutVariable);
                if ((InConstructorInitializer || InFieldInitializer) && ContainingMemberOrLambda.ContainingSymbol.Kind == SymbolKind.NamedType)
                {
                    CheckFeatureAvailability(declarationExpression, MessageID.IDS_FeatureExpressionVariablesInQueriesAndInitializers, diagnostics);
                }

                bool isConst = false;
                AliasSymbol alias;
                var declType = BindVariableTypeWithAnnotations(declarationExpression, diagnostics, typeSyntax, ref isConst, out isVar, out alias);

                localSymbol.ScopeBinder.ValidateDeclarationNameConflictsInScope(localSymbol, diagnostics);

                if (isVar)
                {
                    return new OutVariablePendingInference(declarationExpression, localSymbol, null);
                }

                CheckRestrictedTypeInAsync(this.ContainingMemberOrLambda, declType.Type, diagnostics, typeSyntax);

                return new BoundLocal(declarationExpression, localSymbol, BoundLocalDeclarationKind.WithExplicitType, constantValueOpt: null, isNullableUnknown: false, type: declType.Type);
            }

            // Is this a field?
            GlobalExpressionVariable expressionVariableField = LookupDeclaredField(designation);

            if ((object)expressionVariableField == null)
            {
                // We should have the right binder in the chain, cannot continue otherwise.
                throw ExceptionUtilities.Unreachable;
            }

            BoundExpression receiver = SynthesizeReceiver(designation, expressionVariableField, diagnostics);

            if (typeSyntax.IsVar)
            {
                var ignored = DiagnosticBag.GetInstance();
                BindTypeOrAliasOrVarKeyword(typeSyntax, ignored, out isVar);
                ignored.Free();

                if (isVar)
                {
                    return new OutVariablePendingInference(declarationExpression, expressionVariableField, receiver);
                }
            }

            TypeSymbol fieldType = expressionVariableField.GetFieldType(this.FieldsBeingBound).Type;
            return new BoundFieldAccess(declarationExpression,
                                        receiver,
                                        expressionVariableField,
                                        null,
                                        LookupResultKind.Viable,
                                        isDeclaration: true,
                                        type: fieldType);
        }

        /// <summary>
        /// Returns true if a bad special by ref local was found.
        /// </summary>
        internal static bool CheckRestrictedTypeInAsync(Symbol containingSymbol, TypeSymbol type, DiagnosticBag diagnostics, SyntaxNode syntax)
        {
            if (containingSymbol.Kind == SymbolKind.Method
                && ((MethodSymbol)containingSymbol).IsAsync
                && type.IsRestrictedType())
            {
                Error(diagnostics, ErrorCode.ERR_BadSpecialByRefLocal, syntax, type);
                return true;
            }
            return false;
        }

        internal GlobalExpressionVariable LookupDeclaredField(SingleVariableDesignationSyntax variableDesignator)
        {
            return LookupDeclaredField(variableDesignator, variableDesignator.Identifier.ValueText);
        }

        internal GlobalExpressionVariable LookupDeclaredField(SyntaxNode node, string identifier)
        {
            foreach (Symbol member in ContainingType?.GetMembers(identifier) ?? ImmutableArray<Symbol>.Empty)
            {
                GlobalExpressionVariable field;
                if (member.Kind == SymbolKind.Field &&
                    (field = member as GlobalExpressionVariable)?.SyntaxTree == node.SyntaxTree &&
                    field.SyntaxNode == node)
                {
                    return field;
                }
            }

            return null;
        }

        // Bind a named/positional argument.
        // Prevent cascading diagnostic by considering the previous
        // error state and returning the updated error state.
        private void BindArgumentAndName(
            AnalyzedArguments result,
            DiagnosticBag diagnostics,
            ref bool hadLangVersionError,
            CSharpSyntaxNode argumentSyntax,
            BoundExpression boundArgumentExpression,
            NameColonSyntax nameColonSyntax,
            RefKind refKind)
        {
            Debug.Assert(argumentSyntax is ArgumentSyntax || argumentSyntax is AttributeArgumentSyntax);

            bool hasRefKinds = result.RefKinds.Any();
            if (refKind != RefKind.None)
            {
                // The common case is no ref or out arguments. So we defer all work until the first one is seen.
                if (!hasRefKinds)
                {
                    hasRefKinds = true;

                    int argCount = result.Arguments.Count;
                    for (int i = 0; i < argCount; ++i)
                    {
                        result.RefKinds.Add(RefKind.None);
                    }
                }
            }

            if (hasRefKinds)
            {
                result.RefKinds.Add(refKind);
            }

            bool hasNames = result.Names.Any();
            if (nameColonSyntax != null)
            {
                // The common case is no named arguments. So we defer all work until the first named argument is seen.
                if (!hasNames)
                {
                    hasNames = true;

                    int argCount = result.Arguments.Count;
                    for (int i = 0; i < argCount; ++i)
                    {
                        result.Names.Add(null);
                    }
                }

                result.Names.Add(nameColonSyntax.Name);
            }
            else if (hasNames)
            {
                // We just saw a fixed-position argument after a named argument.
                if (!hadLangVersionError && !Compilation.LanguageVersion.AllowNonTrailingNamedArguments())
                {
                    // CS1738: Named argument specifications must appear after all fixed arguments have been specified
                    Error(diagnostics, ErrorCode.ERR_NamedArgumentSpecificationBeforeFixedArgument, argumentSyntax,
                        new CSharpRequiredLanguageVersion(MessageID.IDS_FeatureNonTrailingNamedArguments.RequiredVersion()));

                    hadLangVersionError = true;
                }

                result.Names.Add(null);
            }

            result.Arguments.Add(boundArgumentExpression);
        }

        /// <summary>
        /// Bind argument and verify argument matches rvalue or out param requirements.
        /// </summary>
        private BoundExpression BindArgumentExpression(DiagnosticBag diagnostics, ExpressionSyntax argumentExpression, RefKind refKind, bool allowArglist)
        {
            BindValueKind valueKind =
                refKind == RefKind.None ?
                        BindValueKind.RValue :
                        refKind == RefKind.In ?
                            BindValueKind.ReadonlyRef :
                            BindValueKind.RefOrOut;

            BoundExpression argument;
            if (allowArglist)
            {
                argument = this.BindValueAllowArgList(argumentExpression, diagnostics, valueKind);
            }
            else
            {
                argument = this.BindValue(argumentExpression, diagnostics, valueKind);
            }

            return argument;
        }

        private void CoerceArguments<TMember>(
            MemberResolutionResult<TMember> methodResult,
            ArrayBuilder<BoundExpression> arguments,
            DiagnosticBag diagnostics)
            where TMember : Symbol
        {
            var result = methodResult.Result;

            // Parameter types should be taken from the least overridden member:
            var parameters = methodResult.LeastOverriddenMember.GetParameters();

            for (int arg = 0; arg < arguments.Count; ++arg)
            {
                var kind = result.ConversionForArg(arg);
                BoundExpression argument = arguments[arg];

                // https://github.com/dotnet/roslyn/issues/37119 : should we create an (Identity) conversion when the kind is Identity but the types differ?
                if (!kind.IsIdentity)
                {
                    TypeWithAnnotations parameterTypeWithAnnotations = GetCorrespondingParameterTypeWithAnnotations(ref result, parameters, arg);

                    // NOTE: for some reason, dev10 doesn't report this for indexer accesses.
                    if (!methodResult.Member.IsIndexer() && !argument.HasAnyErrors && parameterTypeWithAnnotations.Type.IsUnsafe())
                    {
                        // CONSIDER: dev10 uses the call syntax, but this seems clearer.
                        ReportUnsafeIfNotAllowed(argument.Syntax, diagnostics);
                        //CONSIDER: Return a bad expression so that HasErrors is true?
                    }

                    arguments[arg] = CreateConversion(argument.Syntax, argument, kind, isCast: false, conversionGroupOpt: null, parameterTypeWithAnnotations.Type, diagnostics);
                }
                else if (argument.Kind == BoundKind.OutVariablePendingInference)
                {
                    TypeWithAnnotations parameterTypeWithAnnotations = GetCorrespondingParameterTypeWithAnnotations(ref result, parameters, arg);
                    arguments[arg] = ((OutVariablePendingInference)argument).SetInferredTypeWithAnnotations(parameterTypeWithAnnotations, diagnostics);
                }
                else if (argument.Kind == BoundKind.OutDeconstructVarPendingInference)
                {
                    TypeWithAnnotations parameterTypeWithAnnotations = GetCorrespondingParameterTypeWithAnnotations(ref result, parameters, arg);
                    arguments[arg] = ((OutDeconstructVarPendingInference)argument).SetInferredTypeWithAnnotations(parameterTypeWithAnnotations, this, success: true);
                }
                else if (argument.Kind == BoundKind.DiscardExpression && !argument.HasExpressionType())
                {
                    TypeWithAnnotations parameterTypeWithAnnotations = GetCorrespondingParameterTypeWithAnnotations(ref result, parameters, arg);
                    Debug.Assert(parameterTypeWithAnnotations.HasType);
                    arguments[arg] = ((BoundDiscardExpression)argument).SetInferredTypeWithAnnotations(parameterTypeWithAnnotations);
                }
                else if (argument.NeedsToBeConverted())
                {
                    Debug.Assert(kind.IsIdentity);
                    if (argument is BoundTupleLiteral sourceTuple)
                    {
                        TypeWithAnnotations parameterTypeWithAnnotations = GetCorrespondingParameterTypeWithAnnotations(ref result, parameters, arg);
                        // CreateConversion reports tuple literal name mismatches, and constructs the expected pattern of bound nodes.
                        arguments[arg] = CreateConversion(argument.Syntax, argument, kind, isCast: false, conversionGroupOpt: null, parameterTypeWithAnnotations.Type, diagnostics);
                    }
                    else
                    {
                        arguments[arg] = BindToNaturalType(argument, diagnostics);
                    }
                }
            }
        }

        private TypeWithAnnotations GetCorrespondingParameterTypeWithAnnotations(ref MemberAnalysisResult result, ImmutableArray<ParameterSymbol> parameters, int arg)
        {
            int paramNum = result.ParameterFromArgument(arg);
            var type = parameters[paramNum].TypeWithAnnotations;

            if (paramNum == parameters.Length - 1 && result.Kind == MemberResolutionKind.ApplicableInExpandedForm)
            {
                type = ((ArrayTypeSymbol)type.Type).ElementTypeWithAnnotations;
            }

            return type;
        }

        private BoundExpression BindArrayCreationExpression(ArrayCreationExpressionSyntax node, DiagnosticBag diagnostics)
        {
            // SPEC begins
            //
            // An array-creation-expression is used to create a new instance of an array-type.
            //
            // array-creation-expression:
            //     new non-array-type[expression-list] rank-specifiersopt array-initializeropt
            //     new array-type array-initializer 
            //     new rank-specifier array-initializer
            //
            // An array creation expression of the first form allocates an array instance of the
            // type that results from deleting each of the individual expressions from the 
            // expression list. For example, the array creation expression new int[10, 20] produces
            // an array instance of type int[,], and the array creation expression new int[10][,]
            // produces an array of type int[][,]. Each expression in the expression list must be of
            // type int, uint, long, or ulong, or implicitly convertible to one or more of these
            // types. The value of each expression determines the length of the corresponding
            // dimension in the newly allocated array instance. Since the length of an array
            // dimension must be nonnegative, it is a compile-time error to have a 
            // constant-expression with a negative value in the expression list.
            //
            // If an array creation expression of the first form includes an array initializer, each
            // expression in the expression list must be a constant and the rank and dimension 
            // lengths specified by the expression list must match those of the array initializer.
            //
            // In an array creation expression of the second or third form, the rank of the
            // specified array type or rank specifier must match that of the array initializer. The
            // individual dimension lengths are inferred from the number of elements in each of the
            // corresponding nesting levels of the array initializer. Thus, the expression new
            // int[,] {{0, 1}, {2, 3}, {4, 5}} exactly corresponds to new int[3, 2] {{0, 1}, {2, 3},
            // {4, 5}}
            //
            // An array creation expression of the third form is referred to as an implicitly typed
            // array creation expression. It is similar to the second form, except that the element
            // type of the array is not explicitly given, but determined as the best common type
            // (7.5.2.14) of the set of expressions in the array initializer. For a multidimensional
            // array, i.e., one where the rank-specifier contains at least one comma, this set
            // comprises all expressions found in nested array-initializers.
            //
            // An array creation expression permits instantiation of an array with elements of an
            // array type, but the elements of such an array must be manually initialized. For
            // example, the statement
            //
            // int[][] a = new int[100][];
            //
            // creates a single-dimensional array with 100 elements of type int[]. The initial value
            // of each element is null. It is not possible for the same array creation expression to
            // also instantiate the sub-arrays, and the statement
            //
            // int[][] a = new int[100][5];		// Error
            //
            // results in a compile-time error. 
            //
            // The following are examples of implicitly typed array creation expressions:
            //
            // var a = new[] { 1, 10, 100, 1000 };                     // int[]
            // var b = new[] { 1, 1.5, 2, 2.5 };                       // double[]
            // var c = new[,] { { "hello", null }, { "world", "!" } }; // string[,]
            // var d = new[] { 1, "one", 2, "two" };                   // Error
            //
            // The last expression causes a compile-time error because neither int nor string is 
            // implicitly convertible to the other, and so there is no best common type. An
            // explicitly typed array creation expression must be used in this case, for example
            // specifying the type to be object[]. Alternatively, one of the elements can be cast to
            // a common base type, which would then become the inferred element type.
            //
            // SPEC ends

            var type = (ArrayTypeSymbol)BindArrayType(node.Type, diagnostics, permitDimensions: true, basesBeingResolved: null, disallowRestrictedTypes: true).Type;

            // CONSIDER: 
            //
            // There may be erroneous rank specifiers in the source code, for example:
            //
            // int y = 123; 
            // int[][] z = new int[10][y];
            //
            // The "10" is legal but the "y" is not. If we are in such a situation we do have the
            // "y" expression syntax stashed away in the syntax tree. However, we do *not* perform
            // semantic analysis. This means that "go to definition" on "y" does not work, and so
            // on. We might consider doing a semantic analysis here (with error suppression; a parse
            // error has already been reported) so that "go to definition" works.

            ArrayBuilder<BoundExpression> sizes = ArrayBuilder<BoundExpression>.GetInstance();
            ArrayRankSpecifierSyntax firstRankSpecifier = node.Type.RankSpecifiers[0];
            bool hasErrors = false;
            foreach (var arg in firstRankSpecifier.Sizes)
            {
                var size = BindArrayDimension(arg, diagnostics, ref hasErrors);
                if (size != null)
                {
                    sizes.Add(size);
                }
                else if (node.Initializer is null && arg == firstRankSpecifier.Sizes[0])
                {
                    Error(diagnostics, ErrorCode.ERR_MissingArraySize, firstRankSpecifier);
                    hasErrors = true;
                }
            }

            // produce errors for additional sizes in the ranks
            for (int additionalRankIndex = 1; additionalRankIndex < node.Type.RankSpecifiers.Count; additionalRankIndex++)
            {
                var rank = node.Type.RankSpecifiers[additionalRankIndex];
                var dimension = rank.Sizes;
                foreach (var arg in dimension)
                {
                    if (arg.Kind() != SyntaxKind.OmittedArraySizeExpression)
                    {
                        var size = BindRValueWithoutTargetType(arg, diagnostics);
                        Error(diagnostics, ErrorCode.ERR_InvalidArray, arg);
                        hasErrors = true;
                        // Capture the invalid sizes for `SemanticModel` and `IOperation`
                        sizes.Add(size);
                    }
                }
            }

            ImmutableArray<BoundExpression> arraySizes = sizes.ToImmutableAndFree();

            return node.Initializer == null
                ? new BoundArrayCreation(node, arraySizes, null, type, hasErrors)
                : BindArrayCreationWithInitializer(diagnostics, node, node.Initializer, type, arraySizes, hasErrors: hasErrors);
        }

        private BoundExpression BindArrayDimension(ExpressionSyntax dimension, DiagnosticBag diagnostics, ref bool hasErrors)
        {
            // These make the parse tree nicer, but they shouldn't actually appear in the bound tree.
            if (dimension.Kind() != SyntaxKind.OmittedArraySizeExpression)
            {
                var size = BindValue(dimension, diagnostics, BindValueKind.RValue);
                if (!size.HasAnyErrors)
                {
                    size = ConvertToArrayIndex(size, dimension, diagnostics, allowIndexAndRange: false);
                    if (IsNegativeConstantForArraySize(size))
                    {
                        Error(diagnostics, ErrorCode.ERR_NegativeArraySize, dimension);
                        hasErrors = true;
                    }
                }

                return size;
            }
            return null;
        }

        private BoundExpression BindImplicitArrayCreationExpression(ImplicitArrayCreationExpressionSyntax node, DiagnosticBag diagnostics)
        {
            // See BindArrayCreationExpression method above for implicitly typed array creation SPEC.

            InitializerExpressionSyntax initializer = node.Initializer;
            int rank = node.Commas.Count + 1;

            ImmutableArray<BoundExpression> boundInitializerExpressions = BindArrayInitializerExpressions(initializer, diagnostics, dimension: 1, rank: rank);

            HashSet<DiagnosticInfo> useSiteDiagnostics = null;
            TypeSymbol bestType = BestTypeInferrer.InferBestType(boundInitializerExpressions, this.Conversions, ref useSiteDiagnostics);
            diagnostics.Add(node, useSiteDiagnostics);

            if ((object)bestType == null || bestType.IsVoidType()) // Dev10 also reports ERR_ImplicitlyTypedArrayNoBestType for void.
            {
                Error(diagnostics, ErrorCode.ERR_ImplicitlyTypedArrayNoBestType, node);
                bestType = CreateErrorType();
            }

            if (bestType.IsRestrictedType())
            {
                // CS0611: Array elements cannot be of type '{0}'
                Error(diagnostics, ErrorCode.ERR_ArrayElementCantBeRefAny, node, bestType);
            }

            // Element type nullability will be inferred in flow analysis and does not need to be set here.
            var arrayType = ArrayTypeSymbol.CreateCSharpArray(Compilation.Assembly, TypeWithAnnotations.Create(bestType), rank);
            return BindArrayCreationWithInitializer(diagnostics, node, initializer, arrayType,
                sizes: ImmutableArray<BoundExpression>.Empty, boundInitExprOpt: boundInitializerExpressions);
        }

        private BoundExpression BindImplicitStackAllocArrayCreationExpression(ImplicitStackAllocArrayCreationExpressionSyntax node, DiagnosticBag diagnostics)
        {
            InitializerExpressionSyntax initializer = node.Initializer;
            ImmutableArray<BoundExpression> boundInitializerExpressions = BindArrayInitializerExpressions(initializer, diagnostics, dimension: 1, rank: 1);

            HashSet<DiagnosticInfo> useSiteDiagnostics = null;
            TypeSymbol bestType = BestTypeInferrer.InferBestType(boundInitializerExpressions, this.Conversions, ref useSiteDiagnostics);
            diagnostics.Add(node, useSiteDiagnostics);

            if ((object)bestType == null || bestType.IsVoidType())
            {
                Error(diagnostics, ErrorCode.ERR_ImplicitlyTypedArrayNoBestType, node);
                bestType = CreateErrorType();
            }

            if (!bestType.IsErrorType())
            {
                CheckManagedAddr(bestType, node, diagnostics);
            }

            return BindStackAllocWithInitializer(
                node,
                initializer,
                type: GetStackAllocType(node, TypeWithAnnotations.Create(bestType), diagnostics, out bool hasErrors),
                elementType: bestType,
                sizeOpt: null,
                diagnostics,
                hasErrors: hasErrors,
                boundInitializerExpressions);
        }

        // This method binds all the array initializer expressions.
        // NOTE: It doesn't convert the bound initializer expressions to array's element type.
        // NOTE: This is done separately in ConvertAndBindArrayInitialization method below.
        private ImmutableArray<BoundExpression> BindArrayInitializerExpressions(InitializerExpressionSyntax initializer, DiagnosticBag diagnostics, int dimension, int rank)
        {
            var exprBuilder = ArrayBuilder<BoundExpression>.GetInstance();
            BindArrayInitializerExpressions(initializer, exprBuilder, diagnostics, dimension, rank);
            return exprBuilder.ToImmutableAndFree();
        }

        /// <summary>
        /// This method walks through the array's InitializerExpressionSyntax and binds all the initializer expressions recursively.
        /// NOTE: It doesn't convert the bound initializer expressions to array's element type.
        /// NOTE: This is done separately in ConvertAndBindArrayInitialization method below.
        /// </summary>
        /// <param name="initializer">Initializer Syntax.</param>
        /// <param name="exprBuilder">Bound expression builder.</param>
        /// <param name="diagnostics">Diagnostics.</param>
        /// <param name="dimension">Current array dimension being processed.</param>
        /// <param name="rank">Rank of the array type.</param>
        private void BindArrayInitializerExpressions(InitializerExpressionSyntax initializer, ArrayBuilder<BoundExpression> exprBuilder, DiagnosticBag diagnostics, int dimension, int rank)
        {
            Debug.Assert(rank > 0);
            Debug.Assert(dimension > 0 && dimension <= rank);
            Debug.Assert(exprBuilder != null);

            if (dimension == rank)
            {
                // We are processing the nth dimension of a rank-n array. We expect that these will
                // only be values, not array initializers.
                foreach (var expression in initializer.Expressions)
                {
                    var boundExpression = BindValue(expression, diagnostics, BindValueKind.RValue);
                    exprBuilder.Add(boundExpression);
                }
            }
            else
            {
                // Inductive case; we'd better have another array initializer
                foreach (var expression in initializer.Expressions)
                {
                    if (expression.Kind() == SyntaxKind.ArrayInitializerExpression)
                    {
                        BindArrayInitializerExpressions((InitializerExpressionSyntax)expression, exprBuilder, diagnostics, dimension + 1, rank);
                    }
                    else
                    {
                        // We have non-array initializer expression, but we expected an array initializer expression.

                        var boundExpression = BindValue(expression, diagnostics, BindValueKind.RValue);
                        if ((object)boundExpression.Type == null || !boundExpression.Type.IsErrorType())
                        {
                            if (!boundExpression.HasAnyErrors)
                            {
                                Error(diagnostics, ErrorCode.ERR_ArrayInitializerExpected, expression);
                            }

                            // Wrap the expression with a bound bad expression with error type.
                            boundExpression = BadExpression(
                                expression,
                                LookupResultKind.Empty,
                                ImmutableArray.Create(boundExpression.ExpressionSymbol),
                                ImmutableArray.Create(boundExpression));
                        }

                        exprBuilder.Add(boundExpression);
                    }
                }
            }
        }

        /// <summary>
        /// Given an array of bound initializer expressions, this method converts these bound expressions
        /// to array's element type and generates a BoundArrayInitialization with the converted initializers.
        /// </summary>
        /// <param name="diagnostics">Diagnostics.</param>
        /// <param name="node">Initializer Syntax.</param>
        /// <param name="type">Array type.</param>
        /// <param name="knownSizes">Known array bounds.</param>
        /// <param name="dimension">Current array dimension being processed.</param>
        /// <param name="boundInitExpr">Array of bound initializer expressions.</param>
        /// <param name="boundInitExprIndex">
        /// Index into the array of bound initializer expressions to fetch the next bound expression.
        /// </param>
        /// <returns></returns>
        private BoundArrayInitialization ConvertAndBindArrayInitialization(
            DiagnosticBag diagnostics,
            InitializerExpressionSyntax node,
            ArrayTypeSymbol type,
            int?[] knownSizes,
            int dimension,
            ImmutableArray<BoundExpression> boundInitExpr,
            ref int boundInitExprIndex)
        {
            Debug.Assert(!boundInitExpr.IsDefault);

            ArrayBuilder<BoundExpression> initializers = ArrayBuilder<BoundExpression>.GetInstance();
            if (dimension == type.Rank)
            {
                // We are processing the nth dimension of a rank-n array. We expect that these will
                // only be values, not array initializers.
                TypeSymbol elemType = type.ElementType;
                foreach (var expressionSyntax in node.Expressions)
                {
                    Debug.Assert(boundInitExprIndex >= 0 && boundInitExprIndex < boundInitExpr.Length);

                    BoundExpression boundExpression = boundInitExpr[boundInitExprIndex];
                    boundInitExprIndex++;

                    BoundExpression convertedExpression = GenerateConversionForAssignment(elemType, boundExpression, diagnostics);
                    initializers.Add(convertedExpression);
                }
            }
            else
            {
                // Inductive case; we'd better have another array initializer
                foreach (var expr in node.Expressions)
                {
                    BoundExpression init = null;
                    if (expr.Kind() == SyntaxKind.ArrayInitializerExpression)
                    {
                        init = ConvertAndBindArrayInitialization(diagnostics, (InitializerExpressionSyntax)expr,
                             type, knownSizes, dimension + 1, boundInitExpr, ref boundInitExprIndex);
                    }
                    else
                    {
                        // We have non-array initializer expression, but we expected an array initializer expression.
                        // We have already generated the diagnostics during binding, so just fetch the bound expression.

                        Debug.Assert(boundInitExprIndex >= 0 && boundInitExprIndex < boundInitExpr.Length);

                        init = boundInitExpr[boundInitExprIndex];
                        Debug.Assert(init.HasAnyErrors);
                        Debug.Assert(init.Type.IsErrorType());

                        boundInitExprIndex++;
                    }

                    initializers.Add(init);
                }
            }

            bool hasErrors = false;
            var knownSizeOpt = knownSizes[dimension - 1];

            if (knownSizeOpt == null)
            {
                knownSizes[dimension - 1] = initializers.Count;
            }
            else if (knownSizeOpt != initializers.Count)
            {
                // No need to report an error if the known size is negative
                // since we've already reported CS0248 earlier and it's
                // expected that the number of initializers won't match.
                if (knownSizeOpt >= 0)
                {
                    Error(diagnostics, ErrorCode.ERR_ArrayInitializerIncorrectLength, node, knownSizeOpt.Value);
                    hasErrors = true;
                }
            }

            return new BoundArrayInitialization(node, initializers.ToImmutableAndFree(), hasErrors: hasErrors);
        }

        private BoundArrayInitialization BindArrayInitializerList(
           DiagnosticBag diagnostics,
           InitializerExpressionSyntax node,
           ArrayTypeSymbol type,
           int?[] knownSizes,
           int dimension,
           ImmutableArray<BoundExpression> boundInitExprOpt = default(ImmutableArray<BoundExpression>))
        {
            // Bind the array initializer expressions, if not already bound.
            // NOTE: Initializer expressions might already be bound for implicitly type array creation
            // NOTE: during array's element type inference.
            if (boundInitExprOpt.IsDefault)
            {
                boundInitExprOpt = BindArrayInitializerExpressions(node, diagnostics, dimension, type.Rank);
            }

            // Convert the bound array initializer expressions to array's element type and
            // generate BoundArrayInitialization with the converted initializers.
            int boundInitExprIndex = 0;
            return ConvertAndBindArrayInitialization(diagnostics, node, type, knownSizes, dimension, boundInitExprOpt, ref boundInitExprIndex);
        }

        private BoundArrayInitialization BindUnexpectedArrayInitializer(
            InitializerExpressionSyntax node,
            DiagnosticBag diagnostics,
            ErrorCode errorCode,
            CSharpSyntaxNode errorNode = null)
        {
            var result = BindArrayInitializerList(
                diagnostics,
                node,
                this.Compilation.CreateArrayTypeSymbol(GetSpecialType(SpecialType.System_Object, diagnostics, node)),
                new int?[1],
                dimension: 1);

            if (!result.HasAnyErrors)
            {
                result = new BoundArrayInitialization(node, result.Initializers, hasErrors: true);
            }

            Error(diagnostics, errorCode, errorNode ?? node);
            return result;
        }

        // We could be in the cases
        //
        // (1) int[] x = { a, b }
        // (2) new int[] { a, b }
        // (3) new int[2] { a, b }
        // (4) new [] { a, b }
        //
        // In case (1) there is no creation syntax.
        // In cases (2) and (3) creation syntax is an ArrayCreationExpression.
        // In case (4) creation syntax is an ImplicitArrayCreationExpression.
        //
        // In cases (1), (2) and (4) there are no sizes.
        //
        // The initializer syntax is always provided.
        //
        // If we are in case (3) and sizes are provided then the number of sizes must match the rank
        // of the array type passed in.

        // For case (4), i.e. ImplicitArrayCreationExpression, we must have already bound the
        // initializer expressions for best type inference.
        // These bound expressions are stored in boundInitExprOpt and reused in creating
        // BoundArrayInitialization to avoid binding them twice.

        private BoundArrayCreation BindArrayCreationWithInitializer(
            DiagnosticBag diagnostics,
            ExpressionSyntax creationSyntax,
            InitializerExpressionSyntax initSyntax,
            ArrayTypeSymbol type,
            ImmutableArray<BoundExpression> sizes,
            ImmutableArray<BoundExpression> boundInitExprOpt = default(ImmutableArray<BoundExpression>),
            bool hasErrors = false)
        {
            Debug.Assert(creationSyntax == null ||
                creationSyntax.Kind() == SyntaxKind.ArrayCreationExpression ||
                creationSyntax.Kind() == SyntaxKind.ImplicitArrayCreationExpression);
            Debug.Assert(initSyntax != null);
            Debug.Assert((object)type != null);
            Debug.Assert(boundInitExprOpt.IsDefault || creationSyntax.Kind() == SyntaxKind.ImplicitArrayCreationExpression);

            // NOTE: In error scenarios, it may be the case sizes.Count > type.Rank.
            // For example, new int[1 2] has 2 sizes, but rank 1 (since there are 0 commas).
            int rank = type.Rank;
            int numSizes = sizes.Length;
            int?[] knownSizes = new int?[Math.Max(rank, numSizes)];

            // If there are sizes given and there is an array initializer, then every size must be a
            // constant. (We'll check later that it matches)
            for (int i = 0; i < numSizes; ++i)
            {
                // Here we are being bug-for-bug compatible with C# 4. When you have code like
                // byte[] b = new[uint.MaxValue] { 2 };
                // you might expect an error that says that the number of elements in the initializer does
                // not match the size of the array. But in C# 4 if the constant does not fit into an integer
                // then we confusingly give the error "that's not a constant".
                // NOTE: in the example above, GetIntegerConstantForArraySize is returning null because the
                // size doesn't fit in an int - not because it doesn't match the initializer length.
                var size = sizes[i];
                knownSizes[i] = GetIntegerConstantForArraySize(size);
                if (!size.HasAnyErrors && knownSizes[i] == null)
                {
                    Error(diagnostics, ErrorCode.ERR_ConstantExpected, size.Syntax);
                    hasErrors = true;
                }
            }

            // KnownSizes is further mutated by BindArrayInitializerList as it works out more
            // information about the sizes.
            BoundArrayInitialization initializer = BindArrayInitializerList(diagnostics, initSyntax, type, knownSizes, 1, boundInitExprOpt);

            hasErrors = hasErrors || initializer.HasAnyErrors;

            bool hasCreationSyntax = creationSyntax != null;
            CSharpSyntaxNode nonNullSyntax = (CSharpSyntaxNode)creationSyntax ?? initSyntax;

            // Construct a set of size expressions if we were not given any.
            //
            // It is possible in error scenarios that some of the bounds were not determined. Substitute
            // zeroes for those.
            if (numSizes == 0)
            {
                BoundExpression[] sizeArray = new BoundExpression[rank];
                for (int i = 0; i < rank; i++)
                {
                    sizeArray[i] = new BoundLiteral(
                        nonNullSyntax,
                        ConstantValue.Create(knownSizes[i] ?? 0),
                        GetSpecialType(SpecialType.System_Int32, diagnostics, nonNullSyntax))
                    { WasCompilerGenerated = true };
                }
                sizes = sizeArray.AsImmutableOrNull();
            }
            else if (!hasErrors && rank != numSizes)
            {
                Error(diagnostics, ErrorCode.ERR_BadIndexCount, nonNullSyntax, type.Rank);
                hasErrors = true;
            }

            return new BoundArrayCreation(nonNullSyntax, sizes, initializer, type, hasErrors: hasErrors)
            {
                WasCompilerGenerated = !hasCreationSyntax &&
                    (initSyntax.Parent == null ||
                    initSyntax.Parent.Kind() != SyntaxKind.EqualsValueClause ||
                    ((EqualsValueClauseSyntax)initSyntax.Parent).Value != initSyntax)
            };
        }

        private BoundExpression BindStackAllocArrayCreationExpression(
            StackAllocArrayCreationExpressionSyntax node, DiagnosticBag diagnostics)
        {
            TypeSyntax typeSyntax = node.Type;

            if (typeSyntax.Kind() != SyntaxKind.ArrayType)
            {
                Error(diagnostics, ErrorCode.ERR_BadStackAllocExpr, typeSyntax);

                return new BoundBadExpression(
                    node,
                    LookupResultKind.NotCreatable, //in this context, anyway
                    ImmutableArray<Symbol>.Empty,
                    ImmutableArray<BoundExpression>.Empty,
                    new PointerTypeSymbol(BindType(typeSyntax, diagnostics)));
            }

            ArrayTypeSyntax arrayTypeSyntax = (ArrayTypeSyntax)typeSyntax;
            var elementTypeSyntax = arrayTypeSyntax.ElementType;
            var arrayType = (ArrayTypeSymbol)BindArrayType(arrayTypeSyntax, diagnostics, permitDimensions: true, basesBeingResolved: null, disallowRestrictedTypes: false).Type;
            var elementType = arrayType.ElementTypeWithAnnotations;

            TypeSymbol type = GetStackAllocType(node, elementType, diagnostics, out bool hasErrors);
            if (!elementType.Type.IsErrorType())
            {
                hasErrors = hasErrors || CheckManagedAddr(elementType.Type, elementTypeSyntax, diagnostics);
            }

            SyntaxList<ArrayRankSpecifierSyntax> rankSpecifiers = arrayTypeSyntax.RankSpecifiers;

            if (rankSpecifiers.Count != 1 ||
                rankSpecifiers[0].Sizes.Count != 1)
            {
                // NOTE: Dev10 reported several parse errors here.
                Error(diagnostics, ErrorCode.ERR_BadStackAllocExpr, typeSyntax);

                var builder = ArrayBuilder<BoundExpression>.GetInstance();
                var discardedDiagnostics = DiagnosticBag.GetInstance();
                foreach (ArrayRankSpecifierSyntax rankSpecifier in rankSpecifiers)
                {
                    foreach (ExpressionSyntax size in rankSpecifier.Sizes)
                    {
                        if (size.Kind() != SyntaxKind.OmittedArraySizeExpression)
                        {
                            builder.Add(BindExpression(size, discardedDiagnostics));
                        }
                    }
                }

                discardedDiagnostics.Free();

                return new BoundBadExpression(
                    node,
                    LookupResultKind.Empty,
                    ImmutableArray<Symbol>.Empty,
                    builder.ToImmutableAndFree(),
                    new PointerTypeSymbol(elementType));
            }

            ExpressionSyntax countSyntax = rankSpecifiers[0].Sizes[0];
            BoundExpression count = null;
            if (countSyntax.Kind() != SyntaxKind.OmittedArraySizeExpression)
            {
                count = BindValue(countSyntax, diagnostics, BindValueKind.RValue);
                count = GenerateConversionForAssignment(GetSpecialType(SpecialType.System_Int32, diagnostics, node), count, diagnostics);
                if (IsNegativeConstantForArraySize(count))
                {
                    Error(diagnostics, ErrorCode.ERR_NegativeStackAllocSize, countSyntax);
                    hasErrors = true;
                }
            }
            else if (node.Initializer == null)
            {
                Error(diagnostics, ErrorCode.ERR_MissingArraySize, rankSpecifiers[0]);
                count = BadExpression(countSyntax);
                hasErrors = true;
            }

            return node.Initializer == null
                ? new BoundStackAllocArrayCreation(node, elementType.Type, count, initializerOpt: null, type, hasErrors: hasErrors)
                : BindStackAllocWithInitializer(node, node.Initializer, type, elementType.Type, count, diagnostics, hasErrors);
        }

        private bool ReportBadStackAllocPosition(SyntaxNode node, DiagnosticBag diagnostics)
        {
            Debug.Assert(node is StackAllocArrayCreationExpressionSyntax || node is ImplicitStackAllocArrayCreationExpressionSyntax);
            bool inLegalPosition = true;

            // If we are using a language version that does not restrict the position of a stackalloc expression, skip that test.
            LanguageVersion requiredVersion = MessageID.IDS_FeatureNestedStackalloc.RequiredVersion();
            if (requiredVersion > Compilation.LanguageVersion)
            {
                inLegalPosition = (IsInMethodBody || IsLocalFunctionsScopeBinder) && node.IsLegalCSharp73SpanStackAllocPosition();
                if (!inLegalPosition)
                {
                    MessageID.IDS_FeatureNestedStackalloc.CheckFeatureAvailability(diagnostics, node.GetFirstToken().GetLocation());
                }
            }

            // Check if we're syntactically within a catch or finally clause.
            if (this.Flags.IncludesAny(BinderFlags.InCatchBlock | BinderFlags.InCatchFilter | BinderFlags.InFinallyBlock))
            {
                Error(diagnostics, ErrorCode.ERR_StackallocInCatchFinally, node);
            }

            return inLegalPosition;
        }

        private TypeSymbol GetStackAllocType(SyntaxNode node, TypeWithAnnotations elementTypeWithAnnotations, DiagnosticBag diagnostics, out bool hasErrors)
        {
            var inLegalPosition = ReportBadStackAllocPosition(node, diagnostics);
            hasErrors = !inLegalPosition;
            if (inLegalPosition && !node.IsLocalVariableDeclarationInitializationForPointerStackalloc())
            {
                CheckFeatureAvailability(node, MessageID.IDS_FeatureRefStructs, diagnostics);

                var spanType = GetWellKnownType(WellKnownType.System_Span_T, diagnostics, node);
                if (!spanType.IsErrorType())
                {
                    return ConstructNamedType(
                        type: spanType,
                        typeSyntax: node.Kind() == SyntaxKind.StackAllocArrayCreationExpression
                            ? ((StackAllocArrayCreationExpressionSyntax)node).Type
                            : node,
                        typeArgumentsSyntax: default,
                        typeArguments: ImmutableArray.Create(elementTypeWithAnnotations),
                        basesBeingResolved: null,
                        diagnostics: diagnostics);
                }
            }

            return null;
        }

        private BoundExpression BindStackAllocWithInitializer(
            SyntaxNode node,
            InitializerExpressionSyntax initSyntax,
            TypeSymbol type,
            TypeSymbol elementType,
            BoundExpression sizeOpt,
            DiagnosticBag diagnostics,
            bool hasErrors,
            ImmutableArray<BoundExpression> boundInitExprOpt = default)
        {
            if (boundInitExprOpt.IsDefault)
            {
                boundInitExprOpt = BindArrayInitializerExpressions(initSyntax, diagnostics, dimension: 1, rank: 1);
            }

            boundInitExprOpt = boundInitExprOpt.SelectAsArray((expr, t) => GenerateConversionForAssignment(t.elementType, expr, t.diagnostics), (elementType, diagnostics));

            if (sizeOpt != null)
            {
                if (!sizeOpt.HasAnyErrors)
                {
                    int? constantSizeOpt = GetIntegerConstantForArraySize(sizeOpt);
                    if (constantSizeOpt == null)
                    {
                        Error(diagnostics, ErrorCode.ERR_ConstantExpected, sizeOpt.Syntax);
                        hasErrors = true;
                    }
                    else if (boundInitExprOpt.Length != constantSizeOpt)
                    {
                        Error(diagnostics, ErrorCode.ERR_ArrayInitializerIncorrectLength, node, constantSizeOpt.Value);
                        hasErrors = true;
                    }
                }
            }
            else
            {
                sizeOpt = new BoundLiteral(
                        node,
                        ConstantValue.Create(boundInitExprOpt.Length),
                        GetSpecialType(SpecialType.System_Int32, diagnostics, node))
                { WasCompilerGenerated = true };
            }

            return new BoundStackAllocArrayCreation(node, elementType, sizeOpt, new BoundArrayInitialization(initSyntax, boundInitExprOpt), type, hasErrors);
        }

        private static int? GetIntegerConstantForArraySize(BoundExpression expression)
        {
            // If the bound could have been converted to int, then it was.  If it could not have been
            // converted to int, and it was a constant, then it was out of range.

            Debug.Assert(expression != null);
            if (expression.HasAnyErrors)
            {
                return null;
            }

            var constantValue = expression.ConstantValue;

            if (constantValue == null || constantValue.IsBad || expression.Type.SpecialType != SpecialType.System_Int32)
            {
                return null;
            }

            return constantValue.Int32Value;
        }

        private static bool IsNegativeConstantForArraySize(BoundExpression expression)
        {
            Debug.Assert(expression != null);

            if (expression.HasAnyErrors)
            {
                return false;
            }

            var constantValue = expression.ConstantValue;
            if (constantValue == null || constantValue.IsBad)
            {
                return false;
            }

            var type = expression.Type.SpecialType;
            if (type == SpecialType.System_Int32)
            {
                return constantValue.Int32Value < 0;
            }

            if (type == SpecialType.System_Int64)
            {
                return constantValue.Int64Value < 0;
            }

            // By the time we get here we definitely have int, long, uint or ulong.  Obviously the
            // latter two are never negative.
            Debug.Assert(type == SpecialType.System_UInt32 || type == SpecialType.System_UInt64);

            return false;
        }

        /// <summary>
        /// Bind the (implicit or explicit) constructor initializer of a constructor symbol (in source).
        /// </summary>
        /// <param name="initializerArgumentListOpt">
        /// Null for implicit, 
        /// BaseConstructorInitializerSyntax.ArgumentList, or 
        /// ThisConstructorInitializerSyntax.ArgumentList, or 
        /// BaseClassWithArgumentsSyntax.ArgumentList for explicit.</param>
        /// <param name="constructor">Constructor containing the initializer.</param>
        /// <param name="diagnostics">Accumulates errors (e.g. unable to find constructor to invoke).</param>
        /// <returns>A bound expression for the constructor initializer call.</returns>
        /// <remarks>
        /// This method should be kept consistent with Compiler.BindConstructorInitializer (e.g. same error codes).
        /// </remarks>
        internal BoundExpression BindConstructorInitializer(
            ArgumentListSyntax initializerArgumentListOpt,
            MethodSymbol constructor,
            DiagnosticBag diagnostics)
        {
            Binder argumentListBinder = null;

            if (initializerArgumentListOpt != null)
            {
                argumentListBinder = this.GetBinder(initializerArgumentListOpt);
            }

            var result = (argumentListBinder ?? this).BindConstructorInitializerCore(initializerArgumentListOpt, constructor, diagnostics);

            if (argumentListBinder != null)
            {
                // This code is reachable only for speculative SemanticModel.
                Debug.Assert(argumentListBinder.IsSemanticModelBinder);
                result = argumentListBinder.WrapWithVariablesIfAny(initializerArgumentListOpt, result);
            }

            return result;
        }

        private BoundExpression BindConstructorInitializerCore(
            ArgumentListSyntax initializerArgumentListOpt,
            MethodSymbol constructor,
            DiagnosticBag diagnostics)
        {
            // Either our base type is not object, or we have an initializer syntax, or both. We're going to
            // need to do overload resolution on the set of constructors of the base type, either on
            // the provided initializer syntax, or on an implicit ": base()" syntax.

            // SPEC ERROR: The specification states that if you have the situation 
            // SPEC ERROR: class B { ... } class D1 : B {} then the default constructor
            // SPEC ERROR: generated for D1 must call an accessible *parameterless* constructor
            // SPEC ERROR: in B. However, it also states that if you have 
            // SPEC ERROR: class B { ... } class D2 : B { D2() {} }  or
            // SPEC ERROR: class B { ... } class D3 : B { D3() : base() {} }  then
            // SPEC ERROR: the compiler performs *overload resolution* to determine
            // SPEC ERROR: which accessible constructor of B is called. Since B might have
            // SPEC ERROR: a ctor with all optional parameters, overload resolution might
            // SPEC ERROR: succeed even if there is no parameterless constructor. This
            // SPEC ERROR: is unintentionally inconsistent, and the native compiler does not
            // SPEC ERROR: implement this behavior. Rather, we should say in the spec that
            // SPEC ERROR: if there is no ctor in D1, then a ctor is created for you exactly
            // SPEC ERROR: as though you'd said "D1() : base() {}". 
            // SPEC ERROR: This is what we now do in Roslyn.

            Debug.Assert((object)constructor != null);
            Debug.Assert(constructor.MethodKind == MethodKind.Constructor ||
                constructor.MethodKind == MethodKind.StaticConstructor); // error scenario: constructor initializer on static constructor
            Debug.Assert(diagnostics != null);

            NamedTypeSymbol containingType = constructor.ContainingType;

            // Structs and enums do not have implicit constructor initializers.
            if ((containingType.TypeKind == TypeKind.Enum || containingType.TypeKind == TypeKind.Struct) && initializerArgumentListOpt == null)
            {
                return null;
            }

            AnalyzedArguments analyzedArguments = AnalyzedArguments.GetInstance();
            try
            {
                TypeSymbol constructorReturnType = constructor.ReturnType;
                Debug.Assert(constructorReturnType.IsVoidType()); //true of all constructors

                // Get the bound arguments and the argument names.
                // : this(__arglist()) is legal
                if (initializerArgumentListOpt != null)
                {
                    this.BindArgumentsAndNames(initializerArgumentListOpt, diagnostics, analyzedArguments, allowArglist: true);
                }

                NamedTypeSymbol initializerType = containingType;

                bool isBaseConstructorInitializer = initializerArgumentListOpt == null ||
                                                    initializerArgumentListOpt.Parent.Kind() == SyntaxKind.BaseConstructorInitializer;

                if (isBaseConstructorInitializer)
                {
                    initializerType = initializerType.BaseTypeNoUseSiteDiagnostics;

                    // Soft assert: we think this is the case, and we're asserting to catch scenarios that violate our expectations
                    Debug.Assert((object)initializerType != null ||
                    containingType.SpecialType == SpecialType.System_Object ||
                        containingType.IsInterface);

                    if ((object)initializerType == null || containingType.SpecialType == SpecialType.System_Object) //e.g. when defining System.Object in source
                    {
                        // If the constructor initializer is implicit and there is no base type, we're done.
                        // Otherwise, if the constructor initializer is explicit, we're in an error state.
                        if (initializerArgumentListOpt == null)
                        {
                            return null;
                        }
                        else
                        {
                            diagnostics.Add(ErrorCode.ERR_ObjectCallingBaseConstructor, constructor.Locations[0], containingType);
                            return new BoundBadExpression(
                                syntax: initializerArgumentListOpt.Parent,
                                resultKind: LookupResultKind.Empty,
                                symbols: ImmutableArray<Symbol>.Empty,
                                childBoundNodes: BuildArgumentsForErrorRecovery(analyzedArguments),
                                type: constructorReturnType);
                        }
                    }
                    else if (initializerArgumentListOpt != null && containingType.TypeKind == TypeKind.Struct)
                    {
                        diagnostics.Add(ErrorCode.ERR_StructWithBaseConstructorCall, constructor.Locations[0], containingType);
                        return new BoundBadExpression(
                            syntax: initializerArgumentListOpt.Parent,
                            resultKind: LookupResultKind.Empty,
                            symbols: ImmutableArray<Symbol>.Empty, //CONSIDER: we could look for a matching constructor on System.ValueType
                            childBoundNodes: BuildArgumentsForErrorRecovery(analyzedArguments),
                            type: constructorReturnType);
                    }
                }
                else
                {
                    Debug.Assert(initializerArgumentListOpt.Parent.Kind() == SyntaxKind.ThisConstructorInitializer);
                }

                if (initializerArgumentListOpt != null && analyzedArguments.HasDynamicArgument)
                {
                    diagnostics.Add(ErrorCode.ERR_NoDynamicPhantomOnBaseCtor,
                                    ((ConstructorInitializerSyntax)initializerArgumentListOpt.Parent).ThisOrBaseKeyword.GetLocation());

                    return new BoundBadExpression(
                            syntax: initializerArgumentListOpt.Parent,
                            resultKind: LookupResultKind.Empty,
                            symbols: ImmutableArray<Symbol>.Empty, //CONSIDER: we could look for a matching constructor on System.ValueType
                            childBoundNodes: BuildArgumentsForErrorRecovery(analyzedArguments),
                            type: constructorReturnType);
                }

                CSharpSyntaxNode nonNullSyntax;
                Location errorLocation;
                if (initializerArgumentListOpt != null)
                {
                    nonNullSyntax = initializerArgumentListOpt.Parent;
                    errorLocation = ((ConstructorInitializerSyntax)nonNullSyntax).ThisOrBaseKeyword.GetLocation();
                }
                else
                {
                    // Note: use syntax node of constructor with initializer, not constructor invoked by initializer (i.e. methodResolutionResult).
                    nonNullSyntax = constructor.GetNonNullSyntaxNode();
                    errorLocation = constructor.Locations[0];
                }

                BoundExpression receiver = ThisReference(nonNullSyntax, initializerType, wasCompilerGenerated: true);

                MemberResolutionResult<MethodSymbol> memberResolutionResult;
                ImmutableArray<MethodSymbol> candidateConstructors;
                if (TryPerformConstructorOverloadResolution(
                    initializerType,
                    analyzedArguments,
                    WellKnownMemberNames.InstanceConstructorName,
                    errorLocation,
                    false, // Don't suppress result diagnostics
                    diagnostics,
                    out memberResolutionResult,
                    out candidateConstructors,
                    allowProtectedConstructorsOfBaseType: true))
                {
                    bool hasErrors = false;
                    MethodSymbol resultMember = memberResolutionResult.Member;

                    if (resultMember == constructor)
                    {
                        Debug.Assert(initializerType.IsErrorType() ||
                            (initializerArgumentListOpt != null && initializerArgumentListOpt.Parent.Kind() == SyntaxKind.ThisConstructorInitializer));
                        diagnostics.Add(ErrorCode.ERR_RecursiveConstructorCall,
                                        ((ConstructorInitializerSyntax)initializerArgumentListOpt.Parent).ThisOrBaseKeyword.GetLocation(),
                                        constructor);

                        hasErrors = true; // prevent recursive constructor from being emitted
                    }
                    else if (resultMember.HasUnsafeParameter())
                    {
                        // What if some of the arguments are implicit?  Dev10 reports unsafe errors
                        // if the implied argument would have an unsafe type.  We need to check
                        // the parameters explicitly, since there won't be bound nodes for the implied
                        // arguments until lowering.

                        // Don't worry about double reporting (i.e. for both the argument and the parameter)
                        // because only one unsafe diagnostic is allowed per scope - the others are suppressed.
                        hasErrors = ReportUnsafeIfNotAllowed(errorLocation, diagnostics);
                    }

                    ReportDiagnosticsIfObsolete(diagnostics, resultMember, nonNullSyntax, hasBaseReceiver: isBaseConstructorInitializer);

                    var arguments = analyzedArguments.Arguments.ToImmutable();
                    var refKinds = analyzedArguments.RefKinds.ToImmutableOrNull();
                    var argsToParamsOpt = memberResolutionResult.Result.ArgsToParamsOpt;

                    if (!hasErrors)
                    {
                        hasErrors = !CheckInvocationArgMixing(
                            nonNullSyntax,
                            resultMember,
                            receiver,
                            resultMember.Parameters,
                            arguments,
                            argsToParamsOpt,
                            this.LocalScopeDepth,
                            diagnostics);
                    }

                    return new BoundCall(
                        nonNullSyntax,
                        receiver,
                        resultMember,
                        arguments,
                        analyzedArguments.GetNames(),
                        refKinds,
                        isDelegateCall: false,
                        expanded: memberResolutionResult.Result.Kind == MemberResolutionKind.ApplicableInExpandedForm,
                        invokedAsExtensionMethod: false,
                        argsToParamsOpt: argsToParamsOpt,
                        resultKind: LookupResultKind.Viable,
                        binderOpt: this,
                        type: constructorReturnType,
                        hasErrors: hasErrors)
                    { WasCompilerGenerated = initializerArgumentListOpt == null };
                }
                else
                {
                    var result = CreateBadCall(
                        node: nonNullSyntax,
                        name: WellKnownMemberNames.InstanceConstructorName,
                        receiver: receiver,
                        methods: candidateConstructors,
                        resultKind: LookupResultKind.OverloadResolutionFailure,
                        typeArgumentsWithAnnotations: ImmutableArray<TypeWithAnnotations>.Empty,
                        analyzedArguments: analyzedArguments,
                        invokedAsExtensionMethod: false,
                        isDelegate: false);
                    result.WasCompilerGenerated = initializerArgumentListOpt == null;
                    return result;
                }
            }
            finally
            {
                analyzedArguments.Free();
            }
        }

        protected BoundExpression BindObjectCreationExpression(ObjectCreationExpressionSyntax node, DiagnosticBag diagnostics)
        {
            var typeWithAnnotations = BindType(node.Type, diagnostics);
            var type = typeWithAnnotations.Type;
            var originalType = type;

            if (typeWithAnnotations.NullableAnnotation.IsAnnotated() && !type.IsNullableType())
            {
                diagnostics.Add(ErrorCode.ERR_AnnotationDisallowedInObjectCreation, node.Location, type);
            }

            switch (type.TypeKind)
            {
                case TypeKind.Struct:
                case TypeKind.Class:
                case TypeKind.Enum:
                case TypeKind.Error:
                    return BindClassCreationExpression(node, (NamedTypeSymbol)type, GetName(node.Type), diagnostics, originalType);

                case TypeKind.Delegate:
                    return BindDelegateCreationExpression(node, (NamedTypeSymbol)type, diagnostics);

                case TypeKind.Interface:
                    return BindInterfaceCreationExpression(node, (NamedTypeSymbol)type, diagnostics);

                case TypeKind.TypeParameter:
                    return BindTypeParameterCreationExpression(node, (TypeParameterSymbol)type, diagnostics);

                case TypeKind.Submission:
                    // script class is synthesized and should not be used as a type of a new expression:
                    throw ExceptionUtilities.UnexpectedValue(type.TypeKind);

                case TypeKind.Pointer:
                    type = new ExtendedErrorTypeSymbol(type, LookupResultKind.NotCreatable,
                        diagnostics.Add(ErrorCode.ERR_UnsafeTypeInObjectCreation, node.Location, type));
                    goto case TypeKind.Class;

                case TypeKind.Dynamic:
                // we didn't find any type called "dynamic" so we are using the builtin dynamic type, which has no constructors:
                case TypeKind.Array:
                    // ex: new ref[]
                    type = new ExtendedErrorTypeSymbol(type, LookupResultKind.NotCreatable,
                        diagnostics.Add(ErrorCode.ERR_InvalidObjectCreation, node.Type.Location, type));
                    goto case TypeKind.Class;

                default:
                    throw ExceptionUtilities.UnexpectedValue(type.TypeKind);
            }
        }

        private BoundExpression BindDelegateCreationExpression(ObjectCreationExpressionSyntax node, NamedTypeSymbol type, DiagnosticBag diagnostics)
        {
            // Get the bound arguments and the argument names.
            AnalyzedArguments analyzedArguments = AnalyzedArguments.GetInstance();

            try
            {
                BindArgumentsAndNames(node.ArgumentList, diagnostics, analyzedArguments, isDelegateCreation: true);

                bool hasErrors = false;
                if (analyzedArguments.HasErrors)
                {
                    // Let's skip this part of further error checking without marking hasErrors = true here,
                    // as the argument could be an unbound lambda, and the error could come from inside.
                    // We'll check analyzedArguments.HasErrors again after we find if this is not the case.
                }
                else if (node.ArgumentList == null || analyzedArguments.Arguments.Count == 0)
                {
                    diagnostics.Add(ErrorCode.ERR_BadCtorArgCount, node.Location, type, 0);
                    hasErrors = true;
                }
                else if (analyzedArguments.Names.Count != 0 || analyzedArguments.RefKinds.Count != 0 || analyzedArguments.Arguments.Count != 1)
                {
                    // Use a smaller span that excludes the parens.
                    var argSyntax = analyzedArguments.Arguments[0].Syntax;
                    var start = argSyntax.SpanStart;
                    var end = analyzedArguments.Arguments[analyzedArguments.Arguments.Count - 1].Syntax.Span.End;
                    var errorSpan = new TextSpan(start, end - start);

                    var loc = new SourceLocation(argSyntax.SyntaxTree, errorSpan);

                    diagnostics.Add(ErrorCode.ERR_MethodNameExpected, loc);
                    hasErrors = true;
                }

                if (node.Initializer != null)
                {
                    Error(diagnostics, ErrorCode.ERR_ObjectOrCollectionInitializerWithDelegateCreation, node);
                    hasErrors = true;
                }

                BoundExpression argument = BindToNaturalType(analyzedArguments.Arguments.Count >= 1 ? analyzedArguments.Arguments[0] : null, diagnostics);

                if (hasErrors)
                {
                    // skip the rest of this binding
                }

                // There are four cases for a delegate creation expression (7.6.10.5):
                // 1. An anonymous function is treated as a conversion from the anonymous function to the delegate type.
                else if (argument is UnboundLambda)
                {
                    // analyzedArguments.HasErrors could be true,
                    // but here the argument is an unbound lambda, the error comes from inside
                    // eg: new Action<int>(x => x.)
                    // We should try to bind it anyway in order for intellisense to work.

                    UnboundLambda unboundLambda = (UnboundLambda)argument;
                    HashSet<DiagnosticInfo> useSiteDiagnostics = null;
                    var conversion = this.Conversions.ClassifyConversionFromExpression(unboundLambda, type, ref useSiteDiagnostics);
                    diagnostics.Add(node, useSiteDiagnostics);
                    // Attempting to make the conversion caches the diagnostics and the bound state inside
                    // the unbound lambda. Fetch the result from the cache.
                    BoundLambda boundLambda = unboundLambda.Bind(type);

                    if (!conversion.IsImplicit || !conversion.IsValid)
                    {
                        GenerateImplicitConversionError(diagnostics, unboundLambda.Syntax, conversion, unboundLambda, type);
                    }
                    else
                    {
                        // We're not going to produce an error, but it is possible that the conversion from
                        // the lambda to the delegate type produced a warning, which we have not reported.
                        // Instead, we've cached it in the bound lambda. Report it now.
                        diagnostics.AddRange(boundLambda.Diagnostics);
                    }

                    // Just stuff the bound lambda into the delegate creation expression. When we lower the lambda to
                    // its method form we will rewrite this expression to refer to the method.

                    return new BoundDelegateCreationExpression(node, boundLambda, methodOpt: null, isExtensionMethod: false, type: type, hasErrors: !conversion.IsImplicit);
                }

                else if (analyzedArguments.HasErrors)
                {
                    // There is no hope, skip.
                }

                // 2. A method group
                else if (argument.Kind == BoundKind.MethodGroup)
                {
                    Conversion conversion;
                    BoundMethodGroup methodGroup = (BoundMethodGroup)argument;
                    hasErrors = MethodGroupConversionDoesNotExistOrHasErrors(methodGroup, type, node.Location, diagnostics, out conversion);
                    methodGroup = FixMethodGroupWithTypeOrValue(methodGroup, conversion, diagnostics);
                    return new BoundDelegateCreationExpression(node, methodGroup, conversion.Method, conversion.IsExtensionMethod, type, hasErrors);
                }

                else if ((object)argument.Type == null)
                {
                    diagnostics.Add(ErrorCode.ERR_MethodNameExpected, argument.Syntax.Location);
                }

                // 3. A value of the compile-time type dynamic (which is dynamically case 4), or
                else if (argument.HasDynamicType())
                {
                    return new BoundDelegateCreationExpression(node, argument, methodOpt: null, isExtensionMethod: false, type: type);
                }

                // 4. A delegate type.
                else if (argument.Type.TypeKind == TypeKind.Delegate)
                {
                    var sourceDelegate = (NamedTypeSymbol)argument.Type;
                    MethodGroup methodGroup = MethodGroup.GetInstance();
                    try
                    {
                        if (ReportDelegateInvokeUseSiteDiagnostic(diagnostics, argument.Type, node: node))
                        {
                            // We want failed "new" expression to use the constructors as their symbols.
                            return new BoundBadExpression(node, LookupResultKind.NotInvocable, StaticCast<Symbol>.From(type.InstanceConstructors), ImmutableArray.Create(argument), type);
                        }

                        methodGroup.PopulateWithSingleMethod(argument, sourceDelegate.DelegateInvokeMethod);
                        HashSet<DiagnosticInfo> useSiteDiagnostics = null;
                        Conversion conv = Conversions.MethodGroupConversion(argument.Syntax, methodGroup, type, ref useSiteDiagnostics);
                        diagnostics.Add(node, useSiteDiagnostics);
                        if (!conv.Exists)
                        {
                            var boundMethodGroup = new BoundMethodGroup(
                                argument.Syntax, default, WellKnownMemberNames.DelegateInvokeName, ImmutableArray.Create(sourceDelegate.DelegateInvokeMethod),
                                sourceDelegate.DelegateInvokeMethod, null, BoundMethodGroupFlags.None, argument, LookupResultKind.Viable);
                            if (!Conversions.ReportDelegateMethodGroupDiagnostics(this, boundMethodGroup, type, diagnostics))
                            {
                                // If we could not produce a more specialized diagnostic, we report
                                // No overload for '{0}' matches delegate '{1}'
                                diagnostics.Add(ErrorCode.ERR_MethDelegateMismatch, node.Location,
                                    sourceDelegate.DelegateInvokeMethod,
                                    type);
                            }
                        }
                        else
                        {
                            Debug.Assert(!conv.IsExtensionMethod);
                            Debug.Assert(conv.IsValid); // i.e. if it exists, then it is valid.

                            if (!this.MethodGroupConversionHasErrors(argument.Syntax, conv, argument, conv.IsExtensionMethod, type, diagnostics))
                            {
                                // we do not place the "Invoke" method in the node, indicating that it did not appear in source.
                                return new BoundDelegateCreationExpression(node, argument, methodOpt: null, isExtensionMethod: false, type: type);
                            }
                        }
                    }
                    finally
                    {
                        methodGroup.Free();
                    }
                }

                // Not a valid delegate creation expression
                else
                {
                    diagnostics.Add(ErrorCode.ERR_MethodNameExpected, argument.Syntax.Location);
                }

                // Note that we want failed "new" expression to use the constructors as their symbols.
                var childNodes = BuildArgumentsForErrorRecovery(analyzedArguments);
                return new BoundBadExpression(node, LookupResultKind.OverloadResolutionFailure, StaticCast<Symbol>.From(type.InstanceConstructors), childNodes, type);
            }
            finally
            {
                analyzedArguments.Free();
            }
        }

        private BoundExpression BindClassCreationExpression(ObjectCreationExpressionSyntax node, NamedTypeSymbol type, string typeName, DiagnosticBag diagnostics, TypeSymbol initializerType = null)
        {
            // Get the bound arguments and the argument names.
            AnalyzedArguments analyzedArguments = AnalyzedArguments.GetInstance();
            try
            {
                // new C(__arglist()) is legal
                BindArgumentsAndNames(node.ArgumentList, diagnostics, analyzedArguments, allowArglist: true);

                // No point in performing overload resolution if the type is static or a tuple literal.  
                // Just return a bad expression containing the arguments.
                if (type.IsStatic)
                {
                    diagnostics.Add(ErrorCode.ERR_InstantiatingStaticClass, node.Location, type);
                    return MakeBadExpressionForObjectCreation(node, type, analyzedArguments, diagnostics);
                }
                else if (node.Type.Kind() == SyntaxKind.TupleType)
                {
                    diagnostics.Add(ErrorCode.ERR_NewWithTupleTypeSyntax, node.Type.GetLocation());
                    return MakeBadExpressionForObjectCreation(node, type, analyzedArguments, diagnostics);
                }

                return BindClassCreationExpression(node, typeName, node.Type, type, analyzedArguments, diagnostics, node.Initializer, initializerType);
            }
            finally
            {
                analyzedArguments.Free();
            }
        }

        private BoundExpression MakeBadExpressionForObjectCreation(ObjectCreationExpressionSyntax node, TypeSymbol type, AnalyzedArguments analyzedArguments, DiagnosticBag diagnostics)
        {
            var children = ArrayBuilder<BoundExpression>.GetInstance();
            children.AddRange(BuildArgumentsForErrorRecovery(analyzedArguments));
            if (node.Initializer != null)
            {
                var boundInitializer = BindInitializerExpression(syntax: node.Initializer,
                                                                 type: type,
                                                                 typeSyntax: node.Type,
                                                                 diagnostics: diagnostics);
                children.Add(boundInitializer);
            }

            return new BoundBadExpression(node, LookupResultKind.NotCreatable, ImmutableArray.Create<Symbol>(type), children.ToImmutableAndFree(), type);
        }

        private BoundObjectInitializerExpressionBase BindInitializerExpression(
            InitializerExpressionSyntax syntax,
            TypeSymbol type,
            SyntaxNode typeSyntax,
            DiagnosticBag diagnostics)
        {
            Debug.Assert(syntax != null);
            Debug.Assert((object)type != null);

            switch (syntax.Kind())
            {
                case SyntaxKind.ObjectInitializerExpression:
                    {
                        var implicitReceiver = new BoundImplicitReceiver(typeSyntax, type) { WasCompilerGenerated = true };
                        return BindObjectInitializerExpression(syntax, type, diagnostics, implicitReceiver);
                    }

                case SyntaxKind.CollectionInitializerExpression:
                    {
                        var implicitReceiver = new BoundImplicitReceiver(typeSyntax, type) { WasCompilerGenerated = true };
                        return BindCollectionInitializerExpression(syntax, type, diagnostics, implicitReceiver);
                    }

                default:
                    throw ExceptionUtilities.Unreachable;
            }
        }

        private BoundExpression BindInitializerExpressionOrValue(
            ExpressionSyntax syntax,
            TypeSymbol type,
            SyntaxNode typeSyntax,
            DiagnosticBag diagnostics)
        {
            Debug.Assert(syntax != null);
            Debug.Assert((object)type != null);

            switch (syntax.Kind())
            {
                case SyntaxKind.ObjectInitializerExpression:
                case SyntaxKind.CollectionInitializerExpression:
                    return BindInitializerExpression((InitializerExpressionSyntax)syntax, type, typeSyntax, diagnostics);
                default:
                    return BindValue(syntax, diagnostics, BindValueKind.RValue);
            }
        }

        private BoundObjectInitializerExpression BindObjectInitializerExpression(
            InitializerExpressionSyntax initializerSyntax,
            TypeSymbol initializerType,
            DiagnosticBag diagnostics,
            BoundImplicitReceiver implicitReceiver)
        {
            // SPEC:    7.6.10.2 Object initializers
            //
            // SPEC:    An object initializer consists of a sequence of member initializers, enclosed by { and } tokens and separated by commas.
            // SPEC:    Each member initializer must name an accessible field or property of the object being initialized, followed by an equals sign and
            // SPEC:    an expression or an object initializer or collection initializer.

            Debug.Assert(initializerSyntax.Kind() == SyntaxKind.ObjectInitializerExpression);
            Debug.Assert((object)initializerType != null);

            var initializerBuilder = ArrayBuilder<BoundExpression>.GetInstance();

            // Member name map to report duplicate assignments to a field/property.
            var memberNameMap = new HashSet<string>();

            // We use a location specific binder for binding object initializer field/property access to generate object initializer specific diagnostics:
            //  1) CS1914 (ERR_StaticMemberInObjectInitializer)
            //  2) CS1917 (ERR_ReadonlyValueTypeInObjectInitializer)
            //  3) CS1918 (ERR_ValueTypePropertyInObjectInitializer)
            // Note that this is only used for the LHS of the assignment - these diagnostics do not apply on the RHS.
            // For this reason, we will actually need two binders: this and this.WithAdditionalFlags.
            var objectInitializerMemberBinder = this.WithAdditionalFlags(BinderFlags.ObjectInitializerMember);

            foreach (var memberInitializer in initializerSyntax.Expressions)
            {
                BoundExpression boundMemberInitializer = BindObjectInitializerMemberAssignment(
                    memberInitializer, initializerType, objectInitializerMemberBinder, diagnostics, implicitReceiver);

                initializerBuilder.Add(boundMemberInitializer);

                ReportDuplicateObjectMemberInitializers(boundMemberInitializer, memberNameMap, diagnostics);
            }

            return new BoundObjectInitializerExpression(initializerSyntax, initializerBuilder.ToImmutableAndFree(), initializerType);
        }

        private BoundExpression BindObjectInitializerMemberAssignment(
                   ExpressionSyntax memberInitializer,
                   TypeSymbol initializerType,
                   Binder objectInitializerMemberBinder,
                   DiagnosticBag diagnostics,
                   BoundImplicitReceiver implicitReceiver)
        {
            // SPEC:    A member initializer that specifies an expression after the equals sign is processed in the same way as an assignment (spec 7.17.1) to the field or property.

            if (memberInitializer.Kind() == SyntaxKind.SimpleAssignmentExpression)
            {
                var initializer = (AssignmentExpressionSyntax)memberInitializer;

                // Bind member initializer identifier, i.e. left part of assignment
                BoundExpression boundLeft = null;
                var leftSyntax = initializer.Left;

                if (initializerType.IsDynamic() && leftSyntax.Kind() == SyntaxKind.IdentifierName)
                {
                    {
                        // D = { ..., <identifier> = <expr>, ... }, where D : dynamic
                        var memberName = ((IdentifierNameSyntax)leftSyntax).Identifier.Text;
                        boundLeft = new BoundDynamicObjectInitializerMember(leftSyntax, memberName, implicitReceiver.Type, initializerType, hasErrors: false);
                    }
                }
                else
                {
                    // We use a location specific binder for binding object initializer field/property access to generate object initializer specific diagnostics:
                    //  1) CS1914 (ERR_StaticMemberInObjectInitializer)
                    //  2) CS1917 (ERR_ReadonlyValueTypeInObjectInitializer)
                    //  3) CS1918 (ERR_ValueTypePropertyInObjectInitializer)
                    // See comments in BindObjectInitializerExpression for more details.

                    Debug.Assert(objectInitializerMemberBinder != null);
                    Debug.Assert(objectInitializerMemberBinder.Flags.Includes(BinderFlags.ObjectInitializerMember));

                    boundLeft = objectInitializerMemberBinder.BindObjectInitializerMember(initializer, implicitReceiver, diagnostics);
                }

                if (boundLeft != null)
                {
                    Debug.Assert((object)boundLeft.Type != null);

                    // Bind member initializer value, i.e. right part of assignment
                    BoundExpression boundRight = BindInitializerExpressionOrValue(
                        syntax: initializer.Right,
                        type: boundLeft.Type,
                        typeSyntax: boundLeft.Syntax,
                        diagnostics: diagnostics);

                    // Bind member initializer assignment expression
                    return BindAssignment(initializer, boundLeft, boundRight, isRef: false, diagnostics);
                }
            }

            var boundExpression = BindValue(memberInitializer, diagnostics, BindValueKind.RValue);
            Error(diagnostics, ErrorCode.ERR_InvalidInitializerElementInitializer, memberInitializer);
            return ToBadExpression(boundExpression, LookupResultKind.NotAValue);
        }

        // returns BadBoundExpression or BoundObjectInitializerMember
        private BoundExpression BindObjectInitializerMember(
            AssignmentExpressionSyntax namedAssignment,
            BoundImplicitReceiver implicitReceiver,
            DiagnosticBag diagnostics)
        {
            BoundExpression boundMember;
            LookupResultKind resultKind;
            bool hasErrors;

            if (namedAssignment.Left.Kind() == SyntaxKind.IdentifierName)
            {
                var memberName = (IdentifierNameSyntax)namedAssignment.Left;

                // SPEC:    Each member initializer must name an accessible field or property of the object being initialized, followed by an equals sign and
                // SPEC:    an expression or an object initializer or collection initializer.
                // SPEC:    A member initializer that specifies an expression after the equals sign is processed in the same way as an assignment (7.17.1) to the field or property.

                // SPEC VIOLATION:  Native compiler also allows initialization of field-like events in object initializers, so we allow it as well.

                boundMember = BindInstanceMemberAccess(
                    node: memberName,
                    right: memberName,
                    boundLeft: implicitReceiver,
                    rightName: memberName.Identifier.ValueText,
                    rightArity: 0,
                    typeArgumentsSyntax: default(SeparatedSyntaxList<TypeSyntax>),
                    typeArgumentsWithAnnotations: default(ImmutableArray<TypeWithAnnotations>),
                    invoked: false,
                    indexed: false,
                    diagnostics: diagnostics);

                resultKind = boundMember.ResultKind;
                hasErrors = boundMember.HasAnyErrors || implicitReceiver.HasAnyErrors;

                if (boundMember.Kind == BoundKind.PropertyGroup)
                {
                    boundMember = BindIndexedPropertyAccess((BoundPropertyGroup)boundMember, mustHaveAllOptionalParameters: true, diagnostics: diagnostics);
                    if (boundMember.HasAnyErrors)
                    {
                        hasErrors = true;
                    }
                }
            }
            else if (namedAssignment.Left.Kind() == SyntaxKind.ImplicitElementAccess)
            {
                var implicitIndexing = (ImplicitElementAccessSyntax)namedAssignment.Left;
                boundMember = BindElementAccess(implicitIndexing, implicitReceiver, implicitIndexing.ArgumentList, diagnostics);

                resultKind = boundMember.ResultKind;
                hasErrors = boundMember.HasAnyErrors || implicitReceiver.HasAnyErrors;
            }
            else
            {
                return null;
            }

            // SPEC:    A member initializer that specifies an object initializer after the equals sign is a nested object initializer,
            // SPEC:    i.e. an initialization of an embedded object. Instead of assigning a new value to the field or property,
            // SPEC:    the assignments in the nested object initializer are treated as assignments to members of the field or property.
            // SPEC:    Nested object initializers cannot be applied to properties with a value type, or to read-only fields with a value type.

            // NOTE:    The dev11 behavior does not match the spec that was current at the time (quoted above).  However, in the roslyn
            // NOTE:    timeframe, the spec will be updated to apply the same restriction to nested collection initializers.  Therefore,
            // NOTE:    roslyn will implement the dev11 behavior and it will be spec-compliant.

            // NOTE:    In the roslyn timeframe, an additional restriction will (likely) be added to the spec - it is not sufficient for the
            // NOTE:    type of the member to not be a value type - it must actually be a reference type (i.e. unconstrained type parameters
            // NOTE:    should be prohibited).  To avoid breaking existing code, roslyn will not implement this new spec clause.
            // TODO:    If/when we have a way to version warnings, we should add a warning for this.

            BoundKind boundMemberKind = boundMember.Kind;
            SyntaxKind rhsKind = namedAssignment.Right.Kind();
            bool isRhsNestedInitializer = rhsKind == SyntaxKind.ObjectInitializerExpression || rhsKind == SyntaxKind.CollectionInitializerExpression;
            BindValueKind valueKind = isRhsNestedInitializer ? BindValueKind.RValue : BindValueKind.Assignable;

            ImmutableArray<BoundExpression> arguments = ImmutableArray<BoundExpression>.Empty;
            ImmutableArray<string> argumentNamesOpt = default(ImmutableArray<string>);
            ImmutableArray<int> argsToParamsOpt = default(ImmutableArray<int>);
            ImmutableArray<RefKind> argumentRefKindsOpt = default(ImmutableArray<RefKind>);
            bool expanded = false;

            switch (boundMemberKind)
            {
                case BoundKind.FieldAccess:
                    {
                        var fieldSymbol = ((BoundFieldAccess)boundMember).FieldSymbol;
                        if (isRhsNestedInitializer && fieldSymbol.IsReadOnly && fieldSymbol.Type.IsValueType)
                        {
                            if (!hasErrors)
                            {
                                // TODO: distinct error code for collection initializers?  (Dev11 doesn't have one.)
                                Error(diagnostics, ErrorCode.ERR_ReadonlyValueTypeInObjectInitializer, namedAssignment.Left, fieldSymbol, fieldSymbol.Type);
                                hasErrors = true;
                            }

                            resultKind = LookupResultKind.NotAValue;
                        }
                        break;
                    }

                case BoundKind.EventAccess:
                    break;

                case BoundKind.PropertyAccess:
                    hasErrors |= isRhsNestedInitializer && !CheckNestedObjectInitializerPropertySymbol(((BoundPropertyAccess)boundMember).PropertySymbol, namedAssignment.Left, diagnostics, hasErrors, ref resultKind);
                    break;

                case BoundKind.IndexerAccess:
                    {
                        var indexer = (BoundIndexerAccess)boundMember;
                        hasErrors |= isRhsNestedInitializer && !CheckNestedObjectInitializerPropertySymbol(indexer.Indexer, namedAssignment.Left, diagnostics, hasErrors, ref resultKind);
                        arguments = indexer.Arguments;
                        argumentNamesOpt = indexer.ArgumentNamesOpt;
                        argsToParamsOpt = indexer.ArgsToParamsOpt;
                        argumentRefKindsOpt = indexer.ArgumentRefKindsOpt;
                        expanded = indexer.Expanded;

                        break;
                    }

                case BoundKind.DynamicIndexerAccess:
                    {
                        var indexer = (BoundDynamicIndexerAccess)boundMember;
                        arguments = indexer.Arguments;
                        argumentNamesOpt = indexer.ArgumentNamesOpt;
                        argumentRefKindsOpt = indexer.ArgumentRefKindsOpt;
                    }

                    break;

                case BoundKind.ArrayAccess:
                case BoundKind.PointerElementAccess:
                    return boundMember;

                default:
                    return BadObjectInitializerMemberAccess(boundMember, implicitReceiver, namedAssignment.Left, diagnostics, valueKind, hasErrors);
            }

            if (!hasErrors)
            {
                // CheckValueKind to generate possible diagnostics for invalid initializers non-viable member lookup result:
                //      1) CS0154 (ERR_PropertyLacksGet)
                //      2) CS0200 (ERR_AssgReadonlyProp)

                Debug.Assert(Flags.Includes(CSharp.BinderFlags.ObjectInitializerMember));
                if (!CheckValueKind(boundMember.Syntax, boundMember, valueKind, checkingReceiver: false, diagnostics: diagnostics))
                {
                    hasErrors = true;
                    resultKind = isRhsNestedInitializer ? LookupResultKind.NotAValue : LookupResultKind.NotAVariable;
                }
            }

            return new BoundObjectInitializerMember(
                namedAssignment.Left,
                boundMember.ExpressionSymbol,
                arguments,
                argumentNamesOpt,
                argumentRefKindsOpt,
                expanded,
                argsToParamsOpt,
                resultKind,
                implicitReceiver.Type,
                binderOpt: this,
                type: boundMember.Type,
                hasErrors: hasErrors);
        }

        private static bool CheckNestedObjectInitializerPropertySymbol(
            PropertySymbol propertySymbol,
            ExpressionSyntax memberNameSyntax,
            DiagnosticBag diagnostics,
            bool suppressErrors,
            ref LookupResultKind resultKind)
        {
            bool hasErrors = false;
            if (propertySymbol.Type.IsValueType)
            {
                if (!suppressErrors)
                {
                    // TODO: distinct error code for collection initializers?  (Dev11 doesn't have one.)
                    Error(diagnostics, ErrorCode.ERR_ValueTypePropertyInObjectInitializer, memberNameSyntax, propertySymbol, propertySymbol.Type);
                    hasErrors = true;
                }

                resultKind = LookupResultKind.NotAValue;
            }

            return !hasErrors;
        }

        private BoundExpression BadObjectInitializerMemberAccess(
            BoundExpression boundMember,
            BoundImplicitReceiver implicitReceiver,
            ExpressionSyntax memberNameSyntax,
            DiagnosticBag diagnostics,
            BindValueKind valueKind,
            bool suppressErrors)
        {
            if (!suppressErrors)
            {
                string member;
                var identName = memberNameSyntax as IdentifierNameSyntax;
                if (identName != null)
                {
                    member = identName.Identifier.ValueText;
                }
                else
                {
                    member = memberNameSyntax.ToString();
                }

                switch (boundMember.ResultKind)
                {
                    case LookupResultKind.Empty:
                        Error(diagnostics, ErrorCode.ERR_NoSuchMember, memberNameSyntax, implicitReceiver.Type, member);
                        break;

                    case LookupResultKind.Inaccessible:
                        boundMember = CheckValue(boundMember, valueKind, diagnostics);
                        Debug.Assert(boundMember.HasAnyErrors);
                        break;

                    default:
                        Error(diagnostics, ErrorCode.ERR_MemberCannotBeInitialized, memberNameSyntax, member);
                        break;
                }
            }

            return ToBadExpression(boundMember, (valueKind == BindValueKind.RValue) ? LookupResultKind.NotAValue : LookupResultKind.NotAVariable);
        }

        private static void ReportDuplicateObjectMemberInitializers(BoundExpression boundMemberInitializer, HashSet<string> memberNameMap, DiagnosticBag diagnostics)
        {
            Debug.Assert(memberNameMap != null);

            // SPEC:    It is an error for an object initializer to include more than one member initializer for the same field or property.

            if (!boundMemberInitializer.HasAnyErrors)
            {
                // SPEC:    A member initializer that specifies an expression after the equals sign is processed in the same way as an assignment (7.17.1) to the field or property.

                var memberInitializerSyntax = boundMemberInitializer.Syntax;

                Debug.Assert(memberInitializerSyntax.Kind() == SyntaxKind.SimpleAssignmentExpression);
                var namedAssignment = (AssignmentExpressionSyntax)memberInitializerSyntax;

                var memberNameSyntax = namedAssignment.Left as IdentifierNameSyntax;
                if (memberNameSyntax != null)
                {
                    var memberName = memberNameSyntax.Identifier.ValueText;

                    if (!memberNameMap.Add(memberName))
                    {
                        Error(diagnostics, ErrorCode.ERR_MemberAlreadyInitialized, memberNameSyntax, memberName);
                    }
                }
            }
        }

        private BoundCollectionInitializerExpression BindCollectionInitializerExpression(
            InitializerExpressionSyntax initializerSyntax,
            TypeSymbol initializerType,
            DiagnosticBag diagnostics,
            BoundImplicitReceiver implicitReceiver)
        {
            // SPEC:    7.6.10.3 Collection initializers
            //
            // SPEC:    A collection initializer consists of a sequence of element initializers, enclosed by { and } tokens and separated by commas.
            // SPEC:    The following is an example of an object creation expression that includes a collection initializer:
            // SPEC:        List<int> digits = new List<int> { 0, 1, 2, 3, 4, 5, 6, 7, 8, 9 };
            // SPEC:    The collection object to which a collection initializer is applied must be of a type that implements System.Collections.IEnumerable or
            // SPEC:    a compile-time error occurs. For each specified element in order, the collection initializer invokes an Add method on the target object
            // SPEC:    with the expression list of the element initializer as argument list, applying normal overload resolution for each invocation.
            // SPEC:    Thus, the collection object must contain an applicable Add method for each element initializer.

            Debug.Assert(initializerSyntax.Kind() == SyntaxKind.CollectionInitializerExpression);
            Debug.Assert(initializerSyntax.Expressions.Any());
            Debug.Assert((object)initializerType != null);

            var initializerBuilder = ArrayBuilder<BoundExpression>.GetInstance();

            // SPEC:    The collection object to which a collection initializer is applied must be of a type that implements System.Collections.IEnumerable or
            // SPEC:    a compile-time error occurs.

            bool hasEnumerableInitializerType = CollectionInitializerTypeImplementsIEnumerable(initializerType, initializerSyntax, diagnostics);
            if (!hasEnumerableInitializerType && !initializerSyntax.HasErrors && !initializerType.IsErrorType())
            {
                Error(diagnostics, ErrorCode.ERR_CollectionInitRequiresIEnumerable, initializerSyntax, initializerType);
            }

            // We use a location specific binder for binding collection initializer Add method to generate specific overload resolution diagnostics:
            //  1) CS1921 (ERR_InitializerAddHasWrongSignature)
            //  2) CS1950 (ERR_BadArgTypesForCollectionAdd)
            //  3) CS1954 (ERR_InitializerAddHasParamModifiers)
            var collectionInitializerAddMethodBinder = this.WithAdditionalFlags(BinderFlags.CollectionInitializerAddMethod);

            foreach (var elementInitializer in initializerSyntax.Expressions)
            {
                // NOTE:    collectionInitializerAddMethodBinder is used only for binding the Add method invocation expression, but not the entire initializer.
                // NOTE:    Hence it is being passed as a parameter to BindCollectionInitializerElement().
                // NOTE:    Ideally we would want to avoid this and bind the entire initializer with the collectionInitializerAddMethodBinder.
                // NOTE:    However, this approach has few issues. These issues also occur when binding object initializer member assignment.
                // NOTE:    See comments for objectInitializerMemberBinder in BindObjectInitializerExpression method for details about the pitfalls of alternate approaches.

                BoundExpression boundElementInitializer = BindCollectionInitializerElement(elementInitializer, initializerType,
                    hasEnumerableInitializerType, collectionInitializerAddMethodBinder, diagnostics, implicitReceiver);

                initializerBuilder.Add(boundElementInitializer);
            }

            return new BoundCollectionInitializerExpression(initializerSyntax, initializerBuilder.ToImmutableAndFree(), initializerType);
        }

        private bool CollectionInitializerTypeImplementsIEnumerable(TypeSymbol initializerType, CSharpSyntaxNode node, DiagnosticBag diagnostics)
        {
            // SPEC:    The collection object to which a collection initializer is applied must be of a type that implements System.Collections.IEnumerable or
            // SPEC:    a compile-time error occurs.

            if (initializerType.IsDynamic())
            {
                // We cannot determine at compile time if initializerType implements System.Collections.IEnumerable, we must assume that it does.
                return true;
            }
            else if (!initializerType.IsErrorType())
            {
                TypeSymbol collectionsIEnumerableType = this.GetSpecialType(SpecialType.System_Collections_IEnumerable, diagnostics, node);

                // NOTE:    Ideally, to check if the initializer type implements System.Collections.IEnumerable we can walk through
                // NOTE:    its implemented interfaces. However the native compiler checks to see if there is conversion from initializer
                // NOTE:    type to the predefined System.Collections.IEnumerable type, so we do the same.

                HashSet<DiagnosticInfo> useSiteDiagnostics = null;
                var result = Conversions.ClassifyImplicitConversionFromType(initializerType, collectionsIEnumerableType, ref useSiteDiagnostics).IsValid;
                diagnostics.Add(node, useSiteDiagnostics);
                return result;
            }
            else
            {
                return false;
            }
        }

        private BoundExpression BindCollectionInitializerElement(
            ExpressionSyntax elementInitializer,
            TypeSymbol initializerType,
            bool hasEnumerableInitializerType,
            Binder collectionInitializerAddMethodBinder,
            DiagnosticBag diagnostics,
            BoundImplicitReceiver implicitReceiver)
        {
            // SPEC:    Each element initializer specifies an element to be added to the collection object being initialized, and consists of
            // SPEC:    a list of expressions enclosed by { and } tokens and separated by commas.
            // SPEC:    A single-expression element initializer can be written without braces, but cannot then be an assignment expression,
            // SPEC:    to avoid ambiguity with member initializers. The non-assignment-expression production is defined in 7.18.

            if (elementInitializer.Kind() == SyntaxKind.ComplexElementInitializerExpression)
            {
                return BindComplexElementInitializerExpression(
                    (InitializerExpressionSyntax)elementInitializer,
                    diagnostics,
                    hasEnumerableInitializerType,
                    collectionInitializerAddMethodBinder,
                    implicitReceiver);
            }
            else
            {
                // Must be a non-assignment expression.
                if (SyntaxFacts.IsAssignmentExpression(elementInitializer.Kind()))
                {
                    Error(diagnostics, ErrorCode.ERR_InvalidInitializerElementInitializer, elementInitializer);
                }

                var boundElementInitializer = BindInitializerExpressionOrValue(elementInitializer, initializerType, implicitReceiver.Syntax, diagnostics);

                BoundExpression result = BindCollectionInitializerElementAddMethod(
                    elementInitializer,
                    ImmutableArray.Create(boundElementInitializer),
                    hasEnumerableInitializerType,
                    collectionInitializerAddMethodBinder,
                    diagnostics,
                    implicitReceiver);

                result.WasCompilerGenerated = true;
                return result;
            }
        }

        private BoundExpression BindComplexElementInitializerExpression(
            InitializerExpressionSyntax elementInitializer,
            DiagnosticBag diagnostics,
            bool hasEnumerableInitializerType,
            Binder collectionInitializerAddMethodBinder = null,
            BoundImplicitReceiver implicitReceiver = null)
        {
            var elementInitializerExpressions = elementInitializer.Expressions;

            if (elementInitializerExpressions.Any())
            {
                var exprBuilder = ArrayBuilder<BoundExpression>.GetInstance();
                foreach (var childElementInitializer in elementInitializerExpressions)
                {
                    exprBuilder.Add(BindValue(childElementInitializer, diagnostics, BindValueKind.RValue));
                }

                return BindCollectionInitializerElementAddMethod(
                    elementInitializer,
                    exprBuilder.ToImmutableAndFree(),
                    hasEnumerableInitializerType,
                    collectionInitializerAddMethodBinder,
                    diagnostics,
                    implicitReceiver);
            }
            else
            {
                Error(diagnostics, ErrorCode.ERR_EmptyElementInitializer, elementInitializer);
                return BadExpression(elementInitializer, LookupResultKind.NotInvocable);
            }
        }

        private BoundExpression BindUnexpectedComplexElementInitializer(InitializerExpressionSyntax node, DiagnosticBag diagnostics)
        {
            Debug.Assert(node.Kind() == SyntaxKind.ComplexElementInitializerExpression);

            return BindComplexElementInitializerExpression(node, diagnostics, hasEnumerableInitializerType: false);
        }

        private BoundExpression BindCollectionInitializerElementAddMethod(
            ExpressionSyntax elementInitializer,
            ImmutableArray<BoundExpression> boundElementInitializerExpressions,
            bool hasEnumerableInitializerType,
            Binder collectionInitializerAddMethodBinder,
            DiagnosticBag diagnostics,
            BoundImplicitReceiver implicitReceiver)
        {
            // SPEC:    For each specified element in order, the collection initializer invokes an Add method on the target object
            // SPEC:    with the expression list of the element initializer as argument list, applying normal overload resolution for each invocation.
            // SPEC:    Thus, the collection object must contain an applicable Add method for each element initializer.

            // We use a location specific binder for binding collection initializer Add method to generate specific overload resolution diagnostics.
            //  1) CS1921 (ERR_InitializerAddHasWrongSignature)
            //  2) CS1950 (ERR_BadArgTypesForCollectionAdd)
            //  3) CS1954 (ERR_InitializerAddHasParamModifiers)
            // See comments in BindCollectionInitializerExpression for more details.

            Debug.Assert(!boundElementInitializerExpressions.IsEmpty);

            if (!hasEnumerableInitializerType)
            {
                return BadExpression(elementInitializer, LookupResultKind.NotInvocable, ImmutableArray<Symbol>.Empty, boundElementInitializerExpressions);
            }

            Debug.Assert(collectionInitializerAddMethodBinder != null);
            Debug.Assert(collectionInitializerAddMethodBinder.Flags.Includes(BinderFlags.CollectionInitializerAddMethod));
            Debug.Assert(implicitReceiver != null);
            Debug.Assert((object)implicitReceiver.Type != null);

            if (implicitReceiver.Type.IsDynamic())
            {
                var hasErrors = ReportBadDynamicArguments(elementInitializer, boundElementInitializerExpressions, refKinds: default, diagnostics, queryClause: null);

                return new BoundDynamicCollectionElementInitializer(
                    elementInitializer,
                    applicableMethods: ImmutableArray<MethodSymbol>.Empty,
                    implicitReceiver,
                    arguments: boundElementInitializerExpressions.SelectAsArray(e => BindToNaturalType(e, diagnostics)),
                    type: GetSpecialType(SpecialType.System_Void, diagnostics, elementInitializer),
                    hasErrors: hasErrors);
            }

            // Receiver is early bound, find method Add and invoke it (may still be a dynamic invocation):

            var addMethodInvocation = collectionInitializerAddMethodBinder.MakeInvocationExpression(
                elementInitializer,
                implicitReceiver,
                methodName: WellKnownMemberNames.CollectionInitializerAddMethodName,
                args: boundElementInitializerExpressions,
                diagnostics: diagnostics);

            if (addMethodInvocation.Kind == BoundKind.DynamicInvocation)
            {
                var dynamicInvocation = (BoundDynamicInvocation)addMethodInvocation;
                return new BoundDynamicCollectionElementInitializer(
                    elementInitializer,
                    dynamicInvocation.ApplicableMethods,
                    implicitReceiver,
                    dynamicInvocation.Arguments,
                    dynamicInvocation.Type,
                    hasErrors: dynamicInvocation.HasAnyErrors);
            }
            else if (addMethodInvocation.Kind == BoundKind.Call)
            {
                var boundCall = (BoundCall)addMethodInvocation;

                // Either overload resolution succeeded for this call or it did not. If it
                // did not succeed then we've stashed the original method symbols from the
                // method group, and we should use those as the symbols displayed for the
                // call. If it did succeed then we did not stash any symbols.
                if (boundCall.HasErrors && !boundCall.OriginalMethodsOpt.IsDefault)
                {
                    return boundCall;
                }

                return new BoundCollectionElementInitializer(
                    elementInitializer,
                    boundCall.Method,
                    boundCall.Arguments,
                    boundCall.ReceiverOpt,
                    boundCall.Expanded,
                    boundCall.ArgsToParamsOpt,
                    boundCall.InvokedAsExtensionMethod,
                    boundCall.ResultKind,
                    binderOpt: boundCall.BinderOpt,
                    boundCall.Type,
                    boundCall.HasAnyErrors)
                { WasCompilerGenerated = true };
            }
            else
            {
                Debug.Assert(addMethodInvocation.Kind == BoundKind.BadExpression);
                return addMethodInvocation;
            }
        }

        internal ImmutableArray<MethodSymbol> FilterInaccessibleConstructors(ImmutableArray<MethodSymbol> constructors, bool allowProtectedConstructorsOfBaseType, ref HashSet<DiagnosticInfo> useSiteDiagnostics)
        {
            ArrayBuilder<MethodSymbol> builder = null;

            for (int i = 0; i < constructors.Length; i++)
            {
                MethodSymbol constructor = constructors[i];

                if (!IsConstructorAccessible(constructor, ref useSiteDiagnostics, allowProtectedConstructorsOfBaseType))
                {
                    if (builder == null)
                    {
                        builder = ArrayBuilder<MethodSymbol>.GetInstance();
                        builder.AddRange(constructors, i);
                    }
                }
                else
                {
                    builder?.Add(constructor);
                }
            }

            return builder == null ? constructors : builder.ToImmutableAndFree();
        }

        private bool IsConstructorAccessible(MethodSymbol constructor, ref HashSet<DiagnosticInfo> useSiteDiagnostics, bool allowProtectedConstructorsOfBaseType = false)
        {
            Debug.Assert((object)constructor != null);
            Debug.Assert(constructor.MethodKind == MethodKind.Constructor || constructor.MethodKind == MethodKind.StaticConstructor);

            NamedTypeSymbol containingType = this.ContainingType;
            if ((object)containingType != null)
            {
                // SPEC VIOLATION: The specification implies that when considering 
                // SPEC VIOLATION: instance methods or instance constructors, we first 
                // SPEC VIOLATION: do overload resolution on the accessible members, and 
                // SPEC VIOLATION: then if the best method chosen is protected and accessed 
                // SPEC VIOLATION: through the wrong type, then an error occurs. The native 
                // SPEC VIOLATION: compiler however does it in the opposite order. First it
                // SPEC VIOLATION: filters out the protected methods that cannot be called
                // SPEC VIOLATION: through the given type, and then it does overload resolution
                // SPEC VIOLATION: on the rest.
                // 
                // That said, it is somewhat odd that the same rule applies to constructors
                // as instance methods. A protected constructor is never going to be called
                // via an instance of a *more derived but different class* the way a 
                // virtual method might be. Nevertheless, that's what we do.
                //
                // A constructor is accessed through an instance of the type being constructed:
                return allowProtectedConstructorsOfBaseType ?
                    this.IsAccessible(constructor, ref useSiteDiagnostics, null) :
                    this.IsSymbolAccessibleConditional(constructor, containingType, ref useSiteDiagnostics, constructor.ContainingType);
            }
            else
            {
                Debug.Assert((object)this.Compilation.Assembly != null);
                return IsSymbolAccessibleConditional(constructor, this.Compilation.Assembly, ref useSiteDiagnostics);
            }
        }

        protected BoundExpression BindClassCreationExpression(
            CSharpSyntaxNode node,
            string typeName,
            CSharpSyntaxNode typeNode,
            NamedTypeSymbol type,
            AnalyzedArguments analyzedArguments,
            DiagnosticBag diagnostics,
            InitializerExpressionSyntax initializerSyntaxOpt = null,
            TypeSymbol initializerTypeOpt = null)
        {

            BoundExpression result = null;
            bool hasErrors = type.IsErrorType();
            if (type.IsAbstract)
            {
                // Report error for new of abstract type.
                diagnostics.Add(ErrorCode.ERR_NoNewAbstract, node.Location, type);
                hasErrors = true;
            }

            HashSet<DiagnosticInfo> useSiteDiagnostics = null;
            BoundObjectInitializerExpressionBase boundInitializerOpt = null;

            // If we have a dynamic argument then do overload resolution to see if there are one or more
            // applicable candidates. If there are, then this is a dynamic object creation; we'll work out
            // which ctor to call at runtime. If we have a dynamic argument but no applicable candidates
            // then we do the analysis again for error reporting purposes.

            if (analyzedArguments.HasDynamicArgument)
            {
                OverloadResolutionResult<MethodSymbol> overloadResolutionResult = OverloadResolutionResult<MethodSymbol>.GetInstance();
                this.OverloadResolution.ObjectCreationOverloadResolution(GetAccessibleConstructorsForOverloadResolution(type, ref useSiteDiagnostics), analyzedArguments, overloadResolutionResult, ref useSiteDiagnostics);
                diagnostics.Add(node, useSiteDiagnostics);
                useSiteDiagnostics = null;

                if (overloadResolutionResult.HasAnyApplicableMember)
                {
                    var argArray = BuildArgumentsForDynamicInvocation(analyzedArguments, diagnostics);
                    var refKindsArray = analyzedArguments.RefKinds.ToImmutableOrNull();

                    hasErrors &= ReportBadDynamicArguments(node, argArray, refKindsArray, diagnostics, queryClause: null);

                    boundInitializerOpt = makeBoundInitializerOpt();
                    result = new BoundDynamicObjectCreationExpression(
                        node,
                        typeName,
                        argArray,
                        analyzedArguments.GetNames(),
                        refKindsArray,
                        boundInitializerOpt,
                        overloadResolutionResult.GetAllApplicableMembers(),
                        type,
                        hasErrors);
                }

                overloadResolutionResult.Free();
                if (result != null)
                {
                    return result;
                }
            }

            MemberResolutionResult<MethodSymbol> memberResolutionResult;
            ImmutableArray<MethodSymbol> candidateConstructors;

            if (TryPerformConstructorOverloadResolution(
                type,
                analyzedArguments,
                typeName,
                typeNode.Location,
                hasErrors, //don't cascade in these cases
                diagnostics,
                out memberResolutionResult,
                out candidateConstructors,
                allowProtectedConstructorsOfBaseType: false))
            {
                var method = memberResolutionResult.Member;

                bool hasError = false;

                // What if some of the arguments are implicit?  Dev10 reports unsafe errors
                // if the implied argument would have an unsafe type.  We need to check
                // the parameters explicitly, since there won't be bound nodes for the implied
                // arguments until lowering.
                if (method.HasUnsafeParameter())
                {
                    // Don't worry about double reporting (i.e. for both the argument and the parameter)
                    // because only one unsafe diagnostic is allowed per scope - the others are suppressed.
                    hasError = ReportUnsafeIfNotAllowed(node, diagnostics) || hasError;
                }

                ReportDiagnosticsIfObsolete(diagnostics, method, node, hasBaseReceiver: false);
                // NOTE: Use-site diagnostics were reported during overload resolution.

                ConstantValue constantValueOpt = (initializerSyntaxOpt == null && method.IsDefaultValueTypeConstructor()) ?
                    FoldParameterlessValueTypeConstructor(type) :
                    null;

                var arguments = analyzedArguments.Arguments.ToImmutable();
                var refKinds = analyzedArguments.RefKinds.ToImmutableOrNull();
                var argToParams = memberResolutionResult.Result.ArgsToParamsOpt;

                if (!hasError)
                {
                    hasError = !CheckInvocationArgMixing(
                        node,
                        method,
                        null,
                        method.Parameters,
                        arguments,
                        argToParams,
                        this.LocalScopeDepth,
                        diagnostics);
                }

                boundInitializerOpt = makeBoundInitializerOpt();
                result = new BoundObjectCreationExpression(
                    node,
                    method,
                    candidateConstructors,
                    arguments,
                    analyzedArguments.GetNames(),
                    refKinds,
                    memberResolutionResult.Result.Kind == MemberResolutionKind.ApplicableInExpandedForm,
                    argToParams,
                    constantValueOpt,
                    boundInitializerOpt,
                    this,
                    type,
                    hasError);

                // CONSIDER: Add ResultKind field to BoundObjectCreationExpression to avoid wrapping result with BoundBadExpression.
                if (type.IsAbstract)
                {
                    result = BadExpression(node, LookupResultKind.NotCreatable, result);
                }

                return result;
            }

            LookupResultKind resultKind;

            if (type.IsAbstract)
            {
                resultKind = LookupResultKind.NotCreatable;
            }
            else if (memberResolutionResult.IsValid && !IsConstructorAccessible(memberResolutionResult.Member, ref useSiteDiagnostics))
            {
                resultKind = LookupResultKind.Inaccessible;
            }
            else
            {
                resultKind = LookupResultKind.OverloadResolutionFailure;
            }

            diagnostics.Add(node, useSiteDiagnostics);

            ArrayBuilder<Symbol> symbols = ArrayBuilder<Symbol>.GetInstance();
            symbols.AddRange(candidateConstructors);

            // NOTE: The use site diagnostics of the candidate constructors have already been reported (in PerformConstructorOverloadResolution).

            var childNodes = ArrayBuilder<BoundExpression>.GetInstance();
            childNodes.AddRange(BuildArgumentsForErrorRecovery(analyzedArguments, candidateConstructors));
            if (initializerSyntaxOpt != null)
            {
                childNodes.Add(boundInitializerOpt ?? makeBoundInitializerOpt());
            }

            return new BoundBadExpression(node, resultKind, symbols.ToImmutableAndFree(), childNodes.ToImmutableAndFree(), type);

            BoundObjectInitializerExpressionBase makeBoundInitializerOpt()
            {
                if (initializerSyntaxOpt != null)
                {
                    return BindInitializerExpression(syntax: initializerSyntaxOpt,
                                                     type: initializerTypeOpt ?? type,
                                                     typeSyntax: typeNode,
                                                     diagnostics: diagnostics);
                }
                return null;
            }
        }

        private BoundExpression BindInterfaceCreationExpression(ObjectCreationExpressionSyntax node, NamedTypeSymbol type, DiagnosticBag diagnostics)
        {
            Debug.Assert((object)type != null);

            // COM interfaces which have ComImportAttribute and CoClassAttribute can be instantiated with "new". 
            // CoClassAttribute contains the type information of the original CoClass for the interface.
            // We replace the interface creation with CoClass object creation for this case.

            // NOTE: We don't attempt binding interface creation to CoClass creation if we are within an attribute argument.
            // NOTE: This is done to prevent a cycle in an error scenario where we have a "new InterfaceType" expression in an attribute argument.
            // NOTE: Accessing IsComImport/ComImportCoClass properties on given type symbol would attempt ForceCompeteAttributes, which would again try binding all attributes on the symbol.
            // NOTE: causing infinite recursion. We avoid this cycle by checking if we are within in context of an Attribute argument.
            if (!this.InAttributeArgument && type.IsComImport)
            {
                NamedTypeSymbol coClassType = type.ComImportCoClass;
                if ((object)coClassType != null)
                {
                    return BindComImportCoClassCreationExpression(node, type, coClassType, diagnostics);
                }
            }

            // interfaces can't be instantiated in C#
            diagnostics.Add(ErrorCode.ERR_NoNewAbstract, node.Location, type);
            return BindBadInterfaceCreationExpression(node, type, diagnostics);
        }

        private BoundExpression BindBadInterfaceCreationExpression(ObjectCreationExpressionSyntax node, NamedTypeSymbol type, DiagnosticBag diagnostics)
        {
            AnalyzedArguments analyzedArguments = AnalyzedArguments.GetInstance();

            BindArgumentsAndNames(node.ArgumentList, diagnostics, analyzedArguments);
            ImmutableArray<BoundExpression> childNodes = BuildArgumentsForErrorRecovery(analyzedArguments);
            BoundExpression result = new BoundBadExpression(node, LookupResultKind.NotCreatable, ImmutableArray.Create<Symbol>(type), childNodes, type);
            analyzedArguments.Free();
            return result;
        }

        private BoundExpression BindComImportCoClassCreationExpression(ObjectCreationExpressionSyntax node, NamedTypeSymbol interfaceType, NamedTypeSymbol coClassType, DiagnosticBag diagnostics)
        {
            Debug.Assert((object)interfaceType != null);
            Debug.Assert(interfaceType.IsInterfaceType());
            Debug.Assert((object)coClassType != null);
            Debug.Assert(TypeSymbol.Equals(interfaceType.ComImportCoClass, coClassType, TypeCompareKind.ConsiderEverything2));
            Debug.Assert(coClassType.TypeKind == TypeKind.Class || coClassType.TypeKind == TypeKind.Error);

            if (coClassType.IsErrorType())
            {
                Error(diagnostics, ErrorCode.ERR_MissingCoClass, node, coClassType, interfaceType);
            }
            else if (coClassType.IsUnboundGenericType)
            {
                // BREAKING CHANGE:     Dev10 allows the following code to compile, even though the output assembly is not verifiable and generates a runtime exception:
                //
                //          [ComImport, Guid("00020810-0000-0000-C000-000000000046")]
                //          [CoClass(typeof(GenericClass<>))]
                //          public interface InterfaceType {}
                //          public class GenericClass<T>: InterfaceType {}
                // 
                //          public class Program
                //          {
                //              public static void Main() { var i = new InterfaceType(); }
                //          }
                //
                //  We disallow CoClass creation if coClassType is an unbound generic type and report a compile time error.

                Error(diagnostics, ErrorCode.ERR_BadCoClassSig, node, coClassType, interfaceType);
            }
            else
            {
                // NoPIA support
                if (interfaceType.ContainingAssembly.IsLinked)
                {
                    return BindNoPiaObjectCreationExpression(node, interfaceType, coClassType, diagnostics);
                }

                var classCreation = BindClassCreationExpression(node, coClassType, coClassType.Name, diagnostics, interfaceType);
                HashSet<DiagnosticInfo> useSiteDiagnostics = null;
                Conversion conversion = this.Conversions.ClassifyConversionFromExpression(classCreation, interfaceType, ref useSiteDiagnostics, forCast: true);
                diagnostics.Add(node, useSiteDiagnostics);
                if (!conversion.IsValid)
                {
                    SymbolDistinguisher distinguisher = new SymbolDistinguisher(this.Compilation, coClassType, interfaceType);
                    Error(diagnostics, ErrorCode.ERR_NoExplicitConv, node, distinguisher.First, distinguisher.Second);
                }

                // Bind the conversion, but drop the conversion node.
                CreateConversion(classCreation, conversion, interfaceType, diagnostics);

                // Override result type to be the interface type.
                switch (classCreation.Kind)
                {
                    case BoundKind.ObjectCreationExpression:
                        var creation = (BoundObjectCreationExpression)classCreation;
                        return creation.Update(creation.Constructor, creation.ConstructorsGroup, creation.Arguments, creation.ArgumentNamesOpt,
                                               creation.ArgumentRefKindsOpt, creation.Expanded, creation.ArgsToParamsOpt, creation.ConstantValueOpt,
                                               creation.InitializerExpressionOpt, creation.BinderOpt, interfaceType);

                    case BoundKind.BadExpression:
                        var bad = (BoundBadExpression)classCreation;
                        return bad.Update(bad.ResultKind, bad.Symbols, bad.ChildBoundNodes, interfaceType);

                    default:
                        throw ExceptionUtilities.UnexpectedValue(classCreation.Kind);
                }
            }

            return BindBadInterfaceCreationExpression(node, interfaceType, diagnostics);
        }

        private BoundExpression BindNoPiaObjectCreationExpression(
            ObjectCreationExpressionSyntax node,
            NamedTypeSymbol interfaceType,
            NamedTypeSymbol coClassType,
            DiagnosticBag diagnostics)
        {
            string guidString;
            if (!coClassType.GetGuidString(out guidString))
            {
                // At this point, VB reports ERRID_NoPIAAttributeMissing2 if guid isn't there.
                // C# doesn't complain and instead uses zero guid.
                guidString = System.Guid.Empty.ToString("D");
            }

            var boundInitializerOpt = node.Initializer == null ? null :
                                                BindInitializerExpression(syntax: node.Initializer,
                                                 type: interfaceType,
                                                 typeSyntax: node.Type,
                                                 diagnostics: diagnostics);

            var creation = new BoundNoPiaObjectCreationExpression(node, guidString, boundInitializerOpt, interfaceType);

            // Get the bound arguments and the argument names, it is an error if any are present.
            AnalyzedArguments analyzedArguments = AnalyzedArguments.GetInstance();
            try
            {
                BindArgumentsAndNames(node.ArgumentList, diagnostics, analyzedArguments, allowArglist: false);

                if (analyzedArguments.Arguments.Count > 0)
                {
                    diagnostics.Add(ErrorCode.ERR_BadCtorArgCount, node.ArgumentList.Location, interfaceType, analyzedArguments.Arguments.Count);

                    var children = BuildArgumentsForErrorRecovery(analyzedArguments).Add(creation);
                    return new BoundBadExpression(node, LookupResultKind.OverloadResolutionFailure, ImmutableArray<Symbol>.Empty, children, creation.Type);
                }
            }
            finally
            {
                analyzedArguments.Free();
            }

            return creation;
        }

        private BoundExpression BindTypeParameterCreationExpression(ObjectCreationExpressionSyntax node, TypeParameterSymbol typeParameter, DiagnosticBag diagnostics)
        {
            AnalyzedArguments analyzedArguments = AnalyzedArguments.GetInstance();
            BindArgumentsAndNames(node.ArgumentList, diagnostics, analyzedArguments);

            bool hasArguments = analyzedArguments.Arguments.Count > 0;

            try
            {
                if (!typeParameter.HasConstructorConstraint && !typeParameter.IsValueType)
                {
                    diagnostics.Add(ErrorCode.ERR_NoNewTyvar, node.Location, typeParameter);
                }
                else if (hasArguments)
                {
                    diagnostics.Add(ErrorCode.ERR_NewTyvarWithArgs, node.Location, typeParameter);
                }
                else
                {
                    var boundInitializerOpt = node.Initializer == null ?
                         null :
                         BindInitializerExpression(
                            syntax: node.Initializer,
                            type: typeParameter,
                            typeSyntax: node.Type,
                            diagnostics: diagnostics);
                    return new BoundNewT(node, boundInitializerOpt, typeParameter);
                }

                return MakeBadExpressionForObjectCreation(node, typeParameter, analyzedArguments, diagnostics);
            }
            finally
            {
                analyzedArguments.Free();
            }
        }

        /// <summary>
        /// Given the type containing constructors, gets the list of candidate instance constructors and uses overload resolution to determine which one should be called.
        /// </summary>
        /// <param name="typeContainingConstructors">The containing type of the constructors.</param>
        /// <param name="analyzedArguments">The already bound arguments to the constructor.</param>
        /// <param name="errorName">The name to use in diagnostics if overload resolution fails.</param>
        /// <param name="errorLocation">The location at which to report overload resolution result diagnostics.</param>
        /// <param name="suppressResultDiagnostics">True to suppress overload resolution result diagnostics (but not argument diagnostics).</param>
        /// <param name="diagnostics">Where diagnostics will be reported.</param>
        /// <param name="memberResolutionResult">If this method returns true, then it will contain a valid MethodResolutionResult.
        /// Otherwise, it may contain a MethodResolutionResult for an inaccessible constructor (in which case, it will incorrectly indicate success) or nothing at all.</param>
        /// <param name="candidateConstructors">Candidate instance constructors of type <paramref name="typeContainingConstructors"/> used for overload resolution.</param>
        /// <param name="allowProtectedConstructorsOfBaseType">It is always legal to access a protected base class constructor
        /// via a constructor initializer, but not from an object creation expression.</param>
        /// <returns>True if overload resolution successfully chose an accessible constructor.</returns>
        /// <remarks>
        /// The two-pass algorithm (accessible constructors, then all constructors) is the reason for the unusual signature
        /// of this method (i.e. not populating a pre-existing <see cref="OverloadResolutionResult{MethodSymbol}"/>).
        /// Presently, rationalizing this behavior is not worthwhile.
        /// </remarks>
        private bool TryPerformConstructorOverloadResolution(
            NamedTypeSymbol typeContainingConstructors,
            AnalyzedArguments analyzedArguments,
            string errorName,
            Location errorLocation,
            bool suppressResultDiagnostics,
            DiagnosticBag diagnostics,
            out MemberResolutionResult<MethodSymbol> memberResolutionResult,
            out ImmutableArray<MethodSymbol> candidateConstructors,
            bool allowProtectedConstructorsOfBaseType) // Last to make named arguments more convenient.
        {
            // Get accessible constructors for performing overload resolution.
            ImmutableArray<MethodSymbol> allInstanceConstructors;
            HashSet<DiagnosticInfo> useSiteDiagnostics = null;
            candidateConstructors = GetAccessibleConstructorsForOverloadResolution(typeContainingConstructors, allowProtectedConstructorsOfBaseType, out allInstanceConstructors, ref useSiteDiagnostics);

            OverloadResolutionResult<MethodSymbol> result = OverloadResolutionResult<MethodSymbol>.GetInstance();

            // Indicates whether overload resolution successfully chose an accessible constructor.
            bool succeededConsideringAccessibility = false;

            // Indicates whether overload resolution resulted in a single best match, even though it might be inaccessible.
            bool succeededIgnoringAccessibility = false;

            if (candidateConstructors.Any())
            {
                // We have at least one accessible candidate constructor, perform overload resolution with accessible candidateConstructors.
                this.OverloadResolution.ObjectCreationOverloadResolution(candidateConstructors, analyzedArguments, result, ref useSiteDiagnostics);

                if (result.Succeeded)
                {
                    succeededConsideringAccessibility = true;
                    succeededIgnoringAccessibility = true;
                }
            }

            if (!succeededConsideringAccessibility && allInstanceConstructors.Length > candidateConstructors.Length)
            {
                // Overload resolution failed on the accessible candidateConstructors, but we have at least one inaccessible constructor.
                // We might have a best match constructor which is inaccessible.
                // Try overload resolution with all instance constructors to generate correct diagnostics and semantic info for this case.
                OverloadResolutionResult<MethodSymbol> inaccessibleResult = OverloadResolutionResult<MethodSymbol>.GetInstance();
                this.OverloadResolution.ObjectCreationOverloadResolution(allInstanceConstructors, analyzedArguments, inaccessibleResult, ref useSiteDiagnostics);

                if (inaccessibleResult.Succeeded)
                {
                    succeededIgnoringAccessibility = true;
                    candidateConstructors = allInstanceConstructors;
                    result.Free();
                    result = inaccessibleResult;
                }
                else
                {
                    inaccessibleResult.Free();
                }
            }

            diagnostics.Add(errorLocation, useSiteDiagnostics);
            useSiteDiagnostics = null;

            if (succeededIgnoringAccessibility)
            {
                this.CoerceArguments<MethodSymbol>(result.ValidResult, analyzedArguments.Arguments, diagnostics);
            }

            // Fill in the out parameter with the result, if there was one; it might be inaccessible.
            memberResolutionResult = succeededIgnoringAccessibility ?
                result.ValidResult :
                default(MemberResolutionResult<MethodSymbol>); // Invalid results are not interesting - we have enough info in candidateConstructors.

            // If something failed and we are reporting errors, then report the right errors.
            // * If the failure was due to inaccessibility, just report that.
            // * If the failure was not due to inaccessibility then only report an error
            //   on the constructor if there were no errors on the arguments.
            if (!succeededConsideringAccessibility && !suppressResultDiagnostics)
            {
                if (succeededIgnoringAccessibility)
                {
                    // It is not legal to directly call a protected constructor on a base class unless
                    // the "this" of the call is known to be of the current type. That is, it is
                    // perfectly legal to say ": base()" to call a protected base class ctor, but
                    // it is not legal to say "new MyBase()" if the ctor is protected. 
                    //
                    // The native compiler produces the error CS1540:
                    //
                    //   Cannot access protected member 'MyBase.MyBase' via a qualifier of type 'MyBase'; 
                    //   the qualifier must be of type 'Derived' (or derived from it)
                    //
                    // Though technically correct, this is a very confusing error message for this scenario;
                    // one does not typically think of the constructor as being a method that is 
                    // called with an implicit "this" of a particular receiver type, even though of course
                    // that is exactly what it is.
                    //
                    // The better error message here is to simply say that the best possible ctor cannot
                    // be accessed because it is not accessible.
                    //
                    // CONSIDER: We might consider making up a new error message for this situation.

                    // 
                    // CS0122: 'MyBase.MyBase' is inaccessible due to its protection level
                    diagnostics.Add(ErrorCode.ERR_BadAccess, errorLocation, result.ValidResult.Member);
                }
                else
                {
                    result.ReportDiagnostics(
                        binder: this, location: errorLocation, nodeOpt: null, diagnostics,
                        name: errorName, receiver: null, invokedExpression: null, analyzedArguments,
                        memberGroup: candidateConstructors, typeContainingConstructors, delegateTypeBeingInvoked: null);
                }
            }

            result.Free();
            return succeededConsideringAccessibility;
        }

        private ImmutableArray<MethodSymbol> GetAccessibleConstructorsForOverloadResolution(NamedTypeSymbol type, ref HashSet<DiagnosticInfo> useSiteDiagnostics)
        {
            ImmutableArray<MethodSymbol> allInstanceConstructors;
            return GetAccessibleConstructorsForOverloadResolution(type, false, out allInstanceConstructors, ref useSiteDiagnostics);
        }

        private ImmutableArray<MethodSymbol> GetAccessibleConstructorsForOverloadResolution(NamedTypeSymbol type, bool allowProtectedConstructorsOfBaseType, out ImmutableArray<MethodSymbol> allInstanceConstructors, ref HashSet<DiagnosticInfo> useSiteDiagnostics)
        {
            if (type.IsErrorType())
            {
                // For Caas, we want to supply the constructors even in error cases
                // We may end up supplying the constructors of an unconstructed symbol,
                // but that's better than nothing.
                type = type.GetNonErrorGuess() as NamedTypeSymbol ?? type;
            }

            allInstanceConstructors = type.InstanceConstructors;
            return FilterInaccessibleConstructors(allInstanceConstructors, allowProtectedConstructorsOfBaseType, ref useSiteDiagnostics);
        }

        private static ConstantValue FoldParameterlessValueTypeConstructor(NamedTypeSymbol type)
        {
            // DELIBERATE SPEC VIOLATION:
            //
            // Object creation expressions like "new int()" are not considered constant expressions
            // by the specification but they are by the native compiler; we maintain compatibility
            // with this bug.
            // 
            // Additionally, it also treats "new X()", where X is an enum type, as a
            // constant expression with default value 0, we maintain compatibility with it.

            var specialType = type.SpecialType;

            if (type.TypeKind == TypeKind.Enum)
            {
                specialType = type.EnumUnderlyingType.SpecialType;
            }

            switch (specialType)
            {
                case SpecialType.System_SByte:
                case SpecialType.System_Int16:
                case SpecialType.System_Int32:
                case SpecialType.System_Int64:
                case SpecialType.System_Byte:
                case SpecialType.System_UInt16:
                case SpecialType.System_UInt32:
                case SpecialType.System_UInt64:
                case SpecialType.System_Single:
                case SpecialType.System_Double:
                case SpecialType.System_Decimal:
                case SpecialType.System_Boolean:
                case SpecialType.System_Char:
                    return ConstantValue.Default(specialType);
            }

            return null;
        }

        private BoundLiteral BindLiteralConstant(LiteralExpressionSyntax node, DiagnosticBag diagnostics)
        {
            // bug.Assert(node.Kind == SyntaxKind.LiteralExpression);

            var value = node.Token.Value;

            ConstantValue cv;
            TypeSymbol type = null;

            if (value == null)
            {
                cv = ConstantValue.Null;
            }
            else
            {
                Debug.Assert(!value.GetType().GetTypeInfo().IsEnum);

                var specialType = SpecialTypeExtensions.FromRuntimeTypeOfLiteralValue(value);

                // C# literals can't be of type byte, sbyte, short, ushort:
                Debug.Assert(
                    specialType != SpecialType.None &&
                    specialType != SpecialType.System_Byte &&
                    specialType != SpecialType.System_SByte &&
                    specialType != SpecialType.System_Int16 &&
                    specialType != SpecialType.System_UInt16);

                cv = ConstantValue.Create(value, specialType);
                type = GetSpecialType(specialType, diagnostics, node);
            }

            return new BoundLiteral(node, cv, type);
        }

        private BoundExpression BindCheckedExpression(CheckedExpressionSyntax node, DiagnosticBag diagnostics)
        {
            // the binder is not cached since we only cache statement level binders
            return this.WithCheckedOrUncheckedRegion(node.Kind() == SyntaxKind.CheckedExpression).
                BindParenthesizedExpression(node.Expression, diagnostics);
        }

        /// <summary>
        /// Binds a member access expression
        /// </summary>
        private BoundExpression BindMemberAccess(
            MemberAccessExpressionSyntax node,
            bool invoked,
            bool indexed,
            DiagnosticBag diagnostics)
        {
            Debug.Assert(node != null);

            BoundExpression boundLeft;

            ExpressionSyntax exprSyntax = node.Expression;
            if (node.Kind() == SyntaxKind.SimpleMemberAccessExpression)
            {
                // NOTE: CheckValue will be called explicitly in BindMemberAccessWithBoundLeft.
                boundLeft = BindLeftOfPotentialColorColorMemberAccess(exprSyntax, diagnostics);
            }
            else
            {
                Debug.Assert(node.Kind() == SyntaxKind.PointerMemberAccessExpression);
                boundLeft = BindRValueWithoutTargetType(exprSyntax, diagnostics); // Not Color Color issues with ->

                // CONSIDER: another approach would be to construct a BoundPointerMemberAccess (assuming such a type existed),
                // but that would be much more cumbersome because we'd be unable to build upon the BindMemberAccess infrastructure,
                // which expects a receiver.

                // Dereference before binding member;
                TypeSymbol pointedAtType;
                bool hasErrors;
                BindPointerIndirectionExpressionInternal(node, boundLeft, diagnostics, out pointedAtType, out hasErrors);

                // If there is no pointed-at type, fall back on the actual type (i.e. assume the user meant "." instead of "->").
                if (ReferenceEquals(pointedAtType, null))
                {
                    boundLeft = ToBadExpression(boundLeft);
                }
                else
                {
                    boundLeft = new BoundPointerIndirectionOperator(exprSyntax, boundLeft, pointedAtType, hasErrors)
                    {
                        WasCompilerGenerated = true, // don't interfere with the type info for exprSyntax.
                    };
                }
            }

            return BindMemberAccessWithBoundLeft(node, boundLeft, node.Name, node.OperatorToken, invoked, indexed, diagnostics);
        }

        /// <summary>
        /// Attempt to bind the LHS of a member access expression.  If this is a Color Color case (spec 7.6.4.1),
        /// then return a BoundExpression if we can easily disambiguate or a BoundTypeOrValueExpression if we
        /// cannot.  If this is not a Color Color case, then return null.
        /// </summary>
        private BoundExpression BindLeftOfPotentialColorColorMemberAccess(ExpressionSyntax left, DiagnosticBag diagnostics)
        {
            // SPEC: 7.6.4.1 Identical simple names and type names
            // SPEC: In a member access of the form E.I, if E is a single identifier, and if the meaning of E as
            // SPEC: a simple-name (spec 7.6.2) is a constant, field, property, local variable, or parameter with the
            // SPEC: same type as the meaning of E as a type-name (spec 3.8), then both possible meanings of E are 
            // SPEC: permitted. The two possible meanings of E.I are never ambiguous, since I must necessarily be
            // SPEC: a member of the type E in both cases. In other words, the rule simply permits access to the 
            // SPEC: static members and nested types of E where a compile-time error would otherwise have occurred. 

            if (left.Kind() == SyntaxKind.IdentifierName)
            {
                var node = (IdentifierNameSyntax)left;
                var valueDiagnostics = DiagnosticBag.GetInstance();
                var boundValue = BindIdentifier(node, invoked: false, indexed: false, diagnostics: valueDiagnostics);

                Symbol leftSymbol;
                if (boundValue.Kind == BoundKind.Conversion)
                {
                    // BindFieldAccess may insert a conversion if binding occurs
                    // within an enum member initializer.
                    leftSymbol = ((BoundConversion)boundValue).Operand.ExpressionSymbol;
                }
                else
                {
                    leftSymbol = boundValue.ExpressionSymbol;
                }

                if ((object)leftSymbol != null)
                {
                    switch (leftSymbol.Kind)
                    {
                        case SymbolKind.Field:
                        case SymbolKind.Local:
                        case SymbolKind.Parameter:
                        case SymbolKind.Property:
                        case SymbolKind.RangeVariable:
                            var leftType = boundValue.Type;
                            Debug.Assert((object)leftType != null);

                            var leftName = node.Identifier.ValueText;
                            if (leftType.Name == leftName || IsUsingAliasInScope(leftName))
                            {
                                var typeDiagnostics = new DiagnosticBag();
                                var boundType = BindNamespaceOrType(node, typeDiagnostics);
                                if (TypeSymbol.Equals(boundType.Type, leftType, TypeCompareKind.ConsiderEverything2))
                                {
                                    // NOTE: ReplaceTypeOrValueReceiver will call CheckValue explicitly.
                                    var newValueDiagnostics = new DiagnosticBag();
                                    newValueDiagnostics.AddRangeAndFree(valueDiagnostics);
                                    boundValue = BindToNaturalType(boundValue, newValueDiagnostics);
                                    return new BoundTypeOrValueExpression(left,
                                        new BoundTypeOrValueData(leftSymbol, boundValue, newValueDiagnostics, boundType, typeDiagnostics), leftType);
                                }
                            }
                            break;

                            // case SymbolKind.Event: //SPEC: 7.6.4.1 (a.k.a. Color Color) doesn't cover events
                    }
                }

                // Not a Color Color case; return the bound member.
                // NOTE: it is up to the caller to call CheckValue on the result.
                diagnostics.AddRangeAndFree(valueDiagnostics);
                return boundValue;
            }

            // NOTE: it is up to the caller to call CheckValue on the result.
            return BindExpression(left, diagnostics);
        }

        // returns true if name matches a using alias in scope
        // NOTE: when true is returned, the corresponding using is also marked as "used" 
        private bool IsUsingAliasInScope(string name)
        {
            var isSemanticModel = this.IsSemanticModelBinder;
            for (var chain = this.ImportChain; chain != null; chain = chain.ParentOpt)
            {
                if (chain.Imports.IsUsingAlias(name, isSemanticModel))
                {
                    return true;
                }
            }

            return false;
        }

        private BoundExpression BindDynamicMemberAccess(
            ExpressionSyntax node,
            BoundExpression boundLeft,
            SimpleNameSyntax right,
            bool invoked,
            bool indexed,
            DiagnosticBag diagnostics)
        {
            // We have an expression of the form "dynExpr.Name" or "dynExpr.Name<X>"

            SeparatedSyntaxList<TypeSyntax> typeArgumentsSyntax = right.Kind() == SyntaxKind.GenericName ?
                ((GenericNameSyntax)right).TypeArgumentList.Arguments :
                default(SeparatedSyntaxList<TypeSyntax>);
            bool rightHasTypeArguments = typeArgumentsSyntax.Count > 0;
            ImmutableArray<TypeWithAnnotations> typeArgumentsWithAnnotations = rightHasTypeArguments ?
                BindTypeArguments(typeArgumentsSyntax, diagnostics) :
                default(ImmutableArray<TypeWithAnnotations>);

            bool hasErrors = false;

            if (!invoked && rightHasTypeArguments)
            {
                // error CS0307: The property 'P' cannot be used with type arguments
                Error(diagnostics, ErrorCode.ERR_TypeArgsNotAllowed, right, right.Identifier.Text, SymbolKind.Property.Localize());
                hasErrors = true;
            }

            if (rightHasTypeArguments)
            {
                for (int i = 0; i < typeArgumentsWithAnnotations.Length; ++i)
                {
                    var typeArgument = typeArgumentsWithAnnotations[i];
                    if ((typeArgument.Type.IsPointerType()) || typeArgument.Type.IsRestrictedType())
                    {
                        // "The type '{0}' may not be used as a type argument"
                        Error(diagnostics, ErrorCode.ERR_BadTypeArgument, typeArgumentsSyntax[i], typeArgument.Type);
                        hasErrors = true;
                    }
                }
            }

            return new BoundDynamicMemberAccess(
                syntax: node,
                receiver: boundLeft,
                typeArgumentsOpt: typeArgumentsWithAnnotations,
                name: right.Identifier.ValueText,
                invoked: invoked,
                indexed: indexed,
                type: Compilation.DynamicType,
                hasErrors: hasErrors);
        }

        /// <summary>
        /// Bind the RHS of a member access expression, given the bound LHS.
        /// It is assumed that CheckValue has not been called on the LHS.
        /// </summary>
        private BoundExpression BindMemberAccessWithBoundLeft(
            ExpressionSyntax node,
            BoundExpression boundLeft,
            SimpleNameSyntax right,
            SyntaxToken operatorToken,
            bool invoked,
            bool indexed,
            DiagnosticBag diagnostics)
        {
            Debug.Assert(node != null);
            Debug.Assert(boundLeft != null);

            boundLeft = MakeMemberAccessValue(boundLeft, diagnostics);

            TypeSymbol leftType = boundLeft.Type;

            if ((object)leftType != null && leftType.IsDynamic())
            {
                // There are some sources of a `dynamic` typed value that can be known before runtime
                // to be invalid. For example, accessing a set-only property whose type is dynamic:
                //   dynamic Goo { set; }
                // If Goo itself is a dynamic thing (e.g. in `x.Goo.Bar`, `x` is dynamic, and we're
                // currently checking Bar), then CheckValue will do nothing.
                boundLeft = CheckValue(boundLeft, BindValueKind.RValue, diagnostics);
                boundLeft = BindToNaturalType(boundLeft, diagnostics);
                return BindDynamicMemberAccess(node, boundLeft, right, invoked, indexed, diagnostics);
            }

            // No member accesses on void
            if ((object)leftType != null && leftType.IsVoidType())
            {
                diagnostics.Add(ErrorCode.ERR_BadUnaryOp, operatorToken.GetLocation(), SyntaxFacts.GetText(operatorToken.Kind()), leftType);
                return BadExpression(node, boundLeft);
            }

            // No member accesses on default
            if (boundLeft.IsLiteralDefault())
            {
                DiagnosticInfo diagnosticInfo = new CSDiagnosticInfo(ErrorCode.ERR_BadUnaryOp, SyntaxFacts.GetText(operatorToken.Kind()), "default");
                diagnostics.Add(new CSDiagnostic(diagnosticInfo, operatorToken.GetLocation()));
                return BadExpression(node, boundLeft);
            }

            if (boundLeft.Kind == BoundKind.UnboundLambda)
            {
                Debug.Assert((object)leftType == null);

                var msgId = ((UnboundLambda)boundLeft).MessageID;
                diagnostics.Add(ErrorCode.ERR_BadUnaryOp, node.Location, SyntaxFacts.GetText(operatorToken.Kind()), msgId.Localize());
                return BadExpression(node, boundLeft);
            }

            var lookupResult = LookupResult.GetInstance();
            try
            {
                LookupOptions options = LookupOptions.AllMethodsOnArityZero;
                if (invoked)
                {
                    options |= LookupOptions.MustBeInvocableIfMember;
                }

                var typeArgumentsSyntax = right.Kind() == SyntaxKind.GenericName ? ((GenericNameSyntax)right).TypeArgumentList.Arguments : default(SeparatedSyntaxList<TypeSyntax>);
                bool rightHasTypeArguments = typeArgumentsSyntax.Count > 0;
                var typeArguments = rightHasTypeArguments ? BindTypeArguments(typeArgumentsSyntax, diagnostics) : default(ImmutableArray<TypeWithAnnotations>);

                // A member-access consists of a primary-expression, a predefined-type, or a 
                // qualified-alias-member, followed by a "." token, followed by an identifier, 
                // optionally followed by a type-argument-list.

                // A member-access is either of the form E.I or of the form E.I<A1, ..., AK>, where
                // E is a primary-expression, I is a single identifier and <A1, ..., AK> is an
                // optional type-argument-list. When no type-argument-list is specified, consider K
                // to be zero. 

                // UNDONE: A member-access with a primary-expression of type dynamic is dynamically bound. 
                // UNDONE: In this case the compiler classifies the member access as a property access of 
                // UNDONE: type dynamic. The rules below to determine the meaning of the member-access are 
                // UNDONE: then applied at run-time, using the run-time type instead of the compile-time 
                // UNDONE: type of the primary-expression. If this run-time classification leads to a method 
                // UNDONE: group, then the member access must be the primary-expression of an invocation-expression.

                // The member-access is evaluated and classified as follows:

                var rightName = right.Identifier.ValueText;
                var rightArity = right.Arity;

                switch (boundLeft.Kind)
                {
                    case BoundKind.NamespaceExpression:
                        {
                            // If K is zero and E is a namespace and E contains a nested namespace with name I, 
                            // then the result is that namespace.

                            var ns = ((BoundNamespaceExpression)boundLeft).NamespaceSymbol;
                            HashSet<DiagnosticInfo> useSiteDiagnostics = null;
                            this.LookupMembersWithFallback(lookupResult, ns, rightName, rightArity, ref useSiteDiagnostics, options: options);
                            diagnostics.Add(right, useSiteDiagnostics);

                            ArrayBuilder<Symbol> symbols = lookupResult.Symbols;

                            if (lookupResult.IsMultiViable)
                            {
                                bool wasError;
                                Symbol sym = ResultSymbol(lookupResult, rightName, rightArity, node, diagnostics, false, out wasError, ns, options);
                                if (wasError)
                                {
                                    return new BoundBadExpression(node, LookupResultKind.Ambiguous, lookupResult.Symbols.AsImmutable(), ImmutableArray.Create(boundLeft), CreateErrorType(rightName), hasErrors: true);
                                }
                                else if (sym.Kind == SymbolKind.Namespace)
                                {
                                    return new BoundNamespaceExpression(node, (NamespaceSymbol)sym);
                                }
                                else
                                {
                                    Debug.Assert(sym.Kind == SymbolKind.NamedType);
                                    var type = (NamedTypeSymbol)sym;

                                    if (rightHasTypeArguments)
                                    {
                                        type = ConstructNamedTypeUnlessTypeArgumentOmitted(right, type, typeArgumentsSyntax, typeArguments, diagnostics);
                                    }

                                    ReportDiagnosticsIfObsolete(diagnostics, type, node, hasBaseReceiver: false);

                                    return new BoundTypeExpression(node, null, type);
                                }
                            }
                            else if (lookupResult.Kind == LookupResultKind.WrongArity)
                            {
                                Debug.Assert(symbols.Count > 0);
                                Debug.Assert(symbols[0].Kind == SymbolKind.NamedType);

                                Error(diagnostics, lookupResult.Error, right);

                                return new BoundTypeExpression(node, null,
                                            new ExtendedErrorTypeSymbol(GetContainingNamespaceOrType(symbols[0]), symbols.ToImmutable(), lookupResult.Kind, lookupResult.Error, rightArity));
                            }
                            else if (lookupResult.Kind == LookupResultKind.Empty)
                            {
                                Debug.Assert(lookupResult.IsClear, "If there's a legitimate reason for having candidates without a reason, then we should produce something intelligent in such cases.");
                                Debug.Assert(lookupResult.Error == null);
                                NotFound(node, rightName, rightArity, rightName, diagnostics, aliasOpt: null, qualifierOpt: ns, options: options);

                                return new BoundBadExpression(node, lookupResult.Kind, symbols.AsImmutable(), ImmutableArray.Create(boundLeft), CreateErrorType(rightName), hasErrors: true);
                            }
                            break;
                        }
                    case BoundKind.TypeExpression:
                        {
                            Debug.Assert((object)leftType != null);
                            if (leftType.TypeKind == TypeKind.TypeParameter)
                            {
                                Error(diagnostics, ErrorCode.ERR_BadSKunknown, boundLeft.Syntax, leftType, MessageID.IDS_SK_TYVAR.Localize());
                                return BadExpression(node, LookupResultKind.NotAValue, boundLeft);
                            }
                            else if (this.EnclosingNameofArgument == node)
                            {
                                // Support selecting an extension method from a type name in nameof(.)
                                return BindInstanceMemberAccess(node, right, boundLeft, rightName, rightArity, typeArgumentsSyntax, typeArguments, invoked, indexed, diagnostics);
                            }
                            else
                            {
                                HashSet<DiagnosticInfo> useSiteDiagnostics = null;
                                this.LookupMembersWithFallback(lookupResult, leftType, rightName, rightArity, ref useSiteDiagnostics, basesBeingResolved: null, options: options);
                                diagnostics.Add(right, useSiteDiagnostics);
                                if (lookupResult.IsMultiViable)
                                {
                                    return BindMemberOfType(node, right, rightName, rightArity, indexed, boundLeft, typeArgumentsSyntax, typeArguments, lookupResult, BoundMethodGroupFlags.None, diagnostics: diagnostics);
                                }
                            }
                            break;
                        }
                    case BoundKind.TypeOrValueExpression:
                        {
                            // CheckValue call will occur in ReplaceTypeOrValueReceiver.
                            // NOTE: This means that we won't get CheckValue diagnostics in error scenarios,
                            // but they would be cascading anyway.
                            return BindInstanceMemberAccess(node, right, boundLeft, rightName, rightArity, typeArgumentsSyntax, typeArguments, invoked, indexed, diagnostics);
                        }
                    default:
                        {
                            // Can't dot into the null literal
                            if (boundLeft.Kind == BoundKind.Literal && ((BoundLiteral)boundLeft).ConstantValueOpt == ConstantValue.Null)
                            {
                                if (!boundLeft.HasAnyErrors)
                                {
                                    Error(diagnostics, ErrorCode.ERR_BadUnaryOp, node, operatorToken.Text, boundLeft.Display);
                                }

                                return BadExpression(node, boundLeft);
                            }
                            else if ((object)leftType != null)
                            {
                                // NB: We don't know if we really only need RValue access, or if we are actually
                                // passing the receiver implicitly by ref (e.g. in a struct instance method invocation).
                                // These checks occur later.
                                boundLeft = CheckValue(boundLeft, BindValueKind.RValue, diagnostics);
                                boundLeft = BindToNaturalType(boundLeft, diagnostics);
                                return BindInstanceMemberAccess(node, right, boundLeft, rightName, rightArity, typeArgumentsSyntax, typeArguments, invoked, indexed, diagnostics);
                            }
                            break;
                        }
                }

                this.BindMemberAccessReportError(node, right, rightName, boundLeft, lookupResult.Error, diagnostics);
                return BindMemberAccessBadResult(node, rightName, boundLeft, lookupResult.Error, lookupResult.Symbols.ToImmutable(), lookupResult.Kind);
            }
            finally
            {
                lookupResult.Free();
            }
        }

        private void WarnOnAccessOfOffDefault(SyntaxNode node, BoundExpression boundLeft, DiagnosticBag diagnostics)
        {
            if (boundLeft != null && boundLeft.Kind == BoundKind.DefaultExpression && boundLeft.ConstantValue == ConstantValue.Null &&
                Compilation.LanguageVersion < MessageID.IDS_FeatureNullableReferenceTypes.RequiredVersion())
            {
                Error(diagnostics, ErrorCode.WRN_DotOnDefault, node, boundLeft.Type);
            }
        }

        /// <summary>
        /// Create a value from the expression that can be used as a left-hand-side
        /// of a member access. This method special-cases method and property
        /// groups only. All other expressions are returned as is.
        /// </summary>
        private BoundExpression MakeMemberAccessValue(BoundExpression expr, DiagnosticBag diagnostics)
        {
            switch (expr.Kind)
            {
                case BoundKind.MethodGroup:
                    {
                        var methodGroup = (BoundMethodGroup)expr;
                        HashSet<DiagnosticInfo> useSiteDiagnostics = null;
                        var resolution = this.ResolveMethodGroup(methodGroup, analyzedArguments: null, isMethodGroupConversion: false, useSiteDiagnostics: ref useSiteDiagnostics);
                        diagnostics.Add(expr.Syntax, useSiteDiagnostics);
                        if (!expr.HasAnyErrors)
                        {
                            diagnostics.AddRange(resolution.Diagnostics);

                            if (resolution.MethodGroup != null && !resolution.HasAnyErrors)
                            {
                                Debug.Assert(!resolution.IsEmpty);
                                var method = resolution.MethodGroup.Methods[0];
                                Error(diagnostics, ErrorCode.ERR_BadSKunknown, methodGroup.NameSyntax, method, MessageID.IDS_SK_METHOD.Localize());
                            }
                        }
                        expr = this.BindMemberAccessBadResult(methodGroup);
                        resolution.Free();
                        return expr;
                    }

                case BoundKind.PropertyGroup:
                    return BindIndexedPropertyAccess((BoundPropertyGroup)expr, mustHaveAllOptionalParameters: false, diagnostics: diagnostics);

                default:
                    return expr;
            }
        }

        private BoundExpression BindInstanceMemberAccess(
            SyntaxNode node,
            SyntaxNode right,
            BoundExpression boundLeft,
            string rightName,
            int rightArity,
            SeparatedSyntaxList<TypeSyntax> typeArgumentsSyntax,
            ImmutableArray<TypeWithAnnotations> typeArgumentsWithAnnotations,
            bool invoked,
            bool indexed,
            DiagnosticBag diagnostics)
        {
            Debug.Assert(rightArity == (typeArgumentsWithAnnotations.IsDefault ? 0 : typeArgumentsWithAnnotations.Length));
            var leftType = boundLeft.Type;
            LookupOptions options = LookupOptions.AllMethodsOnArityZero;
            if (invoked)
            {
                options |= LookupOptions.MustBeInvocableIfMember;
            }

            var lookupResult = LookupResult.GetInstance();
            try
            {
                // If E is a property access, indexer access, variable, or value, the type of
                // which is T, and a member lookup of I in T with K type arguments produces a
                // match, then E.I is evaluated and classified as follows:

                // UNDONE: Classify E as prop access, indexer access, variable or value

                bool leftIsBaseReference = boundLeft.Kind == BoundKind.BaseReference;
                if (leftIsBaseReference)
                {
                    options |= LookupOptions.UseBaseReferenceAccessibility;
                }

                HashSet<DiagnosticInfo> useSiteDiagnostics = null;
                this.LookupMembersWithFallback(lookupResult, leftType, rightName, rightArity, ref useSiteDiagnostics, basesBeingResolved: null, options: options);
                diagnostics.Add(right, useSiteDiagnostics);

                // SPEC: Otherwise, an attempt is made to process E.I as an extension method invocation.
                // SPEC: If this fails, E.I is an invalid member reference, and a binding-time error occurs.
                var searchExtensionMethodsIfNecessary = !leftIsBaseReference;

                BoundMethodGroupFlags flags = 0;
                if (searchExtensionMethodsIfNecessary)
                {
                    flags |= BoundMethodGroupFlags.SearchExtensionMethods;
                }

                if (lookupResult.IsMultiViable)
                {
                    return BindMemberOfType(node, right, rightName, rightArity, indexed, boundLeft, typeArgumentsSyntax, typeArgumentsWithAnnotations, lookupResult, flags, diagnostics);
                }

                if (searchExtensionMethodsIfNecessary)
                {
                    var boundMethodGroup = new BoundMethodGroup(
                        node,
                        typeArgumentsWithAnnotations,
                        boundLeft,
                        rightName,
                        lookupResult.Symbols.All(s => s.Kind == SymbolKind.Method) ? lookupResult.Symbols.SelectAsArray(s_toMethodSymbolFunc) : ImmutableArray<MethodSymbol>.Empty,
                        lookupResult,
                        flags);

                    if (!boundMethodGroup.HasErrors && boundMethodGroup.ResultKind == LookupResultKind.Empty && typeArgumentsSyntax.Any(SyntaxKind.OmittedTypeArgument))
                    {
                        Error(diagnostics, ErrorCode.ERR_BadArity, node, rightName, MessageID.IDS_MethodGroup.Localize(), typeArgumentsSyntax.Count);
                    }

                    return boundMethodGroup;
                }

                this.BindMemberAccessReportError(node, right, rightName, boundLeft, lookupResult.Error, diagnostics);
                return BindMemberAccessBadResult(node, rightName, boundLeft, lookupResult.Error, lookupResult.Symbols.ToImmutable(), lookupResult.Kind);
            }
            finally
            {
                lookupResult.Free();
            }
        }

        private void BindMemberAccessReportError(BoundMethodGroup node, DiagnosticBag diagnostics)
        {
            var nameSyntax = node.NameSyntax;
            var syntax = node.MemberAccessExpressionSyntax ?? nameSyntax;
            this.BindMemberAccessReportError(syntax, nameSyntax, node.Name, node.ReceiverOpt, node.LookupError, diagnostics);
        }

        /// <summary>
        /// Report the error from member access lookup. Or, if there
        /// was no explicit error from lookup, report "no such member".
        /// </summary>
        private void BindMemberAccessReportError(
            SyntaxNode node,
            SyntaxNode name,
            string plainName,
            BoundExpression boundLeft,
            DiagnosticInfo lookupError,
            DiagnosticBag diagnostics)
        {
            if (boundLeft.HasAnyErrors && boundLeft.Kind != BoundKind.TypeOrValueExpression)
            {
                return;
            }

            if (lookupError != null)
            {
                // CONSIDER: there are some cases where Dev10 uses the span of "node",
                // rather than "right".
                diagnostics.Add(new CSDiagnostic(lookupError, name.Location));
            }
            else if (node.IsQuery())
            {
                ReportQueryLookupFailed(node, boundLeft, plainName, ImmutableArray<Symbol>.Empty, diagnostics);
            }
            else
            {

                if ((object)boundLeft.Type == null)
                {
                    Error(diagnostics, ErrorCode.ERR_NoSuchMember, name, boundLeft.Display, plainName);
                }
                else if (boundLeft.Kind == BoundKind.TypeExpression ||
                    boundLeft.Kind == BoundKind.BaseReference ||
                    node.Kind() == SyntaxKind.AwaitExpression && plainName == WellKnownMemberNames.GetResult)
                {
                    Error(diagnostics, ErrorCode.ERR_NoSuchMember, name, boundLeft.Type, plainName);
                }
                else if (WouldUsingSystemFindExtension(boundLeft.Type, plainName))
                {
                    Error(diagnostics, ErrorCode.ERR_NoSuchMemberOrExtensionNeedUsing, name, boundLeft.Type, plainName, "System");
                }
                else
                {
                    Error(diagnostics, ErrorCode.ERR_NoSuchMemberOrExtension, name, boundLeft.Type, plainName);
                }
            }
        }

        private bool WouldUsingSystemFindExtension(TypeSymbol receiver, string methodName)
        {
            // we have a special case to make the diagnostic for await expressions more clear for Windows:
            // if the receiver type is a windows RT async interface and the method name is GetAwaiter,
            // then we would suggest a using directive for "System".
            // TODO: we should check if such a using directive would actually help, or if there is already one in scope.
            return methodName == WellKnownMemberNames.GetAwaiter && ImplementsWinRTAsyncInterface(receiver);
        }

        /// <summary>
        /// Return true if the given type is or implements a WinRTAsyncInterface.
        /// </summary>
        private bool ImplementsWinRTAsyncInterface(TypeSymbol type)
        {
            return IsWinRTAsyncInterface(type) || type.AllInterfacesNoUseSiteDiagnostics.Any(i => IsWinRTAsyncInterface(i));
        }

        private bool IsWinRTAsyncInterface(TypeSymbol type)
        {
            if (!type.IsInterfaceType())
            {
                return false;
            }

            var namedType = ((NamedTypeSymbol)type).ConstructedFrom;
            return
                TypeSymbol.Equals(namedType, Compilation.GetWellKnownType(WellKnownType.Windows_Foundation_IAsyncAction), TypeCompareKind.ConsiderEverything2) ||
                TypeSymbol.Equals(namedType, Compilation.GetWellKnownType(WellKnownType.Windows_Foundation_IAsyncActionWithProgress_T), TypeCompareKind.ConsiderEverything2) ||
                TypeSymbol.Equals(namedType, Compilation.GetWellKnownType(WellKnownType.Windows_Foundation_IAsyncOperation_T), TypeCompareKind.ConsiderEverything2) ||
                TypeSymbol.Equals(namedType, Compilation.GetWellKnownType(WellKnownType.Windows_Foundation_IAsyncOperationWithProgress_T2), TypeCompareKind.ConsiderEverything2);
        }

        private BoundExpression BindMemberAccessBadResult(BoundMethodGroup node)
        {
            var nameSyntax = node.NameSyntax;
            var syntax = node.MemberAccessExpressionSyntax ?? nameSyntax;
            return this.BindMemberAccessBadResult(syntax, node.Name, node.ReceiverOpt, node.LookupError, StaticCast<Symbol>.From(node.Methods), node.ResultKind);
        }

        /// <summary>
        /// Return a BoundExpression representing the invalid member.
        /// </summary>
        private BoundExpression BindMemberAccessBadResult(
            SyntaxNode node,
            string nameString,
            BoundExpression boundLeft,
            DiagnosticInfo lookupError,
            ImmutableArray<Symbol> symbols,
            LookupResultKind lookupKind)
        {
            if (symbols.Length > 0 && symbols[0].Kind == SymbolKind.Method)
            {
                var builder = ArrayBuilder<MethodSymbol>.GetInstance();
                foreach (var s in symbols)
                {
                    var m = s as MethodSymbol;
                    if ((object)m != null) builder.Add(m);
                }
                var methods = builder.ToImmutableAndFree();

                // Expose the invalid methods as a BoundMethodGroup.
                // Since we do not want to perform further method
                // lookup, searchExtensionMethods is set to false.
                // Don't bother calling ConstructBoundMethodGroupAndReportOmittedTypeArguments -
                // we've reported other errors.
                return new BoundMethodGroup(
                    node,
                    default(ImmutableArray<TypeWithAnnotations>),
                    nameString,
                    methods,
                    methods.Length == 1 ? methods[0] : null,
                    lookupError,
                    flags: BoundMethodGroupFlags.None,
                    receiverOpt: boundLeft,
                    resultKind: lookupKind,
                    hasErrors: true);
            }

            var symbolOpt = symbols.Length == 1 ? symbols[0] : null;
            return new BoundBadExpression(
                node,
                lookupKind,
                (object)symbolOpt == null ? ImmutableArray<Symbol>.Empty : ImmutableArray.Create(symbolOpt),
                boundLeft == null ? ImmutableArray<BoundExpression>.Empty : ImmutableArray.Create(boundLeft),
                GetNonMethodMemberType(symbolOpt));
        }

        private TypeSymbol GetNonMethodMemberType(Symbol symbolOpt)
        {
            TypeSymbol resultType = null;
            if ((object)symbolOpt != null)
            {
                switch (symbolOpt.Kind)
                {
                    case SymbolKind.Field:
                        resultType = ((FieldSymbol)symbolOpt).GetFieldType(this.FieldsBeingBound).Type;
                        break;
                    case SymbolKind.Property:
                        resultType = ((PropertySymbol)symbolOpt).Type;
                        break;
                    case SymbolKind.Event:
                        resultType = ((EventSymbol)symbolOpt).Type;
                        break;
                }
            }
            return resultType ?? CreateErrorType();
        }

        /// <summary>
        /// Combine the receiver and arguments of an extension method
        /// invocation into a single argument list to allow overload resolution
        /// to treat the invocation as a static method invocation with no receiver.
        /// </summary>
        private static void CombineExtensionMethodArguments(BoundExpression receiver, AnalyzedArguments originalArguments, AnalyzedArguments extensionMethodArguments)
        {
            Debug.Assert(receiver != null);
            Debug.Assert(extensionMethodArguments.Arguments.Count == 0);
            Debug.Assert(extensionMethodArguments.Names.Count == 0);
            Debug.Assert(extensionMethodArguments.RefKinds.Count == 0);

            extensionMethodArguments.IsExtensionMethodInvocation = true;
            extensionMethodArguments.Arguments.Add(receiver);
            extensionMethodArguments.Arguments.AddRange(originalArguments.Arguments);

            if (originalArguments.Names.Count > 0)
            {
                extensionMethodArguments.Names.Add(null);
                extensionMethodArguments.Names.AddRange(originalArguments.Names);
            }

            if (originalArguments.RefKinds.Count > 0)
            {
                extensionMethodArguments.RefKinds.Add(RefKind.None);
                extensionMethodArguments.RefKinds.AddRange(originalArguments.RefKinds);
            }
        }

        /// <summary>
        /// Binds a static or instance member access.
        /// </summary>
        private BoundExpression BindMemberOfType(
            SyntaxNode node,
            SyntaxNode right,
            string plainName,
            int arity,
            bool indexed,
            BoundExpression left,
            SeparatedSyntaxList<TypeSyntax> typeArgumentsSyntax,
            ImmutableArray<TypeWithAnnotations> typeArgumentsWithAnnotations,
            LookupResult lookupResult,
            BoundMethodGroupFlags methodGroupFlags,
            DiagnosticBag diagnostics)
        {
            Debug.Assert(node != null);
            Debug.Assert(left != null);
            Debug.Assert(lookupResult.IsMultiViable);
            Debug.Assert(lookupResult.Symbols.Any());

            var members = ArrayBuilder<Symbol>.GetInstance();
            BoundExpression result;
            bool wasError;
            Symbol symbol = GetSymbolOrMethodOrPropertyGroup(lookupResult, right, plainName, arity, members, diagnostics, out wasError);

            if ((object)symbol == null)
            {
                Debug.Assert(members.Count > 0);

                // If I identifies one or more methods, then the result is a method group with
                // no associated instance expression. If a type argument list was specified, it
                // is used in calling a generic method.

                // (Note that for static methods, we are stashing away the type expression in
                // the receiver of the method group, even though the spec notes that there is
                // no associated instance expression.)

                result = ConstructBoundMemberGroupAndReportOmittedTypeArguments(
                    node,
                    typeArgumentsSyntax,
                    typeArgumentsWithAnnotations,
                    left,
                    plainName,
                    members,
                    lookupResult,
                    methodGroupFlags,
                    wasError,
                    diagnostics);
            }
            else
            {
                // methods are special because of extension methods.
                Debug.Assert(symbol.Kind != SymbolKind.Method);
                left = ReplaceTypeOrValueReceiver(left, symbol.IsStatic || symbol.Kind == SymbolKind.NamedType, diagnostics);

                // Events are handled later as we don't know yet if we are binding to the event or it's backing field.
                if (symbol.Kind != SymbolKind.Event)
                {
                    ReportDiagnosticsIfObsolete(diagnostics, symbol, node, hasBaseReceiver: left.Kind == BoundKind.BaseReference);
                }

                switch (symbol.Kind)
                {
                    case SymbolKind.NamedType:
                    case SymbolKind.ErrorType:
                        if (IsInstanceReceiver(left) == true && !wasError)
                        {
                            // CS0572: 'B': cannot reference a type through an expression; try 'A.B' instead
                            Error(diagnostics, ErrorCode.ERR_BadTypeReference, right, plainName, symbol);
                            wasError = true;
                        }

                        // If I identifies a type, then the result is that type constructed with
                        // the given type arguments.
                        var type = (NamedTypeSymbol)symbol;
                        if (!typeArgumentsWithAnnotations.IsDefault)
                        {
                            type = ConstructNamedTypeUnlessTypeArgumentOmitted(right, type, typeArgumentsSyntax, typeArgumentsWithAnnotations, diagnostics);
                        }

                        result = new BoundTypeExpression(
                            syntax: node,
                            aliasOpt: null,
                            boundContainingTypeOpt: left as BoundTypeExpression,
                            boundDimensionsOpt: ImmutableArray<BoundExpression>.Empty,
                            typeWithAnnotations: TypeWithAnnotations.Create(type));
                        break;

                    case SymbolKind.Property:
                        // If I identifies a static property, then the result is a property
                        // access with no associated instance expression.
                        result = BindPropertyAccess(node, left, (PropertySymbol)symbol, diagnostics, lookupResult.Kind, hasErrors: wasError);
                        break;

                    case SymbolKind.Event:
                        // If I identifies a static event, then the result is an event
                        // access with no associated instance expression.
                        result = BindEventAccess(node, left, (EventSymbol)symbol, diagnostics, lookupResult.Kind, hasErrors: wasError);
                        break;

                    case SymbolKind.Field:
                        // If I identifies a static field:
                        // UNDONE: If the field is readonly and the reference occurs outside the static constructor of 
                        // UNDONE: the class or struct in which the field is declared, then the result is a value, namely
                        // UNDONE: the value of the static field I in E.
                        // UNDONE: Otherwise, the result is a variable, namely the static field I in E.
                        // UNDONE: Need a way to mark an expression node as "I am a variable, not a value".
                        result = BindFieldAccess(node, left, (FieldSymbol)symbol, diagnostics, lookupResult.Kind, indexed, hasErrors: wasError);
                        break;

                    default:
                        throw ExceptionUtilities.UnexpectedValue(symbol.Kind);
                }
            }

            members.Free();
            return result;
        }

        private MethodGroupResolution BindExtensionMethod(
            SyntaxNode expression,
            string methodName,
            AnalyzedArguments analyzedArguments,
            BoundExpression left,
            ImmutableArray<TypeWithAnnotations> typeArgumentsWithAnnotations,
            bool isMethodGroupConversion,
            RefKind returnRefKind,
            TypeSymbol returnType)
        {
            var firstResult = new MethodGroupResolution();
            AnalyzedArguments actualArguments = null;

            foreach (var scope in new ExtensionMethodScopes(this))
            {
                var methodGroup = MethodGroup.GetInstance();
                var diagnostics = DiagnosticBag.GetInstance();

                this.PopulateExtensionMethodsFromSingleBinder(scope, methodGroup, expression, left, methodName, typeArgumentsWithAnnotations, diagnostics);

                // Arguments will be null if the caller is resolving to the first method group that can accept
                // that receiver, regardless of arguments, when the signature cannot
                // be inferred. (In the case of nameof(o.M) or the error case of o.M = null; for instance.)
                if (analyzedArguments == null && methodGroup.Methods.Count != 0)
                {
                    return new MethodGroupResolution(methodGroup, diagnostics.ToReadOnlyAndFree());
                }

                if (methodGroup.Methods.Count == 0)
                {
                    methodGroup.Free();
                    diagnostics.Free();
                    continue;
                }

                if (actualArguments == null)
                {
                    // Create a set of arguments for overload resolution of the
                    // extension methods that includes the "this" parameter.
                    actualArguments = AnalyzedArguments.GetInstance();
                    CombineExtensionMethodArguments(left, analyzedArguments, actualArguments);
                }

                var overloadResolutionResult = OverloadResolutionResult<MethodSymbol>.GetInstance();
                bool allowRefOmittedArguments = methodGroup.Receiver.IsExpressionOfComImportType();
                HashSet<DiagnosticInfo> useSiteDiagnostics = null;
                OverloadResolution.MethodInvocationOverloadResolution(
                    methods: methodGroup.Methods,
                    typeArguments: methodGroup.TypeArguments,
                    receiver: methodGroup.Receiver,
                    arguments: actualArguments,
                    result: overloadResolutionResult,
                    useSiteDiagnostics: ref useSiteDiagnostics,
                    isMethodGroupConversion: isMethodGroupConversion,
                    allowRefOmittedArguments: allowRefOmittedArguments,
                    returnRefKind: returnRefKind,
                    returnType: returnType);
                diagnostics.Add(expression, useSiteDiagnostics);
                var sealedDiagnostics = diagnostics.ToReadOnlyAndFree();

                // Note: the MethodGroupResolution instance is responsible for freeing its copy of actual arguments
                var result = new MethodGroupResolution(methodGroup, null, overloadResolutionResult, AnalyzedArguments.GetInstance(actualArguments), methodGroup.ResultKind, sealedDiagnostics);

                // If the search in the current scope resulted in any applicable method (regardless of whether a best
                // applicable method could be determined) then our search is complete. Otherwise, store aside the
                // first non-applicable result and continue searching for an applicable result.
                if (result.HasAnyApplicableMethod)
                {
                    if (!firstResult.IsEmpty)
                    {
                        firstResult.MethodGroup.Free();
                        firstResult.OverloadResolutionResult.Free();
                    }
                    return result;
                }
                else if (firstResult.IsEmpty)
                {
                    firstResult = result;
                }
                else
                {
                    // Neither the first result, nor applicable. No need to save result.
                    overloadResolutionResult.Free();
                    methodGroup.Free();
                }
            }

            Debug.Assert((actualArguments == null) || !firstResult.IsEmpty);
            actualArguments?.Free();
            return firstResult;
        }

        private void PopulateExtensionMethodsFromSingleBinder(
            ExtensionMethodScope scope,
            MethodGroup methodGroup,
            SyntaxNode node,
            BoundExpression left,
            string rightName,
            ImmutableArray<TypeWithAnnotations> typeArgumentsWithAnnotations,
            DiagnosticBag diagnostics)
        {
            int arity;
            LookupOptions options;
            if (typeArgumentsWithAnnotations.IsDefault)
            {
                arity = 0;
                options = LookupOptions.AllMethodsOnArityZero;
            }
            else
            {
                arity = typeArgumentsWithAnnotations.Length;
                options = LookupOptions.Default;
            }

            var lookupResult = LookupResult.GetInstance();
            HashSet<DiagnosticInfo> useSiteDiagnostics = null;
            this.LookupExtensionMethodsInSingleBinder(scope, lookupResult, rightName, arity, options, ref useSiteDiagnostics);
            diagnostics.Add(node, useSiteDiagnostics);

            if (lookupResult.IsMultiViable)
            {
                Debug.Assert(lookupResult.Symbols.Any());
                var members = ArrayBuilder<Symbol>.GetInstance();
                bool wasError;
                Symbol symbol = GetSymbolOrMethodOrPropertyGroup(lookupResult, node, rightName, arity, members, diagnostics, out wasError);
                Debug.Assert((object)symbol == null);
                Debug.Assert(members.Count > 0);
                methodGroup.PopulateWithExtensionMethods(left, members, typeArgumentsWithAnnotations, lookupResult.Kind);
                members.Free();
            }

            lookupResult.Free();
        }

        protected BoundExpression BindFieldAccess(
            SyntaxNode node,
            BoundExpression receiver,
            FieldSymbol fieldSymbol,
            DiagnosticBag diagnostics,
            LookupResultKind resultKind,
            bool indexed,
            bool hasErrors)
        {
            bool hasError = false;
            NamedTypeSymbol type = fieldSymbol.ContainingType;
            var isEnumField = (fieldSymbol.IsStatic && type.IsEnumType());

            if (isEnumField && !type.IsValidEnumType())
            {
                Error(diagnostics, ErrorCode.ERR_BindToBogus, node, fieldSymbol);
                hasError = true;
            }

            if (!hasError)
            {
                hasError = this.CheckInstanceOrStatic(node, receiver, fieldSymbol, ref resultKind, diagnostics);
            }

            if (!hasError && fieldSymbol.IsFixedSizeBuffer && !IsInsideNameof)
            {
                // SPEC: In a member access of the form E.I, if E is of a struct type and a member lookup of I in
                // that struct type identifies a fixed size member, then E.I is evaluated an classified as follows:
                // * If the expression E.I does not occur in an unsafe context, a compile-time error occurs.
                // * If E is classified as a value, a compile-time error occurs.
                // * Otherwise, if E is a moveable variable and the expression E.I is not a fixed_pointer_initializer,
                //   a compile-time error occurs.
                // * Otherwise, E references a fixed variable and the result of the expression is a pointer to the
                //   first element of the fixed size buffer member I in E. The result is of type S*, where S is
                //   the element type of I, and is classified as a value.

                TypeSymbol receiverType = receiver.Type;

                // Reflect errors that have been reported elsewhere...
                hasError = (object)receiverType == null || !receiverType.IsValueType;

                if (!hasError)
                {
                    var isFixedStatementExpression = SyntaxFacts.IsFixedStatementExpression(node);

                    if (IsMoveableVariable(receiver, out Symbol accessedLocalOrParameterOpt) != isFixedStatementExpression)
                    {
                        if (indexed)
                        {
                            // SPEC C# 7.3: If the fixed size buffer access is the receiver of an element_access_expression,
                            // E may be either fixed or moveable
                            CheckFeatureAvailability(node, MessageID.IDS_FeatureIndexingMovableFixedBuffers, diagnostics);
                        }
                        else
                        {
                            Error(diagnostics, isFixedStatementExpression ? ErrorCode.ERR_FixedNotNeeded : ErrorCode.ERR_FixedBufferNotFixed, node);
                            hasErrors = hasError = true;
                        }
                    }
                }

                if (!hasError)
                {
                    hasError = !CheckValueKind(node, receiver, BindValueKind.FixedReceiver, checkingReceiver: false, diagnostics: diagnostics);
                }
            }

            ConstantValue constantValueOpt = null;

            if (fieldSymbol.IsConst && !IsInsideNameof)
            {
                constantValueOpt = fieldSymbol.GetConstantValue(this.ConstantFieldsInProgress, this.IsEarlyAttributeBinder);
                if (constantValueOpt == ConstantValue.Unset)
                {
                    // Evaluating constant expression before dependencies
                    // have been evaluated. Treat this as a Bad value.
                    constantValueOpt = ConstantValue.Bad;
                }
            }

            if (!fieldSymbol.IsStatic)
            {
                WarnOnAccessOfOffDefault(node, receiver, diagnostics);
            }

            if (!IsBadBaseAccess(node, receiver, fieldSymbol, diagnostics))
            {
                CheckRuntimeSupportForSymbolAccess(node, receiver, fieldSymbol, diagnostics);
            }

            TypeSymbol fieldType = fieldSymbol.GetFieldType(this.FieldsBeingBound).Type;
            BoundExpression expr = new BoundFieldAccess(node, receiver, fieldSymbol, constantValueOpt, resultKind, fieldType, hasErrors: (hasErrors || hasError));

            // Spec 14.3: "Within an enum member initializer, values of other enum members are
            // always treated as having the type of their underlying type"
            if (this.InEnumMemberInitializer())
            {
                NamedTypeSymbol enumType = null;
                if (isEnumField)
                {
                    // This is an obvious consequence of the spec.
                    // It is for cases like:
                    // enum E {
                    //     A,
                    //     B = A + 1, //A is implicitly converted to int (underlying type)
                    // }
                    enumType = type;
                }
                else if (constantValueOpt != null && fieldType.IsEnumType())
                {
                    // This seems like a borderline SPEC VIOLATION that we're preserving for back compat.
                    // It is for cases like:
                    // const E e = E.A;
                    // enum E {
                    //     A,
                    //     B = e + 1, //e is implicitly converted to int (underlying type)
                    // }
                    enumType = (NamedTypeSymbol)fieldType;
                }

                if ((object)enumType != null)
                {
                    NamedTypeSymbol underlyingType = enumType.EnumUnderlyingType;
                    Debug.Assert((object)underlyingType != null);
                    expr = new BoundConversion(
                        node,
                        expr,
                        Conversion.ImplicitNumeric,
                        @checked: true,
                        explicitCastInCode: false,
                        conversionGroupOpt: null,
                        constantValueOpt: expr.ConstantValue,
                        type: underlyingType);
                }
            }

            return expr;
        }

        private bool InEnumMemberInitializer()
        {
            var containingType = this.ContainingType;
            return this.InFieldInitializer && (object)containingType != null && containingType.IsEnumType();
        }

        private BoundExpression BindPropertyAccess(
            SyntaxNode node,
            BoundExpression receiver,
            PropertySymbol propertySymbol,
            DiagnosticBag diagnostics,
            LookupResultKind lookupResult,
            bool hasErrors)
        {
            bool hasError = this.CheckInstanceOrStatic(node, receiver, propertySymbol, ref lookupResult, diagnostics);

            if (!propertySymbol.IsStatic)
            {
                WarnOnAccessOfOffDefault(node, receiver, diagnostics);
            }

            return new BoundPropertyAccess(node, receiver, propertySymbol, lookupResult, propertySymbol.Type, hasErrors: (hasErrors || hasError));
        }

        private void CheckRuntimeSupportForSymbolAccess(SyntaxNode node, BoundExpression receiverOpt, Symbol symbol, DiagnosticBag diagnostics)
        {
            if (symbol.ContainingType?.IsInterface == true && !Compilation.Assembly.RuntimeSupportsDefaultInterfaceImplementation && Compilation.SourceModule != symbol.ContainingModule)
            {
                if (!symbol.IsStatic && !(symbol is TypeSymbol) &&
                    !symbol.IsImplementableInterfaceMember())
                {
                    Error(diagnostics, ErrorCode.ERR_RuntimeDoesNotSupportDefaultInterfaceImplementation, node);
                }
                else
                {
                    switch (symbol.DeclaredAccessibility)
                    {
                        case Accessibility.Protected:
                        case Accessibility.ProtectedOrInternal:
                        case Accessibility.ProtectedAndInternal:

                            Error(diagnostics, ErrorCode.ERR_RuntimeDoesNotSupportProtectedAccessForInterfaceMember, node);
                            break;
                    }
                }
            }
        }

        private BoundExpression BindEventAccess(
            SyntaxNode node,
            BoundExpression receiver,
            EventSymbol eventSymbol,
            DiagnosticBag diagnostics,
            LookupResultKind lookupResult,
            bool hasErrors)
        {
            HashSet<DiagnosticInfo> useSiteDiagnostics = null;
            bool isUsableAsField = eventSymbol.HasAssociatedField && this.IsAccessible(eventSymbol.AssociatedField, ref useSiteDiagnostics, (receiver != null) ? receiver.Type : null);
            diagnostics.Add(node, useSiteDiagnostics);

            bool hasError = this.CheckInstanceOrStatic(node, receiver, eventSymbol, ref lookupResult, diagnostics);

            if (!eventSymbol.IsStatic)
            {
                WarnOnAccessOfOffDefault(node, receiver, diagnostics);
            }

            return new BoundEventAccess(node, receiver, eventSymbol, isUsableAsField, lookupResult, eventSymbol.Type, hasErrors: (hasErrors || hasError));
        }

        // Say if the receive is an instance or a type, or could be either (returns null).
        private static bool? IsInstanceReceiver(BoundExpression receiver)
        {
            if (receiver == null)
            {
                return false;
            }
            else
            {
                switch (receiver.Kind)
                {
                    case BoundKind.PreviousSubmissionReference:
                        // Could be either instance or static reference.
                        return null;
                    case BoundKind.TypeExpression:
                        return false;
                    case BoundKind.QueryClause:
                        return IsInstanceReceiver(((BoundQueryClause)receiver).Value);
                    default:
                        return true;
                }
            }
        }

        private bool CheckInstanceOrStatic(
            SyntaxNode node,
            BoundExpression receiver,
            Symbol symbol,
            ref LookupResultKind resultKind,
            DiagnosticBag diagnostics)
        {
            bool? instanceReceiver = IsInstanceReceiver(receiver);

            if (!symbol.RequiresInstanceReceiver())
            {
                if (instanceReceiver == true)
                {
                    ErrorCode errorCode = this.Flags.Includes(BinderFlags.ObjectInitializerMember) ?
                        ErrorCode.ERR_StaticMemberInObjectInitializer :
                        ErrorCode.ERR_ObjectProhibited;
                    Error(diagnostics, errorCode, node, symbol);
                    resultKind = LookupResultKind.StaticInstanceMismatch;
                    return true;
                }
            }
            else
            {
                if (instanceReceiver == false && !IsInsideNameof)
                {
                    Error(diagnostics, ErrorCode.ERR_ObjectRequired, node, symbol);
                    resultKind = LookupResultKind.StaticInstanceMismatch;
                    return true;
                }
            }
            return false;
        }

        /// <summary>
        /// Given a viable LookupResult, report any ambiguity errors and return either a single
        /// non-method symbol or a method or property group. If the result set represents a
        /// collection of methods or a collection of properties where at least one of the properties
        /// is an indexed property, then 'methodOrPropertyGroup' is populated with the method or
        /// property group and the method returns null. Otherwise, the method returns a single
        /// symbol and 'methodOrPropertyGroup' is empty. (Since the result set is viable, there
        /// must be at least one symbol.) If the result set is ambiguous - either containing multiple
        /// members of different member types, or multiple properties but no indexed properties -
        /// then a diagnostic is reported for the ambiguity and a single symbol is returned.
        /// </summary>
        private Symbol GetSymbolOrMethodOrPropertyGroup(LookupResult result, SyntaxNode node, string plainName, int arity, ArrayBuilder<Symbol> methodOrPropertyGroup, DiagnosticBag diagnostics, out bool wasError)
        {
            Debug.Assert(!methodOrPropertyGroup.Any());

            node = GetNameSyntax(node) ?? node;
            wasError = false;

            Debug.Assert(result.Kind != LookupResultKind.Empty);
            Debug.Assert(!result.Symbols.Any(s => s.IsIndexer()));

            Symbol other = null; // different member type from 'methodOrPropertyGroup'

            // Populate 'methodOrPropertyGroup' with a set of methods if any,
            // or a set of properties if properties but no methods. If there are
            // other member types, 'other' will be set to one of those members.
            foreach (var symbol in result.Symbols)
            {
                var kind = symbol.Kind;
                if (methodOrPropertyGroup.Count > 0)
                {
                    var existingKind = methodOrPropertyGroup[0].Kind;
                    if (existingKind != kind)
                    {
                        // Mix of different member kinds. Prefer methods over
                        // properties and properties over other members.
                        if ((existingKind == SymbolKind.Method) ||
                            ((existingKind == SymbolKind.Property) && (kind != SymbolKind.Method)))
                        {
                            other = symbol;
                            continue;
                        }

                        other = methodOrPropertyGroup[0];
                        methodOrPropertyGroup.Clear();
                    }
                }

                if ((kind == SymbolKind.Method) || (kind == SymbolKind.Property))
                {
                    // SPEC VIOLATION: The spec states "Members that include an override modifier are excluded from the set"
                    // SPEC VIOLATION: However, we are not going to do that here; we will keep the overriding member
                    // SPEC VIOLATION: in the method group. The reason is because for features like "go to definition"
                    // SPEC VIOLATION: we wish to go to the overriding member, not to the member of the base class.
                    // SPEC VIOLATION: Or, for code generation of a call to Int32.ToString() we want to generate
                    // SPEC VIOLATION: code that directly calls the Int32.ToString method with an int on the stack,
                    // SPEC VIOLATION: rather than making a virtual call to ToString on a boxed int.
                    methodOrPropertyGroup.Add(symbol);
                }
                else
                {
                    other = symbol;
                }
            }

            Debug.Assert(methodOrPropertyGroup.Any() || ((object)other != null));

            if ((methodOrPropertyGroup.Count > 0) &&
                IsMethodOrPropertyGroup(methodOrPropertyGroup))
            {
                // Ambiguities between methods and non-methods are reported here,
                // but all other ambiguities, including those between properties and
                // non-methods, are reported in ResultSymbol.
                if ((methodOrPropertyGroup[0].Kind == SymbolKind.Method) || ((object)other == null))
                {
                    // Result will be treated as a method or property group. Any additional
                    // checks, such as use-site errors, must be handled by the caller when
                    // converting to method invocation or property access.

                    if (result.Error != null)
                    {
                        Error(diagnostics, result.Error, node);
                        wasError = (result.Error.Severity == DiagnosticSeverity.Error);
                    }

                    return null;
                }
            }

            methodOrPropertyGroup.Clear();
            return ResultSymbol(result, plainName, arity, node, diagnostics, false, out wasError);
        }

        private static bool IsMethodOrPropertyGroup(ArrayBuilder<Symbol> members)
        {
            Debug.Assert(members.Count > 0);

            var member = members[0];

            // Members should be a consistent type.
            Debug.Assert(members.All(m => m.Kind == member.Kind));

            switch (member.Kind)
            {
                case SymbolKind.Method:
                    return true;

                case SymbolKind.Property:
                    Debug.Assert(members.All(m => !m.IsIndexer()));

                    // Do not treat a set of non-indexed properties as a property group, to
                    // avoid the overhead of a BoundPropertyGroup node and overload
                    // resolution for the common property access case. If there are multiple
                    // non-indexed properties (two properties P that differ by custom attributes
                    // for instance), the expectation is that the caller will report an ambiguity
                    // and choose one for error recovery.
                    foreach (PropertySymbol property in members)
                    {
                        if (property.IsIndexedProperty)
                        {
                            return true;
                        }
                    }
                    return false;

                default:
                    throw ExceptionUtilities.UnexpectedValue(member.Kind);
            }
        }

        private BoundExpression BindElementAccess(ElementAccessExpressionSyntax node, DiagnosticBag diagnostics)
        {
            BoundExpression receiver = BindExpression(node.Expression, diagnostics: diagnostics, invoked: false, indexed: true);
            return BindElementAccess(node, receiver, node.ArgumentList, diagnostics);
        }

        private BoundExpression BindElementAccess(ExpressionSyntax node, BoundExpression receiver, BracketedArgumentListSyntax argumentList, DiagnosticBag diagnostics)
        {
            AnalyzedArguments analyzedArguments = AnalyzedArguments.GetInstance();
            try
            {
                BindArgumentsAndNames(argumentList, diagnostics, analyzedArguments);

                if (receiver.Kind == BoundKind.PropertyGroup)
                {
                    var propertyGroup = (BoundPropertyGroup)receiver;
                    return BindIndexedPropertyAccess(node, propertyGroup.ReceiverOpt, propertyGroup.Properties, analyzedArguments, diagnostics);
                }

                receiver = CheckValue(receiver, BindValueKind.RValue, diagnostics);
                receiver = BindToNaturalType(receiver, diagnostics);

                return BindElementOrIndexerAccess(node, receiver, analyzedArguments, diagnostics);
            }
            finally
            {
                analyzedArguments.Free();
            }
        }

        private BoundExpression BindElementOrIndexerAccess(ExpressionSyntax node, BoundExpression expr, AnalyzedArguments analyzedArguments, DiagnosticBag diagnostics)
        {
            if ((object)expr.Type == null)
            {
                return BadIndexerExpression(node, expr, analyzedArguments, null, diagnostics);
            }

            WarnOnAccessOfOffDefault(node, expr, diagnostics);

            // Did we have any errors?
            if (analyzedArguments.HasErrors || expr.HasAnyErrors)
            {
                // At this point we definitely have reported an error, but we still might be 
                // able to get more semantic analysis of the indexing operation. We do not
                // want to report cascading errors.

                DiagnosticBag tmp = DiagnosticBag.GetInstance();
                BoundExpression result = BindElementAccessCore(node, expr, analyzedArguments, tmp);
                tmp.Free();
                return result;
            }

            return BindElementAccessCore(node, expr, analyzedArguments, diagnostics);
        }

        private BoundExpression BadIndexerExpression(ExpressionSyntax node, BoundExpression expr, AnalyzedArguments analyzedArguments, DiagnosticInfo errorOpt, DiagnosticBag diagnostics)
        {
            if (!expr.HasAnyErrors)
            {
                diagnostics.Add(errorOpt ?? new CSDiagnosticInfo(ErrorCode.ERR_BadIndexLHS, expr.Display), node.Location);
            }

            var childBoundNodes = BuildArgumentsForErrorRecovery(analyzedArguments).Add(expr);
            return new BoundBadExpression(node, LookupResultKind.Empty, ImmutableArray<Symbol>.Empty, childBoundNodes, CreateErrorType(), hasErrors: true);
        }

        private BoundExpression BindElementAccessCore(
             ExpressionSyntax node,
             BoundExpression expr,
             AnalyzedArguments arguments,
             DiagnosticBag diagnostics)
        {
            Debug.Assert(node != null);
            Debug.Assert(expr != null);
            Debug.Assert((object)expr.Type != null);
            Debug.Assert(arguments != null);

            var exprType = expr.Type;
            switch (exprType.TypeKind)
            {
                case TypeKind.Array:
                    return BindArrayAccess(node, expr, arguments, diagnostics);

                case TypeKind.Dynamic:
                    return BindDynamicIndexer(node, expr, arguments, ImmutableArray<PropertySymbol>.Empty, diagnostics);

                case TypeKind.Pointer:
                    return BindPointerElementAccess(node, expr, arguments, diagnostics);

                case TypeKind.Class:
                case TypeKind.Struct:
                case TypeKind.Interface:
                case TypeKind.TypeParameter:
                    return BindIndexerAccess(node, expr, arguments, diagnostics);

                case TypeKind.Submission: // script class is synthesized and should not be used as a type of an indexer expression:
                default:
                    return BadIndexerExpression(node, expr, arguments, null, diagnostics);
            }
        }

        private BoundExpression BindArrayAccess(ExpressionSyntax node, BoundExpression expr, AnalyzedArguments arguments, DiagnosticBag diagnostics)
        {
            Debug.Assert(node != null);
            Debug.Assert(expr != null);
            Debug.Assert(arguments != null);

            // For an array access, the primary-no-array-creation-expression of the element-access
            // must be a value of an array-type. Furthermore, the argument-list of an array access
            // is not allowed to contain named arguments.The number of expressions in the
            // argument-list must be the same as the rank of the array-type, and each expression
            // must be of type int, uint, long, ulong, or must be implicitly convertible to one or
            // more of these types.

            if (arguments.Names.Count > 0)
            {
                Error(diagnostics, ErrorCode.ERR_NamedArgumentForArray, node);
            }

            bool hasErrors = ReportRefOrOutArgument(arguments, diagnostics);
            var arrayType = (ArrayTypeSymbol)expr.Type;

            // Note that the spec says to determine which of {int, uint, long, ulong} *each* index
            // expression is convertible to. That is not what C# 1 through 4 did; the
            // implementations instead determined which of those four types *all* of the index
            // expressions converted to. 

            int rank = arrayType.Rank;

            if (arguments.Arguments.Count != rank)
            {
                Error(diagnostics, ErrorCode.ERR_BadIndexCount, node, rank);
                return new BoundArrayAccess(node, expr, BuildArgumentsForErrorRecovery(arguments), arrayType.ElementType, hasErrors: true);
            }

            // Convert all the arguments to the array index type.
            BoundExpression[] convertedArguments = new BoundExpression[arguments.Arguments.Count];
            for (int i = 0; i < arguments.Arguments.Count; ++i)
            {
                BoundExpression argument = arguments.Arguments[i];

                BoundExpression index = ConvertToArrayIndex(argument, node, diagnostics, allowIndexAndRange: rank == 1);
                convertedArguments[i] = index;

                // NOTE: Dev10 only warns if rank == 1
                // Question: Why do we limit this warning to one-dimensional arrays?
                // Answer: Because multidimensional arrays can have nonzero lower bounds in the CLR.
                if (rank == 1 && !index.HasAnyErrors)
                {
                    ConstantValue constant = index.ConstantValue;
                    if (constant != null && constant.IsNegativeNumeric)
                    {
                        Error(diagnostics, ErrorCode.WRN_NegativeArrayIndex, index.Syntax);
                    }
                }
            }

            TypeSymbol resultType = rank == 1 &&
                TypeSymbol.Equals(
                    convertedArguments[0].Type,
                    Compilation.GetWellKnownType(WellKnownType.System_Range),
                    TypeCompareKind.ConsiderEverything)
                ? arrayType
                : arrayType.ElementType;

            return new BoundArrayAccess(node, expr, convertedArguments.AsImmutableOrNull(), resultType, hasErrors);
        }

        private BoundExpression ConvertToArrayIndex(BoundExpression index, SyntaxNode node, DiagnosticBag diagnostics, bool allowIndexAndRange)
        {
            Debug.Assert(index != null);

            if (index.Kind == BoundKind.OutVariablePendingInference)
            {
                return ((OutVariablePendingInference)index).FailInference(this, diagnostics);
            }
            else if (index.Kind == BoundKind.DiscardExpression && !index.HasExpressionType())
            {
                return ((BoundDiscardExpression)index).FailInference(this, diagnostics);
            }

            var result =
                TryImplicitConversionToArrayIndex(index, SpecialType.System_Int32, node, diagnostics) ??
                TryImplicitConversionToArrayIndex(index, SpecialType.System_UInt32, node, diagnostics) ??
                TryImplicitConversionToArrayIndex(index, SpecialType.System_Int64, node, diagnostics) ??
                TryImplicitConversionToArrayIndex(index, SpecialType.System_UInt64, node, diagnostics);

            if (result is null && allowIndexAndRange)
            {
                result = TryImplicitConversionToArrayIndex(index, WellKnownType.System_Index, node, diagnostics);

                if (result is null)
                {
                    result = TryImplicitConversionToArrayIndex(index, WellKnownType.System_Range, node, diagnostics);
                    if (!(result is null))
                    {
                        // This member is needed for lowering and should produce an error if not present
                        _ = GetWellKnownTypeMember(
                            Compilation,
                            WellKnownMember.System_Runtime_CompilerServices_RuntimeHelpers__GetSubArray_T,
                            diagnostics,
                            syntax: node);
                    }
                }
                else
                {
                    // This member is needed for lowering and should produce an error if not present
                    _ = GetWellKnownTypeMember(
                        Compilation,
                        WellKnownMember.System_Index__GetOffset,
                        diagnostics,
                        syntax: node);
                }
            }

            if (result is null)
            {
                // Give the error that would be given upon conversion to int32.
                NamedTypeSymbol int32 = GetSpecialType(SpecialType.System_Int32, diagnostics, node);
                HashSet<DiagnosticInfo> useSiteDiagnostics = null;
                Conversion failedConversion = this.Conversions.ClassifyConversionFromExpression(index, int32, ref useSiteDiagnostics);
                diagnostics.Add(node, useSiteDiagnostics);
                GenerateImplicitConversionError(diagnostics, node, failedConversion, index, int32);

                // Suppress any additional diagnostics
                return CreateConversion(index.Syntax, index, failedConversion, isCast: false, conversionGroupOpt: null, destination: int32, diagnostics: new DiagnosticBag());
            }

            return result;
        }

        private BoundExpression TryImplicitConversionToArrayIndex(BoundExpression expr, WellKnownType wellKnownType, SyntaxNode node, DiagnosticBag diagnostics)
        {
            HashSet<DiagnosticInfo> useSiteDiagnostics = null;
            TypeSymbol type = GetWellKnownType(wellKnownType, ref useSiteDiagnostics);

            if (type.IsErrorType())
            {
                return null;
            }

            var attemptDiagnostics = DiagnosticBag.GetInstance();
            var result = TryImplicitConversionToArrayIndex(expr, type, node, attemptDiagnostics);
            if (!(result is null))
            {
                diagnostics.AddRange(attemptDiagnostics);
            }
            attemptDiagnostics.Free();
            return result;
        }

        private BoundExpression TryImplicitConversionToArrayIndex(BoundExpression expr, SpecialType specialType, SyntaxNode node, DiagnosticBag diagnostics)
        {
            DiagnosticBag attemptDiagnostics = DiagnosticBag.GetInstance();

            TypeSymbol type = GetSpecialType(specialType, attemptDiagnostics, node);

            var result = TryImplicitConversionToArrayIndex(expr, type, node, attemptDiagnostics);

            if (!(result is null))
            {
                diagnostics.AddRange(attemptDiagnostics);
            }

            attemptDiagnostics.Free();
            return result;
        }

        private BoundExpression TryImplicitConversionToArrayIndex(BoundExpression expr, TypeSymbol targetType, SyntaxNode node, DiagnosticBag diagnostics)
        {
            Debug.Assert(expr != null);
            Debug.Assert((object)targetType != null);

            HashSet<DiagnosticInfo> useSiteDiagnostics = null;
            Conversion conversion = this.Conversions.ClassifyImplicitConversionFromExpression(expr, targetType, ref useSiteDiagnostics);
            diagnostics.Add(node, useSiteDiagnostics);
            if (!conversion.Exists)
            {
                return null;
            }

            if (conversion.IsDynamic)
            {
                conversion = conversion.SetArrayIndexConversionForDynamic();
            }

            BoundExpression result = CreateConversion(expr.Syntax, expr, conversion, isCast: false, conversionGroupOpt: null, destination: targetType, diagnostics); // UNDONE: was cast?
            Debug.Assert(result != null); // If this ever fails (it shouldn't), then put a null-check around the diagnostics update.

            return result;
        }

        private BoundExpression BindPointerElementAccess(ExpressionSyntax node, BoundExpression expr, AnalyzedArguments analyzedArguments, DiagnosticBag diagnostics)
        {
            Debug.Assert(node != null);
            Debug.Assert(expr != null);
            Debug.Assert(analyzedArguments != null);

            bool hasErrors = false;

            if (analyzedArguments.Names.Count > 0)
            {
                // CONSIDER: the error text for this error code mentions "arrays".  It might be nice if we had
                // a separate error code for pointer element access.
                Error(diagnostics, ErrorCode.ERR_NamedArgumentForArray, node);
                hasErrors = true;
            }

            hasErrors = hasErrors || ReportRefOrOutArgument(analyzedArguments, diagnostics);

            Debug.Assert(expr.Type.IsPointerType());
            PointerTypeSymbol pointerType = (PointerTypeSymbol)expr.Type;
            TypeSymbol pointedAtType = pointerType.PointedAtType;

            ArrayBuilder<BoundExpression> arguments = analyzedArguments.Arguments;
            if (arguments.Count != 1)
            {
                if (!hasErrors)
                {
                    Error(diagnostics, ErrorCode.ERR_PtrIndexSingle, node);
                }
                return new BoundPointerElementAccess(node, expr, BadExpression(node, BuildArgumentsForErrorRecovery(analyzedArguments)).MakeCompilerGenerated(),
                    CheckOverflowAtRuntime, pointedAtType, hasErrors: true);
            }

            if (pointedAtType.IsVoidType())
            {
                Error(diagnostics, ErrorCode.ERR_VoidError, expr.Syntax);
                hasErrors = true;
            }

            BoundExpression index = arguments[0];

            index = ConvertToArrayIndex(index, index.Syntax, diagnostics, allowIndexAndRange: false);
            return new BoundPointerElementAccess(node, expr, index, CheckOverflowAtRuntime, pointedAtType, hasErrors);
        }

        private static bool ReportRefOrOutArgument(AnalyzedArguments analyzedArguments, DiagnosticBag diagnostics)
        {
            int numArguments = analyzedArguments.Arguments.Count;
            for (int i = 0; i < numArguments; i++)
            {
                RefKind refKind = analyzedArguments.RefKind(i);
                if (refKind != RefKind.None)
                {
                    Error(diagnostics, ErrorCode.ERR_BadArgExtraRef, analyzedArguments.Argument(i).Syntax, i + 1, refKind.ToArgumentDisplayString());
                    return true;
                }
            }

            return false;
        }

        private BoundExpression BindIndexerAccess(ExpressionSyntax node, BoundExpression expr, AnalyzedArguments analyzedArguments, DiagnosticBag diagnostics)
        {
            Debug.Assert(node != null);
            Debug.Assert(expr != null);
            Debug.Assert((object)expr.Type != null);
            Debug.Assert(analyzedArguments != null);

            LookupResult lookupResult = LookupResult.GetInstance();
            LookupOptions lookupOptions = expr.Kind == BoundKind.BaseReference ? LookupOptions.UseBaseReferenceAccessibility : LookupOptions.Default;
            HashSet<DiagnosticInfo> useSiteDiagnostics = null;
            this.LookupMembersWithFallback(lookupResult, expr.Type, WellKnownMemberNames.Indexer, arity: 0, useSiteDiagnostics: ref useSiteDiagnostics, options: lookupOptions);
            diagnostics.Add(node, useSiteDiagnostics);

            // Store, rather than return, so that we can release resources.
            BoundExpression indexerAccessExpression;

            if (!lookupResult.IsMultiViable)
            {
                if (TryBindIndexOrRangeIndexer(
                    node,
                    expr,
                    analyzedArguments.Arguments,
                    diagnostics,
                    out var patternIndexerAccess))
                {
                    indexerAccessExpression = patternIndexerAccess;
                }
                else
                {
                    indexerAccessExpression = BadIndexerExpression(node, expr, analyzedArguments, lookupResult.Error, diagnostics);
                }
            }
            else
            {
                ArrayBuilder<PropertySymbol> indexerGroup = ArrayBuilder<PropertySymbol>.GetInstance();
                foreach (Symbol symbol in lookupResult.Symbols)
                {
                    Debug.Assert(symbol.IsIndexer());
                    indexerGroup.Add((PropertySymbol)symbol);
                }

                indexerAccessExpression = BindIndexerOrIndexedPropertyAccess(node, expr, indexerGroup, analyzedArguments, diagnostics);
                indexerGroup.Free();
            }

            lookupResult.Free();
            return indexerAccessExpression;
        }

        private static readonly Func<PropertySymbol, bool> s_isIndexedPropertyWithNonOptionalArguments = property =>
            {
                if (property.IsIndexer || !property.IsIndexedProperty)
                {
                    return false;
                }

                Debug.Assert(property.ParameterCount > 0);
                var parameter = property.Parameters[0];
                return !parameter.IsOptional && !parameter.IsParams;
            };

        private static readonly SymbolDisplayFormat s_propertyGroupFormat =
            new SymbolDisplayFormat(
                globalNamespaceStyle: SymbolDisplayGlobalNamespaceStyle.Omitted,
                memberOptions:
                    SymbolDisplayMemberOptions.IncludeContainingType,
                miscellaneousOptions:
                    SymbolDisplayMiscellaneousOptions.EscapeKeywordIdentifiers |
                    SymbolDisplayMiscellaneousOptions.UseSpecialTypes);

        private BoundExpression BindIndexedPropertyAccess(BoundPropertyGroup propertyGroup, bool mustHaveAllOptionalParameters, DiagnosticBag diagnostics)
        {
            var syntax = propertyGroup.Syntax;
            var receiverOpt = propertyGroup.ReceiverOpt;
            var properties = propertyGroup.Properties;

            if (properties.All(s_isIndexedPropertyWithNonOptionalArguments))
            {
                Error(diagnostics,
                    mustHaveAllOptionalParameters ? ErrorCode.ERR_IndexedPropertyMustHaveAllOptionalParams : ErrorCode.ERR_IndexedPropertyRequiresParams,
                    syntax,
                    properties[0].ToDisplayString(s_propertyGroupFormat));
                return BoundIndexerAccess.ErrorAccess(
                    syntax,
                    receiverOpt,
                    CreateErrorPropertySymbol(properties),
                    ImmutableArray<BoundExpression>.Empty,
                    default(ImmutableArray<string>),
                    default(ImmutableArray<RefKind>),
                    properties);
            }

            var arguments = AnalyzedArguments.GetInstance();
            var result = BindIndexedPropertyAccess(syntax, receiverOpt, properties, arguments, diagnostics);
            arguments.Free();
            return result;
        }

        private BoundExpression BindIndexedPropertyAccess(SyntaxNode syntax, BoundExpression receiverOpt, ImmutableArray<PropertySymbol> propertyGroup, AnalyzedArguments arguments, DiagnosticBag diagnostics)
        {
            // TODO: We're creating an extra copy of the properties array in BindIndexerOrIndexedProperty
            // converting the ArrayBuilder to ImmutableArray. Avoid the extra copy.
            var properties = ArrayBuilder<PropertySymbol>.GetInstance();
            properties.AddRange(propertyGroup);
            var result = BindIndexerOrIndexedPropertyAccess(syntax, receiverOpt, properties, arguments, diagnostics);
            properties.Free();
            return result;
        }

        private BoundExpression BindDynamicIndexer(
             SyntaxNode syntax,
             BoundExpression receiverOpt,
             AnalyzedArguments arguments,
             ImmutableArray<PropertySymbol> applicableProperties,
             DiagnosticBag diagnostics)
        {
            bool hasErrors = false;

            if (receiverOpt != null)
            {
                BoundKind receiverKind = receiverOpt.Kind;
                if (receiverKind == BoundKind.BaseReference)
                {
                    Error(diagnostics, ErrorCode.ERR_NoDynamicPhantomOnBaseIndexer, syntax);
                    hasErrors = true;
                }
                else if (receiverKind == BoundKind.TypeOrValueExpression)
                {
                    var typeOrValue = (BoundTypeOrValueExpression)receiverOpt;

                    // Unfortunately, the runtime binder doesn't have APIs that would allow us to pass both "type or value".
                    // Ideally the runtime binder would choose between type and value based on the result of the overload resolution.
                    // We need to pick one or the other here. Dev11 compiler passes the type only if the value can't be accessed.
                    bool inStaticContext;
                    bool useType = IsInstance(typeOrValue.Data.ValueSymbol) && !HasThis(isExplicit: false, inStaticContext: out inStaticContext);

                    receiverOpt = ReplaceTypeOrValueReceiver(typeOrValue, useType, diagnostics);
                }
            }

            var argArray = BuildArgumentsForDynamicInvocation(arguments, diagnostics);
            var refKindsArray = arguments.RefKinds.ToImmutableOrNull();

            hasErrors &= ReportBadDynamicArguments(syntax, argArray, refKindsArray, diagnostics, queryClause: null);

            return new BoundDynamicIndexerAccess(
                syntax,
                receiverOpt,
                argArray,
                arguments.GetNames(),
                refKindsArray,
                applicableProperties,
                AssemblySymbol.DynamicType,
                hasErrors);
        }

        private BoundExpression BindIndexerOrIndexedPropertyAccess(
            SyntaxNode syntax,
            BoundExpression receiverOpt,
            ArrayBuilder<PropertySymbol> propertyGroup,
            AnalyzedArguments analyzedArguments,
            DiagnosticBag diagnostics)
        {
            OverloadResolutionResult<PropertySymbol> overloadResolutionResult = OverloadResolutionResult<PropertySymbol>.GetInstance();
            bool allowRefOmittedArguments = receiverOpt.IsExpressionOfComImportType();
            HashSet<DiagnosticInfo> useSiteDiagnostics = null;
            this.OverloadResolution.PropertyOverloadResolution(propertyGroup, receiverOpt, analyzedArguments, overloadResolutionResult, allowRefOmittedArguments, ref useSiteDiagnostics);
            diagnostics.Add(syntax, useSiteDiagnostics);
            BoundExpression propertyAccess;

            if (analyzedArguments.HasDynamicArgument && overloadResolutionResult.HasAnyApplicableMember)
            {
                // Note that the runtime binder may consider candidates that haven't passed compile-time final validation 
                // and an ambiguity error may be reported. Also additional checks are performed in runtime final validation 
                // that are not performed at compile-time.
                // Only if the set of final applicable candidates is empty we know for sure the call will fail at runtime.
                var finalApplicableCandidates = GetCandidatesPassingFinalValidation(syntax, overloadResolutionResult, receiverOpt, default(ImmutableArray<TypeWithAnnotations>), diagnostics);
                overloadResolutionResult.Free();
                return BindDynamicIndexer(syntax, receiverOpt, analyzedArguments, finalApplicableCandidates, diagnostics);
            }

            ImmutableArray<string> argumentNames = analyzedArguments.GetNames();
            ImmutableArray<RefKind> argumentRefKinds = analyzedArguments.RefKinds.ToImmutableOrNull();
            if (!overloadResolutionResult.Succeeded)
            {
                // If the arguments had an error reported about them then suppress further error
                // reporting for overload resolution. 

                ImmutableArray<PropertySymbol> candidates = propertyGroup.ToImmutable();

                if (!analyzedArguments.HasErrors)
                {
                    if (TryBindIndexOrRangeIndexer(
                        syntax,
                        receiverOpt,
                        analyzedArguments.Arguments,
                        diagnostics,
                        out var patternIndexerAccess))
                    {
                        return patternIndexerAccess;
                    }
                    else
                    {
                        // Dev10 uses the "this" keyword as the method name for indexers.
                        var candidate = candidates[0];
                        var name = candidate.IsIndexer ? SyntaxFacts.GetText(SyntaxKind.ThisKeyword) : candidate.Name;

                        overloadResolutionResult.ReportDiagnostics(
                            binder: this,
                            location: syntax.Location,
                            nodeOpt: syntax,
                            diagnostics: diagnostics,
                            name: name,
                            receiver: null,
                            invokedExpression: null,
                            arguments: analyzedArguments,
                            memberGroup: candidates,
                            typeContainingConstructor: null,
                            delegateTypeBeingInvoked: null);
                    }
                }

                ImmutableArray<BoundExpression> arguments = BuildArgumentsForErrorRecovery(analyzedArguments, candidates);

                // A bad BoundIndexerAccess containing an ErrorPropertySymbol will produce better flow analysis results than
                // a BoundBadExpression containing the candidate indexers.
                PropertySymbol property = (candidates.Length == 1) ? candidates[0] : CreateErrorPropertySymbol(candidates);

                propertyAccess = BoundIndexerAccess.ErrorAccess(
                    syntax,
                    receiverOpt,
                    property,
                    arguments,
                    argumentNames,
                    argumentRefKinds,
                    candidates);
            }
            else
            {
                MemberResolutionResult<PropertySymbol> resolutionResult = overloadResolutionResult.ValidResult;
                PropertySymbol property = resolutionResult.Member;
                this.CoerceArguments<PropertySymbol>(resolutionResult, analyzedArguments.Arguments, diagnostics);

                var isExpanded = resolutionResult.Result.Kind == MemberResolutionKind.ApplicableInExpandedForm;
                var argsToParams = resolutionResult.Result.ArgsToParamsOpt;

                ReportDiagnosticsIfObsolete(diagnostics, property, syntax, hasBaseReceiver: receiverOpt != null && receiverOpt.Kind == BoundKind.BaseReference);

                // Make sure that the result of overload resolution is valid.
                var gotError = MemberGroupFinalValidationAccessibilityChecks(receiverOpt, property, syntax, diagnostics, invokedAsExtensionMethod: false);

                var receiver = ReplaceTypeOrValueReceiver(receiverOpt, property.IsStatic, diagnostics);

                if (!gotError && receiver != null && receiver.Kind == BoundKind.ThisReference && receiver.WasCompilerGenerated)
                {
                    gotError = IsRefOrOutThisParameterCaptured(syntax, diagnostics);
                }

                var arguments = analyzedArguments.Arguments.ToImmutable();

                if (!gotError)
                {
                    gotError = !CheckInvocationArgMixing(
                        syntax,
                        property,
                        receiver,
                        property.Parameters,
                        arguments,
                        argsToParams,
                        this.LocalScopeDepth,
                        diagnostics);
                }

                propertyAccess = new BoundIndexerAccess(
                    syntax,
                    receiver,
                    property,
                    arguments,
                    argumentNames,
                    argumentRefKinds,
                    isExpanded,
                    argsToParams,
                    this,
                    false,
                    property.Type,
                    gotError);
            }

            overloadResolutionResult.Free();
            return propertyAccess;
        }

        private bool TryBindIndexOrRangeIndexer(
            SyntaxNode syntax,
            BoundExpression receiverOpt,
            ArrayBuilder<BoundExpression> arguments,
            DiagnosticBag diagnostics,
            out BoundIndexOrRangePatternIndexerAccess patternIndexerAccess)
        {
            patternIndexerAccess = null;

            // Verify a few things up-front, namely that we have a single argument
            // to this indexer that has an Index or Range type and that there is
            // a real receiver with a known type

            if (arguments.Count != 1)
            {
                return false;
            }

            var argType = arguments[0].Type;
            bool argIsIndex = TypeSymbol.Equals(argType,
                Compilation.GetWellKnownType(WellKnownType.System_Index),
                TypeCompareKind.ConsiderEverything);
            bool argIsRange = !argIsIndex && TypeSymbol.Equals(argType,
                Compilation.GetWellKnownType(WellKnownType.System_Range),
                TypeCompareKind.ConsiderEverything);

            if ((!argIsIndex && !argIsRange) ||
                !(receiverOpt?.Type is TypeSymbol receiverType))
            {
                return false;
            }

            // SPEC:

            // An indexer invocation with a single argument of System.Index or System.Range will
            // succeed if the receiver type conforms to an appropriate pattern, namely

            // 1. The receiver type's original definition has an accessible property getter that returns
            //    an int and has the name Length or Count
            // 2. For Index: Has an accessible indexer with a single int parameter
            //    For Range: Has an accessible Slice method that takes two int parameters

            PropertySymbol lengthOrCountProperty;

            var lookupResult = LookupResult.GetInstance();
            HashSet<DiagnosticInfo> useSiteDiagnostics = null;

            // Look for Length first

            if (!tryLookupLengthOrCount(WellKnownMemberNames.LengthPropertyName, out lengthOrCountProperty) &&
                !tryLookupLengthOrCount(WellKnownMemberNames.CountPropertyName, out lengthOrCountProperty))
            {
                return false;
            }

            Debug.Assert(lengthOrCountProperty is { });

            if (argIsIndex)
            {
                // Look for `T this[int i]` indexer

                LookupMembersInType(
                    lookupResult,
                    receiverType,
                    WellKnownMemberNames.Indexer,
                    arity: 0,
                    basesBeingResolved: null,
                    LookupOptions.Default,
                    originalBinder: this,
                    diagnose: false,
                    ref useSiteDiagnostics);

                if (lookupResult.IsMultiViable)
                {
                    foreach (var candidate in lookupResult.Symbols)
                    {
                        if (!candidate.IsStatic &&
                            candidate is PropertySymbol property &&
                            IsAccessible(property, ref useSiteDiagnostics) &&
                            property.OriginalDefinition is { ParameterCount: 1 } original &&
                            isIntNotByRef(original.Parameters[0]))
                        {
                            CheckImplicitThisCopyInReadOnlyMember(receiverOpt, lengthOrCountProperty.GetMethod, diagnostics);
                            // note: implicit copy check on the indexer accessor happens in CheckPropertyValueKind
                            patternIndexerAccess = new BoundIndexOrRangePatternIndexerAccess(
                                syntax,
                                receiverOpt,
                                lengthOrCountProperty,
                                property,
                                BindToNaturalType(arguments[0], diagnostics),
                                property.Type);
                            break;
                        }
                    }
                }
            }
            else if (receiverType.SpecialType == SpecialType.System_String)
            {
                Debug.Assert(argIsRange);
                // Look for Substring
                var substring = (MethodSymbol)Compilation.GetSpecialTypeMember(SpecialMember.System_String__Substring);
                if (substring is object)
                {
                    patternIndexerAccess = new BoundIndexOrRangePatternIndexerAccess(
                        syntax,
                        receiverOpt,
                        lengthOrCountProperty,
                        substring,
                        BindToNaturalType(arguments[0], diagnostics),
                        substring.ReturnType);
                    checkWellKnown(WellKnownMember.System_Range__get_Start);
                    checkWellKnown(WellKnownMember.System_Range__get_End);
                }
            }
            else
            {
                Debug.Assert(argIsRange);
                // Look for `T Slice(int, int)` indexer

                LookupMembersInType(
                    lookupResult,
                    receiverType,
                    WellKnownMemberNames.SliceMethodName,
                    arity: 0,
                    basesBeingResolved: null,
                    LookupOptions.Default,
                    originalBinder: this,
                    diagnose: false,
                    ref useSiteDiagnostics);

                if (lookupResult.IsMultiViable)
                {
                    foreach (var candidate in lookupResult.Symbols)
                    {
                        if (!candidate.IsStatic &&
                            IsAccessible(candidate, ref useSiteDiagnostics) &&
                            candidate is MethodSymbol method &&
                            method.OriginalDefinition is var original &&
                            original.ParameterCount == 2 &&
                            isIntNotByRef(original.Parameters[0]) &&
                            isIntNotByRef(original.Parameters[1]))
                        {
                            CheckImplicitThisCopyInReadOnlyMember(receiverOpt, lengthOrCountProperty.GetMethod, diagnostics);
                            CheckImplicitThisCopyInReadOnlyMember(receiverOpt, method, diagnostics);
                            patternIndexerAccess = new BoundIndexOrRangePatternIndexerAccess(
                                syntax,
                                receiverOpt,
                                lengthOrCountProperty,
                                method,
                                BindToNaturalType(arguments[0], diagnostics),
                                method.ReturnType);
                            checkWellKnown(WellKnownMember.System_Range__get_Start);
                            checkWellKnown(WellKnownMember.System_Range__get_End);
                            break;
                        }
                    }
                }
            }

            cleanup(lookupResult, ref useSiteDiagnostics);
            if (patternIndexerAccess is null)
            {
                return false;
            }

            _ = MessageID.IDS_FeatureIndexOperator.CheckFeatureAvailability(diagnostics, syntax.Location);
            checkWellKnown(WellKnownMember.System_Index__GetOffset);
            return true;

            static void cleanup(LookupResult lookupResult, ref HashSet<DiagnosticInfo> useSiteDiagnostics)
            {
                lookupResult.Free();
                useSiteDiagnostics = null;
            }

            static bool isIntNotByRef(ParameterSymbol param)
                => param.Type.SpecialType == SpecialType.System_Int32 &&
                   param.RefKind == RefKind.None;

            void checkWellKnown(WellKnownMember member)
            {
                // Check required well-known member. They may not be needed
                // during lowering, but it's simpler to always require them to prevent
                // the user from getting surprising errors when optimizations fail
                _ = GetWellKnownTypeMember(Compilation, member, diagnostics, syntax: syntax);
            }

            bool tryLookupLengthOrCount(string propertyName, out PropertySymbol valid)
            {
                LookupMembersInType(
                    lookupResult,
                    receiverType,
                    propertyName,
                    arity: 0,
                    basesBeingResolved: null,
                    LookupOptions.Default,
                    originalBinder: this,
                    diagnose: false,
                    useSiteDiagnostics: ref useSiteDiagnostics);

                if (lookupResult.IsSingleViable &&
                    lookupResult.Symbols[0] is PropertySymbol property &&
                    property.GetOwnOrInheritedGetMethod()?.OriginalDefinition is MethodSymbol getMethod &&
                    getMethod.ReturnType.SpecialType == SpecialType.System_Int32 &&
                    getMethod.RefKind == RefKind.None &&
                    !getMethod.IsStatic &&
                    IsAccessible(getMethod, ref useSiteDiagnostics))
                {
                    lookupResult.Clear();
                    useSiteDiagnostics = null;
                    valid = property;
                    return true;
                }
                lookupResult.Clear();
                useSiteDiagnostics = null;
                valid = null;
                return false;
            }
        }

        private ErrorPropertySymbol CreateErrorPropertySymbol(ImmutableArray<PropertySymbol> propertyGroup)
        {
            TypeSymbol propertyType = GetCommonTypeOrReturnType(propertyGroup) ?? CreateErrorType();
            var candidate = propertyGroup[0];
            return new ErrorPropertySymbol(candidate.ContainingType, propertyType, candidate.Name, candidate.IsIndexer, candidate.IsIndexedProperty);
        }

        /// <summary>
        /// Perform lookup and overload resolution on methods defined directly on the class and any
        /// extension methods in scope. Lookup will occur for extension methods in all nested scopes
        /// as necessary until an appropriate method is found. If analyzedArguments is null, the first
        /// method group is returned, without overload resolution being performed. That method group
        /// will either be the methods defined on the receiver class directly (no extension methods)
        /// or the first set of extension methods.
        /// </summary>
        /// <param name="node">The node associated with the method group</param>
        /// <param name="analyzedArguments">The arguments of the invocation (or the delegate type, if a method group conversion)</param>
        /// <param name="isMethodGroupConversion">True if it is a method group conversion</param>
        /// <param name="useSiteDiagnostics"></param>
        /// <param name="inferWithDynamic"></param>
        /// <param name="returnRefKind">If a method group conversion, the desired ref kind of the delegate</param>
        /// <param name="returnType">If a method group conversion, the desired return type of the delegate.
        /// May be null during inference if the return type of the delegate needs to be computed.</param>
        internal MethodGroupResolution ResolveMethodGroup(
            BoundMethodGroup node,
            AnalyzedArguments analyzedArguments,
            bool isMethodGroupConversion,
            ref HashSet<DiagnosticInfo> useSiteDiagnostics,
            bool inferWithDynamic = false,
            RefKind returnRefKind = default,
            TypeSymbol returnType = null)
        {
            return ResolveMethodGroup(
                node, node.Syntax, node.Name, analyzedArguments, isMethodGroupConversion, ref useSiteDiagnostics,
                inferWithDynamic: inferWithDynamic, returnRefKind: returnRefKind, returnType: returnType);
        }

        internal MethodGroupResolution ResolveMethodGroup(
            BoundMethodGroup node,
            SyntaxNode expression,
            string methodName,
            AnalyzedArguments analyzedArguments,
            bool isMethodGroupConversion,
            ref HashSet<DiagnosticInfo> useSiteDiagnostics,
            bool inferWithDynamic = false,
            bool allowUnexpandedForm = true,
            RefKind returnRefKind = default,
            TypeSymbol returnType = null)
        {
            var methodResolution = ResolveMethodGroupInternal(
                node, expression, methodName, analyzedArguments, isMethodGroupConversion, ref useSiteDiagnostics,
                inferWithDynamic: inferWithDynamic, allowUnexpandedForm: allowUnexpandedForm,
                returnRefKind: returnRefKind, returnType: returnType);
            if (methodResolution.IsEmpty && !methodResolution.HasAnyErrors)
            {
                Debug.Assert(node.LookupError == null);

                var diagnostics = DiagnosticBag.GetInstance();
                diagnostics.AddRange(methodResolution.Diagnostics); // Could still have use site warnings.
                BindMemberAccessReportError(node, diagnostics);

                // Note: no need to free `methodResolution`, we're transferring the pooled objects it owned
                return new MethodGroupResolution(methodResolution.MethodGroup, methodResolution.OtherSymbol, methodResolution.OverloadResolutionResult, methodResolution.AnalyzedArguments, methodResolution.ResultKind, diagnostics.ToReadOnlyAndFree());
            }
            return methodResolution;
        }

        private MethodGroupResolution ResolveMethodGroupInternal(
            BoundMethodGroup methodGroup,
            SyntaxNode expression,
            string methodName,
            AnalyzedArguments analyzedArguments,
            bool isMethodGroupConversion,
            ref HashSet<DiagnosticInfo> useSiteDiagnostics,
            bool inferWithDynamic = false,
            bool allowUnexpandedForm = true,
            RefKind returnRefKind = default,
            TypeSymbol returnType = null)
        {
            var methodResolution = ResolveDefaultMethodGroup(
                methodGroup, analyzedArguments, isMethodGroupConversion, ref useSiteDiagnostics,
                inferWithDynamic: inferWithDynamic, allowUnexpandedForm: allowUnexpandedForm,
                returnRefKind: returnRefKind, returnType: returnType);

            // If the method group's receiver is dynamic then there is no point in looking for extension methods; 
            // it's going to be a dynamic invocation.
            if (!methodGroup.SearchExtensionMethods || methodResolution.HasAnyApplicableMethod || methodGroup.MethodGroupReceiverIsDynamic())
            {
                return methodResolution;
            }

            var extensionMethodResolution = BindExtensionMethod(
                expression, methodName, analyzedArguments, methodGroup.ReceiverOpt, methodGroup.TypeArgumentsOpt, isMethodGroupConversion,
                returnRefKind: returnRefKind, returnType: returnType);
            bool preferExtensionMethodResolution = false;

            if (extensionMethodResolution.HasAnyApplicableMethod)
            {
                preferExtensionMethodResolution = true;
            }
            else if (extensionMethodResolution.IsEmpty)
            {
                preferExtensionMethodResolution = false;
            }
            else if (methodResolution.IsEmpty)
            {
                preferExtensionMethodResolution = true;
            }
            else
            {
                // At this point, both method group resolutions are non-empty but neither contains any applicable method.
                // Choose the MethodGroupResolution with the better (i.e. less worse) result kind.

                Debug.Assert(!methodResolution.HasAnyApplicableMethod);
                Debug.Assert(!extensionMethodResolution.HasAnyApplicableMethod);
                Debug.Assert(!methodResolution.IsEmpty);
                Debug.Assert(!extensionMethodResolution.IsEmpty);

                LookupResultKind methodResultKind = methodResolution.ResultKind;
                LookupResultKind extensionMethodResultKind = extensionMethodResolution.ResultKind;
                if (methodResultKind != extensionMethodResultKind &&
                    methodResultKind == extensionMethodResultKind.WorseResultKind(methodResultKind))
                {
                    preferExtensionMethodResolution = true;
                }
            }

            if (preferExtensionMethodResolution)
            {
                methodResolution.Free();
                Debug.Assert(!extensionMethodResolution.IsEmpty);
                return extensionMethodResolution;  //NOTE: the first argument of this MethodGroupResolution could be a BoundTypeOrValueExpression
            }

            extensionMethodResolution.Free();

            return methodResolution;
        }

        private MethodGroupResolution ResolveDefaultMethodGroup(
            BoundMethodGroup node,
            AnalyzedArguments analyzedArguments,
            bool isMethodGroupConversion,
            ref HashSet<DiagnosticInfo> useSiteDiagnostics,
            bool inferWithDynamic = false,
            bool allowUnexpandedForm = true,
            RefKind returnRefKind = default,
            TypeSymbol returnType = null)
        {
            var methods = node.Methods;
            if (methods.Length == 0)
            {
                var method = node.LookupSymbolOpt as MethodSymbol;
                if ((object)method != null)
                {
                    methods = ImmutableArray.Create(method);
                }
            }

            ImmutableArray<Diagnostic> sealedDiagnostics = ImmutableArray<Diagnostic>.Empty;
            if (node.LookupError != null)
            {
                DiagnosticBag diagnostics = DiagnosticBag.GetInstance();
                Error(diagnostics, node.LookupError, node.NameSyntax);
                sealedDiagnostics = diagnostics.ToReadOnlyAndFree();
            }

            if (methods.Length == 0)
            {
                return new MethodGroupResolution(node.LookupSymbolOpt, node.ResultKind, sealedDiagnostics);
            }

            var methodGroup = MethodGroup.GetInstance();
            // NOTE: node.ReceiverOpt could be a BoundTypeOrValueExpression - users need to check.
            methodGroup.PopulateWithNonExtensionMethods(node.ReceiverOpt, methods, node.TypeArgumentsOpt, node.ResultKind, node.LookupError);

            if (node.LookupError != null)
            {
                return new MethodGroupResolution(methodGroup, sealedDiagnostics);
            }

            // Arguments will be null if the caller is resolving to the first available
            // method group, regardless of arguments, when the signature cannot
            // be inferred. (In the error case of o.M = null; for instance.)
            if (analyzedArguments == null)
            {
                return new MethodGroupResolution(methodGroup, sealedDiagnostics);
            }
            else
            {
                var result = OverloadResolutionResult<MethodSymbol>.GetInstance();
                bool allowRefOmittedArguments = methodGroup.Receiver.IsExpressionOfComImportType();
                OverloadResolution.MethodInvocationOverloadResolution(
                    methods: methodGroup.Methods,
                    typeArguments: methodGroup.TypeArguments,
                    receiver: methodGroup.Receiver,
                    arguments: analyzedArguments,
                    result: result,
                    useSiteDiagnostics: ref useSiteDiagnostics,
                    isMethodGroupConversion: isMethodGroupConversion,
                    allowRefOmittedArguments: allowRefOmittedArguments,
                    inferWithDynamic: inferWithDynamic,
                    allowUnexpandedForm: allowUnexpandedForm,
                    returnRefKind: returnRefKind,
                    returnType: returnType);

                // Note: the MethodGroupResolution instance is responsible for freeing its copy of analyzed arguments
                return new MethodGroupResolution(methodGroup, null, result, AnalyzedArguments.GetInstance(analyzedArguments), methodGroup.ResultKind, sealedDiagnostics);
            }
        }

        internal static bool ReportDelegateInvokeUseSiteDiagnostic(DiagnosticBag diagnostics, TypeSymbol possibleDelegateType,
            Location location = null, SyntaxNode node = null)
        {
            Debug.Assert((location == null) ^ (node == null));

            if (!possibleDelegateType.IsDelegateType())
            {
                return false;
            }

            MethodSymbol invoke = possibleDelegateType.DelegateInvokeMethod();
            if ((object)invoke == null)
            {
                diagnostics.Add(new CSDiagnosticInfo(ErrorCode.ERR_InvalidDelegateType, possibleDelegateType), location ?? node.Location);
                return true;
            }

            DiagnosticInfo info = invoke.GetUseSiteDiagnostic();
            if (info == null)
            {
                return false;
            }

            if (location == null)
            {
                location = node.Location;
            }

            if (info.Code == (int)ErrorCode.ERR_InvalidDelegateType)
            {
                diagnostics.Add(new CSDiagnostic(new CSDiagnosticInfo(ErrorCode.ERR_InvalidDelegateType, possibleDelegateType), location));
                return true;
            }

            return Symbol.ReportUseSiteDiagnostic(info, diagnostics, location);
        }

        private BoundConditionalAccess BindConditionalAccessExpression(ConditionalAccessExpressionSyntax node, DiagnosticBag diagnostics)
        {
            BoundExpression receiver = BindConditionalAccessReceiver(node, diagnostics);

            var conditionalAccessBinder = new BinderWithConditionalReceiver(this, receiver);
            var access = conditionalAccessBinder.BindValue(node.WhenNotNull, diagnostics, BindValueKind.RValue);

            if (receiver.HasAnyErrors || access.HasAnyErrors)
            {
                return new BoundConditionalAccess(node, receiver, access, CreateErrorType(), hasErrors: true);
            }

            var receiverType = receiver.Type;
            Debug.Assert((object)receiverType != null);

            // access cannot be a method group
            if (access.Kind == BoundKind.MethodGroup)
            {
                return GenerateBadConditionalAccessNodeError(node, receiver, access, diagnostics);
            }

            var accessType = access.Type;

            // access cannot have no type
            if ((object)accessType == null)
            {
                return GenerateBadConditionalAccessNodeError(node, receiver, access, diagnostics);
            }

            // The resulting type must be either a reference type T or Nullable<T>
            // Therefore we must reject cases resulting in types that are not reference types and cannot be lifted into nullable.
            // - access cannot have unconstrained generic type
            // - access cannot be a pointer
            // - access cannot be a restricted type
            if ((!accessType.IsReferenceType && !accessType.IsValueType) || accessType.IsPointerType() || accessType.IsRestrictedType())
            {
                // Result type of the access is void when result value cannot be made nullable.
                // For improved diagnostics we detect the cases where the value will be used and produce a
                // more specific (though not technically correct) diagnostic here:
                // "Error CS0023: Operator '?' cannot be applied to operand of type 'T'"
                bool resultIsUsed = true;
                CSharpSyntaxNode parent = node.Parent;

                if (parent != null)
                {
                    switch (parent.Kind())
                    {
                        case SyntaxKind.ExpressionStatement:
                            resultIsUsed = ((ExpressionStatementSyntax)parent).Expression != node;
                            break;

                        case SyntaxKind.SimpleLambdaExpression:
                            resultIsUsed = (((SimpleLambdaExpressionSyntax)parent).Body != node) || ContainingMethodOrLambdaRequiresValue();
                            break;

                        case SyntaxKind.ParenthesizedLambdaExpression:
                            resultIsUsed = (((ParenthesizedLambdaExpressionSyntax)parent).Body != node) || ContainingMethodOrLambdaRequiresValue();
                            break;

                        case SyntaxKind.ArrowExpressionClause:
                            resultIsUsed = (((ArrowExpressionClauseSyntax)parent).Expression != node) || ContainingMethodOrLambdaRequiresValue();
                            break;

                        case SyntaxKind.ForStatement:
                            // Incrementors and Initializers doesn't have to produce a value
                            var loop = (ForStatementSyntax)parent;
                            resultIsUsed = !loop.Incrementors.Contains(node) && !loop.Initializers.Contains(node);
                            break;
                    }
                }

                if (resultIsUsed)
                {
                    return GenerateBadConditionalAccessNodeError(node, receiver, access, diagnostics);
                }

                accessType = GetSpecialType(SpecialType.System_Void, diagnostics, node);
            }

            // if access has value type, the type of the conditional access is nullable of that
            // https://github.com/dotnet/roslyn/issues/35075: The test `accessType.IsValueType && !accessType.IsNullableType()`
            // should probably be `accessType.IsNonNullableValueType()`
            if (accessType.IsValueType && !accessType.IsNullableType() && !accessType.IsVoidType())
            {
                accessType = GetSpecialType(SpecialType.System_Nullable_T, diagnostics, node).Construct(accessType);
            }

            return new BoundConditionalAccess(node, receiver, access, accessType);
        }

        private bool ContainingMethodOrLambdaRequiresValue()
        {
            var containingMethod = ContainingMemberOrLambda as MethodSymbol;
            return
                (object)containingMethod == null ||
                    !containingMethod.ReturnsVoid &&
                    !containingMethod.IsTaskReturningAsync(this.Compilation);
        }

        private BoundConditionalAccess GenerateBadConditionalAccessNodeError(ConditionalAccessExpressionSyntax node, BoundExpression receiver, BoundExpression access, DiagnosticBag diagnostics)
        {
            var operatorToken = node.OperatorToken;
            // TODO: need a special ERR for this.
            //       conditional access is not really a binary operator.
            DiagnosticInfo diagnosticInfo = new CSDiagnosticInfo(ErrorCode.ERR_BadUnaryOp, SyntaxFacts.GetText(operatorToken.Kind()), access.Display);
            diagnostics.Add(new CSDiagnostic(diagnosticInfo, operatorToken.GetLocation()));
            access = BadExpression(access.Syntax, access);

            return new BoundConditionalAccess(node, receiver, access, CreateErrorType(), hasErrors: true);
        }

        private BoundExpression BindMemberBindingExpression(MemberBindingExpressionSyntax node, bool invoked, bool indexed, DiagnosticBag diagnostics)
        {
            BoundExpression receiver = GetReceiverForConditionalBinding(node, diagnostics);

            var memberAccess = BindMemberAccessWithBoundLeft(node, receiver, node.Name, node.OperatorToken, invoked, indexed, diagnostics);
            return memberAccess;
        }

        private BoundExpression BindElementBindingExpression(ElementBindingExpressionSyntax node, DiagnosticBag diagnostics)
        {
            BoundExpression receiver = GetReceiverForConditionalBinding(node, diagnostics);

            var memberAccess = BindElementAccess(node, receiver, node.ArgumentList, diagnostics);
            return memberAccess;
        }

        private static CSharpSyntaxNode GetConditionalReceiverSyntax(ConditionalAccessExpressionSyntax node)
        {
            Debug.Assert(node != null);
            Debug.Assert(node.Expression != null);

            var receiver = node.Expression;
            while (receiver.IsKind(SyntaxKind.ParenthesizedExpression))
            {
                receiver = ((ParenthesizedExpressionSyntax)receiver).Expression;
                Debug.Assert(receiver != null);
            }

            return receiver;
        }

        private BoundExpression GetReceiverForConditionalBinding(ExpressionSyntax binding, DiagnosticBag diagnostics)
        {
            var conditionalAccessNode = SyntaxFactory.FindConditionalAccessNodeForBinding(binding);
            Debug.Assert(conditionalAccessNode != null);

            BoundExpression receiver = this.ConditionalReceiverExpression;
            if (receiver?.Syntax != GetConditionalReceiverSyntax(conditionalAccessNode))
            {
                // this can happen when semantic model binds parts of a Call or a broken access expression. 
                // We may not have receiver available in such cases.
                // Not a problem - we only need receiver to get its type and we can bind it here.
                receiver = BindConditionalAccessReceiver(conditionalAccessNode, diagnostics);
            }

            // create surrogate receiver
            var receiverType = receiver.Type;
            if (receiverType?.IsNullableType() == true)
            {
                receiverType = receiverType.GetNullableUnderlyingType();
            }

            receiver = new BoundConditionalReceiver(receiver.Syntax, 0, receiverType ?? CreateErrorType(), hasErrors: receiver.HasErrors) { WasCompilerGenerated = true };
            return receiver;
        }

        private BoundExpression BindConditionalAccessReceiver(ConditionalAccessExpressionSyntax node, DiagnosticBag diagnostics)
        {
            var receiverSyntax = node.Expression;
            var receiver = BindRValueWithoutTargetType(receiverSyntax, diagnostics);
            receiver = MakeMemberAccessValue(receiver, diagnostics);

            if (receiver.HasAnyErrors)
            {
                return receiver;
            }

            var operatorToken = node.OperatorToken;

            if (receiver.Kind == BoundKind.UnboundLambda)
            {
                var msgId = ((UnboundLambda)receiver).MessageID;
                DiagnosticInfo diagnosticInfo = new CSDiagnosticInfo(ErrorCode.ERR_BadUnaryOp, SyntaxFacts.GetText(operatorToken.Kind()), msgId.Localize());
                diagnostics.Add(new CSDiagnostic(diagnosticInfo, node.Location));
                return BadExpression(receiverSyntax, receiver);
            }

            var receiverType = receiver.Type;

            // Can't dot into the null literal or anything that has no type
            if ((object)receiverType == null)
            {
                Error(diagnostics, ErrorCode.ERR_BadUnaryOp, operatorToken.GetLocation(), operatorToken.Text, receiver.Display);
                return BadExpression(receiverSyntax, receiver);
            }

            // No member accesses on void
            if (receiverType.IsVoidType())
            {
                Error(diagnostics, ErrorCode.ERR_BadUnaryOp, operatorToken.GetLocation(), operatorToken.Text, receiverType);
                return BadExpression(receiverSyntax, receiver);
            }

            if (receiverType.IsValueType && !receiverType.IsNullableType())
            {
                // must be nullable or reference type
                Error(diagnostics, ErrorCode.ERR_BadUnaryOp, operatorToken.GetLocation(), operatorToken.Text, receiverType);
                return BadExpression(receiverSyntax, receiver);
            }

            return receiver;
        }
    }
}<|MERGE_RESOLUTION|>--- conflicted
+++ resolved
@@ -2315,11 +2315,7 @@
                 var underlyingExpr = BindCastCore(node, operand, underlyingTargetTypeWithAnnotations, wasCompilerGenerated: false, diagnostics: bag);
                 if (underlyingExpr.HasErrors || bag.HasAnyErrors())
                 {
-<<<<<<< HEAD
-                    Error(diagnostics, getErrorCode(bag), node, operand.Type, targetType.TypeSymbol);
-=======
-                    Error(diagnostics, ErrorCode.ERR_NoExplicitConv, node, operand.Type, targetTypeWithAnnotations.Type);
->>>>>>> 4c956c18
+                    Error(diagnostics, getErrorCode(bag), node, operand.Type, targetTypeWithAnnotations.Type);
 
                     return new BoundConversion(
                         node,
