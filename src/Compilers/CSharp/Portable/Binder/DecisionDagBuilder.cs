--- conflicted
+++ resolved
@@ -1063,13 +1063,9 @@
                             // !(v != null) --> v == null
                             falseTestImpliesTrueOther = true;
                             break;
-<<<<<<< HEAD
-                        case BoundDagNonNullTest _:
-=======
                         case BoundDagNonNullTest n2:
                             if (n2.IsExplicitTest)
                                 foundExplicitNullTest = true;
->>>>>>> 5e141efe
                             // v != null --> v != null
                             trueTestImpliesTrueOther = true;
                             // !(v != null) --> !(v != null)
@@ -1084,13 +1080,9 @@
                 case BoundDagTypeTest t1:
                     switch (other)
                     {
-<<<<<<< HEAD
-                        case BoundDagNonNullTest _:
-=======
                         case BoundDagNonNullTest n2:
                             if (n2.IsExplicitTest)
                                 foundExplicitNullTest = true;
->>>>>>> 5e141efe
                             // v is T --> v != null
                             trueTestImpliesTrueOther = true;
                             break;
@@ -1135,13 +1127,9 @@
                 case BoundDagRelationalTest _:
                     switch (other)
                     {
-<<<<<<< HEAD
-                        case BoundDagNonNullTest _:
-=======
                         case BoundDagNonNullTest n2:
                             if (n2.IsExplicitTest)
                                 foundExplicitNullTest = true;
->>>>>>> 5e141efe
                             // v == K --> v != null
                             trueTestImpliesTrueOther = true;
                             break;
@@ -1181,13 +1169,9 @@
                     foundExplicitNullTest = true;
                     switch (other)
                     {
-<<<<<<< HEAD
-                        case BoundDagNonNullTest _:
-=======
                         case BoundDagNonNullTest n2:
                             if (n2.IsExplicitTest)
                                 foundExplicitNullTest = true;
->>>>>>> 5e141efe
                             // v == null --> !(v != null)
                             trueTestPermitsTrueOther = false;
                             // !(v == null) --> v != null
