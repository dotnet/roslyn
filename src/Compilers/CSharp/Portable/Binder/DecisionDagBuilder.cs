﻿// Copyright (c) Microsoft.  All Rights Reserved.  Licensed under the Apache License, Version 2.0.  See License.txt in the project root for license information.

using System;
using System.Collections.Generic;
using System.Collections.Immutable;
using System.Diagnostics;
using System.Linq;
using Microsoft.CodeAnalysis.CSharp.Symbols;
using Microsoft.CodeAnalysis.PooledObjects;
using Roslyn.Utilities;

namespace Microsoft.CodeAnalysis.CSharp
{
    /// <summary>
    /// <para>
    /// A utility class for making a decision dag (directed acyclic graph) for a pattern-matching construct.
    /// A decision dag is represented by
    /// the class <see cref="BoundDecisionDag"/> and is a representation of a finite state automaton that performs a
    /// sequence of binary tests. Each node is represented by a <see cref="BoundDecisionDagNode"/>. There are four
    /// kind of nodes: <see cref="BoundTestDecisionDagNode"/> performs one of the binary tests;
    /// <see cref="BoundEvaluationDecisionDagNode"/> simply performs some computation and stores it in one or more
    /// temporary variables for use in subsequent nodes (think of it as a node with a single successor);
    /// <see cref="BoundWhenDecisionDagNode"/> represents the test performed by evaluating the expression of the
    /// when-clause of a switch case; and <see cref="BoundLeafDecisionDagNode"/> represents a leaf node when we
    /// have finally determined exactly which case matches. Each test processes a single input, and there are
    /// four kinds:<see cref="BoundDagExplicitNullTest"/> tests a value for null; <see cref="BoundDagNonNullTest"/>
    /// tests that a value is not null; <see cref="BoundDagTypeTest"/> checks if the value is of a given type;
    /// and <see cref="BoundDagValueTest"/> checks if the value is equal to a given constant. Of the evaluations,
    /// there are <see cref="BoundDagDeconstructEvaluation"/> which represents an invocation of a type's
    /// "Deconstruct" method; <see cref="BoundDagFieldEvaluation"/> reads a field; <see cref="BoundDagPropertyEvaluation"/>
    /// reads a property; and <see cref="BoundDagTypeEvaluation"/> converts a value from one type to another (which
    /// is performed only after testing that the value is of that type).
    /// </para>
    /// <para>
    /// In order to build this automaton, we start (in
    /// <see cref="MakeDecisionDag(ImmutableArray{DecisionDagBuilder.StateForCase}, BoundLeafDecisionDagNode)"/>)
    /// by computing a description of the initial state in a <see cref="DagState"/>, and then
    /// for each such state description we decide what the test or evaluation will be at
    /// that state, and compute the successor state descriptions.
    /// A state description represented by a <see cref="DagState"/> is a collection of partially matched
    /// cases represented
    /// by <see cref="StateForCase"/>, in which some number of the tests have already been performed
    /// for each case.
    /// When we have computed <see cref="DagState"/> descriptions for all of the states, we create a new
    /// <see cref="BoundDecisionDagNode"/> for each of them, containing
    /// the state transitions (including the test to perform at each node and the successor nodes) but
    /// not the state descriptions. A <see cref="BoundDecisionDag"/> containing this
    /// set of nodes becomes part of the bound nodes (e.g. in <see cref="BoundSwitchStatement"/> and
    /// <see cref="BoundUnconvertedSwitchExpression"/>) and is used for semantic analysis and lowering.
    /// </para>
    /// </summary>
    internal class DecisionDagBuilder
    {
        private readonly CSharpCompilation _compilation;
        private readonly Conversions _conversions;
        private readonly TypeSymbol _booleanType;
        private readonly TypeSymbol _objectType;
        private readonly DiagnosticBag _diagnostics;
        private readonly LabelSymbol _defaultLabel;

        private DecisionDagBuilder(CSharpCompilation compilation, LabelSymbol defaultLabel, DiagnosticBag diagnostics)
        {
            this._compilation = compilation;
            this._conversions = compilation.Conversions;
            this._booleanType = compilation.GetSpecialType(SpecialType.System_Boolean);
            this._objectType = compilation.GetSpecialType(SpecialType.System_Object);
            _diagnostics = diagnostics;
            _defaultLabel = defaultLabel;
        }

        /// <summary>
        /// Create a decision dag for a switch statement.
        /// </summary>
        public static BoundDecisionDag CreateDecisionDagForSwitchStatement(
            CSharpCompilation compilation,
            SyntaxNode syntax,
            BoundExpression switchGoverningExpression,
            ImmutableArray<BoundSwitchSection> switchSections,
            LabelSymbol defaultLabel,
            DiagnosticBag diagnostics)
        {
            var builder = new DecisionDagBuilder(compilation, defaultLabel, diagnostics);
            return builder.CreateDecisionDagForSwitchStatement(syntax, switchGoverningExpression, switchSections);
        }

        /// <summary>
        /// Create a decision dag for a switch expression.
        /// </summary>
        public static BoundDecisionDag CreateDecisionDagForSwitchExpression(
            CSharpCompilation compilation,
            SyntaxNode syntax,
            BoundExpression switchExpressionInput,
            ImmutableArray<BoundSwitchExpressionArm> switchArms,
            LabelSymbol defaultLabel,
            DiagnosticBag diagnostics)
        {
            var builder = new DecisionDagBuilder(compilation, defaultLabel, diagnostics);
            return builder.CreateDecisionDagForSwitchExpression(syntax, switchExpressionInput, switchArms);
        }

        /// <summary>
        /// Translate the pattern of an is-pattern expression.
        /// </summary>
        public static BoundDecisionDag CreateDecisionDagForIsPattern(
            CSharpCompilation compilation,
            SyntaxNode syntax,
            BoundExpression inputExpression,
            BoundPattern pattern,
            LabelSymbol whenTrueLabel,
            LabelSymbol whenFalseLabel,
            DiagnosticBag diagnostics)
        {
            var builder = new DecisionDagBuilder(compilation, defaultLabel: whenFalseLabel, diagnostics);
            return builder.CreateDecisionDagForIsPattern(syntax, inputExpression, pattern, whenTrueLabel);
        }

        private BoundDecisionDag CreateDecisionDagForIsPattern(
            SyntaxNode syntax,
            BoundExpression inputExpression,
            BoundPattern pattern,
            LabelSymbol whenTrueLabel)
        {
            var rootIdentifier = BoundDagTemp.ForOriginalInput(inputExpression);
            return MakeDecisionDag(syntax, ImmutableArray.Create(MakeTestsForPattern(index: 1, pattern.Syntax, rootIdentifier, pattern, whenClause: null, whenTrueLabel)));
        }

        private BoundDecisionDag CreateDecisionDagForSwitchStatement(
            SyntaxNode syntax,
            BoundExpression switchGoverningExpression,
            ImmutableArray<BoundSwitchSection> switchSections)
        {
            var rootIdentifier = BoundDagTemp.ForOriginalInput(switchGoverningExpression);
            int i = 0;
            var builder = ArrayBuilder<StateForCase>.GetInstance(switchSections.Length);
            foreach (BoundSwitchSection section in switchSections)
            {
                foreach (BoundSwitchLabel label in section.SwitchLabels)
                {
                    if (label.Syntax.Kind() != SyntaxKind.DefaultSwitchLabel)
                    {
                        builder.Add(MakeTestsForPattern(++i, label.Syntax, rootIdentifier, label.Pattern, label.WhenClause, label.Label));
                    }
                }
            }

            return MakeDecisionDag(syntax, builder.ToImmutableAndFree());
        }

        /// <summary>
        /// Used to create a decision dag for a switch expression.
        /// </summary>
        private BoundDecisionDag CreateDecisionDagForSwitchExpression(
            SyntaxNode syntax,
            BoundExpression switchExpressionInput,
            ImmutableArray<BoundSwitchExpressionArm> switchArms)
        {
            var rootIdentifier = BoundDagTemp.ForOriginalInput(switchExpressionInput);
            int i = 0;
            var builder = ArrayBuilder<StateForCase>.GetInstance(switchArms.Length);
            foreach (BoundSwitchExpressionArm arm in switchArms)
            {
                builder.Add(MakeTestsForPattern(++i, arm.Syntax, rootIdentifier, arm.Pattern, arm.WhenClause, arm.Label));
            }

            return MakeDecisionDag(syntax, builder.ToImmutableAndFree());
        }

        /// <summary>
        /// Compute the set of remaining tests for a pattern.
        /// </summary>
        private StateForCase MakeTestsForPattern(
            int index,
            SyntaxNode syntax,
            BoundDagTemp input,
            BoundPattern pattern,
            BoundExpression whenClause,
            LabelSymbol label)
        {
            Tests tests = MakeAndSimplifyTestsAndBindings(input, pattern, out ImmutableArray<BoundPatternBinding> bindings);
            return new StateForCase(index, syntax, tests, bindings, whenClause, label);
        }

        private Tests MakeAndSimplifyTestsAndBindings(
            BoundDagTemp input,
            BoundPattern pattern,
            out ImmutableArray<BoundPatternBinding> bindings)
        {
            var bindingsBuilder = ArrayBuilder<BoundPatternBinding>.GetInstance();
            Tests tests = MakeTestsAndBindings(input, pattern, bindingsBuilder);
            tests = SimplifyTestsAndBindings(tests, bindingsBuilder);
            bindings = bindingsBuilder.ToImmutableAndFree();
            return tests;
        }

        private static Tests SimplifyTestsAndBindings(
            Tests tests,
            ArrayBuilder<BoundPatternBinding> bindingsBuilder)
        {
            // Now simplify the tests and bindings. We don't need anything in tests that does not
            // contribute to the result. This will, for example, permit us to match `(2, 3) is (2, _)` without
            // fetching `Item2` from the input.
            var usedValues = PooledHashSet<BoundDagEvaluation>.GetInstance();
            foreach (BoundPatternBinding binding in bindingsBuilder)
            {
                BoundDagTemp temp = binding.TempContainingValue;
                if (temp.Source != (object)null)
                {
                    usedValues.Add(temp.Source);
                }
            }

            var result = scanAndSimplify(tests);
            usedValues.Free();
            return result;

            Tests scanAndSimplify(Tests tests)
            {
                switch (tests)
                {
                    case Tests.SequenceTests seq:
                        var testSequence = seq.RemainingTests;
                        var length = testSequence.Length;
                        var newSequence = ArrayBuilder<Tests>.GetInstance(length);
                        newSequence.AddRange(testSequence);
                        for (int i = length - 1; i >= 0; i--)
                        {
                            newSequence[i] = scanAndSimplify(newSequence[i]);
                        }
                        return seq.Update(newSequence);
                    case Tests.ConstantTests _:
                        return tests;
                    case Tests.One(BoundDagEvaluation e):
                        if (usedValues.Contains(e))
                        {
                            if (e.Input.Source != (object)null)
                            {
                                usedValues.Add(e.Input.Source);
                            }
                            return tests;
                        }
                        else
                        {
                            return Tests.True.Instance;
                        }
                    case Tests.One(BoundDagTest d):
                        usedValues.Add(d.Input.Source);
                        return tests;
                    case Tests.Not n:
                        return Tests.Not.Create(scanAndSimplify(n.Negated));
                    default:
                        throw ExceptionUtilities.UnexpectedValue(tests);
                }
            }
        }

        private Tests MakeTestsAndBindings(
            BoundDagTemp input,
            BoundPattern pattern,
            ArrayBuilder<BoundPatternBinding> bindings)
        {
            switch (pattern)
            {
                case BoundDeclarationPattern declaration:
                    return MakeTestsAndBindingsForDeclarationPattern(input, declaration, bindings);
                case BoundConstantPattern constant:
                    return MakeTestsAndBindingsForConstantPattern(input, constant, bindings);
                case BoundDiscardPattern wildcard:
                    return Tests.True.Instance;
                case BoundRecursivePattern recursive:
                    return MakeTestsAndBindingsForRecursivePattern(input, recursive, bindings);
                case BoundITuplePattern iTuple:
                    return MakeTestsAndBindingsForITuplePattern(input, iTuple, bindings);
                case BoundTypePattern type:
<<<<<<< HEAD
                    // PROTOTYPE(ngafter): need to build the decision dag for these pattern forms.
                    return MakeTestsAndBindingsForTypePattern(input, type, bindings);
=======
                    MakeTestsAndBindings(input, type, tests);
                    break;
>>>>>>> 73bb01b2
                case BoundRelationalPattern rel:
                    // PROTOTYPE(ngafter): need to build the decision dag for these pattern forms.
                    return MakeTestsAndBindingsForRelationalPattern(input, rel, bindings);
                case BoundNegatedPattern neg:
                    return MakeTestsAndBindingsForNegatedPattern(input, neg, bindings);
                case BoundBinaryPattern bin:
                    return MakeTestsAndBindingsForBinaryPattern(input, bin, bindings);
                default:
                    throw ExceptionUtilities.UnexpectedValue(pattern.Kind);
            }
        }

        private Tests MakeTestsAndBindingsForITuplePattern(
            BoundDagTemp input,
            BoundITuplePattern pattern,
            ArrayBuilder<BoundPatternBinding> bindings)
        {
            var syntax = pattern.Syntax;
            var patternLength = pattern.Subpatterns.Length;
            var objectType = this._compilation.GetSpecialType(SpecialType.System_Object);
            var getLengthProperty = (PropertySymbol)pattern.GetLengthMethod.AssociatedSymbol;
            Debug.Assert(getLengthProperty.Type.SpecialType == SpecialType.System_Int32);
            var getItemProperty = (PropertySymbol)pattern.GetItemMethod.AssociatedSymbol;
            var iTupleType = getLengthProperty.ContainingType;
            Debug.Assert(iTupleType.Name == "ITuple");
            var tests = ArrayBuilder<Tests>.GetInstance(4 + patternLength);

            tests.Add(new Tests.One(new BoundDagTypeTest(syntax, iTupleType, input)));
            var valueAsITupleEvaluation = new BoundDagTypeEvaluation(syntax, iTupleType, input);
            tests.Add(new Tests.One(valueAsITupleEvaluation));
            var valueAsITuple = new BoundDagTemp(syntax, iTupleType, valueAsITupleEvaluation);

            var lengthEvaluation = new BoundDagPropertyEvaluation(syntax, getLengthProperty, valueAsITuple);
            tests.Add(new Tests.One(lengthEvaluation));
            var lengthTemp = new BoundDagTemp(syntax, this._compilation.GetSpecialType(SpecialType.System_Int32), lengthEvaluation);
            tests.Add(new Tests.One(new BoundDagValueTest(syntax, ConstantValue.Create(patternLength), lengthTemp)));

            for (int i = 0; i < patternLength; i++)
            {
                var indexEvaluation = new BoundDagIndexEvaluation(syntax, getItemProperty, i, valueAsITuple);
                tests.Add(new Tests.One(indexEvaluation));
                var indexTemp = new BoundDagTemp(syntax, objectType, indexEvaluation);
                tests.Add(MakeTestsAndBindings(indexTemp, pattern.Subpatterns[i].Pattern, bindings));
            }

            return Tests.AndSequence.Create(tests);
        }

        private Tests MakeTestsAndBindingsForDeclarationPattern(
            BoundDagTemp input,
            BoundDeclarationPattern declaration,
            ArrayBuilder<BoundPatternBinding> bindings)
        {
            TypeSymbol type = declaration.DeclaredType.Type;
            var tests = ArrayBuilder<Tests>.GetInstance(1);

            // Add a null and type test if needed.
            if (!declaration.IsVar)
            {
                input = MakeConvertToType(input, syntax, type, tests);
            }

            BoundExpression variableAccess = declaration.VariableAccess;
            if (variableAccess != null)
            {
                Debug.Assert(variableAccess.Type.Equals(input.Type, TypeCompareKind.AllIgnoreOptions));
                bindings.Add(new BoundPatternBinding(variableAccess, input));
            }
            else
            {
                Debug.Assert(declaration.Variable == null);
            }

            return Tests.AndSequence.Create(tests);
        }

        private Tests MakeTestsAndBindingsForTypePattern(BoundDagTemp input, BoundTypePattern typePattern, ArrayBuilder<BoundPatternBinding> bindings)
        {
            TypeSymbol type = typePattern.DeclaredType.Type;
            var tests = ArrayBuilder<Tests>.GetInstance(4);
            input = MakeConvertToType(input, typePattern.Syntax, type, tests);
            return Tests.AndSequence.Create(tests);
        }

        private void MakeTestsAndBindings(
            BoundDagTemp input,
            BoundTypePattern typePattern,
            ArrayBuilder<BoundDagTest> tests)
        {
            TypeSymbol type = typePattern.DeclaredType.Type;
            SyntaxNode syntax = typePattern.Syntax;

            // Add a null and type test
            input = MakeConvertToType(input, syntax, type, tests);
        }

        private static void MakeCheckNotNull(
            BoundDagTemp input,
            SyntaxNode syntax,
            ArrayBuilder<Tests> tests)
        {
            if (input.Type.CanContainNull())
            {
                // Add a null test
                tests.Add(new Tests.One(new BoundDagNonNullTest(syntax, input)));
            }
        }

        /// <summary>
        /// Generate a not-null check and a type check.
        /// </summary>
        private BoundDagTemp MakeConvertToType(
            BoundDagTemp input,
            SyntaxNode syntax,
            TypeSymbol type,
            ArrayBuilder<Tests> tests)
        {
            MakeCheckNotNull(input, syntax, tests);
            if (!input.Type.Equals(type, TypeCompareKind.AllIgnoreOptions))
            {
                TypeSymbol inputType = input.Type.StrippedType(); // since a null check has already been done
                HashSet<DiagnosticInfo> useSiteDiagnostics = null;
                Conversion conversion = _conversions.ClassifyBuiltInConversion(inputType, type, ref useSiteDiagnostics);
                _diagnostics.Add(syntax, useSiteDiagnostics);
                if (input.Type.IsDynamic() ? type.SpecialType == SpecialType.System_Object : conversion.IsImplicit)
                {
                    // type test not needed, only the type cast
                }
                else
                {
                    // both type test and cast needed
                    tests.Add(new Tests.One(new BoundDagTypeTest(syntax, type, input)));
                }

                var evaluation = new BoundDagTypeEvaluation(syntax, type, input);
                input = new BoundDagTemp(syntax, type, evaluation);
                tests.Add(new Tests.One(evaluation));
            }

            return input;
        }

        private Tests MakeTestsAndBindingsForConstantPattern(
            BoundDagTemp input,
            BoundConstantPattern constant,
            ArrayBuilder<BoundPatternBinding> bindings)
        {
            if (constant.ConstantValue == ConstantValue.Null)
            {
                return new Tests.One(new BoundDagExplicitNullTest(constant.Syntax, input));
            }
            else
            {
                var tests = ArrayBuilder<Tests>.GetInstance(2);
                var convertedInput = MakeConvertToType(input, constant.Syntax, constant.Value.Type, tests);
                tests.Add(new Tests.One(new BoundDagValueTest(constant.Syntax, constant.ConstantValue, convertedInput)));
                return Tests.AndSequence.Create(tests);
            }
        }

        /// <summary>
        /// This can be used instead of Debug.Assert as it more reliably breaks to the debugger
        /// when an assertion fails (it is unaffected by exception filters on enclosing frames).
        /// </summary>
        [Conditional("DEBUG")]
        private static void Assert(bool condition, string message = null)
        {
            if (!condition)
            {
                Debugger.Launch();
                Debugger.Break();
            }
        }

        private Tests MakeTestsAndBindingsForRecursivePattern(
            BoundDagTemp input,
            BoundRecursivePattern recursive,
            ArrayBuilder<BoundPatternBinding> bindings)
        {
            Debug.Assert(input.Type.IsErrorType() || recursive.InputType.IsErrorType() || input.Type.Equals(recursive.InputType, TypeCompareKind.AllIgnoreOptions));
            var inputType = recursive.DeclaredType?.Type ?? input.Type.StrippedType();
            var tests = ArrayBuilder<Tests>.GetInstance(5);
            input = MakeConvertToType(input, recursive.Syntax, inputType, tests);

            if (!recursive.Deconstruction.IsDefault)
            {
                // we have a "deconstruction" form, which is either an invocation of a Deconstruct method, or a disassembly of a tuple
                if (recursive.DeconstructMethod != null)
                {
                    MethodSymbol method = recursive.DeconstructMethod;
                    var evaluation = new BoundDagDeconstructEvaluation(recursive.Syntax, method, input);
                    tests.Add(new Tests.One(evaluation));
                    int extensionExtra = method.IsStatic ? 1 : 0;
                    int count = Math.Min(method.ParameterCount - extensionExtra, recursive.Deconstruction.Length);
                    for (int i = 0; i < count; i++)
                    {
                        BoundPattern pattern = recursive.Deconstruction[i].Pattern;
                        SyntaxNode syntax = pattern.Syntax;
                        var output = new BoundDagTemp(syntax, method.Parameters[i + extensionExtra].Type, evaluation, i);
                        tests.Add(MakeTestsAndBindings(output, pattern, bindings));
                    }
                }
                else if (Binder.IsZeroElementTupleType(inputType))
                {
                    // Work around https://github.com/dotnet/roslyn/issues/20648: The compiler's internal APIs such as `declType.IsTupleType`
                    // do not correctly treat the non-generic struct `System.ValueTuple` as a tuple type.  We explicitly perform the tests
                    // required to identify it.  When that bug is fixed we should be able to remove this if statement.

                    // nothing to do, as there are no tests for the zero elements of this tuple
                }
                else if (inputType.IsTupleType)
                {
                    ImmutableArray<FieldSymbol> elements = inputType.TupleElements;
                    ImmutableArray<TypeWithAnnotations> elementTypes = inputType.TupleElementTypesWithAnnotations;
                    int count = Math.Min(elementTypes.Length, recursive.Deconstruction.Length);
                    for (int i = 0; i < count; i++)
                    {
                        BoundPattern pattern = recursive.Deconstruction[i].Pattern;
                        SyntaxNode syntax = pattern.Syntax;
                        FieldSymbol field = elements[i];
                        var evaluation = new BoundDagFieldEvaluation(syntax, field, input); // fetch the ItemN field
                        tests.Add(new Tests.One(evaluation));
                        var output = new BoundDagTemp(syntax, field.Type, evaluation);
                        tests.Add(MakeTestsAndBindings(output, pattern, bindings));
                    }
                }
                else
                {
                    // This occurs in error cases.
                    Debug.Assert(recursive.HasAnyErrors);
                    // To prevent this pattern from subsuming other patterns and triggering a cascaded diagnostic, we add a test that will fail.
                    tests.Add(new Tests.One(new BoundDagTypeTest(recursive.Syntax, ErrorType(), input, hasErrors: true)));
                }
            }

            if (!recursive.Properties.IsDefault)
            {
                // we have a "property" form
                for (int i = 0; i < recursive.Properties.Length; i++)
                {
                    var subPattern = recursive.Properties[i];
                    Symbol symbol = subPattern.Symbol;
                    BoundPattern pattern = subPattern.Pattern;
                    BoundDagEvaluation evaluation;
                    switch (symbol)
                    {
                        case PropertySymbol property:
                            evaluation = new BoundDagPropertyEvaluation(pattern.Syntax, property, input);
                            break;
                        case FieldSymbol field:
                            evaluation = new BoundDagFieldEvaluation(pattern.Syntax, field, input);
                            break;
                        default:
                            Debug.Assert(recursive.HasAnyErrors);
                            tests.Add(new Tests.One(new BoundDagTypeTest(recursive.Syntax, ErrorType(), input, hasErrors: true)));
                            continue;
                    }

                    tests.Add(new Tests.One(evaluation));
                    var output = new BoundDagTemp(pattern.Syntax, symbol.GetTypeOrReturnType().Type, evaluation);
                    tests.Add(MakeTestsAndBindings(output, pattern, bindings));
                }
            }

            if (recursive.VariableAccess != null)
            {
                // we have a "variable" declaration
                bindings.Add(new BoundPatternBinding(recursive.VariableAccess, input));
            }

            return Tests.AndSequence.Create(tests);
        }

        private Tests MakeTestsAndBindingsForNegatedPattern(BoundDagTemp input, BoundNegatedPattern neg, ArrayBuilder<BoundPatternBinding> bindings)
        {
            var tests = MakeTestsAndBindings(input, neg.Negated, bindings);
            return Tests.Not.Create(tests);
        }

        private Tests MakeTestsAndBindingsForBinaryPattern(BoundDagTemp input, BoundBinaryPattern bin, ArrayBuilder<BoundPatternBinding> bindings)
        {
            var builder = ArrayBuilder<Tests>.GetInstance(2);
            builder.Add(MakeTestsAndBindings(input, bin.Left, bindings));
            builder.Add(MakeTestsAndBindings(input, bin.Right, bindings));
            return bin.Disjunction ? Tests.OrSequence.Create(builder) : Tests.AndSequence.Create(builder);
        }

        private Tests MakeTestsAndBindingsForRelationalPattern(BoundDagTemp input, BoundRelationalPattern rel, ArrayBuilder<BoundPatternBinding> bindings)
        {
            this._diagnostics.Add(ErrorCode.ERR_FeatureIsUnimplemented, rel.Syntax.Location, MessageID.IDS_FeatureRelationalPattern.Localize());
            return Tests.True.Instance;
        }

        private TypeSymbol ErrorType(string name = "")
        {
            return new ExtendedErrorTypeSymbol(this._compilation, name, arity: 0, errorInfo: null, unreported: false);
        }

        private BoundDecisionDag MakeDecisionDag(SyntaxNode syntax, ImmutableArray<StateForCase> cases)
        {
            var defaultDecision = new BoundLeafDecisionDagNode(syntax, _defaultLabel);
            return MakeDecisionDag(cases, defaultDecision);
        }

        /// <summary>
        /// Compute and translate the decision dag, given a description of its initial state and a default
        /// decision when no decision appears to match. This implementation is nonrecursive to avoid
        /// overflowing the compiler's evaluation stack when compiling a large switch statement.
        /// </summary>
        private BoundDecisionDag MakeDecisionDag(ImmutableArray<StateForCase> casesForRootNode, BoundLeafDecisionDagNode defaultDecision)
        {
            // A work list of DagStates whose successors need to be computed
            var workList = ArrayBuilder<DagState>.GetInstance();

            // A mapping used to make each DagState unique (i.e. to de-dup identical states).
            var uniqueState = new Dictionary<DagState, DagState>(DagStateEquivalence.Instance);

            // We "intern" the states, so that we only have a single object representing one
            // semantic state. Because the decision automaton may contain states that have more than one
            // predecessor, we want to represent each such state as a reference-unique object
            // so that it is processed only once. This object identity uniqueness will be important later when we
            // start mutating the DagState nodes to compute successors and BoundDecisionDagNodes
            // for each one.
            DagState uniqifyState(ImmutableArray<StateForCase> cases)
            {
                var state = new DagState(cases);
                if (uniqueState.TryGetValue(state, out DagState existingState))
                {
                    return existingState;
                }
                else
                {
                    // When we add a new unique state, we add it to a work list so that we
                    // will process it to compute its successors.
                    uniqueState.Add(state, state);
                    workList.Push(state);
                    return state;
                }
            }

            var initialState = uniqifyState(casesForRootNode);

            // Go through the worklist of DagState nodes for which we have not yet computed
            // successor states.
            while (workList.Count != 0)
            {
                DagState state = workList.Pop();
                Debug.Assert(state.SelectedTest == null);
                Debug.Assert(state.TrueBranch == null);
                Debug.Assert(state.FalseBranch == null);
                if (state.Cases.IsDefaultOrEmpty)
                {
                    // If this state has no more cases that could possibly match, then
                    // we know there is no case that will match and this node represents a "default"
                    // decision. We do not need to compute a successor, as it is a leaf node
                    continue;
                }

                StateForCase first = state.Cases[0];

                // PROTOTYPE(ngafter): This should handle all elements of the Tests union.
                if (first.RemainingTests is Tests.True)
                {
                    // The first of the remaining cases has fully matched, as there are no more tests to do.
                    // The language semantics of the switch statement and switch expression require that we
                    // execute the first matching case.
                    if (first.WhenClause == null || first.WhenClause.ConstantValue == ConstantValue.True)
                    {
                        // The when clause is satisfied also, so this is a leaf node
                    }
                    else
                    {
                        // In case the when clause fails, we prepare for the remaining cases.
                        var stateWhenFails = state.Cases.RemoveAt(0);
                        state.FalseBranch = uniqifyState(stateWhenFails);
                    }
                }
                else
                {
                    // Select the next test to do at this state, and compute successor states
                    switch (state.SelectedTest = state.ComputeSelectedTest())
                    {
                        case BoundDagEvaluation e:
                            state.TrueBranch = uniqifyState(RemoveEvaluation(state.Cases, e));
                            // An evaluation is considered to always succeed, so there is no false branch
                            break;
                        case BoundDagTest d:
                            bool foundExplicitNullTest = false;
                            SplitCases(
                                state.Cases, d,
                                out ImmutableArray<StateForCase> whenTrueDecisions,
                                out ImmutableArray<StateForCase> whenFalseDecisions,
                                ref foundExplicitNullTest);
                            state.TrueBranch = uniqifyState(whenTrueDecisions);
                            state.FalseBranch = uniqifyState(whenFalseDecisions);
                            if (foundExplicitNullTest && d is BoundDagNonNullTest t)
                            {
                                // Turn an "implicit" non-null test into an explicit null test to preserve its explicitness
                                state.SelectedTest = new BoundDagExplicitNullTest(t.Syntax, t.Input, t.HasErrors);
                                (state.TrueBranch, state.FalseBranch) = (state.FalseBranch, state.TrueBranch);
                            }
                            break;
                        case var n:
                            throw ExceptionUtilities.UnexpectedValue(n.Kind);
                    }
                }
            }

            var decisionDag = new DecisionDag(initialState);
            // Note: It is useful for debugging the dag state table construction to view `decisionDag.Dump()` here.
            workList.Free();

            // Now process the states in topological order, leaves first, and assign a BoundDecisionDag to each DagState.
            ImmutableArray<DagState> sortedStates = decisionDag.TopologicallySortedReachableStates();
            Debug.Assert(_defaultLabel != null);
            var finalStates = PooledDictionary<LabelSymbol, BoundDecisionDagNode>.GetInstance();
            finalStates.Add(_defaultLabel, defaultDecision);
            BoundDecisionDagNode finalState(SyntaxNode syntax, LabelSymbol label, ImmutableArray<BoundPatternBinding> bindings)
            {
                if (!finalStates.TryGetValue(label, out BoundDecisionDagNode final))
                {
                    final = new BoundLeafDecisionDagNode(syntax, label);
                    if (!bindings.IsDefaultOrEmpty)
                    {
                        final = new BoundWhenDecisionDagNode(syntax, bindings, null, final, null);
                    }

                    finalStates.Add(label, final);
                }

                return final;
            }

            for (int i = sortedStates.Length - 1; i >= 0; i--)
            {
                var state = sortedStates[i];
                if (state.Cases.IsDefaultOrEmpty)
                {
                    state.Dag = defaultDecision;
                    continue;
                }

                StateForCase first = state.Cases[0];
                if (first.RemainingTests is Tests.True)
                {
                    // The first case/pattern has fully matched
                    if (first.WhenClause == null || first.WhenClause.ConstantValue == ConstantValue.True)
                    {
                        state.Dag = finalState(first.Syntax, first.CaseLabel, first.Bindings);
                    }
                    else
                    {
                        // in case the when clause fails, we prepare for the remaining cases.
                        Debug.Assert(state.TrueBranch == null);
                        // The final state here does not need bindings, as they will be performed before evaluating the when
                        BoundDecisionDagNode whenTrue = finalState(first.Syntax, first.CaseLabel, default);
                        BoundDecisionDagNode whenFails = state.FalseBranch.Dag;
                        Debug.Assert(whenFails != null);
                        state.Dag = new BoundWhenDecisionDagNode(first.Syntax, first.Bindings, first.WhenClause, whenTrue, whenFails);
                    }
                }
                else
                {
                    switch (state.SelectedTest)
                    {
                        case BoundDagEvaluation e:
                            {
                                BoundDecisionDagNode next = state.TrueBranch.Dag;
                                Debug.Assert(next != null);
                                Debug.Assert(state.FalseBranch == null);
                                state.Dag = new BoundEvaluationDecisionDagNode(e.Syntax, e, next);
                            }
                            break;
                        case BoundDagTest d:
                            {
                                BoundDecisionDagNode whenTrue = state.TrueBranch.Dag;
                                BoundDecisionDagNode whenFalse = state.FalseBranch.Dag;
                                Debug.Assert(whenTrue != null);
                                Debug.Assert(whenFalse != null);
                                state.Dag = new BoundTestDecisionDagNode(d.Syntax, d, whenTrue, whenFalse);
                            }
                            break;
                        case var n:
                            throw ExceptionUtilities.UnexpectedValue(n.Kind);
                    }
                }
            }

            finalStates.Free();

            var rootDecisionDagNode = decisionDag.RootNode.Dag;
            Debug.Assert(rootDecisionDagNode != null);
            return new BoundDecisionDag(rootDecisionDagNode.Syntax, rootDecisionDagNode);
        }

        private void SplitCase(
            StateForCase stateForCase,
            BoundDagTest test,
            out StateForCase whenTrue,
            out StateForCase whenFalse,
            ref bool foundExplicitNullTest)
        {
            stateForCase.RemainingTests.Filter(this, test, out Tests whenTrueTests, out Tests whenFalseTests, ref foundExplicitNullTest);
            whenTrue = makeNext(whenTrueTests);
            whenFalse = makeNext(whenFalseTests);
            return;

            StateForCase makeNext(Tests remainingTests)
            {
                return remainingTests.Equals(stateForCase.RemainingTests)
                    ? stateForCase
                    : new StateForCase(
                        stateForCase.Index, stateForCase.Syntax, remainingTests,
                        stateForCase.Bindings, stateForCase.WhenClause, stateForCase.CaseLabel);
            }
        }

        private void SplitCases(
            ImmutableArray<StateForCase> statesForCases,
            BoundDagTest test,
            out ImmutableArray<StateForCase> whenTrue,
            out ImmutableArray<StateForCase> whenFalse,
            ref bool foundExplicitNullTest)
        {
            var whenTrueBuilder = ArrayBuilder<StateForCase>.GetInstance(statesForCases.Length);
            var whenFalseBuilder = ArrayBuilder<StateForCase>.GetInstance(statesForCases.Length);
            foreach (var state in statesForCases)
            {
                SplitCase(state, test, out var whenTrueState, out var whenFalseState, ref foundExplicitNullTest);
                if (!(whenTrueState.RemainingTests is Tests.False))
                    whenTrueBuilder.Add(whenTrueState);
                if (!(whenFalseState.RemainingTests is Tests.False))
                    whenFalseBuilder.Add(whenFalseState);
            }

            whenTrue = whenTrueBuilder.ToImmutableAndFree();
            whenFalse = whenFalseBuilder.ToImmutableAndFree();
        }

        private static ImmutableArray<StateForCase> RemoveEvaluation(ImmutableArray<StateForCase> cases, BoundDagEvaluation e)
        {
            return cases.SelectAsArray((c, eval) => RemoveEvaluation(c, eval), e);
        }

        private static StateForCase RemoveEvaluation(StateForCase c, BoundDagEvaluation e)
        {
            return new StateForCase(
                Index: c.Index, Syntax: c.Syntax,
                RemainingTests: c.RemainingTests.RemoveEvaluation(e),
                Bindings: c.Bindings, WhenClause: c.WhenClause, CaseLabel: c.CaseLabel);
        }

        /// <summary>
        /// Given that the test <paramref name="test"/> has occurred and produced a true/false result,
        /// set some flags indicating the implied status of the <paramref name="other"/> test.
        /// </summary>
        /// <param name="test"></param>
        /// <param name="other"></param>
        /// <param name="trueTestPermitsTrueOther">set if <paramref name="test"/> being true would permit <paramref name="other"/> to succeed</param>
        /// <param name="falseTestPermitsTrueOther">set if a false result on <paramref name="test"/> would permit <paramref name="other"/> to succeed</param>
        /// <param name="trueTestImpliesTrueOther">set if <paramref name="test"/> being true means <paramref name="other"/> has been proven true</param>
        /// <param name="falseTestImpliesTrueOther">set if <paramref name="test"/> being false means <paramref name="other"/> has been proven true</param>
        private void CheckConsistentDecision(
            BoundDagTest test,
            BoundDagTest other,
            SyntaxNode syntax,
            out bool trueTestPermitsTrueOther,
            out bool falseTestPermitsTrueOther,
            out bool trueTestImpliesTrueOther,
            out bool falseTestImpliesTrueOther,
            ref bool foundExplicitNullTest)
        {
            // innocent until proven guilty
            trueTestPermitsTrueOther = true;
            falseTestPermitsTrueOther = true;
            trueTestImpliesTrueOther = false;
            falseTestImpliesTrueOther = false;

            // if the tests are for unrelated things, there is no implication from one to the other
            if (test.Input != other.Input)
            {
                return;
            }

            // a test is consistent with itself
            if (test == other)
            {
                trueTestImpliesTrueOther = true;
                falseTestPermitsTrueOther = false;
                return;
            }

            switch (test)
            {
                case BoundDagNonNullTest n1:
                    switch (other)
                    {
                        case BoundDagValueTest v2:
                            // !(v != null) --> !(v == K)
                            falseTestPermitsTrueOther = false;
                            break;
                        case BoundDagExplicitNullTest v2:
                            foundExplicitNullTest = true;
                            // v != null --> !(v == null)
                            trueTestPermitsTrueOther = false;
                            // !(v != null) --> v == null
                            falseTestImpliesTrueOther = true;
                            break;
                        case BoundDagNonNullTest n2:
                            // v != null --> v != null
                            trueTestImpliesTrueOther = true;
                            // !(v != null) --> !(v != null)
                            falseTestPermitsTrueOther = false;
                            break;
                        default:
                            // !(v != null) --> !(v is T)
                            falseTestPermitsTrueOther = false;
                            break;
                    }
                    break;
                case BoundDagTypeTest t1:
                    switch (other)
                    {
                        case BoundDagNonNullTest n2:
                            // v is T --> v != null
                            trueTestImpliesTrueOther = true;
                            break;
                        case BoundDagTypeTest t2:
                            {
                                HashSet<DiagnosticInfo> useSiteDiagnostics = null;
                                bool? matches = ExpressionOfTypeMatchesPatternTypeForLearningFromSuccessfulTypeTest(t1.Type, t2.Type, ref useSiteDiagnostics);
                                if (matches == false)
                                {
                                    // If T1 could never be T2
                                    // v is T1 --> !(v is T2)
                                    trueTestPermitsTrueOther = false;
                                }
                                else if (matches == true)
                                {
                                    // If T1: T2
                                    // v is T1 --> v is T2
                                    trueTestImpliesTrueOther = true;
                                }

                                // If every T2 is a T1, then failure of T1 implies failure of T2.
                                matches = Binder.ExpressionOfTypeMatchesPatternType(_conversions, t2.Type, t1.Type, ref useSiteDiagnostics, out _);
                                _diagnostics.Add(syntax, useSiteDiagnostics);
                                if (matches == true)
                                {
                                    // If T2: T1
                                    // !(v is T1) --> !(v is T2)
                                    falseTestPermitsTrueOther = false;
                                }
                            }
                            break;
                        case BoundDagValueTest v2:
                            break;
                        case BoundDagExplicitNullTest v2:
                            foundExplicitNullTest = true;
                            // v is T --> !(v == null)
                            trueTestPermitsTrueOther = false;
                            break;
                    }
                    break;
                case BoundDagValueTest v1:
                    switch (other)
                    {
                        case BoundDagNonNullTest n2:
                            // v == K --> v != null
                            trueTestImpliesTrueOther = true;
                            break;
                        case BoundDagTypeTest t2:
                            break;
                        case BoundDagExplicitNullTest v2:
                            foundExplicitNullTest = true;
                            // v == K --> !(v == null)
                            trueTestPermitsTrueOther = false;
                            break;
                        case BoundDagValueTest v2:
                            if (v1.Value == v2.Value)
                            {
                                // if K1 == K2
                                // v == K1 --> v == K2
                                trueTestImpliesTrueOther = true;
                                // !(v == K1) --> !(v == K2)
                                falseTestPermitsTrueOther = false;
                            }
                            else
                            {
                                // if K1 != K2
                                // v == K1 --> !(v == K2)
                                trueTestPermitsTrueOther = false;
                                if (v1.Input.Type.SpecialType == SpecialType.System_Boolean)
                                {
                                    // As a special case, we note that boolean values can only ever be true or false.
                                    // !(v == true) --> v == false
                                    // !(v == false) --> v == true
                                    falseTestImpliesTrueOther = true;
                                }
                            }

                            break;
                    }
                    break;
                case BoundDagExplicitNullTest v1:
                    foundExplicitNullTest = true;
                    switch (other)
                    {
                        case BoundDagNonNullTest n2:
                            // v == null --> !(v != null)
                            trueTestPermitsTrueOther = false;
                            // !(v == null) --> v != null
                            falseTestImpliesTrueOther = true;
                            break;
                        case BoundDagTypeTest t2:
                            // v == null --> !(v is T)
                            trueTestPermitsTrueOther = false;
                            break;
                        case BoundDagExplicitNullTest v2:
                            foundExplicitNullTest = true;
                            // v == null --> v == null
                            trueTestImpliesTrueOther = true;
                            // !(v == null) --> !(v == null)
                            falseTestPermitsTrueOther = false;
                            break;
                        case BoundDagValueTest v2:
                            // v == null --> !(v == K)
                            trueTestPermitsTrueOther = false;
                            break;
                    }
                    break;
            }
        }

        /// <summary>
        /// Determine what we can learn from one successful runtime type test about another planned
        /// runtime type test for the purpose of building the decision tree.
        /// We accommodate a special behavior of the runtime here, which does not match the language rules.
        /// A value of type `int[]` is an "instanceof" (i.e. result of the `isinst` instruction) the type
        /// `uint[]` and vice versa.  It is similarly so for every pair of same-sized numeric types, and
        /// arrays of enums are considered to be their underlying type.  We need the dag construction to
        /// recognize this runtime behavior, so we pretend that matching one of them gives no information
        /// on whether the other will be matched.  That isn't quite correct (nothing reasonable we do
        /// could be), but it comes closest to preserving the existing C#7 behavior without undesirable
        /// side-effects, and permits the code-gen strategy to preserve the dynamic semantic equivalence
        /// of a switch (on the one hand) and a series of if-then-else statements (on the other).
        /// See, for example, https://github.com/dotnet/roslyn/issues/35661
        /// </summary>
        private bool? ExpressionOfTypeMatchesPatternTypeForLearningFromSuccessfulTypeTest(
            TypeSymbol expressionType,
            TypeSymbol patternType,
            ref HashSet<DiagnosticInfo> useSiteDiagnostics)
        {
            bool? result = Binder.ExpressionOfTypeMatchesPatternType(_conversions, expressionType, patternType, ref useSiteDiagnostics, out Conversion conversion);
            return (!conversion.Exists && isRuntimeSimilar(expressionType, patternType))
                ? null // runtime and compile-time test behavior differ. Pretend we don't know what happens.
                : result;

            static bool isRuntimeSimilar(TypeSymbol expressionType, TypeSymbol patternType)
            {
                while (expressionType is ArrayTypeSymbol { ElementType: var e1, IsSZArray: var sz1, Rank: var r1 } &&
                       patternType is ArrayTypeSymbol { ElementType: var e2, IsSZArray: var sz2, Rank: var r2 } &&
                       sz1 == sz2 && r1 == r2)
                {
                    e1 = e1.EnumUnderlyingTypeOrSelf();
                    e2 = e2.EnumUnderlyingTypeOrSelf();
                    switch (e1.SpecialType, e2.SpecialType)
                    {
                        // The following support CLR behavior that is required by
                        // the CLI specification but violates the C# language behavior.
                        // See ECMA-335's definition of *array-element-compatible-with*.
                        case var (s1, s2) when s1 == s2:
                        case (SpecialType.System_SByte, SpecialType.System_Byte):
                        case (SpecialType.System_Byte, SpecialType.System_SByte):
                        case (SpecialType.System_Int16, SpecialType.System_UInt16):
                        case (SpecialType.System_UInt16, SpecialType.System_Int16):
                        case (SpecialType.System_Int32, SpecialType.System_UInt32):
                        case (SpecialType.System_UInt32, SpecialType.System_Int32):
                        case (SpecialType.System_Int64, SpecialType.System_UInt64):
                        case (SpecialType.System_UInt64, SpecialType.System_Int64):
                        case (SpecialType.System_IntPtr, SpecialType.System_UIntPtr):
                        case (SpecialType.System_UIntPtr, SpecialType.System_IntPtr):

                        // The following support behavior of the CLR that violates the CLI
                        // and C# specifications, but we implement them because that is the
                        // behavior on 32-bit runtimes.
                        case (SpecialType.System_Int32, SpecialType.System_IntPtr):
                        case (SpecialType.System_Int32, SpecialType.System_UIntPtr):
                        case (SpecialType.System_UInt32, SpecialType.System_IntPtr):
                        case (SpecialType.System_UInt32, SpecialType.System_UIntPtr):
                        case (SpecialType.System_IntPtr, SpecialType.System_Int32):
                        case (SpecialType.System_IntPtr, SpecialType.System_UInt32):
                        case (SpecialType.System_UIntPtr, SpecialType.System_Int32):
                        case (SpecialType.System_UIntPtr, SpecialType.System_UInt32):

                        // The following support behavior of the CLR that violates the CLI
                        // and C# specifications, but we implement them because that is the
                        // behavior on 64-bit runtimes.
                        case (SpecialType.System_Int64, SpecialType.System_IntPtr):
                        case (SpecialType.System_Int64, SpecialType.System_UIntPtr):
                        case (SpecialType.System_UInt64, SpecialType.System_IntPtr):
                        case (SpecialType.System_UInt64, SpecialType.System_UIntPtr):
                        case (SpecialType.System_IntPtr, SpecialType.System_Int64):
                        case (SpecialType.System_IntPtr, SpecialType.System_UInt64):
                        case (SpecialType.System_UIntPtr, SpecialType.System_Int64):
                        case (SpecialType.System_UIntPtr, SpecialType.System_UInt64):
                            return true;

                        default:
                            (expressionType, patternType) = (e1, e2);
                            break;
                    }
                }

                return false;
            }
        }

        /// <summary>
        /// A representation of the entire decision dag and each of its states.
        /// </summary>
        private class DecisionDag
        {
            /// <summary>
            /// The starting point for deciding which case matches.
            /// </summary>
            public readonly DagState RootNode;
            public DecisionDag(DagState rootNode)
            {
                this.RootNode = rootNode;
            }

            /// <summary>
            /// A successor function used to topologically sort the DagState set.
            /// </summary>
            private static ImmutableArray<DagState> Successor(DagState state)
            {

                if (state.TrueBranch != null && state.FalseBranch != null)
                {
                    return ImmutableArray.Create(state.TrueBranch, state.FalseBranch);
                }
                else if (state.TrueBranch != null)
                {
                    return ImmutableArray.Create(state.TrueBranch);
                }
                else if (state.FalseBranch != null)
                {
                    return ImmutableArray.Create(state.FalseBranch);
                }
                else
                {
                    return ImmutableArray<DagState>.Empty;
                }
            }

            public ImmutableArray<DagState> TopologicallySortedReachableStates()
            {
                // Now process the states in topological order, leaves first, and assign a BoundDecisionDag to each DagState.
                return TopologicalSort.IterativeSort<DagState>(SpecializedCollections.SingletonEnumerable<DagState>(this.RootNode), Successor);
            }

#if DEBUG
            /// <summary>
            /// Starting with `this` state, produce a human-readable description of the state tables.
            /// This is very useful for debugging and optimizing the dag state construction.
            /// </summary>
            internal string Dump()
            {
                var allStates = this.TopologicallySortedReachableStates();
                var stateIdentifierMap = PooledDictionary<DagState, int>.GetInstance();
                for (int i = 0; i < allStates.Length; i++)
                {
                    stateIdentifierMap.Add(allStates[i], i);
                }

                int nextTempNumber = 0;
                var tempIdentifierMap = PooledDictionary<BoundDagEvaluation, int>.GetInstance();
                int tempIdentifier(BoundDagEvaluation e)
                {
                    return (e == null) ? 0 : tempIdentifierMap.TryGetValue(e, out int value) ? value : tempIdentifierMap[e] = ++nextTempNumber;
                }

                string tempName(BoundDagTemp t)
                {
                    return $"t{tempIdentifier(t.Source)}";
                }

                var resultBuilder = PooledStringBuilder.GetInstance();
                var result = resultBuilder.Builder;

                foreach (var state in allStates)
                {
                    result.AppendLine($"State " + stateIdentifierMap[state]);
                    foreach (StateForCase cd in state.Cases)
                    {
                        result.AppendLine($"  [{cd.Syntax}] {cd.RemainingTests.Dump(dump)}");
                    }

                    if (state.SelectedTest != null)
                    {
                        result.AppendLine($"  Test: {dump(state.SelectedTest)}");
                    }

                    if (state.TrueBranch != null)
                    {
                        result.AppendLine($"  TrueBranch: {stateIdentifierMap[state.TrueBranch]}");
                    }

                    if (state.FalseBranch != null)
                    {
                        result.AppendLine($"  FalseBranch: {stateIdentifierMap[state.FalseBranch]}");
                    }
                }

                stateIdentifierMap.Free();
                tempIdentifierMap.Free();
                return resultBuilder.ToStringAndFree();

                string dump(BoundDagTest d)
                {
                    switch (d)
                    {
                        case BoundDagTypeEvaluation a:
                            return $"t{tempIdentifier(a)}={a.Kind}({a.Type.ToString()})";
                        case BoundDagEvaluation e:
                            return $"t{tempIdentifier(e)}={e.Kind}";
                        case BoundDagTypeTest b:
                            return $"?{d.Kind}({b.Type.ToString()}, {tempName(d.Input)})";
                        case BoundDagValueTest v:
                            return $"?{d.Kind}({v.Value.ToString()}, {tempName(d.Input)})";
                        default:
                            return $"?{d.Kind}({tempName(d.Input)})";
                    }
                }
            }
#endif
        }

        /// <summary>
        /// The state at a given node of the decision finite state automaton. This is used during computation of the state
        /// machine (<see cref="BoundDecisionDag"/>), and contains a representation of the meaning of the state. Because we always make
        /// forward progress when a test is evaluated (the state description is monotonically smaller at each edge), the
        /// graph of states is acyclic, which is why we call it a dag (directed acyclic graph).
        /// </summary>
        private class DagState
        {
            /// <summary>
            /// The set of cases that may still match, and for each of them the set of tests that remain to be tested.
            /// </summary>
            public readonly ImmutableArray<StateForCase> Cases;

            public DagState(ImmutableArray<StateForCase> cases)
            {
                this.Cases = cases;
            }

            // If not a leaf node or a when clause, the test that will be taken at this node of the
            // decision automaton.
            public BoundDagTest SelectedTest;

            // We only compute the dag states for the branches after we de-dup this DagState itself.
            // If all that remains is the `when` clauses, SelectedDecision is left `null` (we can
            // build the leaf node easily during translation) and the FalseBranch field is populated
            // with the successor on failure of the when clause (if one exists).
            public DagState TrueBranch, FalseBranch;

            // After the entire graph of DagState objects is complete, we translate each into its Dag node.
            public BoundDecisionDagNode Dag;

            /// <summary>
            /// Decide on what test to use at this node of the decision dag. This is the principal
            /// heuristic we can change to adjust the quality of the generated decision automaton.
            /// See https://www.cs.tufts.edu/~nr/cs257/archive/norman-ramsey/match.pdf for some ideas.
            /// </summary>
            internal BoundDagTest ComputeSelectedTest()
            {
                return Cases[0].RemainingTests.ComputeSelectedTest();
            }
        }

        /// <summary>
        /// An equivalence relation between dag states used to dedup the states during dag construction.
        /// After dag construction is complete we treat a DagState as using object equality as equivalent
        /// states have been merged.
        /// </summary>
        private class DagStateEquivalence : IEqualityComparer<DagState>
        {
            public static readonly DagStateEquivalence Instance = new DagStateEquivalence();

            private DagStateEquivalence() { }

            public bool Equals(DagState x, DagState y)
            {
                return x.Cases.SequenceEqual(y.Cases, (a, b) => a.Equals(b));
            }

            public int GetHashCode(DagState x)
            {
                return Hash.Combine(Hash.CombineValues(x.Cases), x.Cases.Length);
            }
        }

        /// <summary>
        /// As part of the description of a node of the decision automaton, we keep track of what tests
        /// remain to be done for each case.
        /// </summary>
        private sealed class StateForCase
        {
            /// <summary>
            /// A number that is distinct for each case and monotonically increasing from earlier to later cases.
            /// Since we always keep the cases in order, this is only used to assist with debugging (e.g.
            /// see DecisionDag.Dump()).
            /// </summary>
            public readonly int Index;
            public readonly SyntaxNode Syntax;
            public readonly Tests RemainingTests;
            public readonly ImmutableArray<BoundPatternBinding> Bindings;
            public readonly BoundExpression WhenClause;
            public readonly LabelSymbol CaseLabel;
            public StateForCase(
                int Index,
                SyntaxNode Syntax,
                Tests RemainingTests,
                ImmutableArray<BoundPatternBinding> Bindings,
                BoundExpression WhenClause,
                LabelSymbol CaseLabel)
            {
                this.Index = Index;
                this.Syntax = Syntax;
                this.RemainingTests = RemainingTests;
                this.Bindings = Bindings;
                this.WhenClause = WhenClause;
                this.CaseLabel = CaseLabel;
            }

            public override bool Equals(object obj)
            {
                throw ExceptionUtilities.Unreachable;
            }

            public bool Equals(StateForCase other)
            {
                // We do not include Syntax, Bindings, WhereClause, or CaseLabel
                // because once the Index is the same, those must be the same too.
                return other != null &&
                    this.Index == other.Index &&
                    this.RemainingTests.Equals(other.RemainingTests);
            }

            public override int GetHashCode()
            {
                return Hash.Combine(RemainingTests.GetHashCode(), Index);
            }
        }

        /// <summary>
        /// A set of tests to be performed.  This is a discriminated union; see the options (nested types) for more details.
        /// </summary>
        private abstract class Tests
        {
            private Tests() { }

            /// <summary>
            /// Take the set of tests and split them into two, one for when the test has succeeded, and one for when the test has failed.
            /// </summary>
            public abstract void Filter(
                DecisionDagBuilder builder,
                BoundDagTest test,
                out Tests whenTrue,
                out Tests whenFalse,
                ref bool foundExplicitNullTest);
            public virtual BoundDagTest ComputeSelectedTest() => throw ExceptionUtilities.Unreachable;
            public virtual Tests RemoveEvaluation(BoundDagEvaluation e) => this;
            public abstract string Dump(Func<BoundDagTest, String> dump);

            public abstract class ConstantTests : Tests
            {
                public override void Filter(
                    DecisionDagBuilder builder,
                    BoundDagTest test,
                    out Tests whenTrue,
                    out Tests whenFalse,
                    ref bool foundExplicitNullTest)
                {
                    whenTrue = whenFalse = this;
                }
            }

            /// <summary>
            /// No tests to be performed; the result is true (success).
            /// </summary>
            public class True : ConstantTests
            {
                public static True Instance = new True();
                public override string Dump(Func<BoundDagTest, String> dump) => "TRUE";
                public override bool Equals(object obj) => obj is True;
                public override int GetHashCode() => 1;
            }

            /// <summary>
            /// No tests to be performed; the result is false (failure).
            /// </summary>
            public class False : ConstantTests
            {
                public static False Instance = new False();
                public override string Dump(Func<BoundDagTest, String> dump) => "FALSE";
                public override bool Equals(object obj) => obj is False;
                public override int GetHashCode() => 2;
            }

            /// <summary>
            /// A single test to be performed, described by a <see cref="BoundDagTest"/>.
            /// Note that the test might be a <see cref="BoundDagEvaluation"/>, in which case it is deemed to have
            /// succeeded after being evaluated.
            /// </summary>
            public class One : Tests
            {
                public readonly BoundDagTest Test;
                public One(BoundDagTest Test) => this.Test = Test;
                public void Deconstruct(out BoundDagTest Test) => Test = this.Test;
                public override void Filter(
                    DecisionDagBuilder builder,
                    BoundDagTest test,
                    out Tests whenTrue,
                    out Tests whenFalse,
                    ref bool foundExplicitNullTest)
                {
                    builder.CheckConsistentDecision(
                        test: test,
                        other: Test,
                        syntax: test.Syntax,
                        trueTestPermitsTrueOther: out bool trueDecisionPermitsTrueOther,
                        falseTestPermitsTrueOther: out bool falseDecisionPermitsTrueOther,
                        trueTestImpliesTrueOther: out bool trueDecisionImpliesTrueOther,
                        falseTestImpliesTrueOther: out bool falseDecisionImpliesTrueOther,
                        foundExplicitNullTest: ref foundExplicitNullTest);
                    whenTrue = trueDecisionImpliesTrueOther ? Tests.True.Instance : trueDecisionPermitsTrueOther ? this : (Tests)Tests.False.Instance;
                    whenFalse = falseDecisionImpliesTrueOther ? Tests.True.Instance : falseDecisionPermitsTrueOther ? this : (Tests)Tests.False.Instance;
                }
                public override BoundDagTest ComputeSelectedTest() => this.Test;
                public override Tests RemoveEvaluation(BoundDagEvaluation e) => Test is BoundDagEvaluation e2 && e2 == e ? Tests.True.Instance : (Tests)this;
                public override string Dump(Func<BoundDagTest, String> dump) => dump(this.Test);
                public override bool Equals(object obj)
                {
                    if (!(obj is One other))
                        return false;

                    return sameTest(this.Test, other.Test);

                    static bool sameTest(BoundDagTest x, BoundDagTest y)
                    {
                        if (x.Kind != y.Kind || x.Input != y.Input)
                        {
                            return false;
                        }

                        switch (x.Kind)
                        {
                            case BoundKind.DagTypeTest:
                                return ((BoundDagTypeTest)x).Type.Equals(((BoundDagTypeTest)y).Type, TypeCompareKind.AllIgnoreOptions);

                            case BoundKind.DagValueTest:
                                return ((BoundDagValueTest)x).Value == ((BoundDagValueTest)y).Value;

                            case BoundKind.DagExplicitNullTest:
                            case BoundKind.DagNonNullTest:
                                return true;

                            default:
                                // For an evaluation, we defer to its .Equals
                                return x.Equals(y);
                        }
                    }
                }
                public override int GetHashCode()
                {
                    return (int)this.Test.Kind;
                }
            }

            public class Not : Tests
            {
                // Negation is pushed to the level of a single test by demorgan's laws
                public readonly Tests Negated;
                private Not(Tests negated) => Negated = negated;
                public static Tests Create(Tests negated) => negated switch
                {
                    Tests.True _ => Tests.False.Instance,
                    Tests.False _ => Tests.True.Instance,
                    Tests.Not n => n.Negated, // double negative
                    Tests.AndSequence a => new Not(a),
                    Tests.OrSequence a => Tests.AndSequence.Create(NegateSequenceElements(a.RemainingTests)), // use demorgan to prefer and sequences
                    Tests.One o => new Not(o),
                    _ => throw ExceptionUtilities.UnexpectedValue(negated),
                };
                private static ArrayBuilder<Tests> NegateSequenceElements(ImmutableArray<Tests> seq)
                {
                    var builder = ArrayBuilder<Tests>.GetInstance(seq.Length);
                    foreach (var t in seq)
                        builder.Add(Not.Create(t));
                    return builder;
                }
                public override Tests RemoveEvaluation(BoundDagEvaluation e) => Create(Negated.RemoveEvaluation(e));
                public override BoundDagTest ComputeSelectedTest() => Negated.ComputeSelectedTest();
                public override string Dump(Func<BoundDagTest, string> dump) => $"Not ({Negated.Dump(dump)})";
                public override void Filter(DecisionDagBuilder builder, BoundDagTest test, out Tests whenTrue, out Tests whenFalse, ref bool foundExplicitNullTest)
                {
                    Negated.Filter(builder, test, out var whenTestTrue, out var whenTestFalse, ref foundExplicitNullTest);
                    whenTrue = Not.Create(whenTestTrue);
                    whenFalse = Not.Create(whenTestFalse);
                    // CONSIDER: reuse `this` when it is the same as computed `whenTrue` and `whenFalse`
                }
                public override bool Equals(object obj) => obj is Not n && Negated.Equals(n.Negated);
                public override int GetHashCode() => Hash.Combine(Negated.GetHashCode(), typeof(Not).GetHashCode());
            }

            public abstract class SequenceTests : Tests
            {
                public readonly ImmutableArray<Tests> RemainingTests;
                protected SequenceTests(ImmutableArray<Tests> RemainingTests) => this.RemainingTests = RemainingTests;
                public abstract Tests Update(ArrayBuilder<Tests> remainingTests);
                public override void Filter(
                    DecisionDagBuilder builder,
                    BoundDagTest test,
                    out Tests whenTrue,
                    out Tests whenFalse,
                    ref bool foundExplicitNullTest)
                {
                    var trueBuilder = ArrayBuilder<Tests>.GetInstance(RemainingTests.Length);
                    var falseBuilder = ArrayBuilder<Tests>.GetInstance(RemainingTests.Length);
                    foreach (var other in RemainingTests)
                    {
                        other.Filter(builder, test, out Tests oneTrue, out Tests oneFalse, ref foundExplicitNullTest);
                        trueBuilder.Add(oneTrue);
                        falseBuilder.Add(oneFalse);
                    }
                    whenTrue = Update(trueBuilder);
                    whenFalse = Update(falseBuilder);
                }
                public override Tests RemoveEvaluation(BoundDagEvaluation e)
                {
                    var builder = ArrayBuilder<Tests>.GetInstance(RemainingTests.Length);
                    foreach (var test in RemainingTests)
                    {
                        builder.Add(test.RemoveEvaluation(e));
                    }

                    return Update(builder);
                }
                public override bool Equals(object obj)
                {
                    if (!(obj is SequenceTests other))
                        return false;

                    if (this.GetType() != other.GetType())
                        return false;

                    if (this.RemainingTests.Length != other.RemainingTests.Length)
                        return false;

                    for (int i = 0, n = this.RemainingTests.Length; i < n; i++)
                    {
                        if (!this.RemainingTests[i].Equals(other.RemainingTests[i]))
                            return false;
                    }

                    return true;
                }
                public override int GetHashCode()
                {
                    int length = this.RemainingTests.Length;
                    int value = Hash.Combine(length, this.GetType().GetHashCode());
                    for (int i = 0; i < length; i++)
                    {
                        value = Hash.Combine(this.RemainingTests[i].GetHashCode(), value);
                    }

                    return value;
                }
            }

            /// <summary>
            /// A sequence of tests that must be performed, each of which must succeed.
            /// The sequence is deemed to succeed if no element fails.
            /// </summary>
            public class AndSequence : SequenceTests
            {
                private AndSequence(ImmutableArray<Tests> RemainingTests) : base(RemainingTests) { }
                public override Tests Update(ArrayBuilder<Tests> remainingTests) => Create(remainingTests);
                public static Tests Create(ArrayBuilder<Tests> remainingTests)
                {
                    for (int i = remainingTests.Count - 1; i >= 0; i--)
                    {
                        switch (remainingTests[i])
                        {
                            case True _:
                                remainingTests.RemoveAt(i);
                                break;
                            case False f:
                                return f;
                            case AndSequence seq:
                                var testsToInsert = seq.RemainingTests;
                                remainingTests.RemoveAt(i);
                                for (int j = 0, n = testsToInsert.Length; j < n; j++)
                                    remainingTests.Insert(i + j, testsToInsert[j]);
                                break;
                        }
                    }
                    var result = remainingTests.Count switch
                    {
                        0 => True.Instance,
                        1 => remainingTests[0],
                        _ => new AndSequence(remainingTests.ToImmutable()),
                    };
                    remainingTests.Free();
                    return result;
                }
                public override BoundDagTest ComputeSelectedTest()
                {
                    // Our simple heuristic is to perform the first test of the
                    // first possible matched case.
                    //
                    // But in the specific case of a null check following by a type test, we skip the
                    // null check and perform the type test directly.  That's because the type test
                    // has the side-effect of performing the null check for us.
                    if (RemainingTests[0] is One { Test: { Kind: BoundKind.DagNonNullTest } planA } &&
                        RemainingTests[1] is One { Test: { Kind: BoundKind.DagTypeTest } planB })
                    {
                        return (planA.Input == planB.Input) ? planB : planA;
                    }

                    return RemainingTests[0].ComputeSelectedTest();
                }
                public override string Dump(Func<BoundDagTest, String> dump)
                {
                    return $"AND({string.Join(", ", RemainingTests.Select(t => t.Dump(dump)))})";
                }
            }

            /// <summary>
            /// A sequence of tests that must be performed, any of which must succeed.
            /// The sequence is deemed to succeed if some element succeeds.
            /// </summary>
            public class OrSequence : SequenceTests
            {
                private OrSequence(ImmutableArray<Tests> RemainingTests) : base(RemainingTests) { }
                public override BoundDagTest ComputeSelectedTest() => this.RemainingTests[0].ComputeSelectedTest();
                public override Tests Update(ArrayBuilder<Tests> remainingTests) => Create(remainingTests);
                public static Tests Create(ArrayBuilder<Tests> remainingTests)
                {
                    for (int i = remainingTests.Count - 1; i >= 0; i--)
                    {
                        switch (remainingTests[i])
                        {
                            case False _:
                                remainingTests.RemoveAt(i);
                                break;
                            case True t:
                                return t;
                            case OrSequence seq:
                                remainingTests.RemoveAt(i);
                                var testsToInsert = seq.RemainingTests;
                                for (int j = 0, n = testsToInsert.Length; j < n; j++)
                                    remainingTests.Insert(i + j, testsToInsert[j]);
                                break;
                        }
                    }
                    var result = remainingTests.Count switch
                    {
                        0 => False.Instance,
                        1 => remainingTests[0],
                        _ => new OrSequence(remainingTests.ToImmutable()),
                    };
                    remainingTests.Free();
                    return result;
                }
                public override string Dump(Func<BoundDagTest, String> dump)
                {
                    return $"OR({string.Join(", ", RemainingTests.Select(t => t.Dump(dump)))})";
                }
            }
        }
    }
}<|MERGE_RESOLUTION|>--- conflicted
+++ resolved
@@ -158,9 +158,7 @@
             int i = 0;
             var builder = ArrayBuilder<StateForCase>.GetInstance(switchArms.Length);
             foreach (BoundSwitchExpressionArm arm in switchArms)
-            {
                 builder.Add(MakeTestsForPattern(++i, arm.Syntax, rootIdentifier, arm.Pattern, arm.WhenClause, arm.Label));
-            }
 
             return MakeDecisionDag(syntax, builder.ToImmutableAndFree());
         }
@@ -271,15 +269,8 @@
                 case BoundITuplePattern iTuple:
                     return MakeTestsAndBindingsForITuplePattern(input, iTuple, bindings);
                 case BoundTypePattern type:
-<<<<<<< HEAD
-                    // PROTOTYPE(ngafter): need to build the decision dag for these pattern forms.
                     return MakeTestsAndBindingsForTypePattern(input, type, bindings);
-=======
-                    MakeTestsAndBindings(input, type, tests);
-                    break;
->>>>>>> 73bb01b2
                 case BoundRelationalPattern rel:
-                    // PROTOTYPE(ngafter): need to build the decision dag for these pattern forms.
                     return MakeTestsAndBindingsForRelationalPattern(input, rel, bindings);
                 case BoundNegatedPattern neg:
                     return MakeTestsAndBindingsForNegatedPattern(input, neg, bindings);
@@ -336,9 +327,7 @@
 
             // Add a null and type test if needed.
             if (!declaration.IsVar)
-            {
-                input = MakeConvertToType(input, syntax, type, tests);
-            }
+                input = MakeConvertToType(input, declaration.Syntax, type, tests);
 
             BoundExpression variableAccess = declaration.VariableAccess;
             if (variableAccess != null)
@@ -362,28 +351,14 @@
             return Tests.AndSequence.Create(tests);
         }
 
-        private void MakeTestsAndBindings(
-            BoundDagTemp input,
-            BoundTypePattern typePattern,
-            ArrayBuilder<BoundDagTest> tests)
-        {
-            TypeSymbol type = typePattern.DeclaredType.Type;
-            SyntaxNode syntax = typePattern.Syntax;
-
-            // Add a null and type test
-            input = MakeConvertToType(input, syntax, type, tests);
-        }
-
         private static void MakeCheckNotNull(
             BoundDagTemp input,
             SyntaxNode syntax,
             ArrayBuilder<Tests> tests)
         {
+            // Add a null test if needed
             if (input.Type.CanContainNull())
-            {
-                // Add a null test
                 tests.Add(new Tests.One(new BoundDagNonNullTest(syntax, input)));
-            }
         }
 
         /// <summary>
@@ -701,9 +676,7 @@
                 {
                     final = new BoundLeafDecisionDagNode(syntax, label);
                     if (!bindings.IsDefaultOrEmpty)
-                    {
                         final = new BoundWhenDecisionDagNode(syntax, bindings, null, final, null);
-                    }
 
                     finalStates.Add(label, final);
                 }
@@ -819,15 +792,25 @@
 
         private static ImmutableArray<StateForCase> RemoveEvaluation(ImmutableArray<StateForCase> cases, BoundDagEvaluation e)
         {
-            return cases.SelectAsArray((c, eval) => RemoveEvaluation(c, eval), e);
-        }
-
-        private static StateForCase RemoveEvaluation(StateForCase c, BoundDagEvaluation e)
-        {
-            return new StateForCase(
-                Index: c.Index, Syntax: c.Syntax,
-                RemainingTests: c.RemainingTests.RemoveEvaluation(e),
-                Bindings: c.Bindings, WhenClause: c.WhenClause, CaseLabel: c.CaseLabel);
+            var builder = ArrayBuilder<StateForCase>.GetInstance(cases.Length);
+            foreach (var stateForCase in cases)
+            {
+                var remainingTests = stateForCase.RemainingTests.RemoveEvaluation(e);
+                if (remainingTests is Tests.False)
+                {
+                    // This can occur in error cases like `e is not int x` where there is a trailing evaluation
+                    // in a failure branch.
+                }
+                else
+                {
+                    builder.Add(new StateForCase(
+                        Index: stateForCase.Index, Syntax: stateForCase.Syntax,
+                        RemainingTests: remainingTests,
+                        Bindings: stateForCase.Bindings, WhenClause: stateForCase.WhenClause, CaseLabel: stateForCase.CaseLabel));
+                }
+            }
+
+            return builder.ToImmutableAndFree();
         }
 
         /// <summary>
@@ -858,9 +841,7 @@
 
             // if the tests are for unrelated things, there is no implication from one to the other
             if (test.Input != other.Input)
-            {
                 return;
-            }
 
             // a test is consistent with itself
             if (test == other)
@@ -1479,6 +1460,7 @@
                     var builder = ArrayBuilder<Tests>.GetInstance(seq.Length);
                     foreach (var t in seq)
                         builder.Add(Not.Create(t));
+
                     return builder;
                 }
                 public override Tests RemoveEvaluation(BoundDagEvaluation e) => Create(Negated.RemoveEvaluation(e));
@@ -1515,6 +1497,7 @@
                         trueBuilder.Add(oneTrue);
                         falseBuilder.Add(oneFalse);
                     }
+
                     whenTrue = Update(trueBuilder);
                     whenFalse = Update(falseBuilder);
                 }
@@ -1522,9 +1505,7 @@
                 {
                     var builder = ArrayBuilder<Tests>.GetInstance(RemainingTests.Length);
                     foreach (var test in RemainingTests)
-                    {
                         builder.Add(test.RemoveEvaluation(e));
-                    }
 
                     return Update(builder);
                 }
@@ -1552,9 +1533,7 @@
                     int length = this.RemainingTests.Length;
                     int value = Hash.Combine(length, this.GetType().GetHashCode());
                     for (int i = 0; i < length; i++)
-                    {
                         value = Hash.Combine(this.RemainingTests[i].GetHashCode(), value);
-                    }
 
                     return value;
                 }
