--- conflicted
+++ resolved
@@ -983,13 +983,8 @@
 
                 var resultBuilder = PooledStringBuilder.GetInstance();
                 var result = resultBuilder.Builder;
-<<<<<<< HEAD
 
                 foreach (var state in allStates)
-=======
-                stateIdentifier(this); // push the start node onto the work queue
-                while (workQueue.Count != 0)
->>>>>>> f2a4f1c3
                 {
                     result.AppendLine($"State " + stateIdentifierMap[state]);
                     foreach (PartialCaseDecision cd in state.Cases)
