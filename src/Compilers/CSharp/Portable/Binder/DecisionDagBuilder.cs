﻿// Licensed to the .NET Foundation under one or more agreements.
// The .NET Foundation licenses this file to you under the MIT license.
// See the LICENSE file in the project root for more information.

using System;
using System.Collections.Generic;
using System.Collections.Immutable;
using System.Diagnostics;
using System.Diagnostics.CodeAnalysis;
using System.Linq;
using System.Text;
using Microsoft.CodeAnalysis.CSharp.Symbols;
using Microsoft.CodeAnalysis.CSharp.Syntax;
using Microsoft.CodeAnalysis.PooledObjects;
using Microsoft.CodeAnalysis.Shared.Collections;
using Roslyn.Utilities;

namespace Microsoft.CodeAnalysis.CSharp
{
    /// <summary>
    /// <para>
    /// A utility class for making a decision dag (directed acyclic graph) for a pattern-matching construct.
    /// A decision dag is represented by
    /// the class <see cref="BoundDecisionDag"/> and is a representation of a finite state automaton that performs a
    /// sequence of binary tests. Each node is represented by a <see cref="BoundDecisionDagNode"/>. There are four
    /// kind of nodes: <see cref="BoundTestDecisionDagNode"/> performs one of the binary tests;
    /// <see cref="BoundEvaluationDecisionDagNode"/> simply performs some computation and stores it in one or more
    /// temporary variables for use in subsequent nodes (think of it as a node with a single successor);
    /// <see cref="BoundWhenDecisionDagNode"/> represents the test performed by evaluating the expression of the
    /// when-clause of a switch case; and <see cref="BoundLeafDecisionDagNode"/> represents a leaf node when we
    /// have finally determined exactly which case matches. Each test processes a single input, and there are
    /// four kinds:<see cref="BoundDagExplicitNullTest"/> tests a value for null; <see cref="BoundDagNonNullTest"/>
    /// tests that a value is not null; <see cref="BoundDagTypeTest"/> checks if the value is of a given type;
    /// and <see cref="BoundDagValueTest"/> checks if the value is equal to a given constant. Of the evaluations,
    /// there are <see cref="BoundDagDeconstructEvaluation"/> which represents an invocation of a type's
    /// "Deconstruct" method; <see cref="BoundDagFieldEvaluation"/> reads a field; <see cref="BoundDagPropertyEvaluation"/>
    /// reads a property; and <see cref="BoundDagTypeEvaluation"/> converts a value from one type to another (which
    /// is performed only after testing that the value is of that type).
    /// </para>
    /// <para>
<<<<<<< HEAD
    /// In order to build this automaton, we start (in <see cref="MakeBoundDecisionDag"/> by computing a description of
    /// the initial state in a <see cref="DagState"/>, and then for each such state description we decide what the test
    /// or evaluation will be at that state, and compute the successor state descriptions. A state description
    /// represented by a <see cref="DagState"/> is a collection of partially matched cases represented by <see
    /// cref="StateForCase"/>, in which some number of the tests have already been performed for each case. When we have
    /// computed <see cref="DagState"/> descriptions for all of the states, we create a new <see
    /// cref="BoundDecisionDagNode"/> for each of them, containing the state transitions (including the test to perform
    /// at each node and the successor nodes) but not the state descriptions. A <see cref="BoundDecisionDag"/>
    /// containing this set of nodes becomes part of the bound nodes (e.g. in <see cref="BoundSwitchStatement"/> and
=======
    /// In order to build this automaton, we start (in
    /// <see cref="MakeBoundDecisionDag(SyntaxNode, ArrayBuilder{StateForCase})"/>
    /// by computing a description of the initial state in a <see cref="DagState"/>, and then
    /// for each such state description we decide what the test or evaluation will be at
    /// that state, and compute the successor state descriptions.
    /// A state description represented by a <see cref="DagState"/> is a collection of partially matched
    /// cases represented
    /// by <see cref="StateForCase"/>, in which some number of the tests have already been performed
    /// for each case.
    /// When we have computed <see cref="DagState"/> descriptions for all of the states, we create a new
    /// <see cref="BoundDecisionDagNode"/> for each of them, containing
    /// the state transitions (including the test to perform at each node and the successor nodes) but
    /// not the state descriptions. A <see cref="BoundDecisionDag"/> containing this
    /// set of nodes becomes part of the bound nodes (e.g. in <see cref="BoundSwitchStatement"/> and
>>>>>>> e87c1aad
    /// <see cref="BoundUnconvertedSwitchExpression"/>) and is used for semantic analysis and lowering.
    /// </para>
    /// </summary>
    internal sealed partial class DecisionDagBuilder
    {
        private readonly CSharpCompilation _compilation;
        private readonly Conversions _conversions;
        private readonly BindingDiagnosticBag _diagnostics;
        private readonly LabelSymbol _defaultLabel;
        /// <summary>
        /// We might need to build a dedicated dag for lowering during which we
        /// avoid synthesizing tests to relate alternative indexers. This won't 
        /// affect code semantics but it results in a better code generation.
        /// </summary>
        private readonly bool _forLowering;

        private DecisionDagBuilder(CSharpCompilation compilation, LabelSymbol defaultLabel, bool forLowering, BindingDiagnosticBag diagnostics)
        {
            this._compilation = compilation;
            this._conversions = compilation.Conversions;
            _diagnostics = diagnostics;
            _defaultLabel = defaultLabel;
            _forLowering = forLowering;
        }

        /// <summary>
        /// Create a decision dag for a switch statement.
        /// </summary>
        public static BoundDecisionDag CreateDecisionDagForSwitchStatement(
            CSharpCompilation compilation,
            SyntaxNode syntax,
            BoundExpression switchGoverningExpression,
            ImmutableArray<BoundSwitchSection> switchSections,
            LabelSymbol defaultLabel,
            BindingDiagnosticBag diagnostics,
            bool forLowering = false)
        {
            var builder = new DecisionDagBuilder(compilation, defaultLabel, forLowering, diagnostics);
            return builder.CreateDecisionDagForSwitchStatement(syntax, switchGoverningExpression, switchSections);
        }

        /// <summary>
        /// Create a decision dag for a switch expression.
        /// </summary>
        public static BoundDecisionDag CreateDecisionDagForSwitchExpression(
            CSharpCompilation compilation,
            SyntaxNode syntax,
            BoundExpression switchExpressionInput,
            ImmutableArray<BoundSwitchExpressionArm> switchArms,
            LabelSymbol defaultLabel,
            BindingDiagnosticBag diagnostics,
            bool forLowering = false)
        {
            var builder = new DecisionDagBuilder(compilation, defaultLabel, forLowering, diagnostics);
            return builder.CreateDecisionDagForSwitchExpression(syntax, switchExpressionInput, switchArms);
        }

        /// <summary>
        /// Translate the pattern of an is-pattern expression.
        /// </summary>
        public static BoundDecisionDag CreateDecisionDagForIsPattern(
            CSharpCompilation compilation,
            SyntaxNode syntax,
            BoundExpression inputExpression,
            BoundPattern pattern,
            LabelSymbol whenTrueLabel,
            LabelSymbol whenFalseLabel,
            BindingDiagnosticBag diagnostics,
            bool forLowering = false)
        {
            var builder = new DecisionDagBuilder(compilation, defaultLabel: whenFalseLabel, forLowering, diagnostics);
            return builder.CreateDecisionDagForIsPattern(syntax, inputExpression, pattern, whenTrueLabel);
        }

        private BoundDecisionDag CreateDecisionDagForIsPattern(
            SyntaxNode syntax,
            BoundExpression inputExpression,
            BoundPattern pattern,
            LabelSymbol whenTrueLabel)
        {
            var rootIdentifier = BoundDagTemp.ForOriginalInput(inputExpression);
<<<<<<< HEAD

            using var builder = TemporaryArray<StateForCase>.Empty;
            builder.Add(MakeTestsForPattern(index: 1, pattern.Syntax, rootIdentifier, pattern, whenClause: null, whenTrueLabel));

            return MakeBoundDecisionDag(syntax, ref builder.AsRef());
=======
            var builder = ArrayBuilder<StateForCase>.GetInstance(1);
            builder.Add(MakeTestsForPattern(index: 1, pattern.Syntax, rootIdentifier, pattern, whenClause: null, whenTrueLabel));
            var result = MakeBoundDecisionDag(syntax, builder);
            builder.Free();
            return result;
>>>>>>> e87c1aad
        }

        private BoundDecisionDag CreateDecisionDagForSwitchStatement(
            SyntaxNode syntax,
            BoundExpression switchGoverningExpression,
            ImmutableArray<BoundSwitchSection> switchSections)
        {
            var rootIdentifier = BoundDagTemp.ForOriginalInput(switchGoverningExpression);
            int i = 0;
            using var builder = TemporaryArray<StateForCase>.GetInstance(switchSections.Length);
            foreach (BoundSwitchSection section in switchSections)
            {
                foreach (BoundSwitchLabel label in section.SwitchLabels)
                {
                    if (label.Syntax.Kind() != SyntaxKind.DefaultSwitchLabel)
                    {
                        builder.Add(MakeTestsForPattern(++i, label.Syntax, rootIdentifier, label.Pattern, label.WhenClause, label.Label));
                    }
                }
            }

<<<<<<< HEAD
            return MakeBoundDecisionDag(syntax, ref builder.AsRef());
=======
            var result = MakeBoundDecisionDag(syntax, builder);
            builder.Free();
            return result;
>>>>>>> e87c1aad
        }

        /// <summary>
        /// Used to create a decision dag for a switch expression.
        /// </summary>
        private BoundDecisionDag CreateDecisionDagForSwitchExpression(
            SyntaxNode syntax,
            BoundExpression switchExpressionInput,
            ImmutableArray<BoundSwitchExpressionArm> switchArms)
        {
            var rootIdentifier = BoundDagTemp.ForOriginalInput(switchExpressionInput);
            int i = 0;
            using var builder = TemporaryArray<StateForCase>.GetInstance(switchArms.Length);
            foreach (BoundSwitchExpressionArm arm in switchArms)
                builder.Add(MakeTestsForPattern(++i, arm.Syntax, rootIdentifier, arm.Pattern, arm.WhenClause, arm.Label));

<<<<<<< HEAD
            return MakeBoundDecisionDag(syntax, ref builder.AsRef());
=======
            var result = MakeBoundDecisionDag(syntax, builder);
            builder.Free();
            return result;
>>>>>>> e87c1aad
        }

        /// <summary>
        /// Compute the set of remaining tests for a pattern.
        /// </summary>
        private StateForCase MakeTestsForPattern(
            int index,
            SyntaxNode syntax,
            BoundDagTemp input,
            BoundPattern pattern,
            BoundExpression? whenClause,
            LabelSymbol label)
        {
            Tests tests = MakeAndSimplifyTestsAndBindings(input, pattern, out ImmutableArray<BoundPatternBinding> bindings);
            return new StateForCase(index, syntax, tests, bindings, whenClause, label);
        }

        private Tests MakeAndSimplifyTestsAndBindings(
            BoundDagTemp input,
            BoundPattern pattern,
            out ImmutableArray<BoundPatternBinding> bindings)
        {
            var bindingsBuilder = ArrayBuilder<BoundPatternBinding>.GetInstance();
            Tests tests = MakeTestsAndBindings(input, pattern, bindingsBuilder);
            tests = SimplifyTestsAndBindings(tests, bindingsBuilder);
            bindings = bindingsBuilder.ToImmutableAndFree();
            return tests;
        }

        private static Tests SimplifyTestsAndBindings(
            Tests tests,
            ArrayBuilder<BoundPatternBinding> bindingsBuilder)
        {
            // Now simplify the tests and bindings. We don't need anything in tests that does not
            // contribute to the result. This will, for example, permit us to match `(2, 3) is (2, _)` without
            // fetching `Item2` from the input.
            var usedValues = PooledHashSet<BoundDagEvaluation>.GetInstance();
            foreach (BoundPatternBinding binding in bindingsBuilder)
            {
                BoundDagTemp temp = binding.TempContainingValue;
                if (temp.Source is { })
                {
                    usedValues.Add(temp.Source);
                }
            }

            var result = scanAndSimplify(tests);
            usedValues.Free();
            return result;

            Tests scanAndSimplify(Tests tests)
            {
                switch (tests)
                {
                    case Tests.SequenceTests seq:
                        var testSequence = seq.RemainingTests;
                        var length = testSequence.Length;
                        var newSequence = ArrayBuilder<Tests>.GetInstance(length);
                        newSequence.AddRange(testSequence);
                        for (int i = length - 1; i >= 0; i--)
                        {
                            newSequence[i] = scanAndSimplify(newSequence[i]);
                        }
                        return seq.Update(newSequence);
                    case Tests.True _:
                    case Tests.False _:
                        return tests;
                    case Tests.One(BoundDagEvaluation e):
                        if (usedValues.Contains(e))
                        {
                            if (e.Input.Source is { })
                                usedValues.Add(e.Input.Source);
                            return tests;
                        }
                        else
                        {
                            return Tests.True.Instance;
                        }
                    case Tests.One(BoundDagTest d):
                        if (d.Input.Source is { })
                            usedValues.Add(d.Input.Source);
                        return tests;
                    case Tests.Not n:
                        return Tests.Not.Create(scanAndSimplify(n.Negated));
                    default:
                        throw ExceptionUtilities.UnexpectedValue(tests);
                }
            }
        }

        private Tests MakeTestsAndBindings(
            BoundDagTemp input,
            BoundPattern pattern,
            ArrayBuilder<BoundPatternBinding> bindings)
        {
            return MakeTestsAndBindings(input, pattern, out _, bindings);
        }

        /// <summary>
        /// Make the tests and variable bindings for the given pattern with the given input.  The pattern's
        /// "output" value is placed in <paramref name="output"/>.  The output is defined as the input
        /// narrowed according to the pattern's *narrowed type*; see https://github.com/dotnet/csharplang/issues/2850.
        /// </summary>
        private Tests MakeTestsAndBindings(
            BoundDagTemp input,
            BoundPattern pattern,
            out BoundDagTemp output,
            ArrayBuilder<BoundPatternBinding> bindings)
        {
            Debug.Assert(pattern.HasErrors || pattern.InputType.Equals(input.Type, TypeCompareKind.AllIgnoreOptions) || pattern.InputType.IsErrorType());
            switch (pattern)
            {
                case BoundDeclarationPattern declaration:
                    return MakeTestsAndBindingsForDeclarationPattern(input, declaration, out output, bindings);
                case BoundConstantPattern constant:
                    return MakeTestsForConstantPattern(input, constant, out output);
                case BoundDiscardPattern:
                case BoundSlicePattern:
                    output = input;
                    return Tests.True.Instance;
                case BoundListPattern list:
                    return MakeTestsAndBindingsForListPattern(input, list, out output, bindings);
                case BoundRecursivePattern recursive:
                    return MakeTestsAndBindingsForRecursivePattern(input, recursive, out output, bindings);
                case BoundITuplePattern iTuple:
                    return MakeTestsAndBindingsForITuplePattern(input, iTuple, out output, bindings);
                case BoundTypePattern type:
                    return MakeTestsForTypePattern(input, type, out output);
                case BoundRelationalPattern rel:
                    return MakeTestsAndBindingsForRelationalPattern(input, rel, out output);
                case BoundNegatedPattern neg:
                    output = input;
                    return MakeTestsAndBindingsForNegatedPattern(input, neg, bindings);
                case BoundBinaryPattern bin:
                    return MakeTestsAndBindingsForBinaryPattern(input, bin, out output, bindings);
                default:
                    throw ExceptionUtilities.UnexpectedValue(pattern.Kind);
            }
        }

        private Tests MakeTestsAndBindingsForITuplePattern(
            BoundDagTemp input,
            BoundITuplePattern pattern,
            out BoundDagTemp output,
            ArrayBuilder<BoundPatternBinding> bindings)
        {
            var syntax = pattern.Syntax;
            var patternLength = pattern.Subpatterns.Length;
            var objectType = this._compilation.GetSpecialType(SpecialType.System_Object);
            var getLengthProperty = (PropertySymbol)pattern.GetLengthMethod.AssociatedSymbol;
            RoslynDebug.Assert(getLengthProperty.Type.SpecialType == SpecialType.System_Int32);
            var getItemProperty = (PropertySymbol)pattern.GetItemMethod.AssociatedSymbol;
            var iTupleType = getLengthProperty.ContainingType;
            RoslynDebug.Assert(iTupleType.Name == "ITuple");
            var tests = ArrayBuilder<Tests>.GetInstance(4 + patternLength * 2);

            tests.Add(new Tests.One(new BoundDagTypeTest(syntax, iTupleType, input)));
            var valueAsITupleEvaluation = new BoundDagTypeEvaluation(syntax, iTupleType, input);
            tests.Add(new Tests.One(valueAsITupleEvaluation));
            var valueAsITuple = new BoundDagTemp(syntax, iTupleType, valueAsITupleEvaluation);
            output = valueAsITuple;

            var lengthEvaluation = new BoundDagPropertyEvaluation(syntax, getLengthProperty, isLengthOrCount: true, OriginalInput(valueAsITuple, getLengthProperty));
            tests.Add(new Tests.One(lengthEvaluation));
            var lengthTemp = new BoundDagTemp(syntax, this._compilation.GetSpecialType(SpecialType.System_Int32), lengthEvaluation);
            tests.Add(new Tests.One(new BoundDagValueTest(syntax, ConstantValue.Create(patternLength), lengthTemp)));

            var getItemPropertyInput = OriginalInput(valueAsITuple, getItemProperty);
            for (int i = 0; i < patternLength; i++)
            {
                var indexEvaluation = new BoundDagIndexEvaluation(syntax, getItemProperty, i, getItemPropertyInput);
                tests.Add(new Tests.One(indexEvaluation));
                var indexTemp = new BoundDagTemp(syntax, objectType, indexEvaluation);
                tests.Add(MakeTestsAndBindings(indexTemp, pattern.Subpatterns[i].Pattern, bindings));
            }

            return Tests.AndSequence.Create(tests);
        }

        /// <summary>
        /// Get the earliest input of which the symbol is a member.
        /// A BoundDagTypeEvaluation doesn't change the underlying object being pointed to.
        /// So two evaluations act on the same input so long as they have the same original input.
        /// We use this method to compute the original input for an evaluation.
        /// </summary>
        private BoundDagTemp OriginalInput(BoundDagTemp input, Symbol symbol)
        {
            while (input.Source is BoundDagTypeEvaluation source && isDerivedType(source.Input.Type, symbol.ContainingType))
            {
                input = source.Input;
            }

            return input;

            bool isDerivedType(TypeSymbol possibleDerived, TypeSymbol possibleBase)
            {
                var discardedUseSiteInfo = CompoundUseSiteInfo<AssemblySymbol>.Discarded;
                return this._conversions.HasIdentityOrImplicitReferenceConversion(possibleDerived, possibleBase, ref discardedUseSiteInfo);
            }
        }

        private static BoundDagTemp OriginalInput(BoundDagTemp input)
        {
            // Type evaluations do not change identity
            while (input.Source is BoundDagTypeEvaluation source)
            {
                Debug.Assert(input.Index == 0);
                input = source.Input;
            }

            return input;
        }

        private Tests MakeTestsAndBindingsForDeclarationPattern(
            BoundDagTemp input,
            BoundDeclarationPattern declaration,
            out BoundDagTemp output,
            ArrayBuilder<BoundPatternBinding> bindings)
        {
            TypeSymbol? type = declaration.DeclaredType?.Type;
            var tests = ArrayBuilder<Tests>.GetInstance(1);

            // Add a null and type test if needed.
            if (!declaration.IsVar)
                input = MakeConvertToType(input, declaration.Syntax, type!, isExplicitTest: false, tests);

            BoundExpression? variableAccess = declaration.VariableAccess;
            if (variableAccess is { })
            {
                Debug.Assert(variableAccess.Type!.Equals(input.Type, TypeCompareKind.AllIgnoreOptions) || variableAccess.Type.IsErrorType());
                bindings.Add(new BoundPatternBinding(variableAccess, input));
            }
            else
            {
                RoslynDebug.Assert(declaration.Variable == null);
            }

            output = input;
            return Tests.AndSequence.Create(tests);
        }

        private Tests MakeTestsForTypePattern(
            BoundDagTemp input,
            BoundTypePattern typePattern,
            out BoundDagTemp output)
        {
            TypeSymbol type = typePattern.DeclaredType.Type;
            var tests = ArrayBuilder<Tests>.GetInstance(4);
            output = MakeConvertToType(input: input, syntax: typePattern.Syntax, type: type, isExplicitTest: typePattern.IsExplicitNotNullTest, tests: tests);
            return Tests.AndSequence.Create(tests);
        }

        private static void MakeCheckNotNull(
            BoundDagTemp input,
            SyntaxNode syntax,
            bool isExplicitTest,
            ArrayBuilder<Tests> tests)
        {
            // Add a null test if needed
            if (input.Type.CanContainNull() &&
                // The slice value is assumed to be never null
                input.Source is not BoundDagSliceEvaluation)
            {
                tests.Add(new Tests.One(new BoundDagNonNullTest(syntax, isExplicitTest, input)));
            }
        }

        /// <summary>
        /// Generate a not-null check and a type check.
        /// </summary>
        private BoundDagTemp MakeConvertToType(
            BoundDagTemp input,
            SyntaxNode syntax,
            TypeSymbol type,
            bool isExplicitTest,
            ArrayBuilder<Tests> tests)
        {
            MakeCheckNotNull(input, syntax, isExplicitTest, tests);
            if (!input.Type.Equals(type, TypeCompareKind.AllIgnoreOptions))
            {
                TypeSymbol inputType = input.Type.StrippedType(); // since a null check has already been done
                var useSiteInfo = new CompoundUseSiteInfo<AssemblySymbol>(_diagnostics, _compilation.Assembly);
                Conversion conversion = _conversions.ClassifyBuiltInConversion(inputType, type, isChecked: false, ref useSiteInfo);
                Debug.Assert(!conversion.IsUserDefined);

                _diagnostics.Add(syntax, useSiteInfo);
                if (input.Type.IsDynamic() ? type.SpecialType == SpecialType.System_Object : conversion.IsImplicit)
                {
                    // type test not needed, only the type cast
                }
                else
                {
                    // both type test and cast needed
                    tests.Add(new Tests.One(new BoundDagTypeTest(syntax, type, input)));
                }

                var evaluation = new BoundDagTypeEvaluation(syntax, type, input);
                input = new BoundDagTemp(syntax, type, evaluation);
                tests.Add(new Tests.One(evaluation));
            }

            return input;
        }

        private Tests MakeTestsForConstantPattern(
            BoundDagTemp input,
            BoundConstantPattern constant,
            out BoundDagTemp output)
        {
            if (constant.ConstantValue == ConstantValue.Null)
            {
                output = input;
                return new Tests.One(new BoundDagExplicitNullTest(constant.Syntax, input));
            }
            else if (constant.ConstantValue.IsString && input.Type.IsSpanOrReadOnlySpanChar())
            {
                output = input;
                return new Tests.One(new BoundDagValueTest(constant.Syntax, constant.ConstantValue, input));
            }
            else
            {
                var tests = ArrayBuilder<Tests>.GetInstance(2);
                Debug.Assert(constant.Value.Type is not null || constant.HasErrors);
                output = input = constant.Value.Type is { } type ? MakeConvertToType(input, constant.Syntax, type, isExplicitTest: false, tests) : input;
                if (ValueSetFactory.ForInput(input)?.Related(BinaryOperatorKind.Equal, constant.ConstantValue).IsEmpty == true)
                {
                    // This could only happen for a length input where the permitted value domain (>=0) is a strict subset of possible values for the type (int)
                    Debug.Assert(input.Source is BoundDagPropertyEvaluation { IsLengthOrCount: true });
                    tests.Add(Tests.False.Instance);
                }
                else
                {
                    tests.Add(new Tests.One(new BoundDagValueTest(constant.Syntax, constant.ConstantValue, input)));
                }
                return Tests.AndSequence.Create(tests);
            }
        }

        private Tests MakeTestsAndBindingsForRecursivePattern(
            BoundDagTemp input,
            BoundRecursivePattern recursive,
            out BoundDagTemp output,
            ArrayBuilder<BoundPatternBinding> bindings)
        {
            RoslynDebug.Assert(input.Type.IsErrorType() || recursive.HasErrors || recursive.InputType.IsErrorType() || input.Type.Equals(recursive.InputType, TypeCompareKind.AllIgnoreOptions));
            var inputType = recursive.DeclaredType?.Type ?? input.Type.StrippedType();
            var tests = ArrayBuilder<Tests>.GetInstance(5);
            output = input = MakeConvertToType(input, recursive.Syntax, inputType, isExplicitTest: recursive.IsExplicitNotNullTest, tests);

            if (!recursive.Deconstruction.IsDefault)
            {
                // we have a "deconstruction" form, which is either an invocation of a Deconstruct method, or a disassembly of a tuple
                if (recursive.DeconstructMethod != null)
                {
                    MethodSymbol method = recursive.DeconstructMethod;
                    var evaluation = new BoundDagDeconstructEvaluation(recursive.Syntax, method, OriginalInput(input, method));
                    tests.Add(new Tests.One(evaluation));
                    int extensionExtra = method.IsStatic ? 1 : 0;
                    int count = Math.Min(method.ParameterCount - extensionExtra, recursive.Deconstruction.Length);
                    for (int i = 0; i < count; i++)
                    {
                        BoundPattern pattern = recursive.Deconstruction[i].Pattern;
                        SyntaxNode syntax = pattern.Syntax;
                        var element = new BoundDagTemp(syntax, method.Parameters[i + extensionExtra].Type, evaluation, i);
                        tests.Add(MakeTestsAndBindings(element, pattern, bindings));
                    }
                }
                else if (Binder.IsZeroElementTupleType(inputType))
                {
                    // Work around https://github.com/dotnet/roslyn/issues/20648: The compiler's internal APIs such as `declType.IsTupleType`
                    // do not correctly treat the non-generic struct `System.ValueTuple` as a tuple type.  We explicitly perform the tests
                    // required to identify it.  When that bug is fixed we should be able to remove this if statement.

                    // nothing to do, as there are no tests for the zero elements of this tuple
                }
                else if (inputType.IsTupleType)
                {
                    ImmutableArray<FieldSymbol> elements = inputType.TupleElements;
                    ImmutableArray<TypeWithAnnotations> elementTypes = inputType.TupleElementTypesWithAnnotations;
                    int count = Math.Min(elementTypes.Length, recursive.Deconstruction.Length);
                    for (int i = 0; i < count; i++)
                    {
                        BoundPattern pattern = recursive.Deconstruction[i].Pattern;
                        SyntaxNode syntax = pattern.Syntax;
                        FieldSymbol field = elements[i];
                        var evaluation = new BoundDagFieldEvaluation(syntax, field, OriginalInput(input, field)); // fetch the ItemN field
                        tests.Add(new Tests.One(evaluation));
                        var element = new BoundDagTemp(syntax, field.Type, evaluation);
                        tests.Add(MakeTestsAndBindings(element, pattern, bindings));
                    }
                }
                else
                {
                    // This occurs in error cases.
                    RoslynDebug.Assert(recursive.HasAnyErrors);
                    // To prevent this pattern from subsuming other patterns and triggering a cascaded diagnostic, we add a test that will fail.
                    tests.Add(new Tests.One(new BoundDagTypeTest(recursive.Syntax, ErrorType(), input, hasErrors: true)));
                }
            }

            if (!recursive.Properties.IsDefault)
            {
                // we have a "property" form
                foreach (var subpattern in recursive.Properties)
                {
                    BoundPattern pattern = subpattern.Pattern;
                    BoundDagTemp currentInput = input;
                    if (!tryMakeTestsForSubpatternMember(subpattern.Member, ref currentInput, subpattern.IsLengthOrCount))
                    {
                        Debug.Assert(recursive.HasAnyErrors);
                        tests.Add(new Tests.One(new BoundDagTypeTest(recursive.Syntax, ErrorType(), input, hasErrors: true)));
                    }
                    else
                    {
                        tests.Add(MakeTestsAndBindings(currentInput, pattern, bindings));
                    }
                }
            }

            if (recursive.VariableAccess != null)
            {
                // we have a "variable" declaration
                bindings.Add(new BoundPatternBinding(recursive.VariableAccess, input));
            }

            return Tests.AndSequence.Create(tests);

            bool tryMakeTestsForSubpatternMember([NotNullWhen(true)] BoundPropertySubpatternMember? member, ref BoundDagTemp input, bool isLengthOrCount)
            {
                if (member is null)
                    return false;

                // int doesn't have a property, so isLengthOrCount could never be true
                if (tryMakeTestsForSubpatternMember(member.Receiver, ref input, isLengthOrCount: false))
                {
                    // If this is not the first member, add null test, unwrap nullables, and continue.
                    input = MakeConvertToType(input, member.Syntax, member.Receiver.Type.StrippedType(), isExplicitTest: false, tests);
                }

                BoundDagEvaluation evaluation;
                switch (member.Symbol)
                {
                    case PropertySymbol property:
                        evaluation = new BoundDagPropertyEvaluation(member.Syntax, property, isLengthOrCount, OriginalInput(input, property));
                        break;
                    case FieldSymbol field:
                        evaluation = new BoundDagFieldEvaluation(member.Syntax, field, OriginalInput(input, field));
                        break;
                    default:
                        return false;
                }

                tests.Add(new Tests.One(evaluation));
                input = new BoundDagTemp(member.Syntax, member.Type, evaluation);
                return true;
            }
        }

        private Tests MakeTestsAndBindingsForNegatedPattern(BoundDagTemp input, BoundNegatedPattern neg, ArrayBuilder<BoundPatternBinding> bindings)
        {
            var tests = MakeTestsAndBindings(input, neg.Negated, bindings);
            return Tests.Not.Create(tests);
        }

        private Tests MakeTestsAndBindingsForBinaryPattern(
            BoundDagTemp input,
            BoundBinaryPattern bin,
            out BoundDagTemp output,
            ArrayBuilder<BoundPatternBinding> bindings)
        {
            var builder = ArrayBuilder<Tests>.GetInstance(2);
            if (bin.Disjunction)
            {
                builder.Add(MakeTestsAndBindings(input, bin.Left, bindings));
                builder.Add(MakeTestsAndBindings(input, bin.Right, bindings));
                var result = Tests.OrSequence.Create(builder);
                if (bin.InputType.Equals(bin.NarrowedType))
                {
                    output = input;
                    return result;
                }
                else
                {
                    builder = ArrayBuilder<Tests>.GetInstance(2);
                    builder.Add(result);
                    output = MakeConvertToType(input: input, syntax: bin.Syntax, type: bin.NarrowedType, isExplicitTest: false, tests: builder);
                    return Tests.AndSequence.Create(builder);
                }
            }
            else
            {
                builder.Add(MakeTestsAndBindings(input, bin.Left, out var leftOutput, bindings));
                builder.Add(MakeTestsAndBindings(leftOutput, bin.Right, out var rightOutput, bindings));
                output = rightOutput;
                Debug.Assert(bin.HasErrors || output.Type.Equals(bin.NarrowedType, TypeCompareKind.AllIgnoreOptions));
                return Tests.AndSequence.Create(builder);
            }
        }

        private Tests MakeTestsAndBindingsForRelationalPattern(
            BoundDagTemp input,
            BoundRelationalPattern rel,
            out BoundDagTemp output)
        {
            Debug.Assert(rel.Value.Type is not null);
            // check if the test is always true or always false
            var tests = ArrayBuilder<Tests>.GetInstance(2);
            output = MakeConvertToType(input, rel.Syntax, rel.Value.Type, isExplicitTest: false, tests);
            var fac = ValueSetFactory.ForInput(output);
            var values = fac?.Related(rel.Relation.Operator(), rel.ConstantValue);
            if (values?.IsEmpty == true)
            {
                tests.Add(Tests.False.Instance);
            }
            else if (values?.Complement().IsEmpty != true)
            {
                tests.Add(new Tests.One(new BoundDagRelationalTest(rel.Syntax, rel.Relation, rel.ConstantValue, output, rel.HasErrors)));
            }

            return Tests.AndSequence.Create(tests);
        }

        private TypeSymbol ErrorType(string name = "")
        {
            return new ExtendedErrorTypeSymbol(this._compilation, name, arity: 0, errorInfo: null, unreported: false);
        }

        /// <summary>
        /// Compute and translate the decision dag, given a description of its initial state and a default
        /// decision when no decision appears to match. This implementation is nonrecursive to avoid
        /// overflowing the compiler's evaluation stack when compiling a large switch statement.
        /// </summary>
<<<<<<< HEAD
        private BoundDecisionDag MakeBoundDecisionDag(SyntaxNode syntax, ref TemporaryArray<StateForCase> cases)
=======
        private BoundDecisionDag MakeBoundDecisionDag(SyntaxNode syntax, ArrayBuilder<StateForCase> cases)
>>>>>>> e87c1aad
        {
            // A work list of DagStates whose successors need to be computed
            var workList = ArrayBuilder<DagState>.GetInstance();

            // Build the state machine underlying the decision dag
<<<<<<< HEAD
            using var allStates = TemporaryArray<DagState>.Empty;
            DecisionDag decisionDag = MakeDecisionDag(ref cases, ref allStates.AsRef());
=======
            DecisionDag decisionDag = MakeDecisionDag(cases, workList);

            workList.Free();
>>>>>>> e87c1aad

            // Note: It is useful for debugging the dag state table construction to set a breakpoint
            // here and view `decisionDag.Dump()`.
            ;

            // Compute the bound decision dag corresponding to each node of decisionDag, and store
            // it in node.Dag.
            var defaultDecision = new BoundLeafDecisionDagNode(syntax, _defaultLabel);
            ComputeBoundDecisionDagNodes(decisionDag, defaultDecision);

            var rootDecisionDagNode = decisionDag.RootNode.Dag;
            RoslynDebug.Assert(rootDecisionDagNode != null);

            // Place all the dag states we allocated back into the pool.
            foreach (var state in allStates)
                state.ClearAndFree();

            var boundDecisionDag = new BoundDecisionDag(rootDecisionDagNode.Syntax, rootDecisionDagNode);
#if DEBUG
            // Note that this uses the custom equality in `BoundDagEvaluation`
            // to make "equivalent" evaluation nodes share the same ID.
            var nextTempNumber = 0;
            var tempIdentifierMap = PooledDictionary<BoundDagEvaluation, int>.GetInstance();

            var sortedBoundDagNodes = boundDecisionDag.TopologicallySortedNodes;
            for (int i = 0; i < sortedBoundDagNodes.Length; i++)
            {
                var node = sortedBoundDagNodes[i];
                node.Id = i;
                switch (node)
                {
                    case BoundEvaluationDecisionDagNode { Evaluation: { Id: -1 } evaluation }:
                        evaluation.Id = tempIdentifier(evaluation);
                        // Note that "equivalent" evaluations may be different object instances.
                        // Therefore we have to dig into the Input.Source of evaluations and tests to set their IDs.
                        if (evaluation.Input.Source is { Id: -1 } source)
                        {
                            source.Id = tempIdentifier(source);
                        }
                        break;
                    case BoundTestDecisionDagNode { Test: var test }:
                        if (test.Input.Source is { Id: -1 } testSource)
                        {
                            testSource.Id = tempIdentifier(testSource);
                        }
                        break;
                }
            }
            tempIdentifierMap.Free();

            int tempIdentifier(BoundDagEvaluation e)
            {
                return tempIdentifierMap.TryGetValue(e, out int value)
                    ? value
                    : tempIdentifierMap[e] = ++nextTempNumber;
            }
#endif
            return boundDecisionDag;
        }

        /// <summary>
        /// Make a <see cref="DecisionDag"/> (state machine) starting with the given set of cases in the root node,
        /// and return the node for the root.
        /// </summary>
<<<<<<< HEAD
        private DecisionDag MakeDecisionDag(ref TemporaryArray<StateForCase> casesForRootNode, ref TemporaryArray<DagState> allStates)
        {
            // A work list of DagStates whose successors need to be computed
            using var workList = TemporaryArray<DagState>.Empty;

=======
        private DecisionDag MakeDecisionDag(
            ArrayBuilder<StateForCase> casesForRootNode,
            ArrayBuilder<DagState> workList)
        {
>>>>>>> e87c1aad
            // A mapping used to make each DagState unique (i.e. to de-dup identical states).
            var uniqueState = new Dictionary<DagState, DagState>(DagStateEquivalence.Instance);

            // We "intern" the states, so that we only have a single object representing one
            // semantic state. Because the decision automaton may contain states that have more than one
            // predecessor, we want to represent each such state as a reference-unique object
            // so that it is processed only once. This object identity uniqueness will be important later when we
            // start mutating the DagState nodes to compute successors and BoundDecisionDagNodes
            // for each one. That is why we have to use an equivalence relation in the dictionary `uniqueState`.
<<<<<<< HEAD
            DagState uniquifyState(ref TemporaryArray<DagState> allStates, ArrayBuilder<StateForCase> cases, ImmutableDictionary<BoundDagTemp, IValueSet> remainingValues)
=======
            DagState uniquifyState(ImmutableArray<StateForCase> cases, ImmutableDictionary<BoundDagTemp, IValueSet> remainingValues)
>>>>>>> e87c1aad
            {
                var state = DagState.Create(ref allStates, cases, remainingValues);
                if (uniqueState.TryGetValue(state, out DagState? existingState))
                {
                    // We found an existing state that matches.  Update its set of possible remaining values
                    // of each temp by taking the union of the sets on each incoming edge.
                    var newRemainingValues = ImmutableDictionary.CreateBuilder<BoundDagTemp, IValueSet>();
                    foreach (var (dagTemp, valuesForTemp) in remainingValues)
                    {
                        // If one incoming edge does not have a set of possible values for the temp,
                        // that means the temp can take on any value of its type.
                        if (existingState.RemainingValues.TryGetValue(dagTemp, out var existingValuesForTemp))
                        {
                            var newExistingValuesForTemp = existingValuesForTemp.Union(valuesForTemp);
                            newRemainingValues.Add(dagTemp, newExistingValuesForTemp);
                        }
                    }

                    if (existingState.RemainingValues.Count != newRemainingValues.Count ||
                        !existingState.RemainingValues.All(kv => newRemainingValues.TryGetValue(kv.Key, out IValueSet? values) && kv.Value.Equals(values)))
                    {
                        existingState.UpdateRemainingValues(newRemainingValues.ToImmutable());
                        if (!workList.Contains(existingState))
                            workList.Add(existingState);
                    }

                    return existingState;
                }
                else
                {
                    // When we add a new unique state, we add it to a work list so that we
                    // will process it to compute its successors.
                    uniqueState.Add(state, state);
                    workList.Add(state);
                    return state;
                }
            }

            // Simplify the initial state based on impossible or earlier matched cases
            var rewrittenCases = ArrayBuilder<StateForCase>.GetInstance(casesForRootNode.Count);
            foreach (var state in casesForRootNode)
            {
                var rewrittenCase = state.RewriteNestedLengthTests();
                if (rewrittenCase.IsImpossible)
                    continue;
                rewrittenCases.Add(rewrittenCase);
                if (rewrittenCase.IsFullyMatched)
                    break;
            }

<<<<<<< HEAD
            var initialState = uniquifyState(ref allStates, rewrittenCases, ImmutableDictionary<BoundDagTemp, IValueSet>.Empty);
=======
            var initialState = uniquifyState(rewrittenCases.ToImmutableAndFree(), ImmutableDictionary<BoundDagTemp, IValueSet>.Empty);
>>>>>>> e87c1aad

            // Go through the worklist of DagState nodes for which we have not yet computed
            // successor states.
            while (workList.Count != 0)
            {
                DagState state = workList.RemoveLast();
                RoslynDebug.Assert(state.SelectedTest == null);
                RoslynDebug.Assert(state.TrueBranch == null);
                RoslynDebug.Assert(state.FalseBranch == null);
                if (state.Cases.Count == 0)
                {
                    // If this state has no more cases that could possibly match, then
                    // we know there is no case that will match and this node represents a "default"
                    // decision. We do not need to compute a successor, as it is a leaf node
                    continue;
                }

                StateForCase first = state.Cases[0];

                Debug.Assert(!first.IsImpossible);
                if (first.PatternIsSatisfied)
                {
                    if (first.IsFullyMatched)
                    {
                        // The first of the remaining cases has fully matched, as there are no more tests to do.
                        // The language semantics of the switch statement and switch expression require that we
                        // execute the first matching case.  There is no when clause to evaluate here,
                        // so this is a leaf node and required no further processing.
                    }
                    else
                    {
                        // There is a when clause to evaluate.
                        // In case the when clause fails, we prepare for the remaining cases.
<<<<<<< HEAD
                        var stateWhenFails = ArrayBuilder<StateForCase>.GetInstance(state.Cases.Count - 1);
                        for (int i = 1, n = state.Cases.Count; i < n; i++)
                            stateWhenFails.Add(state.Cases[i]);

                        state.FalseBranch = uniquifyState(ref allStates, stateWhenFails, state.RemainingValues);
=======
                        var stateWhenFails = state.Cases.RemoveAt(0);
                        state.FalseBranch = uniquifyState(stateWhenFails, state.RemainingValues);
>>>>>>> e87c1aad
                    }
                }
                else
                {
                    // Select the next test to do at this state, and compute successor states
                    switch (state.SelectedTest = state.ComputeSelectedTest())
                    {
                        case BoundDagAssignmentEvaluation e when state.RemainingValues.TryGetValue(e.Input, out IValueSet? currentValues):
                            Debug.Assert(e.Input.IsEquivalentTo(e.Target));
                            // Update the target temp entry with current values. Note that even though we have determined that the two are the same,
                            // we don't need to update values for the current input. We will emit another assignment node with this temp as the target
                            // if apropos, which has the effect of flowing the remaining values from the other test in the analysis of subsequent states.
                            if (state.RemainingValues.TryGetValue(e.Target, out IValueSet? targetValues))
                            {
                                // Take the intersection of entries as we have ruled out any impossible
                                // values for each alias of an element, and now we're dealiasing them.
                                currentValues = currentValues.Intersect(targetValues);
                            }
<<<<<<< HEAD
                            state.TrueBranch = uniquifyState(ref allStates, RemoveEvaluation(state.Cases, e), state.RemainingValues.SetItem(e.Target, currentValues));
                            break;
                        case BoundDagEvaluation e:
                            state.TrueBranch = uniquifyState(ref allStates, RemoveEvaluation(state.Cases, e), state.RemainingValues);
=======
                            state.TrueBranch = uniquifyState(RemoveEvaluation(state.Cases, e), state.RemainingValues.SetItem(e.Target, currentValues));
                            break;
                        case BoundDagEvaluation e:
                            state.TrueBranch = uniquifyState(RemoveEvaluation(state.Cases, e), state.RemainingValues);
>>>>>>> e87c1aad
                            // An evaluation is considered to always succeed, so there is no false branch
                            break;
                        case BoundDagTest d:
                            bool foundExplicitNullTest = false;
                            SplitCases(state, d,
                                out var whenTrueDecisions,
                                out var whenFalseDecisions,
                                out ImmutableDictionary<BoundDagTemp, IValueSet> whenTrueValues,
                                out ImmutableDictionary<BoundDagTemp, IValueSet> whenFalseValues,
                                ref foundExplicitNullTest);
<<<<<<< HEAD
                            state.TrueBranch = uniquifyState(ref allStates, whenTrueDecisions, whenTrueValues);
                            state.FalseBranch = uniquifyState(ref allStates, whenFalseDecisions, whenFalseValues);
=======
                            state.TrueBranch = uniquifyState(whenTrueDecisions, whenTrueValues);
                            state.FalseBranch = uniquifyState(whenFalseDecisions, whenFalseValues);
>>>>>>> e87c1aad
                            if (foundExplicitNullTest && d is BoundDagNonNullTest { IsExplicitTest: false } t)
                            {
                                // Turn an "implicit" non-null test into an explicit one
                                state.SelectedTest = new BoundDagNonNullTest(t.Syntax, isExplicitTest: true, t.Input, t.HasErrors);
                            }
                            break;
                        case var n:
                            throw ExceptionUtilities.UnexpectedValue(n.Kind);
                    }
                }
            }

            return new DecisionDag(initialState);
        }

        /// <summary>
        /// Compute the <see cref="BoundDecisionDag"/> corresponding to each <see cref="DagState"/> of the given <see cref="DecisionDag"/>
        /// and store it in <see cref="DagState.Dag"/>.
        /// </summary>
        private void ComputeBoundDecisionDagNodes(DecisionDag decisionDag, BoundLeafDecisionDagNode defaultDecision)
        {
            Debug.Assert(_defaultLabel != null);
            Debug.Assert(defaultDecision != null);

            // Process the states in topological order, leaves first, and assign a BoundDecisionDag to each DagState.
            bool wasAcyclic = decisionDag.TryGetTopologicallySortedReachableStates(out ImmutableArray<DagState> sortedStates);
            if (!wasAcyclic)
            {
                // Since we intend the set of DagState nodes to be acyclic by construction, we do not expect
                // this to occur. Just in case it does due to bugs, we recover gracefully to avoid crashing the
                // compiler in production.  If you find that this happens (the assert fails), please modify the
                // DagState construction process to avoid creating a cyclic state graph.
                Debug.Assert(wasAcyclic, "wasAcyclic"); // force failure in debug builds

                // If the dag contains a cycle, return a short-circuit dag instead.
                decisionDag.RootNode.Dag = defaultDecision;
                return;
            }

            // We "intern" the dag nodes, so that we only have a single object representing one
            // semantic node. We do this because different states may end up mapping to the same
            // set of successor states. In this case we merge them when producing the bound state machine.
            var uniqueNodes = PooledDictionary<BoundDecisionDagNode, BoundDecisionDagNode>.GetInstance();
            BoundDecisionDagNode uniqifyDagNode(BoundDecisionDagNode node) => uniqueNodes.GetOrAdd(node, node);

            _ = uniqifyDagNode(defaultDecision);

            for (int i = sortedStates.Length - 1; i >= 0; i--)
            {
                var state = sortedStates[i];
                if (state.Cases.Count == 0)
                {
                    state.Dag = defaultDecision;
                    continue;
                }

                StateForCase first = state.Cases[0];
                RoslynDebug.Assert(!(first.RemainingTests is Tests.False));
                if (first.PatternIsSatisfied)
                {
                    if (first.IsFullyMatched)
                    {
                        // there is no when clause we need to evaluate
                        state.Dag = finalState(first.Syntax, first.CaseLabel, first.Bindings);
                    }
                    else
                    {
                        RoslynDebug.Assert(state.TrueBranch == null);
                        RoslynDebug.Assert(state.FalseBranch is { });

                        // The final state here does not need bindings, as they will be performed before evaluating the when clause (see below)
                        BoundDecisionDagNode whenTrue = finalState(first.Syntax, first.CaseLabel, default);
                        BoundDecisionDagNode? whenFalse = state.FalseBranch.Dag;
                        RoslynDebug.Assert(whenFalse is { });
                        // Note: we may share `when` clauses between multiple DAG nodes, but we deal with that safely during lowering
                        state.Dag = uniqifyDagNode(new BoundWhenDecisionDagNode(first.Syntax, first.Bindings, first.WhenClause, whenTrue, whenFalse));
                    }

                    BoundDecisionDagNode finalState(SyntaxNode syntax, LabelSymbol label, ImmutableArray<BoundPatternBinding> bindings)
                    {
                        BoundDecisionDagNode final = uniqifyDagNode(new BoundLeafDecisionDagNode(syntax, label));
                        return bindings.IsDefaultOrEmpty ? final : uniqifyDagNode(new BoundWhenDecisionDagNode(syntax, bindings, null, final, null));
                    }
                }
                else
                {
                    switch (state.SelectedTest)
                    {
                        case BoundDagEvaluation e:
                            {
                                BoundDecisionDagNode? next = state.TrueBranch!.Dag;
                                RoslynDebug.Assert(next is { });
                                RoslynDebug.Assert(state.FalseBranch == null);
                                state.Dag = uniqifyDagNode(new BoundEvaluationDecisionDagNode(e.Syntax, e, next));
                            }
                            break;
                        case BoundDagTest d:
                            {
                                BoundDecisionDagNode? whenTrue = state.TrueBranch!.Dag;
                                BoundDecisionDagNode? whenFalse = state.FalseBranch!.Dag;
                                RoslynDebug.Assert(whenTrue is { });
                                RoslynDebug.Assert(whenFalse is { });
                                state.Dag = uniqifyDagNode(new BoundTestDecisionDagNode(d.Syntax, d, whenTrue, whenFalse));
                            }
                            break;
                        case var n:
                            throw ExceptionUtilities.UnexpectedValue(n?.Kind);
                    }
                }
            }

            uniqueNodes.Free();
        }

        private void SplitCase(
            DagState state,
            StateForCase stateForCase,
            BoundDagTest test,
            IValueSet? whenTrueValues,
            IValueSet? whenFalseValues,
            out StateForCase whenTrue,
            out StateForCase whenFalse,
            ref bool foundExplicitNullTest)
        {
            stateForCase.RemainingTests.Filter(this, test, state, whenTrueValues, whenFalseValues, out Tests whenTrueTests, out Tests whenFalseTests, ref foundExplicitNullTest);
            whenTrue = stateForCase.WithRemainingTests(whenTrueTests);
            whenFalse = stateForCase.WithRemainingTests(whenFalseTests);
        }

        private void SplitCases(
            DagState state,
            BoundDagTest test,
            out ArrayBuilder<StateForCase> whenTrue,
            out ArrayBuilder<StateForCase> whenFalse,
            out ImmutableDictionary<BoundDagTemp, IValueSet> whenTrueValues,
            out ImmutableDictionary<BoundDagTemp, IValueSet> whenFalseValues,
            ref bool foundExplicitNullTest)
        {
            var cases = state.Cases;
            var whenTrueBuilder = ArrayBuilder<StateForCase>.GetInstance(cases.Count);
            var whenFalseBuilder = ArrayBuilder<StateForCase>.GetInstance(cases.Count);
            (whenTrueValues, whenFalseValues, bool whenTruePossible, bool whenFalsePossible) = SplitValues(state.RemainingValues, test);
            // whenTruePossible means the test could possibly have succeeded.  whenFalsePossible means it could possibly have failed.
            // Tests that are either impossible or tautological (i.e. either of these false) given
            // the set of values are normally removed and replaced by the known result, so we would not normally be processing
            // a test that always succeeds or always fails, but they can occur in erroneous programs (e.g. testing for equality
            // against a non-constant value).
            whenTrueValues.TryGetValue(test.Input, out IValueSet? whenTrueValuesOpt);
            whenFalseValues.TryGetValue(test.Input, out IValueSet? whenFalseValuesOpt);
            foreach (var stateForCase in cases)
            {
                SplitCase(
                    state, stateForCase, test,
                    whenTrueValuesOpt, whenFalseValuesOpt,
                    out var whenTrueState, out var whenFalseState, ref foundExplicitNullTest);
                // whenTrueState.IsImpossible occurs when Split results in a state for a given case where the case has been ruled
                // out (because its test has failed). If not whenTruePossible, we don't want to add anything to the state.  In
                // either case, we do not want to add the current case to the state.
                if (whenTruePossible && !whenTrueState.IsImpossible && !(whenTrueBuilder.Any() && whenTrueBuilder.Last().IsFullyMatched))
                    whenTrueBuilder.Add(whenTrueState);
                // Similarly for the alternative state.
                if (whenFalsePossible && !whenFalseState.IsImpossible && !(whenFalseBuilder.Any() && whenFalseBuilder.Last().IsFullyMatched))
                    whenFalseBuilder.Add(whenFalseState);
            }

            whenTrue = whenTrueBuilder;
            whenFalse = whenFalseBuilder;
        }

        private static (
            ImmutableDictionary<BoundDagTemp, IValueSet> whenTrueValues,
            ImmutableDictionary<BoundDagTemp, IValueSet> whenFalseValues,
            bool truePossible,
            bool falsePossible)
            SplitValues(
            ImmutableDictionary<BoundDagTemp, IValueSet> values,
            BoundDagTest test)
        {
            switch (test)
            {
                case BoundDagEvaluation _:
                case BoundDagExplicitNullTest _:
                case BoundDagNonNullTest _:
                case BoundDagTypeTest _:
                    return (values, values, true, true);
                case BoundDagValueTest t:
                    return resultForRelation(BinaryOperatorKind.Equal, t.Value);
                case BoundDagRelationalTest t:
                    return resultForRelation(t.Relation, t.Value);
                default:
                    throw ExceptionUtilities.UnexpectedValue(test);
            }

            (
            ImmutableDictionary<BoundDagTemp, IValueSet> whenTrueValues,
            ImmutableDictionary<BoundDagTemp, IValueSet> whenFalseValues,
            bool truePossible,
            bool falsePossible)
            resultForRelation(BinaryOperatorKind relation, ConstantValue value)
            {
                var input = test.Input;
                IValueSetFactory? valueFac = ValueSetFactory.ForInput(input);
                if (valueFac == null || value.IsBad)
                {
                    // If it is a type we don't track yet, assume all values are possible
                    return (values, values, true, true);
                }
                IValueSet fromTestPassing = valueFac.Related(relation.Operator(), value);
                IValueSet fromTestFailing = fromTestPassing.Complement();
                if (values.TryGetValue(input, out IValueSet? tempValuesBeforeTest))
                {
                    fromTestPassing = fromTestPassing.Intersect(tempValuesBeforeTest);
                    fromTestFailing = fromTestFailing.Intersect(tempValuesBeforeTest);
                }
                var whenTrueValues = values.SetItem(input, fromTestPassing);
                var whenFalseValues = values.SetItem(input, fromTestFailing);
                return (whenTrueValues, whenFalseValues, !fromTestPassing.IsEmpty, !fromTestFailing.IsEmpty);
            }
        }

        private static (BoundDagTemp? lengthTemp, int offset) TryGetTopLevelLengthTemp(BoundDagPropertyEvaluation e)
        {
            Debug.Assert(e.IsLengthOrCount);
            int offset = 0;
            BoundDagTemp input = e.Input;
            BoundDagTemp? lengthTemp = null;
            while (input.Source is BoundDagSliceEvaluation slice)
            {
                Debug.Assert(input.Index == 0);
                offset += slice.StartIndex - slice.EndIndex;
                lengthTemp = slice.LengthTemp;
                input = slice.Input;
            }
            return (lengthTemp, offset);
        }

        private static (BoundDagTemp input, BoundDagTemp lengthTemp, int index) GetCanonicalInput(BoundDagIndexerEvaluation e)
        {
            int index = e.Index;
            BoundDagTemp input = e.Input;
            BoundDagTemp lengthTemp = e.LengthTemp;
            while (input.Source is BoundDagSliceEvaluation slice)
            {
                Debug.Assert(input.Index == 0);
                index = index < 0 ? index - slice.EndIndex : index + slice.StartIndex;
                lengthTemp = slice.LengthTemp;
                input = slice.Input;
            }
            return (OriginalInput(input), lengthTemp, index);
        }

        private static ArrayBuilder<StateForCase> RemoveEvaluation(ArrayBuilder<StateForCase> cases, BoundDagEvaluation e)
        {
            var builder = ArrayBuilder<StateForCase>.GetInstance(cases.Count);
            foreach (var stateForCase in cases)
            {
                var remainingTests = stateForCase.RemainingTests.RemoveEvaluation(e);
                if (remainingTests is Tests.False)
                {
                    // This can occur in error cases like `e is not int x` where there is a trailing evaluation
                    // in a failure branch.
                }
                else
                {
                    builder.Add(new StateForCase(
                        Index: stateForCase.Index, Syntax: stateForCase.Syntax,
                        RemainingTests: remainingTests,
                        Bindings: stateForCase.Bindings, WhenClause: stateForCase.WhenClause, CaseLabel: stateForCase.CaseLabel));
                }
            }

            return builder;
        }

        /// <summary>
        /// Given that the test <paramref name="test"/> has occurred and produced a true/false result,
        /// set some flags indicating the implied status of the <paramref name="other"/> test.
        /// </summary>
        /// <param name="test"></param>
        /// <param name="other"></param>
        /// <param name="whenTrueValues">The possible values of test.Input when <paramref name="test"/> has succeeded.</param>
        /// <param name="whenFalseValues">The possible values of test.Input when <paramref name="test"/> has failed.</param>
        /// <param name="trueTestPermitsTrueOther">set if <paramref name="test"/> being true would permit <paramref name="other"/> to succeed</param>
        /// <param name="falseTestPermitsTrueOther">set if a false result on <paramref name="test"/> would permit <paramref name="other"/> to succeed</param>
        /// <param name="trueTestImpliesTrueOther">set if <paramref name="test"/> being true means <paramref name="other"/> has been proven true</param>
        /// <param name="falseTestImpliesTrueOther">set if <paramref name="test"/> being false means <paramref name="other"/> has been proven true</param>
        private void CheckConsistentDecision(
            BoundDagTest test,
            BoundDagTest other,
            IValueSet? whenTrueValues,
            IValueSet? whenFalseValues,
            SyntaxNode syntax,
            out bool trueTestPermitsTrueOther,
            out bool falseTestPermitsTrueOther,
            out bool trueTestImpliesTrueOther,
            out bool falseTestImpliesTrueOther,
            ref bool foundExplicitNullTest)
        {
            // innocent until proven guilty
            trueTestPermitsTrueOther = true;
            falseTestPermitsTrueOther = true;
            trueTestImpliesTrueOther = false;
            falseTestImpliesTrueOther = false;

            switch (test)
            {
                case BoundDagNonNullTest _:
                    switch (other)
                    {
                        case BoundDagValueTest _:
                            // !(v != null) --> !(v == K)
                            falseTestPermitsTrueOther = false;
                            break;
                        case BoundDagExplicitNullTest _:
                            foundExplicitNullTest = true;
                            // v != null --> !(v == null)
                            trueTestPermitsTrueOther = false;
                            // !(v != null) --> v == null
                            falseTestImpliesTrueOther = true;
                            break;
                        case BoundDagNonNullTest n2:
                            if (n2.IsExplicitTest)
                                foundExplicitNullTest = true;
                            // v != null --> v != null
                            trueTestImpliesTrueOther = true;
                            // !(v != null) --> !(v != null)
                            falseTestPermitsTrueOther = false;
                            break;
                        default:
                            // !(v != null) --> !(v is T)
                            falseTestPermitsTrueOther = false;
                            break;
                    }
                    break;
                case BoundDagTypeTest t1:
                    switch (other)
                    {
                        case BoundDagNonNullTest n2:
                            if (n2.IsExplicitTest)
                                foundExplicitNullTest = true;
                            // v is T --> v != null
                            trueTestImpliesTrueOther = true;
                            break;
                        case BoundDagTypeTest t2:
                            {
                                var useSiteInfo = new CompoundUseSiteInfo<AssemblySymbol>(_diagnostics, _compilation.Assembly);
                                ConstantValue? matches = ExpressionOfTypeMatchesPatternTypeForLearningFromSuccessfulTypeTest(t1.Type, t2.Type, ref useSiteInfo);
                                if (matches == ConstantValue.False)
                                {
                                    // If T1 could never be T2
                                    // v is T1 --> !(v is T2)
                                    trueTestPermitsTrueOther = false;
                                }
                                else if (matches == ConstantValue.True)
                                {
                                    // If T1: T2
                                    // v is T1 --> v is T2
                                    trueTestImpliesTrueOther = true;
                                }

                                // If every T2 is a T1, then failure of T1 implies failure of T2.
                                matches = Binder.ExpressionOfTypeMatchesPatternType(_conversions, t2.Type, t1.Type, ref useSiteInfo, out _);
                                _diagnostics.Add(syntax, useSiteInfo);
                                if (matches == ConstantValue.True)
                                {
                                    // If T2: T1
                                    // !(v is T1) --> !(v is T2)
                                    falseTestPermitsTrueOther = false;
                                }
                            }
                            break;
                        case BoundDagExplicitNullTest _:
                            foundExplicitNullTest = true;
                            // v is T --> !(v == null)
                            trueTestPermitsTrueOther = false;
                            break;
                    }
                    break;
                case BoundDagValueTest _:
                case BoundDagRelationalTest _:
                    switch (other)
                    {
                        case BoundDagNonNullTest n2:
                            if (n2.IsExplicitTest)
                                foundExplicitNullTest = true;
                            // v == K --> v != null
                            trueTestImpliesTrueOther = true;
                            break;
                        case BoundDagExplicitNullTest _:
                            foundExplicitNullTest = true;
                            // v == K --> !(v == null)
                            trueTestPermitsTrueOther = false;
                            break;
                        case BoundDagRelationalTest r2:
                            handleRelationWithValue(r2.Relation, r2.Value,
                                out trueTestPermitsTrueOther, out falseTestPermitsTrueOther, out trueTestImpliesTrueOther, out falseTestImpliesTrueOther);
                            break;
                        case BoundDagValueTest v2:
                            handleRelationWithValue(BinaryOperatorKind.Equal, v2.Value,
                                out trueTestPermitsTrueOther, out falseTestPermitsTrueOther, out trueTestImpliesTrueOther, out falseTestImpliesTrueOther);
                            break;

                            void handleRelationWithValue(
                                BinaryOperatorKind relation,
                                ConstantValue value,
                                out bool trueTestPermitsTrueOther,
                                out bool falseTestPermitsTrueOther,
                                out bool trueTestImpliesTrueOther,
                                out bool falseTestImpliesTrueOther)
                            {
                                // We check test.Equals(other) to handle "bad" constant values
                                bool sameTest = test.Equals(other);
                                trueTestPermitsTrueOther = whenTrueValues?.Any(relation, value) ?? true;
                                trueTestImpliesTrueOther = sameTest || trueTestPermitsTrueOther && (whenTrueValues?.All(relation, value) ?? false);
                                falseTestPermitsTrueOther = !sameTest && (whenFalseValues?.Any(relation, value) ?? true);
                                falseTestImpliesTrueOther = falseTestPermitsTrueOther && (whenFalseValues?.All(relation, value) ?? false);
                            }
                    }
                    break;
                case BoundDagExplicitNullTest _:
                    foundExplicitNullTest = true;
                    switch (other)
                    {
                        case BoundDagNonNullTest n2:
                            if (n2.IsExplicitTest)
                                foundExplicitNullTest = true;
                            // v == null --> !(v != null)
                            trueTestPermitsTrueOther = false;
                            // !(v == null) --> v != null
                            falseTestImpliesTrueOther = true;
                            break;
                        case BoundDagTypeTest _:
                            // v == null --> !(v is T)
                            trueTestPermitsTrueOther = false;
                            break;
                        case BoundDagExplicitNullTest _:
                            foundExplicitNullTest = true;
                            // v == null --> v == null
                            trueTestImpliesTrueOther = true;
                            // !(v == null) --> !(v == null)
                            falseTestPermitsTrueOther = false;
                            break;
                        case BoundDagValueTest _:
                            // v == null --> !(v == K)
                            trueTestPermitsTrueOther = false;
                            break;
                    }
                    break;
            }
        }

        /// <summary>Returns true if the tests are related i.e. they have the same input, otherwise false.</summary>
        /// <param name="relationCondition">The pre-condition under which these tests are related.</param>
        /// <param name="relationEffect">A possible assignment node which will correspond two non-identical but related test inputs.</param>
        private bool CheckInputRelation(
            SyntaxNode syntax,
            DagState state,
            BoundDagTest test,
            BoundDagTest other,
            out Tests relationCondition,
            out Tests relationEffect)
        {
            relationCondition = Tests.True.Instance;
            relationEffect = Tests.True.Instance;

            // If inputs are identical, we don't need to do any further check.
            if (test.Input == other.Input)
            {
                return true;
            }

            // For null tests or type tests we just need to make sure we are looking at the same instance,
            // for other tests the projected type should also match
            if (test is not (BoundDagNonNullTest or BoundDagExplicitNullTest) &&
                other is not (BoundDagNonNullTest or BoundDagExplicitNullTest) &&
                (test is not BoundDagTypeTest || other is not BoundDagTypeTest) &&
                !test.Input.Type.Equals(other.Input.Type, TypeCompareKind.AllIgnoreOptions))
            {
                return false;
            }

            BoundDagTemp s1Input = OriginalInput(test.Input);
            BoundDagTemp s2Input = OriginalInput(other.Input);
            // Loop through the input chain for both tests at the same time and check if there's
            // any pair of indexers in the path that could relate depending on the length value.
            ArrayBuilder<Tests>? conditions = null;
            while (s1Input.Index == s2Input.Index)
            {
                switch (s1Input.Source, s2Input.Source)
                {
                    // We should've skipped all type evaluations at this point.
                    case (BoundDagTypeEvaluation, _):
                    case (_, BoundDagTypeEvaluation):
                        throw ExceptionUtilities.Unreachable();

                    // If we have found two identical evaluations as the source (possibly null), inputs can be considered related.
                    case var (s1, s2) when s1 == s2:
                        if (conditions != null)
                        {
                            relationCondition = Tests.AndSequence.Create(conditions);
                            // At this point, we have determined that two non-identical inputs refer to the same element.
                            // We represent this correspondence with an assignment node in order to merge the remaining values.
                            // If tests are related unconditionally, we won't need to do so as the remaining values are updated right away.
                            relationEffect = new Tests.One(new BoundDagAssignmentEvaluation(syntax, target: other.Input, input: test.Input));
                        }
                        return true;

                    // Even though the two tests appear unrelated (with different inputs),
                    // it is possible that they are in fact related under certain conditions.
                    // For instance, the inputs [0] and [^1] point to the same element when length is 1.
                    case (BoundDagIndexerEvaluation s1, BoundDagIndexerEvaluation s2):
                        // Take the top-level input and normalize indices to account for indexer accesses inside a slice.
                        // For instance [0] in nested list pattern [ 0, ..[$$], 2 ] refers to [1] in the containing list.
                        (s1Input, BoundDagTemp s1LengthTemp, int s1Index) = GetCanonicalInput(s1);
                        (s2Input, BoundDagTemp s2LengthTemp, int s2Index) = GetCanonicalInput(s2);
                        Debug.Assert(s1LengthTemp.Syntax is ListPatternSyntax);
                        Debug.Assert(s2LengthTemp.Syntax is ListPatternSyntax);
                        // Ignore input source as it will be matched in the subsequent iterations.
                        if (s1Input.Index == s2Input.Index &&
                            // We don't want to pair two indices within the same pattern.
                            s1LengthTemp.Syntax != s2LengthTemp.Syntax)
                        {
                            Debug.Assert(s1LengthTemp.IsEquivalentTo(s2LengthTemp));
                            if (s1Index == s2Index)
                            {
                                continue;
                            }

                            if (s1Index < 0 != s2Index < 0)
                            {
                                Debug.Assert(state.RemainingValues.ContainsKey(s1LengthTemp));
                                var lengthValues = (IValueSet<int>)state.RemainingValues[s1LengthTemp];
                                // We do not expect an empty set here because an indexer evaluation is always preceded by
                                // a length test of which an impossible match would have made the rest of the tests unreachable.
                                Debug.Assert(!lengthValues.IsEmpty);

                                // Compute the length value that would make these two indices point to the same element.
                                int lengthValue = s1Index < 0 ? s2Index - s1Index : s1Index - s2Index;
                                if (lengthValues.All(BinaryOperatorKind.Equal, lengthValue))
                                {
                                    // If the length is known to be exact, the two are considered to point to the same element.
                                    continue;
                                }

                                if (!_forLowering && lengthValues.Any(BinaryOperatorKind.Equal, lengthValue))
                                {
                                    // Otherwise, we add a test to make the result conditional on the length value.
                                    (conditions ??= ArrayBuilder<Tests>.GetInstance()).Add(new Tests.One(new BoundDagValueTest(syntax, ConstantValue.Create(lengthValue), s1LengthTemp)));
                                    continue;
                                }
                            }
                        }
                        break;

                    // If the sources are equivalent (ignoring their input), it's still possible to find a pair of indexers that could relate.
                    // For example, the subpatterns in `[.., { E: subpat }] or [{ E: subpat }]` are being applied to the same element in the list.
                    // To account for this scenario, we walk up all the inputs as long as we see equivalent evaluation nodes in the path.
                    case (BoundDagEvaluation s1, BoundDagEvaluation s2) when s1.IsEquivalentTo(s2):
                        s1Input = OriginalInput(s1.Input);
                        s2Input = OriginalInput(s2.Input);
                        continue;
                }
                break;
            }

            // tests are unrelated
            conditions?.Free();
            return false;
        }

        /// <summary>
        /// Determine what we can learn from one successful runtime type test about another planned
        /// runtime type test for the purpose of building the decision tree.
        /// We accommodate a special behavior of the runtime here, which does not match the language rules.
        /// A value of type `int[]` is an "instanceof" (i.e. result of the `isinst` instruction) the type
        /// `uint[]` and vice versa.  It is similarly so for every pair of same-sized numeric types, and
        /// arrays of enums are considered to be their underlying type.  We need the dag construction to
        /// recognize this runtime behavior, so we pretend that matching one of them gives no information
        /// on whether the other will be matched.  That isn't quite correct (nothing reasonable we do
        /// could be), but it comes closest to preserving the existing C#7 behavior without undesirable
        /// side-effects, and permits the code-gen strategy to preserve the dynamic semantic equivalence
        /// of a switch (on the one hand) and a series of if-then-else statements (on the other).
        /// See, for example, https://github.com/dotnet/roslyn/issues/35661
        /// </summary>
        private ConstantValue? ExpressionOfTypeMatchesPatternTypeForLearningFromSuccessfulTypeTest(
            TypeSymbol expressionType,
            TypeSymbol patternType,
            ref CompoundUseSiteInfo<AssemblySymbol> useSiteInfo)
        {
            ConstantValue result = Binder.ExpressionOfTypeMatchesPatternType(_conversions, expressionType, patternType, ref useSiteInfo, out Conversion conversion);
            return (!conversion.Exists && isRuntimeSimilar(expressionType, patternType))
                ? null // runtime and compile-time test behavior differ. Pretend we don't know what happens.
                : result;

            static bool isRuntimeSimilar(TypeSymbol expressionType, TypeSymbol patternType)
            {
                while (expressionType is ArrayTypeSymbol array1 &&
                       patternType is ArrayTypeSymbol array2 &&
                       array1.IsSZArray == array2.IsSZArray &&
                       array1.Rank == array2.Rank)
                {
                    TypeSymbol e1 = array1.ElementType.EnumUnderlyingTypeOrSelf();
                    TypeSymbol e2 = array2.ElementType.EnumUnderlyingTypeOrSelf();
                    switch (e1.SpecialType, e2.SpecialType)
                    {
                        // The following support CLR behavior that is required by
                        // the CLI specification but violates the C# language behavior.
                        // See ECMA-335's definition of *array-element-compatible-with*.
                        case var (s1, s2) when s1 == s2:
                        case (SpecialType.System_SByte, SpecialType.System_Byte):
                        case (SpecialType.System_Byte, SpecialType.System_SByte):
                        case (SpecialType.System_Int16, SpecialType.System_UInt16):
                        case (SpecialType.System_UInt16, SpecialType.System_Int16):
                        case (SpecialType.System_Int32, SpecialType.System_UInt32):
                        case (SpecialType.System_UInt32, SpecialType.System_Int32):
                        case (SpecialType.System_Int64, SpecialType.System_UInt64):
                        case (SpecialType.System_UInt64, SpecialType.System_Int64):
                        case (SpecialType.System_IntPtr, SpecialType.System_UIntPtr):
                        case (SpecialType.System_UIntPtr, SpecialType.System_IntPtr):

                        // The following support behavior of the CLR that violates the CLI
                        // and C# specifications, but we implement them because that is the
                        // behavior on 32-bit runtimes.
                        case (SpecialType.System_Int32, SpecialType.System_IntPtr):
                        case (SpecialType.System_Int32, SpecialType.System_UIntPtr):
                        case (SpecialType.System_UInt32, SpecialType.System_IntPtr):
                        case (SpecialType.System_UInt32, SpecialType.System_UIntPtr):
                        case (SpecialType.System_IntPtr, SpecialType.System_Int32):
                        case (SpecialType.System_IntPtr, SpecialType.System_UInt32):
                        case (SpecialType.System_UIntPtr, SpecialType.System_Int32):
                        case (SpecialType.System_UIntPtr, SpecialType.System_UInt32):

                        // The following support behavior of the CLR that violates the CLI
                        // and C# specifications, but we implement them because that is the
                        // behavior on 64-bit runtimes.
                        case (SpecialType.System_Int64, SpecialType.System_IntPtr):
                        case (SpecialType.System_Int64, SpecialType.System_UIntPtr):
                        case (SpecialType.System_UInt64, SpecialType.System_IntPtr):
                        case (SpecialType.System_UInt64, SpecialType.System_UIntPtr):
                        case (SpecialType.System_IntPtr, SpecialType.System_Int64):
                        case (SpecialType.System_IntPtr, SpecialType.System_UInt64):
                        case (SpecialType.System_UIntPtr, SpecialType.System_Int64):
                        case (SpecialType.System_UIntPtr, SpecialType.System_UInt64):
                            return true;

                        default:
                            (expressionType, patternType) = (e1, e2);
                            break;
                    }
                }

                return false;
            }
        }

        /// <summary>
        /// A representation of the entire decision dag and each of its states.
        /// </summary>
        private sealed class DecisionDag
        {
            /// <summary>
            /// The starting point for deciding which case matches.
            /// </summary>
            public readonly DagState RootNode;
            public DecisionDag(DagState rootNode)
            {
                this.RootNode = rootNode;
            }

            /// <summary>
            /// A successor function used to topologically sort the DagState set.
            /// </summary>
            private static ImmutableArray<DagState> Successor(DagState state)
            {
                if (state.TrueBranch != null && state.FalseBranch != null)
                {
                    return ImmutableArray.Create(state.FalseBranch, state.TrueBranch);
                }
                else if (state.TrueBranch != null)
                {
                    return ImmutableArray.Create(state.TrueBranch);
                }
                else if (state.FalseBranch != null)
                {
                    return ImmutableArray.Create(state.FalseBranch);
                }
                else
                {
                    return ImmutableArray<DagState>.Empty;
                }
            }

            /// <summary>
            /// Produce the states in topological order.
            /// </summary>
            /// <param name="result">Topologically sorted <see cref="DagState"/> nodes.</param>
            /// <returns>True if the graph was acyclic.</returns>
            public bool TryGetTopologicallySortedReachableStates(out ImmutableArray<DagState> result)
            {
                return TopologicalSort.TryIterativeSort<DagState>(SpecializedCollections.SingletonEnumerable<DagState>(this.RootNode), Successor, out result);
            }

#if DEBUG
            /// <summary>
            /// Starting with `this` state, produce a human-readable description of the state tables.
            /// This is very useful for debugging and optimizing the dag state construction.
            /// </summary>
            internal string Dump()
            {
                if (!this.TryGetTopologicallySortedReachableStates(out var allStates))
                {
                    return "(the dag contains a cycle!)";
                }

                var stateIdentifierMap = PooledDictionary<DagState, int>.GetInstance();
                for (int i = 0; i < allStates.Length; i++)
                {
                    stateIdentifierMap.Add(allStates[i], i);
                }

                // NOTE that this numbering for temps does not work well for the invocation of Deconstruct, which produces
                // multiple values.  This would make them appear to be the same temp in the debug dump.
                int nextTempNumber = 0;
                PooledDictionary<BoundDagEvaluation, int> tempIdentifierMap = PooledDictionary<BoundDagEvaluation, int>.GetInstance();
                int tempIdentifier(BoundDagEvaluation? e)
                {
                    return (e == null) ? 0 : tempIdentifierMap.TryGetValue(e, out int value) ? value : tempIdentifierMap[e] = ++nextTempNumber;
                }

                string tempName(BoundDagTemp t)
                {
                    return $"t{tempIdentifier(t.Source)}";
                }

                var resultBuilder = PooledStringBuilder.GetInstance();
                var result = resultBuilder.Builder;

                foreach (DagState state in allStates)
                {
                    bool isFail = state.Cases.Count == 0;
                    bool starred = isFail || state.Cases.First().PatternIsSatisfied;
                    result.Append($"{(starred ? "*" : "")}State " + stateIdentifierMap[state] + (isFail ? " FAIL" : ""));
                    var remainingValues = state.RemainingValues.Select(kvp => $"{tempName(kvp.Key)}:{kvp.Value}");
                    result.AppendLine($"{(remainingValues.Any() ? " REMAINING " + string.Join(" ", remainingValues) : "")}");

                    foreach (StateForCase cd in state.Cases)
                    {
                        result.AppendLine($"    {dumpStateForCase(cd)}");
                    }

                    if (state.SelectedTest != null)
                    {
                        result.AppendLine($"    Test: {dumpDagTest(state.SelectedTest)}");
                    }

                    if (state.TrueBranch != null)
                    {
                        result.AppendLine($"    TrueBranch: {stateIdentifierMap[state.TrueBranch]}");
                    }

                    if (state.FalseBranch != null)
                    {
                        result.AppendLine($"    FalseBranch: {stateIdentifierMap[state.FalseBranch]}");
                    }
                }

                stateIdentifierMap.Free();
                tempIdentifierMap.Free();
                return resultBuilder.ToStringAndFree();

                string dumpStateForCase(StateForCase cd)
                {
                    var instance = PooledStringBuilder.GetInstance();
                    StringBuilder builder = instance.Builder;
                    builder.Append($"{cd.Index}. [{cd.Syntax}] {(cd.PatternIsSatisfied ? "MATCH" : cd.RemainingTests.Dump(dumpDagTest))}");
                    var bindings = cd.Bindings.Select(bpb => $"{(bpb.VariableAccess is BoundLocal l ? l.LocalSymbol.Name : "<var>")}={tempName(bpb.TempContainingValue)}");
                    if (bindings.Any())
                    {
                        builder.Append(" BIND[");
                        builder.Append(string.Join("; ", bindings));
                        builder.Append("]");
                    }

                    if (cd.WhenClause is { })
                    {
                        builder.Append($" WHEN[{cd.WhenClause.Syntax}]");
                    }

                    return instance.ToStringAndFree();
                }

                string dumpDagTest(BoundDagTest d)
                {
                    switch (d)
                    {
                        case BoundDagTypeEvaluation a:
                            return $"t{tempIdentifier(a)}={a.Kind}({tempName(a.Input)} as {a.Type})";
                        case BoundDagFieldEvaluation e:
                            return $"t{tempIdentifier(e)}={e.Kind}({tempName(e.Input)}.{e.Field.Name})";
                        case BoundDagPropertyEvaluation e:
                            return $"t{tempIdentifier(e)}={e.Kind}({tempName(e.Input)}.{e.Property.Name})";
                        case BoundDagIndexerEvaluation e:
                            return $"t{tempIdentifier(e)}={e.Kind}({tempName(e.Input)}[{e.Index}])";
                        case BoundDagAssignmentEvaluation e:
                            return $"{e.Kind}({tempName(e.Target)}<--{tempName(e.Input)})";
                        case BoundDagEvaluation e:
                            return $"t{tempIdentifier(e)}={e.Kind}({tempName(e.Input)})";
                        case BoundDagTypeTest b:
                            return $"?{d.Kind}({tempName(d.Input)} is {b.Type})";
                        case BoundDagValueTest v:
                            return $"?{d.Kind}({tempName(d.Input)} == {v.Value})";
                        case BoundDagRelationalTest r:
                            var operatorName = r.Relation.Operator() switch
                            {
                                BinaryOperatorKind.LessThan => "<",
                                BinaryOperatorKind.LessThanOrEqual => "<=",
                                BinaryOperatorKind.GreaterThan => ">",
                                BinaryOperatorKind.GreaterThanOrEqual => ">=",
                                _ => "??"
                            };
                            return $"?{d.Kind}({tempName(d.Input)} {operatorName} {r.Value})";
                        default:
                            return $"?{d.Kind}({tempName(d.Input)})";
                    }
                }
            }
#endif
        }

        /// <summary>
        /// The state at a given node of the decision finite state automaton. This is used during computation of the state
        /// machine (<see cref="BoundDecisionDag"/>), and contains a representation of the meaning of the state. Because we always make
        /// forward progress when a test is evaluated (the state description is monotonically smaller at each edge), the
        /// graph of states is acyclic, which is why we call it a dag (directed acyclic graph).
        /// </summary>
        private sealed class DagState
        {
            private static readonly ObjectPool<DagState> s_dagStatePool = new ObjectPool<DagState>(() => new DagState());

            /// <summary>
            /// For each dag temp of a type for which we track such things (the integral types, floating-point types, and bool),
            /// the possible values it can take on when control reaches this state.
            /// If this dictionary is mutated after <see cref="TrueBranch"/>, <see cref="FalseBranch"/>,
            /// and <see cref="Dag"/> are computed (for example to merge states), they must be cleared and recomputed,
            /// as the set of possible values can affect successor states.
            /// A <see cref="BoundDagTemp"/> absent from this dictionary means that all values of the type are possible.
            /// </summary>
            public ImmutableDictionary<BoundDagTemp, IValueSet> RemainingValues { get; private set; } = null!;

            /// <summary>
            /// The set of cases that may still match, and for each of them the set of tests that remain to be tested.
            /// This is an ArrayBuilder so we can benefit from pooling, and not allocate intermediary ImmutableArrays.
            /// However, despite being mutable, it will not be mutated once hte DagState is created.
            /// </summary>
            public ArrayBuilder<StateForCase> Cases = null!;

            // If not a leaf node or a when clause, the test that will be taken at this node of the
            // decision automaton.
            public BoundDagTest? SelectedTest;

            // We only compute the dag states for the branches after we de-dup this DagState itself.
            // If all that remains is the `when` clauses, SelectedDecision is left `null` (we can
            // build the leaf node easily during translation) and the FalseBranch field is populated
            // with the successor on failure of the when clause (if one exists).
            public DagState? TrueBranch, FalseBranch;

            // After the entire graph of DagState objects is complete, we translate each into its Dag node.
            public BoundDecisionDagNode? Dag;

            private DagState()
            {
            }

            /// <summary>
            /// Created an instance of <see cref="DagState"/>.  Will take ownership of <paramref name="cases"/>.  That
            /// <see cref="ArrayBuilder{StateForCase}"/> will be returned to its pool when <see cref="ClearAndFree"/> is
            /// called on this.
            /// </summary>
            public static DagState Create(ref TemporaryArray<DagState> allStates, ArrayBuilder<StateForCase> cases, ImmutableDictionary<BoundDagTemp, IValueSet> remainingValues)
            {
                var dagState = s_dagStatePool.Allocate();

                Debug.Assert(dagState.Cases is null);
                Debug.Assert(dagState.RemainingValues is null);
                Debug.Assert(dagState.SelectedTest is null);
                Debug.Assert(dagState.TrueBranch is null);
                Debug.Assert(dagState.FalseBranch is null);
                Debug.Assert(dagState.Dag is null);

                dagState.Cases = cases;
                dagState.RemainingValues = remainingValues;
                allStates.Add(dagState);

                return dagState;
            }

            public void ClearAndFree()
            {
                Cases?.Free();
                Cases = null!;
                RemainingValues = null!;
                SelectedTest = null;
                TrueBranch = null;
                FalseBranch = null;
                Dag = null;

                s_dagStatePool.Free(this);
            }

            /// <summary>
            /// Decide on what test to use at this node of the decision dag. This is the principal
            /// heuristic we can change to adjust the quality of the generated decision automaton.
            /// See https://www.cs.tufts.edu/~nr/cs257/archive/norman-ramsey/match.pdf for some ideas.
            /// </summary>
            internal BoundDagTest ComputeSelectedTest()
            {
                return Cases[0].RemainingTests.ComputeSelectedTest();
            }

            internal void UpdateRemainingValues(ImmutableDictionary<BoundDagTemp, IValueSet> newRemainingValues)
            {
                this.RemainingValues = newRemainingValues;
                this.SelectedTest = null;
                this.TrueBranch = null;
                this.FalseBranch = null;
            }
        }

        /// <summary>
        /// An equivalence relation between dag states used to dedup the states during dag construction.
        /// After dag construction is complete we treat a DagState as using object equality as equivalent
        /// states have been merged.
        /// </summary>
        private sealed class DagStateEquivalence : IEqualityComparer<DagState>
        {
            public static readonly DagStateEquivalence Instance = new DagStateEquivalence();

            private DagStateEquivalence() { }

            public bool Equals(DagState? x, DagState? y)
            {
                RoslynDebug.Assert(x is { });
                RoslynDebug.Assert(y is { });
<<<<<<< HEAD
                if (x == y)
                    return true;

                if (x.Cases.Count != y.Cases.Count)
                    return false;

                for (int i = 0, n = x.Cases.Count; i < n; i++)
                {
                    if (!x.Cases[i].Equals(y.Cases[i]))
                        return false;
                }

                return true;
=======
                return x == y || x.Cases.SequenceEqual(y.Cases, static (a, b) => a.Equals(b));
>>>>>>> e87c1aad
            }

            public int GetHashCode(DagState x)
            {
                return Hash.Combine(Hash.CombineValues(x.Cases), x.Cases.Count);
            }
        }

        /// <summary>
        /// As part of the description of a node of the decision automaton, we keep track of what tests
        /// remain to be done for each case.
        /// </summary>
        private readonly struct StateForCase
        {
            /// <summary>
            /// A number that is distinct for each case and monotonically increasing from earlier to later cases.
            /// Since we always keep the cases in order, this is only used to assist with debugging (e.g.
            /// see DecisionDag.Dump()).
            /// </summary>
            public readonly int Index;
            public readonly SyntaxNode Syntax;
            public readonly Tests RemainingTests;
            public readonly ImmutableArray<BoundPatternBinding> Bindings;
            public readonly BoundExpression? WhenClause;
            public readonly LabelSymbol CaseLabel;
            public StateForCase(
                int Index,
                SyntaxNode Syntax,
                Tests RemainingTests,
                ImmutableArray<BoundPatternBinding> Bindings,
                BoundExpression? WhenClause,
                LabelSymbol CaseLabel)
            {
                this.Index = Index;
                this.Syntax = Syntax;
                this.RemainingTests = RemainingTests;
                this.Bindings = Bindings;
                this.WhenClause = WhenClause;
                this.CaseLabel = CaseLabel;
            }

            /// <summary>
            /// Is the pattern in a state in which it is fully matched and there is no when clause?
            /// </summary>
            public bool IsFullyMatched => RemainingTests is Tests.True && (WhenClause is null || WhenClause.ConstantValueOpt == ConstantValue.True);

            /// <summary>
            /// Is the pattern fully matched and ready for the when clause to be evaluated (if any)?
            /// </summary>
            public bool PatternIsSatisfied => RemainingTests is Tests.True;

            /// <summary>
            /// Is the clause impossible?  We do not consider a when clause with a constant false value to cause the branch to be impossible.
            /// Note that we do not include the possibility that a when clause is the constant false.  That is treated like any other expression.
            /// </summary>
            public bool IsImpossible => RemainingTests is Tests.False;

            public override bool Equals(object? obj)
            {
                throw ExceptionUtilities.Unreachable();
            }

            public bool Equals(StateForCase other)
            {
                // We do not include Syntax, Bindings, WhereClause, or CaseLabel
                // because once the Index is the same, those must be the same too.
                return this.Index == other.Index &&
                    this.RemainingTests.Equals(other.RemainingTests);
            }

            public override int GetHashCode()
            {
                return Hash.Combine(RemainingTests.GetHashCode(), Index);
            }

            public StateForCase WithRemainingTests(Tests newRemainingTests)
            {
                return newRemainingTests.Equals(RemainingTests)
                    ? this
                    : new StateForCase(Index, Syntax, newRemainingTests, Bindings, WhenClause, CaseLabel);
            }

            /// <inheritdoc cref="Tests.RewriteNestedLengthTests"/>
            public StateForCase RewriteNestedLengthTests()
            {
                return this.WithRemainingTests(RemainingTests.RewriteNestedLengthTests());
            }
        }

        /// <summary>
        /// A set of tests to be performed.  This is a discriminated union; see the options (nested types) for more details.
        /// </summary>
        private abstract class Tests
        {
            private Tests() { }

            /// <summary>
            /// Take the set of tests and split them into two, one for when the test has succeeded, and one for when the test has failed.
            /// </summary>
            public abstract void Filter(
                DecisionDagBuilder builder,
                BoundDagTest test,
                DagState state,
                IValueSet? whenTrueValues,
                IValueSet? whenFalseValues,
                out Tests whenTrue,
                out Tests whenFalse,
                ref bool foundExplicitNullTest);
            public virtual BoundDagTest ComputeSelectedTest() => throw ExceptionUtilities.Unreachable();
            public virtual Tests RemoveEvaluation(BoundDagEvaluation e) => this;
            /// <summary>
            /// Rewrite nested length tests in slice subpatterns to check the top-level length property instead.
            /// </summary>
            public virtual Tests RewriteNestedLengthTests() => this;
            public abstract string Dump(Func<BoundDagTest, string> dump);

            /// <summary>
            /// No tests to be performed; the result is true (success).
            /// </summary>
            public sealed class True : Tests
            {
                public static readonly True Instance = new True();
                public override string Dump(Func<BoundDagTest, string> dump) => "TRUE";
                public override void Filter(
                    DecisionDagBuilder builder,
                    BoundDagTest test,
                    DagState state,
                    IValueSet? whenTrueValues,
                    IValueSet? whenFalseValues,
                    out Tests whenTrue,
                    out Tests whenFalse,
                    ref bool foundExplicitNullTest)
                {
                    whenTrue = whenFalse = this;
                }
            }

            /// <summary>
            /// No tests to be performed; the result is false (failure).
            /// </summary>
            public sealed class False : Tests
            {
                public static readonly False Instance = new False();
                public override string Dump(Func<BoundDagTest, string> dump) => "FALSE";
                public override void Filter(
                    DecisionDagBuilder builder,
                    BoundDagTest test,
                    DagState state,
                    IValueSet? whenTrueValues,
                    IValueSet? whenFalseValues,
                    out Tests whenTrue,
                    out Tests whenFalse,
                    ref bool foundExplicitNullTest)
                {
                    whenTrue = whenFalse = this;
                }
            }

            /// <summary>
            /// A single test to be performed, described by a <see cref="BoundDagTest"/>.
            /// Note that the test might be a <see cref="BoundDagEvaluation"/>, in which case it is deemed to have
            /// succeeded after being evaluated.
            /// </summary>
            public sealed class One : Tests
            {
                public readonly BoundDagTest Test;
                public One(BoundDagTest test) => this.Test = test;
                public void Deconstruct(out BoundDagTest Test) => Test = this.Test;
                public override void Filter(
                    DecisionDagBuilder builder,
                    BoundDagTest test,
                    DagState state,
                    IValueSet? whenTrueValues,
                    IValueSet? whenFalseValues,
                    out Tests whenTrue,
                    out Tests whenFalse,
                    ref bool foundExplicitNullTest)
                {
                    SyntaxNode syntax = test.Syntax;
                    BoundDagTest other = this.Test;
                    if (other is BoundDagEvaluation ||
                        !builder.CheckInputRelation(syntax, state, test, other,
                            relationCondition: out Tests relationCondition,
                            relationEffect: out Tests relationEffect))
                    {
                        // if this is an evaluation or the tests are for unrelated things,
                        // there cannot be any implications from one to the other.
                        whenTrue = whenFalse = this;
                        return;
                    }

                    builder.CheckConsistentDecision(
                        test: test,
                        other: other,
                        whenTrueValues: whenTrueValues,
                        whenFalseValues: whenFalseValues,
                        syntax: syntax,
                        trueTestPermitsTrueOther: out bool trueDecisionPermitsTrueOther,
                        falseTestPermitsTrueOther: out bool falseDecisionPermitsTrueOther,
                        trueTestImpliesTrueOther: out bool trueDecisionImpliesTrueOther,
                        falseTestImpliesTrueOther: out bool falseDecisionImpliesTrueOther,
                        foundExplicitNullTest: ref foundExplicitNullTest);

                    Debug.Assert(relationEffect is True or One(BoundDagAssignmentEvaluation));

                    // Given:
                    //
                    //  - "test" as a test that has already occurred,
                    //  - "other" as a subsequent test,
                    //  - S as a possible side-effect (expected to always evaluate to True),
                    //  - and P as a pre-condition under which we need to evaluate S,
                    //
                    // we proceed as follows:
                    //
                    //  - If "test" being true proves "other" to be also true, we rewrite "other" as ((P && S) || other),
                    //    because we have determined that on this branch, "other" would always succeed if the pre-condition is met.
                    //    Note: If there is no pre-condition, i.e. P is True, the above will be reduced to True which means "other" is insignificant.
                    //
                    //  - If "test" being true proves "other" to be false, we rewrite "other" as (!(P && S) && other),
                    //    because we have determined that on this branch, "other" would never succeed if the pre-condition is met.
                    //    Note: If there is no pre-condition, i.e. P is True, the above will be reduced to False which means "other" is impossible.
                    //
                    //  - Otherwise, we rewrite "other" as ((!P || S) && other) to preserve the side-effect if the pre-condition is met,
                    //    because we have determined that there were no logical implications from one to the other on this branch.
                    //    Note: If there is no pre-condition, i.e. P is True, "other" is not rewritten which means the two are considered independent.
                    //
                    whenTrue = rewrite(trueDecisionImpliesTrueOther, trueDecisionPermitsTrueOther, relationCondition, relationEffect, this);

                    // Similarly for the opposite branch when "test" is false.
                    whenFalse = rewrite(falseDecisionImpliesTrueOther, falseDecisionPermitsTrueOther, relationCondition, relationEffect, this);

                    static Tests rewrite(bool decisionImpliesTrueOther, bool decisionPermitsTrueOther, Tests relationCondition, Tests relationEffect, Tests other)
                    {
                        return decisionImpliesTrueOther
                            ? OrSequence.Create(AndSequence.Create(relationCondition, relationEffect), other)
                            : !decisionPermitsTrueOther
                                ? AndSequence.Create(Not.Create(AndSequence.Create(relationCondition, relationEffect)), other)
                                : AndSequence.Create(OrSequence.Create(Not.Create(relationCondition), relationEffect), other);
                    }
                }
                public override BoundDagTest ComputeSelectedTest() => this.Test;
                public override Tests RemoveEvaluation(BoundDagEvaluation e) => e.Equals(Test) ? Tests.True.Instance : (Tests)this;
                public override string Dump(Func<BoundDagTest, string> dump) => dump(this.Test);
                public override bool Equals(object? obj) => this == obj || obj is One other && this.Test.Equals(other.Test);
                public override int GetHashCode() => this.Test.GetHashCode();
                public override Tests RewriteNestedLengthTests()
                {
                    BoundDagTest test = Test;
                    if (test.Input.Source is BoundDagPropertyEvaluation { IsLengthOrCount: true } e)
                    {
                        if (e.Syntax.IsKind(SyntaxKind.ListPattern))
                        {
                            // Normally this kind of test is never created, we do this here because we're rewriting nested tests
                            // to check the top-level length instead. If we never create this test, the length temp gets removed.
                            if (test is BoundDagRelationalTest t)
                            {
                                Debug.Assert(t.Value.Discriminator == ConstantValueTypeDiscriminator.Int32);
                                Debug.Assert(t.Relation == BinaryOperatorKind.GreaterThanOrEqual);
                                Debug.Assert(t.Value.Int32Value >= 0);
                                if (t.Value.Int32Value == 0)
                                    return True.Instance;
                            }
                        }

                        if (TryGetTopLevelLengthTemp(e) is (BoundDagTemp lengthTemp, int offset))
                        {
                            // If this is a nested length test in a slice subpattern, update the matched
                            // value based on the number of additional elements in the containing list.
                            switch (test)
                            {
                                case BoundDagValueTest t when !t.Value.IsBad:
                                    Debug.Assert(t.Value.Discriminator == ConstantValueTypeDiscriminator.Int32);
                                    return knownResult(BinaryOperatorKind.Equal, t.Value, offset) ??
                                           new One(new BoundDagValueTest(t.Syntax, safeAdd(t.Value, offset), lengthTemp));
                                case BoundDagRelationalTest t when !t.Value.IsBad:
                                    Debug.Assert(t.Value.Discriminator == ConstantValueTypeDiscriminator.Int32);
                                    return knownResult(t.Relation, t.Value, offset) ??
                                           new One(new BoundDagRelationalTest(t.Syntax, t.OperatorKind, safeAdd(t.Value, offset), lengthTemp));
                            }
                        }
                    }

                    return this;

                    static Tests? knownResult(BinaryOperatorKind relation, ConstantValue constant, int offset)
                    {
                        var fac = ValueSetFactory.ForLength;
                        var possibleValues = fac.Related(BinaryOperatorKind.LessThanOrEqual, int.MaxValue - offset);
                        var lengthValues = fac.Related(relation, constant);
                        if (lengthValues.Intersect(possibleValues).IsEmpty)
                            return False.Instance;
                        if (lengthValues.Complement().Intersect(possibleValues).IsEmpty)
                            return True.Instance;
                        return null;
                    }

                    static ConstantValue safeAdd(ConstantValue constant, int offset)
                    {
                        int value = constant.Int32Value;
                        Debug.Assert(value >= 0); // Tests with negative values should never be created.
                        Debug.Assert(offset >= 0); // The number of elements in a list is always non-negative.
                        // We don't expect offset to be very large, but the value could
                        // be anything given that it comes from a constant in the source.
                        return ConstantValue.Create(offset > (int.MaxValue - value) ? int.MaxValue : value + offset);
                    }
                }
            }

            public sealed class Not : Tests
            {
                // Negation is pushed to the level of a single test by demorgan's laws
                public readonly Tests Negated;
                private Not(Tests negated) => Negated = negated;
                public static Tests Create(Tests negated) => negated switch
                {
                    Tests.True _ => Tests.False.Instance,
                    Tests.False _ => Tests.True.Instance,
                    Tests.Not n => n.Negated, // double negative
                    Tests.AndSequence a => new Not(a),
                    Tests.OrSequence a => Tests.AndSequence.Create(NegateSequenceElements(a.RemainingTests)), // use demorgan to prefer and sequences
                    Tests.One o => new Not(o),
                    _ => throw ExceptionUtilities.UnexpectedValue(negated),
                };
                private static ArrayBuilder<Tests> NegateSequenceElements(ImmutableArray<Tests> seq)
                {
                    var builder = ArrayBuilder<Tests>.GetInstance(seq.Length);
                    foreach (var t in seq)
                        builder.Add(Not.Create(t));

                    return builder;
                }
                public override Tests RemoveEvaluation(BoundDagEvaluation e) => Create(Negated.RemoveEvaluation(e));
                public override Tests RewriteNestedLengthTests() => Create(Negated.RewriteNestedLengthTests());
                public override BoundDagTest ComputeSelectedTest() => Negated.ComputeSelectedTest();
                public override string Dump(Func<BoundDagTest, string> dump) => $"Not ({Negated.Dump(dump)})";
                public override void Filter(
                    DecisionDagBuilder builder,
                    BoundDagTest test,
                    DagState state,
                    IValueSet? whenTrueValues,
                    IValueSet? whenFalseValues,
                    out Tests whenTrue,
                    out Tests whenFalse,
                    ref bool foundExplicitNullTest)
                {
                    Negated.Filter(builder, test, state, whenTrueValues, whenFalseValues, out var whenTestTrue, out var whenTestFalse, ref foundExplicitNullTest);
                    whenTrue = Not.Create(whenTestTrue);
                    whenFalse = Not.Create(whenTestFalse);
                }
                public override bool Equals(object? obj) => this == obj || obj is Not n && Negated.Equals(n.Negated);
                public override int GetHashCode() => Hash.Combine(Negated.GetHashCode(), typeof(Not).GetHashCode());
            }

            public abstract class SequenceTests : Tests
            {
                public readonly ImmutableArray<Tests> RemainingTests;
                protected SequenceTests(ImmutableArray<Tests> remainingTests)
                {
                    Debug.Assert(remainingTests.Length > 1);
                    this.RemainingTests = remainingTests;
                }
                public abstract Tests Update(ArrayBuilder<Tests> remainingTests);
                public sealed override void Filter(
                    DecisionDagBuilder builder,
                    BoundDagTest test,
                    DagState state,
                    IValueSet? whenTrueValues,
                    IValueSet? whenFalseValues,
                    out Tests whenTrue,
                    out Tests whenFalse,
                    ref bool foundExplicitNullTest)
                {
                    var trueBuilder = ArrayBuilder<Tests>.GetInstance(RemainingTests.Length);
                    var falseBuilder = ArrayBuilder<Tests>.GetInstance(RemainingTests.Length);
                    foreach (var other in RemainingTests)
                    {
                        other.Filter(builder, test, state, whenTrueValues, whenFalseValues, out Tests oneTrue, out Tests oneFalse, ref foundExplicitNullTest);
                        trueBuilder.Add(oneTrue);
                        falseBuilder.Add(oneFalse);
                    }

                    whenTrue = Update(trueBuilder);
                    whenFalse = Update(falseBuilder);
                }
                public sealed override Tests RemoveEvaluation(BoundDagEvaluation e)
                {
                    var builder = ArrayBuilder<Tests>.GetInstance(RemainingTests.Length);
                    foreach (var test in RemainingTests)
                        builder.Add(test.RemoveEvaluation(e));

                    return Update(builder);
                }
                public sealed override Tests RewriteNestedLengthTests()
                {
                    var builder = ArrayBuilder<Tests>.GetInstance(RemainingTests.Length);
                    foreach (var test in RemainingTests)
                        builder.Add(test.RewriteNestedLengthTests());

                    return Update(builder);
                }
                public sealed override bool Equals(object? obj) =>
                    this == obj || obj is SequenceTests other && this.GetType() == other.GetType() && RemainingTests.SequenceEqual(other.RemainingTests);
                public sealed override int GetHashCode()
                {
                    int length = this.RemainingTests.Length;
                    int value = Hash.Combine(length, this.GetType().GetHashCode());
                    value = Hash.Combine(Hash.CombineValues(this.RemainingTests), value);
                    return value;
                }
            }

            /// <summary>
            /// A sequence of tests that must be performed, each of which must succeed.
            /// The sequence is deemed to succeed if no element fails.
            /// </summary>
            public sealed class AndSequence : SequenceTests
            {
                private AndSequence(ImmutableArray<Tests> remainingTests) : base(remainingTests) { }
                public override Tests Update(ArrayBuilder<Tests> remainingTests) => Create(remainingTests);
                public static Tests Create(Tests t1, Tests t2)
                {
                    if (t1 is True) return t2;
                    if (t1 is False) return t1;
                    Debug.Assert(t2 is not (True or False));
                    var builder = ArrayBuilder<Tests>.GetInstance(2);
                    builder.Add(t1);
                    builder.Add(t2);
                    return Create(builder);
                }
                public static Tests Create(ArrayBuilder<Tests> remainingTests)
                {
                    for (int i = remainingTests.Count - 1; i >= 0; i--)
                    {
                        switch (remainingTests[i])
                        {
                            case True _:
                                remainingTests.RemoveAt(i);
                                break;
                            case False f:
                                remainingTests.Free();
                                return f;
                            case AndSequence seq:
                                var testsToInsert = seq.RemainingTests;
                                remainingTests.RemoveAt(i);
                                for (int j = 0, n = testsToInsert.Length; j < n; j++)
                                    remainingTests.Insert(i + j, testsToInsert[j]);
                                break;
                        }
                    }
                    var result = remainingTests.Count switch
                    {
                        0 => True.Instance,
                        1 => remainingTests[0],
                        _ => new AndSequence(remainingTests.ToImmutable()),
                    };
                    remainingTests.Free();
                    return result;
                }
                public override BoundDagTest ComputeSelectedTest()
                {
                    // Our simple heuristic is to perform the first test of the
                    // first possible matched case, with two exceptions.

                    if (RemainingTests[0] is One { Test: { Kind: BoundKind.DagNonNullTest } planA })
                    {
                        switch (RemainingTests[1])
                        {
                            // In the specific case of a null check following by a type test, we skip the
                            // null check and perform the type test directly.  That's because the type test
                            // has the side-effect of performing the null check for us.
                            case One { Test: { Kind: BoundKind.DagTypeTest } planB1 }:
                                return (planA.Input == planB1.Input) ? planB1 : planA;

                            // In the specific case of a null check following by a value test (which occurs for
                            // pattern matching a string constant pattern), we skip the
                            // null check and perform the value test directly.  That's because the value test
                            // has the side-effect of performing the null check for us.
                            case One { Test: { Kind: BoundKind.DagValueTest } planB2 }:
                                return (planA.Input == planB2.Input) ? planB2 : planA;
                        }
                    }

                    return RemainingTests[0].ComputeSelectedTest();
                }
                public override string Dump(Func<BoundDagTest, string> dump)
                {
                    return $"AND({string.Join(", ", RemainingTests.Select(t => t.Dump(dump)))})";
                }
            }

            /// <summary>
            /// A sequence of tests that must be performed, any of which must succeed.
            /// The sequence is deemed to succeed if some element succeeds.
            /// </summary>
            public sealed class OrSequence : SequenceTests
            {
                private OrSequence(ImmutableArray<Tests> remainingTests) : base(remainingTests) { }
                public override BoundDagTest ComputeSelectedTest() => this.RemainingTests[0].ComputeSelectedTest();
                public override Tests Update(ArrayBuilder<Tests> remainingTests) => Create(remainingTests);
                public static Tests Create(Tests t1, Tests t2)
                {
                    if (t1 is True) return t1;
                    if (t1 is False) return t2;
                    Debug.Assert(t2 is not (True or False));
                    var builder = ArrayBuilder<Tests>.GetInstance(2);
                    builder.Add(t1);
                    builder.Add(t2);
                    return Create(builder);
                }
                public static Tests Create(ArrayBuilder<Tests> remainingTests)
                {
                    for (int i = remainingTests.Count - 1; i >= 0; i--)
                    {
                        switch (remainingTests[i])
                        {
                            case False _:
                                remainingTests.RemoveAt(i);
                                break;
                            case True t:
                                remainingTests.Free();
                                return t;
                            case OrSequence seq:
                                remainingTests.RemoveAt(i);
                                var testsToInsert = seq.RemainingTests;
                                for (int j = 0, n = testsToInsert.Length; j < n; j++)
                                    remainingTests.Insert(i + j, testsToInsert[j]);
                                break;
                        }
                    }
                    var result = remainingTests.Count switch
                    {
                        0 => False.Instance,
                        1 => remainingTests[0],
                        _ => new OrSequence(remainingTests.ToImmutable()),
                    };
                    remainingTests.Free();
                    return result;
                }
                public override string Dump(Func<BoundDagTest, string> dump)
                {
                    return $"OR({string.Join(", ", RemainingTests.Select(t => t.Dump(dump)))})";
                }
            }
        }
    }
}<|MERGE_RESOLUTION|>--- conflicted
+++ resolved
@@ -38,7 +38,6 @@
     /// is performed only after testing that the value is of that type).
     /// </para>
     /// <para>
-<<<<<<< HEAD
     /// In order to build this automaton, we start (in <see cref="MakeBoundDecisionDag"/> by computing a description of
     /// the initial state in a <see cref="DagState"/>, and then for each such state description we decide what the test
     /// or evaluation will be at that state, and compute the successor state descriptions. A state description
@@ -48,22 +47,6 @@
     /// cref="BoundDecisionDagNode"/> for each of them, containing the state transitions (including the test to perform
     /// at each node and the successor nodes) but not the state descriptions. A <see cref="BoundDecisionDag"/>
     /// containing this set of nodes becomes part of the bound nodes (e.g. in <see cref="BoundSwitchStatement"/> and
-=======
-    /// In order to build this automaton, we start (in
-    /// <see cref="MakeBoundDecisionDag(SyntaxNode, ArrayBuilder{StateForCase})"/>
-    /// by computing a description of the initial state in a <see cref="DagState"/>, and then
-    /// for each such state description we decide what the test or evaluation will be at
-    /// that state, and compute the successor state descriptions.
-    /// A state description represented by a <see cref="DagState"/> is a collection of partially matched
-    /// cases represented
-    /// by <see cref="StateForCase"/>, in which some number of the tests have already been performed
-    /// for each case.
-    /// When we have computed <see cref="DagState"/> descriptions for all of the states, we create a new
-    /// <see cref="BoundDecisionDagNode"/> for each of them, containing
-    /// the state transitions (including the test to perform at each node and the successor nodes) but
-    /// not the state descriptions. A <see cref="BoundDecisionDag"/> containing this
-    /// set of nodes becomes part of the bound nodes (e.g. in <see cref="BoundSwitchStatement"/> and
->>>>>>> e87c1aad
     /// <see cref="BoundUnconvertedSwitchExpression"/>) and is used for semantic analysis and lowering.
     /// </para>
     /// </summary>
@@ -145,19 +128,11 @@
             LabelSymbol whenTrueLabel)
         {
             var rootIdentifier = BoundDagTemp.ForOriginalInput(inputExpression);
-<<<<<<< HEAD
 
             using var builder = TemporaryArray<StateForCase>.Empty;
             builder.Add(MakeTestsForPattern(index: 1, pattern.Syntax, rootIdentifier, pattern, whenClause: null, whenTrueLabel));
 
             return MakeBoundDecisionDag(syntax, ref builder.AsRef());
-=======
-            var builder = ArrayBuilder<StateForCase>.GetInstance(1);
-            builder.Add(MakeTestsForPattern(index: 1, pattern.Syntax, rootIdentifier, pattern, whenClause: null, whenTrueLabel));
-            var result = MakeBoundDecisionDag(syntax, builder);
-            builder.Free();
-            return result;
->>>>>>> e87c1aad
         }
 
         private BoundDecisionDag CreateDecisionDagForSwitchStatement(
@@ -179,13 +154,7 @@
                 }
             }
 
-<<<<<<< HEAD
             return MakeBoundDecisionDag(syntax, ref builder.AsRef());
-=======
-            var result = MakeBoundDecisionDag(syntax, builder);
-            builder.Free();
-            return result;
->>>>>>> e87c1aad
         }
 
         /// <summary>
@@ -202,13 +171,7 @@
             foreach (BoundSwitchExpressionArm arm in switchArms)
                 builder.Add(MakeTestsForPattern(++i, arm.Syntax, rootIdentifier, arm.Pattern, arm.WhenClause, arm.Label));
 
-<<<<<<< HEAD
             return MakeBoundDecisionDag(syntax, ref builder.AsRef());
-=======
-            var result = MakeBoundDecisionDag(syntax, builder);
-            builder.Free();
-            return result;
->>>>>>> e87c1aad
         }
 
         /// <summary>
@@ -741,24 +704,14 @@
         /// decision when no decision appears to match. This implementation is nonrecursive to avoid
         /// overflowing the compiler's evaluation stack when compiling a large switch statement.
         /// </summary>
-<<<<<<< HEAD
         private BoundDecisionDag MakeBoundDecisionDag(SyntaxNode syntax, ref TemporaryArray<StateForCase> cases)
-=======
-        private BoundDecisionDag MakeBoundDecisionDag(SyntaxNode syntax, ArrayBuilder<StateForCase> cases)
->>>>>>> e87c1aad
         {
             // A work list of DagStates whose successors need to be computed
             var workList = ArrayBuilder<DagState>.GetInstance();
 
             // Build the state machine underlying the decision dag
-<<<<<<< HEAD
             using var allStates = TemporaryArray<DagState>.Empty;
             DecisionDag decisionDag = MakeDecisionDag(ref cases, ref allStates.AsRef());
-=======
-            DecisionDag decisionDag = MakeDecisionDag(cases, workList);
-
-            workList.Free();
->>>>>>> e87c1aad
 
             // Note: It is useful for debugging the dag state table construction to set a breakpoint
             // here and view `decisionDag.Dump()`.
@@ -823,18 +776,11 @@
         /// Make a <see cref="DecisionDag"/> (state machine) starting with the given set of cases in the root node,
         /// and return the node for the root.
         /// </summary>
-<<<<<<< HEAD
         private DecisionDag MakeDecisionDag(ref TemporaryArray<StateForCase> casesForRootNode, ref TemporaryArray<DagState> allStates)
         {
             // A work list of DagStates whose successors need to be computed
             using var workList = TemporaryArray<DagState>.Empty;
 
-=======
-        private DecisionDag MakeDecisionDag(
-            ArrayBuilder<StateForCase> casesForRootNode,
-            ArrayBuilder<DagState> workList)
-        {
->>>>>>> e87c1aad
             // A mapping used to make each DagState unique (i.e. to de-dup identical states).
             var uniqueState = new Dictionary<DagState, DagState>(DagStateEquivalence.Instance);
 
@@ -844,11 +790,7 @@
             // so that it is processed only once. This object identity uniqueness will be important later when we
             // start mutating the DagState nodes to compute successors and BoundDecisionDagNodes
             // for each one. That is why we have to use an equivalence relation in the dictionary `uniqueState`.
-<<<<<<< HEAD
             DagState uniquifyState(ref TemporaryArray<DagState> allStates, ArrayBuilder<StateForCase> cases, ImmutableDictionary<BoundDagTemp, IValueSet> remainingValues)
-=======
-            DagState uniquifyState(ImmutableArray<StateForCase> cases, ImmutableDictionary<BoundDagTemp, IValueSet> remainingValues)
->>>>>>> e87c1aad
             {
                 var state = DagState.Create(ref allStates, cases, remainingValues);
                 if (uniqueState.TryGetValue(state, out DagState? existingState))
@@ -899,11 +841,7 @@
                     break;
             }
 
-<<<<<<< HEAD
             var initialState = uniquifyState(ref allStates, rewrittenCases, ImmutableDictionary<BoundDagTemp, IValueSet>.Empty);
-=======
-            var initialState = uniquifyState(rewrittenCases.ToImmutableAndFree(), ImmutableDictionary<BoundDagTemp, IValueSet>.Empty);
->>>>>>> e87c1aad
 
             // Go through the worklist of DagState nodes for which we have not yet computed
             // successor states.
@@ -937,16 +875,11 @@
                     {
                         // There is a when clause to evaluate.
                         // In case the when clause fails, we prepare for the remaining cases.
-<<<<<<< HEAD
                         var stateWhenFails = ArrayBuilder<StateForCase>.GetInstance(state.Cases.Count - 1);
                         for (int i = 1, n = state.Cases.Count; i < n; i++)
                             stateWhenFails.Add(state.Cases[i]);
 
                         state.FalseBranch = uniquifyState(ref allStates, stateWhenFails, state.RemainingValues);
-=======
-                        var stateWhenFails = state.Cases.RemoveAt(0);
-                        state.FalseBranch = uniquifyState(stateWhenFails, state.RemainingValues);
->>>>>>> e87c1aad
                     }
                 }
                 else
@@ -965,17 +898,10 @@
                                 // values for each alias of an element, and now we're dealiasing them.
                                 currentValues = currentValues.Intersect(targetValues);
                             }
-<<<<<<< HEAD
                             state.TrueBranch = uniquifyState(ref allStates, RemoveEvaluation(state.Cases, e), state.RemainingValues.SetItem(e.Target, currentValues));
                             break;
                         case BoundDagEvaluation e:
                             state.TrueBranch = uniquifyState(ref allStates, RemoveEvaluation(state.Cases, e), state.RemainingValues);
-=======
-                            state.TrueBranch = uniquifyState(RemoveEvaluation(state.Cases, e), state.RemainingValues.SetItem(e.Target, currentValues));
-                            break;
-                        case BoundDagEvaluation e:
-                            state.TrueBranch = uniquifyState(RemoveEvaluation(state.Cases, e), state.RemainingValues);
->>>>>>> e87c1aad
                             // An evaluation is considered to always succeed, so there is no false branch
                             break;
                         case BoundDagTest d:
@@ -986,13 +912,8 @@
                                 out ImmutableDictionary<BoundDagTemp, IValueSet> whenTrueValues,
                                 out ImmutableDictionary<BoundDagTemp, IValueSet> whenFalseValues,
                                 ref foundExplicitNullTest);
-<<<<<<< HEAD
                             state.TrueBranch = uniquifyState(ref allStates, whenTrueDecisions, whenTrueValues);
                             state.FalseBranch = uniquifyState(ref allStates, whenFalseDecisions, whenFalseValues);
-=======
-                            state.TrueBranch = uniquifyState(whenTrueDecisions, whenTrueValues);
-                            state.FalseBranch = uniquifyState(whenFalseDecisions, whenFalseValues);
->>>>>>> e87c1aad
                             if (foundExplicitNullTest && d is BoundDagNonNullTest { IsExplicitTest: false } t)
                             {
                                 // Turn an "implicit" non-null test into an explicit one
@@ -1936,7 +1857,6 @@
             {
                 RoslynDebug.Assert(x is { });
                 RoslynDebug.Assert(y is { });
-<<<<<<< HEAD
                 if (x == y)
                     return true;
 
@@ -1950,9 +1870,6 @@
                 }
 
                 return true;
-=======
-                return x == y || x.Cases.SequenceEqual(y.Cases, static (a, b) => a.Equals(b));
->>>>>>> e87c1aad
             }
 
             public int GetHashCode(DagState x)
