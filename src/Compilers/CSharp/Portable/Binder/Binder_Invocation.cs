﻿// Copyright (c) Microsoft.  All Rights Reserved.  Licensed under the Apache License, Version 2.0.  See License.txt in the project root for license information.

using System;
using System.Collections.Generic;
using System.Collections.Immutable;
using System.Diagnostics;
using System.Linq;
using Microsoft.CodeAnalysis.CSharp.Symbols;
using Microsoft.CodeAnalysis.CSharp.Syntax;
using Roslyn.Utilities;

namespace Microsoft.CodeAnalysis.CSharp
{
    /// <summary>
    /// This portion of the binder converts an <see cref="ExpressionSyntax"/> into a <see cref="BoundExpression"/>.
    /// </summary>
    internal partial class Binder
    {
        private BoundExpression BindMethodGroup(ExpressionSyntax node, bool invoked, bool indexed, DiagnosticBag diagnostics)
        {
            switch (node.Kind())
            {
                case SyntaxKind.IdentifierName:
                case SyntaxKind.GenericName:
                    return BindIdentifier((SimpleNameSyntax)node, invoked, diagnostics);
                case SyntaxKind.SimpleMemberAccessExpression:
                case SyntaxKind.PointerMemberAccessExpression:
                    return BindMemberAccess((MemberAccessExpressionSyntax)node, invoked, indexed, diagnostics);
                case SyntaxKind.ParenthesizedExpression:
                    return BindMethodGroup(((ParenthesizedExpressionSyntax)node).Expression, invoked: false, indexed: false, diagnostics: diagnostics);
                default:
                    return BindExpression(node, diagnostics, invoked, indexed);
            }
        }

        private static ImmutableArray<MethodSymbol> GetOriginalMethods(OverloadResolutionResult<MethodSymbol> overloadResolutionResult)
        {
            // If overload resolution has failed then we want to stash away the original methods that we 
            // considered so that the IDE can display tooltips or other information about them.
            // However, if a method group contained a generic method that was type inferred then
            // the IDE wants information about the *inferred* method, not the original unconstructed
            // generic method.

            if (overloadResolutionResult == null)
            {
                return ImmutableArray<MethodSymbol>.Empty;
            }

            var builder = ArrayBuilder<MethodSymbol>.GetInstance();
            foreach (var result in overloadResolutionResult.Results)
            {
                builder.Add(result.Member);
            }
            return builder.ToImmutableAndFree();
        }

        /// <summary>
        /// Helper method to create a synthesized method invocation expression.
        /// </summary>
        /// <param name="node">Syntax Node.</param>
        /// <param name="receiver">Receiver for the method call.</param>
        /// <param name="methodName">Method to be invoked on the receiver.</param>
        /// <param name="args">Arguments to the method call.</param>
        /// <param name="diagnostics">Diagnostics.</param>
        /// <param name="typeArgsSyntax">Optional type arguments syntax.</param>
        /// <param name="typeArgs">Optional type arguments.</param>
        /// <param name="queryClause">The syntax for the query clause generating this invocation expression, if any.</param>
        /// <param name="allowFieldsAndProperties">True to allow invocation of fields and properties of delegate type. Only methods are allowed otherwise.</param>
        /// <param name="allowUnexpandedForm">False to prevent selecting a params method in unexpanded form.</param>
        /// <returns>Synthesized method invocation expression.</returns>
        internal BoundExpression MakeInvocationExpression(
            SyntaxNode node,
            BoundExpression receiver,
            string methodName,
            ImmutableArray<BoundExpression> args,
            DiagnosticBag diagnostics,
            SeparatedSyntaxList<TypeSyntax> typeArgsSyntax = default(SeparatedSyntaxList<TypeSyntax>),
            ImmutableArray<TypeSymbol> typeArgs = default(ImmutableArray<TypeSymbol>),
            CSharpSyntaxNode queryClause = null,
            bool allowFieldsAndProperties = false,
            bool allowUnexpandedForm = true)
        {
            Debug.Assert(receiver != null);

            var boundExpression = BindInstanceMemberAccess(node, node, receiver, methodName, typeArgs.NullToEmpty().Length, typeArgsSyntax, typeArgs, true, diagnostics);

            // The other consumers of this helper (await and collection initializers) require the target member to be a method.
            if (!allowFieldsAndProperties && (boundExpression.Kind == BoundKind.FieldAccess || boundExpression.Kind == BoundKind.PropertyAccess))
            {
                Symbol symbol;
                MessageID msgId;
                if (boundExpression.Kind == BoundKind.FieldAccess)
                {
                    msgId = MessageID.IDS_SK_FIELD;
                    symbol = ((BoundFieldAccess)boundExpression).FieldSymbol;
                }
                else
                {
                    msgId = MessageID.IDS_SK_PROPERTY;
                    symbol = ((BoundPropertyAccess)boundExpression).PropertySymbol;
                }

                diagnostics.Add(
                    ErrorCode.ERR_BadSKknown,
                    node.Location,
                    methodName,
                    msgId.Localize(),
                    MessageID.IDS_SK_METHOD.Localize());

                return BadExpression(node, LookupResultKind.Empty, ImmutableArray.Create(symbol), args.Add(receiver));
            }

            boundExpression = CheckValue(boundExpression, BindValueKind.RValueOrMethodGroup, diagnostics);
            boundExpression.WasCompilerGenerated = true;

            var analyzedArguments = AnalyzedArguments.GetInstance();
            Debug.Assert(!args.Any(e => e.Kind == BoundKind.OutVariablePendingInference ||
                                        e.Kind == BoundKind.OutDeconstructVarPendingInference ||
                                        e.Kind == BoundKind.DiscardedExpression && !e.HasExpressionType()));
            analyzedArguments.Arguments.AddRange(args);
            BoundExpression result = BindInvocationExpression(
                node, node, methodName, boundExpression, analyzedArguments, diagnostics, queryClause,
                allowUnexpandedForm: allowUnexpandedForm);

            // Query operator can't be called dynamically. 
            if (queryClause != null && result.Kind == BoundKind.DynamicInvocation)
            {
                // the error has already been reported by BindInvocationExpression
                Debug.Assert(diagnostics.HasAnyErrors());

                result = CreateBadCall(node, boundExpression, LookupResultKind.Viable, analyzedArguments);
            }

            result.WasCompilerGenerated = true;
            analyzedArguments.Free();
            return result;
        }

        /// <summary>
        /// Bind an expression as a method invocation.
        /// </summary>
        private BoundExpression BindInvocationExpression(
            InvocationExpressionSyntax node,
            DiagnosticBag diagnostics)
        {
            BoundExpression result;
            if (TryBindNameofOperator(node, diagnostics, out result))
            {
                return result; // all of the binding is done by BindNameofOperator
            }

            // M(__arglist()) is legal, but M(__arglist(__arglist()) is not!
            bool isArglist = node.Expression.Kind() == SyntaxKind.ArgListExpression;
            AnalyzedArguments analyzedArguments = AnalyzedArguments.GetInstance();

            if (isArglist)
            {
                BindArgumentsAndNames(node.ArgumentList, diagnostics, analyzedArguments, allowArglist: false);
                result = BindArgListOperator(node, diagnostics, analyzedArguments);
            }
            else
            {
                BoundExpression boundExpression = BindMethodGroup(node.Expression, invoked: true, indexed: false, diagnostics: diagnostics);
                boundExpression = CheckValue(boundExpression, BindValueKind.RValueOrMethodGroup, diagnostics);
                string name = boundExpression.Kind == BoundKind.MethodGroup ? GetName(node.Expression) : null;
                BindArgumentsAndNames(node.ArgumentList, diagnostics, analyzedArguments, allowArglist: true);
                result = BindInvocationExpression(node, node.Expression, name, boundExpression, analyzedArguments, diagnostics);
            }

            analyzedArguments.Free();
            return result;
        }

        private BoundExpression BindArgListOperator(InvocationExpressionSyntax node, DiagnosticBag diagnostics, AnalyzedArguments analyzedArguments)
        {
            // We allow names, oddly enough; M(__arglist(x : 123)) is legal. We just ignore them.
            TypeSymbol objType = GetSpecialType(SpecialType.System_Object, diagnostics, node);
            for (int i = 0; i < analyzedArguments.Arguments.Count; ++i)
            {
                BoundExpression argument = analyzedArguments.Arguments[i];
                if ((object)argument.Type == null && !argument.HasAnyErrors)
                {
                    // We are going to need every argument in here to have a type. If we don't have one,
                    // try converting it to object. We'll either succeed (if it is a null literal)
                    // or fail with a good error message.
                    //
                    // Note that the native compiler converts null literals to object, and for everything
                    // else it either crashes, or produces nonsense code. Roslyn improves upon this considerably.

                    analyzedArguments.Arguments[i] = GenerateConversionForAssignment(objType, argument, diagnostics);
                }
            }

            ImmutableArray<BoundExpression> arguments = analyzedArguments.Arguments.ToImmutable();
            ImmutableArray<RefKind> refKinds = analyzedArguments.RefKinds.ToImmutableOrNull();
            return new BoundArgListOperator(node, arguments, refKinds, null, analyzedArguments.HasErrors);
        }

        /// <summary>
        /// Bind an expression as a method invocation.
        /// </summary>
        private BoundExpression BindInvocationExpression(
            SyntaxNode node,
            SyntaxNode expression,
            string methodName,
            BoundExpression boundExpression,
            AnalyzedArguments analyzedArguments,
            DiagnosticBag diagnostics,
            CSharpSyntaxNode queryClause = null,
            bool allowUnexpandedForm = true)
        {
            BoundExpression result;
            NamedTypeSymbol delegateType;

            if ((object)boundExpression.Type != null && boundExpression.Type.IsDynamic())
            {
                // Either we have a dynamic method group invocation "dyn.M(...)" or 
                // a dynamic delegate invocation "dyn(...)" -- either way, bind it as a dynamic
                // invocation and let the lowering pass sort it out.
                result = BindDynamicInvocation(node, boundExpression, analyzedArguments, ImmutableArray<MethodSymbol>.Empty, diagnostics, queryClause);
            }
            else if (boundExpression.Kind == BoundKind.MethodGroup)
            {
                result = BindMethodGroupInvocation(node, expression, methodName, (BoundMethodGroup)boundExpression, analyzedArguments, diagnostics, queryClause, allowUnexpandedForm: allowUnexpandedForm);
            }
            else if ((object)(delegateType = GetDelegateType(boundExpression)) != null)
            {
                if (ReportDelegateInvokeUseSiteDiagnostic(diagnostics, delegateType, node: node))
                {
                    return CreateBadCall(node, boundExpression, LookupResultKind.Viable, analyzedArguments);
                }

                result = BindDelegateInvocation(node, expression, methodName, boundExpression, analyzedArguments, diagnostics, queryClause, delegateType);
            }
            else
            {
                if (!boundExpression.HasAnyErrors)
                {
                    diagnostics.Add(new CSDiagnosticInfo(ErrorCode.ERR_MethodNameExpected), expression.Location);
                }

                result = CreateBadCall(node, boundExpression, LookupResultKind.NotInvocable, analyzedArguments);
            }

            CheckRestrictedTypeReceiver(result, this.Compilation, diagnostics);

            return result;
        }

        private BoundExpression BindDynamicInvocation(
            SyntaxNode node,
            BoundExpression expression,
            AnalyzedArguments arguments,
            ImmutableArray<MethodSymbol> applicableMethods,
            DiagnosticBag diagnostics,
            CSharpSyntaxNode queryClause)
        {
            bool hasErrors = false;
            if (expression.Kind == BoundKind.MethodGroup)
            {
                BoundMethodGroup methodGroup = (BoundMethodGroup)expression;
                BoundExpression receiver = methodGroup.ReceiverOpt;

                // receiver is null if we are calling a static method declared on an outer class via its simple name:
                if (receiver != null)
                {
                    switch (receiver.Kind)
                    {
                        case BoundKind.BaseReference:
                            Error(diagnostics, ErrorCode.ERR_NoDynamicPhantomOnBase, node, methodGroup.Name);
                            hasErrors = true;
                            break;

                        case BoundKind.ThisReference:
                            // Can't call the HasThis method due to EE doing odd things with containing member and its containing type.
                            if ((InConstructorInitializer || InFieldInitializer) && receiver.WasCompilerGenerated)
                            {
                                // Only a static method can be called in a constructor initializer. If we were not in a ctor initializer
                                // the runtime binder would ignore the receiver, but in a ctor initializer we can't read "this" before 
                                // the base constructor is called. We need to handle this as a type qualified static method call.
                                // Also applicable to things like field initializers, which run before the ctor initializer.
                                expression = methodGroup.Update(
                                    methodGroup.TypeArgumentsOpt,
                                    methodGroup.Name,
                                    methodGroup.Methods,
                                    methodGroup.LookupSymbolOpt,
                                    methodGroup.LookupError,
                                    methodGroup.Flags & ~BoundMethodGroupFlags.HasImplicitReceiver,
                                    receiverOpt: new BoundTypeExpression(node, null, this.ContainingType),
                                    resultKind: methodGroup.ResultKind);
                            }

                            break;

                        case BoundKind.TypeOrValueExpression:
                            var typeOrValue = (BoundTypeOrValueExpression)receiver;

                            // Unfortunately, the runtime binder doesn't have APIs that would allow us to pass both "type or value".
                            // Ideally the runtime binder would choose between type and value based on the result of the overload resolution.
                            // We need to pick one or the other here. Dev11 compiler passes the type only if the value can't be accessed.
                            bool inStaticContext;
                            bool useType = IsInstance(typeOrValue.Data.ValueSymbol) && !HasThis(isExplicit: false, inStaticContext: out inStaticContext);

                            BoundExpression finalReceiver = ReplaceTypeOrValueReceiver(typeOrValue, useType, diagnostics);

                            expression = methodGroup.Update(
                                    methodGroup.TypeArgumentsOpt,
                                    methodGroup.Name,
                                    methodGroup.Methods,
                                    methodGroup.LookupSymbolOpt,
                                    methodGroup.LookupError,
                                    methodGroup.Flags,
                                    finalReceiver,
                                    methodGroup.ResultKind);
                            break;
                    }
                }
            }

            ImmutableArray<BoundExpression> argArray = BuildArgumentsForDynamicInvocation(arguments, diagnostics);

            hasErrors &= ReportBadDynamicArguments(node, argArray, diagnostics, queryClause);

            return new BoundDynamicInvocation(
                node,
                expression,
                argArray,
                arguments.GetNames(),
                arguments.RefKinds.ToImmutableOrNull(),
                applicableMethods,
                type: Compilation.DynamicType,
                hasErrors: hasErrors);
        }

        private ImmutableArray<BoundExpression> BuildArgumentsForDynamicInvocation(AnalyzedArguments arguments, DiagnosticBag diagnostics)
        {
            for (int i = 0; i < arguments.Arguments.Count; i++)
            {
                Debug.Assert(arguments.Arguments[i].Kind != BoundKind.OutDeconstructVarPendingInference);

                if (arguments.Arguments[i].Kind == BoundKind.OutVariablePendingInference ||
                    arguments.Arguments[i].Kind == BoundKind.DiscardedExpression && !arguments.Arguments[i].HasExpressionType())
                {
                    var builder = ArrayBuilder<BoundExpression>.GetInstance(arguments.Arguments.Count);
                    builder.AddRange(arguments.Arguments);

                    do
                    {
                        BoundExpression argument = builder[i];

                        if (argument.Kind == BoundKind.OutVariablePendingInference)
                        {
                            builder[i] = ((OutVariablePendingInference)argument).FailInference(this, diagnostics);
                        }
                        else if (argument.Kind == BoundKind.DiscardedExpression && !argument.HasExpressionType())
                        {
                            builder[i] = ((BoundDiscardedExpression)argument).FailInference(this, diagnostics);
                        }

                        i++;
                    }
                    while (i < builder.Count);

                    return builder.ToImmutableAndFree();
                }
            }

            return arguments.Arguments.ToImmutable();
        }

        // Returns true if there were errors.
        private static bool ReportBadDynamicArguments(
            SyntaxNode node,
            ImmutableArray<BoundExpression> arguments,
            DiagnosticBag diagnostics,
            CSharpSyntaxNode queryClause)
        {
            bool hasErrors = false;
            bool reportedBadQuery = false;

            foreach (var arg in arguments)
            {
                if (!IsLegalDynamicOperand(arg))
                {
                    if (queryClause != null && !reportedBadQuery)
                    {
                        reportedBadQuery = true;
                        Error(diagnostics, ErrorCode.ERR_BadDynamicQuery, node);
                        hasErrors = true;
                        continue;
                    }

                    if (arg.Kind == BoundKind.Lambda || arg.Kind == BoundKind.UnboundLambda)
                    {
                        // Cannot use a lambda expression as an argument to a dynamically dispatched operation without first casting it to a delegate or expression tree type.
                        Error(diagnostics, ErrorCode.ERR_BadDynamicMethodArgLambda, arg.Syntax);
                        hasErrors = true;
                    }
                    else if (arg.Kind == BoundKind.MethodGroup)
                    {
                        // Cannot use a method group as an argument to a dynamically dispatched operation. Did you intend to invoke the method?
                        Error(diagnostics, ErrorCode.ERR_BadDynamicMethodArgMemgrp, arg.Syntax);
                        hasErrors = true;
                    }
                    else if (arg.Kind == BoundKind.ArgListOperator)
                    {
                        // Not a great error message, since __arglist is not a type, but it'll do.

                        // error CS1978: Cannot use an expression of type '__arglist' as an argument to a dynamically dispatched operation
                        Error(diagnostics, ErrorCode.ERR_BadDynamicMethodArg, arg.Syntax, "__arglist");
                    }
                    else
                    {
                        // Lambdas,anonymous methods and method groups are the typeless expressions that
                        // are not usable as dynamic arguments; if we get here then the expression must have a type.
                        Debug.Assert((object)arg.Type != null);
                        // error CS1978: Cannot use an expression of type 'int*' as an argument to a dynamically dispatched operation

                        Error(diagnostics, ErrorCode.ERR_BadDynamicMethodArg, arg.Syntax, arg.Type);
                        hasErrors = true;
                    }
                }
            }
            return hasErrors;
        }

        private BoundExpression BindDelegateInvocation(
            SyntaxNode node,
            SyntaxNode expression,
            string methodName,
            BoundExpression boundExpression,
            AnalyzedArguments analyzedArguments,
            DiagnosticBag diagnostics,
            CSharpSyntaxNode queryClause,
            NamedTypeSymbol delegateType)
        {
            BoundExpression result;
            var methodGroup = MethodGroup.GetInstance();
            methodGroup.PopulateWithSingleMethod(boundExpression, delegateType.DelegateInvokeMethod);
            var overloadResolutionResult = OverloadResolutionResult<MethodSymbol>.GetInstance();
            HashSet<DiagnosticInfo> useSiteDiagnostics = null;
            OverloadResolution.MethodInvocationOverloadResolution(methodGroup.Methods, methodGroup.TypeArguments, analyzedArguments, overloadResolutionResult, ref useSiteDiagnostics);
            diagnostics.Add(node, useSiteDiagnostics);

            // If overload resolution on the "Invoke" method found an applicable candidate, and one of the arguments
            // was dynamic then treat this as a dynamic call.
            if (analyzedArguments.HasDynamicArgument && overloadResolutionResult.HasAnyApplicableMember)
            {
                result = BindDynamicInvocation(node, boundExpression, analyzedArguments, overloadResolutionResult.GetAllApplicableMembers(), diagnostics, queryClause);
            }
            else
            {
                result = BindInvocationExpressionContinued(node, expression, methodName, overloadResolutionResult, analyzedArguments, methodGroup, delegateType, diagnostics, queryClause);
            }

            overloadResolutionResult.Free();
            methodGroup.Free();
            return result;
        }

        private static bool HasApplicableConditionalMethod(OverloadResolutionResult<MethodSymbol> results)
        {
            var r = results.Results;
            for (int i = 0; i < r.Length; ++i)
            {
                if (r[i].IsApplicable && r[i].Member.IsConditional)
                {
                    return true;
                }
            }

            return false;
        }

        private BoundExpression BindMethodGroupInvocation(
            SyntaxNode syntax,
            SyntaxNode expression,
            string methodName,
            BoundMethodGroup methodGroup,
            AnalyzedArguments analyzedArguments,
            DiagnosticBag diagnostics,
            CSharpSyntaxNode queryClause,
            bool allowUnexpandedForm = true)
        {
            BoundExpression result;
            HashSet<DiagnosticInfo> useSiteDiagnostics = null;
            var resolution = this.ResolveMethodGroup(
                methodGroup, expression, methodName, analyzedArguments, isMethodGroupConversion: false,
                useSiteDiagnostics: ref useSiteDiagnostics, allowUnexpandedForm: allowUnexpandedForm);
            diagnostics.Add(expression, useSiteDiagnostics);

            if (!methodGroup.HasAnyErrors) diagnostics.AddRange(resolution.Diagnostics); // Suppress cascading.

            if (resolution.HasAnyErrors)
            {
                ImmutableArray<MethodSymbol> originalMethods;
                LookupResultKind resultKind;
                ImmutableArray<TypeSymbol> typeArguments;
                if (resolution.OverloadResolutionResult != null)
                {
                    originalMethods = GetOriginalMethods(resolution.OverloadResolutionResult);
                    resultKind = resolution.MethodGroup.ResultKind;
                    typeArguments = resolution.MethodGroup.TypeArguments.ToImmutable();
                }
                else
                {
                    originalMethods = methodGroup.Methods;
                    resultKind = methodGroup.ResultKind;
                    typeArguments = methodGroup.TypeArgumentsOpt;
                }

                result = CreateBadCall(
                    syntax,
                    methodName,
                    methodGroup.ReceiverOpt,
                    originalMethods,
                    resultKind,
                    typeArguments,
                    analyzedArguments,
                    invokedAsExtensionMethod: resolution.IsExtensionMethodGroup,
                    isDelegate: false);
            }
            else if (!resolution.IsEmpty)
            {
                // We're checking resolution.ResultKind, rather than methodGroup.HasErrors
                // to better handle the case where there's a problem with the receiver
                // (e.g. inaccessible), but the method group resolved correctly (e.g. because
                // it's actually an accessible static method on a base type).
                // CONSIDER: could check for error types amongst method group type arguments.
                if (resolution.ResultKind != LookupResultKind.Viable)
                {
                    if (resolution.MethodGroup != null)
                    {
                        // we want to force any unbound lambda arguments to cache an appropriate conversion if possible; see 9448.
                        DiagnosticBag discarded = DiagnosticBag.GetInstance();
                        result = BindInvocationExpressionContinued(
                            syntax, expression, methodName, resolution.OverloadResolutionResult, resolution.AnalyzedArguments,
                            resolution.MethodGroup, delegateTypeOpt: null, diagnostics: discarded, queryClause: queryClause);
                        discarded.Free();
                    }

                    // Since the resolution is non-empty and has no diagnostics, the LookupResultKind in its MethodGroup is uninteresting.
                    result = CreateBadCall(syntax, methodGroup, methodGroup.ResultKind, analyzedArguments);
                }
                else
                {
                    // If overload resolution found one or more applicable methods and at least one argument
                    // was dynamic then treat this as a dynamic call.
                    if (resolution.AnalyzedArguments.HasDynamicArgument &&
                        resolution.OverloadResolutionResult.HasAnyApplicableMember)
                    {
                        if (resolution.IsLocalFunctionInvocation)
                        {
                            result = BindLocalFunctionInvocationWithDynamicArgument(
                                syntax, expression, methodName, methodGroup,
                                diagnostics, queryClause, resolution);
                        }
                        else if (resolution.IsExtensionMethodGroup)
                        {
                            // error CS1973: 'T' has no applicable method named 'M' but appears to have an
                            // extension method by that name. Extension methods cannot be dynamically dispatched. Consider
                            // casting the dynamic arguments or calling the extension method without the extension method
                            // syntax.

                            // We found an extension method, so the instance associated with the method group must have 
                            // existed and had a type.
                            Debug.Assert(methodGroup.InstanceOpt != null && (object)methodGroup.InstanceOpt.Type != null);

                            Error(diagnostics, ErrorCode.ERR_BadArgTypeDynamicExtension, syntax, methodGroup.InstanceOpt.Type, methodGroup.Name);
                            result = CreateBadCall(syntax, methodGroup, methodGroup.ResultKind, analyzedArguments);
                        }
                        else
                        {
                            if (HasApplicableConditionalMethod(resolution.OverloadResolutionResult))
                            {
                                // warning CS1974: The dynamically dispatched call to method 'Foo' may fail at runtime
                                // because one or more applicable overloads are conditional methods
                                Error(diagnostics, ErrorCode.WRN_DynamicDispatchToConditionalMethod, syntax, methodGroup.Name);
                            }

                            // Note that the runtime binder may consider candidates that haven't passed compile-time final validation 
                            // and an ambiguity error may be reported. Also additional checks are performed in runtime final validation 
                            // that are not performed at compile-time.
                            // Only if the set of final applicable candidates is empty we know for sure the call will fail at runtime.
                            var finalApplicableCandidates = GetCandidatesPassingFinalValidation(syntax, resolution.OverloadResolutionResult, 
                                                                                                methodGroup.ReceiverOpt, 
                                                                                                methodGroup.TypeArgumentsOpt,
                                                                                                diagnostics);
                            if (finalApplicableCandidates.Length > 0)
                            {
                                result = BindDynamicInvocation(syntax, methodGroup, resolution.AnalyzedArguments, finalApplicableCandidates, diagnostics, queryClause);
                            }
                            else
                            {
                                result = CreateBadCall(syntax, methodGroup, methodGroup.ResultKind, analyzedArguments);
                            }
                        }
                    }
                    else
                    {
                        result = BindInvocationExpressionContinued(
                            syntax, expression, methodName, resolution.OverloadResolutionResult, resolution.AnalyzedArguments,
                            resolution.MethodGroup, delegateTypeOpt: null, diagnostics: diagnostics, queryClause: queryClause);
                    }
                }
            }
            else
            {
                result = CreateBadCall(syntax, methodGroup, methodGroup.ResultKind, analyzedArguments);
            }
            resolution.Free();
            return result;
        }

        private BoundExpression BindLocalFunctionInvocationWithDynamicArgument(
            SyntaxNode syntax,
            SyntaxNode expression,
            string methodName,
            BoundMethodGroup boundMethodGroup,
            DiagnosticBag diagnostics,
            CSharpSyntaxNode queryClause,
            MethodGroupResolution resolution)
        {
            // Invocations of local functions with dynamic arguments
            // don't need to be dispatched as dynamic invocations
            // since they cannot be overloaded.  Instead, we'll just
            // emit a standard call with dynamic implicit conversions
            // for any dynamic arguments. The one exception is params
            // arguments which cannot be targeted by dynamic arguments
            // because there is an ambiguity between an array target
            // and the params element target. See
            // https://github.com/dotnet/roslyn/issues/10708

            Debug.Assert(resolution.IsLocalFunctionInvocation);
            Debug.Assert(resolution.OverloadResolutionResult.Succeeded);
            Debug.Assert(queryClause == null);

            var validResult = resolution.OverloadResolutionResult.ValidResult;

            var args = resolution.AnalyzedArguments.Arguments;
            var localFunction = validResult.Member;
            var methodResult = validResult.Result;

            // We're only in trouble if a dynamic argument is passed to the
            // params parameter and is ambiguous at compile time between
            // normal and expanded form i.e., there is exactly one dynamic
            // argument to a params parameter
            if (OverloadResolution.IsValidParams(localFunction) &&
                methodResult.Kind == MemberResolutionKind.ApplicableInNormalForm)
            {
                var parameters = localFunction.Parameters;

                Debug.Assert(parameters.Last().IsParams);

                var lastParamIndex = parameters.Length - 1;

                for (int i = 0; i < args.Count; ++i)
                {
                    var arg = args[i];
                    if (arg.HasDynamicType() &&
                        methodResult.ParameterFromArgument(i) == lastParamIndex)
                    {
                        Error(diagnostics,
                            ErrorCode.ERR_DynamicLocalFunctionParamsParameter,
                            syntax, parameters.Last().Name, localFunction.Name);
                        return BindDynamicInvocation(
                            syntax,
                            boundMethodGroup,
                            resolution.AnalyzedArguments,
                            resolution.OverloadResolutionResult.GetAllApplicableMembers(),
                            diagnostics,
                            queryClause);
                    }
                }
            }

            return BindInvocationExpressionContinued(
                node: syntax,
                expression: expression,
                methodName: methodName,
                result: resolution.OverloadResolutionResult,
                analyzedArguments: resolution.AnalyzedArguments,
                methodGroup: resolution.MethodGroup,
                delegateTypeOpt: null,
                diagnostics: diagnostics,
                queryClause: queryClause);
        }

        private ImmutableArray<TMethodOrPropertySymbol> GetCandidatesPassingFinalValidation<TMethodOrPropertySymbol>(
            SyntaxNode syntax, 
            OverloadResolutionResult<TMethodOrPropertySymbol> overloadResolutionResult,
            BoundExpression receiverOpt,
            ImmutableArray<TypeSymbol> typeArgumentsOpt,
            DiagnosticBag diagnostics) where TMethodOrPropertySymbol : Symbol
        {
            Debug.Assert(overloadResolutionResult.HasAnyApplicableMember);

            var finalCandidates = ArrayBuilder<TMethodOrPropertySymbol>.GetInstance();
            DiagnosticBag firstFailed = null;
            DiagnosticBag candidateDiagnostics = DiagnosticBag.GetInstance();

            for (int i = 0, n = overloadResolutionResult.ResultsBuilder.Count; i < n; i++)
            {
                var result = overloadResolutionResult.ResultsBuilder[i];
                if (result.Result.IsApplicable)
                {
                    // For F to pass the check, all of the following must hold:
                    //      ...
                    // * If the type parameters of F were substituted in the step above, their constraints are satisfied.
                    // * If F is a static method, the method group must have resulted from a simple-name, a member-access through a type, 
                    //   or a member-access whose receiver can't be classified as a type or value until after overload resolution (see §7.6.4.1). 
                    // * If F is an instance method, the method group must have resulted from a simple-name, a member-access through a variable or value, 
                    //   or a member-access whose receiver can't be classified as a type or value until after overload resolution (see §7.6.4.1).

                    if (!MemberGroupFinalValidationAccessibilityChecks(receiverOpt, result.Member, syntax, candidateDiagnostics, invokedAsExtensionMethod: false) &&
                        (typeArgumentsOpt.IsDefault || ((MethodSymbol)(object)result.Member).CheckConstraints(this.Conversions, syntax, this.Compilation, candidateDiagnostics)))
                    {
                        finalCandidates.Add(result.Member);
                        continue;
                    }

                    if (firstFailed == null)
                    {
                        firstFailed = candidateDiagnostics;
                        candidateDiagnostics = DiagnosticBag.GetInstance();
                    }
                    else
                    {
                        candidateDiagnostics.Clear();
                    }
                }
            }

            if (firstFailed != null)
            {
                // Report diagnostics of the first candidate that failed the validation
                // unless we have at least one candidate that passes.
                if (finalCandidates.Count == 0)
                {
                    diagnostics.AddRange(firstFailed);
                }

                firstFailed.Free();
            }

            candidateDiagnostics.Free();

            return finalCandidates.ToImmutableAndFree();
        }

        private static void CheckRestrictedTypeReceiver(BoundExpression expression, Compilation compilation, DiagnosticBag diagnostics)
        {
            Debug.Assert(diagnostics != null);

            // It is never legal to box a restricted type, even if we are boxing it as the receiver
            // of a method call. When must be box? We skip boxing when the method in question is defined
            // on the restricted type or overridden by the restricted type.
            switch (expression.Kind)
            {
                case BoundKind.Call:
                    {
                        var call = (BoundCall)expression;
                        if (!call.HasAnyErrors &&
                            call.ReceiverOpt != null &&
                            (object)call.ReceiverOpt.Type != null &&
                            call.ReceiverOpt.Type.IsRestrictedType() &&
                            call.Method.ContainingType != call.ReceiverOpt.Type)
                        {
                            // error CS0029: Cannot implicitly convert type 'TypedReference' to 'object'
                            SymbolDistinguisher distinguisher = new SymbolDistinguisher(compilation, call.ReceiverOpt.Type, call.Method.ContainingType);
                            Error(diagnostics, ErrorCode.ERR_NoImplicitConv, call.ReceiverOpt.Syntax, distinguisher.First, distinguisher.Second);
                        }
                    }
                    break;
                case BoundKind.DynamicInvocation:
                    {
                        var dynInvoke = (BoundDynamicInvocation)expression;
                        if (!dynInvoke.HasAnyErrors &&
                            (object)dynInvoke.Expression.Type != null &&
                            dynInvoke.Expression.Type.IsRestrictedType())
                        {
                            // eg: b = typedReference.Equals(dyn);
                            // error CS1978: Cannot use an expression of type 'TypedReference' as an argument to a dynamically dispatched operation
                            Error(diagnostics, ErrorCode.ERR_BadDynamicMethodArg, dynInvoke.Expression.Syntax, dynInvoke.Expression.Type);
                        }
                    }
                    break;
                default:
                    throw ExceptionUtilities.UnexpectedValue(expression.Kind);
            }
        }

        /// <summary>
        /// Perform overload resolution on the method group or expression (BoundMethodGroup)
        /// and arguments and return a BoundExpression representing the invocation.
        /// </summary>
        /// <param name="node">Invocation syntax node.</param>
        /// <param name="expression">The syntax for the invoked method, including receiver.</param>
        /// <param name="methodName">Name of the invoked method.</param>
        /// <param name="result">Overload resolution result for method group executed by caller.</param>
        /// <param name="analyzedArguments">Arguments bound by the caller.</param>
        /// <param name="methodGroup">Method group if the invocation represents a potentially overloaded member.</param>
        /// <param name="delegateTypeOpt">Delegate type if method group represents a delegate.</param>
        /// <param name="diagnostics">Diagnostics.</param>
        /// <param name="queryClause">The syntax for the query clause generating this invocation expression, if any.</param>
        /// <returns>BoundCall or error expression representing the invocation.</returns>
        private BoundCall BindInvocationExpressionContinued(
            SyntaxNode node,
            SyntaxNode expression,
            string methodName,
            OverloadResolutionResult<MethodSymbol> result,
            AnalyzedArguments analyzedArguments,
            MethodGroup methodGroup,
            NamedTypeSymbol delegateTypeOpt,
            DiagnosticBag diagnostics,
            CSharpSyntaxNode queryClause = null)
        {
            Debug.Assert(node != null);
            Debug.Assert(methodGroup != null);
            Debug.Assert(methodGroup.Error == null);
            Debug.Assert(methodGroup.Methods.Count > 0);
            Debug.Assert(((object)delegateTypeOpt == null) || (methodGroup.Methods.Count == 1));

            var invokedAsExtensionMethod = methodGroup.IsExtensionMethodGroup;

            // Delegate invocations should never be considered extension method
            // invocations (even though the delegate may refer to an extension method).
            Debug.Assert(!invokedAsExtensionMethod || ((object)delegateTypeOpt == null));

            // We have already determined that we are not in a situation where we can successfully do
            // a dynamic binding. We might be in one of the following situations:
            //
            // * There were dynamic arguments but overload resolution still found zero applicable candidates.
            // * There were no dynamic arguments and overload resolution found zero applicable candidates.
            // * There were no dynamic arguments and overload resolution found multiple applicable candidates
            //   without being able to find the best one.
            //
            // In those three situations we might give an additional error.

            if (!result.Succeeded)
            {
                if (analyzedArguments.HasErrors)
                {
                    // Errors for arguments have already been reported, except for unbound lambdas.
                    // We report those now.
                    foreach (var argument in analyzedArguments.Arguments)
                    {
                        var unboundLambda = argument as UnboundLambda;
                        if (unboundLambda != null)
                        {
                            var boundWithErrors = unboundLambda.BindForErrorRecovery();
                            diagnostics.AddRange(boundWithErrors.Diagnostics);
                        }
                    }
                }
                else
                {
                    // Since there were no argument errors to report, we report an error on the invocation itself.
                    string name = (object)delegateTypeOpt == null ? methodName : null;
                    result.ReportDiagnostics(this, GetLocationForOverloadResolutionDiagnostic(node, expression), diagnostics, name,
                        methodGroup.Receiver, analyzedArguments, methodGroup.Methods.ToImmutable(),
                        typeContainingConstructor: null, delegateTypeBeingInvoked: delegateTypeOpt,
                        queryClause: queryClause);
                }

                return CreateBadCall(node, methodGroup.Name, invokedAsExtensionMethod && analyzedArguments.Arguments.Count > 0 && (object)methodGroup.Receiver == (object)analyzedArguments.Arguments[0] ? null : methodGroup.Receiver,
                    GetOriginalMethods(result), methodGroup.ResultKind, methodGroup.TypeArguments.ToImmutable(), analyzedArguments, invokedAsExtensionMethod: invokedAsExtensionMethod, isDelegate: ((object)delegateTypeOpt != null));
            }

            // Otherwise, there were no dynamic arguments and overload resolution found a unique best candidate. 
            // We still have to determine if it passes final validation.

            var methodResult = result.ValidResult;
            var returnType = methodResult.Member.ReturnType;
            this.CoerceArguments(methodResult, analyzedArguments.Arguments, diagnostics);

            var method = methodResult.Member;
            var expanded = methodResult.Result.Kind == MemberResolutionKind.ApplicableInExpandedForm;
            var argsToParams = methodResult.Result.ArgsToParamsOpt;

            // It is possible that overload resolution succeeded, but we have chosen an
            // instance method and we're in a static method. A careful reading of the
            // overload resolution spec shows that the "final validation" stage allows an
            // "implicit this" on any method call, not just method calls from inside
            // instance methods. Therefore we must detect this scenario here, rather than in
            // overload resolution.

            var receiver = ReplaceTypeOrValueReceiver(methodGroup.Receiver, method.IsStatic && !invokedAsExtensionMethod, diagnostics);

            // Note: we specifically want to do final validation (7.6.5.1) without checking delegate compatibility (15.2),
            // so we're calling MethodGroupFinalValidation directly, rather than via MethodGroupConversionHasErrors.
            // Note: final validation wants the receiver that corresponds to the source representation
            // (i.e. the first argument, if invokedAsExtensionMethod).
            var gotError = MemberGroupFinalValidation(receiver, method, expression, diagnostics, invokedAsExtensionMethod);

            // Skip building up a new array if the first argument doesn't have to be modified.
            ImmutableArray<BoundExpression> args;
            if (invokedAsExtensionMethod && !ReferenceEquals(receiver, methodGroup.Receiver))
            {
                ArrayBuilder<BoundExpression> builder = ArrayBuilder<BoundExpression>.GetInstance();

                // Because the receiver didn't pass through CoerceArguments, we need to apply an appropriate
                // conversion here.
                Debug.Assert(method.ParameterCount > 0);
                Debug.Assert(argsToParams.IsDefault || argsToParams[0] == 0);
                BoundExpression convertedReceiver = CreateConversion(receiver, methodResult.Result.ConversionForArg(0), method.Parameters[0].Type, diagnostics);
                builder.Add(convertedReceiver);

                bool first = true;
                foreach (BoundExpression arg in analyzedArguments.Arguments)
                {
                    if (first)
                    {
                        // Skip the first argument (the receiver), since we added our own.
                        first = false;
                    }
                    else
                    {
                        builder.Add(arg);
                    }
                }
                args = builder.ToImmutableAndFree();
            }
            else
            {
                args = analyzedArguments.Arguments.ToImmutable();
            }

            // This will be the receiver of the BoundCall node that we create.
            // For extension methods, there is no receiver because the receiver in source was actually the first argument.
            // For instance methods, we may have synthesized an implicit this node.  We'll keep it for the emitter.
            // For static methods, we may have synthesized a type expression.  It serves no purpose, so we'll drop it.
            if (invokedAsExtensionMethod || (method.IsStatic && receiver != null && receiver.WasCompilerGenerated))
            {
                receiver = null;
            }

            var argNames = analyzedArguments.GetNames();
            var argRefKinds = analyzedArguments.RefKinds.ToImmutableOrNull();

            if (!gotError && !method.IsStatic && receiver != null && receiver.Kind == BoundKind.ThisReference && receiver.WasCompilerGenerated)
            {
                gotError = IsRefOrOutThisParameterCaptured(node, diagnostics);
            }

            // What if some of the arguments are implicit?  Dev10 reports unsafe errors
            // if the implied argument would have an unsafe type.  We need to check
            // the parameters explicitly, since there won't be bound nodes for the implied
            // arguments until lowering.
            if (method.HasUnsafeParameter())
            {
                // Don't worry about double reporting (i.e. for both the argument and the parameter)
                // because only one unsafe diagnostic is allowed per scope - the others are suppressed.
                gotError = ReportUnsafeIfNotAllowed(node, diagnostics) || gotError;
            }

            bool hasBaseReceiver = receiver != null && receiver.Kind == BoundKind.BaseReference;

            ReportDiagnosticsIfObsolete(diagnostics, method, node, hasBaseReceiver);

            // No use site errors, but there could be use site warnings.
            // If there are any use site warnings, they have already been reported by overload resolution.
            Debug.Assert(!method.HasUseSiteError, "Shouldn't have reached this point if there were use site errors.");

            if (method.IsRuntimeFinalizer())
            {
                ErrorCode code = hasBaseReceiver
                    ? ErrorCode.ERR_CallingBaseFinalizeDeprecated
                    : ErrorCode.ERR_CallingFinalizeDeprecated;
                Error(diagnostics, code, node);
                gotError = true;
            }

            Debug.Assert(args.IsDefaultOrEmpty || (object)receiver != (object)args[0]);

            if ((object)delegateTypeOpt != null)
            {
                return new BoundCall(node, receiver, method, args, argNames, argRefKinds, isDelegateCall: true,
                            expanded: expanded, invokedAsExtensionMethod: invokedAsExtensionMethod,
                            argsToParamsOpt: argsToParams, resultKind: LookupResultKind.Viable, type: returnType, hasErrors: gotError);
            }
            else
            {
                if ((object)receiver != null && receiver.Kind == BoundKind.BaseReference && method.IsAbstract)
                {
                    Error(diagnostics, ErrorCode.ERR_AbstractBaseCall, node, method);
                    gotError = true;
                }

                if (!method.IsStatic)
                {
                    WarnOnAccessOfOffDefault(node.Kind() == SyntaxKind.InvocationExpression ?
                                                ((InvocationExpressionSyntax)node).Expression :
                                                node,
                                             receiver,
                                             diagnostics);
                }

                return new BoundCall(node, receiver, method, args, argNames, argRefKinds, isDelegateCall: false,
                            expanded: expanded, invokedAsExtensionMethod: invokedAsExtensionMethod,
                            argsToParamsOpt: argsToParams, resultKind: LookupResultKind.Viable, type: returnType, hasErrors: gotError);
            }
        }

        /// <param name="node">Invocation syntax node.</param>
        /// <param name="expression">The syntax for the invoked method, including receiver.</param>
        private static Location GetLocationForOverloadResolutionDiagnostic(SyntaxNode node, SyntaxNode expression)
        {
            if (node != expression)
            {
                switch (expression.Kind())
                {
                    case SyntaxKind.QualifiedName:
                        return ((QualifiedNameSyntax)expression).Right.GetLocation();

                    case SyntaxKind.SimpleMemberAccessExpression:
                    case SyntaxKind.PointerMemberAccessExpression:
                        return ((MemberAccessExpressionSyntax)expression).Name.GetLocation();
                }
            }

            return expression.GetLocation();
        }

        /// <summary>
        /// Replace a BoundTypeOrValueExpression with a BoundExpression for either a type (if useType is true)
        /// or a value (if useType is false).  Any other node is unmodified.
        /// </summary>
        /// <remarks>
        /// Call this once overload resolution has succeeded on the method group of which the BoundTypeOrValueExpression
        /// is the receiver.  Generally, useType will be true if the chosen method is static and false otherwise.
        /// </remarks>
        private BoundExpression ReplaceTypeOrValueReceiver(BoundExpression receiver, bool useType, DiagnosticBag diagnostics)
        {
            if ((object)receiver == null)
            {
                return null;
            }

            switch (receiver.Kind)
            {
                case BoundKind.TypeOrValueExpression:
                    var typeOrValue = (BoundTypeOrValueExpression)receiver;
                    if (useType)
                    {
                        diagnostics.AddRange(typeOrValue.Data.TypeDiagnostics);
                        return typeOrValue.Data.TypeExpression;
                    }
                    else
                    {
                        diagnostics.AddRange(typeOrValue.Data.ValueDiagnostics);
                        return CheckValue(typeOrValue.Data.ValueExpression, BindValueKind.RValue, diagnostics);
                    }

                case BoundKind.QueryClause:
                    // a query clause may wrap a TypeOrValueExpression.
                    var q = (BoundQueryClause)receiver;
                    var value = q.Value;
                    var replaced = ReplaceTypeOrValueReceiver(value, useType, diagnostics);
                    return (value == replaced) ? q : q.Update(replaced, q.DefinedSymbol, q.Operation, q.Cast, q.Binder, q.UnoptimizedForm, q.Type);
            }

            return receiver;
        }

        /// <summary>
        /// Return the delegate type if this expression represents a delegate.
        /// </summary>
        private static NamedTypeSymbol GetDelegateType(BoundExpression expr)
        {
            if ((object)expr != null && expr.Kind != BoundKind.TypeExpression)
            {
                var type = expr.Type as NamedTypeSymbol;
                if (((object)type != null) && type.IsDelegateType())
                {
                    return type;
                }
            }
            return null;
        }

        private BoundCall CreateBadCall(
            SyntaxNode node,
            string name,
            BoundExpression receiver,
            ImmutableArray<MethodSymbol> methods,
            LookupResultKind resultKind,
            ImmutableArray<TypeSymbol> typeArguments,
            AnalyzedArguments analyzedArguments,
            bool invokedAsExtensionMethod,
            bool isDelegate)
        {
            MethodSymbol method;
            ImmutableArray<BoundExpression> args;
            if (!typeArguments.IsDefaultOrEmpty)
            {
                var constructedMethods = ArrayBuilder<MethodSymbol>.GetInstance();
                foreach (var m in methods)
                {
                    constructedMethods.Add(m.ConstructedFrom == m && m.Arity == typeArguments.Length ? m.Construct(typeArguments) : m);
                }

                methods = constructedMethods.ToImmutableAndFree();
            }

            if (methods.Length == 1 && !IsUnboundGeneric(methods[0]))
            {
                method = methods[0];
            }
            else
            {
                var returnType = GetCommonTypeOrReturnType(methods) ?? new ExtendedErrorTypeSymbol(this.Compilation, string.Empty, arity: 0, errorInfo: null);
                var methodContainer = (object)receiver != null && (object)receiver.Type != null
                    ? receiver.Type
                    : this.ContainingType;
                method = new ErrorMethodSymbol(methodContainer, returnType, name);
            }

            args = BuildArgumentsForErrorRecovery(analyzedArguments, methods);
            var argNames = analyzedArguments.GetNames();
            var argRefKinds = analyzedArguments.RefKinds.ToImmutableOrNull();
            return BoundCall.ErrorCall(node, receiver, method, args, argNames, argRefKinds, isDelegate, invokedAsExtensionMethod: invokedAsExtensionMethod, originalMethods: methods, resultKind: resultKind);
        }

        private static bool IsUnboundGeneric(MethodSymbol method)
        {
            return method.IsGenericMethod && method.ConstructedFrom() == method;
        }

        private ImmutableArray<BoundExpression> BuildArgumentsForErrorRecovery(AnalyzedArguments analyzedArguments, ImmutableArray<MethodSymbol> methods)
        {
            var parameterListList = ArrayBuilder<ImmutableArray<ParameterSymbol>>.GetInstance();
            foreach (var m in methods)
            {
                if (!IsUnboundGeneric(m) && m.ParameterCount > 0) parameterListList.Add(m.Parameters);
            }

            var result = BuildArgumentsForErrorRecovery(analyzedArguments, parameterListList);
            parameterListList.Free();
            return result;
        }

        private ImmutableArray<BoundExpression> BuildArgumentsForErrorRecovery(AnalyzedArguments analyzedArguments, ImmutableArray<PropertySymbol> properties)
        {
            var parameterListList = ArrayBuilder<ImmutableArray<ParameterSymbol>>.GetInstance();
            foreach (var m in properties)
            {
                if (m.ParameterCount > 0) parameterListList.Add(m.Parameters);
            }

            var result = BuildArgumentsForErrorRecovery(analyzedArguments, parameterListList);
            parameterListList.Free();
            return result;
        }

        private ImmutableArray<BoundExpression> BuildArgumentsForErrorRecovery(AnalyzedArguments analyzedArguments, IEnumerable<ImmutableArray<ParameterSymbol>> parameterListList)
        {
            // Since the purpose is to bind any unbound arguments, we return early if there are none.
            if (!analyzedArguments.Arguments.Any(e => (object)e.Type == null))
            {
                return analyzedArguments.Arguments.ToImmutable();
            }

            int argumentCount = analyzedArguments.Arguments.Count;
            ArrayBuilder<BoundExpression> newArguments = ArrayBuilder<BoundExpression>.GetInstance(argumentCount);
            newArguments.AddRange(analyzedArguments.Arguments);
            for (int i = 0; i < argumentCount; i++)
            {
                var argument = newArguments[i];
                if ((object)argument.Type != null)
                {
                    continue;
                }

                switch (argument.Kind)
                {
                    case BoundKind.UnboundLambda:
<<<<<<< HEAD
                        {
                            // bind the argument against each applicable parameter
                            var unboundArgument = (UnboundLambda)argument;
                            foreach (var parameterList in parameterListList)
                            {
                                var parameterType = GetCorrespondingParameterType(analyzedArguments, i, parameterList);
                                if (parameterType?.Kind == SymbolKind.NamedType)
                                {
                                    var discarded = unboundArgument.Bind((NamedTypeSymbol)parameterType);
                                }
                            }

                            // replace the unbound lambda with its best inferred bound version
                            newArguments[i] = unboundArgument.BindForErrorRecovery();
                            break;
                        }
                    case BoundKind.OutVariablePendingInference:
                        {
                            // See if all applicable applicable parameters have the same type
                            TypeSymbol candidateType = null;
                            foreach (var parameterList in parameterListList)
                            {
                                var parameterType = GetCorrespondingParameterType(analyzedArguments, i, parameterList);
                                if ((object)parameterType != null)
                                {
                                    if ((object)candidateType == null)
                                    {
                                        candidateType = parameterType;
                                    }
                                    else if (!candidateType.Equals(parameterType, TypeCompareKind.IgnoreCustomModifiersAndArraySizesAndLowerBounds))
                                    {
                                        // type mismatch
                                        candidateType = null;
                                        break;
                                    }
                                }
                            }

                            if ((object)candidateType == null)
                            {
                                newArguments[i] = ((OutVariablePendingInference)argument).FailInference(this, null);
                            }
                            else
                            {
                                newArguments[i] = ((OutVariablePendingInference)argument).SetInferredType(candidateType, null);
                            }

=======
                        {
                            // bind the argument against each applicable parameter
                            var unboundArgument = (UnboundLambda)argument;
                            foreach (var parameterList in parameterListList)
                            {
                                var parameterType = GetCorrespondingParameterType(analyzedArguments, i, parameterList);
                                if (parameterType?.Kind == SymbolKind.NamedType)
                                {
                                    var discarded = unboundArgument.Bind((NamedTypeSymbol)parameterType);
                                }
                            }

                            // replace the unbound lambda with its best inferred bound version
                            newArguments[i] = unboundArgument.BindForErrorRecovery();
                            break;
                        }
                    case BoundKind.OutVariablePendingInference:
                    case BoundKind.DiscardedExpression:
                        {
                            if (argument.HasExpressionType())
                            {
                                break;
                            }

                            // See if all applicable applicable parameters have the same type
                            TypeSymbol candidateType = null;
                            foreach (var parameterList in parameterListList)
                            {
                                var parameterType = GetCorrespondingParameterType(analyzedArguments, i, parameterList);
                                if ((object)parameterType != null)
                                {
                                    if ((object)candidateType == null)
                                    {
                                        candidateType = parameterType;
                                    }
                                    else if (!candidateType.Equals(parameterType, TypeCompareKind.IgnoreCustomModifiersAndArraySizesAndLowerBounds))
                                    {
                                        // type mismatch
                                        candidateType = null;
                                        break;
                                    }
                                }
                            }

                            if (argument.Kind == BoundKind.OutVariablePendingInference)
                            {
                                if ((object)candidateType == null)
                                {
                                    newArguments[i] = ((OutVariablePendingInference)argument).FailInference(this, null);
                                }
                                else
                                {
                                    newArguments[i] = ((OutVariablePendingInference)argument).SetInferredType(candidateType, null);
                                }
                            }
                            else if (argument.Kind == BoundKind.DiscardedExpression)
                            {
                                if ((object)candidateType == null)
                                {
                                    newArguments[i] = ((BoundDiscardedExpression)argument).FailInference(this, null);
                                }
                                else
                                {
                                    newArguments[i] = ((BoundDiscardedExpression)argument).SetInferredType(candidateType);
                                }
                            }

>>>>>>> 2ba627f1
                            break;
                        }
                    case BoundKind.OutDeconstructVarPendingInference:
                        {
                            newArguments[i] = ((OutDeconstructVarPendingInference)argument).FailInference(this);
                            break;
                        }
<<<<<<< HEAD
                    case BoundKind.DiscardedExpression:
                        {
                            newArguments[i] = ((BoundDiscardedExpression)argument).Update(CreateErrorType("var"));
                            break;
                        }
=======
>>>>>>> 2ba627f1
                }
            }

            return newArguments.ToImmutableAndFree();
        }

        /// <summary>
        /// Compute the type of the corresponding parameter, if any. This is used to improve error recovery,
        /// for bad invocations, not for semantic analysis of correct invocations, so it is a heuristic.
        /// If no parameter appears to correspond to the given argument, we return null.
        /// </summary>
        /// <param name="analyzedArguments">The analyzed argument list</param>
        /// <param name="i">The index of the argument</param>
        /// <param name="parameterList">The parameter list to match against</param>
        /// <returns>The type of the corresponding parameter.</returns>
        private static TypeSymbol GetCorrespondingParameterType(AnalyzedArguments analyzedArguments, int i, ImmutableArray<ParameterSymbol> parameterList)
        {
            string name = analyzedArguments.Name(i);
            if (name != null)
            {
                // look for a parameter by that name
                foreach (var parameter in parameterList)
                {
                    if (parameter.Name == name) return parameter.Type;
                }

                return null;
            }

            return (i < parameterList.Length) ? parameterList[i].Type : null;
            // CONSIDER: should we handle variable argument lists?
        }

        /// <summary>
        /// Absent parameter types to bind the arguments, we simply use the arguments provided for error recovery.
        /// </summary>
        private ImmutableArray<BoundExpression> BuildArgumentsForErrorRecovery(AnalyzedArguments analyzedArguments)
        {
            return BuildArgumentsForErrorRecovery(analyzedArguments, Enumerable.Empty<ImmutableArray<ParameterSymbol>>());
        }

        private BoundCall CreateBadCall(
            SyntaxNode node,
            BoundExpression expr,
            LookupResultKind resultKind,
            AnalyzedArguments analyzedArguments)
        {
            TypeSymbol returnType = new ExtendedErrorTypeSymbol(this.Compilation, string.Empty, arity: 0, errorInfo: null);
            var methodContainer = expr.Type ?? this.ContainingType;
            MethodSymbol method = new ErrorMethodSymbol(methodContainer, returnType, string.Empty);

            var args = BuildArgumentsForErrorRecovery(analyzedArguments);
            var argNames = analyzedArguments.GetNames();
            var argRefKinds = analyzedArguments.RefKinds.ToImmutableOrNull();
            var originalMethods = (expr.Kind == BoundKind.MethodGroup) ? ((BoundMethodGroup)expr).Methods : ImmutableArray<MethodSymbol>.Empty;

            return BoundCall.ErrorCall(node, expr, method, args, argNames, argRefKinds, isDelegateCall: false, invokedAsExtensionMethod: false, originalMethods: originalMethods, resultKind: resultKind);
        }

        private static TypeSymbol GetCommonTypeOrReturnType<TMember>(ImmutableArray<TMember> members)
            where TMember : Symbol
        {
            TypeSymbol type = null;
            for (int i = 0, n = members.Length; i < n; i++)
            {
                TypeSymbol returnType = members[i].GetTypeOrReturnType();
                if ((object)type == null)
                {
                    type = returnType;
                }
                else if (type != returnType)
                {
                    return null;
                }
            }

            return type;
        }

        private bool TryBindNameofOperator(InvocationExpressionSyntax node, DiagnosticBag diagnostics, out BoundExpression result)
        {
            result = null;
            if (node.Expression.Kind() != SyntaxKind.IdentifierName ||
                ((IdentifierNameSyntax)node.Expression).Identifier.ContextualKind() != SyntaxKind.NameOfKeyword ||
                node.ArgumentList.Arguments.Count != 1)
            {
                return false;
            }

            ArgumentSyntax argument = node.ArgumentList.Arguments[0];
            if (argument.NameColon != null || argument.RefOrOutKeyword != default(SyntaxToken) || InvocableNameofInScope())
            {
                return false;
            }

            result = BindNameofOperatorInternal(node, diagnostics);
            return true;
        }

        private BoundExpression BindNameofOperatorInternal(InvocationExpressionSyntax node, DiagnosticBag diagnostics)
        {
            CheckFeatureAvailability(node.GetLocation(), MessageID.IDS_FeatureNameof, diagnostics);
            var argument = node.ArgumentList.Arguments[0].Expression;
            string name = "";
            // We relax the instance-vs-static requirement for top-level member access expressions by creating a NameofBinder binder.
            var nameofBinder = new NameofBinder(argument, this);
            var boundArgument = nameofBinder.BindExpression(argument, diagnostics);
            if (!boundArgument.HasAnyErrors && CheckSyntaxForNameofArgument(argument, out name, diagnostics) && boundArgument.Kind == BoundKind.MethodGroup)
            {
                var methodGroup = (BoundMethodGroup)boundArgument;
                if (!methodGroup.TypeArgumentsOpt.IsDefaultOrEmpty)
                {
                    // method group with type parameters not allowed
                    diagnostics.Add(ErrorCode.ERR_NameofMethodGroupWithTypeParameters, argument.Location);
                }
                else
                {
                    nameofBinder.EnsureNameofExpressionSymbols(methodGroup, diagnostics);
                }
            }

            return new BoundNameOfOperator(node, boundArgument, ConstantValue.Create(name), Compilation.GetSpecialType(SpecialType.System_String));
        }

        private void EnsureNameofExpressionSymbols(BoundMethodGroup methodGroup, DiagnosticBag diagnostics)
        {
            // Check that the method group contains something applicable. Otherwise error.
            HashSet<DiagnosticInfo> useSiteDiagnostics = null;
            var resolution = ResolveMethodGroup(methodGroup, analyzedArguments: null, isMethodGroupConversion: false, useSiteDiagnostics: ref useSiteDiagnostics);
            diagnostics.Add(methodGroup.Syntax, useSiteDiagnostics);
            diagnostics.AddRange(resolution.Diagnostics);
            if (resolution.IsExtensionMethodGroup)
            {
                diagnostics.Add(ErrorCode.ERR_NameofExtensionMethod, methodGroup.Syntax.Location);
            }
        }

        /// <summary>
        /// Returns true if syntax form is OK (so no errors were reported)
        /// </summary>
        private bool CheckSyntaxForNameofArgument(ExpressionSyntax argument, out string name, DiagnosticBag diagnostics, bool top = true)
        {
            switch (argument.Kind())
            {
                case SyntaxKind.IdentifierName:
                    {
                        var syntax = (IdentifierNameSyntax)argument;
                        name = syntax.Identifier.ValueText;
                        return true;
                    }
                case SyntaxKind.GenericName:
                    {
                        var syntax = (GenericNameSyntax)argument;
                        name = syntax.Identifier.ValueText;
                        return true;
                    }
                case SyntaxKind.SimpleMemberAccessExpression:
                    {
                        var syntax = (MemberAccessExpressionSyntax)argument;
                        bool ok = true;
                        switch (syntax.Expression.Kind())
                        {
                            case SyntaxKind.BaseExpression:
                            case SyntaxKind.ThisExpression:
                                break;
                            default:
                                ok = CheckSyntaxForNameofArgument(syntax.Expression, out name, diagnostics, false);
                                break;
                        }
                        name = syntax.Name.Identifier.ValueText;
                        return ok;
                    }
                case SyntaxKind.AliasQualifiedName:
                    {
                        var syntax = (AliasQualifiedNameSyntax)argument;
                        bool ok = true;
                        if (top)
                        {
                            diagnostics.Add(ErrorCode.ERR_AliasQualifiedNameNotAnExpression, argument.Location);
                            ok = false;
                        }
                        name = syntax.Name.Identifier.ValueText;
                        return ok;
                    }
                case SyntaxKind.ThisExpression:
                case SyntaxKind.BaseExpression:
                case SyntaxKind.PredefinedType:
                    name = "";
                    if (top) goto default;
                    return true;
                default:
                    {
                        var code = top ? ErrorCode.ERR_ExpressionHasNoName : ErrorCode.ERR_SubexpressionNotInNameof;
                        diagnostics.Add(code, argument.Location);
                        name = "";
                        return false;
                    }
            }
        }

        /// <summary>
        /// Helper method that checks whether there is an invocable 'nameof' in scope.
        /// </summary>
        private bool InvocableNameofInScope()
        {
            var lookupResult = LookupResult.GetInstance();
            const LookupOptions options = LookupOptions.AllMethodsOnArityZero | LookupOptions.MustBeInvocableIfMember;
            HashSet<DiagnosticInfo> useSiteDiagnostics = null;
            this.LookupSymbolsWithFallback(lookupResult, SyntaxFacts.GetText(SyntaxKind.NameOfKeyword), useSiteDiagnostics: ref useSiteDiagnostics, arity: 0, options: options);

            var result = lookupResult.IsMultiViable;
            lookupResult.Free();
            return result;
        }
    }
}<|MERGE_RESOLUTION|>--- conflicted
+++ resolved
@@ -1175,55 +1175,6 @@
                 switch (argument.Kind)
                 {
                     case BoundKind.UnboundLambda:
-<<<<<<< HEAD
-                        {
-                            // bind the argument against each applicable parameter
-                            var unboundArgument = (UnboundLambda)argument;
-                            foreach (var parameterList in parameterListList)
-                            {
-                                var parameterType = GetCorrespondingParameterType(analyzedArguments, i, parameterList);
-                                if (parameterType?.Kind == SymbolKind.NamedType)
-                                {
-                                    var discarded = unboundArgument.Bind((NamedTypeSymbol)parameterType);
-                                }
-                            }
-
-                            // replace the unbound lambda with its best inferred bound version
-                            newArguments[i] = unboundArgument.BindForErrorRecovery();
-                            break;
-                        }
-                    case BoundKind.OutVariablePendingInference:
-                        {
-                            // See if all applicable applicable parameters have the same type
-                            TypeSymbol candidateType = null;
-                            foreach (var parameterList in parameterListList)
-                            {
-                                var parameterType = GetCorrespondingParameterType(analyzedArguments, i, parameterList);
-                                if ((object)parameterType != null)
-                                {
-                                    if ((object)candidateType == null)
-                                    {
-                                        candidateType = parameterType;
-                                    }
-                                    else if (!candidateType.Equals(parameterType, TypeCompareKind.IgnoreCustomModifiersAndArraySizesAndLowerBounds))
-                                    {
-                                        // type mismatch
-                                        candidateType = null;
-                                        break;
-                                    }
-                                }
-                            }
-
-                            if ((object)candidateType == null)
-                            {
-                                newArguments[i] = ((OutVariablePendingInference)argument).FailInference(this, null);
-                            }
-                            else
-                            {
-                                newArguments[i] = ((OutVariablePendingInference)argument).SetInferredType(candidateType, null);
-                            }
-
-=======
                         {
                             // bind the argument against each applicable parameter
                             var unboundArgument = (UnboundLambda)argument;
@@ -1291,7 +1242,6 @@
                                 }
                             }
 
->>>>>>> 2ba627f1
                             break;
                         }
                     case BoundKind.OutDeconstructVarPendingInference:
@@ -1299,14 +1249,6 @@
                             newArguments[i] = ((OutDeconstructVarPendingInference)argument).FailInference(this);
                             break;
                         }
-<<<<<<< HEAD
-                    case BoundKind.DiscardedExpression:
-                        {
-                            newArguments[i] = ((BoundDiscardedExpression)argument).Update(CreateErrorType("var"));
-                            break;
-                        }
-=======
->>>>>>> 2ba627f1
                 }
             }
 
