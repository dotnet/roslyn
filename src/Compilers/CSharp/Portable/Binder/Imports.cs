﻿// Licensed to the .NET Foundation under one or more agreements.
// The .NET Foundation licenses this file to you under the MIT license.
// See the LICENSE file in the project root for more information.

#nullable disable

using System;
using System.Collections.Generic;
using System.Collections.Immutable;
using System.Diagnostics;
using System.Linq;
using System.Threading;
using Microsoft.CodeAnalysis.Collections;
using Microsoft.CodeAnalysis.CSharp.Symbols;
using Microsoft.CodeAnalysis.CSharp.Syntax;
using Microsoft.CodeAnalysis.PooledObjects;
using Roslyn.Utilities;

namespace Microsoft.CodeAnalysis.CSharp
{
    /// <summary>
    /// Represents symbols imported to the binding scope via using namespace, using alias, and extern alias.
    /// </summary>
    [DebuggerDisplay("{GetDebuggerDisplay(),nq}")]
    internal sealed class Imports
    {
        internal static readonly Imports Empty = new Imports(
            ImmutableDictionary<string, AliasAndUsingDirective>.Empty,
            ImmutableArray<NamespaceOrTypeAndUsingDirective>.Empty,
            ImmutableArray<AliasAndExternAliasDirective>.Empty);

        public readonly ImmutableDictionary<string, AliasAndUsingDirective> UsingAliases;
        public readonly ImmutableArray<NamespaceOrTypeAndUsingDirective> Usings;
        public readonly ImmutableArray<AliasAndExternAliasDirective> ExternAliases;

        private Imports(
            ImmutableDictionary<string, AliasAndUsingDirective> usingAliases,
            ImmutableArray<NamespaceOrTypeAndUsingDirective> usings,
            ImmutableArray<AliasAndExternAliasDirective> externs)
        {
            Debug.Assert(usingAliases != null);
            Debug.Assert(!usings.IsDefault);
            Debug.Assert(!externs.IsDefault);

            this.UsingAliases = usingAliases;
            this.Usings = usings;
            this.ExternAliases = externs;
        }

        internal string GetDebuggerDisplay()
        {
            return string.Join("; ",
                UsingAliases.OrderBy(x => x.Value.UsingDirective.Location.SourceSpan.Start).Select(ua => $"{ua.Key} = {ua.Value.Alias.Target}").Concat(
                Usings.Select(u => u.NamespaceOrType.ToString())).Concat(
                ExternAliases.Select(ea => $"extern alias {ea.Alias.Name}")));

        }

<<<<<<< HEAD
        public static Imports FromSyntax(
            CSharpSyntaxNode declarationSyntax,
            InContainerBinder binder,
            ConsList<TypeSymbol> basesBeingResolved,
            bool inUsing)
        {
            SyntaxList<UsingDirectiveSyntax> usingDirectives;
            SyntaxList<ExternAliasDirectiveSyntax> externAliasDirectives;
            if (declarationSyntax.Kind() == SyntaxKind.CompilationUnit)
            {
                var compilationUnit = (CompilationUnitSyntax)declarationSyntax;
                // using directives are not in scope within using directives
                usingDirectives = inUsing ? default(SyntaxList<UsingDirectiveSyntax>) : compilationUnit.Usings;
                externAliasDirectives = compilationUnit.Externs;
            }
            else if (declarationSyntax.Kind() == SyntaxKind.NamespaceDeclaration)
            {
                var namespaceDecl = (NamespaceDeclarationSyntax)declarationSyntax;
                // using directives are not in scope within using directives
                usingDirectives = inUsing ? default(SyntaxList<UsingDirectiveSyntax>) : namespaceDecl.Usings;
                externAliasDirectives = namespaceDecl.Externs;
            }
            else
            {
                return Empty;
            }

            if (usingDirectives.Count == 0 && externAliasDirectives.Count == 0)
            {
                return Empty;
            }

            // define all of the extern aliases first. They may used by the target of a using

            // using Bar=Goo::Bar;
            // using Goo::Baz;
            // extern alias Goo;

            var diagnostics = new DiagnosticBag();

            var compilation = binder.Compilation;

            var externAliases = BuildExternAliases(externAliasDirectives, binder, diagnostics);
            var usings = ArrayBuilder<NamespaceOrTypeAndUsingDirective>.GetInstance();
            ImmutableDictionary<string, AliasAndUsingDirective>.Builder usingAliases = null;
            if (usingDirectives.Count > 0)
            {
                // A binder that contains the extern aliases but not the usings. The resolution of the target of a using directive or alias 
                // should not make use of other peer usings.
                Binder usingsBinder;
                if (declarationSyntax.SyntaxTree.Options.Kind != SourceCodeKind.Regular)
                {
                    usingsBinder = compilation.GetBinderFactory(declarationSyntax.SyntaxTree).GetImportsBinder(declarationSyntax, inUsing: true);
                }
                else
                {
                    var imports = externAliases.Length == 0
                        ? Empty
                        : new Imports(
                            compilation,
                            ImmutableDictionary<string, AliasAndUsingDirective>.Empty,
                            ImmutableArray<NamespaceOrTypeAndUsingDirective>.Empty,
                            externAliases,
                            diagnostics: null);
                    usingsBinder = new InContainerBinder(binder.Container, binder.Next, imports);
                }

                var uniqueUsings = SpecializedSymbolCollections.GetPooledSymbolHashSetInstance<NamespaceOrTypeSymbol>();

                foreach (var usingDirective in usingDirectives)
                {
                    compilation.RecordImport(usingDirective);

                    if (usingDirective.Alias != null)
                    {
                        SyntaxToken identifier = usingDirective.Alias.Name.Identifier;
                        Location location = usingDirective.Alias.Name.Location;

                        if (identifier.ContextualKind() == SyntaxKind.GlobalKeyword)
                        {
                            diagnostics.Add(ErrorCode.WRN_GlobalAliasDefn, location);
                        }

                        if (usingDirective.StaticKeyword != default(SyntaxToken))
                        {
                            diagnostics.Add(ErrorCode.ERR_NoAliasHere, location);
                        }

                        SourceMemberContainerTypeSymbol.ReportTypeNamedRecord(identifier.Text, compilation, diagnostics, location);

                        string identifierValueText = identifier.ValueText;
                        if (usingAliases != null && usingAliases.ContainsKey(identifierValueText))
                        {
                            // Suppress diagnostics if we're already broken.
                            if (!usingDirective.Type.IsMissing)
                            {
                                // The using alias '{0}' appeared previously in this namespace
                                diagnostics.Add(ErrorCode.ERR_DuplicateAlias, location, identifierValueText);
                            }
                        }
                        else
                        {
                            // an O(m*n) algorithm here but n (number of extern aliases) will likely be very small.
                            foreach (var externAlias in externAliases)
                            {
                                if (externAlias.Alias.Name == identifierValueText)
                                {
                                    // The using alias '{0}' appeared previously in this namespace
                                    diagnostics.Add(ErrorCode.ERR_DuplicateAlias, usingDirective.Location, identifierValueText);
                                    break;
                                }
                            }

                            if (usingAliases == null)
                            {
                                usingAliases = ImmutableDictionary.CreateBuilder<string, AliasAndUsingDirective>();
                            }

                            // construct the alias sym with the binder for which we are building imports. That
                            // way the alias target can make use of extern alias definitions.
                            usingAliases.Add(identifierValueText, new AliasAndUsingDirective(new AliasSymbol(usingsBinder, usingDirective.Type, usingDirective.Alias), usingDirective));
                        }
                    }
                    else
                    {
                        Debug.Assert(usingDirective.Name != null);
                        if (usingDirective.Name.IsMissing)
                        {
                            //don't try to lookup namespaces inserted by parser error recovery
                            continue;
                        }

                        var declarationBinder = usingsBinder.WithAdditionalFlags(BinderFlags.SuppressConstraintChecks);
                        var imported = declarationBinder.BindNamespaceOrTypeSymbol(usingDirective.Name, diagnostics, basesBeingResolved).NamespaceOrTypeSymbol;
                        if (imported.Kind == SymbolKind.Namespace)
                        {
                            if (usingDirective.StaticKeyword != default(SyntaxToken))
                            {
                                diagnostics.Add(ErrorCode.ERR_BadUsingType, usingDirective.Name.Location, imported);
                            }
                            else if (uniqueUsings.Contains(imported))
                            {
                                diagnostics.Add(ErrorCode.WRN_DuplicateUsing, usingDirective.Name.Location, imported);
                            }
                            else
                            {
                                uniqueUsings.Add(imported);
                                usings.Add(new NamespaceOrTypeAndUsingDirective(imported, usingDirective));
                            }
                        }
                        else if (imported.Kind == SymbolKind.NamedType)
                        {
                            if (usingDirective.StaticKeyword == default(SyntaxToken))
                            {
                                diagnostics.Add(ErrorCode.ERR_BadUsingNamespace, usingDirective.Name.Location, imported);
                            }
                            else
                            {
                                var importedType = (NamedTypeSymbol)imported;
                                if (uniqueUsings.Contains(importedType))
                                {
                                    diagnostics.Add(ErrorCode.WRN_DuplicateUsing, usingDirective.Name.Location, importedType);
                                }
                                else
                                {
                                    declarationBinder.ReportDiagnosticsIfObsolete(diagnostics, importedType, usingDirective.Name, hasBaseReceiver: false);

                                    uniqueUsings.Add(importedType);
                                    usings.Add(new NamespaceOrTypeAndUsingDirective(importedType, usingDirective));
                                }
                            }
                        }
                        else if (imported.Kind != SymbolKind.ErrorType)
                        {
                            // Do not report additional error if the symbol itself is erroneous.

                            // error: '<symbol>' is a '<symbol kind>' but is used as 'type or namespace'
                            diagnostics.Add(ErrorCode.ERR_BadSKknown, usingDirective.Name.Location,
                                usingDirective.Name,
                                imported.GetKindText(),
                                MessageID.IDS_SK_TYPE_OR_NAMESPACE.Localize());
                        }
                    }
                }

                uniqueUsings.Free();
            }

            if (diagnostics.IsEmptyWithoutResolution)
            {
                diagnostics = null;
            }

            return new Imports(compilation, usingAliases.ToImmutableDictionaryOrEmpty(), usings.ToImmutableAndFree(), externAliases, diagnostics);
        }

        public static Imports FromGlobalUsings(CSharpCompilation compilation)
        {
            var usings = compilation.Options.Usings;

            if (usings.Length == 0 && compilation.PreviousSubmission == null)
            {
                return Empty;
            }

            var diagnostics = new DiagnosticBag();
            var usingsBinder = new InContainerBinder(compilation.GlobalNamespace, new BuckStopsHereBinder(compilation));
            var boundUsings = ArrayBuilder<NamespaceOrTypeAndUsingDirective>.GetInstance();
            var uniqueUsings = PooledHashSet<NamespaceOrTypeSymbol>.GetInstance();

            foreach (string @using in usings)
            {
                if (!@using.IsValidClrNamespaceName())
                {
                    continue;
                }

                string[] identifiers = @using.Split('.');
                NameSyntax qualifiedName = SyntaxFactory.IdentifierName(identifiers[0]);

                for (int j = 1; j < identifiers.Length; j++)
                {
                    qualifiedName = SyntaxFactory.QualifiedName(left: qualifiedName, right: SyntaxFactory.IdentifierName(identifiers[j]));
                }

                var imported = usingsBinder.BindNamespaceOrTypeSymbol(qualifiedName, diagnostics).NamespaceOrTypeSymbol;
                if (uniqueUsings.Add(imported))
                {
                    boundUsings.Add(new NamespaceOrTypeAndUsingDirective(imported, null));
                }
            }

            if (diagnostics.IsEmptyWithoutResolution)
            {
                diagnostics = null;
            }

            var previousSubmissionImports = compilation.PreviousSubmission?.GlobalImports;
            if (previousSubmissionImports != null)
            {
                // Currently, only usings are supported.
                Debug.Assert(previousSubmissionImports.UsingAliases.IsEmpty);
                Debug.Assert(previousSubmissionImports.ExternAliases.IsEmpty);

                var expandedImports = ExpandPreviousSubmissionImports(previousSubmissionImports, compilation);

                foreach (var previousUsing in expandedImports.Usings)
                {
                    if (uniqueUsings.Add(previousUsing.NamespaceOrType))
                    {
                        boundUsings.Add(previousUsing);
                    }
                }
            }

            uniqueUsings.Free();

            if (boundUsings.Count == 0)
            {
                boundUsings.Free();
                return Empty;
            }

            return new Imports(compilation, ImmutableDictionary<string, AliasAndUsingDirective>.Empty, boundUsings.ToImmutableAndFree(), ImmutableArray<AliasAndExternAliasDirective>.Empty, diagnostics);
        }

=======
>>>>>>> d5835e28
        // TODO (https://github.com/dotnet/roslyn/issues/5517): skip namespace expansion if references haven't changed.
        internal static Imports ExpandPreviousSubmissionImports(Imports previousSubmissionImports, CSharpCompilation newSubmission)
        {
            if (previousSubmissionImports == Empty)
            {
                return Empty;
            }

            Debug.Assert(previousSubmissionImports != null);
            Debug.Assert(newSubmission.IsSubmission);

            var expandedAliases = ImmutableDictionary<string, AliasAndUsingDirective>.Empty;
            if (!previousSubmissionImports.UsingAliases.IsEmpty)
            {
                var expandedAliasesBuilder = ImmutableDictionary.CreateBuilder<string, AliasAndUsingDirective>();
                foreach (var pair in previousSubmissionImports.UsingAliases)
                {
                    var name = pair.Key;
                    var directive = pair.Value;
                    expandedAliasesBuilder.Add(name, new AliasAndUsingDirective(directive.Alias.ToNewSubmission(newSubmission), directive.UsingDirective));
                }
                expandedAliases = expandedAliasesBuilder.ToImmutable();
            }

            var expandedUsings = ExpandPreviousSubmissionImports(previousSubmissionImports.Usings, newSubmission);

            return Imports.Create(
                expandedAliases,
                expandedUsings,
                previousSubmissionImports.ExternAliases);
        }

        internal static ImmutableArray<NamespaceOrTypeAndUsingDirective> ExpandPreviousSubmissionImports(ImmutableArray<NamespaceOrTypeAndUsingDirective> previousSubmissionUsings, CSharpCompilation newSubmission)
        {
            Debug.Assert(newSubmission.IsSubmission);

            if (!previousSubmissionUsings.IsEmpty)
            {
                var expandedUsingsBuilder = ArrayBuilder<NamespaceOrTypeAndUsingDirective>.GetInstance(previousSubmissionUsings.Length);
                var expandedGlobalNamespace = newSubmission.GlobalNamespace;

                foreach (var previousUsing in previousSubmissionUsings)
                {
                    var previousTarget = previousUsing.NamespaceOrType;
                    if (previousTarget.IsType)
                    {
                        expandedUsingsBuilder.Add(previousUsing);
                    }
                    else
                    {
                        var expandedNamespace = ExpandPreviousSubmissionNamespace((NamespaceSymbol)previousTarget, expandedGlobalNamespace);
                        expandedUsingsBuilder.Add(new NamespaceOrTypeAndUsingDirective(expandedNamespace, previousUsing.UsingDirective, dependencies: default));
                    }
                }

                return expandedUsingsBuilder.ToImmutableAndFree();
            }

            return previousSubmissionUsings;
        }

        internal static NamespaceSymbol ExpandPreviousSubmissionNamespace(NamespaceSymbol originalNamespace, NamespaceSymbol expandedGlobalNamespace)
        {
            // Soft assert: we'll still do the right thing if it fails.
            Debug.Assert(!originalNamespace.IsGlobalNamespace, "Global using to global namespace");

            // Hard assert: we depend on this.
            Debug.Assert(expandedGlobalNamespace.IsGlobalNamespace, "Global namespace required");

            var nameParts = ArrayBuilder<string>.GetInstance();
            var curr = originalNamespace;
            while (!curr.IsGlobalNamespace)
            {
                nameParts.Add(curr.Name);
                curr = curr.ContainingNamespace;
            }

            var expandedNamespace = expandedGlobalNamespace;
            for (int i = nameParts.Count - 1; i >= 0; i--)
            {
                // Note, the name may have become ambiguous (e.g. if a type with the same name
                // is now in scope), but we're not rebinding - we're just expanding to the
                // current contents of the same namespace.
                expandedNamespace = expandedNamespace.GetMembers(nameParts[i]).OfType<NamespaceSymbol>().Single();
            }
            nameParts.Free();

            return expandedNamespace;
        }

        public static Imports Create(
            ImmutableDictionary<string, AliasAndUsingDirective> usingAliases,
            ImmutableArray<NamespaceOrTypeAndUsingDirective> usings,
            ImmutableArray<AliasAndExternAliasDirective> externs)
        {
            Debug.Assert(usingAliases != null);
            Debug.Assert(!usings.IsDefault);
            Debug.Assert(!externs.IsDefault);

            if (usingAliases.IsEmpty && usings.IsEmpty && externs.IsEmpty)
            {
                return Empty;
            }

            return new Imports(usingAliases, usings, externs);
        }

        /// <remarks>
        /// Does not preserve diagnostics.
        /// </remarks>
        internal Imports Concat(Imports otherImports)
        {
            Debug.Assert(otherImports != null);

            if (this == Empty)
            {
                return otherImports;
            }

            if (otherImports == Empty)
            {
                return this;
            }

            var usingAliases = this.UsingAliases.SetItems(otherImports.UsingAliases); // NB: SetItems, rather than AddRange
            var usings = this.Usings.AddRange(otherImports.Usings).Distinct(UsingTargetComparer.Instance);
            var externAliases = ConcatExternAliases(this.ExternAliases, otherImports.ExternAliases);

            return Imports.Create(usingAliases, usings, externAliases);
        }

        private static ImmutableArray<AliasAndExternAliasDirective> ConcatExternAliases(ImmutableArray<AliasAndExternAliasDirective> externs1, ImmutableArray<AliasAndExternAliasDirective> externs2)
        {
            if (externs1.Length == 0)
            {
                return externs2;
            }

            if (externs2.Length == 0)
            {
                return externs1;
            }

            var replacedExternAliases = PooledHashSet<string>.GetInstance();
            replacedExternAliases.AddAll(externs2.Select(e => e.Alias.Name));
            return externs1.WhereAsArray((e, replacedExternAliases) => !replacedExternAliases.Contains(e.Alias.Name), replacedExternAliases).AddRange(externs2);
        }

<<<<<<< HEAD
        private static ImmutableArray<AliasAndExternAliasDirective> BuildExternAliases(
            SyntaxList<ExternAliasDirectiveSyntax> syntaxList,
            InContainerBinder binder,
            DiagnosticBag diagnostics)
        {
            CSharpCompilation compilation = binder.Compilation;

            var builder = ArrayBuilder<AliasAndExternAliasDirective>.GetInstance();

            foreach (ExternAliasDirectiveSyntax aliasSyntax in syntaxList)
            {
                compilation.RecordImport(aliasSyntax);

                // Extern aliases not allowed in interactive submissions:
                if (compilation.IsSubmission)
                {
                    diagnostics.Add(ErrorCode.ERR_ExternAliasNotAllowed, aliasSyntax.Location);
                    continue;
                }

                // some n^2 action, but n should be very small.
                foreach (var existingAlias in builder)
                {
                    if (existingAlias.Alias.Name == aliasSyntax.Identifier.ValueText)
                    {
                        diagnostics.Add(ErrorCode.ERR_DuplicateAlias, existingAlias.Alias.Locations[0], existingAlias.Alias.Name);
                        break;
                    }
                }

                if (aliasSyntax.Identifier.ContextualKind() == SyntaxKind.GlobalKeyword)
                {
                    diagnostics.Add(ErrorCode.ERR_GlobalExternAlias, aliasSyntax.Identifier.GetLocation());
                }

                builder.Add(new AliasAndExternAliasDirective(new AliasSymbol(binder, aliasSyntax), aliasSyntax));
            }

            return builder.ToImmutableAndFree();
        }

        private void MarkImportDirective(CSharpSyntaxNode directive, bool callerIsSemanticModel)
        {
            MarkImportDirective(_compilation, directive, callerIsSemanticModel);
        }

        private static void MarkImportDirective(CSharpCompilation compilation, CSharpSyntaxNode directive, bool callerIsSemanticModel)
        {
            Debug.Assert(compilation != null); // If any directives are used, then there must be a compilation.
            if (directive != null && !callerIsSemanticModel)
            {
                compilation.MarkImportDirectiveAsUsed(directive);
            }
        }

        internal void Complete(CancellationToken cancellationToken)
        {
            while (true)
            {
                cancellationToken.ThrowIfCancellationRequested();
                var incompletePart = _state.NextIncompletePart;
                switch (incompletePart)
                {
                    case CompletionPart.StartValidatingImports:
                        {
                            if (_state.NotePartComplete(CompletionPart.StartValidatingImports))
                            {
                                Validate();
                                _state.NotePartComplete(CompletionPart.FinishValidatingImports);
                            }
                        }
                        break;

                    case CompletionPart.FinishValidatingImports:
                        // some other thread has started validating imports (otherwise we would be in the case above) so
                        // we just wait for it to both finish and report the diagnostics.
                        Debug.Assert(_state.HasComplete(CompletionPart.StartValidatingImports));
                        _state.SpinWaitComplete(CompletionPart.FinishValidatingImports, cancellationToken);
                        break;

                    case CompletionPart.None:
                        return;

                    default:
                        // any other values are completion parts intended for other kinds of symbols
                        _state.NotePartComplete(CompletionPart.All & ~CompletionPart.ImportsAll);
                        break;
                }

                _state.SpinWaitComplete(incompletePart, cancellationToken);
            }
        }

        private void Validate()
        {
            if (this == Empty)
            {
                return;
            }

            DiagnosticBag semanticDiagnostics = _compilation.DeclarationDiagnostics;

            // Check constraints within named aliases.

            // Force resolution of named aliases.
            foreach (var (_, alias) in UsingAliases)
            {
                alias.Alias.GetAliasTarget(basesBeingResolved: null);
                semanticDiagnostics.AddRange(alias.Alias.AliasTargetDiagnostics);
            }

            foreach (var (_, alias) in UsingAliases)
            {
                alias.Alias.CheckConstraints(semanticDiagnostics);
            }

            var corLibrary = _compilation.SourceAssembly.CorLibrary;
            var conversions = new TypeConversions(corLibrary);
            foreach (var @using in Usings)
            {
                // Check if `using static` directives meet constraints.
                if (@using.NamespaceOrType.IsType)
                {
                    var typeSymbol = (TypeSymbol)@using.NamespaceOrType;
                    var location = @using.UsingDirective?.Type.Location ?? NoLocation.Singleton;
                    typeSymbol.CheckAllConstraints(_compilation, conversions, location, semanticDiagnostics);
                }
            }

            // Force resolution of extern aliases.
            foreach (var alias in ExternAliases)
            {
                alias.Alias.GetAliasTarget(null);
                semanticDiagnostics.AddRange(alias.Alias.AliasTargetDiagnostics);
            }

            if (_diagnostics != null && !_diagnostics.IsEmptyWithoutResolution)
            {
                semanticDiagnostics.AddRange(_diagnostics.AsEnumerable());
            }
        }

        internal bool IsUsingAlias(string name, bool callerIsSemanticModel)
        {
            AliasAndUsingDirective node;
            if (this.UsingAliases.TryGetValue(name, out node))
            {
                // This method is called by InContainerBinder.LookupSymbolsInSingleBinder to see if
                // there's a conflict between an alias and a member.  As a conflict may cause a
                // speculative lambda binding to fail this is semantically relevant and we need to
                // mark this using alias as referenced (and thus not something that can be removed).
                MarkImportDirective(node.UsingDirective, callerIsSemanticModel);
                return true;
            }

            return false;
        }

        internal void LookupSymbol(
            Binder originalBinder,
            LookupResult result,
            string name,
            int arity,
            ConsList<TypeSymbol> basesBeingResolved,
            LookupOptions options,
            bool diagnose,
            ref HashSet<DiagnosticInfo> useSiteDiagnostics)
        {
            LookupSymbolInAliases(originalBinder, result, name, arity, basesBeingResolved, options, diagnose, ref useSiteDiagnostics);

            if (!result.IsMultiViable && (options & LookupOptions.NamespaceAliasesOnly) == 0)
            {
                LookupSymbolInUsings(this.Usings, originalBinder, result, name, arity, basesBeingResolved, options, diagnose, ref useSiteDiagnostics);
            }
        }

        internal void LookupSymbolInAliases(
            Binder originalBinder,
            LookupResult result,
            string name,
            int arity,
            ConsList<TypeSymbol> basesBeingResolved,
            LookupOptions options,
            bool diagnose,
            ref HashSet<DiagnosticInfo> useSiteDiagnostics)
        {
            bool callerIsSemanticModel = originalBinder.IsSemanticModelBinder;

            AliasAndUsingDirective alias;
            if (this.UsingAliases.TryGetValue(name, out alias))
            {
                // Found a match in our list of normal aliases.  Mark the alias as being seen so that
                // it won't be reported to the user as something that can be removed.
                var res = originalBinder.CheckViability(alias.Alias, arity, options, null, diagnose, ref useSiteDiagnostics, basesBeingResolved);
                if (res.Kind == LookupResultKind.Viable)
                {
                    MarkImportDirective(alias.UsingDirective, callerIsSemanticModel);
                }

                result.MergeEqual(res);
            }

            foreach (var a in this.ExternAliases)
            {
                if (a.Alias.Name == name)
                {
                    // Found a match in our list of extern aliases.  Mark the extern alias as being
                    // seen so that it won't be reported to the user as something that can be
                    // removed.
                    var res = originalBinder.CheckViability(a.Alias, arity, options, null, diagnose, ref useSiteDiagnostics, basesBeingResolved);
                    if (res.Kind == LookupResultKind.Viable)
                    {
                        MarkImportDirective(a.ExternAliasDirective, callerIsSemanticModel);
                    }

                    result.MergeEqual(res);
                }
            }
        }

        internal static void LookupSymbolInUsings(
            ImmutableArray<NamespaceOrTypeAndUsingDirective> usings,
            Binder originalBinder,
            LookupResult result,
            string name,
            int arity,
            ConsList<TypeSymbol> basesBeingResolved,
            LookupOptions options,
            bool diagnose,
            ref HashSet<DiagnosticInfo> useSiteDiagnostics)
        {
            if (originalBinder.Flags.Includes(BinderFlags.InScriptUsing))
            {
                return;
            }

            bool callerIsSemanticModel = originalBinder.IsSemanticModelBinder;

            foreach (var typeOrNamespace in usings)
            {
                ImmutableArray<Symbol> candidates = Binder.GetCandidateMembers(typeOrNamespace.NamespaceOrType, name, options, originalBinder: originalBinder);
                foreach (Symbol symbol in candidates)
                {
                    if (!IsValidLookupCandidateInUsings(symbol))
                    {
                        continue;
                    }

                    // Found a match in our list of normal using directives.  Mark the directive
                    // as being seen so that it won't be reported to the user as something that
                    // can be removed.
                    var res = originalBinder.CheckViability(symbol, arity, options, null, diagnose, ref useSiteDiagnostics, basesBeingResolved);
                    if (res.Kind == LookupResultKind.Viable)
                    {
                        MarkImportDirective(originalBinder.Compilation, typeOrNamespace.UsingDirective, callerIsSemanticModel);
                    }

                    result.MergeEqual(res);
                }
            }
        }

        private static bool IsValidLookupCandidateInUsings(Symbol symbol)
        {
            switch (symbol.Kind)
            {
                // lookup via "using namespace" ignores namespaces inside
                case SymbolKind.Namespace:
                    return false;

                // lookup via "using static" ignores extension methods and non-static methods
                case SymbolKind.Method:
                    if (!symbol.IsStatic || ((MethodSymbol)symbol).IsExtensionMethod)
                    {
                        return false;
                    }

                    break;

                // types are considered static members for purposes of "using static" feature
                // regardless of whether they are declared with "static" modifier or not
                case SymbolKind.NamedType:
                    break;

                // lookup via "using static" ignores non-static members
                default:
                    if (!symbol.IsStatic)
                    {
                        return false;
                    }

                    break;
            }

            return true;
        }

        internal void LookupExtensionMethodsInUsings(
            ArrayBuilder<MethodSymbol> methods,
            string name,
            int arity,
            LookupOptions options,
            Binder originalBinder)
        {
            var binderFlags = originalBinder.Flags;
            if (binderFlags.Includes(BinderFlags.InScriptUsing))
            {
                return;
            }

            Debug.Assert(methods.Count == 0);

            bool callerIsSemanticModel = binderFlags.Includes(BinderFlags.SemanticModel);

            // We need to avoid collecting multiple candidates for an extension method imported both through a namespace and a static class
            // We will look for duplicates only if both of the following flags are set to true
            bool seenNamespaceWithExtensionMethods = false;
            bool seenStaticClassWithExtensionMethods = false;

            foreach (var nsOrType in this.Usings)
            {
                switch (nsOrType.NamespaceOrType.Kind)
                {
                    case SymbolKind.Namespace:
                        {
                            var count = methods.Count;
                            ((NamespaceSymbol)nsOrType.NamespaceOrType).GetExtensionMethods(methods, name, arity, options);

                            // If we found any extension methods, then consider this using as used.
                            if (methods.Count != count)
                            {
                                MarkImportDirective(nsOrType.UsingDirective, callerIsSemanticModel);
                                seenNamespaceWithExtensionMethods = true;
                            }

                            break;
                        }

                    case SymbolKind.NamedType:
                        {
                            var count = methods.Count;
                            ((NamedTypeSymbol)nsOrType.NamespaceOrType).GetExtensionMethods(methods, name, arity, options);

                            // If we found any extension methods, then consider this using as used.
                            if (methods.Count != count)
                            {
                                MarkImportDirective(nsOrType.UsingDirective, callerIsSemanticModel);
                                seenStaticClassWithExtensionMethods = true;
                            }

                            break;
                        }
                }
            }

            if (seenNamespaceWithExtensionMethods && seenStaticClassWithExtensionMethods)
            {
                methods.RemoveDuplicates();
            }
        }

        // Note: we do not mark nodes when looking up arities or names.  This is because these two
        // types of lookup are only around to make the public
        // SemanticModel.LookupNames/LookupSymbols work and do not count as usages of the directives
        // when the actual code is bound.

        internal void AddLookupSymbolsInfo(LookupSymbolsInfo result, LookupOptions options, Binder originalBinder)
        {
            AddLookupSymbolsInfoInAliases(result, options, originalBinder);

            // Add types within namespaces imported through usings, but don't add nested namespaces.
            LookupOptions usingOptions = (options & ~(LookupOptions.NamespaceAliasesOnly | LookupOptions.NamespacesOrTypesOnly)) | LookupOptions.MustNotBeNamespace;
            AddLookupSymbolsInfoInUsings(this.Usings, result, usingOptions, originalBinder);
        }

        internal void AddLookupSymbolsInfoInAliases(LookupSymbolsInfo result, LookupOptions options, Binder originalBinder)
        {
            foreach (var (_, usingAlias) in this.UsingAliases)
            {
                AddAliasSymbolToResult(result, usingAlias.Alias, options, originalBinder);
            }

            foreach (var externAlias in this.ExternAliases)
            {
                AddAliasSymbolToResult(result, externAlias.Alias, options, originalBinder);
            }
        }

        private static void AddAliasSymbolToResult(LookupSymbolsInfo result, AliasSymbol aliasSymbol, LookupOptions options, Binder originalBinder)
        {
            var targetSymbol = aliasSymbol.GetAliasTarget(basesBeingResolved: null);
            if (originalBinder.CanAddLookupSymbolInfo(targetSymbol, options, result, accessThroughType: null, aliasSymbol: aliasSymbol))
            {
                result.AddSymbol(aliasSymbol, aliasSymbol.Name, 0);
            }
        }

        private static void AddLookupSymbolsInfoInUsings(
            ImmutableArray<NamespaceOrTypeAndUsingDirective> usings, LookupSymbolsInfo result, LookupOptions options, Binder originalBinder)
        {
            if (originalBinder.Flags.Includes(BinderFlags.InScriptUsing))
            {
                return;
            }

            Debug.Assert(!options.CanConsiderNamespaces());

            // look in all using namespaces
            foreach (var namespaceSymbol in usings)
            {
                foreach (var member in namespaceSymbol.NamespaceOrType.GetMembersUnordered())
                {
                    if (IsValidLookupCandidateInUsings(member) && originalBinder.CanAddLookupSymbolInfo(member, options, result, null))
                    {
                        result.AddSymbol(member, member.Name, member.GetArity());
                    }
                }
            }
        }

=======
>>>>>>> d5835e28
        private class UsingTargetComparer : IEqualityComparer<NamespaceOrTypeAndUsingDirective>
        {
            public static readonly IEqualityComparer<NamespaceOrTypeAndUsingDirective> Instance = new UsingTargetComparer();

            private UsingTargetComparer() { }

            bool IEqualityComparer<NamespaceOrTypeAndUsingDirective>.Equals(NamespaceOrTypeAndUsingDirective x, NamespaceOrTypeAndUsingDirective y)
            {
                return x.NamespaceOrType.Equals(y.NamespaceOrType);
            }

            int IEqualityComparer<NamespaceOrTypeAndUsingDirective>.GetHashCode(NamespaceOrTypeAndUsingDirective obj)
            {
                return obj.NamespaceOrType.GetHashCode();
            }
        }
    }
}<|MERGE_RESOLUTION|>--- conflicted
+++ resolved
@@ -56,275 +56,6 @@
 
         }
 
-<<<<<<< HEAD
-        public static Imports FromSyntax(
-            CSharpSyntaxNode declarationSyntax,
-            InContainerBinder binder,
-            ConsList<TypeSymbol> basesBeingResolved,
-            bool inUsing)
-        {
-            SyntaxList<UsingDirectiveSyntax> usingDirectives;
-            SyntaxList<ExternAliasDirectiveSyntax> externAliasDirectives;
-            if (declarationSyntax.Kind() == SyntaxKind.CompilationUnit)
-            {
-                var compilationUnit = (CompilationUnitSyntax)declarationSyntax;
-                // using directives are not in scope within using directives
-                usingDirectives = inUsing ? default(SyntaxList<UsingDirectiveSyntax>) : compilationUnit.Usings;
-                externAliasDirectives = compilationUnit.Externs;
-            }
-            else if (declarationSyntax.Kind() == SyntaxKind.NamespaceDeclaration)
-            {
-                var namespaceDecl = (NamespaceDeclarationSyntax)declarationSyntax;
-                // using directives are not in scope within using directives
-                usingDirectives = inUsing ? default(SyntaxList<UsingDirectiveSyntax>) : namespaceDecl.Usings;
-                externAliasDirectives = namespaceDecl.Externs;
-            }
-            else
-            {
-                return Empty;
-            }
-
-            if (usingDirectives.Count == 0 && externAliasDirectives.Count == 0)
-            {
-                return Empty;
-            }
-
-            // define all of the extern aliases first. They may used by the target of a using
-
-            // using Bar=Goo::Bar;
-            // using Goo::Baz;
-            // extern alias Goo;
-
-            var diagnostics = new DiagnosticBag();
-
-            var compilation = binder.Compilation;
-
-            var externAliases = BuildExternAliases(externAliasDirectives, binder, diagnostics);
-            var usings = ArrayBuilder<NamespaceOrTypeAndUsingDirective>.GetInstance();
-            ImmutableDictionary<string, AliasAndUsingDirective>.Builder usingAliases = null;
-            if (usingDirectives.Count > 0)
-            {
-                // A binder that contains the extern aliases but not the usings. The resolution of the target of a using directive or alias 
-                // should not make use of other peer usings.
-                Binder usingsBinder;
-                if (declarationSyntax.SyntaxTree.Options.Kind != SourceCodeKind.Regular)
-                {
-                    usingsBinder = compilation.GetBinderFactory(declarationSyntax.SyntaxTree).GetImportsBinder(declarationSyntax, inUsing: true);
-                }
-                else
-                {
-                    var imports = externAliases.Length == 0
-                        ? Empty
-                        : new Imports(
-                            compilation,
-                            ImmutableDictionary<string, AliasAndUsingDirective>.Empty,
-                            ImmutableArray<NamespaceOrTypeAndUsingDirective>.Empty,
-                            externAliases,
-                            diagnostics: null);
-                    usingsBinder = new InContainerBinder(binder.Container, binder.Next, imports);
-                }
-
-                var uniqueUsings = SpecializedSymbolCollections.GetPooledSymbolHashSetInstance<NamespaceOrTypeSymbol>();
-
-                foreach (var usingDirective in usingDirectives)
-                {
-                    compilation.RecordImport(usingDirective);
-
-                    if (usingDirective.Alias != null)
-                    {
-                        SyntaxToken identifier = usingDirective.Alias.Name.Identifier;
-                        Location location = usingDirective.Alias.Name.Location;
-
-                        if (identifier.ContextualKind() == SyntaxKind.GlobalKeyword)
-                        {
-                            diagnostics.Add(ErrorCode.WRN_GlobalAliasDefn, location);
-                        }
-
-                        if (usingDirective.StaticKeyword != default(SyntaxToken))
-                        {
-                            diagnostics.Add(ErrorCode.ERR_NoAliasHere, location);
-                        }
-
-                        SourceMemberContainerTypeSymbol.ReportTypeNamedRecord(identifier.Text, compilation, diagnostics, location);
-
-                        string identifierValueText = identifier.ValueText;
-                        if (usingAliases != null && usingAliases.ContainsKey(identifierValueText))
-                        {
-                            // Suppress diagnostics if we're already broken.
-                            if (!usingDirective.Type.IsMissing)
-                            {
-                                // The using alias '{0}' appeared previously in this namespace
-                                diagnostics.Add(ErrorCode.ERR_DuplicateAlias, location, identifierValueText);
-                            }
-                        }
-                        else
-                        {
-                            // an O(m*n) algorithm here but n (number of extern aliases) will likely be very small.
-                            foreach (var externAlias in externAliases)
-                            {
-                                if (externAlias.Alias.Name == identifierValueText)
-                                {
-                                    // The using alias '{0}' appeared previously in this namespace
-                                    diagnostics.Add(ErrorCode.ERR_DuplicateAlias, usingDirective.Location, identifierValueText);
-                                    break;
-                                }
-                            }
-
-                            if (usingAliases == null)
-                            {
-                                usingAliases = ImmutableDictionary.CreateBuilder<string, AliasAndUsingDirective>();
-                            }
-
-                            // construct the alias sym with the binder for which we are building imports. That
-                            // way the alias target can make use of extern alias definitions.
-                            usingAliases.Add(identifierValueText, new AliasAndUsingDirective(new AliasSymbol(usingsBinder, usingDirective.Type, usingDirective.Alias), usingDirective));
-                        }
-                    }
-                    else
-                    {
-                        Debug.Assert(usingDirective.Name != null);
-                        if (usingDirective.Name.IsMissing)
-                        {
-                            //don't try to lookup namespaces inserted by parser error recovery
-                            continue;
-                        }
-
-                        var declarationBinder = usingsBinder.WithAdditionalFlags(BinderFlags.SuppressConstraintChecks);
-                        var imported = declarationBinder.BindNamespaceOrTypeSymbol(usingDirective.Name, diagnostics, basesBeingResolved).NamespaceOrTypeSymbol;
-                        if (imported.Kind == SymbolKind.Namespace)
-                        {
-                            if (usingDirective.StaticKeyword != default(SyntaxToken))
-                            {
-                                diagnostics.Add(ErrorCode.ERR_BadUsingType, usingDirective.Name.Location, imported);
-                            }
-                            else if (uniqueUsings.Contains(imported))
-                            {
-                                diagnostics.Add(ErrorCode.WRN_DuplicateUsing, usingDirective.Name.Location, imported);
-                            }
-                            else
-                            {
-                                uniqueUsings.Add(imported);
-                                usings.Add(new NamespaceOrTypeAndUsingDirective(imported, usingDirective));
-                            }
-                        }
-                        else if (imported.Kind == SymbolKind.NamedType)
-                        {
-                            if (usingDirective.StaticKeyword == default(SyntaxToken))
-                            {
-                                diagnostics.Add(ErrorCode.ERR_BadUsingNamespace, usingDirective.Name.Location, imported);
-                            }
-                            else
-                            {
-                                var importedType = (NamedTypeSymbol)imported;
-                                if (uniqueUsings.Contains(importedType))
-                                {
-                                    diagnostics.Add(ErrorCode.WRN_DuplicateUsing, usingDirective.Name.Location, importedType);
-                                }
-                                else
-                                {
-                                    declarationBinder.ReportDiagnosticsIfObsolete(diagnostics, importedType, usingDirective.Name, hasBaseReceiver: false);
-
-                                    uniqueUsings.Add(importedType);
-                                    usings.Add(new NamespaceOrTypeAndUsingDirective(importedType, usingDirective));
-                                }
-                            }
-                        }
-                        else if (imported.Kind != SymbolKind.ErrorType)
-                        {
-                            // Do not report additional error if the symbol itself is erroneous.
-
-                            // error: '<symbol>' is a '<symbol kind>' but is used as 'type or namespace'
-                            diagnostics.Add(ErrorCode.ERR_BadSKknown, usingDirective.Name.Location,
-                                usingDirective.Name,
-                                imported.GetKindText(),
-                                MessageID.IDS_SK_TYPE_OR_NAMESPACE.Localize());
-                        }
-                    }
-                }
-
-                uniqueUsings.Free();
-            }
-
-            if (diagnostics.IsEmptyWithoutResolution)
-            {
-                diagnostics = null;
-            }
-
-            return new Imports(compilation, usingAliases.ToImmutableDictionaryOrEmpty(), usings.ToImmutableAndFree(), externAliases, diagnostics);
-        }
-
-        public static Imports FromGlobalUsings(CSharpCompilation compilation)
-        {
-            var usings = compilation.Options.Usings;
-
-            if (usings.Length == 0 && compilation.PreviousSubmission == null)
-            {
-                return Empty;
-            }
-
-            var diagnostics = new DiagnosticBag();
-            var usingsBinder = new InContainerBinder(compilation.GlobalNamespace, new BuckStopsHereBinder(compilation));
-            var boundUsings = ArrayBuilder<NamespaceOrTypeAndUsingDirective>.GetInstance();
-            var uniqueUsings = PooledHashSet<NamespaceOrTypeSymbol>.GetInstance();
-
-            foreach (string @using in usings)
-            {
-                if (!@using.IsValidClrNamespaceName())
-                {
-                    continue;
-                }
-
-                string[] identifiers = @using.Split('.');
-                NameSyntax qualifiedName = SyntaxFactory.IdentifierName(identifiers[0]);
-
-                for (int j = 1; j < identifiers.Length; j++)
-                {
-                    qualifiedName = SyntaxFactory.QualifiedName(left: qualifiedName, right: SyntaxFactory.IdentifierName(identifiers[j]));
-                }
-
-                var imported = usingsBinder.BindNamespaceOrTypeSymbol(qualifiedName, diagnostics).NamespaceOrTypeSymbol;
-                if (uniqueUsings.Add(imported))
-                {
-                    boundUsings.Add(new NamespaceOrTypeAndUsingDirective(imported, null));
-                }
-            }
-
-            if (diagnostics.IsEmptyWithoutResolution)
-            {
-                diagnostics = null;
-            }
-
-            var previousSubmissionImports = compilation.PreviousSubmission?.GlobalImports;
-            if (previousSubmissionImports != null)
-            {
-                // Currently, only usings are supported.
-                Debug.Assert(previousSubmissionImports.UsingAliases.IsEmpty);
-                Debug.Assert(previousSubmissionImports.ExternAliases.IsEmpty);
-
-                var expandedImports = ExpandPreviousSubmissionImports(previousSubmissionImports, compilation);
-
-                foreach (var previousUsing in expandedImports.Usings)
-                {
-                    if (uniqueUsings.Add(previousUsing.NamespaceOrType))
-                    {
-                        boundUsings.Add(previousUsing);
-                    }
-                }
-            }
-
-            uniqueUsings.Free();
-
-            if (boundUsings.Count == 0)
-            {
-                boundUsings.Free();
-                return Empty;
-            }
-
-            return new Imports(compilation, ImmutableDictionary<string, AliasAndUsingDirective>.Empty, boundUsings.ToImmutableAndFree(), ImmutableArray<AliasAndExternAliasDirective>.Empty, diagnostics);
-        }
-
-=======
->>>>>>> d5835e28
         // TODO (https://github.com/dotnet/roslyn/issues/5517): skip namespace expansion if references haven't changed.
         internal static Imports ExpandPreviousSubmissionImports(Imports previousSubmissionImports, CSharpCompilation newSubmission)
         {
@@ -473,429 +204,6 @@
             return externs1.WhereAsArray((e, replacedExternAliases) => !replacedExternAliases.Contains(e.Alias.Name), replacedExternAliases).AddRange(externs2);
         }
 
-<<<<<<< HEAD
-        private static ImmutableArray<AliasAndExternAliasDirective> BuildExternAliases(
-            SyntaxList<ExternAliasDirectiveSyntax> syntaxList,
-            InContainerBinder binder,
-            DiagnosticBag diagnostics)
-        {
-            CSharpCompilation compilation = binder.Compilation;
-
-            var builder = ArrayBuilder<AliasAndExternAliasDirective>.GetInstance();
-
-            foreach (ExternAliasDirectiveSyntax aliasSyntax in syntaxList)
-            {
-                compilation.RecordImport(aliasSyntax);
-
-                // Extern aliases not allowed in interactive submissions:
-                if (compilation.IsSubmission)
-                {
-                    diagnostics.Add(ErrorCode.ERR_ExternAliasNotAllowed, aliasSyntax.Location);
-                    continue;
-                }
-
-                // some n^2 action, but n should be very small.
-                foreach (var existingAlias in builder)
-                {
-                    if (existingAlias.Alias.Name == aliasSyntax.Identifier.ValueText)
-                    {
-                        diagnostics.Add(ErrorCode.ERR_DuplicateAlias, existingAlias.Alias.Locations[0], existingAlias.Alias.Name);
-                        break;
-                    }
-                }
-
-                if (aliasSyntax.Identifier.ContextualKind() == SyntaxKind.GlobalKeyword)
-                {
-                    diagnostics.Add(ErrorCode.ERR_GlobalExternAlias, aliasSyntax.Identifier.GetLocation());
-                }
-
-                builder.Add(new AliasAndExternAliasDirective(new AliasSymbol(binder, aliasSyntax), aliasSyntax));
-            }
-
-            return builder.ToImmutableAndFree();
-        }
-
-        private void MarkImportDirective(CSharpSyntaxNode directive, bool callerIsSemanticModel)
-        {
-            MarkImportDirective(_compilation, directive, callerIsSemanticModel);
-        }
-
-        private static void MarkImportDirective(CSharpCompilation compilation, CSharpSyntaxNode directive, bool callerIsSemanticModel)
-        {
-            Debug.Assert(compilation != null); // If any directives are used, then there must be a compilation.
-            if (directive != null && !callerIsSemanticModel)
-            {
-                compilation.MarkImportDirectiveAsUsed(directive);
-            }
-        }
-
-        internal void Complete(CancellationToken cancellationToken)
-        {
-            while (true)
-            {
-                cancellationToken.ThrowIfCancellationRequested();
-                var incompletePart = _state.NextIncompletePart;
-                switch (incompletePart)
-                {
-                    case CompletionPart.StartValidatingImports:
-                        {
-                            if (_state.NotePartComplete(CompletionPart.StartValidatingImports))
-                            {
-                                Validate();
-                                _state.NotePartComplete(CompletionPart.FinishValidatingImports);
-                            }
-                        }
-                        break;
-
-                    case CompletionPart.FinishValidatingImports:
-                        // some other thread has started validating imports (otherwise we would be in the case above) so
-                        // we just wait for it to both finish and report the diagnostics.
-                        Debug.Assert(_state.HasComplete(CompletionPart.StartValidatingImports));
-                        _state.SpinWaitComplete(CompletionPart.FinishValidatingImports, cancellationToken);
-                        break;
-
-                    case CompletionPart.None:
-                        return;
-
-                    default:
-                        // any other values are completion parts intended for other kinds of symbols
-                        _state.NotePartComplete(CompletionPart.All & ~CompletionPart.ImportsAll);
-                        break;
-                }
-
-                _state.SpinWaitComplete(incompletePart, cancellationToken);
-            }
-        }
-
-        private void Validate()
-        {
-            if (this == Empty)
-            {
-                return;
-            }
-
-            DiagnosticBag semanticDiagnostics = _compilation.DeclarationDiagnostics;
-
-            // Check constraints within named aliases.
-
-            // Force resolution of named aliases.
-            foreach (var (_, alias) in UsingAliases)
-            {
-                alias.Alias.GetAliasTarget(basesBeingResolved: null);
-                semanticDiagnostics.AddRange(alias.Alias.AliasTargetDiagnostics);
-            }
-
-            foreach (var (_, alias) in UsingAliases)
-            {
-                alias.Alias.CheckConstraints(semanticDiagnostics);
-            }
-
-            var corLibrary = _compilation.SourceAssembly.CorLibrary;
-            var conversions = new TypeConversions(corLibrary);
-            foreach (var @using in Usings)
-            {
-                // Check if `using static` directives meet constraints.
-                if (@using.NamespaceOrType.IsType)
-                {
-                    var typeSymbol = (TypeSymbol)@using.NamespaceOrType;
-                    var location = @using.UsingDirective?.Type.Location ?? NoLocation.Singleton;
-                    typeSymbol.CheckAllConstraints(_compilation, conversions, location, semanticDiagnostics);
-                }
-            }
-
-            // Force resolution of extern aliases.
-            foreach (var alias in ExternAliases)
-            {
-                alias.Alias.GetAliasTarget(null);
-                semanticDiagnostics.AddRange(alias.Alias.AliasTargetDiagnostics);
-            }
-
-            if (_diagnostics != null && !_diagnostics.IsEmptyWithoutResolution)
-            {
-                semanticDiagnostics.AddRange(_diagnostics.AsEnumerable());
-            }
-        }
-
-        internal bool IsUsingAlias(string name, bool callerIsSemanticModel)
-        {
-            AliasAndUsingDirective node;
-            if (this.UsingAliases.TryGetValue(name, out node))
-            {
-                // This method is called by InContainerBinder.LookupSymbolsInSingleBinder to see if
-                // there's a conflict between an alias and a member.  As a conflict may cause a
-                // speculative lambda binding to fail this is semantically relevant and we need to
-                // mark this using alias as referenced (and thus not something that can be removed).
-                MarkImportDirective(node.UsingDirective, callerIsSemanticModel);
-                return true;
-            }
-
-            return false;
-        }
-
-        internal void LookupSymbol(
-            Binder originalBinder,
-            LookupResult result,
-            string name,
-            int arity,
-            ConsList<TypeSymbol> basesBeingResolved,
-            LookupOptions options,
-            bool diagnose,
-            ref HashSet<DiagnosticInfo> useSiteDiagnostics)
-        {
-            LookupSymbolInAliases(originalBinder, result, name, arity, basesBeingResolved, options, diagnose, ref useSiteDiagnostics);
-
-            if (!result.IsMultiViable && (options & LookupOptions.NamespaceAliasesOnly) == 0)
-            {
-                LookupSymbolInUsings(this.Usings, originalBinder, result, name, arity, basesBeingResolved, options, diagnose, ref useSiteDiagnostics);
-            }
-        }
-
-        internal void LookupSymbolInAliases(
-            Binder originalBinder,
-            LookupResult result,
-            string name,
-            int arity,
-            ConsList<TypeSymbol> basesBeingResolved,
-            LookupOptions options,
-            bool diagnose,
-            ref HashSet<DiagnosticInfo> useSiteDiagnostics)
-        {
-            bool callerIsSemanticModel = originalBinder.IsSemanticModelBinder;
-
-            AliasAndUsingDirective alias;
-            if (this.UsingAliases.TryGetValue(name, out alias))
-            {
-                // Found a match in our list of normal aliases.  Mark the alias as being seen so that
-                // it won't be reported to the user as something that can be removed.
-                var res = originalBinder.CheckViability(alias.Alias, arity, options, null, diagnose, ref useSiteDiagnostics, basesBeingResolved);
-                if (res.Kind == LookupResultKind.Viable)
-                {
-                    MarkImportDirective(alias.UsingDirective, callerIsSemanticModel);
-                }
-
-                result.MergeEqual(res);
-            }
-
-            foreach (var a in this.ExternAliases)
-            {
-                if (a.Alias.Name == name)
-                {
-                    // Found a match in our list of extern aliases.  Mark the extern alias as being
-                    // seen so that it won't be reported to the user as something that can be
-                    // removed.
-                    var res = originalBinder.CheckViability(a.Alias, arity, options, null, diagnose, ref useSiteDiagnostics, basesBeingResolved);
-                    if (res.Kind == LookupResultKind.Viable)
-                    {
-                        MarkImportDirective(a.ExternAliasDirective, callerIsSemanticModel);
-                    }
-
-                    result.MergeEqual(res);
-                }
-            }
-        }
-
-        internal static void LookupSymbolInUsings(
-            ImmutableArray<NamespaceOrTypeAndUsingDirective> usings,
-            Binder originalBinder,
-            LookupResult result,
-            string name,
-            int arity,
-            ConsList<TypeSymbol> basesBeingResolved,
-            LookupOptions options,
-            bool diagnose,
-            ref HashSet<DiagnosticInfo> useSiteDiagnostics)
-        {
-            if (originalBinder.Flags.Includes(BinderFlags.InScriptUsing))
-            {
-                return;
-            }
-
-            bool callerIsSemanticModel = originalBinder.IsSemanticModelBinder;
-
-            foreach (var typeOrNamespace in usings)
-            {
-                ImmutableArray<Symbol> candidates = Binder.GetCandidateMembers(typeOrNamespace.NamespaceOrType, name, options, originalBinder: originalBinder);
-                foreach (Symbol symbol in candidates)
-                {
-                    if (!IsValidLookupCandidateInUsings(symbol))
-                    {
-                        continue;
-                    }
-
-                    // Found a match in our list of normal using directives.  Mark the directive
-                    // as being seen so that it won't be reported to the user as something that
-                    // can be removed.
-                    var res = originalBinder.CheckViability(symbol, arity, options, null, diagnose, ref useSiteDiagnostics, basesBeingResolved);
-                    if (res.Kind == LookupResultKind.Viable)
-                    {
-                        MarkImportDirective(originalBinder.Compilation, typeOrNamespace.UsingDirective, callerIsSemanticModel);
-                    }
-
-                    result.MergeEqual(res);
-                }
-            }
-        }
-
-        private static bool IsValidLookupCandidateInUsings(Symbol symbol)
-        {
-            switch (symbol.Kind)
-            {
-                // lookup via "using namespace" ignores namespaces inside
-                case SymbolKind.Namespace:
-                    return false;
-
-                // lookup via "using static" ignores extension methods and non-static methods
-                case SymbolKind.Method:
-                    if (!symbol.IsStatic || ((MethodSymbol)symbol).IsExtensionMethod)
-                    {
-                        return false;
-                    }
-
-                    break;
-
-                // types are considered static members for purposes of "using static" feature
-                // regardless of whether they are declared with "static" modifier or not
-                case SymbolKind.NamedType:
-                    break;
-
-                // lookup via "using static" ignores non-static members
-                default:
-                    if (!symbol.IsStatic)
-                    {
-                        return false;
-                    }
-
-                    break;
-            }
-
-            return true;
-        }
-
-        internal void LookupExtensionMethodsInUsings(
-            ArrayBuilder<MethodSymbol> methods,
-            string name,
-            int arity,
-            LookupOptions options,
-            Binder originalBinder)
-        {
-            var binderFlags = originalBinder.Flags;
-            if (binderFlags.Includes(BinderFlags.InScriptUsing))
-            {
-                return;
-            }
-
-            Debug.Assert(methods.Count == 0);
-
-            bool callerIsSemanticModel = binderFlags.Includes(BinderFlags.SemanticModel);
-
-            // We need to avoid collecting multiple candidates for an extension method imported both through a namespace and a static class
-            // We will look for duplicates only if both of the following flags are set to true
-            bool seenNamespaceWithExtensionMethods = false;
-            bool seenStaticClassWithExtensionMethods = false;
-
-            foreach (var nsOrType in this.Usings)
-            {
-                switch (nsOrType.NamespaceOrType.Kind)
-                {
-                    case SymbolKind.Namespace:
-                        {
-                            var count = methods.Count;
-                            ((NamespaceSymbol)nsOrType.NamespaceOrType).GetExtensionMethods(methods, name, arity, options);
-
-                            // If we found any extension methods, then consider this using as used.
-                            if (methods.Count != count)
-                            {
-                                MarkImportDirective(nsOrType.UsingDirective, callerIsSemanticModel);
-                                seenNamespaceWithExtensionMethods = true;
-                            }
-
-                            break;
-                        }
-
-                    case SymbolKind.NamedType:
-                        {
-                            var count = methods.Count;
-                            ((NamedTypeSymbol)nsOrType.NamespaceOrType).GetExtensionMethods(methods, name, arity, options);
-
-                            // If we found any extension methods, then consider this using as used.
-                            if (methods.Count != count)
-                            {
-                                MarkImportDirective(nsOrType.UsingDirective, callerIsSemanticModel);
-                                seenStaticClassWithExtensionMethods = true;
-                            }
-
-                            break;
-                        }
-                }
-            }
-
-            if (seenNamespaceWithExtensionMethods && seenStaticClassWithExtensionMethods)
-            {
-                methods.RemoveDuplicates();
-            }
-        }
-
-        // Note: we do not mark nodes when looking up arities or names.  This is because these two
-        // types of lookup are only around to make the public
-        // SemanticModel.LookupNames/LookupSymbols work and do not count as usages of the directives
-        // when the actual code is bound.
-
-        internal void AddLookupSymbolsInfo(LookupSymbolsInfo result, LookupOptions options, Binder originalBinder)
-        {
-            AddLookupSymbolsInfoInAliases(result, options, originalBinder);
-
-            // Add types within namespaces imported through usings, but don't add nested namespaces.
-            LookupOptions usingOptions = (options & ~(LookupOptions.NamespaceAliasesOnly | LookupOptions.NamespacesOrTypesOnly)) | LookupOptions.MustNotBeNamespace;
-            AddLookupSymbolsInfoInUsings(this.Usings, result, usingOptions, originalBinder);
-        }
-
-        internal void AddLookupSymbolsInfoInAliases(LookupSymbolsInfo result, LookupOptions options, Binder originalBinder)
-        {
-            foreach (var (_, usingAlias) in this.UsingAliases)
-            {
-                AddAliasSymbolToResult(result, usingAlias.Alias, options, originalBinder);
-            }
-
-            foreach (var externAlias in this.ExternAliases)
-            {
-                AddAliasSymbolToResult(result, externAlias.Alias, options, originalBinder);
-            }
-        }
-
-        private static void AddAliasSymbolToResult(LookupSymbolsInfo result, AliasSymbol aliasSymbol, LookupOptions options, Binder originalBinder)
-        {
-            var targetSymbol = aliasSymbol.GetAliasTarget(basesBeingResolved: null);
-            if (originalBinder.CanAddLookupSymbolInfo(targetSymbol, options, result, accessThroughType: null, aliasSymbol: aliasSymbol))
-            {
-                result.AddSymbol(aliasSymbol, aliasSymbol.Name, 0);
-            }
-        }
-
-        private static void AddLookupSymbolsInfoInUsings(
-            ImmutableArray<NamespaceOrTypeAndUsingDirective> usings, LookupSymbolsInfo result, LookupOptions options, Binder originalBinder)
-        {
-            if (originalBinder.Flags.Includes(BinderFlags.InScriptUsing))
-            {
-                return;
-            }
-
-            Debug.Assert(!options.CanConsiderNamespaces());
-
-            // look in all using namespaces
-            foreach (var namespaceSymbol in usings)
-            {
-                foreach (var member in namespaceSymbol.NamespaceOrType.GetMembersUnordered())
-                {
-                    if (IsValidLookupCandidateInUsings(member) && originalBinder.CanAddLookupSymbolInfo(member, options, result, null))
-                    {
-                        result.AddSymbol(member, member.Name, member.GetArity());
-                    }
-                }
-            }
-        }
-
-=======
->>>>>>> d5835e28
         private class UsingTargetComparer : IEqualityComparer<NamespaceOrTypeAndUsingDirective>
         {
             public static readonly IEqualityComparer<NamespaceOrTypeAndUsingDirective> Instance = new UsingTargetComparer();
