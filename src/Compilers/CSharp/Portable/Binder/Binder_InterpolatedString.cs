﻿// Licensed to the .NET Foundation under one or more agreements.
// The .NET Foundation licenses this file to you under the MIT license.
// See the LICENSE file in the project root for more information.
#nullable enable

using System;
using System.Collections.Generic;
using System.Collections.Immutable;
using System.Diagnostics;
using System.Linq;
using System.Reflection;
using Microsoft.CodeAnalysis.CSharp.Symbols;
using Microsoft.CodeAnalysis.CSharp.Syntax;
using Microsoft.CodeAnalysis.PooledObjects;
using Microsoft.CodeAnalysis.Text;
using Roslyn.Utilities;

namespace Microsoft.CodeAnalysis.CSharp
{
    internal partial class Binder
    {
        private BoundExpression BindInterpolatedString(InterpolatedStringExpressionSyntax node, DiagnosticBag diagnostics)
        {
            var builder = ArrayBuilder<BoundExpression>.GetInstance();
            var stringType = GetSpecialType(SpecialType.System_String, diagnostics, node);
            var objectType = GetSpecialType(SpecialType.System_Object, diagnostics, node);
            var intType = GetSpecialType(SpecialType.System_Int32, diagnostics, node);
<<<<<<< HEAD
            ConstantValue resultConstant = null;
=======
            ConstantValue? resultConstant = null;
            bool isResultConstant = true;
>>>>>>> d381843c
            foreach (var content in node.Contents)
            {
                switch (content.Kind())
                {
                    case SyntaxKind.Interpolation:
                        {
                            var interpolation = (InterpolationSyntax)content;
                            var value = BindValue(interpolation.Expression, diagnostics, BindValueKind.RValue);
                            if (value.Type is null)
                            {
                                value = GenerateConversionForAssignment(objectType, value, diagnostics);
                            }
                            else
                            {
                                value = BindToNaturalType(value, diagnostics);
                                _ = GenerateConversionForAssignment(objectType, value, diagnostics);
                            }

                            // We need to ensure the argument is not a lambda, method group, etc. It isn't nice to wait until lowering,
                            // when we perform overload resolution, to report a problem. So we do that check by calling
                            // GenerateConversionForAssignment with objectType. However we want to preserve the original expression's
                            // natural type so that overload resolution may select a specialized implementation of string.Format,
                            // so we discard the result of that call and only preserve its diagnostics.
                            BoundExpression? alignment = null;
                            BoundLiteral? format = null;
                            if (interpolation.AlignmentClause != null)
                            {
                                alignment = GenerateConversionForAssignment(intType, BindValue(interpolation.AlignmentClause.Value, diagnostics, Binder.BindValueKind.RValue), diagnostics);
                                var alignmentConstant = alignment.ConstantValue;
                                if (alignmentConstant != null && !alignmentConstant.IsBad)
                                {
                                    const int magnitudeLimit = 32767;
                                    // check that the magnitude of the alignment is "in range".
                                    int alignmentValue = alignmentConstant.Int32Value;
                                    //  We do the arithmetic using negative numbers because the largest negative int has no corresponding positive (absolute) value.
                                    alignmentValue = (alignmentValue > 0) ? -alignmentValue : alignmentValue;
                                    if (alignmentValue < -magnitudeLimit)
                                    {
                                        diagnostics.Add(ErrorCode.WRN_AlignmentMagnitude, alignment.Syntax.Location, alignmentConstant.Int32Value, magnitudeLimit);
                                    }
                                }
                                else if (!alignment.HasErrors)
                                {
                                    diagnostics.Add(ErrorCode.ERR_ConstantExpected, interpolation.AlignmentClause.Value.Location);
                                }
                            }

                            if (interpolation.FormatClause != null)
                            {
                                var text = interpolation.FormatClause.FormatStringToken.ValueText;
                                char lastChar;
                                bool hasErrors = false;
                                if (text.Length == 0)
                                {
                                    diagnostics.Add(ErrorCode.ERR_EmptyFormatSpecifier, interpolation.FormatClause.Location);
                                    hasErrors = true;
                                }
                                else if (SyntaxFacts.IsWhitespace(lastChar = text[text.Length - 1]) || SyntaxFacts.IsNewLine(lastChar))
                                {
                                    diagnostics.Add(ErrorCode.ERR_TrailingWhitespaceInFormatSpecifier, interpolation.FormatClause.Location);
                                    hasErrors = true;
                                }

                                format = new BoundLiteral(interpolation.FormatClause, ConstantValue.Create(text), stringType, hasErrors);
                            }

                            builder.Add(new BoundStringInsert(interpolation, value, alignment, format, null));
                            if (value.ConstantValue == null ||
                                !(interpolation is { FormatClause: null, AlignmentClause: null }) ||
                                !(value.ConstantValue is { IsString: true, IsBad: false }))
                            {
                                isResultConstant = false;
                                continue;
                            }
                            resultConstant = (resultConstant is null)
                                ? value.ConstantValue
                                : FoldStringConcatenation(BinaryOperatorKind.StringConcatenation, resultConstant, value.ConstantValue);
                            continue;
                        }
                    case SyntaxKind.InterpolatedStringText:
                        {
                            var text = ((InterpolatedStringTextSyntax)content).TextToken.ValueText;
<<<<<<< HEAD
                            var constantVal = ConstantValue.Create(text, SpecialType.System_String);
                            builder.Add(new BoundLiteral(content, constantVal, stringType));
                            resultConstant = FoldStringConcatenation(BinaryOperatorKind.StringConcatenation, (resultConstant ??= ConstantValue.Create(String.Empty, SpecialType.System_String)), constantVal);
=======
                            builder.Add(new BoundLiteral(content, ConstantValue.Create(text, SpecialType.System_String), stringType));
                            if (isResultConstant)
                            {
                                var constantVal = ConstantValue.Create(ConstantValueUtils.UnescapeInterpolatedStringLiteral(text), SpecialType.System_String);
                                resultConstant = (resultConstant is null)
                                    ? constantVal
                                    : FoldStringConcatenation(BinaryOperatorKind.StringConcatenation, resultConstant, constantVal);
                            }
>>>>>>> d381843c
                            continue;
                        }
                    default:
                        throw ExceptionUtilities.UnexpectedValue(content.Kind());
                }
            }

<<<<<<< HEAD
=======
            if (!isResultConstant)
            {
                resultConstant = null;
            }

>>>>>>> d381843c
            return new BoundInterpolatedString(node, builder.ToImmutableAndFree(), resultConstant, stringType);
        }
    }
}<|MERGE_RESOLUTION|>--- conflicted
+++ resolved
@@ -25,12 +25,8 @@
             var stringType = GetSpecialType(SpecialType.System_String, diagnostics, node);
             var objectType = GetSpecialType(SpecialType.System_Object, diagnostics, node);
             var intType = GetSpecialType(SpecialType.System_Int32, diagnostics, node);
-<<<<<<< HEAD
-            ConstantValue resultConstant = null;
-=======
             ConstantValue? resultConstant = null;
             bool isResultConstant = true;
->>>>>>> d381843c
             foreach (var content in node.Contents)
             {
                 switch (content.Kind())
@@ -113,11 +109,6 @@
                     case SyntaxKind.InterpolatedStringText:
                         {
                             var text = ((InterpolatedStringTextSyntax)content).TextToken.ValueText;
-<<<<<<< HEAD
-                            var constantVal = ConstantValue.Create(text, SpecialType.System_String);
-                            builder.Add(new BoundLiteral(content, constantVal, stringType));
-                            resultConstant = FoldStringConcatenation(BinaryOperatorKind.StringConcatenation, (resultConstant ??= ConstantValue.Create(String.Empty, SpecialType.System_String)), constantVal);
-=======
                             builder.Add(new BoundLiteral(content, ConstantValue.Create(text, SpecialType.System_String), stringType));
                             if (isResultConstant)
                             {
@@ -126,7 +117,6 @@
                                     ? constantVal
                                     : FoldStringConcatenation(BinaryOperatorKind.StringConcatenation, resultConstant, constantVal);
                             }
->>>>>>> d381843c
                             continue;
                         }
                     default:
@@ -134,14 +124,11 @@
                 }
             }
 
-<<<<<<< HEAD
-=======
             if (!isResultConstant)
             {
                 resultConstant = null;
             }
 
->>>>>>> d381843c
             return new BoundInterpolatedString(node, builder.ToImmutableAndFree(), resultConstant, stringType);
         }
     }
