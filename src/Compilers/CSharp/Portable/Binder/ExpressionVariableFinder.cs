--- conflicted
+++ resolved
@@ -397,23 +397,18 @@
         protected override Symbol MakePatternVariable(DeclarationPatternSyntax node, SyntaxNode nodeToBind)
         {
             return GlobalExpressionVariable.Create(
-                _containingType, node.Type, _modifiers,
+                _containingType, _modifiers, node.Type,
                 node.Identifier.ValueText, node, node.Identifier.GetLocation(),
                 _containingFieldOpt, nodeToBind);
         }
 
         protected override Symbol MakeOutVariable(DeclarationExpressionSyntax node, BaseArgumentListSyntax argumentListSyntax, SyntaxNode nodeToBind)
         {
-<<<<<<< HEAD
             var designation = node.VariableDesignation();
             return GlobalExpressionVariable.Create(
-                _containingType, ((TypedVariableComponentSyntax)designation.Parent).Type, _modifiers,
+                _containingType, _modifiers, node.Type(),
                 designation.Identifier.ValueText, designation, designation.Identifier.GetLocation(),
                 _containingFieldOpt, nodeToBind);
-=======
-            return SourceMemberFieldSymbolFromDesignation.Create(_containingType, node.VariableDesignation(), node.Type(),
-                _modifiers, _containingFieldOpt, nodeToBind);
->>>>>>> 52523854
         }
 
         #region pool
