--- conflicted
+++ resolved
@@ -1515,21 +1515,20 @@
             return true;
         }
 
-<<<<<<< HEAD
 #nullable enable
 
         /// <summary>
-        /// This is a layer on top of the Compilation version that generates a diagnostic if the special
+        /// This is a layer on top of the Compilation version that generates a diagnostic if the well known
         /// member isn't found.
         /// </summary>
-        internal Symbol? GetWellKnownTypeMember(WellKnownMember member, DiagnosticBag diagnostics, SyntaxNode syntax)
+        internal Symbol? GetWellKnownTypeMember(WellKnownMember member, BindingDiagnosticBag diagnostics, SyntaxNode syntax)
         {
             return TryGetWellKnownTypeMember<Symbol>(this.Compilation, member, syntax, diagnostics, out var memberSymbol)
                 ? memberSymbol
                 : null;
         }
 
-        internal static bool TryGetWellKnownTypeMember<TSymbol>(CSharpCompilation compilation, WellKnownMember wellKnownMember, SyntaxNode syntax, DiagnosticBag diagnostics, [MaybeNullWhen(false)] out TSymbol symbol)
+        internal static bool TryGetWellKnownTypeMember<TSymbol>(CSharpCompilation compilation, WellKnownMember wellKnownMember, SyntaxNode syntax, BindingDiagnosticBag diagnostics, [MaybeNullWhen(false)] out TSymbol symbol)
             where TSymbol : Symbol
         {
             symbol = (TSymbol?)compilation.GetWellKnownTypeMember(wellKnownMember);
@@ -1540,10 +1539,10 @@
                 return false;
             }
 
-            var useSiteDiagnostic = symbol.GetUseSiteDiagnosticForSymbolOrContainingType();
-            if (useSiteDiagnostic != null)
-            {
-                Symbol.ReportUseSiteDiagnostic(useSiteDiagnostic, diagnostics, new SourceLocation(syntax));
+            var useSiteInfo = GetUseSiteInfoForWellKnownMemberOrContainingType(symbol);
+            if (useSiteInfo.DiagnosticInfo != null)
+            {
+                diagnostics.ReportUseSiteDiagnostic(useSiteInfo.DiagnosticInfo, new SourceLocation(syntax));
             }
 
             return true;
@@ -1551,7 +1550,6 @@
 
 #nullable disable
 
-=======
         private static UseSiteInfo<AssemblySymbol> GetUseSiteInfoForWellKnownMemberOrContainingType(Symbol symbol)
         {
             Debug.Assert(symbol.IsDefinition);
@@ -1561,7 +1559,6 @@
             return info;
         }
 
->>>>>>> 7cee01b8
         /// <summary>
         /// Reports use-site diagnostics and dependencies for the specified symbol.
         /// </summary>
