﻿// Licensed to the .NET Foundation under one or more agreements.
// The .NET Foundation licenses this file to you under the MIT license.
// See the LICENSE file in the project root for more information.

#nullable disable

using System.Collections.Generic;
using System.Collections.Immutable;
using System.Diagnostics;
using System.Linq;
using Microsoft.CodeAnalysis.CSharp.Symbols;
using Microsoft.CodeAnalysis.PooledObjects;
using Roslyn.Utilities;

namespace Microsoft.CodeAnalysis.CSharp
{
    internal partial class Binder
    {
        /// <summary>
        /// Performs name lookup for simple generic or non-generic name
        /// within an optional qualifier namespace or type symbol.
        /// If LookupOption.AttributeTypeOnly is set, then it performs
        /// attribute type lookup which involves attribute name lookup
        /// with and without "Attribute" suffix.
        /// </summary>
        internal void LookupSymbolsSimpleName(
            LookupResult result,
            NamespaceOrTypeSymbol qualifierOpt,
            string plainName,
            int arity,
            ConsList<TypeSymbol> basesBeingResolved,
            LookupOptions options,
            bool diagnose,
            ref CompoundUseSiteInfo<AssemblySymbol> useSiteInfo)
        {
            if (options.IsAttributeTypeLookup())
            {
                this.LookupAttributeType(result, qualifierOpt, plainName, arity, basesBeingResolved, options, diagnose, ref useSiteInfo);
            }
            else
            {
                this.LookupSymbolsOrMembersInternal(result, qualifierOpt, plainName, arity, basesBeingResolved, options, diagnose, ref useSiteInfo);
            }
        }

        internal void LookupExtensionMethods(LookupResult result, string name, int arity, LookupOptions options, ref CompoundUseSiteInfo<AssemblySymbol> useSiteInfo)
        {
            foreach (var scope in new ExtensionMethodScopes(this))
            {
                this.LookupExtensionMethodsInSingleBinder(scope, result, name, arity, options, ref useSiteInfo);
            }
        }

        /// <summary>
        /// Look for any symbols in scope with the given name and arity.
        /// </summary>
        /// <remarks>
        /// Makes a second attempt if the results are not viable, in order to produce more detailed failure information (symbols and diagnostics).
        /// </remarks>
        private Binder LookupSymbolsWithFallback(LookupResult result, string name, int arity, ref CompoundUseSiteInfo<AssemblySymbol> useSiteInfo, ConsList<TypeSymbol> basesBeingResolved = null, LookupOptions options = LookupOptions.Default)
        {
            Debug.Assert(options.AreValid());

            // don't create diagnosis instances unless lookup fails
            var binder = this.LookupSymbolsInternal(result, name, arity, basesBeingResolved, options, diagnose: false, useSiteInfo: ref useSiteInfo);
            Debug.Assert((binder != null) || result.IsClear);

            if (result.Kind != LookupResultKind.Viable && result.Kind != LookupResultKind.Empty)
            {
                result.Clear();
                // retry to get diagnosis
                var otherBinder = this.LookupSymbolsInternal(result, name, arity, basesBeingResolved, options, diagnose: true, useSiteInfo: ref useSiteInfo);
                Debug.Assert(binder == otherBinder);
            }

            Debug.Assert(result.IsMultiViable || result.IsClear || result.Error != null);
            return binder;
        }

        private Binder LookupSymbolsInternal(
            LookupResult result, string name, int arity, ConsList<TypeSymbol> basesBeingResolved, LookupOptions options, bool diagnose, ref CompoundUseSiteInfo<AssemblySymbol> useSiteInfo)
        {
            Debug.Assert(result.IsClear);
            Debug.Assert(options.AreValid());

            Binder binder = null;
            for (var scope = this; scope != null && !result.IsMultiViable; scope = scope.Next)
            {
                if (binder != null)
                {
                    var tmp = LookupResult.GetInstance();
                    scope.LookupSymbolsInSingleBinder(tmp, name, arity, basesBeingResolved, options, this, diagnose, ref useSiteInfo);
                    result.MergeEqual(tmp);
                    tmp.Free();
                }
                else
                {
                    scope.LookupSymbolsInSingleBinder(result, name, arity, basesBeingResolved, options, this, diagnose, ref useSiteInfo);
                    if (!result.IsClear)
                    {
                        binder = scope;
                    }
                }

                if ((options & LookupOptions.LabelsOnly) != 0 && scope.IsLastBinderWithinMember())
                {
                    // Labels declared outside of a member are not visible inside.
                    break;
                }
            }
            return binder;
        }

        internal virtual void LookupSymbolsInSingleBinder(
            LookupResult result, string name, int arity, ConsList<TypeSymbol> basesBeingResolved, LookupOptions options, Binder originalBinder, bool diagnose, ref CompoundUseSiteInfo<AssemblySymbol> useSiteInfo)
        {
        }

        /// <summary>
        /// If qualifierOpt is null, look for any symbols in
        /// scope with the given name and arity.
        /// Otherwise look for symbols that are members of the specified qualifierOpt.
        /// </summary>
        private void LookupSymbolsOrMembersInternal(
            LookupResult result,
            NamespaceOrTypeSymbol qualifierOpt,
            string name,
            int arity,
            ConsList<TypeSymbol> basesBeingResolved,
            LookupOptions options,
            bool diagnose,
            ref CompoundUseSiteInfo<AssemblySymbol> useSiteInfo)
        {
            if ((object)qualifierOpt == null)
            {
                this.LookupSymbolsInternal(result, name, arity, basesBeingResolved, options, diagnose, ref useSiteInfo);
            }
            else
            {
                this.LookupMembersInternal(result, qualifierOpt, name, arity, basesBeingResolved, options, this, diagnose, ref useSiteInfo);
            }
        }

        /// <summary>
        /// Look for symbols that are members of the specified namespace or type.
        /// </summary>
        private void LookupMembersWithFallback(LookupResult result, NamespaceOrTypeSymbol nsOrType, string name, int arity, ref CompoundUseSiteInfo<AssemblySymbol> useSiteInfo, ConsList<TypeSymbol> basesBeingResolved = null, LookupOptions options = LookupOptions.Default)
        {
            Debug.Assert(options.AreValid());

            // don't create diagnosis unless lookup fails
            this.LookupMembersInternal(result, nsOrType, name, arity, basesBeingResolved, options, originalBinder: this, diagnose: false, useSiteInfo: ref useSiteInfo);
            if (!result.IsMultiViable && !result.IsClear)
            {
                result.Clear();
                // retry to get diagnosis
                this.LookupMembersInternal(result, nsOrType, name, arity, basesBeingResolved, options, originalBinder: this, diagnose: true, useSiteInfo: ref useSiteInfo);
            }

            Debug.Assert(result.IsMultiViable || result.IsClear || result.Error != null);
        }

        protected void LookupMembersInternal(LookupResult result, NamespaceOrTypeSymbol nsOrType, string name, int arity, ConsList<TypeSymbol> basesBeingResolved, LookupOptions options, Binder originalBinder, bool diagnose, ref CompoundUseSiteInfo<AssemblySymbol> useSiteInfo)
        {
            Debug.Assert(options.AreValid());

            Debug.Assert(arity >= 0);
            if (nsOrType.IsNamespace)
            {
                LookupMembersInNamespace(result, (NamespaceSymbol)nsOrType, name, arity, options, originalBinder, diagnose, ref useSiteInfo);
            }
            else
            {
                this.LookupMembersInType(result, (TypeSymbol)nsOrType, name, arity, basesBeingResolved, options, originalBinder, diagnose, ref useSiteInfo);
            }
        }

        // Looks up a member of given name and arity in a particular type.
        protected void LookupMembersInType(LookupResult result, TypeSymbol type, string name, int arity, ConsList<TypeSymbol> basesBeingResolved, LookupOptions options, Binder originalBinder, bool diagnose, ref CompoundUseSiteInfo<AssemblySymbol> useSiteInfo)
        {
            switch (type.TypeKind)
            {
                case TypeKind.TypeParameter:
                    this.LookupMembersInTypeParameter(result, (TypeParameterSymbol)type, name, arity, basesBeingResolved, options, originalBinder, diagnose, ref useSiteInfo);
                    break;

                case TypeKind.Interface:
                    this.LookupMembersInInterface(result, (NamedTypeSymbol)type, name, arity, basesBeingResolved, options, originalBinder, diagnose, ref useSiteInfo);
                    break;

                case TypeKind.Class:
                case TypeKind.Struct:
                case TypeKind.Enum:
                case TypeKind.Delegate:
                case TypeKind.Array:
                case TypeKind.Dynamic:
                    this.LookupMembersInClass(result, type, name, arity, basesBeingResolved, options, originalBinder, diagnose, ref useSiteInfo);
                    break;

                case TypeKind.Submission:
                    this.LookupMembersInSubmissions(result, type, name, arity, basesBeingResolved, options, originalBinder, diagnose, ref useSiteInfo);
                    break;

                case TypeKind.Error:
                    LookupMembersInErrorType(result, (ErrorTypeSymbol)type, name, arity, basesBeingResolved, options, originalBinder, diagnose, ref useSiteInfo);
                    break;

                case TypeKind.Pointer:
                case TypeKind.FunctionPointer:
                    result.Clear();
                    break;

                case TypeKind.Unknown:
                default:
                    throw ExceptionUtilities.UnexpectedValue(type.TypeKind);
            }

            // TODO: Diagnose ambiguity problems here, and conflicts between non-method and method? Or is that
            // done in the caller?
        }

        private void LookupMembersInErrorType(LookupResult result, ErrorTypeSymbol errorType, string name, int arity, ConsList<TypeSymbol> basesBeingResolved, LookupOptions options, Binder originalBinder, bool diagnose, ref CompoundUseSiteInfo<AssemblySymbol> useSiteInfo)
        {
            if (!errorType.CandidateSymbols.IsDefault && errorType.CandidateSymbols.Length == 1)
            {
                // The dev11 IDE experience provided meaningful information about members of inaccessible types,
                // so we should do the same (DevDiv #633340).
                // TODO: generalize to other result kinds and/or candidate counts?
                if (errorType.ResultKind == LookupResultKind.Inaccessible)
                {
                    TypeSymbol candidateType = errorType.CandidateSymbols.First() as TypeSymbol;
                    if ((object)candidateType != null)
                    {
                        LookupMembersInType(result, candidateType, name, arity, basesBeingResolved, options, originalBinder, diagnose, ref useSiteInfo);
                        return; // Bypass call to Clear()
                    }
                }
            }

            result.Clear();
        }

        /// <summary>
        /// Lookup a member name in a submission chain.
        /// </summary>
        /// <remarks>
        /// We start with the current submission class and walk the submission chain back to the first submission.
        /// The search has two phases
        /// 1) We are looking for any symbol matching the given name, arity, and options. If we don't find any the search is over.
        ///    If we find and overloadable symbol(s) (a method or an indexer) we start looking for overloads of this kind 
        ///    (lookingForOverloadsOfKind) of symbol in phase 2.
        /// 2) If a visited submission contains a matching member of a kind different from lookingForOverloadsOfKind we stop 
        ///    looking further. Otherwise, if we find viable overload(s) we add them into the result.
        ///    
        /// Note that indexers are not supported in script but we deal with them here to handle errors.
        /// </remarks>
        private void LookupMembersInSubmissions(LookupResult result, TypeSymbol submissionClass, string name, int arity, ConsList<TypeSymbol> basesBeingResolved, LookupOptions options, Binder originalBinder, bool diagnose, ref CompoundUseSiteInfo<AssemblySymbol> useSiteInfo)
        {
            LookupResult submissionSymbols = LookupResult.GetInstance();
            LookupResult nonViable = LookupResult.GetInstance();
            SymbolKind? lookingForOverloadsOfKind = null;

            // TODO: optimize lookup (there might be many interactions in the chain)
            for (CSharpCompilation submission = Compilation; submission != null; submission = submission.PreviousSubmission)
            {
                submissionSymbols.Clear();

                var isCurrentSubmission = submission == Compilation;
                var considerUsings = !(isCurrentSubmission && this.Flags.Includes(BinderFlags.InScriptUsing));

                Imports submissionImports;
                if (!considerUsings)
                {
                    submissionImports = Imports.Empty;
                }
                else if (!this.Flags.Includes(BinderFlags.InLoadedSyntaxTree))
                {
                    submissionImports = submission.GetSubmissionImports();
                }
                else if (isCurrentSubmission)
                {
                    submissionImports = this.GetImports(basesBeingResolved);
                }
                else
                {
                    submissionImports = Imports.Empty;
                }

                // If a viable using alias and a matching member are both defined in the submission an error is reported elsewhere.
                // Ignore the member in such case.
                if ((options & LookupOptions.NamespaceAliasesOnly) == 0 && (object)submission.ScriptClass != null)
                {
                    LookupMembersWithoutInheritance(submissionSymbols, submission.ScriptClass, name, arity, options, originalBinder, submissionClass, diagnose, ref useSiteInfo, basesBeingResolved);

                    // NB: It doesn't matter that submissionImports hasn't been expanded since we're not actually using the alias target. 
                    if (submissionSymbols.IsMultiViable &&
                        considerUsings &&
                        submissionImports.IsUsingAlias(name, originalBinder.IsSemanticModelBinder))
                    {
                        // using alias is ambiguous with another definition within the same submission iff the other definition is a 0-ary type or a non-type:
                        Symbol existingDefinition = submissionSymbols.Symbols.First();
                        if (existingDefinition.Kind != SymbolKind.NamedType || arity == 0)
                        {
                            CSDiagnosticInfo diagInfo = new CSDiagnosticInfo(ErrorCode.ERR_ConflictingAliasAndDefinition, name, existingDefinition.GetKindText());
                            var error = new ExtendedErrorTypeSymbol((NamespaceOrTypeSymbol)null, name, arity, diagInfo, unreported: true);
                            result.SetFrom(LookupResult.Good(error)); // force lookup to be done w/ error symbol as result
                            break;
                        }
                    }
                }

                if (!submissionSymbols.IsMultiViable && considerUsings)
                {
                    if (!isCurrentSubmission)
                    {
                        submissionImports = Imports.ExpandPreviousSubmissionImports(submissionImports, Compilation);
                    }

                    // NB: We diverge from InContainerBinder here and only look in aliases.
                    // In submissions, regular usings are bubbled up to the outermost scope.
                    submissionImports.LookupSymbolInAliases(originalBinder, submissionSymbols, name, arity, basesBeingResolved, options, diagnose, ref useSiteInfo);
                }

                if (lookingForOverloadsOfKind == null)
                {
                    if (!submissionSymbols.IsMultiViable)
                    {
                        // skip non-viable members, but remember them in case no viable members are found in previous submissions:
                        nonViable.MergePrioritized(submissionSymbols);
                        continue;
                    }

                    result.MergeEqual(submissionSymbols);

                    Symbol firstSymbol = submissionSymbols.Symbols.First();
                    if (!IsMethodOrIndexer(firstSymbol))
                    {
                        break;
                    }

                    // we are now looking for any kind of member regardless of the original binding restrictions:
                    options = options & ~(LookupOptions.MustBeInvocableIfMember | LookupOptions.NamespacesOrTypesOnly);
                    lookingForOverloadsOfKind = firstSymbol.Kind;
                }
                else
                {
                    // found a non-method - the overload set is final now
                    if (submissionSymbols.Symbols.Count > 0 && submissionSymbols.Symbols.First().Kind != lookingForOverloadsOfKind.Value)
                    {
                        break;
                    }

                    // found a viable overload:
                    if (submissionSymbols.IsMultiViable)
                    {
                        // merge overloads:
                        Debug.Assert(result.Symbols.All(IsMethodOrIndexer));
                        result.MergeEqual(submissionSymbols);
                    }
                }
            }

            if (result.Symbols.Count == 0)
            {
                result.SetFrom(nonViable);
            }

            submissionSymbols.Free();
            nonViable.Free();
        }

        private static void LookupMembersInNamespace(LookupResult result, NamespaceSymbol ns, string name, int arity, LookupOptions options, Binder originalBinder, bool diagnose, ref CompoundUseSiteInfo<AssemblySymbol> useSiteInfo)
        {
            var members = GetCandidateMembers(ns, name, options, originalBinder);

            foreach (Symbol member in members)
            {
                SingleLookupResult resultOfThisMember = originalBinder.CheckViability(member, arity, options, null, diagnose, ref useSiteInfo);
                result.MergeEqual(resultOfThisMember);
            }
        }

        /// <summary>
        /// Lookup extension methods by name and arity in the given binder and
        /// check viability in this binder. The lookup is performed on a single
        /// binder because extension method search stops at the first applicable
        /// method group from the nearest enclosing namespace.
        /// </summary>
        private void LookupExtensionMethodsInSingleBinder(ExtensionMethodScope scope, LookupResult result, string name, int arity, LookupOptions options, ref CompoundUseSiteInfo<AssemblySymbol> useSiteInfo)
        {
            var methods = ArrayBuilder<MethodSymbol>.GetInstance();
            var binder = scope.Binder;
            binder.GetCandidateExtensionMethods(scope.SearchUsingsNotNamespace, methods, name, arity, options, this);

            foreach (var method in methods)
            {
                SingleLookupResult resultOfThisMember = this.CheckViability(method, arity, options, null, diagnose: true, useSiteInfo: ref useSiteInfo);
                result.MergeEqual(resultOfThisMember);
            }

            methods.Free();
        }

        #region "AttributeTypeLookup"

        /// <summary>
        /// Lookup attribute name in the given binder. By default two name lookups are performed:
        ///     (1) With the provided name
        ///     (2) With an Attribute suffix added to the provided name
        /// Lookup with Attribute suffix is performed only if LookupOptions.VerbatimAttributeName is not set.
        /// 
        /// If either lookup is ambiguous, we return the corresponding result with ambiguous symbols.
        /// Else if exactly one result is single viable attribute type, we return that result.
        /// Otherwise, we return a non-viable result with LookupResult.NotAnAttributeType or an empty result.
        /// </summary>
        private void LookupAttributeType(
            LookupResult result,
            NamespaceOrTypeSymbol qualifierOpt,
            string name,
            int arity,
            ConsList<TypeSymbol> basesBeingResolved,
            LookupOptions options,
            bool diagnose,
            ref CompoundUseSiteInfo<AssemblySymbol> useSiteInfo)
        {
            Debug.Assert(result.IsClear);
            Debug.Assert(options.AreValid());
            Debug.Assert(options.IsAttributeTypeLookup());

            //  SPEC:   By convention, attribute classes are named with a suffix of Attribute. 
            //  SPEC:   An attribute-name of the form type-name may either include or omit this suffix.
            //  SPEC:   If an attribute class is found both with and without this suffix, an ambiguity 
            //  SPEC:   is present, and a compile-time error results. If the attribute-name is spelled
            //  SPEC:   such that its right-most identifier is a verbatim identifier (§2.4.2), then only
            //  SPEC:   an attribute without a suffix is matched, thus enabling such an ambiguity to be resolved.

            // Roslyn Bug 9681: Compilers incorrectly use the *failure* of binding some subexpression to indicate some other strategy is applicable (attributes, 'var')

            // Roslyn reproduces Dev10 compiler behavior which doesn't report an error if one of the 
            // lookups is single viable and other lookup is ambiguous. If one of the lookup results 
            // (either with or without "Attribute" suffix) is single viable and is an attribute type we 
            // use it  disregarding the second result which may be ambiguous. 

            // Note: if both are single and attribute types, we still report ambiguity.

            // Lookup symbols without attribute suffix.
            LookupSymbolsOrMembersInternal(result, qualifierOpt, name, arity, basesBeingResolved, options, diagnose, ref useSiteInfo);

            // Result without 'Attribute' suffix added.
            Symbol symbolWithoutSuffix;
            var attributeTypeWithoutSuffixViabilityUseSiteInfo = new CompoundUseSiteInfo<AssemblySymbol>(useSiteInfo);
            bool resultWithoutSuffixIsViable = IsSingleViableAttributeType(result, out symbolWithoutSuffix, ref attributeTypeWithoutSuffixViabilityUseSiteInfo);

            // Result with 'Attribute' suffix added.
            LookupResult resultWithSuffix = null;
            Symbol symbolWithSuffix = null;
            var attributeTypeWithSuffixViabilityUseSiteInfo = new CompoundUseSiteInfo<AssemblySymbol>(useSiteInfo);
            bool resultWithSuffixIsViable = false;
            if (!options.IsVerbatimNameAttributeTypeLookup())
            {
                resultWithSuffix = LookupResult.GetInstance();
<<<<<<< HEAD
                this.LookupSymbolsOrMembersInternal(resultWithSuffix, qualifierOpt, name + "Attribute", arity, basesBeingResolved, options, diagnose, ref useSiteDiagnostics);
                resultWithSuffixIsViable = IsSingleViableAttributeType(resultWithSuffix, out symbolWithSuffix);
=======
                this.LookupSymbolsOrMembersInternal(resultWithSuffix, qualifierOpt, name + "Attribute", arity, basesBeingResolved, options, diagnose, ref useSiteInfo);
                resultWithSuffixIsViable = IsSingleViableAttributeType(resultWithSuffix, out symbolWithSuffix, ref attributeTypeWithSuffixViabilityUseSiteInfo);

                // Generic types are not allowed.
                Debug.Assert(arity == 0 || !result.IsMultiViable);
>>>>>>> 4c3ffcbf
            }

            if (resultWithoutSuffixIsViable && resultWithSuffixIsViable)
            {
                // Single viable lookup symbol found both with and without Attribute suffix.
                // We merge both results, ambiguity error will be reported later in ResultSymbol,
                // no need to adjust useSiteInfo based on attributeTypeWithoutSuffixViabilityUseSiteInfo/attributeTypeWithSuffixViabilityUseSiteInfo.
                result.MergeEqual(resultWithSuffix);
            }
            else if (resultWithoutSuffixIsViable)
            {
                // single viable lookup symbol only found without Attribute suffix, return result.
<<<<<<< HEAD
                if (!Compilation.LanguageVersion.AllowGenericAttributes())
                {
                    var noAliasSymbolWithoutSuffix = (NamedTypeSymbol)UnwrapAliasNoDiagnostics(symbolWithoutSuffix);
                    if (noAliasSymbolWithoutSuffix.IsGenericType)
                    {
                        var diagInfo = new CSDiagnosticInfo(ErrorCode.ERR_AttributeCantBeGeneric, noAliasSymbolWithoutSuffix);
                        result.SetFrom(GenerateNonViableAttributeTypeResult(noAliasSymbolWithoutSuffix, diagInfo));
                    }
                }
=======
                useSiteInfo.MergeAndClear(ref attributeTypeWithoutSuffixViabilityUseSiteInfo);
>>>>>>> 4c3ffcbf
            }
            else if (resultWithSuffixIsViable)
            {
                Debug.Assert(resultWithSuffix != null);

<<<<<<< HEAD
                if (!Compilation.LanguageVersion.AllowGenericAttributes())
                {
                    var noAliasSymbolWithSuffix = (NamedTypeSymbol)UnwrapAliasNoDiagnostics(symbolWithSuffix);
                    if (noAliasSymbolWithSuffix.IsGenericType)
                    {
                        var diagInfo = new CSDiagnosticInfo(ErrorCode.ERR_AttributeCantBeGeneric, noAliasSymbolWithSuffix);
                        result.SetFrom(GenerateNonViableAttributeTypeResult(noAliasSymbolWithSuffix, diagInfo));
                    }
                    else
                    {
                        // Single viable lookup symbol only found with Attribute suffix, return resultWithSuffix.
                        result.SetFrom(resultWithSuffix);
                    }
                }
                else
                {
                    // Single viable lookup symbol only found with Attribute suffix, return resultWithSuffix.
                    result.SetFrom(resultWithSuffix);
                }
=======
                // Single viable lookup symbol only found with Attribute suffix, return resultWithSuffix.
                result.SetFrom(resultWithSuffix);
                useSiteInfo.MergeAndClear(ref attributeTypeWithSuffixViabilityUseSiteInfo);
>>>>>>> 4c3ffcbf
            }
            else
            {
                if (!Compilation.LanguageVersion.AllowGenericAttributes())
                {
                    if (symbolWithoutSuffix != null)
                    {
                        var noAliasSymbolWithoutSuffix = UnwrapAliasNoDiagnostics(symbolWithoutSuffix);
                        if (noAliasSymbolWithoutSuffix.Kind == SymbolKind.NamedType && ((NamedTypeSymbol)noAliasSymbolWithoutSuffix).IsGenericType)
                        {
                            var diagInfo = new CSDiagnosticInfo(ErrorCode.ERR_AttributeCantBeGeneric, noAliasSymbolWithoutSuffix);
                            result.SetFrom(GenerateNonViableAttributeTypeResult(noAliasSymbolWithoutSuffix, diagInfo));
                        }
                    }
                    else if (symbolWithSuffix != null && symbolWithSuffix.Kind == SymbolKind.NamedType)
                    {
                        var noAliasSymbolWithSuffix = UnwrapAliasNoDiagnostics(symbolWithSuffix);
                        if (noAliasSymbolWithSuffix.Kind == SymbolKind.NamedType && ((NamedTypeSymbol)noAliasSymbolWithSuffix).IsGenericType)
                        {
                            var diagInfo = new CSDiagnosticInfo(ErrorCode.ERR_AttributeCantBeGeneric, noAliasSymbolWithSuffix);
                            result.SetFrom(GenerateNonViableAttributeTypeResult(noAliasSymbolWithSuffix, diagInfo));
                        }
                    }
                }

                // Both results are clear, non-viable or ambiguous.
                // No need to adjust useSiteInfo based on attributeTypeWithoutSuffixViabilityUseSiteInfo/attributeTypeWithSuffixViabilityUseSiteInfo.

                if (!result.IsClear)
                {
                    if ((object)symbolWithoutSuffix != null) // was not ambiguous, but not viable
                    {
                        result.SetFrom(GenerateNonViableAttributeTypeResult(symbolWithoutSuffix, result.Error));
                    }
                }

                if (resultWithSuffix != null)
                {
                    if (!resultWithSuffix.IsClear)
                    {
                        if ((object)symbolWithSuffix != null)
                        {
                            resultWithSuffix.SetFrom(GenerateNonViableAttributeTypeResult(symbolWithSuffix, resultWithSuffix.Error));
                        }
                    }

                    result.MergePrioritized(resultWithSuffix);
                }
            }

            resultWithSuffix?.Free();
        }

        private bool IsAmbiguousResult(LookupResult result, out Symbol resultSymbol)
        {
            resultSymbol = null;
            var symbols = result.Symbols;

            switch (symbols.Count)
            {
                case 0:
                    return false;
                case 1:
                    resultSymbol = symbols[0];
                    return false;
                default:
                    // If there are two or more symbols in the result, one from source and others from PE,
                    // then the source symbol overrides the PE symbols and must be chosen.
                    // NOTE: Kind of the symbol doesn't matter here. If the resolved symbol is not an attribute type, we will subsequently generate a lookup error.

                    // CONSIDER: If this source symbol is the eventual result symbol for attribute type lookup and it is not a valid attribute type,
                    // CONSIDER: we generate an error but don't generate warning CS0436 for source/PE name conflict.
                    // CONSIDER: We may want to also generate CS0436 for this case.

                    resultSymbol = ResolveMultipleSymbolsInAttributeTypeLookup(symbols);
                    return (object)resultSymbol == null;
            }
        }

        private Symbol ResolveMultipleSymbolsInAttributeTypeLookup(ArrayBuilder<Symbol> symbols)
        {
            Debug.Assert(symbols.Count >= 2);

            var originalSymbols = symbols.ToImmutable();

            for (int i = 0; i < symbols.Count; i++)
            {
                symbols[i] = UnwrapAliasNoDiagnostics(symbols[i]);
            }

            BestSymbolInfo secondBest;
            BestSymbolInfo best = GetBestSymbolInfo(symbols, out secondBest);

            Debug.Assert(!best.IsNone);
            Debug.Assert(!secondBest.IsNone);

            if (best.IsFromCompilation && !secondBest.IsFromCompilation)
            {
                var srcSymbol = symbols[best.Index];
                var mdSymbol = symbols[secondBest.Index];

                //if names match, arities match, and containing symbols match (recursively), ...
                if (NameAndArityMatchRecursively(srcSymbol, mdSymbol))
                {
                    return originalSymbols[best.Index];
                }
            }

            return null;
        }

        private static bool NameAndArityMatchRecursively(Symbol x, Symbol y)
        {
            while (true)
            {
                if (isRoot(x))
                {
                    return isRoot(y);
                }
                if (isRoot(y))
                {
                    return false;
                }
                if (x.Name != y.Name || x.GetArity() != y.GetArity())
                {
                    return false;
                }
                x = x.ContainingSymbol;
                y = y.ContainingSymbol;
            }

            static bool isRoot(Symbol symbol) => symbol is null || symbol is NamespaceSymbol { IsGlobalNamespace: true };
        }

        private bool IsSingleViableAttributeType(LookupResult result, out Symbol symbol, ref CompoundUseSiteInfo<AssemblySymbol> attributeTypeViabilityUseSiteInfo)
        {
            if (IsAmbiguousResult(result, out symbol))
            {
                return false;
            }

            if (result == null || result.Kind != LookupResultKind.Viable || (object)symbol == null)
            {
                return false;
            }

            DiagnosticInfo discarded = null;
            return CheckAttributeTypeViability(UnwrapAliasNoDiagnostics(symbol), diagnose: false, diagInfo: ref discarded, ref attributeTypeViabilityUseSiteInfo);
        }

        private SingleLookupResult GenerateNonViableAttributeTypeResult(Symbol symbol, DiagnosticInfo diagInfo)
        {
            Debug.Assert((object)symbol != null);

            symbol = UnwrapAliasNoDiagnostics(symbol);
<<<<<<< HEAD
            if (diagInfo == null)
                CheckAttributeTypeViability(symbol, true, ref diagInfo);

=======
            var discardedUseSiteInfo = CompoundUseSiteInfo<AssemblySymbol>.Discarded;
            CheckAttributeTypeViability(symbol, diagnose, ref diagInfo, ref discardedUseSiteInfo);
>>>>>>> 4c3ffcbf
            return LookupResult.NotAnAttributeType(symbol, diagInfo);
        }

        private bool CheckAttributeTypeViability(Symbol symbol, bool diagnose, ref DiagnosticInfo diagInfo, ref CompoundUseSiteInfo<AssemblySymbol> attributeTypeViabilityUseSiteInfo)
        {
            Debug.Assert((object)symbol != null);

            if (symbol.Kind == SymbolKind.NamedType)
            {
                var namedType = (NamedTypeSymbol)symbol;
                if (namedType.IsAbstract)
                {
                    // Attribute class cannot be abstract.
                    diagInfo = diagnose ? new CSDiagnosticInfo(ErrorCode.ERR_AbstractAttributeClass, symbol) : null;
                    return false;
                }
                else
                {
                    var useSiteInfo = attributeTypeViabilityUseSiteInfo.AccumulatesDependencies || !diagnose ?
                                          new CompoundUseSiteInfo<AssemblySymbol>(attributeTypeViabilityUseSiteInfo) :
                                          CompoundUseSiteInfo<AssemblySymbol>.DiscardedDependecies;
                    Debug.Assert(!diagnose || useSiteInfo.AccumulatesDiagnostics);

                    if (Compilation.IsEqualOrDerivedFromWellKnownClass(namedType, WellKnownType.System_Attribute, ref useSiteInfo))
                    {
<<<<<<< HEAD
=======
                        attributeTypeViabilityUseSiteInfo.MergeAndClear(ref useSiteInfo);
                        // Reuse existing diagnostic info.
>>>>>>> 4c3ffcbf
                        return true;
                    }

                    if (diagnose && useSiteInfo.HasErrors)
                    {
                        foreach (var info in useSiteInfo.Diagnostics)
                        {
                            if (info.Severity == DiagnosticSeverity.Error)
                            {
                                diagInfo = info;
                                return false;
                            }
                        }
                    }
                }
            }

            diagInfo = diagnose ? new CSDiagnosticInfo(ErrorCode.ERR_NotAnAttributeClass, symbol) : null;
            return false;
        }

        #endregion

        internal virtual bool SupportsExtensionMethods
        {
            get { return false; }
        }

        /// <summary>
        /// Return the extension methods from this specific binding scope that match the name and optional
        /// arity. Since the lookup of extension methods is iterative, proceeding one binding scope at a time,
        /// GetCandidateExtensionMethods should not defer to the next binding scope. Instead, the caller is
        /// responsible for walking the nested binding scopes from innermost to outermost. This method is overridden
        /// to search the available members list in binding types that represent types, namespaces, and usings.
        /// </summary>
        internal virtual void GetCandidateExtensionMethods(
            bool searchUsingsNotNamespace,
            ArrayBuilder<MethodSymbol> methods,
            string name,
            int arity,
            LookupOptions options,
            Binder originalBinder)
        {
        }

        // Does a member lookup in a single type, without considering inheritance.
        protected static void LookupMembersWithoutInheritance(LookupResult result, TypeSymbol type, string name, int arity,
            LookupOptions options, Binder originalBinder, TypeSymbol accessThroughType, bool diagnose, ref CompoundUseSiteInfo<AssemblySymbol> useSiteInfo, ConsList<TypeSymbol> basesBeingResolved)
        {
            var members = GetCandidateMembers(type, name, options, originalBinder);

            foreach (Symbol member in members)
            {
                // Do we need to exclude override members, or is that done later by overload resolution. It seems like
                // not excluding them here can't lead to problems, because we will always find the overridden method as well.
                SingleLookupResult resultOfThisMember = originalBinder.CheckViability(member, arity, options, accessThroughType, diagnose, ref useSiteInfo, basesBeingResolved);
                result.MergeEqual(resultOfThisMember);
            }
        }

        // Lookup member in a class, struct, enum, delegate.
        private void LookupMembersInClass(
            LookupResult result,
            TypeSymbol type,
            string name,
            int arity,
            ConsList<TypeSymbol> basesBeingResolved,
            LookupOptions options,
            Binder originalBinder,
            bool diagnose,
            ref CompoundUseSiteInfo<AssemblySymbol> useSiteInfo)
        {
            LookupMembersInClass(result, type, name, arity, basesBeingResolved, options, originalBinder, type, diagnose, ref useSiteInfo);
        }

        // Lookup member in a class, struct, enum, delegate.
        private void LookupMembersInClass(
            LookupResult result,
            TypeSymbol type,
            string name,
            int arity,
            ConsList<TypeSymbol> basesBeingResolved,
            LookupOptions options,
            Binder originalBinder,
            TypeSymbol accessThroughType,
            bool diagnose,
            ref CompoundUseSiteInfo<AssemblySymbol> useSiteInfo)
        {
            Debug.Assert((object)type != null);
            Debug.Assert(!type.IsInterfaceType() && type.TypeKind != TypeKind.TypeParameter);

            TypeSymbol currentType = type;

            var tmp = LookupResult.GetInstance();
            PooledHashSet<NamedTypeSymbol> visited = null;
            while ((object)currentType != null)
            {
                tmp.Clear();
                LookupMembersWithoutInheritance(tmp, currentType, name, arity, options, originalBinder, accessThroughType, diagnose, ref useSiteInfo, basesBeingResolved);

                MergeHidingLookupResults(result, tmp, basesBeingResolved, ref useSiteInfo);

                // If the type is from a winmd and implements any of the special WinRT collection
                // projections then we may need to add underlying interface members. 
                NamedTypeSymbol namedType = currentType as NamedTypeSymbol;
                if (namedType?.ShouldAddWinRTMembers == true)
                {
                    AddWinRTMembers(result, namedType, name, arity, options, originalBinder, diagnose, ref useSiteInfo);
                }

                // any viable non-methods [non-indexers] found here will hide viable methods [indexers] (with the same name) in any further base classes
                bool tmpHidesMethodOrIndexers = tmp.IsMultiViable && !IsMethodOrIndexer(tmp.Symbols[0]);

                // short circuit looking up bases if we already have a viable result and we won't be adding on more
                if (result.IsMultiViable && (tmpHidesMethodOrIndexers || !IsMethodOrIndexer(result.Symbols[0])))
                {
                    break;
                }

                if (basesBeingResolved != null && basesBeingResolved.ContainsReference(type.OriginalDefinition))
                {
                    var other = GetNearestOtherSymbol(basesBeingResolved, type);
                    var diagInfo = new CSDiagnosticInfo(ErrorCode.ERR_CircularBase, type, other);
                    var error = new ExtendedErrorTypeSymbol(this.Compilation, name, arity, diagInfo, unreported: true);
                    result.SetFrom(LookupResult.Good(error)); // force lookup to be done w/ error symbol as result
                }

                // As in dev11, we don't consider inherited members within crefs.
                // CAVEAT: dev11 appears to ignore this rule within parameter types and return types,
                // so we're checking Cref, rather than Cref and CrefParameterOrReturnType.
                if (originalBinder.InCrefButNotParameterOrReturnType)
                {
                    break;
                }

                currentType = currentType.GetNextBaseTypeNoUseSiteDiagnostics(basesBeingResolved, this.Compilation, ref visited);
                if ((object)currentType != null)
                {
                    currentType.OriginalDefinition.AddUseSiteInfo(ref useSiteInfo);
                }
            }

            visited?.Free();
            tmp.Free();
        }

        /// <summary>
        /// If the type implements one of a select few WinRT interfaces, the interface type is
        /// projected to the CLR collection type (e.g., IVector to IList).
        /// When importing a winmd type it may implement one or more winmd collection
        /// interfaces. When the collection interfaces are projected, we may need
        /// to add the projected members to the imported type so that calls to those
        /// members succeed as normal. This method adds the interface methods to
        /// the lookup, if necessary. The CLR understands that a call to the .NET interface
        /// should be projected onto the WinRT interface method.
        /// </summary>
        private void AddWinRTMembers(
            LookupResult result,
            NamedTypeSymbol type,
            string name,
            int arity,
            LookupOptions options,
            Binder originalBinder,
            bool diagnose,
            ref CompoundUseSiteInfo<AssemblySymbol> useSiteInfo)
        {
            // While the fundamental idea is simple, the implementation has issues.
            // If we have no conflict with existing members, we also have to check
            // if we have a conflict with other interface members. An example would be
            // a type which implements both IIterable (IEnumerable) and IMap 
            // (IDictionary).There are two different GetEnumerator methods from each
            // interface. Thus, we don't know which method to choose. The solution?
            // Don't add any GetEnumerator method.

            var comparer = MemberSignatureComparer.CSharpOverrideComparer;

            var allMembers = new HashSet<Symbol>(comparer);
            var conflictingMembers = new HashSet<Symbol>(comparer);

            // Add all viable members from type lookup
            if (result.IsMultiViable)
            {
                foreach (var sym in result.Symbols)
                {
                    // Fields can't be present in the HashSet because they can't be compared
                    // with a MemberSignatureComparer
                    if (sym.Kind == SymbolKind.Method || sym.Kind == SymbolKind.Property)
                    {
                        allMembers.Add(sym);
                    }
                }
            }

            var tmp = LookupResult.GetInstance();

            NamedTypeSymbol idictSymbol, iroDictSymbol, iListSymbol, iCollectionSymbol, inccSymbol, inpcSymbol;
            GetWellKnownWinRTMemberInterfaces(out idictSymbol, out iroDictSymbol, out iListSymbol, out iCollectionSymbol, out inccSymbol, out inpcSymbol);

            // Dev11 searches all declared and undeclared base interfaces
            foreach (var iface in type.AllInterfacesWithDefinitionUseSiteDiagnostics(ref useSiteInfo))
            {
                if (ShouldAddWinRTMembersForInterface(iface, idictSymbol, iroDictSymbol, iListSymbol, iCollectionSymbol, inccSymbol, inpcSymbol))
                {
                    LookupMembersWithoutInheritance(tmp, iface, name, arity, options, originalBinder, iface, diagnose, ref useSiteInfo, basesBeingResolved: null);
                    // only add viable members
                    if (tmp.IsMultiViable)
                    {
                        foreach (var sym in tmp.Symbols)
                        {
                            if (!allMembers.Add(sym))
                            {
                                conflictingMembers.Add(sym);
                            }
                        }
                    }
                    tmp.Clear();
                }
            }
            tmp.Free();
            if (result.IsMultiViable)
            {
                foreach (var sym in result.Symbols)
                {
                    if (sym.Kind == SymbolKind.Method || sym.Kind == SymbolKind.Property)
                    {
                        allMembers.Remove(sym);
                        conflictingMembers.Remove(sym);
                    }
                }
            }
            foreach (var sym in allMembers)
            {
                if (!conflictingMembers.Contains(sym))
                {
                    // since we only added viable members, every lookupresult should be viable
                    result.MergeEqual(new SingleLookupResult(LookupResultKind.Viable, sym, null));
                }
            }
        }

        private void GetWellKnownWinRTMemberInterfaces(out NamedTypeSymbol idictSymbol, out NamedTypeSymbol iroDictSymbol, out NamedTypeSymbol iListSymbol, out NamedTypeSymbol iCollectionSymbol, out NamedTypeSymbol inccSymbol, out NamedTypeSymbol inpcSymbol)
        {
            idictSymbol = Compilation.GetWellKnownType(WellKnownType.System_Collections_Generic_IDictionary_KV);
            iroDictSymbol = Compilation.GetWellKnownType(WellKnownType.System_Collections_Generic_IReadOnlyDictionary_KV);
            iListSymbol = Compilation.GetWellKnownType(WellKnownType.System_Collections_IList);
            iCollectionSymbol = Compilation.GetWellKnownType(WellKnownType.System_Collections_ICollection);
            inccSymbol = Compilation.GetWellKnownType(WellKnownType.System_Collections_Specialized_INotifyCollectionChanged);
            inpcSymbol = Compilation.GetWellKnownType(WellKnownType.System_ComponentModel_INotifyPropertyChanged);
        }

        private static bool ShouldAddWinRTMembersForInterface(NamedTypeSymbol iface, NamedTypeSymbol idictSymbol, NamedTypeSymbol iroDictSymbol, NamedTypeSymbol iListSymbol, NamedTypeSymbol iCollectionSymbol, NamedTypeSymbol inccSymbol, NamedTypeSymbol inpcSymbol)
        {
            var iFaceOriginal = iface.OriginalDefinition;
            var iFaceSpecial = iFaceOriginal.SpecialType;

            // Types match the list given in dev11 IMPORTER::GetWindowsRuntimeInterfacesToFake
            return iFaceSpecial == SpecialType.System_Collections_Generic_IEnumerable_T ||
                   iFaceSpecial == SpecialType.System_Collections_Generic_IList_T ||
                   iFaceSpecial == SpecialType.System_Collections_Generic_ICollection_T ||
                   TypeSymbol.Equals(iFaceOriginal, idictSymbol, TypeCompareKind.ConsiderEverything2) ||
                   iFaceSpecial == SpecialType.System_Collections_Generic_IReadOnlyList_T ||
                   iFaceSpecial == SpecialType.System_Collections_Generic_IReadOnlyCollection_T ||
                   TypeSymbol.Equals(iFaceOriginal, iroDictSymbol, TypeCompareKind.ConsiderEverything2) ||
                   iFaceSpecial == SpecialType.System_Collections_IEnumerable ||
                   TypeSymbol.Equals(iFaceOriginal, iListSymbol, TypeCompareKind.ConsiderEverything2) ||
                   TypeSymbol.Equals(iFaceOriginal, iCollectionSymbol, TypeCompareKind.ConsiderEverything2) ||
                   TypeSymbol.Equals(iFaceOriginal, inccSymbol, TypeCompareKind.ConsiderEverything2) ||
                   TypeSymbol.Equals(iFaceOriginal, inpcSymbol, TypeCompareKind.ConsiderEverything2);
        }


        // find the nearest symbol in list to the symbol 'type'.  It may be the same symbol if its the only one.
        private static Symbol GetNearestOtherSymbol(ConsList<TypeSymbol> list, TypeSymbol type)
        {
            TypeSymbol other = type;

            for (; list != null && list != ConsList<TypeSymbol>.Empty; list = list.Tail)
            {
                if (TypeSymbol.Equals(list.Head, type.OriginalDefinition, TypeCompareKind.ConsiderEverything2))
                {
                    if (TypeSymbol.Equals(other, type, TypeCompareKind.ConsiderEverything2) && list.Tail != null && list.Tail != ConsList<TypeSymbol>.Empty)
                    {
                        other = list.Tail.Head;
                    }
                    break;
                }
                else
                {
                    other = list.Head;
                }
            }

            return other;
        }

        // Lookup member in interface, and any base interfaces.
        private static void LookupMembersInInterfaceOnly(
            LookupResult current,
            NamedTypeSymbol type,
            string name,
            int arity,
            ConsList<TypeSymbol> basesBeingResolved,
            LookupOptions options,
            Binder originalBinder,
            TypeSymbol accessThroughType,
            bool diagnose,
            ref CompoundUseSiteInfo<AssemblySymbol> useSiteInfo)
        {
            Debug.Assert((object)type != null);
            Debug.Assert(type.IsInterface);

            LookupMembersWithoutInheritance(current, type, name, arity, options, originalBinder, accessThroughType, diagnose, ref useSiteInfo, basesBeingResolved);
            if ((options & LookupOptions.NamespaceAliasesOnly) == 0 && !originalBinder.InCrefButNotParameterOrReturnType)
            {
                LookupMembersInInterfacesWithoutInheritance(current, GetBaseInterfaces(type, basesBeingResolved, ref useSiteInfo),
                    name, arity, basesBeingResolved, options, originalBinder, accessThroughType, diagnose, ref useSiteInfo);
            }
        }

        private static ImmutableArray<NamedTypeSymbol> GetBaseInterfaces(NamedTypeSymbol type, ConsList<TypeSymbol> basesBeingResolved, ref CompoundUseSiteInfo<AssemblySymbol> useSiteInfo)
        {
            if (basesBeingResolved?.Any() != true)
            {
                return type.AllInterfacesWithDefinitionUseSiteDiagnostics(ref useSiteInfo);
            }

            if (basesBeingResolved.ContainsReference(type.OriginalDefinition))
            {
                return ImmutableArray<NamedTypeSymbol>.Empty;
            }

            var interfaces = type.GetDeclaredInterfaces(basesBeingResolved);

            if (interfaces.IsEmpty)
            {
                return ImmutableArray<NamedTypeSymbol>.Empty;
            }

            // The C# language specification forbids an interface from extending another interface that depends on it.
            // That prevents a legal program from having an infinite inheritance chain.  We protect most of the
            // compiler from having to deal with infinite inheritance chains arising in such illegal programs by
            // removing the dependent base interfaces from the interface list.  This is accomplished by calling
            // `BaseTypeAnalysis.TypeDependsOn` in `SourceNamedTypeSymbol.MakeAcyclicInterfaces`.  With the addition
            // of support for types nested within interfaces in C# 8.0, type lookup within an interface needs to
            // traverse base interfaces.  We cannot depend on the interfaces having been previously bound and cleaned
            // of these cycles because such cycles might arise while we are binding a base clause.  The following
            // code is specifically used in that case: to get the list of base interfaces for use in name lookup
            // while some base clause is being bound.  To prevent infinite recursion in the case of (erroneous)
            // infinite inheritance, we stop enumerating base interfaces when we encounter an interface type that
            // inherits from an instantiation of the same interface.  We therefore track, in `cycleGuard`, the
            // current set of interfaces whose base interfaces we are enumerating.
            var cycleGuard = ConsList<NamedTypeSymbol>.Empty.Prepend(type.OriginalDefinition);

            // Consumers of the result depend on the sorting performed by AllInterfacesWithDefinitionUseSiteDiagnostics.
            // Let's use similar sort algorithm.
            var result = ArrayBuilder<NamedTypeSymbol>.GetInstance();
            var visited = new HashSet<NamedTypeSymbol>(Symbols.SymbolEqualityComparer.ConsiderEverything);

            for (int i = interfaces.Length - 1; i >= 0; i--)
            {
                addAllInterfaces(interfaces[i], visited, result, basesBeingResolved, cycleGuard);
            }

            result.ReverseContents();

            foreach (var candidate in result)
            {
                candidate.OriginalDefinition.AddUseSiteInfo(ref useSiteInfo);
            }

            return result.ToImmutableAndFree();

            static void addAllInterfaces(NamedTypeSymbol @interface, HashSet<NamedTypeSymbol> visited, ArrayBuilder<NamedTypeSymbol> result, ConsList<TypeSymbol> basesBeingResolved, ConsList<NamedTypeSymbol> cycleGuard)
            {
                NamedTypeSymbol originalDefinition;

                if (@interface.IsInterface && !cycleGuard.ContainsReference(originalDefinition = @interface.OriginalDefinition) && visited.Add(@interface))
                {
                    if (!basesBeingResolved.ContainsReference(originalDefinition))
                    {
                        ImmutableArray<NamedTypeSymbol> baseInterfaces = @interface.GetDeclaredInterfaces(basesBeingResolved);

                        if (!baseInterfaces.IsEmpty)
                        {
                            cycleGuard = cycleGuard.Prepend(originalDefinition);
                            for (int i = baseInterfaces.Length - 1; i >= 0; i--)
                            {
                                var baseInterface = baseInterfaces[i];
                                addAllInterfaces(baseInterface, visited, result, basesBeingResolved, cycleGuard);
                            }
                        }
                    }

                    result.Add(@interface);
                }
            }
        }

        private static void LookupMembersInInterfacesWithoutInheritance(
            LookupResult current,
            ImmutableArray<NamedTypeSymbol> interfaces,
            string name,
            int arity,
            ConsList<TypeSymbol> basesBeingResolved,
            LookupOptions options,
            Binder originalBinder,
            TypeSymbol accessThroughType,
            bool diagnose,
            ref CompoundUseSiteInfo<AssemblySymbol> useSiteInfo)
        {
            if (interfaces.Length > 0)
            {
                var tmp = LookupResult.GetInstance();
                HashSet<NamedTypeSymbol> seenInterfaces = null;
                if (interfaces.Length > 1)
                {
                    seenInterfaces = new HashSet<NamedTypeSymbol>(Symbols.SymbolEqualityComparer.IgnoringNullable);
                }

                foreach (NamedTypeSymbol baseInterface in interfaces)
                {
                    if (seenInterfaces is null || seenInterfaces.Add(baseInterface))
                    {
                        LookupMembersWithoutInheritance(tmp, baseInterface, name, arity, options, originalBinder, accessThroughType, diagnose, ref useSiteInfo, basesBeingResolved);
                        MergeHidingLookupResults(current, tmp, basesBeingResolved, ref useSiteInfo);
                        tmp.Clear();
                    }
                }
                tmp.Free();
            }
        }

        // Lookup member in interface, and any base interfaces, and System.Object.
        private void LookupMembersInInterface(LookupResult current, NamedTypeSymbol type, string name, int arity, ConsList<TypeSymbol> basesBeingResolved, LookupOptions options, Binder originalBinder, bool diagnose, ref CompoundUseSiteInfo<AssemblySymbol> useSiteInfo)
        {
            Debug.Assert((object)type != null);
            Debug.Assert(type.IsInterface);

            LookupMembersInInterfaceOnly(current, type, name, arity, basesBeingResolved, options, originalBinder, type, diagnose, ref useSiteInfo);

            if (!originalBinder.InCrefButNotParameterOrReturnType)
            {
                var tmp = LookupResult.GetInstance();
                // NB: we assume use-site-errors on System.Object, if any, have been reported earlier.
                this.LookupMembersInClass(tmp, this.Compilation.GetSpecialType(SpecialType.System_Object), name, arity, basesBeingResolved, options, originalBinder, type, diagnose, ref useSiteInfo);
                MergeHidingLookupResults(current, tmp, basesBeingResolved, ref useSiteInfo);
                tmp.Free();
            }
        }

        // Lookup member in type parameter
        private void LookupMembersInTypeParameter(LookupResult current, TypeParameterSymbol typeParameter, string name, int arity, ConsList<TypeSymbol> basesBeingResolved, LookupOptions options, Binder originalBinder, bool diagnose, ref CompoundUseSiteInfo<AssemblySymbol> useSiteInfo)
        {
            Debug.Assert((object)typeParameter != null);

            if ((options & (LookupOptions.NamespaceAliasesOnly | LookupOptions.NamespacesOrTypesOnly)) != 0)
            {
                return;
            }

            // If this ever happens, just return immediately since cref lookup ignores inherited members.
            Debug.Assert(!originalBinder.InCref, "Can't dot into type parameters, so how can this happen?");

            // The result is the accessible members from the effective base class and
            // effective interfaces. AllEffectiveInterfaces is used rather than AllInterfaces
            // to avoid including explicit implementations from the effective base class.
            LookupMembersInClass(current, typeParameter.EffectiveBaseClass(ref useSiteInfo), name, arity, basesBeingResolved, options, originalBinder, diagnose, ref useSiteInfo);
            LookupMembersInInterfacesWithoutInheritance(current, typeParameter.AllEffectiveInterfacesWithDefinitionUseSiteDiagnostics(ref useSiteInfo), name, arity, basesBeingResolved: null, options, originalBinder, typeParameter, diagnose, ref useSiteInfo);
        }

        private static bool IsDerivedType(NamedTypeSymbol baseType, NamedTypeSymbol derivedType, ConsList<TypeSymbol> basesBeingResolved, ref CompoundUseSiteInfo<AssemblySymbol> useSiteInfo)
        {
            Debug.Assert(!TypeSymbol.Equals(baseType, derivedType, TypeCompareKind.ConsiderEverything2));
            for (NamedTypeSymbol b = derivedType.BaseTypeWithDefinitionUseSiteDiagnostics(ref useSiteInfo); (object)b != null; b = b.BaseTypeWithDefinitionUseSiteDiagnostics(ref useSiteInfo))
            {
                if (TypeSymbol.Equals(b, baseType, TypeCompareKind.ConsiderEverything2)) return true;
            }
            return baseType.IsInterface && GetBaseInterfaces(derivedType, basesBeingResolved, ref useSiteInfo).Contains(baseType);
        }

        // Merge resultHidden into resultHiding, whereby viable results in resultHiding should hide results
        // in resultHidden if the owner of the symbol in resultHiding is a subtype of the owner of the symbol
        // in resultHidden. We merge together methods [indexers], but non-methods [non-indexers] hide everything and methods [indexers] hide non-methods [non-indexers].
        private static void MergeHidingLookupResults(LookupResult resultHiding, LookupResult resultHidden, ConsList<TypeSymbol> basesBeingResolved, ref CompoundUseSiteInfo<AssemblySymbol> useSiteInfo)
        {
            // Methods hide non-methods, non-methods hide everything.

            if (resultHiding.IsMultiViable && resultHidden.IsMultiViable)
            {
                // Check if resultHiding has any non-methods. If so, it hides everything in resultHidden.
                var hidingSymbols = resultHiding.Symbols;
                var hidingCount = hidingSymbols.Count;
                var hiddenSymbols = resultHidden.Symbols;
                var hiddenCount = hiddenSymbols.Count;
                for (int i = 0; i < hiddenCount; i++)
                {
                    var sym = hiddenSymbols[i];
                    var hiddenContainer = sym.ContainingType;

                    // see if sym is hidden
                    for (int j = 0; j < hidingCount; j++)
                    {
                        var hidingSym = hidingSymbols[j];
                        var hidingContainer = hidingSym.ContainingType;
                        var hidingContainerIsInterface = hidingContainer.IsInterface;

                        if (hidingContainerIsInterface)
                        {
                            // SPEC: For the purposes of member lookup [...] if T is an
                            // SPEC: interface type, the base types of T are the base interfaces
                            // SPEC: of T and the class type object. 

                            if (!IsDerivedType(baseType: hiddenContainer, derivedType: hidingSym.ContainingType, basesBeingResolved, useSiteInfo: ref useSiteInfo) &&
                                hiddenContainer.SpecialType != SpecialType.System_Object)
                            {
                                continue; // not in inheritance relationship, so it cannot hide
                            }
                        }

                        if (!IsMethodOrIndexer(hidingSym) || !IsMethodOrIndexer(sym))
                        {
                            // any non-method [non-indexer] hides everything in the hiding scope
                            // any method [indexer] hides non-methods [non-indexers].
                            goto symIsHidden;
                        }

                        // Note: We do not implement hiding by signature in non-interfaces here; that is handled later in overload lookup.
                    }

                    hidingSymbols.Add(sym); // not hidden
symIsHidden:;
                }
            }
            else
            {
                resultHiding.MergePrioritized(resultHidden);
            }
        }

        /// <summary>
        /// This helper is used to determine whether this symbol hides / is hidden
        /// based on its signature, as opposed to its name.
        /// </summary>
        /// <remarks>
        /// CONSIDER: It might be nice to generalize this - maybe an extension method
        /// on Symbol (e.g. IsOverloadable or HidesByName).
        /// </remarks>
        private static bool IsMethodOrIndexer(Symbol symbol)
        {
            return symbol.Kind == SymbolKind.Method || symbol.IsIndexer();
        }

        internal static ImmutableArray<Symbol> GetCandidateMembers(NamespaceOrTypeSymbol nsOrType, string name, LookupOptions options, Binder originalBinder)
        {
            if ((options & LookupOptions.NamespacesOrTypesOnly) != 0 && nsOrType is TypeSymbol)
            {
                return nsOrType.GetTypeMembers(name).Cast<NamedTypeSymbol, Symbol>();
            }
            else if (nsOrType.Kind == SymbolKind.NamedType && originalBinder.IsEarlyAttributeBinder)
            {
                return ((NamedTypeSymbol)nsOrType).GetEarlyAttributeDecodingMembers(name);
            }
            else if ((options & LookupOptions.LabelsOnly) != 0)
            {
                return ImmutableArray<Symbol>.Empty;
            }
            else
            {
                return nsOrType.GetMembers(name);
            }
        }

        internal static ImmutableArray<Symbol> GetCandidateMembers(NamespaceOrTypeSymbol nsOrType, LookupOptions options, Binder originalBinder)
        {
            if ((options & LookupOptions.NamespacesOrTypesOnly) != 0 && nsOrType is TypeSymbol)
            {
                return StaticCast<Symbol>.From(nsOrType.GetTypeMembersUnordered());
            }
            else if (nsOrType.Kind == SymbolKind.NamedType && originalBinder.IsEarlyAttributeBinder)
            {
                return ((NamedTypeSymbol)nsOrType).GetEarlyAttributeDecodingMembers();
            }
            else if ((options & LookupOptions.LabelsOnly) != 0)
            {
                return ImmutableArray<Symbol>.Empty;
            }
            else
            {
                return nsOrType.GetMembersUnordered();
            }
        }

        /// <remarks>
        /// Distinguish from <see cref="CanAddLookupSymbolInfo"/>, which performs an analogous task for Add*LookupSymbolsInfo*.
        /// </remarks>
        internal SingleLookupResult CheckViability(Symbol symbol, int arity, LookupOptions options, TypeSymbol accessThroughType, bool diagnose, ref CompoundUseSiteInfo<AssemblySymbol> useSiteInfo, ConsList<TypeSymbol> basesBeingResolved = null)
        {
            bool inaccessibleViaQualifier;
            DiagnosticInfo diagInfo;

            // General pattern: checks and diagnostics refer to unwrapped symbol,
            // but lookup results refer to symbol.

            var unwrappedSymbol = symbol.Kind == SymbolKind.Alias
                ? ((AliasSymbol)symbol).GetAliasTarget(basesBeingResolved)
                : symbol;

            // Check for symbols marked with 'Microsoft.CodeAnalysis.Embedded' attribute
            if (!this.Compilation.SourceModule.Equals(unwrappedSymbol.ContainingModule) && unwrappedSymbol.IsHiddenByCodeAnalysisEmbeddedAttribute())
            {
                return LookupResult.Empty();
            }
            else if (WrongArity(symbol, arity, diagnose, options, out diagInfo))
            {
                return LookupResult.WrongArity(symbol, diagInfo);
            }
            else if (!InCref && !unwrappedSymbol.CanBeReferencedByNameIgnoringIllegalCharacters)
            {
                // Strictly speaking, this test should actually check CanBeReferencedByName.
                // However, we don't want to pay that cost in cases where the lookup is based
                // on a provided name.  As a result, we skip the character check here and let
                // SemanticModel.LookupNames filter out invalid names before returning.

                diagInfo = diagnose ? new CSDiagnosticInfo(ErrorCode.ERR_CantCallSpecialMethod, unwrappedSymbol) : null;
                return LookupResult.NotReferencable(symbol, diagInfo);
            }
            else if ((options & LookupOptions.NamespacesOrTypesOnly) != 0 && !(unwrappedSymbol is NamespaceOrTypeSymbol))
            {
                return LookupResult.NotTypeOrNamespace(unwrappedSymbol, symbol, diagnose);
            }
            else if ((options & LookupOptions.MustBeInvocableIfMember) != 0
                && IsNonInvocableMember(unwrappedSymbol))
            {
                return LookupResult.NotInvocable(unwrappedSymbol, symbol, diagnose);
            }
            else if (InCref && !this.IsCrefAccessible(unwrappedSymbol))
            {
                var unwrappedSymbols = ImmutableArray.Create<Symbol>(unwrappedSymbol);
                diagInfo = diagnose ? new CSDiagnosticInfo(ErrorCode.ERR_BadAccess, new[] { unwrappedSymbol }, unwrappedSymbols, additionalLocations: ImmutableArray<Location>.Empty) : null;
                return LookupResult.Inaccessible(symbol, diagInfo);
            }
            else if (!InCref &&
                     !this.IsAccessible(unwrappedSymbol,
                                        RefineAccessThroughType(options, accessThroughType),
                                        out inaccessibleViaQualifier,
                                        ref useSiteInfo,
                                        basesBeingResolved))
            {
                if (!diagnose)
                {
                    diagInfo = null;
                }
                else if (inaccessibleViaQualifier)
                {
                    diagInfo = new CSDiagnosticInfo(ErrorCode.ERR_BadProtectedAccess, unwrappedSymbol, accessThroughType, this.ContainingType);
                }
                else if (IsBadIvtSpecification())
                {
                    diagInfo = new CSDiagnosticInfo(ErrorCode.ERR_FriendRefNotEqualToThis, unwrappedSymbol.ContainingAssembly.Identity.ToString(), AssemblyIdentity.PublicKeyToString(this.Compilation.Assembly.PublicKey));
                }
                else
                {
                    diagInfo = new CSDiagnosticInfo(ErrorCode.ERR_BadAccess, new[] { unwrappedSymbol }, ImmutableArray.Create<Symbol>(unwrappedSymbol), additionalLocations: ImmutableArray<Location>.Empty);
                }

                return LookupResult.Inaccessible(symbol, diagInfo);
            }
            else if (!InCref && unwrappedSymbol.MustCallMethodsDirectly())
            {
                diagInfo = diagnose ? MakeCallMethodsDirectlyDiagnostic(unwrappedSymbol) : null;
                return LookupResult.NotReferencable(symbol, diagInfo);
            }
            else if ((options & LookupOptions.MustBeInstance) != 0 && !IsInstance(unwrappedSymbol))
            {
                diagInfo = diagnose ? new CSDiagnosticInfo(ErrorCode.ERR_ObjectRequired, unwrappedSymbol) : null;
                return LookupResult.StaticInstanceMismatch(symbol, diagInfo);
            }
            else if ((options & LookupOptions.MustNotBeInstance) != 0 && IsInstance(unwrappedSymbol))
            {
                diagInfo = diagnose ? new CSDiagnosticInfo(ErrorCode.ERR_ObjectProhibited, unwrappedSymbol) : null;
                return LookupResult.StaticInstanceMismatch(symbol, diagInfo);
            }
            else if ((options & LookupOptions.MustNotBeNamespace) != 0 && unwrappedSymbol.Kind == SymbolKind.Namespace)
            {
                diagInfo = diagnose ? new CSDiagnosticInfo(ErrorCode.ERR_BadSKunknown, unwrappedSymbol, unwrappedSymbol.GetKindText()) : null;
                return LookupResult.NotTypeOrNamespace(symbol, diagInfo);
            }
            else if ((options & LookupOptions.LabelsOnly) != 0 && unwrappedSymbol.Kind != SymbolKind.Label)
            {
                diagInfo = diagnose ? new CSDiagnosticInfo(ErrorCode.ERR_LabelNotFound, unwrappedSymbol.Name) : null;
                return LookupResult.NotLabel(symbol, diagInfo);
            }
            else
            {
                return LookupResult.Good(symbol);
            }

            bool IsBadIvtSpecification()
            {
                // Ensures that during binding we don't ask for public key which results in attribute binding and stack overflow.
                // If looking up attributes, don't ask for public key.
                if ((unwrappedSymbol.DeclaredAccessibility == Accessibility.Internal ||
                    unwrappedSymbol.DeclaredAccessibility == Accessibility.ProtectedAndInternal ||
                    unwrappedSymbol.DeclaredAccessibility == Accessibility.ProtectedOrInternal)
                    && !options.IsAttributeTypeLookup())
                {
                    var assemblyName = this.Compilation.AssemblyName;
                    if (assemblyName == null)
                    {
                        return false;
                    }
                    var keys = unwrappedSymbol.ContainingAssembly.GetInternalsVisibleToPublicKeys(assemblyName);
                    if (!keys.Any())
                    {
                        return false;
                    }
                    foreach (ImmutableArray<byte> key in keys)
                    {
                        if (key.SequenceEqual(this.Compilation.Assembly.Identity.PublicKey))
                        {
                            return false;
                        }
                    }
                    return true;
                }
                return false;
            }
        }

        private CSDiagnosticInfo MakeCallMethodsDirectlyDiagnostic(Symbol symbol)
        {
            Debug.Assert(symbol.MustCallMethodsDirectly());

            MethodSymbol method1;
            MethodSymbol method2;

            switch (symbol.Kind)
            {
                case SymbolKind.Property:
                    {
                        var property = ((PropertySymbol)symbol).GetLeastOverriddenProperty(this.ContainingType);
                        method1 = property.GetMethod;
                        method2 = property.SetMethod;
                    }
                    break;
                case SymbolKind.Event:
                    {
                        var @event = ((EventSymbol)symbol).GetLeastOverriddenEvent(this.ContainingType);
                        method1 = @event.AddMethod;
                        method2 = @event.RemoveMethod;
                    }
                    break;
                default:
                    throw ExceptionUtilities.UnexpectedValue(symbol.Kind);
            }

            return (((object)method1 != null) && ((object)method2 != null)) ?
                new CSDiagnosticInfo(ErrorCode.ERR_BindToBogusProp2, symbol, method1, method2) :
                new CSDiagnosticInfo(ErrorCode.ERR_BindToBogusProp1, symbol, method1 ?? method2);
        }

        internal void CheckViability<TSymbol>(LookupResult result, ImmutableArray<TSymbol> symbols, int arity, LookupOptions options, TypeSymbol accessThroughType, bool diagnose, ref CompoundUseSiteInfo<AssemblySymbol> useSiteInfo, ConsList<TypeSymbol> basesBeingResolved) where TSymbol : Symbol
        {
            foreach (var symbol in symbols)
            {
                var res = this.CheckViability(symbol, arity, options, accessThroughType, diagnose, ref useSiteInfo, basesBeingResolved);
                result.MergeEqual(res);
            }
        }

        /// <summary>
        /// Used by Add*LookupSymbolsInfo* to determine whether the symbol is of interest.
        /// Distinguish from <see cref="CheckViability"/>, which performs an analogous task for LookupSymbols*.
        /// </summary>
        /// <remarks>
        /// Does not consider <see cref="Symbol.CanBeReferencedByName"/> - that is left to the caller.
        /// </remarks>
        internal bool CanAddLookupSymbolInfo(Symbol symbol, LookupOptions options, LookupSymbolsInfo info, TypeSymbol accessThroughType, AliasSymbol aliasSymbol = null)
        {
            Debug.Assert(symbol.Kind != SymbolKind.Alias, "It is the caller's responsibility to unwrap aliased symbols.");
            Debug.Assert(aliasSymbol == null || aliasSymbol.GetAliasTarget(basesBeingResolved: null) == symbol);
            Debug.Assert(options.AreValid());
            var discardedUseSiteInfo = CompoundUseSiteInfo<AssemblySymbol>.Discarded;

            var name = aliasSymbol != null ? aliasSymbol.Name : symbol.Name;
            if (!info.CanBeAdded(name))
            {
                return false;
            }

            if ((options & LookupOptions.NamespacesOrTypesOnly) != 0 && !(symbol is NamespaceOrTypeSymbol))
            {
                return false;
            }
            else if ((options & LookupOptions.MustBeInvocableIfMember) != 0
                && IsNonInvocableMember(symbol))
            {
                return false;
            }
            else if (InCref ? !this.IsCrefAccessible(symbol)
                            : !this.IsAccessible(symbol, ref discardedUseSiteInfo, RefineAccessThroughType(options, accessThroughType)))
            {
                return false;
            }
            else if ((options & LookupOptions.MustBeInstance) != 0 && !IsInstance(symbol))
            {
                return false;
            }
            else if ((options & LookupOptions.MustNotBeInstance) != 0 && IsInstance(symbol))
            {
                return false;
            }
            else if ((options & LookupOptions.MustNotBeNamespace) != 0 && (symbol.Kind == SymbolKind.Namespace))
            {
                return false;
            }
            else
            {
                // This viability check is only used by SemanticModel.LookupSymbols, which does its own
                // filtering of not-referenceable symbols.  Hence, we do not check CanBeReferencedByName
                // here.
                return true;
            }
        }

        private static TypeSymbol RefineAccessThroughType(LookupOptions options, TypeSymbol accessThroughType)
        {
            // Normally, when we access a protected instance member, we need to know the type of the receiver so we
            // can determine whether the member is actually accessible in the containing type.  There is one exception:
            // If the receiver is "base", then it's okay if the receiver type isn't derived from the containing type.
            return ((options & LookupOptions.UseBaseReferenceAccessibility) != 0)
                ? null
                : accessThroughType;
        }

        /// <summary>
        /// A symbol is accessible for referencing in a cref if it is in the same assembly as the reference
        /// or the symbols's effective visibility is not private.
        /// </summary>
        private bool IsCrefAccessible(Symbol symbol)
        {
            return !IsEffectivelyPrivate(symbol) || symbol.ContainingAssembly == this.Compilation.Assembly;
        }

        private static bool IsEffectivelyPrivate(Symbol symbol)
        {
            for (Symbol s = symbol; (object)s != null; s = s.ContainingSymbol)
            {
                if (s.DeclaredAccessibility == Accessibility.Private)
                {
                    return true;
                }
            }

            return false;
        }

        /// <summary>
        /// Check whether "symbol" is accessible from this binder.
        /// Also checks protected access via "accessThroughType".
        /// </summary>
        internal bool IsAccessible(Symbol symbol, ref CompoundUseSiteInfo<AssemblySymbol> useSiteInfo, TypeSymbol accessThroughType = null, ConsList<TypeSymbol> basesBeingResolved = null)
        {
            bool failedThroughTypeCheck;
            return IsAccessible(symbol, accessThroughType, out failedThroughTypeCheck, ref useSiteInfo, basesBeingResolved);
        }

        /// <summary>
        /// Check whether "symbol" is accessible from this binder.
        /// Also checks protected access via "accessThroughType", and sets "failedThroughTypeCheck" if fails
        /// the protected access check.
        /// </summary>
        internal bool IsAccessible(Symbol symbol, TypeSymbol accessThroughType, out bool failedThroughTypeCheck, ref CompoundUseSiteInfo<AssemblySymbol> useSiteInfo, ConsList<TypeSymbol> basesBeingResolved = null)
        {
            if (this.Flags.Includes(BinderFlags.IgnoreAccessibility))
            {
                failedThroughTypeCheck = false;
                return true;
            }

            return IsAccessibleHelper(symbol, accessThroughType, out failedThroughTypeCheck, ref useSiteInfo, basesBeingResolved);
        }

        /// <remarks>
        /// Should only be called by <see cref="IsAccessible(Symbol, TypeSymbol, out bool, ref CompoundUseSiteInfo{AssemblySymbol}, ConsList{TypeSymbol})"/>,
        /// which will already have checked for <see cref="BinderFlags.IgnoreAccessibility"/>.
        /// </remarks>
        internal virtual bool IsAccessibleHelper(Symbol symbol, TypeSymbol accessThroughType, out bool failedThroughTypeCheck, ref CompoundUseSiteInfo<AssemblySymbol> useSiteInfo, ConsList<TypeSymbol> basesBeingResolved)
        {
            // By default, just delegate to containing binder.
            return Next.IsAccessibleHelper(symbol, accessThroughType, out failedThroughTypeCheck, ref useSiteInfo, basesBeingResolved);
        }

        internal bool IsNonInvocableMember(Symbol symbol)
        {
            switch (symbol.Kind)
            {
                case SymbolKind.Method:
                case SymbolKind.Field:
                case SymbolKind.Property:
                case SymbolKind.NamedType:
                case SymbolKind.Event:
                    return !IsInvocableMember(symbol);

                default:
                    return false;
            }
        }

        private bool IsInvocableMember(Symbol symbol)
        {
            // If a member is a method or event, or if it is a constant, field or property of 
            // either a delegate type or the type dynamic, then the member is said to be invocable.

            TypeSymbol type = null;

            switch (symbol.Kind)
            {
                case SymbolKind.Method:
                case SymbolKind.Event: // Spec says it doesn't matter whether it is field-like
                    return true;

                case SymbolKind.Field:
                    type = ((FieldSymbol)symbol).GetFieldType(this.FieldsBeingBound).Type;
                    break;

                case SymbolKind.Property:
                    type = ((PropertySymbol)symbol).Type;
                    break;
            }

            return (object)type != null && (type.IsDelegateType() || type.IsDynamic() || type.IsFunctionPointer());
        }

        private static bool IsInstance(Symbol symbol)
        {
            switch (symbol.Kind)
            {
                case SymbolKind.Field:
                case SymbolKind.Property:
                case SymbolKind.Method:
                case SymbolKind.Event:
                    return symbol.RequiresInstanceReceiver();
                default:
                    return false;
            }
        }

        // Check if the given symbol can be accessed with the given arity. If OK, return false.
        // If not OK, return true and return a diagnosticinfo. Note that methods with type arguments
        // can be accesses with arity zero due to type inference (but non types).
        private static bool WrongArity(Symbol symbol, int arity, bool diagnose, LookupOptions options, out DiagnosticInfo diagInfo)
        {
            switch (symbol.Kind)
            {
                case SymbolKind.NamedType:
                    if (arity != 0 || (options & LookupOptions.AllNamedTypesOnArityZero) == 0)
                    {
                        NamedTypeSymbol namedType = (NamedTypeSymbol)symbol;
                        // non-declared types only appear as using aliases (aliases are arity 0)
                        Debug.Assert(object.ReferenceEquals(namedType.ConstructedFrom, namedType));
                        if (namedType.Arity != arity)
                        {
                            if (namedType.Arity == 0)
                            {
                                // The non-generic {1} '{0}' cannot be used with type arguments
                                diagInfo = diagnose ? new CSDiagnosticInfo(ErrorCode.ERR_HasNoTypeVars, namedType, MessageID.IDS_SK_TYPE.Localize()) : null;
                            }
                            else
                            {
                                // Using the generic {1} '{0}' requires {2} type arguments
                                diagInfo = diagnose ? new CSDiagnosticInfo(ErrorCode.ERR_BadArity, namedType, MessageID.IDS_SK_TYPE.Localize(), namedType.Arity) : null;
                            }
                            return true;
                        }
                    }
                    break;

                case SymbolKind.Method:
                    if (arity != 0 || (options & LookupOptions.AllMethodsOnArityZero) == 0)
                    {
                        MethodSymbol method = (MethodSymbol)symbol;
                        if (method.Arity != arity)
                        {
                            if (method.Arity == 0)
                            {
                                // The non-generic {1} '{0}' cannot be used with type arguments
                                diagInfo = diagnose ? new CSDiagnosticInfo(ErrorCode.ERR_HasNoTypeVars, method, MessageID.IDS_SK_METHOD.Localize()) : null;
                            }
                            else
                            {
                                // Using the generic {1} '{0}' requires {2} type arguments
                                diagInfo = diagnose ? new CSDiagnosticInfo(ErrorCode.ERR_BadArity, method, MessageID.IDS_SK_METHOD.Localize(), method.Arity) : null;
                            }
                            return true;
                        }
                    }
                    break;

                default:
                    if (arity != 0)
                    {
                        diagInfo = diagnose ? new CSDiagnosticInfo(ErrorCode.ERR_TypeArgsNotAllowed, symbol, symbol.Kind.Localize()) : null;
                        return true;
                    }
                    break;
            }

            diagInfo = null;
            return false;
        }

        /// <summary>
        /// Look for names in scope
        /// </summary>
        internal void AddLookupSymbolsInfo(LookupSymbolsInfo result, LookupOptions options = LookupOptions.Default)
        {
            for (var scope = this; scope != null; scope = scope.Next)
            {
                scope.AddLookupSymbolsInfoInSingleBinder(result, options, originalBinder: this);

                if ((options & LookupOptions.LabelsOnly) != 0 && scope.IsLastBinderWithinMember())
                {
                    // Labels declared outside of a member are not visible inside.
                    break;
                }
            }
        }

        protected virtual void AddLookupSymbolsInfoInSingleBinder(LookupSymbolsInfo info, LookupOptions options, Binder originalBinder)
        {
            // overridden in other binders
        }

        /// <summary>
        /// Look for names of members
        /// </summary>
        internal void AddMemberLookupSymbolsInfo(LookupSymbolsInfo result, NamespaceOrTypeSymbol nsOrType, LookupOptions options, Binder originalBinder)
        {
            if (nsOrType.IsNamespace)
            {
                AddMemberLookupSymbolsInfoInNamespace(result, (NamespaceSymbol)nsOrType, options, originalBinder);
            }
            else
            {
                this.AddMemberLookupSymbolsInfoInType(result, (TypeSymbol)nsOrType, options, originalBinder);
            }
        }

        private void AddMemberLookupSymbolsInfoInType(LookupSymbolsInfo result, TypeSymbol type, LookupOptions options, Binder originalBinder)
        {
            switch (type.TypeKind)
            {
                case TypeKind.TypeParameter:
                    this.AddMemberLookupSymbolsInfoInTypeParameter(result, (TypeParameterSymbol)type, options, originalBinder);
                    break;

                case TypeKind.Interface:
                    this.AddMemberLookupSymbolsInfoInInterface(result, type, options, originalBinder, type);
                    break;

                case TypeKind.Class:
                case TypeKind.Struct:
                case TypeKind.Enum:
                case TypeKind.Delegate:
                case TypeKind.Array:
                case TypeKind.Dynamic:
                    this.AddMemberLookupSymbolsInfoInClass(result, type, options, originalBinder, type);
                    break;

                case TypeKind.Submission:
                    this.AddMemberLookupSymbolsInfoInSubmissions(result, type, options, originalBinder);
                    break;
            }
        }

        private void AddMemberLookupSymbolsInfoInSubmissions(LookupSymbolsInfo result, TypeSymbol scriptClass, LookupOptions options, Binder originalBinder)
        {
            // TODO: we need tests
            // TODO: optimize lookup (there might be many interactions in the chain)
            for (CSharpCompilation submission = Compilation; submission != null; submission = submission.PreviousSubmission)
            {
                if ((object)submission.ScriptClass != null)
                {
                    AddMemberLookupSymbolsInfoWithoutInheritance(result, submission.ScriptClass, options, originalBinder, scriptClass);
                }

                bool isCurrentSubmission = submission == Compilation;

                // If we are looking only for labels we do not need to search through the imports.
                if ((options & LookupOptions.LabelsOnly) == 0 && !(isCurrentSubmission && this.Flags.Includes(BinderFlags.InScriptUsing)))
                {
                    var submissionImports = submission.GetSubmissionImports();
                    if (!isCurrentSubmission)
                    {
                        submissionImports = Imports.ExpandPreviousSubmissionImports(submissionImports, Compilation);
                    }

                    // NB: We diverge from InContainerBinder here and only look in aliases.
                    // In submissions, regular usings are bubbled up to the outermost scope.
                    submissionImports.AddLookupSymbolsInfoInAliases(result, options, originalBinder);
                }
            }
        }

        private static void AddMemberLookupSymbolsInfoInNamespace(LookupSymbolsInfo result, NamespaceSymbol ns, LookupOptions options, Binder originalBinder)
        {
            var candidateMembers = result.FilterName != null ? GetCandidateMembers(ns, result.FilterName, options, originalBinder) : GetCandidateMembers(ns, options, originalBinder);
            foreach (var symbol in candidateMembers)
            {
                if (originalBinder.CanAddLookupSymbolInfo(symbol, options, result, null))
                {
                    result.AddSymbol(symbol, symbol.Name, symbol.GetArity());
                }
            }
        }

        private static void AddMemberLookupSymbolsInfoWithoutInheritance(LookupSymbolsInfo result, TypeSymbol type, LookupOptions options, Binder originalBinder, TypeSymbol accessThroughType)
        {
            var candidateMembers = result.FilterName != null ? GetCandidateMembers(type, result.FilterName, options, originalBinder) : GetCandidateMembers(type, options, originalBinder);
            foreach (var symbol in candidateMembers)
            {
                if (originalBinder.CanAddLookupSymbolInfo(symbol, options, result, accessThroughType))
                {
                    result.AddSymbol(symbol, symbol.Name, symbol.GetArity());
                }
            }
        }

        private void AddWinRTMembersLookupSymbolsInfo(LookupSymbolsInfo result, NamedTypeSymbol type, LookupOptions options, Binder originalBinder, TypeSymbol accessThroughType)
        {
            NamedTypeSymbol idictSymbol, iroDictSymbol, iListSymbol, iCollectionSymbol, inccSymbol, inpcSymbol;
            GetWellKnownWinRTMemberInterfaces(out idictSymbol, out iroDictSymbol, out iListSymbol, out iCollectionSymbol, out inccSymbol, out inpcSymbol);

            // Dev11 searches all declared and undeclared base interfaces
            foreach (var iface in type.AllInterfacesNoUseSiteDiagnostics)
            {
                if (ShouldAddWinRTMembersForInterface(iface, idictSymbol, iroDictSymbol, iListSymbol, iCollectionSymbol, inccSymbol, inpcSymbol))
                {
                    AddMemberLookupSymbolsInfoWithoutInheritance(result, iface, options, originalBinder, accessThroughType);
                }
            }
        }

        private void AddMemberLookupSymbolsInfoInClass(LookupSymbolsInfo result, TypeSymbol type, LookupOptions options, Binder originalBinder, TypeSymbol accessThroughType)
        {
            PooledHashSet<NamedTypeSymbol> visited = null;
            // We need a check for SpecialType.System_Void as its base type is
            // ValueType but we don't wish to return any members for void type
            while ((object)type != null && !type.IsVoidType())
            {
                AddMemberLookupSymbolsInfoWithoutInheritance(result, type, options, originalBinder, accessThroughType);

                // If the type is from a winmd and implements any of the special WinRT collection
                // projections then we may need to add underlying interface members. 
                NamedTypeSymbol namedType = type as NamedTypeSymbol;
                if ((object)namedType != null && namedType.ShouldAddWinRTMembers)
                {
                    AddWinRTMembersLookupSymbolsInfo(result, namedType, options, originalBinder, accessThroughType);
                }

                // As in dev11, we don't consider inherited members within crefs.
                // CAVEAT: dev11 appears to ignore this rule within parameter types and return types,
                // so we're checking Cref, rather than Cref and CrefParameterOrReturnType.
                if (originalBinder.InCrefButNotParameterOrReturnType)
                {
                    break;
                }

                type = type.GetNextBaseTypeNoUseSiteDiagnostics(null, this.Compilation, ref visited);
            }

            visited?.Free();
        }

        private void AddMemberLookupSymbolsInfoInInterface(LookupSymbolsInfo result, TypeSymbol type, LookupOptions options, Binder originalBinder, TypeSymbol accessThroughType)
        {
            AddMemberLookupSymbolsInfoWithoutInheritance(result, type, options, originalBinder, accessThroughType);

            if (!originalBinder.InCrefButNotParameterOrReturnType)
            {
                foreach (var baseInterface in type.AllInterfacesNoUseSiteDiagnostics)
                {
                    AddMemberLookupSymbolsInfoWithoutInheritance(result, baseInterface, options, originalBinder, accessThroughType);
                }

                this.AddMemberLookupSymbolsInfoInClass(result, Compilation.GetSpecialType(SpecialType.System_Object), options, originalBinder, accessThroughType);
            }
        }

        private void AddMemberLookupSymbolsInfoInTypeParameter(LookupSymbolsInfo result, TypeParameterSymbol type, LookupOptions options, Binder originalBinder)
        {
            if (type.TypeParameterKind == TypeParameterKind.Cref)
            {
                return;
            }

            NamedTypeSymbol effectiveBaseClass = type.EffectiveBaseClassNoUseSiteDiagnostics;
            this.AddMemberLookupSymbolsInfoInClass(result, effectiveBaseClass, options, originalBinder, effectiveBaseClass);

            foreach (var baseInterface in type.AllEffectiveInterfacesNoUseSiteDiagnostics)
            {
                // accessThroughType matches LookupMembersInTypeParameter.
                AddMemberLookupSymbolsInfoWithoutInheritance(result, baseInterface, options, originalBinder, accessThroughType: type);
            }
        }
    }
}<|MERGE_RESOLUTION|>--- conflicted
+++ resolved
@@ -459,16 +459,8 @@
             if (!options.IsVerbatimNameAttributeTypeLookup())
             {
                 resultWithSuffix = LookupResult.GetInstance();
-<<<<<<< HEAD
-                this.LookupSymbolsOrMembersInternal(resultWithSuffix, qualifierOpt, name + "Attribute", arity, basesBeingResolved, options, diagnose, ref useSiteDiagnostics);
-                resultWithSuffixIsViable = IsSingleViableAttributeType(resultWithSuffix, out symbolWithSuffix);
-=======
                 this.LookupSymbolsOrMembersInternal(resultWithSuffix, qualifierOpt, name + "Attribute", arity, basesBeingResolved, options, diagnose, ref useSiteInfo);
                 resultWithSuffixIsViable = IsSingleViableAttributeType(resultWithSuffix, out symbolWithSuffix, ref attributeTypeWithSuffixViabilityUseSiteInfo);
-
-                // Generic types are not allowed.
-                Debug.Assert(arity == 0 || !result.IsMultiViable);
->>>>>>> 4c3ffcbf
             }
 
             if (resultWithoutSuffixIsViable && resultWithSuffixIsViable)
@@ -481,32 +473,28 @@
             else if (resultWithoutSuffixIsViable)
             {
                 // single viable lookup symbol only found without Attribute suffix, return result.
-<<<<<<< HEAD
                 if (!Compilation.LanguageVersion.AllowGenericAttributes())
                 {
                     var noAliasSymbolWithoutSuffix = (NamedTypeSymbol)UnwrapAliasNoDiagnostics(symbolWithoutSuffix);
                     if (noAliasSymbolWithoutSuffix.IsGenericType)
                     {
                         var diagInfo = new CSDiagnosticInfo(ErrorCode.ERR_AttributeCantBeGeneric, noAliasSymbolWithoutSuffix);
-                        result.SetFrom(GenerateNonViableAttributeTypeResult(noAliasSymbolWithoutSuffix, diagInfo));
-                    }
-                }
-=======
+                        result.SetFrom(GenerateNonViableAttributeTypeResult(noAliasSymbolWithoutSuffix, diagInfo, diagnose));
+                    }
+                }
                 useSiteInfo.MergeAndClear(ref attributeTypeWithoutSuffixViabilityUseSiteInfo);
->>>>>>> 4c3ffcbf
             }
             else if (resultWithSuffixIsViable)
             {
                 Debug.Assert(resultWithSuffix != null);
 
-<<<<<<< HEAD
                 if (!Compilation.LanguageVersion.AllowGenericAttributes())
                 {
                     var noAliasSymbolWithSuffix = (NamedTypeSymbol)UnwrapAliasNoDiagnostics(symbolWithSuffix);
                     if (noAliasSymbolWithSuffix.IsGenericType)
                     {
                         var diagInfo = new CSDiagnosticInfo(ErrorCode.ERR_AttributeCantBeGeneric, noAliasSymbolWithSuffix);
-                        result.SetFrom(GenerateNonViableAttributeTypeResult(noAliasSymbolWithSuffix, diagInfo));
+                        result.SetFrom(GenerateNonViableAttributeTypeResult(noAliasSymbolWithSuffix, diagInfo, diagnose));
                     }
                     else
                     {
@@ -519,11 +507,7 @@
                     // Single viable lookup symbol only found with Attribute suffix, return resultWithSuffix.
                     result.SetFrom(resultWithSuffix);
                 }
-=======
-                // Single viable lookup symbol only found with Attribute suffix, return resultWithSuffix.
-                result.SetFrom(resultWithSuffix);
                 useSiteInfo.MergeAndClear(ref attributeTypeWithSuffixViabilityUseSiteInfo);
->>>>>>> 4c3ffcbf
             }
             else
             {
@@ -535,7 +519,7 @@
                         if (noAliasSymbolWithoutSuffix.Kind == SymbolKind.NamedType && ((NamedTypeSymbol)noAliasSymbolWithoutSuffix).IsGenericType)
                         {
                             var diagInfo = new CSDiagnosticInfo(ErrorCode.ERR_AttributeCantBeGeneric, noAliasSymbolWithoutSuffix);
-                            result.SetFrom(GenerateNonViableAttributeTypeResult(noAliasSymbolWithoutSuffix, diagInfo));
+                            result.SetFrom(GenerateNonViableAttributeTypeResult(noAliasSymbolWithoutSuffix, diagInfo, diagnose));
                         }
                     }
                     else if (symbolWithSuffix != null && symbolWithSuffix.Kind == SymbolKind.NamedType)
@@ -544,7 +528,7 @@
                         if (noAliasSymbolWithSuffix.Kind == SymbolKind.NamedType && ((NamedTypeSymbol)noAliasSymbolWithSuffix).IsGenericType)
                         {
                             var diagInfo = new CSDiagnosticInfo(ErrorCode.ERR_AttributeCantBeGeneric, noAliasSymbolWithSuffix);
-                            result.SetFrom(GenerateNonViableAttributeTypeResult(noAliasSymbolWithSuffix, diagInfo));
+                            result.SetFrom(GenerateNonViableAttributeTypeResult(noAliasSymbolWithSuffix, diagInfo, diagnose));
                         }
                     }
                 }
@@ -556,7 +540,7 @@
                 {
                     if ((object)symbolWithoutSuffix != null) // was not ambiguous, but not viable
                     {
-                        result.SetFrom(GenerateNonViableAttributeTypeResult(symbolWithoutSuffix, result.Error));
+                        result.SetFrom(GenerateNonViableAttributeTypeResult(symbolWithoutSuffix, result.Error, diagnose));
                     }
                 }
 
@@ -566,7 +550,7 @@
                     {
                         if ((object)symbolWithSuffix != null)
                         {
-                            resultWithSuffix.SetFrom(GenerateNonViableAttributeTypeResult(symbolWithSuffix, resultWithSuffix.Error));
+                            resultWithSuffix.SetFrom(GenerateNonViableAttributeTypeResult(symbolWithSuffix, resultWithSuffix.Error, diagnose));
                         }
                     }
 
@@ -674,19 +658,16 @@
             return CheckAttributeTypeViability(UnwrapAliasNoDiagnostics(symbol), diagnose: false, diagInfo: ref discarded, ref attributeTypeViabilityUseSiteInfo);
         }
 
-        private SingleLookupResult GenerateNonViableAttributeTypeResult(Symbol symbol, DiagnosticInfo diagInfo)
+        private SingleLookupResult GenerateNonViableAttributeTypeResult(Symbol symbol, DiagnosticInfo diagInfo, bool diagnose)
         {
             Debug.Assert((object)symbol != null);
 
             symbol = UnwrapAliasNoDiagnostics(symbol);
-<<<<<<< HEAD
             if (diagInfo == null)
-                CheckAttributeTypeViability(symbol, true, ref diagInfo);
-
-=======
-            var discardedUseSiteInfo = CompoundUseSiteInfo<AssemblySymbol>.Discarded;
-            CheckAttributeTypeViability(symbol, diagnose, ref diagInfo, ref discardedUseSiteInfo);
->>>>>>> 4c3ffcbf
+            {
+                var discardedUseSiteInfo = CompoundUseSiteInfo<AssemblySymbol>.Discarded;
+                CheckAttributeTypeViability(symbol, diagnose, ref diagInfo, ref discardedUseSiteInfo);
+            }
             return LookupResult.NotAnAttributeType(symbol, diagInfo);
         }
 
@@ -712,11 +693,8 @@
 
                     if (Compilation.IsEqualOrDerivedFromWellKnownClass(namedType, WellKnownType.System_Attribute, ref useSiteInfo))
                     {
-<<<<<<< HEAD
-=======
                         attributeTypeViabilityUseSiteInfo.MergeAndClear(ref useSiteInfo);
                         // Reuse existing diagnostic info.
->>>>>>> 4c3ffcbf
                         return true;
                     }
 
