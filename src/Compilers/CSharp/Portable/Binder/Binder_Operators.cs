--- conflicted
+++ resolved
@@ -1656,12 +1656,8 @@
             Debug.Assert(signature.Kind.OperandTypes() == BinaryOperatorKind.UserDefined);
             Debug.Assert(signature.Method is not null);
 
-<<<<<<< HEAD
+            bool result;
             if (signature.Method.IsExtensionBlockMember())
-=======
-            bool result;
-            if (signature.Method.GetIsNewExtensionMember())
->>>>>>> 7e91667e
             {
                 result = isValidExtensionUserDefinedConditionalLogicalOperator(syntax, signature, diagnostics, out trueOperator, out falseOperator);
             }
