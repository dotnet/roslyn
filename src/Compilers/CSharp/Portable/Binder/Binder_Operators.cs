﻿// Licensed to the .NET Foundation under one or more agreements.
// The .NET Foundation licenses this file to you under the MIT license.
// See the LICENSE file in the project root for more information.

#nullable disable

using System;
using System.Collections.Generic;
using System.Collections.Immutable;
using System.Diagnostics;
using System.Diagnostics.CodeAnalysis;
using System.Linq;
using Microsoft.CodeAnalysis.CSharp.Symbols;
using Microsoft.CodeAnalysis.CSharp.Syntax;
using Microsoft.CodeAnalysis.PooledObjects;
using Roslyn.Utilities;

namespace Microsoft.CodeAnalysis.CSharp
{
    internal partial class Binder
    {
#nullable enable

        private BoundExpression BindCompoundAssignment(AssignmentExpressionSyntax node, BindingDiagnosticBag diagnostics)
        {
            OperatorResolutionForReporting operatorResolutionForReporting = default;
            BoundExpression result = bindCompoundAssignment(node, ref operatorResolutionForReporting, diagnostics);
            operatorResolutionForReporting.Free();
            return result;

            BoundExpression bindCompoundAssignment(AssignmentExpressionSyntax node, ref OperatorResolutionForReporting operatorResolutionForReporting, BindingDiagnosticBag diagnostics)
            {
                node.Left.CheckDeconstructionCompatibleArgument(diagnostics);

                BoundExpression left = BindValue(node.Left, diagnostics, GetBinaryAssignmentKind(node.Kind()));
                ReportSuppressionIfNeeded(left, diagnostics);
                BoundExpression right = BindValue(node.Right, diagnostics, BindValueKind.RValue);
                BinaryOperatorKind kind = SyntaxKindToBinaryOperatorKind(node.Kind());

                // If either operand is bad, don't try to do binary operator overload resolution; that will just
                // make cascading errors.

                if (left.Kind == BoundKind.EventAccess)
                {
                    BinaryOperatorKind kindOperator = kind.Operator();
                    switch (kindOperator)
                    {
                        case BinaryOperatorKind.Addition:
                        case BinaryOperatorKind.Subtraction:
                            return BindEventAssignment(node, (BoundEventAccess)left, right, kindOperator, diagnostics);

                            // fall-through for other operators, if RHS is dynamic we produce dynamic operation, otherwise we'll report an error ...
                    }
                }

                if (left.HasAnyErrors || right.HasAnyErrors)
                {
                    // NOTE: no overload resolution candidates.
                    left = BindToTypeForErrorRecovery(left);
                    right = BindToTypeForErrorRecovery(right);
                    return new BoundCompoundAssignmentOperator(node, BinaryOperatorSignature.Error, left, right,
                        leftPlaceholder: null, leftConversion: null, finalPlaceholder: null, finalConversion: null, LookupResultKind.Empty, CreateErrorType(), hasErrors: true);
                }

                CompoundUseSiteInfo<AssemblySymbol> useSiteInfo = GetNewCompoundUseSiteInfo(diagnostics);

                if (left.HasDynamicType() || right.HasDynamicType())
                {
                    if (IsLegalDynamicOperand(right) && IsLegalDynamicOperand(left) && kind != BinaryOperatorKind.UnsignedRightShift)
                    {
                        left = BindToNaturalType(left, diagnostics);
                        Debug.Assert(left.Type is { });

                        right = BindToNaturalType(right, diagnostics);
                        var placeholder = new BoundValuePlaceholder(right.Syntax, left.HasDynamicType() ? left.Type : right.Type).MakeCompilerGenerated();
                        var finalDynamicConversion = this.Compilation.Conversions.ClassifyConversionFromExpression(placeholder, left.Type, isChecked: CheckOverflowAtRuntime, ref useSiteInfo);
                        diagnostics.Add(node, useSiteInfo);
                        var conversion = (BoundConversion)CreateConversion(node, placeholder, finalDynamicConversion, isCast: true, conversionGroupOpt: null, left.Type, diagnostics);

                        conversion = conversion.Update(conversion.Operand, conversion.Conversion, conversion.IsBaseConversion, conversion.Checked,
                                                       explicitCastInCode: true, conversion.ConstantValueOpt, conversion.ConversionGroupOpt, conversion.Type);

                        return new BoundCompoundAssignmentOperator(
                            node,
                            new BinaryOperatorSignature(
                                kind.WithType(BinaryOperatorKind.Dynamic).WithOverflowChecksIfApplicable(CheckOverflowAtRuntime),
                                left.Type,
                                right.Type,
                                Compilation.DynamicType),
                            left,
                            right,
                            leftPlaceholder: null, leftConversion: null,
                            finalPlaceholder: placeholder,
                            finalConversion: conversion,
                            LookupResultKind.Viable,
                            left.Type,
                            hasErrors: false);
                    }
                    else
                    {
                        Error(diagnostics, ErrorCode.ERR_BadBinaryOps, node, node.OperatorToken.Text, left.Display, right.Display);

                        // error: operator can't be applied on dynamic and a type that is not convertible to dynamic:
                        left = BindToTypeForErrorRecovery(left);
                        right = BindToTypeForErrorRecovery(right);
                        return new BoundCompoundAssignmentOperator(node, BinaryOperatorSignature.Error, left, right,
                            leftPlaceholder: null, leftConversion: null, finalPlaceholder: null, finalConversion: null, LookupResultKind.Empty, CreateErrorType(), hasErrors: true);
                    }
                }

                if (left.Kind == BoundKind.EventAccess && !CheckEventValueKind((BoundEventAccess)left, BindValueKind.Assignable, diagnostics))
                {
                    // If we're in a place where the event can be assigned, then continue so that we give errors
                    // about the types and operator not lining up.  Otherwise, just report that the event can't
                    // be used here.

                    // NOTE: no overload resolution candidates.
                    left = BindToTypeForErrorRecovery(left);
                    right = BindToTypeForErrorRecovery(right);
                    return new BoundCompoundAssignmentOperator(node, BinaryOperatorSignature.Error, left, right,
                        leftPlaceholder: null, leftConversion: null, finalPlaceholder: null, finalConversion: null, LookupResultKind.NotAVariable, CreateErrorType(), hasErrors: true);
                }

                if (!IsTypelessExpressionAllowedInBinaryOperator(kind, left, right))
                {
                    return createBadCompoundAssignmentOperator(node, kind, left, right, LookupResultKind.OverloadResolutionFailure, originalUserDefinedOperators: default, ref operatorResolutionForReporting, diagnostics);
                }

                bool checkOverflowAtRuntime = CheckOverflowAtRuntime;

                // Try an in-place user-defined operator
                bool tryInstance = shouldTryUserDefinedInstanceOperator(node, checkOverflowAtRuntime, left, out string? checkedInstanceOperatorName, out string? ordinaryInstanceOperatorName);

                if (tryInstance)
                {
                    Debug.Assert(ordinaryInstanceOperatorName is not null);

                    BoundCompoundAssignmentOperator? inPlaceResult = tryApplyUserDefinedInstanceOperator(node, kind, checkOverflowAtRuntime, checkedInstanceOperatorName, ordinaryInstanceOperatorName,
                                                                                                         left, right, ref operatorResolutionForReporting, diagnostics);
                    if (inPlaceResult is not null)
                    {
                        return inPlaceResult;
                    }
                }

                // A compound operator, say, x |= y, is bound as x = (X)( ((T)x) | ((T)y) ). We must determine
                // the binary operator kind, the type conversions from each side to the types expected by
                // the operator, and the type conversion from the return type of the operand to the left hand side.
                //
                // We can get away with binding the right-hand-side of the operand into its converted form early.
                // This is convenient because first, it is never rewritten into an access to a temporary before
                // the conversion, and second, because that is more convenient for the "d += lambda" case.
                // We want to have the converted (bound) lambda in the bound tree, not the unconverted unbound lambda.

                LookupResultKind resultKind;
                ImmutableArray<MethodSymbol> originalUserDefinedOperators;

                OverloadResolution.GetStaticUserDefinedBinaryOperatorMethodNames(kind, checkOverflowAtRuntime, out string staticOperatorName1, out string? staticOperatorName2Opt);
                BinaryOperatorAnalysisResult best = BinaryOperatorNonExtensionOverloadResolution(kind, isChecked: checkOverflowAtRuntime, staticOperatorName1, staticOperatorName2Opt, left, right,
                    node, diagnostics, ref operatorResolutionForReporting, out resultKind, out originalUserDefinedOperators);

                Debug.Assert(resultKind is LookupResultKind.Viable or LookupResultKind.Ambiguous or LookupResultKind.OverloadResolutionFailure or LookupResultKind.Empty);
                Debug.Assert(best.HasValue == (resultKind is LookupResultKind.Viable));
                Debug.Assert(resultKind is not (LookupResultKind.OverloadResolutionFailure or LookupResultKind.Empty) || originalUserDefinedOperators.IsEmpty);

                if (!best.HasValue && resultKind != LookupResultKind.Ambiguous)
                {
                    Debug.Assert(resultKind is LookupResultKind.OverloadResolutionFailure or LookupResultKind.Empty);
                    Debug.Assert(originalUserDefinedOperators.IsEmpty);

                    LookupResultKind staticExtensionResultKind;
                    ImmutableArray<MethodSymbol> staticExtensionOriginalUserDefinedOperators;
                    BinaryOperatorAnalysisResult? staticExtensionBest;
                    BoundCompoundAssignmentOperator? instanceExtensionResult = tryApplyUserDefinedExtensionOperator(
                        node, kind, tryInstance, checkOverflowAtRuntime,
                        staticOperatorName1, staticOperatorName2Opt,
                        checkedInstanceOperatorName, ordinaryInstanceOperatorName,
                        left, right, diagnostics,
                        ref operatorResolutionForReporting,
                        out staticExtensionBest, out staticExtensionResultKind, out staticExtensionOriginalUserDefinedOperators);

                    if (instanceExtensionResult is not null)
                    {
                        Debug.Assert(instanceExtensionResult.ResultKind is LookupResultKind.Viable || !instanceExtensionResult.OriginalUserDefinedOperatorsOpt.IsDefaultOrEmpty);
                        return instanceExtensionResult;
                    }

                    if (staticExtensionBest.HasValue)
                    {
                        best = staticExtensionBest.GetValueOrDefault();
                        resultKind = staticExtensionResultKind;
                        originalUserDefinedOperators = staticExtensionOriginalUserDefinedOperators;
                    }
                }

                if (!best.HasValue)
                {
                    return createBadCompoundAssignmentOperator(node, kind, left, right, resultKind, originalUserDefinedOperators, ref operatorResolutionForReporting, diagnostics);
                }

                if (best.Signature.Method is { } bestMethod)
                {
                    ReportObsoleteAndFeatureAvailabilityDiagnostics(bestMethod, node, diagnostics);
                    ReportUseSite(bestMethod, diagnostics, node);
                }

                // The rules in the spec for determining additional errors are bit confusing. In particular
                // this line is misleading:
                //
                // "for predefined operators ... x op= y is permitted if both x op y and x = y are permitted"
                //
                // That's not accurate in many cases. For example, "x += 1" is permitted if x is string or
                // any enum type, but x = 1 is not legal for strings or enums.
                //
                // The correct rules are spelled out in the spec:
                //
                // Spec §7.17.2:
                // An operation of the form x op= y is processed by applying binary operator overload
                // resolution (§7.3.4) as if the operation was written x op y.
                // Let R be the return type of the selected operator, and T the type of x. Then,
                //
                // * If an implicit conversion from an expression of type R to the type T exists,
                //   the operation is evaluated as x = (T)(x op y), except that x is evaluated only once.
                //   [no cast is inserted, unless the conversion is implicit dynamic]
                // * Otherwise, if
                //   (1) the selected operator is a predefined operator,
                //   (2) if R is explicitly convertible to T, and
                //   (3.1) if y is implicitly convertible to T or
                //   (3.2) the operator is a shift operator... [then cast the result to T]
                // * Otherwise ... a binding-time error occurs.

                // So let's tease that out. There are two possible errors: the conversion from the
                // operator result type to the left hand type could be bad, and the conversion
                // from the right hand side to the left hand type could be bad.
                //
                // We report the first error under the following circumstances:
                //
                // * The final conversion is bad, or
                // * The final conversion is explicit and the selected operator is not predefined
                //
                // We report the second error under the following circumstances:
                //
                // * The final conversion is explicit, and
                // * The selected operator is predefined, and
                // * the selected operator is not a shift, and
                // * the right-to-left conversion is not implicit

                bool hasError = false;

                BinaryOperatorSignature bestSignature = best.Signature;

                CheckNativeIntegerFeatureAvailability(bestSignature.Kind, node, diagnostics);
                CheckConstraintLanguageVersionAndRuntimeSupportForOperator(node, bestSignature.Method,
                    isUnsignedRightShift: bestSignature.Kind.Operator() == BinaryOperatorKind.UnsignedRightShift, bestSignature.ConstrainedToTypeOpt, diagnostics);

                if (checkOverflowAtRuntime)
                {
                    bestSignature = new BinaryOperatorSignature(
                        bestSignature.Kind.WithOverflowChecksIfApplicable(checkOverflowAtRuntime),
                        bestSignature.LeftType,
                        bestSignature.RightType,
                        bestSignature.ReturnType,
                        bestSignature.Method,
                        bestSignature.ConstrainedToTypeOpt);
                }

                BoundExpression rightConverted = CreateConversion(right, best.RightConversion, bestSignature.RightType, diagnostics);

                bool isPredefinedOperator = !bestSignature.Kind.IsUserDefined();

                var leftType = left.Type;
                Debug.Assert(leftType is { });

                var finalPlaceholder = new BoundValuePlaceholder(node, bestSignature.ReturnType);

                BoundExpression? finalConversion = GenerateConversionForAssignment(leftType, finalPlaceholder, diagnostics,
                                ConversionForAssignmentFlags.CompoundAssignment |
                                (isPredefinedOperator ? ConversionForAssignmentFlags.PredefinedOperator : ConversionForAssignmentFlags.None));

                if (finalConversion.HasErrors)
                {
                    hasError = true;
                }

                if (finalConversion is not BoundConversion final)
                {
                    Debug.Assert(finalConversion.HasErrors || (object)finalConversion == finalPlaceholder);
                    if ((object)finalConversion != finalPlaceholder)
                    {
                        finalPlaceholder = null;
                        finalConversion = null;
                    }
                }
                else if (final.Conversion.IsExplicit &&
                    isPredefinedOperator &&
                    !kind.IsShift())
                {
                    Conversion rightToLeftConversion = this.Conversions.ClassifyConversionFromExpression(right, leftType, isChecked: checkOverflowAtRuntime, ref useSiteInfo);
                    if (!rightToLeftConversion.IsImplicit || !rightToLeftConversion.IsValid)
                    {
                        hasError = true;
                        GenerateImplicitConversionError(diagnostics, node, rightToLeftConversion, right, leftType);
                    }
                }

                diagnostics.Add(node, useSiteInfo);

                if (!hasError && !bestSignature.Kind.IsUserDefined() && leftType.IsVoidPointer())
                {
                    Error(diagnostics, ErrorCode.ERR_VoidError, node);
                    hasError = true;
                }

                // Any events that weren't handled above (by BindEventAssignment) are bad - we just followed this
                // code path for the diagnostics.  Make sure we don't report success.
                Debug.Assert(left.Kind != BoundKind.EventAccess || hasError);

                var leftPlaceholder = new BoundValuePlaceholder(left.Syntax, leftType).MakeCompilerGenerated();
                var leftConversion = CreateConversion(node.Left, leftPlaceholder, best.LeftConversion, isCast: false, conversionGroupOpt: null, best.Signature.LeftType, diagnostics);

                return new BoundCompoundAssignmentOperator(node, bestSignature, left, rightConverted,
                    leftPlaceholder, leftConversion, finalPlaceholder, finalConversion, resultKind, originalUserDefinedOperators, leftType, hasError);
            }

            BoundCompoundAssignmentOperator createBadCompoundAssignmentOperator(
                AssignmentExpressionSyntax node,
                BinaryOperatorKind kind,
                BoundExpression left,
                BoundExpression right,
                LookupResultKind resultKind,
                ImmutableArray<MethodSymbol> originalUserDefinedOperators,
                ref OperatorResolutionForReporting operatorResolutionForReporting,
                BindingDiagnosticBag diagnostics)
            {
                ReportAssignmentOperatorError(node, kind, diagnostics, left, right, resultKind, ref operatorResolutionForReporting);
                left = BindToTypeForErrorRecovery(left);
                right = BindToTypeForErrorRecovery(right);
                return new BoundCompoundAssignmentOperator(node, BinaryOperatorSignature.Error, left, right,
                    leftPlaceholder: null, leftConversion: null, finalPlaceholder: null, finalConversion: null, resultKind, originalUserDefinedOperators, CreateErrorType(), hasErrors: true);
            }

            bool shouldTryUserDefinedInstanceOperator(AssignmentExpressionSyntax node, bool checkOverflowAtRuntime, BoundExpression left, out string? checkedName, out string? ordinaryName)
            {
                var leftType = left.Type;
                Debug.Assert(!left.HasDynamicType());

                checkedName = null;
                ordinaryName = null;

                if (leftType is null ||
                    !SyntaxFacts.IsOverloadableCompoundAssignmentOperator(node.OperatorToken.Kind()) ||
                    !node.IsFeatureEnabled(MessageID.IDS_FeatureUserDefinedCompoundAssignmentOperators))
                {
                    return false;
                }

                if (!CheckValueKind(node, left, BindValueKind.RefersToLocation | BindValueKind.Assignable, checkingReceiver: false, BindingDiagnosticBag.Discarded))
                {
                    return false;
                }

                if (checkOverflowAtRuntime)
                {
                    checkedName = OperatorFacts.CompoundAssignmentOperatorNameFromSyntaxKind(node.OperatorToken.Kind(), isChecked: true);
                    if (!SyntaxFacts.IsCheckedOperator(checkedName))
                    {
                        checkedName = null;
                    }
                }

                ordinaryName = OperatorFacts.CompoundAssignmentOperatorNameFromSyntaxKind(node.OperatorToken.Kind(), isChecked: false);

                return true;
            }

            BoundCompoundAssignmentOperator? tryApplyUserDefinedInstanceOperator(
                AssignmentExpressionSyntax node,
                BinaryOperatorKind kind,
                bool checkOverflowAtRuntime,
                string? checkedName,
                string ordinaryName,
                BoundExpression left,
                BoundExpression right,
                ref OperatorResolutionForReporting operatorResolutionForReporting,
                BindingDiagnosticBag diagnostics)
            {
                var leftType = left.Type;
                Debug.Assert(leftType is not null);

                if (leftType.SpecialType.IsNumericType())
                {
                    return null;
                }

                CompoundUseSiteInfo<AssemblySymbol> useSiteInfo = GetNewCompoundUseSiteInfo(diagnostics);

                ArrayBuilder<MethodSymbol>? methods = LookupUserDefinedInstanceOperators(
                    leftType,
                    checkedName: checkedName,
                    ordinaryName: ordinaryName,
                    parameterCount: 1,
                    ref useSiteInfo);

                diagnostics.Add(node, useSiteInfo);

                if (methods?.IsEmpty != false)
                {
                    methods?.Free();
                    return null;
                }

                AnalyzedArguments? analyzedArguments = null;

                BoundCompoundAssignmentOperator? inPlaceResult = tryInstanceOperatorOverloadResolutionAndFreeMethods(node, kind, checkOverflowAtRuntime, isExtension: false, left, right, ref analyzedArguments, methods, ref operatorResolutionForReporting, diagnostics);

                Debug.Assert(analyzedArguments is not null);
                analyzedArguments.Free();

                return inPlaceResult;
            }

            BoundCompoundAssignmentOperator? tryInstanceOperatorOverloadResolutionAndFreeMethods(
                AssignmentExpressionSyntax node,
                BinaryOperatorKind kind,
                bool checkOverflowAtRuntime,
                bool isExtension,
                BoundExpression left,
                BoundExpression right,
                ref AnalyzedArguments? analyzedArguments,
                ArrayBuilder<MethodSymbol> methods,
                ref OperatorResolutionForReporting operatorResolutionForReporting,
                BindingDiagnosticBag diagnostics)
            {
                Debug.Assert(!methods.IsEmpty);

                var overloadResolutionResult = OverloadResolutionResult<MethodSymbol>.GetInstance();
                var typeArguments = ArrayBuilder<TypeWithAnnotations>.GetInstance();
                var leftType = left.Type;
                Debug.Assert(leftType is not null);

                if (analyzedArguments == null)
                {
                    analyzedArguments = AnalyzedArguments.GetInstance();

                    if (isExtension)
                    {
                        // Create a set of arguments for overload resolution including the receiver.
                        CombineExtensionMethodArguments(left, originalArguments: null, analyzedArguments);

                        if (leftType.IsValueType)
                        {
                            Debug.Assert(analyzedArguments.RefKinds.Count == 0);
                            analyzedArguments.RefKinds.Add(RefKind.Ref);
                            analyzedArguments.RefKinds.Add(RefKind.None);
                        }
                    }

                    analyzedArguments.Arguments.Add(right);
                }

                CompoundUseSiteInfo<AssemblySymbol> useSiteInfo = GetNewCompoundUseSiteInfo(diagnostics);

                OverloadResolution.MethodInvocationOverloadResolution(
                    methods,
                    typeArguments,
                    left,
                    analyzedArguments,
                    overloadResolutionResult,
                    ref useSiteInfo,
                    OverloadResolution.Options.DisallowExpandedForm | (isExtension ? OverloadResolution.Options.IsExtensionMethodResolution : OverloadResolution.Options.None));

                typeArguments.Free();
                diagnostics.Add(node, useSiteInfo);

                BoundCompoundAssignmentOperator? inPlaceResult;
                if (overloadResolutionResult.Succeeded)
                {
                    var method = overloadResolutionResult.ValidResult.Member;

                    BoundExpression rightConverted = CreateConversion(right, overloadResolutionResult.ValidResult.Result.ConversionForArg(isExtension ? 1 : 0), method.Parameters[0].Type, diagnostics);

                    ReportDiagnosticsIfObsolete(diagnostics, method, node, hasBaseReceiver: false);
                    ReportDiagnosticsIfUnmanagedCallersOnly(diagnostics, method, node, isDelegateConversion: false);

                    BoundValuePlaceholder? leftPlaceholder = null;
                    BoundExpression? leftConversion = null;

                    if (isExtension)
                    {
                        Debug.Assert(method.ContainingType.ExtensionParameter is not null);

                        if (Compilation.SourceModule != method.ContainingModule)
                        {
                            // While this code path is reachable, its effect is not observable
                            // because instance operators are simply not considered when the target 
                            // version is C#13 or earlier. Coincidentally the following line
                            // would produce diagnostics only for C#13 or earlier.
                            CheckFeatureAvailability(node, MessageID.IDS_FeatureExtensions, diagnostics);
                        }

                        Conversion conversion = overloadResolutionResult.ValidResult.Result.ConversionForArg(0);

                        if (conversion.Kind is not ConversionKind.Identity)
                        {
                            Debug.Assert(conversion.Kind is ConversionKind.ImplicitReference);
                            Debug.Assert(leftType.IsReferenceType);

                            leftPlaceholder = new BoundValuePlaceholder(left.Syntax, leftType).MakeCompilerGenerated();
                            leftConversion = CreateConversion(node, leftPlaceholder, conversion, isCast: false, conversionGroupOpt: null, method.ContainingType.ExtensionParameter.Type, diagnostics);
                        }
                    }

                    inPlaceResult = new BoundCompoundAssignmentOperator(
                        node,
                        new BinaryOperatorSignature(
                            kind.WithOverflowChecksIfApplicable(checkOverflowAtRuntime),
                            leftType: leftType,
                            rightType: method.Parameters[0].Type,
                            returnType: leftType,
                            method: method,
                            constrainedToTypeOpt: null),
                        left: left,
                        right: rightConverted,
                        leftPlaceholder: leftPlaceholder, leftConversion: leftConversion, finalPlaceholder: null, finalConversion: null,
                        resultKind: LookupResultKind.Viable,
                        originalUserDefinedOperatorsOpt: ImmutableArray<MethodSymbol>.Empty,
                        getResultType(node, leftType, diagnostics));

                    methods.Free();
                }
                else if (overloadResolutionResult.HasAnyApplicableMember)
                {
                    ImmutableArray<MethodSymbol> methodsArray = methods.ToImmutableAndFree();

                    overloadResolutionResult.ReportDiagnostics(
                        binder: this, location: node.OperatorToken.GetLocation(), nodeOpt: node, diagnostics: diagnostics, name: node.OperatorToken.ValueText,
                        receiver: left, invokedExpression: node, arguments: analyzedArguments, memberGroup: methodsArray,
                        typeContainingConstructor: null, delegateTypeBeingInvoked: null);

                    inPlaceResult = new BoundCompoundAssignmentOperator(
                        node,
                        BinaryOperatorSignature.Error,
                        left,
                        BindToTypeForErrorRecovery(right),
                        leftPlaceholder: null, leftConversion: null, finalPlaceholder: null, finalConversion: null,
                        resultKind: LookupResultKind.OverloadResolutionFailure,
                        originalUserDefinedOperatorsOpt: methodsArray,
                        getResultType(node, leftType, diagnostics));
                }
                else
                {
                    inPlaceResult = null;
                    methods.Free();
                }

                if (!operatorResolutionForReporting.SaveResult(overloadResolutionResult, isExtension))
                {
                    overloadResolutionResult.Free();
                }

                return inPlaceResult;
            }

            TypeSymbol getResultType(ExpressionSyntax node, TypeSymbol leftType, BindingDiagnosticBag diagnostics)
            {
                return ResultIsUsed(node) ? leftType : GetSpecialType(SpecialType.System_Void, diagnostics, node);
            }

            // This method returns result in two ways:
            // - If it has a result due to instance extensions, it returns ready to use BoundCompoundAssignmentOperator 
            // - If it has static extensions result, it returns information via out parameters (staticBest, staticResultKind, staticOriginalUserDefinedOperators). 
            BoundCompoundAssignmentOperator? tryApplyUserDefinedExtensionOperator(
                AssignmentExpressionSyntax node,
                BinaryOperatorKind kind,
                bool tryInstance,
                bool checkOverflowAtRuntime,
                string staticOperatorName1,
                string? staticOperatorName2Opt,
                string? checkedInstanceOperatorName,
                string? ordinaryInstanceOperatorName,
                BoundExpression left,
                BoundExpression right,
                BindingDiagnosticBag diagnostics,
                ref OperatorResolutionForReporting operatorResolutionForReporting,
                out BinaryOperatorAnalysisResult? staticBest,
                out LookupResultKind staticResultKind,
                out ImmutableArray<MethodSymbol> staticOriginalUserDefinedOperators)
            {
                staticBest = null;
                staticResultKind = LookupResultKind.Empty;
                staticOriginalUserDefinedOperators = [];

                BinaryOperatorOverloadResolutionResult? result = BinaryOperatorOverloadResolutionResult.GetInstance();
                CompoundUseSiteInfo<AssemblySymbol> useSiteInfo = GetNewCompoundUseSiteInfo(diagnostics);
                var extensionCandidatesInSingleScope = ArrayBuilder<Symbol>.GetInstance();
                BoundCompoundAssignmentOperator? inPlaceResult = null;
                AnalyzedArguments? analyzedArguments = null;

                foreach (var scope in new ExtensionScopes(this))
                {
                    // Try an in-place user-defined operator
                    if (tryInstance)
                    {
                        Debug.Assert(ordinaryInstanceOperatorName is not null);

                        extensionCandidatesInSingleScope.Clear();
                        scope.Binder.GetCandidateExtensionMembersInSingleBinder(extensionCandidatesInSingleScope,
                            ordinaryInstanceOperatorName, checkedInstanceOperatorName, arity: 0,
                            LookupOptions.AllMethodsOnArityZero | LookupOptions.MustBeOperator | LookupOptions.MustBeInstance, this);

                        inPlaceResult = tryApplyUserDefinedInstanceExtensionOperatorInSingleScope(
                            node, extensionCandidatesInSingleScope, kind, checkOverflowAtRuntime,
                            checkedInstanceOperatorName, ordinaryInstanceOperatorName,
                            left, right, ref analyzedArguments, ref operatorResolutionForReporting, diagnostics);
                        if (inPlaceResult is not null)
                        {
                            break;
                        }
                    }

                    extensionCandidatesInSingleScope.Clear();
                    scope.Binder.GetCandidateExtensionMembersInSingleBinder(extensionCandidatesInSingleScope,
                        staticOperatorName1, staticOperatorName2Opt, arity: 0,
                        LookupOptions.AllMethodsOnArityZero | LookupOptions.MustBeOperator | LookupOptions.MustNotBeInstance, this);

                    if (this.OverloadResolution.BinaryOperatorExtensionOverloadResolutionInSingleScope(
                        extensionCandidatesInSingleScope, kind, checkOverflowAtRuntime,
                        staticOperatorName1, staticOperatorName2Opt,
                        left, right, result, ref useSiteInfo))
                    {
                        staticBest = BinaryOperatorAnalyzeOverloadResolutionResult(result, out staticResultKind, out staticOriginalUserDefinedOperators);
                        if (operatorResolutionForReporting.SaveResult(result, isExtension: true))
                        {
                            result = null;
                        }

                        break;
                    }

                    if (operatorResolutionForReporting.SaveResult(result, isExtension: true))
                    {
                        result = BinaryOperatorOverloadResolutionResult.GetInstance();
                    }
                }

                diagnostics.Add(node, useSiteInfo);

                analyzedArguments?.Free();
                extensionCandidatesInSingleScope.Free();
                result?.Free();
                return inPlaceResult;
            }

            BoundCompoundAssignmentOperator? tryApplyUserDefinedInstanceExtensionOperatorInSingleScope(
                AssignmentExpressionSyntax node,
                ArrayBuilder<Symbol> extensionCandidatesInSingleScope,
                BinaryOperatorKind kind,
                bool checkOverflowAtRuntime,
                string? checkedName,
                string ordinaryName,
                BoundExpression left,
                BoundExpression right,
                ref AnalyzedArguments? analyzedArguments,
                ref OperatorResolutionForReporting operatorResolutionForReporting,
                BindingDiagnosticBag diagnostics)
            {
                ArrayBuilder<MethodSymbol>? methods = LookupUserDefinedInstanceExtensionOperatorsInSingleScope(
                    extensionCandidatesInSingleScope,
                    checkedName: checkedName,
                    ordinaryName: ordinaryName,
                    parameterCount: 1);

                if (methods?.IsEmpty != false)
                {
                    methods?.Free();
                    return null;
                }

                return tryInstanceOperatorOverloadResolutionAndFreeMethods(node, kind, checkOverflowAtRuntime, isExtension: true, left, right, ref analyzedArguments, methods, ref operatorResolutionForReporting, diagnostics);
            }
        }

#nullable disable

        /// <summary>
        /// For "receiver.event += expr", produce "receiver.add_event(expr)".
        /// For "receiver.event -= expr", produce "receiver.remove_event(expr)".
        /// </summary>
        /// <remarks>
        /// Performs some validation of the accessor that couldn't be done in CheckEventValueKind, because
        /// the specific accessor wasn't known.
        /// </remarks>
        private BoundExpression BindEventAssignment(AssignmentExpressionSyntax node, BoundEventAccess left, BoundExpression right, BinaryOperatorKind opKind, BindingDiagnosticBag diagnostics)
        {
            Debug.Assert(opKind == BinaryOperatorKind.Addition || opKind == BinaryOperatorKind.Subtraction);

            bool hasErrors = false;

            EventSymbol eventSymbol = left.EventSymbol;
            BoundExpression receiverOpt = left.ReceiverOpt;

            TypeSymbol delegateType = left.Type;

            CompoundUseSiteInfo<AssemblySymbol> useSiteInfo = GetNewCompoundUseSiteInfo(diagnostics);
            Conversion argumentConversion = this.Conversions.ClassifyConversionFromExpression(right, delegateType, isChecked: CheckOverflowAtRuntime, ref useSiteInfo);

            if (!argumentConversion.IsImplicit || !argumentConversion.IsValid) // NOTE: dev10 appears to allow user-defined conversions here.
            {
                hasErrors = true;
                if (delegateType.IsDelegateType()) // Otherwise, suppress cascading.
                {
                    GenerateImplicitConversionError(diagnostics, node, argumentConversion, right, delegateType);
                }
            }

            BoundExpression argument = CreateConversion(right, argumentConversion, delegateType, diagnostics);

            bool isAddition = opKind == BinaryOperatorKind.Addition;
            MethodSymbol method = isAddition ? eventSymbol.AddMethod : eventSymbol.RemoveMethod;

            TypeSymbol type;
            if ((object)method == null)
            {
                type = this.GetSpecialType(SpecialType.System_Void, diagnostics, node); //we know the return type would have been void

                // There will be a diagnostic on the declaration if it is from source.
                if (!eventSymbol.OriginalDefinition.IsFromCompilation(this.Compilation))
                {
                    // CONSIDER: better error code?  ERR_EventNeedsBothAccessors?
                    Error(diagnostics, ErrorCode.ERR_MissingPredefinedMember, node, delegateType, SourceEventSymbol.GetAccessorName(eventSymbol.Name, isAddition));
                }
            }
            else
            {
                CheckImplicitThisCopyInReadOnlyMember(receiverOpt, method, diagnostics);

                if (!this.IsAccessible(method, ref useSiteInfo, this.GetAccessThroughType(receiverOpt)))
                {
                    // CONSIDER: depending on the accessibility (e.g. if it's private), dev10 might just report the whole event bogus.
                    Error(diagnostics, ErrorCode.ERR_BadAccess, node, method);
                    hasErrors = true;
                }
                else if (IsBadBaseAccess(node, receiverOpt, method, diagnostics, eventSymbol))
                {
                    hasErrors = true;
                }
                else
                {
                    CheckReceiverAndRuntimeSupportForSymbolAccess(node, receiverOpt, method, diagnostics);
                }

                if (eventSymbol.IsWindowsRuntimeEvent)
                {
                    // Return type is actually void because this call will be later encapsulated in a call
                    // to WindowsRuntimeMarshal.AddEventHandler or RemoveEventHandler, which has the return
                    // type of void.
                    type = this.GetSpecialType(SpecialType.System_Void, diagnostics, node);
                }
                else
                {
                    type = method.ReturnType;
                }
            }

            diagnostics.Add(node, useSiteInfo);

            return new BoundEventAssignmentOperator(
                syntax: node,
                @event: eventSymbol,
                isAddition: isAddition,
                isDynamic: right.HasDynamicType(),
                receiverOpt: receiverOpt,
                argument: argument,
                type: type,
                hasErrors: hasErrors);
        }

        private static bool IsLegalDynamicOperand(BoundExpression operand)
        {
            Debug.Assert(operand != null);

            TypeSymbol type = operand.Type;

            // Literal null is a legal operand to a dynamic operation. The other typeless expressions --
            // method groups, lambdas, anonymous methods -- are not.

            // If the operand is of a class, interface, delegate, array, struct, enum, nullable
            // or type param types, it's legal to use in a dynamic expression. In short, the type
            // must be one that is convertible to object.

            if ((object)type == null)
            {
                return operand.IsLiteralNull();
            }

            // Pointer types and very special types are not convertible to object.

            return !type.IsPointerOrFunctionPointer() && !type.IsRestrictedType() && !type.IsVoidType();
        }

        private BoundExpression BindDynamicBinaryOperator(
            BinaryExpressionSyntax node,
            BinaryOperatorKind kind,
            BoundExpression left,
            BoundExpression right,
            BindingDiagnosticBag diagnostics)
        {
            // This method binds binary * / % + - << >> < > <= >= == != & ! ^ && || operators where one or both
            // of the operands are dynamic.
            Debug.Assert((object)left.Type != null && left.Type.IsDynamic() || (object)right.Type != null && right.Type.IsDynamic());

            bool hasError = false;
            bool leftValidOperand = IsLegalDynamicOperand(left);
            bool rightValidOperand = IsLegalDynamicOperand(right);

            if (!leftValidOperand || !rightValidOperand || kind == BinaryOperatorKind.UnsignedRightShift)
            {
                // Operator '{0}' cannot be applied to operands of type '{1}' and '{2}'
                Error(diagnostics, ErrorCode.ERR_BadBinaryOps, node, node.OperatorToken.Text, left.Display, right.Display);
                hasError = true;
            }

            MethodSymbol userDefinedOperator = null;

            if (kind.IsLogical() && leftValidOperand)
            {
                // We need to make sure left is either implicitly convertible to Boolean or has user defined truth operator.
                //   left && right is lowered to {op_False|op_Implicit}(left) ? left : And(left, right)
                //   left || right is lowered to {op_True|!op_Implicit}(left) ? left : Or(left, right)
                if (!IsValidDynamicCondition(left, isNegative: kind == BinaryOperatorKind.LogicalAnd, diagnostics, userDefinedOperator: out userDefinedOperator))
                {
                    // Dev11 reports ERR_MustHaveOpTF. The error was shared between this case and user-defined binary Boolean operators.
                    // We report two distinct more specific error messages.
                    Error(diagnostics, ErrorCode.ERR_InvalidDynamicCondition, node.Left, left.Type, kind == BinaryOperatorKind.LogicalAnd ? "false" : "true");

                    hasError = true;
                }
                else
                {
                    Debug.Assert(left.Type is not TypeParameterSymbol);
                    CheckConstraintLanguageVersionAndRuntimeSupportForOperator(node, userDefinedOperator, isUnsignedRightShift: false, constrainedToTypeOpt: null, diagnostics);
                }
            }

            return new BoundBinaryOperator(
                syntax: node,
                operatorKind: (hasError ? kind : kind.WithType(BinaryOperatorKind.Dynamic)).WithOverflowChecksIfApplicable(CheckOverflowAtRuntime),
                left: BindToNaturalType(left, diagnostics),
                right: BindToNaturalType(right, diagnostics),
                constantValueOpt: ConstantValue.NotAvailable,
                methodOpt: userDefinedOperator,
                constrainedToTypeOpt: null,
                resultKind: LookupResultKind.Viable,
                type: Compilation.DynamicType,
                hasErrors: hasError);
        }

        protected static bool IsSimpleBinaryOperator(SyntaxKind kind)
        {
            // We deliberately exclude &&, ||, ??, etc.
            switch (kind)
            {
                case SyntaxKind.AddExpression:
                case SyntaxKind.MultiplyExpression:
                case SyntaxKind.SubtractExpression:
                case SyntaxKind.DivideExpression:
                case SyntaxKind.ModuloExpression:
                case SyntaxKind.EqualsExpression:
                case SyntaxKind.NotEqualsExpression:
                case SyntaxKind.GreaterThanExpression:
                case SyntaxKind.LessThanExpression:
                case SyntaxKind.GreaterThanOrEqualExpression:
                case SyntaxKind.LessThanOrEqualExpression:
                case SyntaxKind.BitwiseAndExpression:
                case SyntaxKind.BitwiseOrExpression:
                case SyntaxKind.ExclusiveOrExpression:
                case SyntaxKind.LeftShiftExpression:
                case SyntaxKind.RightShiftExpression:
                case SyntaxKind.UnsignedRightShiftExpression:
                    return true;
            }
            return false;
        }

        private BoundExpression BindSimpleBinaryOperator(BinaryExpressionSyntax node, BindingDiagnosticBag diagnostics)
        {
            // The simple binary operators are left-associative, and expressions of the form
            // a + b + c + d .... are relatively common in machine-generated code. The parser can handle
            // creating a deep-on-the-left syntax tree no problem, and then we promptly blow the stack during
            // semantic analysis. Here we build an explicit stack to handle the left-hand recursion.

            Debug.Assert(IsSimpleBinaryOperator(node.Kind()));

            var syntaxNodes = ArrayBuilder<BinaryExpressionSyntax>.GetInstance();

            ExpressionSyntax current = node;
            while (IsSimpleBinaryOperator(current.Kind()))
            {
                var binOp = (BinaryExpressionSyntax)current;
                syntaxNodes.Push(binOp);
                current = binOp.Left;
            }

            BoundExpression result = BindExpression(current, diagnostics);

            if (node.IsKind(SyntaxKind.SubtractExpression)
                && current.IsKind(SyntaxKind.ParenthesizedExpression))
            {
                if (result.Kind == BoundKind.TypeExpression
                    && !((ParenthesizedExpressionSyntax)current).Expression.IsKind(SyntaxKind.ParenthesizedExpression))
                {
                    Error(diagnostics, ErrorCode.ERR_PossibleBadNegCast, node);
                }
                else if (result.Kind == BoundKind.BadExpression)
                {
                    var parenthesizedExpression = (ParenthesizedExpressionSyntax)current;

                    if (parenthesizedExpression.Expression.IsKind(SyntaxKind.IdentifierName)
                        && ((IdentifierNameSyntax)parenthesizedExpression.Expression).Identifier.ValueText == "dynamic")
                    {
                        Error(diagnostics, ErrorCode.ERR_PossibleBadNegCast, node);
                    }
                }
            }

            while (syntaxNodes.Count > 0)
            {
                BinaryExpressionSyntax syntaxNode = syntaxNodes.Pop();
                BindValueKind bindValueKind = GetBinaryAssignmentKind(syntaxNode.Kind());
                BoundExpression left = CheckValue(result, bindValueKind, diagnostics);
                BoundExpression right = BindValue(syntaxNode.Right, diagnostics, BindValueKind.RValue);
                BoundExpression boundOp = BindSimpleBinaryOperator(syntaxNode, diagnostics, left, right, leaveUnconvertedIfInterpolatedString: true);
                result = boundOp;
            }

            syntaxNodes.Free();
            return result;
        }

        private BoundExpression BindSimpleBinaryOperator(BinaryExpressionSyntax node, BindingDiagnosticBag diagnostics,
            BoundExpression left, BoundExpression right, bool leaveUnconvertedIfInterpolatedString)
        {
            BinaryOperatorKind kind = SyntaxKindToBinaryOperatorKind(node.Kind());

            // If either operand is bad, don't try to do binary operator overload resolution; that would just
            // make cascading errors.

            if (left.HasAnyErrors || right.HasAnyErrors)
            {
                // NOTE: no user-defined conversion candidates
                left = BindToTypeForErrorRecovery(left);
                right = BindToTypeForErrorRecovery(right);
                return new BoundBinaryOperator(node, kind, ConstantValue.NotAvailable, methodOpt: null, constrainedToTypeOpt: null, LookupResultKind.Empty, left, right, GetBinaryOperatorErrorType(kind, diagnostics, node), true);
            }

            TypeSymbol leftType = left.Type;
            TypeSymbol rightType = right.Type;

            if ((object)leftType != null && leftType.IsDynamic() || (object)rightType != null && rightType.IsDynamic())
            {
                return BindDynamicBinaryOperator(node, kind, left, right, diagnostics);
            }

            // SPEC OMISSION: The C# 2.0 spec had a line in it that noted that the expressions "null == null"
            // SPEC OMISSION: and "null != null" were to be automatically treated as the appropriate constant;
            // SPEC OMISSION: overload resolution was to be skipped.  That's because a strict reading
            // SPEC OMISSION: of the overload resolution spec shows that overload resolution would give an
            // SPEC OMISSION: ambiguity error for this case; the expression is ambiguous between the int?,
            // SPEC OMISSION: bool? and string versions of equality.  This line was accidentally edited
            // SPEC OMISSION: out of the C# 3 specification; we should re-insert it.

            bool leftNull = left.IsLiteralNull();
            bool rightNull = right.IsLiteralNull();
            bool isEquality = kind == BinaryOperatorKind.Equal || kind == BinaryOperatorKind.NotEqual;
            if (isEquality && leftNull && rightNull)
            {
                return new BoundLiteral(node, ConstantValue.Create(kind == BinaryOperatorKind.Equal), GetSpecialType(SpecialType.System_Boolean, diagnostics, node));
            }

            if (IsTupleBinaryOperation(left, right) &&
                (kind == BinaryOperatorKind.Equal || kind == BinaryOperatorKind.NotEqual))
            {
                CheckFeatureAvailability(node, MessageID.IDS_FeatureTupleEquality, diagnostics);
                return BindTupleBinaryOperator(node, kind, left, right, diagnostics);
            }

            if (leaveUnconvertedIfInterpolatedString
                && kind == BinaryOperatorKind.Addition
                && left is BoundUnconvertedInterpolatedString or BoundBinaryOperator { IsUnconvertedInterpolatedStringAddition: true }
                && right is BoundUnconvertedInterpolatedString or BoundBinaryOperator { IsUnconvertedInterpolatedStringAddition: true })
            {
                Debug.Assert(right.Type.SpecialType == SpecialType.System_String);
                var stringConstant = FoldBinaryOperator(node, BinaryOperatorKind.StringConcatenation, left, right, right.Type, diagnostics);
                return new BoundBinaryOperator(node, BinaryOperatorKind.StringConcatenation, BoundBinaryOperator.UncommonData.UnconvertedInterpolatedStringAddition(stringConstant), LookupResultKind.Empty, left, right, right.Type);
            }

            // SPEC: For an operation of one of the forms x == null, null == x, x != null, null != x,
            // SPEC: where x is an expression of nullable type, if operator overload resolution
            // SPEC: fails to find an applicable operator, the result is instead computed from
            // SPEC: the HasValue property of x.

            // Note that the spec says "fails to find an applicable operator", not "fails to
            // find a unique best applicable operator." For example:
            // struct X {
            //   public static bool operator ==(X? x, double? y) {...}
            //   public static bool operator ==(X? x, decimal? y) {...}
            //
            // The comparison "x == null" should produce an ambiguity error rather
            // that being bound as !x.HasValue.
            //

            LookupResultKind resultKind;
            ImmutableArray<MethodSymbol> originalUserDefinedOperators;
            BinaryOperatorSignature signature;
            BinaryOperatorAnalysisResult best;
            OperatorResolutionForReporting operatorResolutionForReporting = default;

            bool foundOperator = BindSimpleBinaryOperatorParts(node, diagnostics, left, right, kind,
                ref operatorResolutionForReporting, out resultKind, out originalUserDefinedOperators, out signature, out best);

            BinaryOperatorKind resultOperatorKind = signature.Kind;
            bool hasErrors = false;
            if (!foundOperator)
            {
                ReportBinaryOperatorError(node, diagnostics, node.OperatorToken, left, right, resultKind, ref operatorResolutionForReporting);
                resultOperatorKind &= ~BinaryOperatorKind.TypeMask;
                hasErrors = true;
            }

            operatorResolutionForReporting.Free();

            switch (node.Kind())
            {
                case SyntaxKind.EqualsExpression:
                case SyntaxKind.NotEqualsExpression:
                case SyntaxKind.LessThanExpression:
                case SyntaxKind.LessThanOrEqualExpression:
                case SyntaxKind.GreaterThanExpression:
                case SyntaxKind.GreaterThanOrEqualExpression:
                    // Function pointer comparisons are defined on `void*` with implicit conversions to `void*` on both sides. So if this is a
                    // pointer comparison operation, and the underlying types of the left and right are both function pointers, then we need to
                    // warn about them because of JIT recompilation. If either side is explicitly cast to void*, that side's type will be void*,
                    // not delegate*, and we won't warn.
                    if ((resultOperatorKind & BinaryOperatorKind.Pointer) == BinaryOperatorKind.Pointer &&
                        leftType?.TypeKind == TypeKind.FunctionPointer && rightType?.TypeKind == TypeKind.FunctionPointer)
                    {
                        Debug.Assert(!resultOperatorKind.IsUserDefined());
                        // Comparison of function pointers might yield an unexpected result, since pointers to the same function may be distinct.
                        Error(diagnostics, ErrorCode.WRN_DoNotCompareFunctionPointers, node.OperatorToken);
                    }

                    break;
                default:
                    if (!resultOperatorKind.IsUserDefined() && (leftType.IsVoidPointer() || rightType.IsVoidPointer()))
                    {
                        // CONSIDER: dev10 cascades this, but roslyn doesn't have to.
                        Error(diagnostics, ErrorCode.ERR_VoidError, node);
                        hasErrors = true;
                    }
                    break;
            }

            if (foundOperator)
            {
                CheckNativeIntegerFeatureAvailability(resultOperatorKind, node, diagnostics);
                CheckConstraintLanguageVersionAndRuntimeSupportForOperator(node, signature.Method,
                    isUnsignedRightShift: resultOperatorKind.Operator() == BinaryOperatorKind.UnsignedRightShift, signature.ConstrainedToTypeOpt, diagnostics);
            }

            TypeSymbol resultType = signature.ReturnType;
            BoundExpression resultLeft = left;
            BoundExpression resultRight = right;
            ConstantValue resultConstant = null;

            if (foundOperator && (resultOperatorKind.OperandTypes() != BinaryOperatorKind.NullableNull))
            {
                Debug.Assert((object)signature.LeftType != null);
                Debug.Assert((object)signature.RightType != null);

                // If this is an object equality operator, we will suppress Lock conversion warnings.
                var needsFilterDiagnostics =
                    resultOperatorKind is BinaryOperatorKind.ObjectEqual or BinaryOperatorKind.ObjectNotEqual &&
                    diagnostics.AccumulatesDiagnostics;
                var conversionDiagnostics = needsFilterDiagnostics ? BindingDiagnosticBag.GetInstance(template: diagnostics) : diagnostics;

                resultLeft = CreateConversion(left, best.LeftConversion, signature.LeftType, conversionDiagnostics);
                resultRight = CreateConversion(right, best.RightConversion, signature.RightType, conversionDiagnostics);

                if (needsFilterDiagnostics)
                {
                    Debug.Assert(conversionDiagnostics != diagnostics);
                    diagnostics.AddDependencies(conversionDiagnostics);

                    var sourceBag = conversionDiagnostics.DiagnosticBag;
                    Debug.Assert(sourceBag is not null);

                    if (!sourceBag.IsEmptyWithoutResolution)
                    {
                        foreach (var diagnostic in sourceBag.AsEnumerableWithoutResolution())
                        {
                            var code = diagnostic is DiagnosticWithInfo { HasLazyInfo: true, LazyInfo.Code: var lazyCode } ? lazyCode : diagnostic.Code;
                            if ((ErrorCode)code is not ErrorCode.WRN_ConvertingLock)
                            {
                                diagnostics.Add(diagnostic);
                            }
                        }
                    }

                    conversionDiagnostics.Free();
                }

                resultConstant = FoldBinaryOperator(node, resultOperatorKind, resultLeft, resultRight, resultType, diagnostics);
            }
            else
            {
                // If we found an operator, we'll have given the `default` literal a type.
                // Otherwise, we'll have reported the problem in ReportBinaryOperatorError.
                resultLeft = BindToNaturalType(resultLeft, diagnostics, reportNoTargetType: false);
                resultRight = BindToNaturalType(resultRight, diagnostics, reportNoTargetType: false);
            }

            hasErrors = hasErrors || resultConstant != null && resultConstant.IsBad;

            return new BoundBinaryOperator(
                node,
                resultOperatorKind.WithOverflowChecksIfApplicable(CheckOverflowAtRuntime),
                resultLeft,
                resultRight,
                resultConstant,
                signature.Method,
                signature.ConstrainedToTypeOpt,
                resultKind,
                originalUserDefinedOperators,
                resultType,
                hasErrors);
        }

        private bool BindSimpleBinaryOperatorParts(BinaryExpressionSyntax node, BindingDiagnosticBag diagnostics, BoundExpression left, BoundExpression right, BinaryOperatorKind kind,
            ref OperatorResolutionForReporting operatorResolutionForReporting, out LookupResultKind resultKind,
            out ImmutableArray<MethodSymbol> originalUserDefinedOperators, out BinaryOperatorSignature resultSignature, out BinaryOperatorAnalysisResult best)
        {
            if (!IsTypelessExpressionAllowedInBinaryOperator(kind, left, right))
            {
                resultKind = LookupResultKind.OverloadResolutionFailure;
                originalUserDefinedOperators = default(ImmutableArray<MethodSymbol>);
                best = default(BinaryOperatorAnalysisResult);
                resultSignature = new BinaryOperatorSignature(kind, leftType: null, rightType: null, CreateErrorType());
                return false;
            }

            bool isChecked = CheckOverflowAtRuntime;
            OverloadResolution.GetStaticUserDefinedBinaryOperatorMethodNames(kind, isChecked, out string name1, out string name2Opt);
            best = this.BinaryOperatorOverloadResolution(kind, isChecked, name1, name2Opt, left, right, node, diagnostics, ref operatorResolutionForReporting, out resultKind, out originalUserDefinedOperators);

            return bindSimpleBinaryOperatorPartsContinue(node, diagnostics, left, right, kind, ref resultKind, ref originalUserDefinedOperators, out resultSignature, ref best, isChecked, name1, name2Opt, ref operatorResolutionForReporting);

            bool bindSimpleBinaryOperatorPartsContinue(
                BinaryExpressionSyntax node,
                BindingDiagnosticBag diagnostics,
                BoundExpression left,
                BoundExpression right,
                BinaryOperatorKind kind,
                ref LookupResultKind resultKind,
                ref ImmutableArray<MethodSymbol> originalUserDefinedOperators,
                out BinaryOperatorSignature resultSignature,
                ref BinaryOperatorAnalysisResult best,
                bool isChecked,
                string name1,
                string name2Opt,
                ref OperatorResolutionForReporting operatorResolutionForReporting)
            {
                // However, as an implementation detail, we never "fail to find an applicable
                // operator" during overload resolution if we have x == null, x == default, etc. We always
                // find at least the reference conversion object == object; the overload resolution
                // code does not reject that.  Therefore what we should do is only bind
                // "x == null" as a nullable-to-null comparison if overload resolution chooses
                // the reference conversion.

                if (!best.HasValue)
                {
                    resultSignature = new BinaryOperatorSignature(kind, leftType: null, rightType: null, CreateErrorType());
                    return false;
                }

                bool foundOperator;
                var signature = best.Signature;

                if (signature.Method is { } bestMethod)
                {
                    ReportObsoleteAndFeatureAvailabilityDiagnostics(bestMethod, node, diagnostics);
                    ReportUseSite(bestMethod, diagnostics, node);
                }

                bool isObjectEquality = signature.Kind == BinaryOperatorKind.ObjectEqual || signature.Kind == BinaryOperatorKind.ObjectNotEqual;

                bool leftNull = left.IsLiteralNull();
                bool rightNull = right.IsLiteralNull();

                TypeSymbol leftType = left.Type;
                TypeSymbol rightType = right.Type;

                bool isNullableEquality = (object)signature.Method == null &&
                    (signature.Kind.Operator() == BinaryOperatorKind.Equal || signature.Kind.Operator() == BinaryOperatorKind.NotEqual) &&
                    (leftNull && (object)rightType != null && rightType.IsNullableType() ||
                        rightNull && (object)leftType != null && leftType.IsNullableType());

                if (isNullableEquality)
                {
                    resultSignature = new BinaryOperatorSignature(kind | BinaryOperatorKind.NullableNull, leftType: null, rightType: null,
                        GetSpecialType(SpecialType.System_Boolean, diagnostics, node));

                    foundOperator = true;
                }
                else
                {
                    resultSignature = signature;
                    CompoundUseSiteInfo<AssemblySymbol> useSiteInfo = GetNewCompoundUseSiteInfo(diagnostics);
                    bool leftDefault = left.IsLiteralDefault();
                    bool rightDefault = right.IsLiteralDefault();
                    foundOperator = !isObjectEquality || BuiltInOperators.IsValidObjectEquality(Conversions, leftType, leftNull, leftDefault, rightType, rightNull, rightDefault, ref useSiteInfo);
                    diagnostics.Add(node, useSiteInfo);

                    if (!foundOperator)
                    {
                        Debug.Assert(isObjectEquality);

                        // Try extension operators since predefined object equality was not applicable
                        LookupResultKind extensionResultKind;
                        ImmutableArray<MethodSymbol> extensionOriginalUserDefinedOperators;
                        BinaryOperatorAnalysisResult? extensionBest = BinaryOperatorExtensionOverloadResolution(kind, isChecked, name1, name2Opt, left, right, node, diagnostics,
                            ref operatorResolutionForReporting, out extensionResultKind, out extensionOriginalUserDefinedOperators);

                        if (extensionBest.HasValue)
                        {
                            best = extensionBest.GetValueOrDefault();
                            resultKind = extensionResultKind;
                            originalUserDefinedOperators = extensionOriginalUserDefinedOperators;
                            foundOperator = bindSimpleBinaryOperatorPartsContinue(node, diagnostics, left, right, kind, ref resultKind, ref originalUserDefinedOperators, out resultSignature, ref best, isChecked, name1, name2Opt, ref operatorResolutionForReporting);
                        }
                    }
                }

                return foundOperator;
            }
        }

#nullable enable
        private BoundExpression RebindSimpleBinaryOperatorAsConverted(BoundBinaryOperator unconvertedBinaryOperator, BindingDiagnosticBag diagnostics)
        {
            if (TryBindUnconvertedBinaryOperatorToDefaultInterpolatedStringHandler(unconvertedBinaryOperator, diagnostics, out var convertedBinaryOperator))
            {
                return convertedBinaryOperator;
            }

            var result = doRebind(diagnostics, unconvertedBinaryOperator);
            return result;

            BoundExpression doRebind(BindingDiagnosticBag diagnostics, BoundBinaryOperator? current)
            {
                var stack = ArrayBuilder<BoundBinaryOperator>.GetInstance();
                while (current != null)
                {
                    Debug.Assert(current.IsUnconvertedInterpolatedStringAddition);
                    stack.Push(current);
                    current = current.Left as BoundBinaryOperator;
                }

                Debug.Assert(stack.Count > 0 && stack.Peek().Left is BoundUnconvertedInterpolatedString);

                BoundExpression? left = null;
                while (stack.TryPop(out current))
                {
                    var right = current.Right switch
                    {
                        BoundUnconvertedInterpolatedString s => s,
                        BoundBinaryOperator b => doRebind(diagnostics, b),
                        _ => throw ExceptionUtilities.UnexpectedValue(current.Right.Kind)
                    };

                    // https://github.com/dotnet/roslyn/issues/78965: Add test coverage for this code path

                    left = BindSimpleBinaryOperator((BinaryExpressionSyntax)current.Syntax, diagnostics, left ?? current.Left, right, leaveUnconvertedIfInterpolatedString: false);
                }

                Debug.Assert(left != null);
                Debug.Assert(stack.Count == 0);
                stack.Free();
                return left;
            }
        }

        private void ReportUnaryOperatorError(CSharpSyntaxNode node, BindingDiagnosticBag diagnostics, string operatorName, BoundExpression operand, LookupResultKind resultKind, ref OperatorResolutionForReporting operatorResolutionForReporting)
        {
            if (operand.IsLiteralDefault())
            {
                // We'll have reported an error for not being able to target-type `default` so we can avoid a cascading diagnostic
                return;
            }

            if (operatorResolutionForReporting.TryReportDiagnostics(node, this, operand.Display, null, diagnostics))
            {
                return;
            }

            ErrorCode errorCode = resultKind == LookupResultKind.Ambiguous ?
                ErrorCode.ERR_AmbigUnaryOp : // Operator '{0}' is ambiguous on an operand of type '{1}'
                ErrorCode.ERR_BadUnaryOp;    // Operator '{0}' cannot be applied to operand of type '{1}'

            Error(diagnostics, errorCode, node, operatorName, operand.Display);
        }

        private void ReportAssignmentOperatorError(AssignmentExpressionSyntax node, BinaryOperatorKind kind, BindingDiagnosticBag diagnostics, BoundExpression left, BoundExpression right,
            LookupResultKind resultKind, ref OperatorResolutionForReporting operatorResolutionForReporting)
        {
            if (IsTypelessExpressionAllowedInBinaryOperator(kind, left, right) &&
                node.OperatorToken.RawKind is (int)SyntaxKind.PlusEqualsToken or (int)SyntaxKind.MinusEqualsToken &&
                (object?)left.Type != null && left.Type.TypeKind == TypeKind.Delegate)
            {
                // Special diagnostic for delegate += and -= about wrong right-hand-side
                var discardedUseSiteInfo = CompoundUseSiteInfo<AssemblySymbol>.Discarded;
                var conversion = this.Conversions.ClassifyConversionFromExpression(right, left.Type, isChecked: CheckOverflowAtRuntime, ref discardedUseSiteInfo);
                Debug.Assert(!conversion.IsImplicit);
                GenerateImplicitConversionError(diagnostics, right.Syntax, conversion, right, left.Type);
                // discard use-site diagnostics
            }
            else
            {
                ReportBinaryOperatorError(node, diagnostics, node.OperatorToken, left, right, resultKind, ref operatorResolutionForReporting);
            }
        }

        private void ReportBinaryOperatorError(ExpressionSyntax node, BindingDiagnosticBag diagnostics, SyntaxToken operatorToken, BoundExpression left, BoundExpression right,
            LookupResultKind resultKind, ref OperatorResolutionForReporting operatorResolutionForReporting)
        {
            if (operatorResolutionForReporting.TryReportDiagnostics(node, this, left.Display, right.Display, diagnostics))
            {
                return;
            }

            bool isEquality = operatorToken.Kind() == SyntaxKind.EqualsEqualsToken || operatorToken.Kind() == SyntaxKind.ExclamationEqualsToken;
            switch (left.Kind, right.Kind)
            {
                case (BoundKind.DefaultLiteral, _) when !isEquality:
                case (_, BoundKind.DefaultLiteral) when !isEquality:
                    // other than == and !=, binary operators are disallowed on `default` literal
                    Error(diagnostics, ErrorCode.ERR_BadOpOnNullOrDefaultOrNew, node, operatorToken.Text, "default");
                    return;
                case (BoundKind.DefaultLiteral, BoundKind.DefaultLiteral):
                    Error(diagnostics, ErrorCode.ERR_AmbigBinaryOpsOnDefault, node, operatorToken.Text, left.Display, right.Display);
                    return;
                case (BoundKind.DefaultLiteral, _) when right.Type is TypeParameterSymbol:
                    Debug.Assert(!right.Type.IsReferenceType);
                    Error(diagnostics, ErrorCode.ERR_AmbigBinaryOpsOnUnconstrainedDefault, node, operatorToken.Text, right.Type);
                    return;
                case (_, BoundKind.DefaultLiteral) when left.Type is TypeParameterSymbol:
                    Debug.Assert(!left.Type.IsReferenceType);
                    Error(diagnostics, ErrorCode.ERR_AmbigBinaryOpsOnUnconstrainedDefault, node, operatorToken.Text, left.Type);
                    return;
                case (BoundKind.UnconvertedObjectCreationExpression, _):
                    Error(diagnostics, ErrorCode.ERR_BadOpOnNullOrDefaultOrNew, node, operatorToken.Text, left.Display);
                    return;
                case (_, BoundKind.UnconvertedObjectCreationExpression):
                    Error(diagnostics, ErrorCode.ERR_BadOpOnNullOrDefaultOrNew, node, operatorToken.Text, right.Display);
                    return;
            }

            ErrorCode errorCode;

            switch (resultKind)
            {
                case LookupResultKind.Ambiguous:
                    errorCode = ErrorCode.ERR_AmbigBinaryOps; // Operator '{0}' is ambiguous on operands of type '{1}' and '{2}'
                    break;

                case LookupResultKind.OverloadResolutionFailure when operatorToken.Kind() is SyntaxKind.PlusToken && isReadOnlySpanOfByte(left.Type) && isReadOnlySpanOfByte(right.Type):
                    errorCode = ErrorCode.ERR_BadBinaryReadOnlySpanConcatenation; // Operator '{0}' cannot be applied to operands of type '{1}' and '{2}' that are not UTF-8 byte representations
                    break;

                default:
                    errorCode = ErrorCode.ERR_BadBinaryOps;    // Operator '{0}' cannot be applied to operands of type '{1}' and '{2}'
                    break;
            }

            Error(diagnostics, errorCode, node, operatorToken.Text, left.Display, right.Display);

            bool isReadOnlySpanOfByte(TypeSymbol? type)
            {
                return type is NamedTypeSymbol namedType && Compilation.IsReadOnlySpanType(namedType) &&
                    namedType.TypeArgumentsWithAnnotationsNoUseSiteDiagnostics.Single().Type.SpecialType is SpecialType.System_Byte;

            }
#nullable disable
        }

        private BoundExpression BindConditionalLogicalOperator(BinaryExpressionSyntax node, BindingDiagnosticBag diagnostics)
        {
            Debug.Assert(node.Kind() == SyntaxKind.LogicalOrExpression || node.Kind() == SyntaxKind.LogicalAndExpression);

            // Do not blow the stack due to a deep recursion on the left.

            BinaryExpressionSyntax binary = node;
            ExpressionSyntax child;

            while (true)
            {
                child = binary.Left;
                var childAsBinary = child as BinaryExpressionSyntax;

                if (childAsBinary == null ||
                    (childAsBinary.Kind() != SyntaxKind.LogicalOrExpression && childAsBinary.Kind() != SyntaxKind.LogicalAndExpression))
                {
                    break;
                }

                binary = childAsBinary;
            }

            BoundExpression left = BindRValueWithoutTargetType(child, diagnostics);

            do
            {
                binary = (BinaryExpressionSyntax)child.Parent;
                BoundExpression right = BindRValueWithoutTargetType(binary.Right, diagnostics);
                left = BindConditionalLogicalOperator(binary, left, right, diagnostics);
                child = binary;
            }
            while ((object)child != node);

            return left;
        }

        private BoundExpression BindConditionalLogicalOperator(BinaryExpressionSyntax node, BoundExpression left, BoundExpression right, BindingDiagnosticBag diagnostics)
        {
            OperatorResolutionForReporting operatorResolutionForReporting = default;
            BoundExpression result = bindConditionalLogicalOperator(node, left, right, ref operatorResolutionForReporting, diagnostics);
            operatorResolutionForReporting.Free();
            return result;

            BoundExpression bindConditionalLogicalOperator(BinaryExpressionSyntax node, BoundExpression left, BoundExpression right, ref OperatorResolutionForReporting operatorResolutionForReporting, BindingDiagnosticBag diagnostics)
            {
                BinaryOperatorKind kind = SyntaxKindToBinaryOperatorKind(node.Kind());

                Debug.Assert(kind == BinaryOperatorKind.LogicalAnd || kind == BinaryOperatorKind.LogicalOr);

                // Let's take an easy out here. The vast majority of the time the operands will
                // both be bool. This is the only situation in which the expression can be a
                // constant expression, so do the folding now if we can.

                if ((object)left.Type != null && left.Type.SpecialType == SpecialType.System_Boolean &&
                    (object)right.Type != null && right.Type.SpecialType == SpecialType.System_Boolean)
                {
                    var constantValue = FoldBinaryOperator(node, kind | BinaryOperatorKind.Bool, left, right, left.Type, diagnostics);

                    // NOTE: no candidate user-defined operators.
                    return new BoundBinaryOperator(node, kind | BinaryOperatorKind.Bool, constantValue, methodOpt: null, constrainedToTypeOpt: null,
                        resultKind: LookupResultKind.Viable, left, right, type: left.Type, hasErrors: constantValue != null && constantValue.IsBad);
                }

                // If either operand is bad, don't try to do binary operator overload resolution; that will just
                // make cascading errors.

                if (left.HasAnyErrors || right.HasAnyErrors)
                {
                    // NOTE: no candidate user-defined operators.
                    return new BoundBinaryOperator(node, kind, ConstantValue.NotAvailable, methodOpt: null, constrainedToTypeOpt: null,
                        resultKind: LookupResultKind.Empty, left, right, type: GetBinaryOperatorErrorType(kind, diagnostics, node), hasErrors: true);
                }

                if (left.HasDynamicType() || right.HasDynamicType())
                {
                    left = BindToNaturalType(left, diagnostics);
                    right = BindToNaturalType(right, diagnostics);
                    return BindDynamicBinaryOperator(node, kind, left, right, diagnostics);
                }

                LookupResultKind lookupResult;
                ImmutableArray<MethodSymbol> originalUserDefinedOperators;
                BinaryOperatorAnalysisResult best;

                if (!IsTypelessExpressionAllowedInBinaryOperator(kind, left, right))
                {
                    lookupResult = LookupResultKind.OverloadResolutionFailure;
                    originalUserDefinedOperators = default(ImmutableArray<MethodSymbol>);
                    best = default(BinaryOperatorAnalysisResult);
                }
                else
                {
                    best = this.BinaryOperatorOverloadResolution(kind, isChecked: CheckOverflowAtRuntime, left, right, node, diagnostics, ref operatorResolutionForReporting, out lookupResult, out originalUserDefinedOperators);
                }

                // SPEC: If overload resolution fails to find a single best operator, or if overload
                // SPEC: resolution selects one of the predefined integer logical operators, a binding-
                // SPEC: time error occurs.
                //
                // SPEC OMISSION: We should probably clarify that the enum logical operators count as
                // SPEC OMISSION: integer logical operators. Basically the rule here should actually be:
                // SPEC OMISSION: if overload resolution selects something other than a user-defined
                // SPEC OMISSION: operator or the built in not-lifted operator on bool, an error occurs.
                //

                if (!best.HasValue)
                {
                    ReportBinaryOperatorError(node, diagnostics, node.OperatorToken, left, right, lookupResult, ref operatorResolutionForReporting);
                }
                else
                {
                    // There are two non-error possibilities. Either both operands are implicitly convertible to
                    // bool, or we've got a valid user-defined operator.
                    BinaryOperatorSignature signature = best.Signature;

                    if (signature.Method is { } bestMethod)
                    {
                        ReportObsoleteAndFeatureAvailabilityDiagnostics(bestMethod, node, diagnostics);
                        ReportUseSite(bestMethod, diagnostics, node);
                    }

                    bool bothBool = signature.LeftType.SpecialType == SpecialType.System_Boolean &&
                            signature.RightType.SpecialType == SpecialType.System_Boolean;

                    UnaryOperatorAnalysisResult? trueOperator = null, falseOperator = null;

                    if (!bothBool && !signature.Kind.IsUserDefined())
                    {
                        ReportBinaryOperatorError(node, diagnostics, node.OperatorToken, left, right, lookupResult, ref operatorResolutionForReporting);
                    }
                    else if (bothBool || IsValidUserDefinedConditionalLogicalOperator(node, signature, diagnostics, out trueOperator, out falseOperator))
                    {
                        var resultLeft = CreateConversion(left, best.LeftConversion, signature.LeftType, diagnostics);
                        var resultRight = CreateConversion(right, best.RightConversion, signature.RightType, diagnostics);
                        var resultKind = kind | signature.Kind.OperandTypes();
                        if (signature.Kind.IsLifted())
                        {
                            resultKind |= BinaryOperatorKind.Lifted;
                        }

                        if (resultKind.IsUserDefined())
                        {
                            Debug.Assert(trueOperator is { HasValue: true });
                            Debug.Assert(falseOperator is { HasValue: true });

                            UnaryOperatorAnalysisResult trueFalseOperator = (kind == BinaryOperatorKind.LogicalAnd ? falseOperator : trueOperator).GetValueOrDefault();

                            _ = CheckConstraintLanguageVersionAndRuntimeSupportForOperator(node, signature.Method, isUnsignedRightShift: false, signature.ConstrainedToTypeOpt, diagnostics) &&
                                CheckConstraintLanguageVersionAndRuntimeSupportForOperator(node, trueFalseOperator.Signature.Method,
                                    isUnsignedRightShift: false, signature.ConstrainedToTypeOpt, diagnostics);

                            Debug.Assert(resultLeft.Type.Equals(signature.LeftType, TypeCompareKind.IgnoreNullableModifiersForReferenceTypes));
                            var operandPlaceholder = new BoundValuePlaceholder(resultLeft.Syntax, resultLeft.Type).MakeCompilerGenerated();

                            BoundExpression operandConversion = CreateConversion(
                                resultLeft.Syntax,
                                operandPlaceholder,
                                trueFalseOperator.Conversion,
                                isCast: false,
                                conversionGroupOpt: null,
                                trueFalseOperator.Signature.OperandType,
                                diagnostics);

                            return new BoundUserDefinedConditionalLogicalOperator(
                                node,
                                resultKind,
                                signature.Method,
                                trueOperator.GetValueOrDefault().Signature.Method,
                                falseOperator.GetValueOrDefault().Signature.Method,
                                operandPlaceholder,
                                operandConversion,
                                signature.ConstrainedToTypeOpt,
                                lookupResult,
                                originalUserDefinedOperators,
                                resultLeft,
                                resultRight,
                                signature.ReturnType);
                        }
                        else
                        {
                            Debug.Assert(bothBool);
                            Debug.Assert(!(signature.Method?.ContainingType?.IsInterface ?? false));

                            return new BoundBinaryOperator(
                                node,
                                resultKind,
                                resultLeft,
                                resultRight,
                                ConstantValue.NotAvailable,
                                signature.Method,
                                signature.ConstrainedToTypeOpt,
                                lookupResult,
                                originalUserDefinedOperators,
                                signature.ReturnType);
                        }
                    }
                }

                // We've already reported the error.
                return new BoundBinaryOperator(node, kind, left, right, ConstantValue.NotAvailable, methodOpt: null, constrainedToTypeOpt: null, lookupResult, originalUserDefinedOperators, CreateErrorType(), true);
            }
        }

        private bool IsValidDynamicCondition(BoundExpression left, bool isNegative, BindingDiagnosticBag diagnostics, out MethodSymbol userDefinedOperator)
        {
            userDefinedOperator = null;

            var type = left.Type;
            if ((object)type == null)
            {
                return false;
            }

            if (type.IsDynamic())
            {
                return true;
            }

            var booleanType = Compilation.GetSpecialType(SpecialType.System_Boolean);
            CompoundUseSiteInfo<AssemblySymbol> useSiteInfo = GetNewCompoundUseSiteInfo(diagnostics);
            var implicitConversion = Conversions.ClassifyImplicitConversionFromExpression(left, booleanType, ref useSiteInfo);

            if (implicitConversion.Exists)
            {
                if (left.Type is not null)
                {
                    CreateConversion(left.Syntax, new BoundValuePlaceholder(left.Syntax, left.Type).MakeCompilerGenerated(), implicitConversion, isCast: false, conversionGroupOpt: null, booleanType, diagnostics);
                }
                else
                {
                    Debug.Assert(left.IsLiteralNull());
                }

                diagnostics.Add(left.Syntax, useSiteInfo);
                return true;
            }

<<<<<<< HEAD
            if (type is not NamedTypeSymbol { IsInterface: false } namedType)
=======
            if (type.Kind != SymbolKind.NamedType || type.IsNullableType())
>>>>>>> bbf3c0ed
            {
                diagnostics.Add(left.Syntax, useSiteInfo);
                return false;
            }

            // Strictly speaking, we probably should be digging through nullable type here to look for an operator
            // declared by the underlying type. However, it doesn't look like dynamic binder is able to deal with
            // nullable types while evaluating logical binary operators. Exceptions that it throws look like:
            //
            // Microsoft.CSharp.RuntimeBinder.RuntimeBinderException : The type ('S1?') must contain declarations of operator true and operator false
            // Stack Trace:
            //     at CallSite.Target(Closure, CallSite, Object, Object)
            //     at System.Dynamic.UpdateDelegates.UpdateAndExecute2[T0,T1,TRet](CallSite site, T0 arg0, T1 arg1)
            //
            // Microsoft.CSharp.RuntimeBinder.RuntimeBinderException : Operator '&&' cannot be applied to operands of type 'S1' and 'S1?'
            // Stack Trace:
            //     at CallSite.Target(Closure, CallSite, Object, Nullable`1)
            //     at System.Dynamic.UpdateDelegates.UpdateAndExecute2[T0,T1,TRet](CallSite site, T0 arg0, T1 arg1)
<<<<<<< HEAD
            var result = hasApplicableBooleanOperator(namedType, isNegative ? WellKnownMemberNames.FalseOperatorName : WellKnownMemberNames.TrueOperatorName, type, ref useSiteInfo, out userDefinedOperator);
=======
            var namedType = type as NamedTypeSymbol;
            var operandPlaceholder = new BoundValuePlaceholder(left.Syntax, namedType).MakeCompilerGenerated();
            UnaryOperatorAnalysisResult result = operatorOverloadResolution(left.Syntax, operandPlaceholder, isNegative ? UnaryOperatorKind.False : UnaryOperatorKind.True, diagnostics);
>>>>>>> bbf3c0ed

            if (result.HasValue)
            {
                Debug.Assert(result.Conversion.IsImplicit);
                userDefinedOperator = result.Signature.Method;

                TypeSymbol parameterType = userDefinedOperator.Parameters[0].Type;
                CreateConversion(left.Syntax, operandPlaceholder, result.Conversion, isCast: false, conversionGroupOpt: null, parameterType, diagnostics);
                return true;
            }

            return false;

            UnaryOperatorAnalysisResult operatorOverloadResolution(SyntaxNode node, BoundExpression operand, UnaryOperatorKind kind, BindingDiagnosticBag diagnostics)
            {
                OverloadResolution.GetStaticUserDefinedUnaryOperatorMethodNames(kind, isChecked: false, out string staticOperatorName1, out string staticOperatorName2Opt);

                OperatorResolutionForReporting operatorResolutionForReporting = default;
                var result = this.UnaryOperatorNonExtensionOverloadResolution(
                    kind, isChecked: false, staticOperatorName1, staticOperatorName2Opt,
                    operand: operand, node, diagnostics, ref operatorResolutionForReporting, resultKind: out _, originalUserDefinedOperators: out _);
                operatorResolutionForReporting.Free();

                return result;
            }
        }

        private bool IsValidUserDefinedConditionalLogicalOperator(
            CSharpSyntaxNode syntax,
            BinaryOperatorSignature signature,
            BindingDiagnosticBag diagnostics,
            out UnaryOperatorAnalysisResult? trueOperator,
            out UnaryOperatorAnalysisResult? falseOperator)
        {
            Debug.Assert(signature.Kind.OperandTypes() == BinaryOperatorKind.UserDefined);
            Debug.Assert(signature.Method is not null);

            bool result;
            if (signature.Method.IsExtensionBlockMember())
            {
                result = isValidExtensionUserDefinedConditionalLogicalOperator(syntax, signature, diagnostics, out trueOperator, out falseOperator);
            }
            else
            {
                result = isValidNonExtensionUserDefinedConditionalLogicalOperator(syntax, signature, diagnostics, out trueOperator, out falseOperator);
            }

#if DEBUG
            if (result)
            {
                Debug.Assert(trueOperator is { HasValue: true });
                Debug.Assert(falseOperator is { HasValue: true });
                Debug.Assert(!trueOperator.GetValueOrDefault().Signature.Kind.IsLifted());
                Debug.Assert(!falseOperator.GetValueOrDefault().Signature.Kind.IsLifted());
            }
            else
            {
                Debug.Assert(trueOperator is null);
                Debug.Assert(falseOperator is null);
            }
#endif

            return result;

            bool isValidNonExtensionUserDefinedConditionalLogicalOperator(
                CSharpSyntaxNode syntax,
                BinaryOperatorSignature signature,
                BindingDiagnosticBag diagnostics,
                out UnaryOperatorAnalysisResult? trueOperator,
                out UnaryOperatorAnalysisResult? falseOperator)
            {
                // SPEC: When the operands of && or || are of types that declare an applicable
                // SPEC: user-defined operator & or |, both of the following must be true, where
                // SPEC: T is the type in which the selected operator is defined:

                // SPEC VIOLATION:
                //
                // The native compiler violates the specification, the native compiler allows:
                //
                // public static D? operator &(D? d1, D? d2) { ... }
                // public static bool operator true(D? d) { ... }
                // public static bool operator false(D? d) { ... }
                //
                // to be used as D? && D? or D? || D?. But if you do this:
                //
                // public static D operator &(D d1, D d2) { ... }
                // public static bool operator true(D? d) { ... }
                // public static bool operator false(D? d) { ... }
                //
                // And use the *lifted* form of the operator, this is disallowed.
                //
                // public static D? operator &(D? d1, D d2) { ... }
                // public static bool operator true(D? d) { ... }
                // public static bool operator false(D? d) { ... }
                //
                // Is not allowed because "the return type must be the same as the type of both operands"
                // which is not at all what the spec says.
                //
                // We ought not to break backwards compatibility with the native compiler. The spec
                // is plausibly in error; it is possible that this section of the specification was
                // never updated when nullable types and lifted operators were added to the language.
                // And it seems like the native compiler's behavior of allowing a nullable
                // version but not a lifted version is a bug that should be fixed.
                //
                // Therefore we will do the following in Roslyn:
                //
                // * The return and parameter types of the chosen operator, whether lifted or unlifted,
                //   must be the same.
                // * The return and parameter types must be either the enclosing type, or its corresponding
                //   nullable type.
                // * There must be an operator true/operator false that takes the left hand type of the operator.

                // Only classes and structs contain user-defined operators, so we know it is a named type symbol.
                NamedTypeSymbol t = (NamedTypeSymbol)signature.Method.ContainingType;

                // SPEC: The return type and the type of each parameter of the selected operator
                // SPEC: must be T.

                // As mentioned above, we relax this restriction. The types must all be the same.

                bool typesAreSame = TypeSymbol.Equals(signature.LeftType, signature.RightType, TypeCompareKind.ConsiderEverything2) && TypeSymbol.Equals(signature.LeftType, signature.ReturnType, TypeCompareKind.ConsiderEverything2);
                MethodSymbol definition;
                bool typeMatchesContainer = TypeSymbol.Equals(signature.ReturnType.StrippedType(), t, TypeCompareKind.ConsiderEverything2) ||
                                            (t.IsInterface && (signature.Method.IsAbstract || signature.Method.IsVirtual) &&
                                             SourceUserDefinedOperatorSymbol.IsSelfConstrainedTypeParameter((definition = signature.Method.OriginalDefinition).ReturnType.StrippedType(), definition.ContainingType));

                if (!typesAreSame || !typeMatchesContainer)
                {
                    // CS0217: In order to be applicable as a short circuit operator a user-defined logical
                    // operator ('{0}') must have the same return type and parameter types

                    Error(diagnostics, ErrorCode.ERR_BadBoolOp, syntax, signature.Method);

                    trueOperator = null;
                    falseOperator = null;
                    return false;
                }

                // SPEC: T must contain declarations of operator true and operator false.

                // As mentioned above, we need more than just op true and op false existing; we need
                // to know that the first operand can be passed to it.

                var leftPlaceholder = new BoundValuePlaceholder(syntax, signature.LeftType).MakeCompilerGenerated();
                var result = UnaryOperatorOverloadResolutionResult.GetInstance();
                CompoundUseSiteInfo<AssemblySymbol> useSiteInfo = GetNewCompoundUseSiteInfo(diagnostics);

                UnaryOperatorAnalysisResult? bestTrue = nonExtensionUnaryOperatorOverloadResolution(syntax, t, result, UnaryOperatorKind.True, leftPlaceholder, ref useSiteInfo);
                UnaryOperatorAnalysisResult? bestFalse = null;

                if (bestTrue?.HasValue == true)
                {
                    result.Results.Clear();
                    bestFalse = nonExtensionUnaryOperatorOverloadResolution(syntax, t, result, UnaryOperatorKind.False, leftPlaceholder, ref useSiteInfo);
                }

                result.Free();
                diagnostics.Add(syntax, useSiteInfo);

                if (bestTrue?.HasValue != true || bestFalse?.HasValue != true)
                {
                    // I have changed the wording of this error message. The original wording was:

                    // CS0218: The type ('T') must contain declarations of operator true and operator false

                    // I have changed that to:

                    // CS0218: In order to be applicable as a short circuit operator, the declaring type
                    // '{1}' of user-defined operator '{0}' must declare operator true and operator false.

                    Error(diagnostics, ErrorCode.ERR_MustHaveOpTF, syntax, signature.Method, t);

                    trueOperator = null;
                    falseOperator = null;
                    return false;
                }

                trueOperator = bestTrue;
                falseOperator = bestFalse;

                // For the remainder of this method the comments WOLOG assume that we're analyzing an &&. The
                // exact same issues apply to ||.

                // Note that the mere *existence* of operator true and operator false is sufficient.  They
                // are already constrained to take either T or T?. Since we know that the applicable
                // T.& takes (T, T), we know that both sides of the && are implicitly convertible
                // to T, and therefore the left side is implicitly convertible to T or T?.

                // SPEC: The expression x && y is evaluated as T.false(x) ? x : T.&(x,y) ... except that
                // SPEC: x is only evaluated once.
                //
                // DELIBERATE SPEC VIOLATION: The native compiler does not actually evaluate x&&y in this
                // manner. Suppose X is of type X. The code above is equivalent to:
                //
                // X temp = x, then evaluate:
                // T.false(temp) ? temp : T.&(temp, y)
                //
                // What the native compiler actually evaluates is:
                //
                // T temp = x, then evaluate
                // T.false(temp) ? temp : T.&(temp, y)
                //
                // That is a small difference but it has an observable effect. For example:
                //
                // class V { public static implicit operator T(V v) { ... } }
                // class X : V { public static implicit operator T?(X x) { ... } }
                // struct T {
                //   public static operator false(T? t) { ... }
                //   public static operator true(T? t) { ... }
                //   public static T operator &(T t1, T t2) { ... }
                // }
                //
                // Under the spec'd interpretation, if we had x of type X and y of type T then x && y is
                //
                // X temp = x;
                // T.false(temp) ? temp : T.&(temp, y)
                //
                // which would then be analyzed as:
                //
                // T.false(X.op_Implicit_To_Nullable_T(temp)) ?
                //     V.op_Implicit_To_T(temp) :
                //     T.&(op_Implicit_To_T(temp), y)
                //
                // But the native compiler actually generates:
                //
                // T temp = V.Op_Implicit_To_T(x);
                // T.false(new T?(temp)) ? temp : T.&(temp, y)
                //
                // That is, the native compiler converts the temporary to the type of the declaring operator type
                // regardless of the fact that there is a better conversion for the T.false call.
                //
                // We choose to match the native compiler behavior here; we might consider fixing
                // the spec to match the compiler.
                //
                // With this decision we need not keep track of any extra information in the bound
                // binary operator node; we need to know the left hand side converted to T, the right
                // hand side converted to T, and the method symbol of the chosen T.&(T, T) method.
                // The rewriting pass has enough information to deduce which T.false is to be called,
                // and can convert the T to T? if necessary.

                return true;
            }

#nullable enable

            UnaryOperatorAnalysisResult? nonExtensionUnaryOperatorOverloadResolution(
                CSharpSyntaxNode syntax,
                NamedTypeSymbol declaringType,
                UnaryOperatorOverloadResolutionResult result,
                UnaryOperatorKind kind,
                BoundValuePlaceholder leftPlaceholder, ref CompoundUseSiteInfo<AssemblySymbol> useSiteInfo)
            {
                Debug.Assert(result.Results.IsEmpty);

                UnaryOperatorAnalysisResult? possiblyBest = null;

                if (this.OverloadResolution.GetUserDefinedOperators(
                    declaringType, kind, isChecked: false,
                    OperatorFacts.UnaryOperatorNameFromOperatorKind(kind, isChecked: false),
                    name2Opt: null, leftPlaceholder, result.Results, ref useSiteInfo))
                {
                    this.OverloadResolution.UnaryOperatorOverloadResolution(leftPlaceholder, result, ref useSiteInfo);
                    possiblyBest = AnalyzeUnaryOperatorOverloadResolutionResult(result, kind, leftPlaceholder, syntax, diagnostics: BindingDiagnosticBag.Discarded, resultKind: out _, originalUserDefinedOperators: out _);
                }

                return possiblyBest;
            }

            bool isValidExtensionUserDefinedConditionalLogicalOperator(
                CSharpSyntaxNode syntax,
                BinaryOperatorSignature signature,
                BindingDiagnosticBag diagnostics,
                out UnaryOperatorAnalysisResult? trueOperator,
                out UnaryOperatorAnalysisResult? falseOperator)
            {
                // SPEC: The return type and the type of each parameter of the selected operator
                // SPEC: must be T.

                if (!TypeSymbol.Equals(signature.LeftType, signature.RightType, TypeCompareKind.AllIgnoreOptions) ||
                    !TypeSymbol.Equals(signature.LeftType, signature.ReturnType, TypeCompareKind.AllIgnoreOptions))
                {
                    // Note, isValidNonExtensionUserDefinedConditionalLogicalOperator also performs a check that the signature type
                    // matches the declaring type, but that is actually enforced at the point of declaration. We also don't have a 
                    // single test that observes the effect of that check in isValidNonExtensionUserDefinedConditionalLogicalOperator.
                    // This is somewhat expected, because in order to observe the effect, one should consume a type with operators
                    // that do not follow C# rules for their signature.
                    // It is probably not worth guarding against a situation like that, we are not doing this for regular binary operators,
                    // for example.

                    // CS0217: In order to be applicable as a short circuit operator a user-defined logical
                    // operator ('{0}') must have the same return type and parameter types

                    Error(diagnostics, ErrorCode.ERR_BadBoolOp, syntax, signature.Method);

                    trueOperator = null;
                    falseOperator = null;
                    return false;
                }

                // SPEC: T must contain declarations of operator true and operator false.

                var leftPlaceholder = new BoundValuePlaceholder(syntax, signature.LeftType).MakeCompilerGenerated();
                var result = UnaryOperatorOverloadResolutionResult.GetInstance();
                CompoundUseSiteInfo<AssemblySymbol> useSiteInfo = GetNewCompoundUseSiteInfo(diagnostics);
                var extensionCandidates = ArrayBuilder<Symbol>.GetInstance();
                NamedTypeSymbol extensionContainingType = signature.Method.OriginalDefinition.ContainingType.ContainingType;

                UnaryOperatorAnalysisResult? bestTrue = extensionUnaryOperatorOverloadResolution(syntax, extensionCandidates, result, extensionContainingType, UnaryOperatorKind.True, leftPlaceholder, ref useSiteInfo);
                UnaryOperatorAnalysisResult? bestFalse = null;

                if (bestTrue?.HasValue == true)
                {
                    extensionCandidates.Clear();
                    bestFalse = extensionUnaryOperatorOverloadResolution(syntax, extensionCandidates, result, extensionContainingType, UnaryOperatorKind.False, leftPlaceholder, ref useSiteInfo);
                }

                extensionCandidates.Free();
                result.Free();
                diagnostics.Add(syntax, useSiteInfo);

                if (bestTrue?.HasValue != true || bestFalse?.HasValue != true)
                {
                    Error(diagnostics, ErrorCode.ERR_MustHaveOpTF, syntax, signature.Method, extensionContainingType);

                    trueOperator = null;
                    falseOperator = null;
                    return false;
                }

                trueOperator = bestTrue;
                falseOperator = bestFalse;

                return true;
            }

            UnaryOperatorAnalysisResult? extensionUnaryOperatorOverloadResolution(
                CSharpSyntaxNode syntax,
                ArrayBuilder<Symbol> extensionCandidates,
                UnaryOperatorOverloadResolutionResult result,
                NamedTypeSymbol extensionContainingType,
                UnaryOperatorKind kind,
                BoundValuePlaceholder leftPlaceholder, ref CompoundUseSiteInfo<AssemblySymbol> useSiteInfo)
            {
                UnaryOperatorAnalysisResult? possiblyBest = null;

                string name = OperatorFacts.UnaryOperatorNameFromOperatorKind(kind, isChecked: false);
                extensionContainingType.GetExtensionMembers(extensionCandidates,
                    name, alternativeName: null, arity: 0,
                    LookupOptions.AllMethodsOnArityZero | LookupOptions.MustBeOperator | LookupOptions.MustNotBeInstance,
                    FieldsBeingBound);

                if (this.OverloadResolution.UnaryOperatorExtensionOverloadResolutionInSingleScope(
                    extensionCandidates,
                    kind,
                    isChecked: false,
                    name,
                    name2Opt: null,
                    leftPlaceholder,
                    result, ref useSiteInfo))
                {
                    possiblyBest = AnalyzeUnaryOperatorOverloadResolutionResult(result, kind, leftPlaceholder, syntax, diagnostics: BindingDiagnosticBag.Discarded, resultKind: out _, originalUserDefinedOperators: out _);
                }

                return possiblyBest;
            }

#nullable disable
        }

        private TypeSymbol GetBinaryOperatorErrorType(BinaryOperatorKind kind, BindingDiagnosticBag diagnostics, CSharpSyntaxNode node)
        {
            switch (kind)
            {
                case BinaryOperatorKind.Equal:
                case BinaryOperatorKind.NotEqual:
                case BinaryOperatorKind.GreaterThan:
                case BinaryOperatorKind.LessThan:
                case BinaryOperatorKind.GreaterThanOrEqual:
                case BinaryOperatorKind.LessThanOrEqual:
                    return GetSpecialType(SpecialType.System_Boolean, diagnostics, node);
                default:
                    return CreateErrorType();
            }
        }

        private BinaryOperatorAnalysisResult BinaryOperatorOverloadResolution(
            BinaryOperatorKind kind,
            bool isChecked,
            BoundExpression left,
            BoundExpression right,
            CSharpSyntaxNode node,
            BindingDiagnosticBag diagnostics,
            ref OperatorResolutionForReporting operatorResolutionForReporting,
            out LookupResultKind resultKind,
            out ImmutableArray<MethodSymbol> originalUserDefinedOperators)
        {
            OverloadResolution.GetStaticUserDefinedBinaryOperatorMethodNames(kind, isChecked, out string name1, out string name2Opt);

            return BinaryOperatorOverloadResolution(kind, isChecked, name1, name2Opt, left, right, node, diagnostics, ref operatorResolutionForReporting, out resultKind, out originalUserDefinedOperators);
        }

        private BinaryOperatorAnalysisResult BinaryOperatorOverloadResolution(
            BinaryOperatorKind kind,
            bool isChecked,
            string name1,
            string name2Opt,
            BoundExpression left,
            BoundExpression right,
            CSharpSyntaxNode node,
            BindingDiagnosticBag diagnostics,
            ref OperatorResolutionForReporting operatorResolutionForReporting,
            out LookupResultKind resultKind,
            out ImmutableArray<MethodSymbol> originalUserDefinedOperators)
        {
            BinaryOperatorAnalysisResult possiblyBest = BinaryOperatorNonExtensionOverloadResolution(kind, isChecked, name1, name2Opt, left, right, node, diagnostics, ref operatorResolutionForReporting, out resultKind, out originalUserDefinedOperators);

            Debug.Assert(resultKind is LookupResultKind.Viable or LookupResultKind.Ambiguous or LookupResultKind.OverloadResolutionFailure or LookupResultKind.Empty);
            Debug.Assert(possiblyBest.HasValue == (resultKind is LookupResultKind.Viable));
            Debug.Assert(resultKind is not (LookupResultKind.OverloadResolutionFailure or LookupResultKind.Empty) || originalUserDefinedOperators.IsEmpty);

            if (!possiblyBest.HasValue && resultKind != LookupResultKind.Ambiguous)
            {
                Debug.Assert(resultKind is LookupResultKind.OverloadResolutionFailure or LookupResultKind.Empty);
                Debug.Assert(originalUserDefinedOperators.IsEmpty);

                LookupResultKind extensionResultKind;
                ImmutableArray<MethodSymbol> extensionOriginalUserDefinedOperators;
                BinaryOperatorAnalysisResult? extensionBest = BinaryOperatorExtensionOverloadResolution(kind, isChecked, name1, name2Opt, left, right, node, diagnostics, ref operatorResolutionForReporting, out extensionResultKind, out extensionOriginalUserDefinedOperators);

                if (extensionBest.HasValue)
                {
                    possiblyBest = extensionBest.GetValueOrDefault();
                    resultKind = extensionResultKind;
                    originalUserDefinedOperators = extensionOriginalUserDefinedOperators;
                }
            }

            return possiblyBest;
        }

#nullable enable

        private BinaryOperatorAnalysisResult? BinaryOperatorExtensionOverloadResolution(
            BinaryOperatorKind kind,
            bool isChecked,
            string name1,
            string name2Opt,
            BoundExpression left,
            BoundExpression right,
            CSharpSyntaxNode node,
            BindingDiagnosticBag diagnostics,
            ref OperatorResolutionForReporting operatorResolutionForReporting,
            out LookupResultKind resultKind,
            out ImmutableArray<MethodSymbol> originalUserDefinedOperators)
        {
            resultKind = LookupResultKind.Empty;
            originalUserDefinedOperators = [];

            if (left.Type is null && right.Type is null)
            {
                return null;
            }

            BinaryOperatorOverloadResolutionResult? result = BinaryOperatorOverloadResolutionResult.GetInstance();
            CompoundUseSiteInfo<AssemblySymbol> useSiteInfo = GetNewCompoundUseSiteInfo(diagnostics);
            var extensionCandidatesInSingleScope = ArrayBuilder<Symbol>.GetInstance();
            BinaryOperatorAnalysisResult? possiblyBest = null;

            foreach (var scope in new ExtensionScopes(this))
            {
                extensionCandidatesInSingleScope.Clear();
                scope.Binder.GetCandidateExtensionMembersInSingleBinder(extensionCandidatesInSingleScope,
                    name1, name2Opt, arity: 0,
                    LookupOptions.AllMethodsOnArityZero | LookupOptions.MustBeOperator | LookupOptions.MustNotBeInstance, this);

                if (this.OverloadResolution.BinaryOperatorExtensionOverloadResolutionInSingleScope(extensionCandidatesInSingleScope, kind, isChecked, name1, name2Opt, left, right, result, ref useSiteInfo))
                {
                    possiblyBest = BinaryOperatorAnalyzeOverloadResolutionResult(result, out resultKind, out originalUserDefinedOperators);

                    if (operatorResolutionForReporting.SaveResult(result, isExtension: true))
                    {
                        result = null;
                    }

                    break;
                }

                if (operatorResolutionForReporting.SaveResult(result, isExtension: true))
                {
                    result = BinaryOperatorOverloadResolutionResult.GetInstance();
                }
            }

            diagnostics.Add(node, useSiteInfo);

            extensionCandidatesInSingleScope.Free();
            result?.Free();
            return possiblyBest;
        }

#nullable disable

        private BinaryOperatorAnalysisResult BinaryOperatorNonExtensionOverloadResolution(
            BinaryOperatorKind kind,
            bool isChecked,
            string name1,
            string name2Opt,
            BoundExpression left,
            BoundExpression right,
            CSharpSyntaxNode node,
            BindingDiagnosticBag diagnostics,
            ref OperatorResolutionForReporting operatorResolutionForReporting,
            out LookupResultKind resultKind,
            out ImmutableArray<MethodSymbol> originalUserDefinedOperators)
        {
            var result = BinaryOperatorOverloadResolutionResult.GetInstance();
            CompoundUseSiteInfo<AssemblySymbol> useSiteInfo = GetNewCompoundUseSiteInfo(diagnostics);
            this.OverloadResolution.BinaryOperatorOverloadResolution(kind, isChecked, name1, name2Opt, left, right, result, ref useSiteInfo);
            diagnostics.Add(node, useSiteInfo);

            var possiblyBest = BinaryOperatorAnalyzeOverloadResolutionResult(result, out resultKind, out originalUserDefinedOperators);
            if (!operatorResolutionForReporting.SaveResult(result, isExtension: false))
            {
                result.Free();
            }

            Debug.Assert(resultKind is LookupResultKind.Viable or LookupResultKind.Ambiguous or LookupResultKind.OverloadResolutionFailure or LookupResultKind.Empty);
            Debug.Assert(possiblyBest.HasValue == (resultKind is LookupResultKind.Viable));
            Debug.Assert(resultKind is not (LookupResultKind.OverloadResolutionFailure or LookupResultKind.Empty) || originalUserDefinedOperators.IsEmpty);

            return possiblyBest;
        }

        private static BinaryOperatorAnalysisResult BinaryOperatorAnalyzeOverloadResolutionResult(BinaryOperatorOverloadResolutionResult result, out LookupResultKind resultKind, out ImmutableArray<MethodSymbol> originalUserDefinedOperators)
        {
            var possiblyBest = result.Best;

            if (result.Results.Any())
            {
                var builder = ArrayBuilder<MethodSymbol>.GetInstance();
                foreach (var analysisResult in result.Results)
                {
                    MethodSymbol method = analysisResult.Signature.Method;
                    if ((object)method != null)
                    {
                        builder.Add(method);
                    }
                }
                originalUserDefinedOperators = builder.ToImmutableAndFree();

                if (possiblyBest.HasValue)
                {
                    resultKind = LookupResultKind.Viable;
                }
                else if (result.AnyValid())
                {
                    resultKind = LookupResultKind.Ambiguous;
                }
                else
                {
                    resultKind = LookupResultKind.OverloadResolutionFailure;
                }
            }
            else
            {
                originalUserDefinedOperators = ImmutableArray<MethodSymbol>.Empty;
                resultKind = possiblyBest.HasValue ? LookupResultKind.Viable : LookupResultKind.Empty;
            }

            return possiblyBest;
        }

        private void ReportObsoleteAndFeatureAvailabilityDiagnostics(MethodSymbol operatorMethod, SyntaxNode node, BindingDiagnosticBag diagnostics)
        {
            if ((object)operatorMethod != null)
            {
                ReportDiagnosticsIfObsolete(diagnostics, operatorMethod, node, hasBaseReceiver: false);

                if (operatorMethod.ContainingType.IsInterface &&
                    operatorMethod.ContainingModule != Compilation.SourceModule)
                {
                    Binder.CheckFeatureAvailability(node, MessageID.IDS_DefaultInterfaceImplementation, diagnostics);
                }
            }
        }

        private bool IsTypelessExpressionAllowedInBinaryOperator(BinaryOperatorKind kind, BoundExpression left, BoundExpression right)
        {
            // The default literal is only allowed with equality operators and both operands cannot be typeless at the same time.
            // Note: we only need to restrict expressions that can be converted to *any* type, in which case the resolution could always succeed.

            if (left.IsImplicitObjectCreation() ||
                right.IsImplicitObjectCreation())
            {
                return false;
            }

            bool isEquality = kind == BinaryOperatorKind.Equal || kind == BinaryOperatorKind.NotEqual;
            if (isEquality)
            {
                return !left.IsLiteralDefault() || !right.IsLiteralDefault();
            }
            else
            {
                return !left.IsLiteralDefault() && !right.IsLiteralDefault();
            }
        }

        private UnaryOperatorAnalysisResult UnaryOperatorOverloadResolution(
            UnaryOperatorKind kind,
            BoundExpression operand,
            CSharpSyntaxNode node,
            BindingDiagnosticBag diagnostics,
            ref OperatorResolutionForReporting operatorResolutionForReporting,
            out LookupResultKind resultKind,
            out ImmutableArray<MethodSymbol> originalUserDefinedOperators)
        {
            bool isChecked = CheckOverflowAtRuntime;
            OverloadResolution.GetStaticUserDefinedUnaryOperatorMethodNames(kind, isChecked, out string name1, out string name2Opt);

            var best = UnaryOperatorNonExtensionOverloadResolution(kind, isChecked, name1, name2Opt, operand, node, diagnostics, ref operatorResolutionForReporting, out resultKind, out originalUserDefinedOperators);

            Debug.Assert(resultKind is LookupResultKind.Viable or LookupResultKind.Ambiguous or LookupResultKind.OverloadResolutionFailure or LookupResultKind.Empty);
            Debug.Assert(best.HasValue == (resultKind is LookupResultKind.Viable));
            Debug.Assert(resultKind is not (LookupResultKind.OverloadResolutionFailure or LookupResultKind.Empty) || originalUserDefinedOperators.IsEmpty);

            if (!best.HasValue && resultKind != LookupResultKind.Ambiguous)
            {
                Debug.Assert(resultKind is LookupResultKind.OverloadResolutionFailure or LookupResultKind.Empty);
                Debug.Assert(originalUserDefinedOperators.IsEmpty);

                LookupResultKind extensionResultKind;
                ImmutableArray<MethodSymbol> extensionOriginalUserDefinedOperators;
                UnaryOperatorAnalysisResult? extensionBest = this.UnaryOperatorExtensionOverloadResolution(kind, isChecked, name1, name2Opt, operand, node, diagnostics,
                    ref operatorResolutionForReporting, out extensionResultKind, out extensionOriginalUserDefinedOperators);

                if (extensionBest.HasValue)
                {
                    best = extensionBest.GetValueOrDefault();
                    resultKind = extensionResultKind;
                    originalUserDefinedOperators = extensionOriginalUserDefinedOperators;
                }
            }

            return best;
        }

        private UnaryOperatorAnalysisResult UnaryOperatorNonExtensionOverloadResolution(
            UnaryOperatorKind kind,
            bool isChecked,
            string name1,
            string name2Opt,
            BoundExpression operand,
            SyntaxNode node,
            BindingDiagnosticBag diagnostics,
            ref OperatorResolutionForReporting operatorResolutionForReporting,
            out LookupResultKind resultKind,
            out ImmutableArray<MethodSymbol> originalUserDefinedOperators)
        {
            var result = UnaryOperatorOverloadResolutionResult.GetInstance();
            CompoundUseSiteInfo<AssemblySymbol> useSiteInfo = GetNewCompoundUseSiteInfo(diagnostics);
            this.OverloadResolution.UnaryOperatorOverloadResolution(kind, isChecked, name1, name2Opt, operand, result, ref useSiteInfo);
            diagnostics.Add(node, useSiteInfo);

            UnaryOperatorAnalysisResult possiblyBest = AnalyzeUnaryOperatorOverloadResolutionResult(result, kind, operand, node, diagnostics, out resultKind, out originalUserDefinedOperators);

            if (!operatorResolutionForReporting.SaveResult(result, isExtension: false))
            {
                result.Free();
            }

            Debug.Assert(resultKind is LookupResultKind.Viable or LookupResultKind.Ambiguous or LookupResultKind.OverloadResolutionFailure or LookupResultKind.Empty);
            Debug.Assert(possiblyBest.HasValue == (resultKind is LookupResultKind.Viable));
            Debug.Assert(resultKind is not (LookupResultKind.OverloadResolutionFailure or LookupResultKind.Empty) || originalUserDefinedOperators.IsEmpty);

            return possiblyBest;
        }

        UnaryOperatorAnalysisResult AnalyzeUnaryOperatorOverloadResolutionResult(
            UnaryOperatorOverloadResolutionResult result,
            UnaryOperatorKind kind,
            BoundExpression operand,
            SyntaxNode node,
            BindingDiagnosticBag diagnostics,
            out LookupResultKind resultKind,
            out ImmutableArray<MethodSymbol> originalUserDefinedOperators)
        {
            var possiblyBest = result.Best;

            if (result.Results.Any())
            {
                var builder = ArrayBuilder<MethodSymbol>.GetInstance();
                foreach (var analysisResult in result.Results)
                {
                    MethodSymbol method = analysisResult.Signature.Method;
                    if ((object)method != null)
                    {
                        builder.Add(method);
                    }
                }
                originalUserDefinedOperators = builder.ToImmutableAndFree();

                if (possiblyBest.HasValue)
                {
                    resultKind = LookupResultKind.Viable;
                }
                else if (result.AnyValid())
                {
                    // Special case: If we have the unary minus operator applied to a ulong, technically that should be
                    // an ambiguity. The ulong could be implicitly converted to float, double or decimal, and then
                    // the unary minus operator could be applied to the result. But though float is better than double,
                    // float is neither better nor worse than decimal. However it seems odd to give an ambiguity error
                    // when trying to do something such as applying a unary minus operator to an unsigned long.
                    // The same issue applies to unary minus applied to nuint.

                    if (kind == UnaryOperatorKind.UnaryMinus &&
                        (object)operand.Type != null &&
                        (operand.Type.SpecialType == SpecialType.System_UInt64 || isNuint(operand.Type)))
                    {
                        resultKind = LookupResultKind.OverloadResolutionFailure;
                    }
                    else
                    {
                        resultKind = LookupResultKind.Ambiguous;
                    }
                }
                else
                {
                    resultKind = LookupResultKind.OverloadResolutionFailure;
                }
            }
            else
            {
                originalUserDefinedOperators = ImmutableArray<MethodSymbol>.Empty;
                resultKind = possiblyBest.HasValue ? LookupResultKind.Viable : LookupResultKind.Empty;
            }

            if (possiblyBest is { HasValue: true, Signature: { Method: { } bestMethod } })
            {
                ReportObsoleteAndFeatureAvailabilityDiagnostics(bestMethod, node, diagnostics);
                ReportUseSite(bestMethod, diagnostics, node);
            }

            return possiblyBest;

            static bool isNuint(TypeSymbol type)
            {
                return type.SpecialType == SpecialType.System_UIntPtr
                    && type.IsNativeIntegerType;
            }
        }

#nullable enable

        private UnaryOperatorAnalysisResult? UnaryOperatorExtensionOverloadResolution(
            UnaryOperatorKind kind,
            bool isChecked,
            string name1,
            string? name2Opt,
            BoundExpression operand,
            CSharpSyntaxNode node,
            BindingDiagnosticBag diagnostics,
            ref OperatorResolutionForReporting operatorResolutionForReporting,
            out LookupResultKind resultKind,
            out ImmutableArray<MethodSymbol> originalUserDefinedOperators)
        {
            resultKind = LookupResultKind.Empty;
            originalUserDefinedOperators = [];

            if (operand.IsLiteralDefault() || // Reported not being able to target-type `default` elsewhere, so we can avoid doing more work
                operand.Type is null) // GetUserDefinedOperators performs this check too, let's optimize early
            {
                return null;
            }

            UnaryOperatorOverloadResolutionResult? result = UnaryOperatorOverloadResolutionResult.GetInstance();
            CompoundUseSiteInfo<AssemblySymbol> useSiteInfo = GetNewCompoundUseSiteInfo(diagnostics);
            var extensionCandidatesInSingleScope = ArrayBuilder<Symbol>.GetInstance();
            UnaryOperatorAnalysisResult? possiblyBest = null;

            foreach (var scope in new ExtensionScopes(this))
            {
                extensionCandidatesInSingleScope.Clear();
                scope.Binder.GetCandidateExtensionMembersInSingleBinder(extensionCandidatesInSingleScope,
                    name1, name2Opt, arity: 0,
                    LookupOptions.AllMethodsOnArityZero | LookupOptions.MustBeOperator | LookupOptions.MustNotBeInstance, this);

                if (this.OverloadResolution.UnaryOperatorExtensionOverloadResolutionInSingleScope(extensionCandidatesInSingleScope, kind, isChecked, name1, name2Opt, operand, result, ref useSiteInfo))
                {
                    possiblyBest = AnalyzeUnaryOperatorOverloadResolutionResult(result, kind, operand, node, diagnostics, out resultKind, out originalUserDefinedOperators);

                    if (operatorResolutionForReporting.SaveResult(result, isExtension: true))
                    {
                        result = null;
                    }

                    break;
                }

                if (operatorResolutionForReporting.SaveResult(result, isExtension: true))
                {
                    result = UnaryOperatorOverloadResolutionResult.GetInstance();
                }
            }

            diagnostics.Add(node, useSiteInfo);

            extensionCandidatesInSingleScope.Free();
            result?.Free();
            return possiblyBest;
        }

#nullable disable

        private static object FoldDecimalBinaryOperators(BinaryOperatorKind kind, ConstantValue valueLeft, ConstantValue valueRight)
        {
            Debug.Assert(valueLeft != null);
            Debug.Assert(valueRight != null);

            // Roslyn uses Decimal.operator+, operator-, etc. for both constant expressions and
            // non-constant expressions. Dev11 uses Decimal.operator+ etc. for non-constant
            // expressions only. This leads to different results between the two compilers
            // for certain constant expressions involving +/-0. (See bug #529730.) For instance,
            // +0 + -0 == +0 in Roslyn and == -0 in Dev11. Similarly, -0 - -0 == -0 in Roslyn, +0 in Dev11.
            // This is a breaking change from the native compiler but seems acceptable since
            // constant and non-constant expressions behave consistently in Roslyn.
            // (In Dev11, (+0 + -0) != (x + y) when x = +0, y = -0.)

            switch (kind)
            {
                case BinaryOperatorKind.DecimalAddition:
                    return valueLeft.DecimalValue + valueRight.DecimalValue;
                case BinaryOperatorKind.DecimalSubtraction:
                    return valueLeft.DecimalValue - valueRight.DecimalValue;
                case BinaryOperatorKind.DecimalMultiplication:
                    return valueLeft.DecimalValue * valueRight.DecimalValue;
                case BinaryOperatorKind.DecimalDivision:
                    return valueLeft.DecimalValue / valueRight.DecimalValue;
                case BinaryOperatorKind.DecimalRemainder:
                    return valueLeft.DecimalValue % valueRight.DecimalValue;
            }

            return null;
        }

        private static object FoldNativeIntegerOverflowingBinaryOperator(BinaryOperatorKind kind, ConstantValue valueLeft, ConstantValue valueRight)
        {
            Debug.Assert(valueLeft != null);
            Debug.Assert(valueRight != null);

            checked
            {
                switch (kind)
                {
                    case BinaryOperatorKind.NIntAddition:
                        return valueLeft.Int32Value + valueRight.Int32Value;
                    case BinaryOperatorKind.NUIntAddition:
                        return valueLeft.UInt32Value + valueRight.UInt32Value;
                    case BinaryOperatorKind.NIntSubtraction:
                        return valueLeft.Int32Value - valueRight.Int32Value;
                    case BinaryOperatorKind.NUIntSubtraction:
                        return valueLeft.UInt32Value - valueRight.UInt32Value;
                    case BinaryOperatorKind.NIntMultiplication:
                        return valueLeft.Int32Value * valueRight.Int32Value;
                    case BinaryOperatorKind.NUIntMultiplication:
                        return valueLeft.UInt32Value * valueRight.UInt32Value;
                    case BinaryOperatorKind.NIntDivision:
                        return valueLeft.Int32Value / valueRight.Int32Value;
                    case BinaryOperatorKind.NIntRemainder:
                        return valueLeft.Int32Value % valueRight.Int32Value;
                    case BinaryOperatorKind.NIntLeftShift:
                        {
                            var int32Value = valueLeft.Int32Value << valueRight.Int32Value;
                            var int64Value = valueLeft.Int64Value << valueRight.Int32Value;
                            return (int32Value == int64Value) ? int32Value : null;
                        }
                    case BinaryOperatorKind.NUIntLeftShift:
                        {
                            var uint32Value = valueLeft.UInt32Value << valueRight.Int32Value;
                            var uint64Value = valueLeft.UInt64Value << valueRight.Int32Value;
                            return (uint32Value == uint64Value) ? uint32Value : null;
                        }
                }

                return null;
            }
        }

        private static object FoldUncheckedIntegralBinaryOperator(BinaryOperatorKind kind, ConstantValue valueLeft, ConstantValue valueRight)
        {
            Debug.Assert(valueLeft != null);
            Debug.Assert(valueRight != null);

            unchecked
            {
                switch (kind)
                {
                    case BinaryOperatorKind.IntAddition:
                        return valueLeft.Int32Value + valueRight.Int32Value;
                    case BinaryOperatorKind.LongAddition:
                        return valueLeft.Int64Value + valueRight.Int64Value;
                    case BinaryOperatorKind.UIntAddition:
                        return valueLeft.UInt32Value + valueRight.UInt32Value;
                    case BinaryOperatorKind.ULongAddition:
                        return valueLeft.UInt64Value + valueRight.UInt64Value;
                    case BinaryOperatorKind.IntSubtraction:
                        return valueLeft.Int32Value - valueRight.Int32Value;
                    case BinaryOperatorKind.LongSubtraction:
                        return valueLeft.Int64Value - valueRight.Int64Value;
                    case BinaryOperatorKind.UIntSubtraction:
                        return valueLeft.UInt32Value - valueRight.UInt32Value;
                    case BinaryOperatorKind.ULongSubtraction:
                        return valueLeft.UInt64Value - valueRight.UInt64Value;
                    case BinaryOperatorKind.IntMultiplication:
                        return valueLeft.Int32Value * valueRight.Int32Value;
                    case BinaryOperatorKind.LongMultiplication:
                        return valueLeft.Int64Value * valueRight.Int64Value;
                    case BinaryOperatorKind.UIntMultiplication:
                        return valueLeft.UInt32Value * valueRight.UInt32Value;
                    case BinaryOperatorKind.ULongMultiplication:
                        return valueLeft.UInt64Value * valueRight.UInt64Value;

                    // even in unchecked context division may overflow:
                    case BinaryOperatorKind.IntDivision:
                        if (valueLeft.Int32Value == int.MinValue && valueRight.Int32Value == -1)
                        {
                            return int.MinValue;
                        }

                        return valueLeft.Int32Value / valueRight.Int32Value;

                    case BinaryOperatorKind.LongDivision:
                        if (valueLeft.Int64Value == long.MinValue && valueRight.Int64Value == -1)
                        {
                            return long.MinValue;
                        }

                        return valueLeft.Int64Value / valueRight.Int64Value;
                }

                return null;
            }
        }

        private static object FoldCheckedIntegralBinaryOperator(BinaryOperatorKind kind, ConstantValue valueLeft, ConstantValue valueRight)
        {
            Debug.Assert(valueLeft != null);
            Debug.Assert(valueRight != null);

            checked
            {
                switch (kind)
                {
                    case BinaryOperatorKind.IntAddition:
                        return valueLeft.Int32Value + valueRight.Int32Value;
                    case BinaryOperatorKind.LongAddition:
                        return valueLeft.Int64Value + valueRight.Int64Value;
                    case BinaryOperatorKind.UIntAddition:
                        return valueLeft.UInt32Value + valueRight.UInt32Value;
                    case BinaryOperatorKind.ULongAddition:
                        return valueLeft.UInt64Value + valueRight.UInt64Value;
                    case BinaryOperatorKind.IntSubtraction:
                        return valueLeft.Int32Value - valueRight.Int32Value;
                    case BinaryOperatorKind.LongSubtraction:
                        return valueLeft.Int64Value - valueRight.Int64Value;
                    case BinaryOperatorKind.UIntSubtraction:
                        return valueLeft.UInt32Value - valueRight.UInt32Value;
                    case BinaryOperatorKind.ULongSubtraction:
                        return valueLeft.UInt64Value - valueRight.UInt64Value;
                    case BinaryOperatorKind.IntMultiplication:
                        return valueLeft.Int32Value * valueRight.Int32Value;
                    case BinaryOperatorKind.LongMultiplication:
                        return valueLeft.Int64Value * valueRight.Int64Value;
                    case BinaryOperatorKind.UIntMultiplication:
                        return valueLeft.UInt32Value * valueRight.UInt32Value;
                    case BinaryOperatorKind.ULongMultiplication:
                        return valueLeft.UInt64Value * valueRight.UInt64Value;
                    case BinaryOperatorKind.IntDivision:
                        return valueLeft.Int32Value / valueRight.Int32Value;
                    case BinaryOperatorKind.LongDivision:
                        return valueLeft.Int64Value / valueRight.Int64Value;
                }

                return null;
            }
        }

        internal static TypeSymbol GetEnumType(BinaryOperatorKind kind, BoundExpression left, BoundExpression right)
        {
            switch (kind)
            {
                case BinaryOperatorKind.EnumAndUnderlyingAddition:
                case BinaryOperatorKind.EnumAndUnderlyingSubtraction:
                case BinaryOperatorKind.EnumAnd:
                case BinaryOperatorKind.EnumOr:
                case BinaryOperatorKind.EnumXor:
                case BinaryOperatorKind.EnumEqual:
                case BinaryOperatorKind.EnumGreaterThan:
                case BinaryOperatorKind.EnumGreaterThanOrEqual:
                case BinaryOperatorKind.EnumLessThan:
                case BinaryOperatorKind.EnumLessThanOrEqual:
                case BinaryOperatorKind.EnumNotEqual:
                case BinaryOperatorKind.EnumSubtraction:
                    return left.Type;
                case BinaryOperatorKind.UnderlyingAndEnumAddition:
                case BinaryOperatorKind.UnderlyingAndEnumSubtraction:
                    return right.Type;
                default:
                    throw ExceptionUtilities.UnexpectedValue(kind);
            }
        }

        internal static SpecialType GetEnumPromotedType(SpecialType underlyingType)
        {
            switch (underlyingType)
            {
                case SpecialType.System_Byte:
                case SpecialType.System_SByte:
                case SpecialType.System_Int16:
                case SpecialType.System_UInt16:
                    return SpecialType.System_Int32;

                case SpecialType.System_Int32:
                case SpecialType.System_UInt32:
                case SpecialType.System_Int64:
                case SpecialType.System_UInt64:
                    return underlyingType;

                default:
                    throw ExceptionUtilities.UnexpectedValue(underlyingType);
            }
        }

#nullable enable
        private ConstantValue? FoldEnumBinaryOperator(
            CSharpSyntaxNode syntax,
            BinaryOperatorKind kind,
            BoundExpression left,
            BoundExpression right,
            TypeSymbol resultTypeSymbol,
            BindingDiagnosticBag diagnostics)
        {
            Debug.Assert(left != null);
            Debug.Assert(right != null);
            Debug.Assert(kind.IsEnum());
            Debug.Assert(!kind.IsLifted());

            // A built-in binary operation on constant enum operands is evaluated into an operation on
            // constants of the underlying type U of the enum type E. Comparison operators are lowered as
            // simply computing U<U. All other operators are computed as (E)(U op U) or in the case of
            // E-E, (U)(U-U).

            TypeSymbol enumType = GetEnumType(kind, left, right);
            TypeSymbol underlyingType = enumType.GetEnumUnderlyingType()!;

            BoundExpression newLeftOperand = CreateConversion(left, underlyingType, diagnostics);
            BoundExpression newRightOperand = CreateConversion(right, underlyingType, diagnostics);

            // If the underlying type is byte, sbyte, short, ushort or nullables of those then we'll need
            // to convert it up to int or int? because there are no + - * & | ^ < > <= >= == != operators
            // on byte, sbyte, short or ushort. They all convert to int.

            SpecialType operandSpecialType = GetEnumPromotedType(underlyingType.SpecialType);
            TypeSymbol operandType = (operandSpecialType == underlyingType.SpecialType) ?
                underlyingType :
                GetSpecialType(operandSpecialType, diagnostics, syntax);

            newLeftOperand = CreateConversion(newLeftOperand, operandType, diagnostics);
            newRightOperand = CreateConversion(newRightOperand, operandType, diagnostics);

            BinaryOperatorKind newKind = kind.Operator().WithType(newLeftOperand.Type!.SpecialType);

            switch (newKind.Operator())
            {
                case BinaryOperatorKind.Addition:
                case BinaryOperatorKind.Subtraction:
                case BinaryOperatorKind.And:
                case BinaryOperatorKind.Or:
                case BinaryOperatorKind.Xor:
                    resultTypeSymbol = operandType;
                    break;

                case BinaryOperatorKind.LessThan:
                case BinaryOperatorKind.LessThanOrEqual:
                case BinaryOperatorKind.GreaterThan:
                case BinaryOperatorKind.GreaterThanOrEqual:
                case BinaryOperatorKind.Equal:
                case BinaryOperatorKind.NotEqual:
                    Debug.Assert(resultTypeSymbol.SpecialType == SpecialType.System_Boolean);
                    break;

                default:
                    throw ExceptionUtilities.UnexpectedValue(newKind.Operator());
            }

            var constantValue = FoldBinaryOperator(syntax, newKind, newLeftOperand, newRightOperand, resultTypeSymbol, diagnostics);

            if (resultTypeSymbol.SpecialType != SpecialType.System_Boolean && constantValue != null && !constantValue.IsBad)
            {
                TypeSymbol resultType = kind == BinaryOperatorKind.EnumSubtraction ? underlyingType : enumType;

                // We might need to convert back to the underlying type.
                return FoldConstantNumericConversion(syntax, constantValue, resultType, diagnostics);
            }

            return constantValue;
        }

        // Returns null if the operator can't be evaluated at compile time.
        private ConstantValue? FoldBinaryOperator(
            CSharpSyntaxNode syntax,
            BinaryOperatorKind kind,
            BoundExpression left,
            BoundExpression right,
            TypeSymbol resultTypeSymbol,
            BindingDiagnosticBag diagnostics)
        {
            Debug.Assert(left != null);
            Debug.Assert(right != null);

            if (left.HasAnyErrors || right.HasAnyErrors)
            {
                return null;
            }

            // SPEC VIOLATION: see method definition for details
            ConstantValue? nullableEqualityResult = TryFoldingNullableEquality(kind, left, right);
            if (nullableEqualityResult != null)
            {
                return nullableEqualityResult;
            }

            var valueLeft = left.ConstantValueOpt;
            var valueRight = right.ConstantValueOpt;
            if (valueLeft == null || valueRight == null)
            {
                return null;
            }

            if (valueLeft.IsBad || valueRight.IsBad)
            {
                return ConstantValue.Bad;
            }

            if (kind.IsEnum() && !kind.IsLifted())
            {
                return FoldEnumBinaryOperator(syntax, kind, left, right, resultTypeSymbol, diagnostics);
            }

            // Divisions by zero on integral types and decimal always fail even in an unchecked context.
            if (IsDivisionByZero(kind, valueRight))
            {
                Error(diagnostics, ErrorCode.ERR_IntDivByZero, syntax);
                return ConstantValue.Bad;
            }

            object? newValue = null;
            SpecialType resultType = resultTypeSymbol.SpecialType;

            // Certain binary operations never fail; bool & bool, for example. If we are in one of those
            // cases, simply fold the operation and return.
            //
            // Although remainder and division always overflow at runtime with arguments int.MinValue/long.MinValue and -1
            // (regardless of checked context) the constant folding behavior is different.
            // Remainder never overflows at compile time while division does.
            newValue = FoldNeverOverflowBinaryOperators(kind, valueLeft, valueRight);
            if (newValue != null)
            {
                return ConstantValue.Create(newValue, resultType);
            }

            ConstantValue? concatResult = FoldStringConcatenation(kind, valueLeft, valueRight);
            if (concatResult != null)
            {
                if (concatResult.IsBad)
                {
                    Error(diagnostics, ErrorCode.ERR_ConstantStringTooLong, right.Syntax);
                }

                return concatResult;
            }

            // Certain binary operations always fail if they overflow even when in an unchecked context;
            // decimal + decimal, for example. If we are in one of those cases, make the attempt. If it
            // succeeds, return the result. If not, give a compile-time error regardless of context.
            try
            {
                newValue = FoldDecimalBinaryOperators(kind, valueLeft, valueRight);
            }
            catch (OverflowException)
            {
                Error(diagnostics, ErrorCode.ERR_DecConstError, syntax);
                return ConstantValue.Bad;
            }

            if (newValue != null)
            {
                return ConstantValue.Create(newValue, resultType);
            }

            try
            {
                newValue = FoldNativeIntegerOverflowingBinaryOperator(kind, valueLeft, valueRight);
            }
            catch (OverflowException)
            {
                if (CheckOverflowAtCompileTime)
                {
                    Error(diagnostics, ErrorCode.WRN_CompileTimeCheckedOverflow, syntax, resultTypeSymbol);
                }

                return null;
            }

            if (newValue != null)
            {
                return ConstantValue.Create(newValue, resultType);
            }

            if (CheckOverflowAtCompileTime)
            {
                try
                {
                    newValue = FoldCheckedIntegralBinaryOperator(kind, valueLeft, valueRight);
                }
                catch (OverflowException)
                {
                    Error(diagnostics, ErrorCode.ERR_CheckedOverflow, syntax);
                    return ConstantValue.Bad;
                }
            }
            else
            {
                newValue = FoldUncheckedIntegralBinaryOperator(kind, valueLeft, valueRight);
            }

            if (newValue != null)
            {
                return ConstantValue.Create(newValue, resultType);
            }

            return null;
        }

        /// <summary>
        /// If one of the (unconverted) operands has constant value null and the other has
        /// a null constant value other than null, then they are definitely not equal
        /// and we can give a constant value for either == or !=.  This is a spec violation
        /// that we retain from Dev10.
        /// </summary>
        /// <param name="kind">The operator kind.  Nothing will happen if it is not a lifted equality operator.</param>
        /// <param name="left">The left-hand operand of the operation (possibly wrapped in a conversion).</param>
        /// <param name="right">The right-hand operand of the operation (possibly wrapped in a conversion).</param>
        /// <returns>
        /// If the operator represents lifted equality, then constant value true if both arguments have constant
        /// value null, constant value false if exactly one argument has constant value null, and null otherwise.
        /// If the operator represents lifted inequality, then constant value false if both arguments have constant
        /// value null, constant value true if exactly one argument has constant value null, and null otherwise.
        /// </returns>
        /// <remarks>
        /// SPEC VIOLATION: according to the spec (section 7.19) constant expressions cannot
        /// include implicit nullable conversions or nullable subexpressions.  However, Dev10
        /// specifically folds over lifted == and != (see ExpressionBinder::TryFoldingNullableEquality).
        /// Dev 10 does do compile-time evaluation of simple lifted operators, but it does so
        /// in a rewriting pass (see NullableRewriter) - they are not treated as constant values.
        /// </remarks>
        private static ConstantValue? TryFoldingNullableEquality(BinaryOperatorKind kind, BoundExpression left, BoundExpression right)
        {
            if (kind.IsLifted())
            {
                BinaryOperatorKind op = kind.Operator();
                if (op == BinaryOperatorKind.Equal || op == BinaryOperatorKind.NotEqual)
                {
                    if (left.Kind == BoundKind.Conversion && right.Kind == BoundKind.Conversion)
                    {
                        BoundConversion leftConv = (BoundConversion)left;
                        BoundConversion rightConv = (BoundConversion)right;
                        ConstantValue? leftConstant = leftConv.Operand.ConstantValueOpt;
                        ConstantValue? rightConstant = rightConv.Operand.ConstantValueOpt;

                        if (leftConstant != null && rightConstant != null)
                        {
                            bool leftIsNull = leftConstant.IsNull;
                            bool rightIsNull = rightConstant.IsNull;
                            if (leftIsNull || rightIsNull)
                            {
                                // IMPL CHANGE: Dev10 raises WRN_NubExprIsConstBool in some cases, but that really doesn't
                                // make sense (why warn that a constant has a constant value?).
                                return (leftIsNull == rightIsNull) == (op == BinaryOperatorKind.Equal) ? ConstantValue.True : ConstantValue.False;
                            }
                        }
                    }
                }
            }

            return null;
        }

        // Some binary operators on constants never overflow, regardless of whether the context is checked or not.
        private static object? FoldNeverOverflowBinaryOperators(BinaryOperatorKind kind, ConstantValue valueLeft, ConstantValue valueRight)
        {
            Debug.Assert(valueLeft != null);
            Debug.Assert(valueRight != null);

            // Note that we *cannot* do folding on single-precision floats as doubles to preserve precision,
            // as that would cause incorrect rounding that would be impossible to correct afterwards.
            switch (kind)
            {
                case BinaryOperatorKind.ObjectEqual:
                    if (valueLeft.IsNull) return valueRight.IsNull;
                    if (valueRight.IsNull) return false;
                    break;
                case BinaryOperatorKind.ObjectNotEqual:
                    if (valueLeft.IsNull) return !valueRight.IsNull;
                    if (valueRight.IsNull) return true;
                    break;
                case BinaryOperatorKind.DoubleAddition:
                    return valueLeft.DoubleValue + valueRight.DoubleValue;
                case BinaryOperatorKind.FloatAddition:
                    return valueLeft.SingleValue + valueRight.SingleValue;
                case BinaryOperatorKind.DoubleSubtraction:
                    return valueLeft.DoubleValue - valueRight.DoubleValue;
                case BinaryOperatorKind.FloatSubtraction:
                    return valueLeft.SingleValue - valueRight.SingleValue;
                case BinaryOperatorKind.DoubleMultiplication:
                    return valueLeft.DoubleValue * valueRight.DoubleValue;
                case BinaryOperatorKind.FloatMultiplication:
                    return valueLeft.SingleValue * valueRight.SingleValue;
                case BinaryOperatorKind.DoubleDivision:
                    return valueLeft.DoubleValue / valueRight.DoubleValue;
                case BinaryOperatorKind.FloatDivision:
                    return valueLeft.SingleValue / valueRight.SingleValue;
                case BinaryOperatorKind.DoubleRemainder:
                    return valueLeft.DoubleValue % valueRight.DoubleValue;
                case BinaryOperatorKind.FloatRemainder:
                    return valueLeft.SingleValue % valueRight.SingleValue;
                case BinaryOperatorKind.IntLeftShift:
                    return valueLeft.Int32Value << valueRight.Int32Value;
                case BinaryOperatorKind.LongLeftShift:
                    return valueLeft.Int64Value << valueRight.Int32Value;
                case BinaryOperatorKind.UIntLeftShift:
                    return valueLeft.UInt32Value << valueRight.Int32Value;
                case BinaryOperatorKind.ULongLeftShift:
                    return valueLeft.UInt64Value << valueRight.Int32Value;
                case BinaryOperatorKind.IntRightShift:
                case BinaryOperatorKind.NIntRightShift:
                    return valueLeft.Int32Value >> valueRight.Int32Value;
                case BinaryOperatorKind.IntUnsignedRightShift:
                    return (int)(((uint)valueLeft.Int32Value) >> valueRight.Int32Value); // Switch to `valueLeft.Int32Value >>> valueRight.Int32Value` once >>> becomes available
                case BinaryOperatorKind.NIntUnsignedRightShift:
                    return (valueLeft.Int32Value >= 0) ? valueLeft.Int32Value >> valueRight.Int32Value : null;
                case BinaryOperatorKind.LongRightShift:
                    return valueLeft.Int64Value >> valueRight.Int32Value;
                case BinaryOperatorKind.LongUnsignedRightShift:
                    return (long)(((ulong)valueLeft.Int64Value) >> valueRight.Int32Value); // Switch to `valueLeft.Int64Value >>> valueRight.Int32Value` once >>> becomes available 
                case BinaryOperatorKind.UIntRightShift:
                case BinaryOperatorKind.NUIntRightShift:
                case BinaryOperatorKind.UIntUnsignedRightShift:
                case BinaryOperatorKind.NUIntUnsignedRightShift:
                    return valueLeft.UInt32Value >> valueRight.Int32Value;
                case BinaryOperatorKind.ULongRightShift:
                case BinaryOperatorKind.ULongUnsignedRightShift:
                    return valueLeft.UInt64Value >> valueRight.Int32Value;
                case BinaryOperatorKind.BoolAnd:
                    return valueLeft.BooleanValue & valueRight.BooleanValue;
                case BinaryOperatorKind.IntAnd:
                case BinaryOperatorKind.NIntAnd:
                    return valueLeft.Int32Value & valueRight.Int32Value;
                case BinaryOperatorKind.LongAnd:
                    return valueLeft.Int64Value & valueRight.Int64Value;
                case BinaryOperatorKind.UIntAnd:
                case BinaryOperatorKind.NUIntAnd:
                    return valueLeft.UInt32Value & valueRight.UInt32Value;
                case BinaryOperatorKind.ULongAnd:
                    return valueLeft.UInt64Value & valueRight.UInt64Value;
                case BinaryOperatorKind.BoolOr:
                    return valueLeft.BooleanValue | valueRight.BooleanValue;
                case BinaryOperatorKind.IntOr:
                case BinaryOperatorKind.NIntOr:
                    return valueLeft.Int32Value | valueRight.Int32Value;
                case BinaryOperatorKind.LongOr:
                    return valueLeft.Int64Value | valueRight.Int64Value;
                case BinaryOperatorKind.UIntOr:
                case BinaryOperatorKind.NUIntOr:
                    return valueLeft.UInt32Value | valueRight.UInt32Value;
                case BinaryOperatorKind.ULongOr:
                    return valueLeft.UInt64Value | valueRight.UInt64Value;
                case BinaryOperatorKind.BoolXor:
                    return valueLeft.BooleanValue ^ valueRight.BooleanValue;
                case BinaryOperatorKind.IntXor:
                case BinaryOperatorKind.NIntXor:
                    return valueLeft.Int32Value ^ valueRight.Int32Value;
                case BinaryOperatorKind.LongXor:
                    return valueLeft.Int64Value ^ valueRight.Int64Value;
                case BinaryOperatorKind.UIntXor:
                case BinaryOperatorKind.NUIntXor:
                    return valueLeft.UInt32Value ^ valueRight.UInt32Value;
                case BinaryOperatorKind.ULongXor:
                    return valueLeft.UInt64Value ^ valueRight.UInt64Value;
                case BinaryOperatorKind.LogicalBoolAnd:
                    return valueLeft.BooleanValue && valueRight.BooleanValue;
                case BinaryOperatorKind.LogicalBoolOr:
                    return valueLeft.BooleanValue || valueRight.BooleanValue;
                case BinaryOperatorKind.BoolEqual:
                    return valueLeft.BooleanValue == valueRight.BooleanValue;
                case BinaryOperatorKind.StringEqual:
                    return valueLeft.StringValue == valueRight.StringValue;
                case BinaryOperatorKind.DecimalEqual:
                    return valueLeft.DecimalValue == valueRight.DecimalValue;
                case BinaryOperatorKind.FloatEqual:
                    return valueLeft.SingleValue == valueRight.SingleValue;
                case BinaryOperatorKind.DoubleEqual:
                    return valueLeft.DoubleValue == valueRight.DoubleValue;
                case BinaryOperatorKind.IntEqual:
                case BinaryOperatorKind.NIntEqual:
                    return valueLeft.Int32Value == valueRight.Int32Value;
                case BinaryOperatorKind.LongEqual:
                    return valueLeft.Int64Value == valueRight.Int64Value;
                case BinaryOperatorKind.UIntEqual:
                case BinaryOperatorKind.NUIntEqual:
                    return valueLeft.UInt32Value == valueRight.UInt32Value;
                case BinaryOperatorKind.ULongEqual:
                    return valueLeft.UInt64Value == valueRight.UInt64Value;
                case BinaryOperatorKind.BoolNotEqual:
                    return valueLeft.BooleanValue != valueRight.BooleanValue;
                case BinaryOperatorKind.StringNotEqual:
                    return valueLeft.StringValue != valueRight.StringValue;
                case BinaryOperatorKind.DecimalNotEqual:
                    return valueLeft.DecimalValue != valueRight.DecimalValue;
                case BinaryOperatorKind.FloatNotEqual:
                    return valueLeft.SingleValue != valueRight.SingleValue;
                case BinaryOperatorKind.DoubleNotEqual:
                    return valueLeft.DoubleValue != valueRight.DoubleValue;
                case BinaryOperatorKind.IntNotEqual:
                case BinaryOperatorKind.NIntNotEqual:
                    return valueLeft.Int32Value != valueRight.Int32Value;
                case BinaryOperatorKind.LongNotEqual:
                    return valueLeft.Int64Value != valueRight.Int64Value;
                case BinaryOperatorKind.UIntNotEqual:
                case BinaryOperatorKind.NUIntNotEqual:
                    return valueLeft.UInt32Value != valueRight.UInt32Value;
                case BinaryOperatorKind.ULongNotEqual:
                    return valueLeft.UInt64Value != valueRight.UInt64Value;
                case BinaryOperatorKind.DecimalLessThan:
                    return valueLeft.DecimalValue < valueRight.DecimalValue;
                case BinaryOperatorKind.FloatLessThan:
                    return valueLeft.SingleValue < valueRight.SingleValue;
                case BinaryOperatorKind.DoubleLessThan:
                    return valueLeft.DoubleValue < valueRight.DoubleValue;
                case BinaryOperatorKind.IntLessThan:
                case BinaryOperatorKind.NIntLessThan:
                    return valueLeft.Int32Value < valueRight.Int32Value;
                case BinaryOperatorKind.LongLessThan:
                    return valueLeft.Int64Value < valueRight.Int64Value;
                case BinaryOperatorKind.UIntLessThan:
                case BinaryOperatorKind.NUIntLessThan:
                    return valueLeft.UInt32Value < valueRight.UInt32Value;
                case BinaryOperatorKind.ULongLessThan:
                    return valueLeft.UInt64Value < valueRight.UInt64Value;
                case BinaryOperatorKind.DecimalGreaterThan:
                    return valueLeft.DecimalValue > valueRight.DecimalValue;
                case BinaryOperatorKind.FloatGreaterThan:
                    return valueLeft.SingleValue > valueRight.SingleValue;
                case BinaryOperatorKind.DoubleGreaterThan:
                    return valueLeft.DoubleValue > valueRight.DoubleValue;
                case BinaryOperatorKind.IntGreaterThan:
                case BinaryOperatorKind.NIntGreaterThan:
                    return valueLeft.Int32Value > valueRight.Int32Value;
                case BinaryOperatorKind.LongGreaterThan:
                    return valueLeft.Int64Value > valueRight.Int64Value;
                case BinaryOperatorKind.UIntGreaterThan:
                case BinaryOperatorKind.NUIntGreaterThan:
                    return valueLeft.UInt32Value > valueRight.UInt32Value;
                case BinaryOperatorKind.ULongGreaterThan:
                    return valueLeft.UInt64Value > valueRight.UInt64Value;
                case BinaryOperatorKind.DecimalLessThanOrEqual:
                    return valueLeft.DecimalValue <= valueRight.DecimalValue;
                case BinaryOperatorKind.FloatLessThanOrEqual:
                    return valueLeft.SingleValue <= valueRight.SingleValue;
                case BinaryOperatorKind.DoubleLessThanOrEqual:
                    return valueLeft.DoubleValue <= valueRight.DoubleValue;
                case BinaryOperatorKind.IntLessThanOrEqual:
                case BinaryOperatorKind.NIntLessThanOrEqual:
                    return valueLeft.Int32Value <= valueRight.Int32Value;
                case BinaryOperatorKind.LongLessThanOrEqual:
                    return valueLeft.Int64Value <= valueRight.Int64Value;
                case BinaryOperatorKind.UIntLessThanOrEqual:
                case BinaryOperatorKind.NUIntLessThanOrEqual:
                    return valueLeft.UInt32Value <= valueRight.UInt32Value;
                case BinaryOperatorKind.ULongLessThanOrEqual:
                    return valueLeft.UInt64Value <= valueRight.UInt64Value;
                case BinaryOperatorKind.DecimalGreaterThanOrEqual:
                    return valueLeft.DecimalValue >= valueRight.DecimalValue;
                case BinaryOperatorKind.FloatGreaterThanOrEqual:
                    return valueLeft.SingleValue >= valueRight.SingleValue;
                case BinaryOperatorKind.DoubleGreaterThanOrEqual:
                    return valueLeft.DoubleValue >= valueRight.DoubleValue;
                case BinaryOperatorKind.IntGreaterThanOrEqual:
                case BinaryOperatorKind.NIntGreaterThanOrEqual:
                    return valueLeft.Int32Value >= valueRight.Int32Value;
                case BinaryOperatorKind.LongGreaterThanOrEqual:
                    return valueLeft.Int64Value >= valueRight.Int64Value;
                case BinaryOperatorKind.UIntGreaterThanOrEqual:
                case BinaryOperatorKind.NUIntGreaterThanOrEqual:
                    return valueLeft.UInt32Value >= valueRight.UInt32Value;
                case BinaryOperatorKind.ULongGreaterThanOrEqual:
                    return valueLeft.UInt64Value >= valueRight.UInt64Value;
                case BinaryOperatorKind.UIntDivision:
                case BinaryOperatorKind.NUIntDivision:
                    return valueLeft.UInt32Value / valueRight.UInt32Value;
                case BinaryOperatorKind.ULongDivision:
                    return valueLeft.UInt64Value / valueRight.UInt64Value;

                // MinValue % -1 always overflows at runtime but never at compile time
                case BinaryOperatorKind.IntRemainder:
                    return (valueRight.Int32Value != -1) ? valueLeft.Int32Value % valueRight.Int32Value : 0;
                case BinaryOperatorKind.LongRemainder:
                    return (valueRight.Int64Value != -1) ? valueLeft.Int64Value % valueRight.Int64Value : 0;
                case BinaryOperatorKind.UIntRemainder:
                case BinaryOperatorKind.NUIntRemainder:
                    return valueLeft.UInt32Value % valueRight.UInt32Value;
                case BinaryOperatorKind.ULongRemainder:
                    return valueLeft.UInt64Value % valueRight.UInt64Value;
            }

            return null;
        }

        /// <summary>
        /// Returns ConstantValue.Bad if, and only if, the resulting string length exceeds <see cref="int.MaxValue"/>.
        /// </summary>
        private static ConstantValue? FoldStringConcatenation(BinaryOperatorKind kind, ConstantValue valueLeft, ConstantValue valueRight)
        {
            Debug.Assert(valueLeft != null);
            Debug.Assert(valueRight != null);

            if (kind == BinaryOperatorKind.StringConcatenation)
            {
                Rope leftValue = valueLeft.RopeValue ?? Rope.Empty;
                Rope rightValue = valueRight.RopeValue ?? Rope.Empty;

                long newLength = (long)leftValue.Length + (long)rightValue.Length;
                return (newLength > int.MaxValue) ? ConstantValue.Bad : ConstantValue.CreateFromRope(Rope.Concat(leftValue, rightValue));
            }

            return null;
        }
#nullable disable

        public static BinaryOperatorKind SyntaxKindToBinaryOperatorKind(SyntaxKind kind)
        {
            switch (kind)
            {
                case SyntaxKind.MultiplyAssignmentExpression:
                case SyntaxKind.MultiplyExpression: return BinaryOperatorKind.Multiplication;
                case SyntaxKind.DivideAssignmentExpression:
                case SyntaxKind.DivideExpression: return BinaryOperatorKind.Division;
                case SyntaxKind.ModuloAssignmentExpression:
                case SyntaxKind.ModuloExpression: return BinaryOperatorKind.Remainder;
                case SyntaxKind.AddAssignmentExpression:
                case SyntaxKind.AddExpression: return BinaryOperatorKind.Addition;
                case SyntaxKind.SubtractAssignmentExpression:
                case SyntaxKind.SubtractExpression: return BinaryOperatorKind.Subtraction;
                case SyntaxKind.RightShiftAssignmentExpression:
                case SyntaxKind.RightShiftExpression: return BinaryOperatorKind.RightShift;
                case SyntaxKind.UnsignedRightShiftAssignmentExpression:
                case SyntaxKind.UnsignedRightShiftExpression: return BinaryOperatorKind.UnsignedRightShift;
                case SyntaxKind.LeftShiftAssignmentExpression:
                case SyntaxKind.LeftShiftExpression: return BinaryOperatorKind.LeftShift;
                case SyntaxKind.EqualsExpression: return BinaryOperatorKind.Equal;
                case SyntaxKind.NotEqualsExpression: return BinaryOperatorKind.NotEqual;
                case SyntaxKind.GreaterThanExpression: return BinaryOperatorKind.GreaterThan;
                case SyntaxKind.LessThanExpression: return BinaryOperatorKind.LessThan;
                case SyntaxKind.GreaterThanOrEqualExpression: return BinaryOperatorKind.GreaterThanOrEqual;
                case SyntaxKind.LessThanOrEqualExpression: return BinaryOperatorKind.LessThanOrEqual;
                case SyntaxKind.AndAssignmentExpression:
                case SyntaxKind.BitwiseAndExpression: return BinaryOperatorKind.And;
                case SyntaxKind.OrAssignmentExpression:
                case SyntaxKind.BitwiseOrExpression: return BinaryOperatorKind.Or;
                case SyntaxKind.ExclusiveOrAssignmentExpression:
                case SyntaxKind.ExclusiveOrExpression: return BinaryOperatorKind.Xor;
                case SyntaxKind.LogicalAndExpression: return BinaryOperatorKind.LogicalAnd;
                case SyntaxKind.LogicalOrExpression: return BinaryOperatorKind.LogicalOr;
                default: throw ExceptionUtilities.UnexpectedValue(kind);
            }
        }

#nullable enable

        private enum InstanceUserDefinedIncrementUsageMode : byte
        {
            None,
            ResultIsNotUsed,
            ResultIsUsed
        }

        private BoundExpression BindIncrementOperator(ExpressionSyntax node, ExpressionSyntax operandSyntax, SyntaxToken operatorToken, BindingDiagnosticBag diagnostics)
        {
            OperatorResolutionForReporting operatorResolutionForReporting = default;
            BoundExpression result = bindIncrementOperator(node, operandSyntax, operatorToken, ref operatorResolutionForReporting, diagnostics);
            operatorResolutionForReporting.Free();
            return result;

            BoundExpression bindIncrementOperator(ExpressionSyntax node, ExpressionSyntax operandSyntax, SyntaxToken operatorToken, ref OperatorResolutionForReporting operatorResolutionForReporting, BindingDiagnosticBag diagnostics)
            {
                operandSyntax.CheckDeconstructionCompatibleArgument(diagnostics);

                BoundExpression operand = BindToNaturalType(BindValue(operandSyntax, diagnostics, BindValueKind.IncrementDecrement), diagnostics);
                UnaryOperatorKind kind = SyntaxKindToUnaryOperatorKind(node.Kind());

                // If the operand is bad, avoid generating cascading errors.
                if (operand.HasAnyErrors)
                {
                    // NOTE: no candidate user-defined operators.
                    return new BoundIncrementOperator(
                        node,
                        kind,
                        operand,
                        methodOpt: null,
                        constrainedToTypeOpt: null,
                        operandPlaceholder: null,
                        operandConversion: null,
                        resultPlaceholder: null,
                        resultConversion: null,
                        LookupResultKind.Empty,
                        CreateErrorType(),
                        hasErrors: true);
                }

                // The operand has to be a variable, property or indexer, so it must have a type.
                var operandType = operand.Type;
                Debug.Assert(operandType is not null);

                if (operandType.IsDynamic())
                {
                    return new BoundIncrementOperator(
                        node,
                        kind.WithType(UnaryOperatorKind.Dynamic).WithOverflowChecksIfApplicable(CheckOverflowAtRuntime),
                        operand,
                        methodOpt: null,
                        constrainedToTypeOpt: null,
                        operandPlaceholder: null,
                        operandConversion: null,
                        resultPlaceholder: null,
                        resultConversion: null,
                        resultKind: LookupResultKind.Viable,
                        originalUserDefinedOperatorsOpt: default(ImmutableArray<MethodSymbol>),
                        type: operandType,
                        hasErrors: false);
                }

                bool isChecked = CheckOverflowAtRuntime;

                // Try an in-place user-defined operator
                InstanceUserDefinedIncrementUsageMode mode = getInstanceUserDefinedIncrementUsageMode(node, kind, isChecked, operand, out string? checkedInstanceOperatorName, out string? ordinaryInstanceOperatorName);

                if (mode != InstanceUserDefinedIncrementUsageMode.None)
                {
                    Debug.Assert(ordinaryInstanceOperatorName is not null);

                    BoundIncrementOperator? inPlaceResult = tryApplyUserDefinedInstanceOperator(node, operatorToken, kind, mode, isChecked, checkedInstanceOperatorName, ordinaryInstanceOperatorName,
                        operand, ref operatorResolutionForReporting, diagnostics);

                    if (inPlaceResult is not null)
                    {
                        return inPlaceResult;
                    }
                }

                OverloadResolution.GetStaticUserDefinedUnaryOperatorMethodNames(kind, isChecked, out string staticOperatorName1, out string? staticOperatorName2Opt);

                LookupResultKind resultKind;
                ImmutableArray<MethodSymbol> originalUserDefinedOperators;
                var best = this.UnaryOperatorNonExtensionOverloadResolution(kind, isChecked, staticOperatorName1, staticOperatorName2Opt, operand, node, diagnostics, ref operatorResolutionForReporting, out resultKind, out originalUserDefinedOperators);

                Debug.Assert(resultKind is LookupResultKind.Viable or LookupResultKind.Ambiguous or LookupResultKind.OverloadResolutionFailure or LookupResultKind.Empty);
                Debug.Assert(best.HasValue == (resultKind is LookupResultKind.Viable));
                Debug.Assert(resultKind is not (LookupResultKind.OverloadResolutionFailure or LookupResultKind.Empty) || originalUserDefinedOperators.IsEmpty);

                if (!best.HasValue && resultKind != LookupResultKind.Ambiguous)
                {
                    Debug.Assert(resultKind is LookupResultKind.OverloadResolutionFailure or LookupResultKind.Empty);
                    Debug.Assert(originalUserDefinedOperators.IsEmpty);

                    // Check for extension operators
                    LookupResultKind staticExtensionResultKind;
                    ImmutableArray<MethodSymbol> staticExtensionOriginalUserDefinedOperators;
                    UnaryOperatorAnalysisResult? staticExtensionBest;
                    BoundIncrementOperator? instanceExtensionResult = tryApplyUserDefinedExtensionOperator(
                        node, kind, mode, isChecked,
                        staticOperatorName1, staticOperatorName2Opt,
                        checkedInstanceOperatorName, ordinaryInstanceOperatorName,
                        operand, diagnostics,
                        ref operatorResolutionForReporting,
                        out staticExtensionBest, out staticExtensionResultKind, out staticExtensionOriginalUserDefinedOperators);

                    if (instanceExtensionResult is not null)
                    {
                        Debug.Assert(instanceExtensionResult.ResultKind is LookupResultKind.Viable || !instanceExtensionResult.OriginalUserDefinedOperatorsOpt.IsDefaultOrEmpty);
                        return instanceExtensionResult;
                    }

                    if (staticExtensionBest.HasValue)
                    {
                        best = staticExtensionBest.GetValueOrDefault();
                        resultKind = staticExtensionResultKind;
                        originalUserDefinedOperators = staticExtensionOriginalUserDefinedOperators;
                    }
                }

                if (!best.HasValue)
                {
                    ReportUnaryOperatorError(node, diagnostics, operatorToken.Text, operand, resultKind, ref operatorResolutionForReporting);
                    return new BoundIncrementOperator(
                        node,
                        kind,
                        operand,
                        methodOpt: null,
                        constrainedToTypeOpt: null,
                        operandPlaceholder: null,
                        operandConversion: null,
                        resultPlaceholder: null,
                        resultConversion: null,
                        resultKind,
                        originalUserDefinedOperators,
                        CreateErrorType(),
                        hasErrors: true);
                }

                var signature = best.Signature;

                CheckNativeIntegerFeatureAvailability(signature.Kind, node, diagnostics);
                CheckConstraintLanguageVersionAndRuntimeSupportForOperator(node, signature.Method, isUnsignedRightShift: false, signature.ConstrainedToTypeOpt, diagnostics);

                var resultPlaceholder = new BoundValuePlaceholder(node, signature.ReturnType).MakeCompilerGenerated();

                BoundExpression? resultConversion = GenerateConversionForAssignment(operandType, resultPlaceholder, diagnostics, ConversionForAssignmentFlags.IncrementAssignment);

                bool hasErrors = resultConversion.HasErrors;

                if (resultConversion is not BoundConversion)
                {
                    Debug.Assert(hasErrors || (object)resultConversion == resultPlaceholder);
                    if ((object)resultConversion != resultPlaceholder)
                    {
                        resultPlaceholder = null;
                        resultConversion = null;
                    }
                }

                if (!hasErrors && operandType.IsVoidPointer())
                {
                    Debug.Assert(!signature.Kind.IsUserDefined());
                    Error(diagnostics, ErrorCode.ERR_VoidError, node);
                    hasErrors = true;
                }

                var operandPlaceholder = new BoundValuePlaceholder(operand.Syntax, operandType).MakeCompilerGenerated();
                var operandConversion = CreateConversion(node, operandPlaceholder, best.Conversion, isCast: false, conversionGroupOpt: null, best.Signature.OperandType, diagnostics);

                return new BoundIncrementOperator(
                    node,
                    signature.Kind.WithOverflowChecksIfApplicable(CheckOverflowAtRuntime),
                    operand,
                    signature.Method,
                    signature.ConstrainedToTypeOpt,
                    operandPlaceholder,
                    operandConversion,
                    resultPlaceholder,
                    resultConversion,
                    resultKind,
                    originalUserDefinedOperators,
                    operandType,
                    hasErrors);
            }

            InstanceUserDefinedIncrementUsageMode getInstanceUserDefinedIncrementUsageMode(
                ExpressionSyntax node,
                UnaryOperatorKind kind,
                bool checkOverflowAtRuntime,
                BoundExpression operand,
                out string? checkedName,
                out string? ordinaryName)
            {
                var operandType = operand.Type;
                Debug.Assert(operandType is not null);
                Debug.Assert(!operandType.IsDynamic());
                Debug.Assert(kind is (UnaryOperatorKind.PrefixIncrement or UnaryOperatorKind.PrefixDecrement or UnaryOperatorKind.PostfixIncrement or UnaryOperatorKind.PostfixDecrement));

                checkedName = null;
                ordinaryName = null;

                if (kind is not (UnaryOperatorKind.PrefixIncrement or UnaryOperatorKind.PrefixDecrement or UnaryOperatorKind.PostfixIncrement or UnaryOperatorKind.PostfixDecrement) ||
                    operandType.SpecialType.IsNumericType() ||
                    !node.IsFeatureEnabled(MessageID.IDS_FeatureUserDefinedCompoundAssignmentOperators))
                {
                    return InstanceUserDefinedIncrementUsageMode.None;
                }

                bool resultIsUsed = ResultIsUsed(node);

                if ((kind is (UnaryOperatorKind.PostfixIncrement or UnaryOperatorKind.PostfixDecrement) && resultIsUsed) ||
                    !CheckValueKind(node, operand, BindValueKind.RefersToLocation | BindValueKind.Assignable, checkingReceiver: false, BindingDiagnosticBag.Discarded))
                {
                    return InstanceUserDefinedIncrementUsageMode.None;
                }

                checkedName = checkOverflowAtRuntime ?
                                     (kind is UnaryOperatorKind.PrefixIncrement or UnaryOperatorKind.PostfixIncrement ?
                                          WellKnownMemberNames.CheckedIncrementAssignmentOperatorName :
                                          WellKnownMemberNames.CheckedDecrementAssignmentOperatorName) :
                                     null;
                ordinaryName = kind is UnaryOperatorKind.PrefixIncrement or UnaryOperatorKind.PostfixIncrement ?
                                      WellKnownMemberNames.IncrementAssignmentOperatorName :
                                      WellKnownMemberNames.DecrementAssignmentOperatorName;

                return resultIsUsed ? InstanceUserDefinedIncrementUsageMode.ResultIsUsed : InstanceUserDefinedIncrementUsageMode.ResultIsNotUsed;
            }

            BoundIncrementOperator? tryApplyUserDefinedInstanceOperator(
                ExpressionSyntax node,
                SyntaxToken operatorToken,
                UnaryOperatorKind kind,
                InstanceUserDefinedIncrementUsageMode mode,
                bool isChecked,
                string? checkedName,
                string ordinaryName,
                BoundExpression operand,
                ref OperatorResolutionForReporting operatorResolutionForReporting,
                BindingDiagnosticBag diagnostics)
            {
                Debug.Assert(operand.Type is not null);
                Debug.Assert(mode != InstanceUserDefinedIncrementUsageMode.None);

                CompoundUseSiteInfo<AssemblySymbol> useSiteInfo = GetNewCompoundUseSiteInfo(diagnostics);

                ArrayBuilder<MethodSymbol>? methods = LookupUserDefinedInstanceOperators(
                    operand.Type,
                    checkedName: checkedName,
                    ordinaryName: ordinaryName,
                    parameterCount: 0,
                    ref useSiteInfo);

                diagnostics.Add(node, useSiteInfo);

                if (methods?.IsEmpty != false)
                {
                    methods?.Free();
                    return null;
                }

                AnalyzedArguments? analyzedArguments = null;
                BoundIncrementOperator? inPlaceResult = tryInstanceOperatorOverloadResolutionAndFreeMethods(node, operatorToken, kind, mode, isChecked, isExtension: false, operand, ref analyzedArguments, methods, ref operatorResolutionForReporting, diagnostics);
                Debug.Assert(analyzedArguments is not null);
                analyzedArguments.Free();

                return inPlaceResult;
            }

            BoundIncrementOperator? tryInstanceOperatorOverloadResolutionAndFreeMethods(
                ExpressionSyntax node,
                SyntaxToken operatorToken,
                UnaryOperatorKind kind,
                InstanceUserDefinedIncrementUsageMode mode,
                bool checkOverflowAtRuntime,
                bool isExtension,
                BoundExpression operand,
                ref AnalyzedArguments? analyzedArguments,
                ArrayBuilder<MethodSymbol> methods,
                ref OperatorResolutionForReporting operatorResolutionForReporting,
                BindingDiagnosticBag diagnostics)
            {
                Debug.Assert(!methods.IsEmpty);

                var operandType = operand.Type;
                Debug.Assert(operandType is not null);

                var overloadResolutionResult = OverloadResolutionResult<MethodSymbol>.GetInstance();
                var typeArguments = ArrayBuilder<TypeWithAnnotations>.GetInstance();

                if (analyzedArguments == null)
                {
                    analyzedArguments = AnalyzedArguments.GetInstance();

                    if (isExtension)
                    {
                        // Create a set of arguments for overload resolution including the receiver.
                        CombineExtensionMethodArguments(operand, originalArguments: null, analyzedArguments);

                        if (operandType.IsValueType)
                        {
                            Debug.Assert(analyzedArguments.RefKinds.Count == 0);
                            analyzedArguments.RefKinds.Add(RefKind.Ref);
                        }
                    }
                }

                CompoundUseSiteInfo<AssemblySymbol> useSiteInfo = GetNewCompoundUseSiteInfo(diagnostics);

                OverloadResolution.MethodInvocationOverloadResolution(
                    methods,
                    typeArguments,
                    operand,
                    analyzedArguments,
                    overloadResolutionResult,
                    ref useSiteInfo,
                    OverloadResolution.Options.DisallowExpandedForm | (isExtension ? OverloadResolution.Options.IsExtensionMethodResolution : OverloadResolution.Options.None));

                typeArguments.Free();
                diagnostics.Add(node, useSiteInfo);

                BoundIncrementOperator? inPlaceResult;

                if (overloadResolutionResult.Succeeded)
                {
                    var method = overloadResolutionResult.ValidResult.Member;

                    ReportDiagnosticsIfObsolete(diagnostics, method, node, hasBaseReceiver: false);
                    ReportDiagnosticsIfUnmanagedCallersOnly(diagnostics, method, node, isDelegateConversion: false);

                    BoundValuePlaceholder? operandPlaceholder = null;
                    BoundExpression? operandConversion = null;

                    if (isExtension)
                    {
                        Debug.Assert(method.ContainingType.ExtensionParameter is not null);

                        if (Compilation.SourceModule != method.ContainingModule)
                        {
                            // While this code path is reachable, its effect is not observable
                            // because instance operators are simply not considered when the target 
                            // version is C#13 or earlier. Coincidentally the following line
                            // would produce diagnostics only for C#13 or earlier.
                            CheckFeatureAvailability(node, MessageID.IDS_FeatureExtensions, diagnostics);
                        }

                        Conversion conversion = overloadResolutionResult.ValidResult.Result.ConversionForArg(0);

                        if (conversion.Kind is not ConversionKind.Identity)
                        {
                            Debug.Assert(conversion.Kind is ConversionKind.ImplicitReference);
                            Debug.Assert(operandType.IsReferenceType);

                            operandPlaceholder = new BoundValuePlaceholder(operand.Syntax, operandType).MakeCompilerGenerated();
                            operandConversion = CreateConversion(node, operandPlaceholder, conversion, isCast: false, conversionGroupOpt: null, method.ContainingType.ExtensionParameter.Type, diagnostics);
                        }
                    }

                    inPlaceResult = new BoundIncrementOperator(
                        node,
                        (kind | UnaryOperatorKind.UserDefined).WithOverflowChecksIfApplicable(checkOverflowAtRuntime),
                        operand,
                        methodOpt: method,
                        constrainedToTypeOpt: null,
                        operandPlaceholder: operandPlaceholder,
                        operandConversion: operandConversion,
                        resultPlaceholder: null,
                        resultConversion: null,
                        LookupResultKind.Viable,
                        ImmutableArray<MethodSymbol>.Empty,
                        getResultType(node, operandType, mode, diagnostics));

                    methods.Free();
                }
                else if (overloadResolutionResult.HasAnyApplicableMember)
                {
                    ImmutableArray<MethodSymbol> methodsArray = methods.ToImmutableAndFree();

                    overloadResolutionResult.ReportDiagnostics(
                        binder: this, location: operatorToken.GetLocation(), nodeOpt: node, diagnostics: diagnostics, name: operatorToken.ValueText,
                        receiver: operand, invokedExpression: node, arguments: analyzedArguments, memberGroup: methodsArray,
                        typeContainingConstructor: null, delegateTypeBeingInvoked: null);

                    inPlaceResult = new BoundIncrementOperator(
                        node,
                        (kind | UnaryOperatorKind.UserDefined).WithOverflowChecksIfApplicable(checkOverflowAtRuntime),
                        operand,
                        methodOpt: null,
                        constrainedToTypeOpt: null,
                        operandPlaceholder: null,
                        operandConversion: null,
                        resultPlaceholder: null,
                        resultConversion: null,
                        LookupResultKind.OverloadResolutionFailure,
                        methodsArray,
                        getResultType(node, operandType, mode, diagnostics));
                }
                else
                {
                    inPlaceResult = null;
                    methods.Free();
                }

                if (!operatorResolutionForReporting.SaveResult(overloadResolutionResult, isExtension))
                {
                    overloadResolutionResult.Free();
                }

                return inPlaceResult;
            }

            TypeSymbol getResultType(ExpressionSyntax node, TypeSymbol operandType, InstanceUserDefinedIncrementUsageMode mode, BindingDiagnosticBag diagnostics)
            {
                return mode == InstanceUserDefinedIncrementUsageMode.ResultIsUsed ? operandType : GetSpecialType(SpecialType.System_Void, diagnostics, node);
            }

            // This method returns result in two ways:
            // - If it has a result due to instance extensions, it returns ready to use BoundIncrementOperator 
            // - If it has static extensions result, it returns information via out parameters (staticBest, staticResultKind, staticOriginalUserDefinedOperators). 
            BoundIncrementOperator? tryApplyUserDefinedExtensionOperator(
                ExpressionSyntax node,
                UnaryOperatorKind kind,
                InstanceUserDefinedIncrementUsageMode mode,
                bool isChecked,
                string staticOperatorName1,
                string? staticOperatorName2Opt,
                string? checkedInstanceOperatorName,
                string? ordinaryInstanceOperatorName,
                BoundExpression operand,
                BindingDiagnosticBag diagnostics,
                ref OperatorResolutionForReporting operatorResolutionForReporting,
                out UnaryOperatorAnalysisResult? staticBest,
                out LookupResultKind staticResultKind,
                out ImmutableArray<MethodSymbol> staticOriginalUserDefinedOperators)
            {
                Debug.Assert(operand.Type is not null);

                staticBest = null;
                staticResultKind = LookupResultKind.Empty;
                staticOriginalUserDefinedOperators = [];

                UnaryOperatorOverloadResolutionResult? result = UnaryOperatorOverloadResolutionResult.GetInstance();
                CompoundUseSiteInfo<AssemblySymbol> useSiteInfo = GetNewCompoundUseSiteInfo(diagnostics);
                var extensionCandidatesInSingleScope = ArrayBuilder<Symbol>.GetInstance();
                BoundIncrementOperator? inPlaceResult = null;
                AnalyzedArguments? analyzedArguments = null;

                foreach (var scope in new ExtensionScopes(this))
                {
                    // Try an in-place user-defined operator
                    if (mode != InstanceUserDefinedIncrementUsageMode.None)
                    {
                        Debug.Assert(ordinaryInstanceOperatorName is not null);

                        extensionCandidatesInSingleScope.Clear();
                        scope.Binder.GetCandidateExtensionMembersInSingleBinder(extensionCandidatesInSingleScope,
                            ordinaryInstanceOperatorName, checkedInstanceOperatorName, arity: 0,
                            LookupOptions.AllMethodsOnArityZero | LookupOptions.MustBeOperator | LookupOptions.MustBeInstance, this);

                        inPlaceResult = tryApplyUserDefinedInstanceExtensionOperatorInSingleScope(
                            node, operatorToken, extensionCandidatesInSingleScope, kind, mode, isChecked,
                            checkedInstanceOperatorName, ordinaryInstanceOperatorName,
                            operand, ref analyzedArguments, ref operatorResolutionForReporting, diagnostics);
                        if (inPlaceResult is not null)
                        {
                            break;
                        }
                    }

                    extensionCandidatesInSingleScope.Clear();
                    scope.Binder.GetCandidateExtensionMembersInSingleBinder(extensionCandidatesInSingleScope,
                        staticOperatorName1, staticOperatorName2Opt, arity: 0,
                        LookupOptions.AllMethodsOnArityZero | LookupOptions.MustBeOperator | LookupOptions.MustNotBeInstance, this);

                    if (this.OverloadResolution.UnaryOperatorExtensionOverloadResolutionInSingleScope(
                        extensionCandidatesInSingleScope, kind, isChecked,
                        staticOperatorName1, staticOperatorName2Opt,
                        operand, result, ref useSiteInfo))
                    {
                        staticBest = AnalyzeUnaryOperatorOverloadResolutionResult(result, kind, operand, node, diagnostics, out staticResultKind, out staticOriginalUserDefinedOperators);

                        if (operatorResolutionForReporting.SaveResult(result, isExtension: true))
                        {
                            result = null;
                        }

                        break;
                    }

                    if (operatorResolutionForReporting.SaveResult(result, isExtension: true))
                    {
                        result = UnaryOperatorOverloadResolutionResult.GetInstance();
                    }
                }

                diagnostics.Add(node, useSiteInfo);

                analyzedArguments?.Free();
                extensionCandidatesInSingleScope.Free();
                result?.Free();
                return inPlaceResult;
            }

            BoundIncrementOperator? tryApplyUserDefinedInstanceExtensionOperatorInSingleScope(
                ExpressionSyntax node,
                SyntaxToken operatorToken,
                ArrayBuilder<Symbol> extensionCandidatesInSingleScope,
                UnaryOperatorKind kind,
                InstanceUserDefinedIncrementUsageMode mode,
                bool isChecked,
                string? checkedName,
                string ordinaryName,
                BoundExpression operand,
                ref AnalyzedArguments? analyzedArguments,
                ref OperatorResolutionForReporting operatorResolutionForReporting,
                BindingDiagnosticBag diagnostics)
            {
                Debug.Assert(mode != InstanceUserDefinedIncrementUsageMode.None);

                ArrayBuilder<MethodSymbol>? methods = LookupUserDefinedInstanceExtensionOperatorsInSingleScope(
                    extensionCandidatesInSingleScope,
                    checkedName: checkedName,
                    ordinaryName: ordinaryName,
                    parameterCount: 0);

                if (methods?.IsEmpty != false)
                {
                    methods?.Free();
                    return null;
                }

                return tryInstanceOperatorOverloadResolutionAndFreeMethods(node, operatorToken, kind, mode, isChecked, isExtension: true, operand, ref analyzedArguments, methods, ref operatorResolutionForReporting, diagnostics);
            }
        }

        private ArrayBuilder<MethodSymbol>? LookupUserDefinedInstanceOperators(TypeSymbol lookupInType, string? checkedName, string ordinaryName, int parameterCount, ref CompoundUseSiteInfo<AssemblySymbol> useSiteInfo)
        {
            Debug.Assert(parameterCount is 0 or 1);

            var lookupResult = LookupResult.GetInstance();
            ArrayBuilder<MethodSymbol>? methods = null;
            if (checkedName is not null)
            {
                Debug.Assert(SyntaxFacts.IsCheckedOperator(checkedName));
                this.LookupMembersWithFallback(lookupResult, lookupInType, name: checkedName, arity: 0, ref useSiteInfo, basesBeingResolved: null, options: LookupOptions.MustBeInstance | LookupOptions.MustBeOperator);

                if (lookupResult.IsMultiViable)
                {
                    methods = ArrayBuilder<MethodSymbol>.GetInstance(lookupResult.Symbols.Count);
                    appendViableMethods(lookupResult, parameterCount, methods);
                }

                lookupResult.Clear();
            }

            this.LookupMembersWithFallback(lookupResult, lookupInType, name: ordinaryName, arity: 0, ref useSiteInfo, basesBeingResolved: null, options: LookupOptions.MustBeInstance | LookupOptions.MustBeOperator);

            if (lookupResult.IsMultiViable)
            {
                if (methods is null)
                {
                    methods = ArrayBuilder<MethodSymbol>.GetInstance(lookupResult.Symbols.Count);
                    appendViableMethods(lookupResult, parameterCount, methods);
                }
                else
                {
                    var existing = new HashSet<MethodSymbol>(PairedOperatorComparer.Instance);

                    foreach (var method in methods)
                    {
                        existing.Add(method.GetLeastOverriddenMethod(ContainingType));
                    }

                    foreach (MethodSymbol method in lookupResult.Symbols)
                    {
                        if (IsViableInstanceOperator(method, parameterCount) && !existing.Contains(method.GetLeastOverriddenMethod(ContainingType)))
                        {
                            methods.Add(method);
                        }
                    }
                }
            }

            lookupResult.Free();

            return methods;

            static void appendViableMethods(LookupResult lookupResult, int parameterCount, ArrayBuilder<MethodSymbol> methods)
            {
                foreach (MethodSymbol method in lookupResult.Symbols)
                {
                    if (IsViableInstanceOperator(method, parameterCount))
                    {
                        methods.Add(method);
                    }
                }
            }
        }

        private static bool IsViableInstanceOperator(MethodSymbol method, int parameterCount)
        {
            Debug.Assert(parameterCount is 0 or 1);
            return method.ParameterCount == parameterCount && method.ReturnsVoid && !method.IsVararg &&
                    (parameterCount == 0 || method.Parameters[0].RefKind is RefKind.None or RefKind.In);
        }

        private ArrayBuilder<MethodSymbol>? LookupUserDefinedInstanceExtensionOperatorsInSingleScope(
            ArrayBuilder<Symbol> extensionCandidatesInSingleScope,
            string? checkedName,
            string ordinaryName,
            int parameterCount)
        {
            Debug.Assert(parameterCount is 0 or 1);
            ArrayBuilder<MethodSymbol>? checkedMethods = null;

            if (checkedName is not null)
            {
                Debug.Assert(SyntaxFacts.IsCheckedOperator(checkedName));
                lookupUserDefinedInstanceExtensionOperatorsInSingleScope(extensionCandidatesInSingleScope, name: checkedName, parameterCount, ref checkedMethods);
            }

            ArrayBuilder<MethodSymbol>? ordinaryMethods = null;
            lookupUserDefinedInstanceExtensionOperatorsInSingleScope(extensionCandidatesInSingleScope, name: ordinaryName, parameterCount, ref ordinaryMethods);

            if (ordinaryMethods is not null)
            {
                if (checkedMethods is null)
                {
                    return ordinaryMethods;
                }
                else
                {
                    var existing = new HashSet<MethodSymbol>(OverloadResolution.PairedExtensionOperatorSignatureComparer.Instance);
                    existing.AddRange(checkedMethods);

                    foreach (MethodSymbol method in ordinaryMethods)
                    {
                        if (!existing.Contains(method))
                        {
                            checkedMethods.Add(method);
                        }
                    }
                }
            }

            return checkedMethods;

            static void lookupUserDefinedInstanceExtensionOperatorsInSingleScope(
                ArrayBuilder<Symbol> extensionCandidatesInSingleScope,
                string name,
                int parameterCount,
                ref ArrayBuilder<MethodSymbol>? methods)
            {
                if (extensionCandidatesInSingleScope.IsEmpty)
                {
                    return;
                }

                var typeOperators = ArrayBuilder<MethodSymbol>.GetInstance();
                NamedTypeSymbol.AddOperators(typeOperators, extensionCandidatesInSingleScope);

                foreach (MethodSymbol op in typeOperators)
                {
                    var extensionParameter = op.ContainingType.ExtensionParameter;
                    Debug.Assert(extensionParameter is not null);
                    if (!((extensionParameter.Type.IsValueType && extensionParameter.RefKind == RefKind.Ref) ||
                        (extensionParameter.Type.IsReferenceType && extensionParameter.RefKind == RefKind.None)))
                    {
                        continue;
                    }

                    if (op.Name != name)
                    {
                        continue;
                    }

                    Debug.Assert(!op.IsStatic);
                    // If we're in error recovery, we might have bad operators. Just ignore them.
                    if (!IsViableInstanceOperator(op, parameterCount))
                    {
                        continue;
                    }

                    methods ??= ArrayBuilder<MethodSymbol>.GetInstance();
                    methods.Add(op);
                }

                typeOperators.Free();
            }
        }
#nullable disable

        private class PairedOperatorComparer : IEqualityComparer<MethodSymbol>
        {
            public static readonly PairedOperatorComparer Instance = new PairedOperatorComparer();

            private PairedOperatorComparer() { }

            public bool Equals(MethodSymbol x, MethodSymbol y)
            {
                Debug.Assert(!x.IsOverride);
                Debug.Assert(!x.IsStatic);

                Debug.Assert(!y.IsOverride);
                Debug.Assert(!y.IsStatic);

                var typeComparer = Symbols.SymbolEqualityComparer.AllIgnoreOptions;
                return typeComparer.Equals(x.ContainingType, y.ContainingType) &&
                       SourceMemberContainerTypeSymbol.DoOperatorsPair(x, y);
            }

            public int GetHashCode([DisallowNull] MethodSymbol method)
            {
                Debug.Assert(!method.IsOverride);
                Debug.Assert(!method.IsStatic);

                var typeComparer = Symbols.SymbolEqualityComparer.AllIgnoreOptions;
                int result = typeComparer.GetHashCode(method.ContainingType);

                if (method.ParameterTypesWithAnnotations is [var typeWithAnnotations, ..])
                {
                    result = Hash.Combine(result, typeComparer.GetHashCode(typeWithAnnotations.Type));
                }

                return result;
            }
        }

#nullable enable
        /// <summary>
        /// Returns false if reported an error, true otherwise.
        /// </summary>
        private bool CheckConstraintLanguageVersionAndRuntimeSupportForOperator(SyntaxNode node, MethodSymbol? methodOpt, bool isUnsignedRightShift, TypeSymbol? constrainedToTypeOpt, BindingDiagnosticBag diagnostics)
        {
            bool result = true;

            if (methodOpt?.ContainingType?.IsInterface == true && methodOpt.IsStatic)
            {
                if (methodOpt.IsAbstract || methodOpt.IsVirtual)
                {
                    if (constrainedToTypeOpt is not TypeParameterSymbol)
                    {
                        Error(diagnostics, ErrorCode.ERR_BadAbstractStaticMemberAccess, node);
                        return false;
                    }

                    if (Compilation.SourceModule != methodOpt.ContainingModule)
                    {
                        result = CheckFeatureAvailability(node, MessageID.IDS_FeatureStaticAbstractMembersInInterfaces, diagnostics);

                        if (!Compilation.Assembly.RuntimeSupportsStaticAbstractMembersInInterfaces)
                        {
                            Error(diagnostics, ErrorCode.ERR_RuntimeDoesNotSupportStaticAbstractMembersInInterfaces, node);
                            return false;
                        }
                    }
                }
                else if (methodOpt.Name is WellKnownMemberNames.EqualityOperatorName or WellKnownMemberNames.InequalityOperatorName)
                {
                    result = CheckFeatureAvailability(node, MessageID.IDS_FeatureStaticAbstractMembersInInterfaces, diagnostics);
                }
            }

            if (methodOpt is null)
            {
                if (isUnsignedRightShift)
                {
                    result &= CheckFeatureAvailability(node, MessageID.IDS_FeatureUnsignedRightShift, diagnostics);
                }
            }
            else
            {
                Debug.Assert((methodOpt.Name == WellKnownMemberNames.UnsignedRightShiftOperatorName) == isUnsignedRightShift);

                if (Compilation.SourceModule != methodOpt.ContainingModule)
                {
                    if (methodOpt.IsExtensionBlockMember())
                    {
                        result &= CheckFeatureAvailability(node, MessageID.IDS_FeatureExtensions, diagnostics);
                    }
                    else if (SyntaxFacts.IsCheckedOperator(methodOpt.Name))
                    {
                        result &= CheckFeatureAvailability(node, MessageID.IDS_FeatureCheckedUserDefinedOperators, diagnostics);
                    }
                    else if (isUnsignedRightShift)
                    {
                        result &= CheckFeatureAvailability(node, MessageID.IDS_FeatureUnsignedRightShift, diagnostics);
                    }
                }
            }

            return result;
        }
#nullable disable

        private BoundExpression BindSuppressNullableWarningExpression(PostfixUnaryExpressionSyntax node, BindingDiagnosticBag diagnostics)
        {
            MessageID.IDS_FeatureNullableReferenceTypes.CheckFeatureAvailability(diagnostics, node.OperatorToken);

            var expr = BindExpression(node.Operand, diagnostics);
            switch (expr.Kind)
            {
                case BoundKind.NamespaceExpression:
                case BoundKind.TypeExpression:
                    Error(diagnostics, ErrorCode.ERR_IllegalSuppression, expr.Syntax);
                    break;
                default:
                    if (expr.IsSuppressed)
                    {
                        Debug.Assert(node.Operand.SkipParens().GetLastToken().Kind() == SyntaxKind.ExclamationToken);
                        Error(diagnostics, ErrorCode.ERR_DuplicateNullSuppression, expr.Syntax);
                    }
                    break;
            }

            return expr.WithSuppression();
        }

        // Based on ExpressionBinder::bindPtrIndirection.
        private BoundExpression BindPointerIndirectionExpression(PrefixUnaryExpressionSyntax node, BindingDiagnosticBag diagnostics)
        {
            BoundExpression operand = BindToNaturalType(BindValue(node.Operand, diagnostics, GetUnaryAssignmentKind(node.Kind())), diagnostics);

            TypeSymbol pointedAtType;
            bool hasErrors;
            BindPointerIndirectionExpressionInternal(node, operand, diagnostics, out pointedAtType, out hasErrors);

            return new BoundPointerIndirectionOperator(node, operand, refersToLocation: false, pointedAtType ?? CreateErrorType(), hasErrors);
        }

        private static void BindPointerIndirectionExpressionInternal(CSharpSyntaxNode node, BoundExpression operand, BindingDiagnosticBag diagnostics, out TypeSymbol pointedAtType, out bool hasErrors)
        {
            var operandType = operand.Type as PointerTypeSymbol;

            hasErrors = operand.HasAnyErrors; // This would propagate automatically, but by reading it explicitly we can reduce cascading.

            if ((object)operandType == null)
            {
                pointedAtType = null;

                if (!hasErrors)
                {
                    // NOTE: Dev10 actually reports ERR_BadUnaryOp if the operand has Type == null,
                    // but this seems clearer.
                    Error(diagnostics, ErrorCode.ERR_PtrExpected, node);
                    hasErrors = true;
                }
            }
            else
            {
                pointedAtType = operandType.PointedAtType;

                if (pointedAtType.IsVoidType())
                {
                    pointedAtType = null;

                    if (!hasErrors)
                    {
                        Error(diagnostics, ErrorCode.ERR_VoidError, node);
                        hasErrors = true;
                    }
                }
            }
        }

        // Based on ExpressionBinder::bindPtrAddr.
        private BoundExpression BindAddressOfExpression(PrefixUnaryExpressionSyntax node, BindingDiagnosticBag diagnostics)
        {
            BoundExpression operand = BindToNaturalType(BindValue(node.Operand, diagnostics, BindValueKind.AddressOf), diagnostics);
            ReportSuppressionIfNeeded(operand, diagnostics);

            bool hasErrors = operand.HasAnyErrors; // This would propagate automatically, but by reading it explicitly we can reduce cascading.
            bool isFixedStatementAddressOfExpression = SyntaxFacts.IsFixedStatementExpression(node);

            switch (operand)
            {
                case BoundLambda _:
                case UnboundLambda _:
                    {
                        Debug.Assert(hasErrors);
                        return new BoundAddressOfOperator(node, operand, CreateErrorType(), hasErrors: true);
                    }

                case BoundMethodGroup methodGroup:
                    return new BoundUnconvertedAddressOfOperator(node, methodGroup, hasErrors);
            }

            TypeSymbol operandType = operand.Type;
            Debug.Assert((object)operandType != null, "BindValue should have caught a null operand type");

            CompoundUseSiteInfo<AssemblySymbol> useSiteInfo = GetNewCompoundUseSiteInfo(diagnostics);
            ManagedKind managedKind = operandType.GetManagedKind(ref useSiteInfo);
            diagnostics.Add(node, useSiteInfo);

            if (!hasErrors)
            {
                hasErrors = CheckManagedAddr(Compilation, operandType, managedKind, node.Location, diagnostics);
            }

            bool allowManagedAddressOf = Flags.Includes(BinderFlags.AllowMoveableAddressOf);
            if (!hasErrors && !allowManagedAddressOf)
            {
                if (IsMoveableVariable(operand, accessedLocalOrParameterOpt: out _) != isFixedStatementAddressOfExpression)
                {
                    Error(diagnostics, isFixedStatementAddressOfExpression ? ErrorCode.ERR_FixedNotNeeded : ErrorCode.ERR_FixedNeeded, node);
                    hasErrors = true;
                }
            }

            TypeSymbol pointerType = new PointerTypeSymbol(TypeWithAnnotations.Create(operandType));
            return new BoundAddressOfOperator(node, operand, pointerType, hasErrors);
        }

        /// <summary>
        /// Checks to see whether an expression is a "moveable" variable according to the spec. Moveable
        /// variables have underlying memory which may be moved by the runtime. The spec defines anything
        /// not fixed as moveable and specifies the expressions which are fixed.
        /// </summary>
        internal bool IsMoveableVariable(BoundExpression expr, out Symbol accessedLocalOrParameterOpt)
        {
            accessedLocalOrParameterOpt = null;

            while (true)
            {
                BoundKind exprKind = expr.Kind;
                switch (exprKind)
                {
                    case BoundKind.FieldAccess:
                    case BoundKind.EventAccess:
                        {
                            FieldSymbol fieldSymbol;
                            BoundExpression receiver;
                            if (exprKind == BoundKind.FieldAccess)
                            {
                                BoundFieldAccess fieldAccess = (BoundFieldAccess)expr;
                                fieldSymbol = fieldAccess.FieldSymbol;
                                receiver = fieldAccess.ReceiverOpt;
                            }
                            else
                            {
                                BoundEventAccess eventAccess = (BoundEventAccess)expr;
                                if (!eventAccess.IsUsableAsField || eventAccess.EventSymbol.IsWindowsRuntimeEvent)
                                {
                                    return true;
                                }
                                EventSymbol eventSymbol = eventAccess.EventSymbol;
                                fieldSymbol = eventSymbol.AssociatedField;
                                receiver = eventAccess.ReceiverOpt;
                            }

                            if ((object)fieldSymbol == null || fieldSymbol.IsStatic || (object)receiver == null)
                            {
                                return true;
                            }

                            bool receiverIsLValue = CheckValueKind(receiver.Syntax, receiver, BindValueKind.AddressOf, checkingReceiver: false, diagnostics: BindingDiagnosticBag.Discarded);

                            if (!receiverIsLValue)
                            {
                                return true;
                            }

                            // NOTE: type parameters will already have been weeded out, since a
                            // variable of type parameter type has to be cast to an effective
                            // base or interface type before its fields can be accessed and a
                            // conversion isn't an lvalue.
                            if (receiver.Type.IsReferenceType)
                            {
                                return true;
                            }

                            expr = receiver;
                            continue;
                        }
                    case BoundKind.InlineArrayAccess:
                        {
                            var elementAccess = (BoundInlineArrayAccess)expr;

                            if (elementAccess.GetItemOrSliceHelper is WellKnownMember.System_Span_T__get_Item or WellKnownMember.System_ReadOnlySpan_T__get_Item)
                            {
                                expr = elementAccess.Expression;
                                continue;
                            }

                            goto default;
                        }
                    case BoundKind.RangeVariable:
                        {
                            // NOTE: there are cases where you can take the address of a range variable.
                            // e.g. from x in new int[3] select *(&x)
                            BoundRangeVariable variableAccess = (BoundRangeVariable)expr;
                            expr = variableAccess.Value; //Check the underlying expression.
                            continue;
                        }
                    case BoundKind.Parameter:
                        {
                            BoundParameter parameterAccess = (BoundParameter)expr;
                            ParameterSymbol parameterSymbol = parameterAccess.ParameterSymbol;
                            accessedLocalOrParameterOpt = parameterSymbol;

                            if (parameterSymbol.RefKind != RefKind.None)
                            {
                                return true;
                            }

                            if (parameterSymbol.ContainingSymbol is SynthesizedPrimaryConstructor primaryConstructor &&
                                primaryConstructor.GetCapturedParameters().ContainsKey(parameterSymbol))
                            {
                                // See 'case BoundKind.FieldAccess' above. Receiver in our case is 'this' parameter.
                                // If we are in a class, its type is reference type.
                                // If we are in a struct, 'this' RefKind is not None.
                                // Therefore, movable in either case. 
                                return true;
                            }

                            return false;
                        }
                    case BoundKind.ThisReference:
                    case BoundKind.BaseReference:
                        {
                            accessedLocalOrParameterOpt = this.ContainingMemberOrLambda.EnclosingThisSymbol();
                            return true;
                        }
                    case BoundKind.Local:
                        {
                            BoundLocal localAccess = (BoundLocal)expr;
                            LocalSymbol localSymbol = localAccess.LocalSymbol;
                            accessedLocalOrParameterOpt = localSymbol;
                            // NOTE: The spec says that this is moveable if it is captured by an anonymous function,
                            // but that will be reported separately and error-recovery is better if we say that
                            // such locals are not moveable.
                            return localSymbol.RefKind != RefKind.None;
                        }
                    case BoundKind.PointerIndirectionOperator: //Covers ->, since the receiver will be one of these.
                    case BoundKind.ConvertedStackAllocExpression:
                        {
                            return false;
                        }
                    case BoundKind.PointerElementAccess:
                        {
                            // C# 7.3:
                            // a variable resulting from a... pointer_element_access of the form P[E] [is fixed] if P
                            // is not a fixed size buffer expression, or if the expression is a fixed size buffer
                            // member_access of the form E.I and E is a fixed variable
                            BoundExpression underlyingExpr = ((BoundPointerElementAccess)expr).Expression;
                            if (underlyingExpr is BoundFieldAccess fieldAccess && fieldAccess.FieldSymbol.IsFixedSizeBuffer)
                            {
                                expr = fieldAccess.ReceiverOpt;
                                continue;
                            }

                            return false;
                        }
                    case BoundKind.PropertyAccess: // Never fixed
                    case BoundKind.IndexerAccess: // Never fixed
                    default:
                        {
                            return true;
                        }
                }
            }
        }

        private BoundExpression BindUnaryOperator(PrefixUnaryExpressionSyntax node, BindingDiagnosticBag diagnostics)
        {
            BoundExpression operand = BindToNaturalType(BindValue(node.Operand, diagnostics, GetUnaryAssignmentKind(node.Kind())), diagnostics);
            BoundLiteral constant = BindIntegralMinValConstants(node, operand, diagnostics);
            return constant ?? BindUnaryOperatorCore(node, node.OperatorToken.Text, operand, diagnostics);
        }

        private void ReportSuppressionIfNeeded(BoundExpression expr, BindingDiagnosticBag diagnostics)
        {
            if (expr.IsSuppressed)
            {
                Error(diagnostics, ErrorCode.ERR_IllegalSuppression, expr.Syntax);
            }
        }

#nullable enable
        private BoundExpression BindUnaryOperatorCore(CSharpSyntaxNode node, string operatorText, BoundExpression operand, BindingDiagnosticBag diagnostics)
        {
            UnaryOperatorKind kind = SyntaxKindToUnaryOperatorKind(node.Kind());

            bool isOperandNullOrNew = operand.IsLiteralNull() || operand.IsImplicitObjectCreation();
            if (isOperandNullOrNew)
            {
                // Dev10 does not allow unary prefix operators to be applied to the null literal
                // (or other typeless expressions).
                Error(diagnostics, ErrorCode.ERR_BadOpOnNullOrDefaultOrNew, node, operatorText, operand.Display);
            }

            // If the operand is bad, avoid generating cascading errors.
            if (isOperandNullOrNew || operand.Type?.IsErrorType() == true)
            {
                // Note: no candidate user-defined operators.
                return new BoundUnaryOperator(node, kind, operand, ConstantValue.NotAvailable,
                    methodOpt: null,
                    constrainedToTypeOpt: null,
                    resultKind: LookupResultKind.Empty,
                    type: CreateErrorType(),
                    hasErrors: true);
            }

            // If the operand is dynamic then we do not attempt to do overload resolution at compile
            // time; we defer that until runtime. If we did overload resolution then the dynamic
            // operand would be implicitly convertible to the parameter type of each operator
            // signature, and therefore every operator would be an applicable candidate. Instead
            // of changing overload resolution to handle dynamic, we just handle it here and let
            // overload resolution implement the specification.

            if (operand.HasDynamicType())
            {
                return new BoundUnaryOperator(
                    syntax: node,
                    operatorKind: kind.WithType(UnaryOperatorKind.Dynamic).WithOverflowChecksIfApplicable(CheckOverflowAtRuntime),
                    operand: operand,
                    constantValueOpt: ConstantValue.NotAvailable,
                    methodOpt: null,
                    constrainedToTypeOpt: null,
                    resultKind: LookupResultKind.Viable,
                    type: operand.Type!);
            }

            LookupResultKind resultKind;
            ImmutableArray<MethodSymbol> originalUserDefinedOperators;
            OperatorResolutionForReporting operatorResolutionForReporting = default;

            var best = this.UnaryOperatorOverloadResolution(kind, operand, node, diagnostics, ref operatorResolutionForReporting, out resultKind, out originalUserDefinedOperators);
            if (!best.HasValue)
            {
                ReportUnaryOperatorError(node, diagnostics, operatorText, operand, resultKind, ref operatorResolutionForReporting);
                operatorResolutionForReporting.Free();

                return new BoundUnaryOperator(
                    node,
                    kind,
                    operand,
                    ConstantValue.NotAvailable,
                    methodOpt: null,
                    constrainedToTypeOpt: null,
                    resultKind,
                    originalUserDefinedOperators,
                    CreateErrorType(),
                    hasErrors: true);
            }

            operatorResolutionForReporting.Free();
            var signature = best.Signature;

            var resultOperand = CreateConversion(operand.Syntax, operand, best.Conversion, isCast: false, conversionGroupOpt: null, signature.OperandType, diagnostics);
            var resultType = signature.ReturnType;
            UnaryOperatorKind resultOperatorKind = signature.Kind;
            var resultConstant = FoldUnaryOperator(node, resultOperatorKind, resultOperand, resultType, diagnostics);

            CheckNativeIntegerFeatureAvailability(resultOperatorKind, node, diagnostics);
            CheckConstraintLanguageVersionAndRuntimeSupportForOperator(node, signature.Method, isUnsignedRightShift: false, signature.ConstrainedToTypeOpt, diagnostics);

            return new BoundUnaryOperator(
                node,
                resultOperatorKind.WithOverflowChecksIfApplicable(CheckOverflowAtRuntime),
                resultOperand,
                resultConstant,
                signature.Method,
                signature.ConstrainedToTypeOpt,
                resultKind,
                resultType);
        }

        private ConstantValue? FoldEnumUnaryOperator(
            CSharpSyntaxNode syntax,
            UnaryOperatorKind kind,
            BoundExpression operand,
            BindingDiagnosticBag diagnostics)
        {
            var underlyingType = operand.Type.GetEnumUnderlyingType()!;

            BoundExpression newOperand = CreateConversion(operand, underlyingType, diagnostics);

            // We may have to upconvert the type if it is a byte, sbyte, short, ushort
            // or nullable of those, because there is no ~ operator
            var upconvertSpecialType = GetEnumPromotedType(underlyingType.SpecialType);
            var upconvertType = upconvertSpecialType == underlyingType.SpecialType ?
                underlyingType :
                GetSpecialType(upconvertSpecialType, diagnostics, syntax);

            newOperand = CreateConversion(newOperand, upconvertType, diagnostics);

            UnaryOperatorKind newKind = kind.Operator().WithType(upconvertSpecialType);

            var constantValue = FoldUnaryOperator(syntax, newKind, operand, upconvertType, diagnostics);

            // Convert back to the underlying type
            if (constantValue != null && !constantValue.IsBad)
            {
                // Do an unchecked conversion if bitwise complement
                var binder = kind.Operator() == UnaryOperatorKind.BitwiseComplement ?
                    this.WithCheckedOrUncheckedRegion(@checked: false) : this;
                return binder.FoldConstantNumericConversion(syntax, constantValue, underlyingType, diagnostics);
            }

            return constantValue;
        }

        private ConstantValue? FoldUnaryOperator(
            CSharpSyntaxNode syntax,
            UnaryOperatorKind kind,
            BoundExpression operand,
            TypeSymbol resultTypeSymbol,
            BindingDiagnosticBag diagnostics)
        {
            Debug.Assert(operand != null);
            // UNDONE: report errors when in a checked context.

            if (operand.HasAnyErrors)
            {
                return null;
            }

            var value = operand.ConstantValueOpt;
            if (value == null || value.IsBad)
            {
                return value;
            }

            if (kind.IsEnum() && !kind.IsLifted())
            {
                return FoldEnumUnaryOperator(syntax, kind, operand, diagnostics);
            }

            SpecialType resultType = resultTypeSymbol.SpecialType;
            var newValue = FoldNeverOverflowUnaryOperator(kind, value);
            if (newValue != null)
            {
                return ConstantValue.Create(newValue, resultType);
            }

            try
            {
                newValue = FoldNativeIntegerOverflowingUnaryOperator(kind, value);
            }
            catch (OverflowException)
            {
                if (CheckOverflowAtCompileTime)
                {
                    Error(diagnostics, ErrorCode.WRN_CompileTimeCheckedOverflow, syntax, resultTypeSymbol);
                }

                return null;
            }

            if (newValue != null)
            {
                return ConstantValue.Create(newValue, resultType);
            }

            if (CheckOverflowAtCompileTime)
            {
                try
                {
                    newValue = FoldCheckedIntegralUnaryOperator(kind, value);
                }
                catch (OverflowException)
                {
                    Error(diagnostics, ErrorCode.ERR_CheckedOverflow, syntax);
                    return ConstantValue.Bad;
                }
            }
            else
            {
                newValue = FoldUncheckedIntegralUnaryOperator(kind, value);
            }

            if (newValue != null)
            {
                return ConstantValue.Create(newValue, resultType);
            }

            return null;
        }

        private static object? FoldNeverOverflowUnaryOperator(UnaryOperatorKind kind, ConstantValue value)
        {
            // Note that we do operations on single-precision floats as double-precision.
            switch (kind)
            {
                case UnaryOperatorKind.DecimalUnaryMinus:
                    return -value.DecimalValue;
                case UnaryOperatorKind.DoubleUnaryMinus:
                case UnaryOperatorKind.FloatUnaryMinus:
                    return -value.DoubleValue;
                case UnaryOperatorKind.DecimalUnaryPlus:
                    return +value.DecimalValue;
                case UnaryOperatorKind.FloatUnaryPlus:
                case UnaryOperatorKind.DoubleUnaryPlus:
                    return +value.DoubleValue;
                case UnaryOperatorKind.LongUnaryPlus:
                    return +value.Int64Value;
                case UnaryOperatorKind.ULongUnaryPlus:
                    return +value.UInt64Value;
                case UnaryOperatorKind.IntUnaryPlus:
                case UnaryOperatorKind.NIntUnaryPlus:
                    return +value.Int32Value;
                case UnaryOperatorKind.UIntUnaryPlus:
                case UnaryOperatorKind.NUIntUnaryPlus:
                    return +value.UInt32Value;
                case UnaryOperatorKind.BoolLogicalNegation:
                    return !value.BooleanValue;
                case UnaryOperatorKind.IntBitwiseComplement:
                    return ~value.Int32Value;
                case UnaryOperatorKind.LongBitwiseComplement:
                    return ~value.Int64Value;
                case UnaryOperatorKind.UIntBitwiseComplement:
                    return ~value.UInt32Value;
                case UnaryOperatorKind.ULongBitwiseComplement:
                    return ~value.UInt64Value;
            }

            return null;
        }

        private static object? FoldUncheckedIntegralUnaryOperator(UnaryOperatorKind kind, ConstantValue value)
        {
            unchecked
            {
                switch (kind)
                {
                    case UnaryOperatorKind.LongUnaryMinus:
                        return -value.Int64Value;
                    case UnaryOperatorKind.IntUnaryMinus:
                        return -value.Int32Value;
                }
            }

            return null;
        }

        private static object? FoldCheckedIntegralUnaryOperator(UnaryOperatorKind kind, ConstantValue value)
        {
            checked
            {
                switch (kind)
                {
                    case UnaryOperatorKind.LongUnaryMinus:
                        return -value.Int64Value;
                    case UnaryOperatorKind.IntUnaryMinus:
                        return -value.Int32Value;
                }
            }

            return null;
        }

        private static object? FoldNativeIntegerOverflowingUnaryOperator(UnaryOperatorKind kind, ConstantValue value)
        {
            checked
            {
                switch (kind)
                {
                    case UnaryOperatorKind.NIntUnaryMinus:
                        return -value.Int32Value;
                    case UnaryOperatorKind.NIntBitwiseComplement:
                    case UnaryOperatorKind.NUIntBitwiseComplement:
                        return null;
                }
            }

            return null;
        }

        public static UnaryOperatorKind SyntaxKindToUnaryOperatorKind(SyntaxKind kind)
        {
            switch (kind)
            {
                case SyntaxKind.PreIncrementExpression: return UnaryOperatorKind.PrefixIncrement;
                case SyntaxKind.PostIncrementExpression: return UnaryOperatorKind.PostfixIncrement;
                case SyntaxKind.PreDecrementExpression: return UnaryOperatorKind.PrefixDecrement;
                case SyntaxKind.PostDecrementExpression: return UnaryOperatorKind.PostfixDecrement;
                case SyntaxKind.UnaryPlusExpression: return UnaryOperatorKind.UnaryPlus;
                case SyntaxKind.UnaryMinusExpression: return UnaryOperatorKind.UnaryMinus;
                case SyntaxKind.LogicalNotExpression: return UnaryOperatorKind.LogicalNegation;
                case SyntaxKind.BitwiseNotExpression: return UnaryOperatorKind.BitwiseComplement;
                default: throw ExceptionUtilities.UnexpectedValue(kind);
            }
        }

        private static BindValueKind GetBinaryAssignmentKind(SyntaxKind kind)
        {
            switch (kind)
            {
                case SyntaxKind.SimpleAssignmentExpression:
                    return BindValueKind.Assignable;
                case SyntaxKind.AddAssignmentExpression:
                case SyntaxKind.AndAssignmentExpression:
                case SyntaxKind.DivideAssignmentExpression:
                case SyntaxKind.ExclusiveOrAssignmentExpression:
                case SyntaxKind.LeftShiftAssignmentExpression:
                case SyntaxKind.ModuloAssignmentExpression:
                case SyntaxKind.MultiplyAssignmentExpression:
                case SyntaxKind.OrAssignmentExpression:
                case SyntaxKind.RightShiftAssignmentExpression:
                case SyntaxKind.UnsignedRightShiftAssignmentExpression:
                case SyntaxKind.SubtractAssignmentExpression:
                case SyntaxKind.CoalesceAssignmentExpression:
                    return BindValueKind.CompoundAssignment;
                default:
                    return BindValueKind.RValue;
            }
        }

        private static BindValueKind GetUnaryAssignmentKind(SyntaxKind kind)
        {
            switch (kind)
            {
                case SyntaxKind.PreDecrementExpression:
                case SyntaxKind.PreIncrementExpression:
                case SyntaxKind.PostDecrementExpression:
                case SyntaxKind.PostIncrementExpression:
                    return BindValueKind.IncrementDecrement;
                case SyntaxKind.AddressOfExpression:
                    Debug.Assert(false, "Should be handled separately.");
                    goto default;
                default:
                    return BindValueKind.RValue;
            }
        }
#nullable disable

        private BoundLiteral BindIntegralMinValConstants(PrefixUnaryExpressionSyntax node, BoundExpression operand, BindingDiagnosticBag diagnostics)
        {
            // SPEC: To permit the smallest possible int and long values to be written as decimal integer
            // SPEC: literals, the following two rules exist:

            // SPEC: When a decimal-integer-literal with the value 2147483648 and no integer-type-suffix
            // SPEC: appears as the token immediately following a unary minus operator token, the result is a
            // SPEC: constant of type int with the value −2147483648.

            // SPEC: When a decimal-integer-literal with the value 9223372036854775808 and no integer-type-suffix
            // SPEC: or the integer-type-suffix L or l appears as the token immediately following a unary minus
            // SPEC: operator token, the result is a constant of type long with the value −9223372036854775808.

            if (node.Kind() != SyntaxKind.UnaryMinusExpression)
            {
                return null;
            }

            if (node.Operand != operand.Syntax || operand.Syntax.Kind() != SyntaxKind.NumericLiteralExpression)
            {
                return null;
            }

            var literal = (LiteralExpressionSyntax)operand.Syntax;
            var token = literal.Token;
            if (token.Value is uint)
            {
                uint value = (uint)token.Value;
                if (value != 2147483648U)
                {
                    return null;
                }

                if (token.Text.Contains("u") || token.Text.Contains("U") || token.Text.Contains("l") || token.Text.Contains("L"))
                {
                    return null;
                }

                return new BoundLiteral(node, ConstantValue.Create((int)-2147483648), GetSpecialType(SpecialType.System_Int32, diagnostics, node));
            }
            else if (token.Value is ulong)
            {
                var value = (ulong)token.Value;
                if (value != 9223372036854775808UL)
                {
                    return null;
                }

                if (token.Text.Contains("u") || token.Text.Contains("U"))
                {
                    return null;
                }

                return new BoundLiteral(node, ConstantValue.Create(-9223372036854775808), GetSpecialType(SpecialType.System_Int64, diagnostics, node));
            }

            return null;
        }

        private static bool IsDivisionByZero(BinaryOperatorKind kind, ConstantValue valueRight)
        {
            Debug.Assert(valueRight != null);

            switch (kind)
            {
                case BinaryOperatorKind.DecimalDivision:
                case BinaryOperatorKind.DecimalRemainder:
                    return valueRight.DecimalValue == 0.0m;
                case BinaryOperatorKind.IntDivision:
                case BinaryOperatorKind.IntRemainder:
                case BinaryOperatorKind.NIntDivision:
                case BinaryOperatorKind.NIntRemainder:
                    return valueRight.Int32Value == 0;
                case BinaryOperatorKind.LongDivision:
                case BinaryOperatorKind.LongRemainder:
                    return valueRight.Int64Value == 0;
                case BinaryOperatorKind.UIntDivision:
                case BinaryOperatorKind.UIntRemainder:
                case BinaryOperatorKind.NUIntDivision:
                case BinaryOperatorKind.NUIntRemainder:
                    return valueRight.UInt32Value == 0;
                case BinaryOperatorKind.ULongDivision:
                case BinaryOperatorKind.ULongRemainder:
                    return valueRight.UInt64Value == 0;
            }

            return false;
        }

        private bool IsOperandErrors(CSharpSyntaxNode node, ref BoundExpression operand, BindingDiagnosticBag diagnostics)
        {
            switch (operand.Kind)
            {
                case BoundKind.UnboundLambda:
                case BoundKind.Lambda:
                case BoundKind.MethodGroup:  // New in Roslyn - see DevDiv #864740.
                    // operand for an is or as expression cannot be a lambda expression or method group
                    if (!operand.HasAnyErrors)
                    {
                        Error(diagnostics, ErrorCode.ERR_LambdaInIsAs, node);
                    }

                    operand = BadExpression(node, operand).MakeCompilerGenerated();
                    return true;

                default:
                    if ((object)operand.Type == null && !operand.IsLiteralNull())
                    {
                        if (!operand.HasAnyErrors)
                        {
                            // Operator 'is' cannot be applied to operand of type '(int, <null>)'
                            Error(diagnostics, ErrorCode.ERR_BadUnaryOp, node, SyntaxFacts.GetText(SyntaxKind.IsKeyword), operand.Display);
                        }

                        operand = BadExpression(node, operand).MakeCompilerGenerated();
                        return true;
                    }

                    break;
            }

            return operand.HasAnyErrors;
        }

        private bool IsOperatorErrors(CSharpSyntaxNode node, TypeSymbol operandType, BoundTypeExpression typeExpression, BindingDiagnosticBag diagnostics)
        {
            var targetType = typeExpression.Type;

            // The native compiler allows "x is C" where C is a static class. This
            // is strictly illegal according to the specification (see the section
            // called "Referencing Static Class Types".) To retain compatibility we
            // allow it, but when /warn:5 or higher we break with the native
            // compiler and turn this into a warning.
            if (targetType.IsStatic)
            {
                Error(diagnostics, ErrorCode.WRN_StaticInAsOrIs, node, targetType);
            }

            if ((object)operandType != null && operandType.IsPointerOrFunctionPointer() || targetType.IsPointerOrFunctionPointer())
            {
                // operand for an is or as expression cannot be of pointer type
                Error(diagnostics, ErrorCode.ERR_PointerInAsOrIs, node);
                return true;
            }

            return targetType.TypeKind == TypeKind.Error;
        }

        protected static bool IsUnderscore(ExpressionSyntax node) =>
            node is IdentifierNameSyntax name && name.Identifier.IsUnderscoreToken();

        private BoundExpression BindIsOperator(BinaryExpressionSyntax node, BindingDiagnosticBag diagnostics)
        {
            var resultType = (TypeSymbol)GetSpecialType(SpecialType.System_Boolean, diagnostics, node);
            var operand = BindRValueWithoutTargetType(node.Left, diagnostics);
            var operandHasErrors = IsOperandErrors(node, ref operand, diagnostics);

            // try binding as a type, but back off to binding as an expression if that does not work.
            bool wasUnderscore = IsUnderscore(node.Right);
            if (!tryBindAsType(node.Right, diagnostics, out BindingDiagnosticBag isTypeDiagnostics, out BoundTypeExpression typeExpression) &&
                !wasUnderscore &&
                ((CSharpParseOptions)node.SyntaxTree.Options).IsFeatureEnabled(MessageID.IDS_FeaturePatternMatching))
            {
                // it did not bind as a type; try binding as a constant expression pattern
                var isPatternDiagnostics = BindingDiagnosticBag.GetInstance(diagnostics);
                if ((object)operand.Type == null)
                {
                    if (!operandHasErrors)
                    {
                        isPatternDiagnostics.Add(ErrorCode.ERR_BadPatternExpression, node.Left.Location, operand.Display);
                    }

                    operand = ToBadExpression(operand);
                }

                bool hasErrors = node.Right.HasErrors;
                var convertedExpression = BindExpressionForPattern(operand.Type, node.Right, ref hasErrors, isPatternDiagnostics, out var constantValueOpt, out var wasExpression, out _);
                if (wasExpression)
                {
                    hasErrors |= constantValueOpt is null;
                    isTypeDiagnostics.Free();
                    diagnostics.AddRangeAndFree(isPatternDiagnostics);
                    var boundConstantPattern = new BoundConstantPattern(
                        node.Right, convertedExpression, constantValueOpt ?? ConstantValue.Bad, operand.Type, convertedExpression.Type ?? operand.Type, hasErrors)
#pragma warning disable format
                        { WasCompilerGenerated = true };
#pragma warning restore format
                    return MakeIsPatternExpression(node, operand, boundConstantPattern, resultType, operandHasErrors, diagnostics);
                }

                isPatternDiagnostics.Free();
            }

            diagnostics.AddRangeAndFree(isTypeDiagnostics);
            var targetTypeWithAnnotations = typeExpression.TypeWithAnnotations;
            var targetType = typeExpression.Type;
            if (targetType.IsReferenceType && targetTypeWithAnnotations.NullableAnnotation.IsAnnotated())
            {
                Error(diagnostics, ErrorCode.ERR_IsNullableType, node.Right, targetType);
                operandHasErrors = true;
            }

            var targetTypeKind = targetType.TypeKind;
            if (operandHasErrors || IsOperatorErrors(node, operand.Type, typeExpression, diagnostics))
            {
                return new BoundIsOperator(node, operand, typeExpression, ConversionKind.NoConversion, resultType, hasErrors: true);
            }

            if (wasUnderscore && ((CSharpParseOptions)node.SyntaxTree.Options).IsFeatureEnabled(MessageID.IDS_FeatureRecursivePatterns))
            {
                diagnostics.Add(ErrorCode.WRN_IsTypeNamedUnderscore, node.Right.Location, typeExpression.AliasOpt ?? (Symbol)targetType);
            }

            // Is and As operator should have null ConstantValue as they are not constant expressions.
            // However we perform analysis of is/as expressions at bind time to detect if the expression
            // will always evaluate to a constant to generate warnings (always true/false/null).
            // We also need this analysis result during rewrite to optimize away redundant isinst instructions.
            // We store the conversion from expression's operand type to target type to enable these
            // optimizations during is/as operator rewrite.

            CompoundUseSiteInfo<AssemblySymbol> useSiteInfo = GetNewCompoundUseSiteInfo(diagnostics);

            if (operand.ConstantValueOpt == ConstantValue.Null ||
                operand.Kind == BoundKind.MethodGroup ||
                operand.Type.IsVoidType())
            {
                // warning for cases where the result is always false:
                // (a) "null is TYPE" OR operand evaluates to null
                // (b) operand is a MethodGroup
                // (c) operand is of void type

                // NOTE:    Dev10 violates the SPEC for case (c) above and generates
                // NOTE:    an error ERR_NoExplicitBuiltinConv if the target type
                // NOTE:    is an open type. According to the specification, the result
                // NOTE:    is always false, but no compile time error occurs.
                // NOTE:    We follow the specification and generate WRN_IsAlwaysFalse
                // NOTE:    instead of an error.
                // NOTE:    See Test SyntaxBinderTests.TestIsOperatorWithTypeParameter

                Error(diagnostics, ErrorCode.WRN_IsAlwaysFalse, node, targetType);
                Conversion conv = Conversions.ClassifyConversionFromExpression(operand, targetType, isChecked: CheckOverflowAtRuntime, ref useSiteInfo);
                diagnostics.Add(node, useSiteInfo);
                return new BoundIsOperator(node, operand, typeExpression, conv.Kind, resultType);
            }

            if (targetTypeKind == TypeKind.Dynamic)
            {
                // warning for dynamic target type
                Error(diagnostics, ErrorCode.WRN_IsDynamicIsConfusing,
                    node, node.OperatorToken.Text, targetType.Name,
                    GetSpecialType(SpecialType.System_Object, diagnostics, node).Name // a pretty way of getting the string "Object"
                    );
            }

            var operandType = operand.Type;
            Debug.Assert((object)operandType != null);
            if (operandType.TypeKind == TypeKind.Dynamic)
            {
                // if operand has a dynamic type, we do the same thing as though it were an object
                operandType = GetSpecialType(SpecialType.System_Object, diagnostics, node);
            }

            Conversion conversion = Conversions.ClassifyBuiltInConversion(operandType, targetType, isChecked: CheckOverflowAtRuntime, ref useSiteInfo);
            diagnostics.Add(node, useSiteInfo);
            ReportIsOperatorDiagnostics(node, diagnostics, operandType, targetType, conversion.Kind, operand.ConstantValueOpt);
            return new BoundIsOperator(node, operand, typeExpression, conversion.Kind, resultType);

            bool tryBindAsType(
                ExpressionSyntax possibleType,
                BindingDiagnosticBag diagnostics,
                out BindingDiagnosticBag bindAsTypeDiagnostics,
                out BoundTypeExpression boundType)
            {
                bindAsTypeDiagnostics = BindingDiagnosticBag.GetInstance(withDiagnostics: true, withDependencies: diagnostics.AccumulatesDependencies);
                TypeWithAnnotations targetTypeWithAnnotations = BindType(possibleType, bindAsTypeDiagnostics, out AliasSymbol alias);
                TypeSymbol targetType = targetTypeWithAnnotations.Type;
                boundType = new BoundTypeExpression(possibleType, alias, targetTypeWithAnnotations);
                return !(targetType?.IsErrorType() == true && bindAsTypeDiagnostics.HasAnyResolvedErrors());
            }

        }

        private static void ReportIsOperatorDiagnostics(
            CSharpSyntaxNode syntax,
            BindingDiagnosticBag diagnostics,
            TypeSymbol operandType,
            TypeSymbol targetType,
            ConversionKind conversionKind,
            ConstantValue operandConstantValue)
        {
            // NOTE:    Even though BoundIsOperator and BoundAsOperator will always have no ConstantValue
            // NOTE:    (they are non-constant expressions according to Section 7.19 of the specification),
            // NOTE:    we want to perform constant analysis of is/as expressions to generate warnings if the
            // NOTE:    expression will always be true/false/null.

            ConstantValue constantValue = GetIsOperatorConstantResult(operandType, targetType, conversionKind, operandConstantValue);
            if (constantValue != null)
            {
                if (constantValue.IsBad)
                {
                    Error(diagnostics, ErrorCode.ERR_BadBinaryOps, syntax, "is", operandType, targetType);
                }
                else
                {
                    Debug.Assert(constantValue == ConstantValue.True || constantValue == ConstantValue.False);

                    ErrorCode errorCode = constantValue == ConstantValue.True ? ErrorCode.WRN_IsAlwaysTrue : ErrorCode.WRN_IsAlwaysFalse;
                    Error(diagnostics, errorCode, syntax, targetType);
                }
            }
        }

        /// <summary>
        /// Possible return values:
        ///  - <see cref="ConstantValue.False"/>
        ///  - <see cref="ConstantValue.True"/>
        ///  - <see cref="ConstantValue.Bad"/> - compiler doesn't support the type check, i.e. cannot perform it, even at runtime
        ///  - 'null' value - result is not known at compile time    
        /// </summary>
        internal static ConstantValue GetIsOperatorConstantResult(
            TypeSymbol operandType,
            TypeSymbol targetType,
            ConversionKind conversionKind,
            ConstantValue operandConstantValue,
            bool operandCouldBeNull = true)
        {
            Debug.Assert((object)targetType != null);

            // SPEC:    The result of the operation depends on D and T as follows:
            // SPEC:    1)      If T is a reference type, the result is true if D and T are the same type, if D is a reference type and
            // SPEC:        an implicit reference conversion from D to T exists, or if D is a value type and a boxing conversion from D to T exists.
            // SPEC:    2)      If T is a nullable type, the result is true if D is the underlying type of T.
            // SPEC:    3)      If T is a non-nullable value type, the result is true if D and T are the same type.
            // SPEC:    4)      Otherwise, the result is false.

            // NOTE:    The language specification talks about the runtime evaluation of the is operation.
            // NOTE:    However, we are interested in computing the compile time constant value for the expression.
            // NOTE:    Even though BoundIsOperator and BoundAsOperator will always have no ConstantValue
            // NOTE:    (they are non-constant expressions according to Section 7.19 of the specification),
            // NOTE:    we want to perform constant analysis of is/as expressions during binding to generate warnings
            // NOTE:    (always true/false/null) and during rewriting for optimized codegen.
            // NOTE:
            // NOTE:    Because the heuristic presented here is used to change codegen, it must be conservative. It is acceptable
            // NOTE:    for us to fail to report a warning in cases where humans could logically deduce that the operator will
            // NOTE:    always return false. It is not acceptable to inaccurately warn that the operator will always return false
            // NOTE:    if there are cases where it might succeed.
            // NOTE:
            // NOTE:    These same heuristics are also used in pattern-matching to determine if an expression of the form
            // NOTE:    `e is T x` is permitted. It is an error if `e` cannot be of type `T` according to this method
            // NOTE:    returning ConstantValue.False.
            // NOTE:    The heuristics are also used to determine if a `case T1 x1:` is subsumed by
            // NOTE:    some previous `case T2 x2:` in a switch statement. For that purpose operandType is T1, targetType is T2,
            // NOTE:    and operandCouldBeNull is false; the former subsumes the latter if this method returns ConstantValue.True.
            // NOTE:    Since the heuristic is now used to produce errors in pattern-matching, making it more accurate in the
            // NOTE:    future could be a breaking change.

            // To begin our heuristic: if the operand is literal null then we automatically return that the
            // result is false. You might think that we can simply check to see if the conversion is
            // ConversionKind.NullConversion, but "null is T" for a type parameter T is actually classified
            // as an implicit reference conversion if T is constrained to reference types. Rather
            // than deal with all those special cases we can simply bail out here.

            if (operandConstantValue == ConstantValue.Null)
            {
                return ConstantValue.False;
            }

            Debug.Assert((object)operandType != null);

            operandCouldBeNull =
                operandCouldBeNull &&
                operandType.CanContainNull() && // a non-nullable value type is never null
                (operandConstantValue == null || operandConstantValue == ConstantValue.Null); // a non-null constant is never null

            switch (conversionKind)
            {
                case ConversionKind.ImplicitSpan:
                case ConversionKind.ExplicitSpan:
                case ConversionKind.NoConversion:
                    // Oddly enough, "x is T" can be true even if there is no conversion from x to T!
                    //
                    // Scenario 1: Type parameter compared to System.Enum.
                    //
                    // bool M1<X>(X x) where X : struct { return x is Enum; }
                    //
                    // There is no conversion from X to Enum, not even an explicit conversion. But
                    // nevertheless, X could be constructed as an enumerated type.
                    // However, we can sometimes know that the result will be false.
                    //
                    // Scenario 2a: Constrained type parameter compared to reference type.
                    //
                    // bool M2a<X>(X x) where X : struct { return x is string; }
                    //
                    // We know that X, constrained to struct, will never be string.
                    //
                    // Scenario 2b: Reference type compared to constrained type parameter.
                    //
                    // bool M2b<X>(string x) where X : struct { return x is X; }
                    //
                    // We know that string will never be X, constrained to struct.
                    //
                    // Scenario 3: Value type compared to type parameter.
                    //
                    // bool M3<T>(int x) { return x is T; }
                    //
                    // There is no conversion from int to T, but T could nevertheless be int.
                    //
                    // Scenario 4: Constructed type compared to open type
                    //
                    // bool M4<T>(C<int> x) { return x is C<T>; }
                    //
                    // There is no conversion from C<int> to C<T>, but nevertheless, T might be int.
                    //
                    // Scenario 5: Open type compared to constructed type:
                    //
                    // bool M5<X>(C<X> x) { return x is C<int>);
                    //
                    // Again, X could be int.
                    //
                    // We could then go on to get more complicated. For example,
                    //
                    // bool M6<X>(C<X> x) where X : struct { return x is C<string>; }
                    //
                    // We know that C<X> is never convertible to C<string> no matter what
                    // X is. Or:
                    //
                    // bool M7<T>(Dictionary<int, int> x) { return x is List<T>; }
                    //
                    // We know that no matter what T is, the conversion will never succeed.
                    //
                    // As noted above, we must be conservative. We follow the lead of the native compiler,
                    // which uses the following algorithm:
                    //
                    // * If neither type is open and there is no conversion then the result is always false:

                    if (!operandType.ContainsTypeParameter() && !targetType.ContainsTypeParameter())
                    {
                        return ConstantValue.False;
                    }

                    // * Otherwise, at least one of them is of an open type. If the operand is of value type
                    //   and the target is a class type other than System.Enum, or vice versa, then we are
                    //   in scenario 2, not scenario 1, and can correctly deduce that the result is false.

                    if (operandType.IsValueType && targetType.IsClassType() && targetType.SpecialType != SpecialType.System_Enum ||
                        targetType.IsValueType && operandType.IsClassType() && operandType.SpecialType != SpecialType.System_Enum)
                    {
                        return ConstantValue.False;
                    }

                    // * If either type is a restricted type, the type check isn't supported for some scenarios because
                    //   a restricted type cannot be boxed or unboxed into.
                    if (targetType.IsRestrictedType() || operandType.IsRestrictedType())
                    {
                        if (targetType is TypeParameterSymbol { AllowsRefLikeType: true })
                        {
                            if (!operandType.IsErrorOrRefLikeOrAllowsRefLikeType())
                            {
                                return null;
                            }
                        }
                        else if (operandType is not TypeParameterSymbol { AllowsRefLikeType: true })
                        {
                            if (targetType.IsRefLikeType)
                            {
                                if (operandType is TypeParameterSymbol)
                                {
                                    Debug.Assert(operandType is TypeParameterSymbol { AllowsRefLikeType: false });
                                    return ConstantValue.False;
                                }
                            }
                            else if (operandType.IsRefLikeType)
                            {
                                if (targetType is TypeParameterSymbol)
                                {
                                    Debug.Assert(targetType is TypeParameterSymbol { AllowsRefLikeType: false });
                                    return ConstantValue.False;
                                }
                            }
                        }

                        return ConstantValue.Bad;
                    }

                    // * Otherwise, we give up. Though there are other situations in which we can deduce that
                    //   the result will always be false, such as scenarios 6 and 7, but we do not attempt
                    //   to deduce this.

                    // CONSIDER: we could use TypeUnification.CanUnify to do additional compile-time checking.

                    return null;

                case ConversionKind.ImplicitNumeric:
                case ConversionKind.ExplicitNumeric:
                case ConversionKind.ImplicitEnumeration:
                // case ConversionKind.ExplicitEnumeration: // Handled separately below.
                case ConversionKind.ImplicitConstant:
                case ConversionKind.ImplicitUserDefined:
                case ConversionKind.ExplicitUserDefined:
                case ConversionKind.IntPtr:
                case ConversionKind.ExplicitTuple:
                case ConversionKind.ImplicitTuple:

                    // Consider all the cases where we know that "x is T" must be false just from
                    // the conversion classification.
                    //
                    // If we have "x is T" and the conversion from x to T is numeric or enum then the result must be false.
                    //
                    // If we have "null is T" then obviously that must be false.
                    //
                    // If we have "1 is long" then that must be false. (If we have "1 is int" then it is an identity conversion,
                    // not an implicit constant conversion.
                    //
                    // User-defined and IntPtr conversions are always false for "is".

                    return ConstantValue.False;

                case ConversionKind.ExplicitEnumeration:
                    // Enum-to-enum conversions should be treated the same as unsuccessful struct-to-struct
                    // conversions (i.e. make allowances for type unification, etc)
                    if (operandType.IsEnumType() && targetType.IsEnumType())
                    {
                        goto case ConversionKind.NoConversion;
                    }

                    return ConstantValue.False;

                case ConversionKind.ExplicitNullable:

                    // An explicit nullable conversion is a conversion of one of the following forms:
                    //
                    // 1) X? --> Y?, where X --> Y is an explicit conversion.  (If X --> Y is an implicit
                    //    conversion then X? --> Y? is an implicit nullable conversion.) In this case we
                    //    know that "X? is Y?" must be false because either X? is null, or we have an
                    //    explicit conversion from struct type X to struct type Y, and so X is never of type Y.)
                    //
                    // 2) X --> Y?, where again, X --> Y is an explicit conversion. By the same reasoning
                    //    as in case 1, this must be false.

                    if (targetType.IsNullableType())
                    {
                        return ConstantValue.False;
                    }

                    Debug.Assert(operandType.IsNullableType());

                    // 3) X? --> X. In this case, this is just a different way of writing "x != null".
                    //    We only know what the result will be if the input is known not to be null.
                    if (Conversions.HasIdentityConversion(operandType.GetNullableUnderlyingType(), targetType))
                    {
                        return operandCouldBeNull ? null : ConstantValue.True;
                    }

                    // 4) X? --> Y where the conversion X --> Y is an implicit or explicit value type conversion.
                    //    "X? is Y" again must be false.

                    return ConstantValue.False;

                case ConversionKind.ImplicitReference:
                    return operandCouldBeNull ? null : ConstantValue.True;

                case ConversionKind.ExplicitReference:
                case ConversionKind.Unboxing:
                    // In these three cases, the expression type must be a reference type. Therefore,
                    // the result cannot be determined. The expression could be null or of the wrong type,
                    // resulting in false, or it could be a non-null reference to the appropriate type,
                    // resulting in true.
                    return null;

                case ConversionKind.Identity:
                    // The result of "x is T" can be statically determined to be true if x is an expression
                    // of non-nullable value type T. If x is of reference or nullable value type then
                    // we cannot know, because again, the expression value could be null or it could be good.
                    // If it is of pointer type then we have already given an error.
                    return operandCouldBeNull ? null : ConstantValue.True;

                case ConversionKind.Boxing:

                    // A boxing conversion might be a conversion:
                    //
                    // * From a non-nullable value type to a reference type
                    // * From a nullable value type to a reference type
                    // * From a type parameter that *could* be a value type under construction
                    //   to a reference type
                    //
                    // In the first case we know that the conversion will always succeed and that the
                    // operand is never null, and therefore "is" will always result in true.
                    //
                    // In the second two cases we do not know; either the nullable value type could be
                    // null, or the type parameter could be constructed with a reference type, and it
                    // could be null.
                    return operandCouldBeNull ? null : ConstantValue.True;

                case ConversionKind.ImplicitNullable:
                    // We have "x is T" in one of the following situations:
                    // 1) x is of type X and T is X?.  The value is always true.
                    // 2) x is of type X and T is Y? where X is convertible to Y via an implicit numeric conversion. Eg,
                    //    x is of type int and T is decimal?.  The value is always false.
                    // 3) x is of type X? and T is Y? where X is convertible to Y via an implicit numeric conversion.
                    //    The value is always false.

                    Debug.Assert(targetType.IsNullableType());
                    return operandType.Equals(targetType.GetNullableUnderlyingType(), TypeCompareKind.AllIgnoreOptions)
                        ? ConstantValue.True : ConstantValue.False;

                default:
                case ConversionKind.ImplicitDynamic:
                case ConversionKind.ExplicitDynamic:
                case ConversionKind.ExplicitPointerToInteger:
                case ConversionKind.ExplicitPointerToPointer:
                case ConversionKind.ImplicitPointerToVoid:
                case ConversionKind.ExplicitIntegerToPointer:
                case ConversionKind.ImplicitNullToPointer:
                case ConversionKind.AnonymousFunction:
                case ConversionKind.NullLiteral:
                case ConversionKind.DefaultLiteral:
                case ConversionKind.MethodGroup:
                    // We've either replaced Dynamic with Object, or already bailed out with an error.
                    throw ExceptionUtilities.UnexpectedValue(conversionKind);
            }
        }

        private BoundExpression BindAsOperator(BinaryExpressionSyntax node, BindingDiagnosticBag diagnostics)
        {
            var operand = BindRValueWithoutTargetType(node.Left, diagnostics);
            AliasSymbol alias;
            TypeWithAnnotations targetTypeWithAnnotations = BindType(node.Right, diagnostics, out alias);
            TypeSymbol targetType = targetTypeWithAnnotations.Type;
            var typeExpression = new BoundTypeExpression(node.Right, alias, targetTypeWithAnnotations);
            var targetTypeKind = targetType.TypeKind;
            var resultType = targetType;

            // Is and As operator should have null ConstantValue as they are not constant expressions.
            // However we perform analysis of is/as expressions at bind time to detect if the expression
            // will always evaluate to a constant to generate warnings (always true/false/null).
            // We also need this analysis result during rewrite to optimize away redundant isinst instructions.
            // We store the conversion kind from expression's operand type to target type to enable these
            // optimizations during is/as operator rewrite.

            switch (operand.Kind)
            {
                case BoundKind.UnboundLambda:
                case BoundKind.Lambda:
                case BoundKind.MethodGroup:  // New in Roslyn - see DevDiv #864740.
                    // operand for an is or as expression cannot be a lambda expression or method group
                    if (!operand.HasAnyErrors)
                    {
                        Error(diagnostics, ErrorCode.ERR_LambdaInIsAs, node);
                    }

                    return new BoundAsOperator(node, operand, typeExpression, operandPlaceholder: null, operandConversion: null, resultType, hasErrors: true);

                case BoundKind.TupleLiteral:
                case BoundKind.ConvertedTupleLiteral:
                    if ((object)operand.Type == null)
                    {
                        Error(diagnostics, ErrorCode.ERR_TypelessTupleInAs, node);
                        return new BoundAsOperator(node, operand, typeExpression, operandPlaceholder: null, operandConversion: null, resultType, hasErrors: true);
                    }
                    break;
            }

            if (operand.HasAnyErrors || targetTypeKind == TypeKind.Error)
            {
                // If either operand is bad or target type has errors, bail out preventing more cascading errors.
                return new BoundAsOperator(node, operand, typeExpression, operandPlaceholder: null, operandConversion: null, resultType, hasErrors: true);
            }

            if (targetType.IsReferenceType && targetTypeWithAnnotations.NullableAnnotation.IsAnnotated())
            {
                Error(diagnostics, ErrorCode.ERR_AsNullableType, node.Right, targetType);

                return new BoundAsOperator(node, operand, typeExpression, operandPlaceholder: null, operandConversion: null, resultType, hasErrors: true);
            }
            else if (!targetType.IsReferenceType && !targetType.IsNullableType())
            {
                // SPEC:    In an operation of the form E as T, E must be an expression and T must be a
                // SPEC:    reference type, a type parameter known to be a reference type, or a nullable type.
                if (targetTypeKind == TypeKind.TypeParameter)
                {
                    Error(diagnostics, ErrorCode.ERR_AsWithTypeVar, node, targetType);
                }
                else if (targetTypeKind == TypeKind.Pointer || targetTypeKind == TypeKind.FunctionPointer)
                {
                    Error(diagnostics, ErrorCode.ERR_PointerInAsOrIs, node);
                }
                else
                {
                    Error(diagnostics, ErrorCode.ERR_AsMustHaveReferenceType, node, targetType);
                }

                return new BoundAsOperator(node, operand, typeExpression, operandPlaceholder: null, operandConversion: null, resultType, hasErrors: true);
            }

            // The C# specification states in the section called
            // "Referencing Static Class Types" that it is always
            // illegal to use "as" with a static type. The
            // native compiler actually allows "null as C" for
            // a static type C to be an expression of type C.
            // It also allows "someObject as C" if "someObject"
            // is of type object. To retain compatibility we
            // allow it, but when /warn:5 or higher we break with the native
            // compiler and turn this into a warning.
            if (targetType.IsStatic)
            {
                Error(diagnostics, ErrorCode.WRN_StaticInAsOrIs, node, targetType);
            }

            BoundValuePlaceholder operandPlaceholder;
            BoundExpression operandConversion;

            if (operand.IsLiteralNull())
            {
                // We do not want to warn for the case "null as TYPE" where the null
                // is a literal, because the user might be saying it to cause overload resolution
                // to pick a particular method
                Debug.Assert(operand.Type is null);
                operandPlaceholder = new BoundValuePlaceholder(operand.Syntax, operand.Type).MakeCompilerGenerated();
                operandConversion = CreateConversion(node, operandPlaceholder,
                                                     Conversion.NullLiteral,
                                                     isCast: false, conversionGroupOpt: null, resultType, diagnostics);

                return new BoundAsOperator(node, operand, typeExpression, operandPlaceholder, operandConversion, resultType);
            }

            if (operand.IsLiteralDefault())
            {
                operand = new BoundDefaultExpression(operand.Syntax, targetType: null, constantValueOpt: ConstantValue.Null,
                    type: GetSpecialType(SpecialType.System_Object, diagnostics, node));
            }

            var operandType = operand.Type;
            Debug.Assert((object)operandType != null);
            var operandTypeKind = operandType.TypeKind;

            Debug.Assert(!targetType.IsPointerOrFunctionPointer(), "Should have been caught above");
            if (operandType.IsPointerOrFunctionPointer())
            {
                // operand for an is or as expression cannot be of pointer type
                Error(diagnostics, ErrorCode.ERR_PointerInAsOrIs, node);
                return new BoundAsOperator(node, operand, typeExpression, operandPlaceholder: null, operandConversion: null, resultType, hasErrors: true);
            }

            if (operandTypeKind == TypeKind.Dynamic)
            {
                // if operand has a dynamic type, we do the same thing as though it were an object
                operandType = GetSpecialType(SpecialType.System_Object, diagnostics, node);
                operandTypeKind = operandType.TypeKind;
            }

            if (targetTypeKind == TypeKind.Dynamic)
            {
                // for "as dynamic", we do the same thing as though it were an "as object"
                targetType = GetSpecialType(SpecialType.System_Object, diagnostics, node);
                targetTypeKind = targetType.TypeKind;
            }

            CompoundUseSiteInfo<AssemblySymbol> useSiteInfo = GetNewCompoundUseSiteInfo(diagnostics);
            Conversion conversion = Conversions.ClassifyBuiltInConversion(operandType, targetType, isChecked: CheckOverflowAtRuntime, ref useSiteInfo);
            diagnostics.Add(node, useSiteInfo);
            bool hasErrors = ReportAsOperatorConversionDiagnostics(node, diagnostics, this.Compilation, operandType, targetType, conversion.Kind, operand.ConstantValueOpt);

            if (conversion.Exists)
            {
                operandPlaceholder = new BoundValuePlaceholder(operand.Syntax, operand.Type).MakeCompilerGenerated();
                operandConversion = CreateConversion(node, operandPlaceholder,
                                                     conversion,
                                                     isCast: false, conversionGroupOpt: null, resultType, diagnostics);
            }
            else
            {
                operandPlaceholder = null;
                operandConversion = null;
            }

            return new BoundAsOperator(node, operand, typeExpression, operandPlaceholder, operandConversion, resultType, hasErrors);
        }

        private static bool ReportAsOperatorConversionDiagnostics(
            CSharpSyntaxNode node,
            BindingDiagnosticBag diagnostics,
            CSharpCompilation compilation,
            TypeSymbol operandType,
            TypeSymbol targetType,
            ConversionKind conversionKind,
            ConstantValue operandConstantValue)
        {
            // SPEC:    In an operation of the form E as T, E must be an expression and T must be a reference type,
            // SPEC:    a type parameter known to be a reference type, or a nullable type.
            // SPEC:    Furthermore, at least one of the following must be true, or otherwise a compile-time error occurs:
            // SPEC:    •	An identity (§6.1.1), implicit nullable (§6.1.4), implicit reference (§6.1.6), boxing (§6.1.7),
            // SPEC:        explicit nullable (§6.2.3), explicit reference (§6.2.4), or unboxing (§6.2.5) conversion exists
            // SPEC:        from E to T.
            // SPEC:    •	The type of E or T is an open type.
            // SPEC:    •	E is the null literal.

            // SPEC VIOLATION:  The specification contains an error in the list of legal conversions above.
            // SPEC VIOLATION:  If we have "class C<T, U> where T : U where U : class" then there is
            // SPEC VIOLATION:  an implicit conversion from T to U, but it is not an identity, reference or
            // SPEC VIOLATION:  boxing conversion. It will be one of those at runtime, but at compile time
            // SPEC VIOLATION:  we do not know which, and therefore cannot classify it as any of those.
            // SPEC VIOLATION:  See Microsoft.CodeAnalysis.CSharp.UnitTests.SyntaxBinderTests.TestAsOperator_SpecErrorCase() test for an example.

            // SPEC VIOLATION:  The specification also unintentionally allows the case where requirement 2 above:
            // SPEC VIOLATION:  "The type of E or T is an open type" is true, but type of E is void type, i.e. T is an open type.
            // SPEC VIOLATION:  Dev10 compiler correctly generates an error for this case and we will maintain compatibility.

            bool hasErrors = false;
            switch (conversionKind)
            {
                case ConversionKind.ImplicitReference:
                case ConversionKind.Boxing:
                case ConversionKind.ImplicitNullable:
                case ConversionKind.Identity:
                case ConversionKind.ExplicitNullable:
                case ConversionKind.ExplicitReference:
                case ConversionKind.Unboxing:
                    break;

                default:
                    // Generate an error if there is no possible legal conversion and both the operandType
                    // and the targetType are closed types OR operandType is void type, otherwise we need a runtime check
                    if (!operandType.ContainsTypeParameter() && !targetType.ContainsTypeParameter() ||
                        operandType.IsVoidType())
                    {
                        SymbolDistinguisher distinguisher = new SymbolDistinguisher(compilation, operandType, targetType);
                        Error(diagnostics, ErrorCode.ERR_NoExplicitBuiltinConv, node, distinguisher.First, distinguisher.Second);
                        hasErrors = true;
                    }

                    break;
            }

            if (!hasErrors)
            {
                ReportAsOperatorDiagnostics(node, diagnostics, operandType, targetType, conversionKind, operandConstantValue);
            }

            return hasErrors;
        }

        private static void ReportAsOperatorDiagnostics(
            CSharpSyntaxNode node,
            BindingDiagnosticBag diagnostics,
            TypeSymbol operandType,
            TypeSymbol targetType,
            ConversionKind conversionKind,
            ConstantValue operandConstantValue)
        {
            // NOTE:    Even though BoundIsOperator and BoundAsOperator will always have no ConstantValue
            // NOTE:    (they are non-constant expressions according to Section 7.19 of the specification),
            // NOTE:    we want to perform constant analysis of is/as expressions to generate warnings if the
            // NOTE:    expression will always be true/false/null.

            ConstantValue constantValue = GetAsOperatorConstantResult(operandType, targetType, conversionKind, operandConstantValue);
            if (constantValue != null)
            {
                if (constantValue.IsBad)
                {
                    Error(diagnostics, ErrorCode.ERR_BadBinaryOps, node, "as", operandType, targetType);
                }
                else
                {
                    Debug.Assert(constantValue.IsNull);
                    Error(diagnostics, ErrorCode.WRN_AlwaysNull, node, targetType);
                }
            }
        }

        /// <summary>
        /// Possible return values:
        ///  - <see cref="ConstantValue.Null"/>
        ///  - <see cref="ConstantValue.Bad"/> - compiler doesn't support the type check, i.e. cannot perform it, even at runtime
        ///  - 'null' value - result is not known at compile time    
        /// </summary>
        internal static ConstantValue GetAsOperatorConstantResult(TypeSymbol operandType, TypeSymbol targetType, ConversionKind conversionKind, ConstantValue operandConstantValue)
        {
            // NOTE:    Even though BoundIsOperator and BoundAsOperator will always have no ConstantValue
            // NOTE:    (they are non-constant expressions according to Section 7.19 of the specification),
            // NOTE:    we want to perform constant analysis of is/as expressions during binding to generate warnings (always true/false/null)
            // NOTE:    and during rewriting for optimized codegen.

            ConstantValue isOperatorConstantResult = GetIsOperatorConstantResult(operandType, targetType, conversionKind, operandConstantValue);
            if (isOperatorConstantResult != null)
            {
                if (isOperatorConstantResult.IsBad)
                {
                    return isOperatorConstantResult;
                }

                if (!isOperatorConstantResult.BooleanValue)
                {
                    if (operandType?.IsRefLikeType == true)
                    {
                        return ConstantValue.Bad;
                    }

                    return ConstantValue.Null;
                }
            }

            return null;
        }

        private BoundExpression GenerateNullCoalescingBadBinaryOpsError(BinaryExpressionSyntax node, BoundExpression leftOperand, BoundExpression rightOperand, BindingDiagnosticBag diagnostics)
        {
            Error(diagnostics, ErrorCode.ERR_BadBinaryOps, node, SyntaxFacts.GetText(node.OperatorToken.Kind()), leftOperand.Display, rightOperand.Display);

            leftOperand = BindToTypeForErrorRecovery(leftOperand);
            rightOperand = BindToTypeForErrorRecovery(rightOperand);
            return new BoundNullCoalescingOperator(node, leftOperand, rightOperand,
                leftPlaceholder: null, leftConversion: null, BoundNullCoalescingOperatorResultKind.NoCommonType, @checked: CheckOverflowAtRuntime, CreateErrorType(), hasErrors: true);
        }

        private BoundExpression BindNullCoalescingOperator(BinaryExpressionSyntax node, BindingDiagnosticBag diagnostics)
        {
            var leftOperand = BindValue(node.Left, diagnostics, BindValueKind.RValue);
            leftOperand = BindToNaturalType(leftOperand, diagnostics);
            var rightOperand = BindValue(node.Right, diagnostics, BindValueKind.RValue);

            // If either operand is bad, bail out preventing more cascading errors
            if (leftOperand.HasAnyErrors || rightOperand.HasAnyErrors)
            {
                leftOperand = BindToTypeForErrorRecovery(leftOperand);
                rightOperand = BindToTypeForErrorRecovery(rightOperand);
                return new BoundNullCoalescingOperator(node, leftOperand, rightOperand,
                    leftPlaceholder: null, leftConversion: null, BoundNullCoalescingOperatorResultKind.NoCommonType, @checked: CheckOverflowAtRuntime, CreateErrorType(), hasErrors: true);
            }

            // The specification does not permit the left hand side to be a default literal
            if (leftOperand.IsLiteralDefault())
            {
                Error(diagnostics, ErrorCode.ERR_BadOpOnNullOrDefaultOrNew, node, node.OperatorToken.Text, "default");

                return new BoundNullCoalescingOperator(node, leftOperand, rightOperand,
                    leftPlaceholder: null, leftConversion: null, BoundNullCoalescingOperatorResultKind.NoCommonType, @checked: CheckOverflowAtRuntime, CreateErrorType(), hasErrors: true);
            }

            // SPEC: The type of the expression a ?? b depends on which implicit conversions are available
            // SPEC: between the types of the operands. In order of preference, the type of a ?? b is A0, A, or B,
            // SPEC: where A is the type of a, B is the type of b (provided that b has a type),
            // SPEC: and A0 is the underlying type of A if A is a nullable type, or A otherwise.

            TypeSymbol optLeftType = leftOperand.Type;   // "A"
            TypeSymbol optRightType = rightOperand.Type; // "B"
            bool isLeftNullable = (object)optLeftType != null && optLeftType.IsNullableType();
            TypeSymbol optLeftType0 = isLeftNullable ?  // "A0"
                optLeftType.GetNullableUnderlyingType() :
                optLeftType;

            // SPEC: The left hand side must be either the null literal or it must have a type. Lambdas and method groups do not have a type,
            // SPEC: so using one is an error.
            if (leftOperand.Kind == BoundKind.UnboundLambda || leftOperand.Kind == BoundKind.MethodGroup)
            {
                return GenerateNullCoalescingBadBinaryOpsError(node, leftOperand, rightOperand, diagnostics);
            }

            // SPEC: Otherwise, if A exists and is a non-nullable value type, a compile-time error occurs. First we check for the pre-C# 8.0
            // SPEC: condition, to ensure that we don't allow previously illegal code in old language versions.
            if ((object)optLeftType != null && !optLeftType.IsReferenceType && !isLeftNullable)
            {
                // Prior to C# 8.0, the spec said that the left type must be either a reference type or a nullable value type. This was relaxed
                // with C# 8.0, so if the feature is not enabled then issue a diagnostic and return
                if (!optLeftType.IsValueType)
                {
                    CheckFeatureAvailability(node, MessageID.IDS_FeatureUnconstrainedTypeParameterInNullCoalescingOperator, diagnostics);
                }
                else
                {
                    return GenerateNullCoalescingBadBinaryOpsError(node, leftOperand, rightOperand, diagnostics);
                }
            }

            // SPEC:    If b is a dynamic expression, the result is dynamic. At runtime, a is first
            // SPEC:    evaluated. If a is not null, a is converted to a dynamic type, and this becomes
            // SPEC:    the result. Otherwise, b is evaluated, and the outcome becomes the result.
            //
            // Note that there is no runtime dynamic dispatch since comparison with null is not a dynamic operation.
            CompoundUseSiteInfo<AssemblySymbol> useSiteInfo = GetNewCompoundUseSiteInfo(diagnostics);

            if ((object)optRightType != null && optRightType.IsDynamic())
            {
                var leftPlaceholder = new BoundValuePlaceholder(leftOperand.Syntax, optLeftType).MakeCompilerGenerated();
                var objectType = GetSpecialType(SpecialType.System_Object, diagnostics, node);
                var leftConversion = CreateConversion(node, leftPlaceholder,
                                                      Conversions.ClassifyConversionFromExpression(leftOperand, objectType, isChecked: CheckOverflowAtRuntime, ref useSiteInfo),
                                                      isCast: false, conversionGroupOpt: null, objectType, diagnostics);

                rightOperand = BindToNaturalType(rightOperand, diagnostics);
                diagnostics.Add(node, useSiteInfo);
                return new BoundNullCoalescingOperator(node, leftOperand, rightOperand,
                    leftPlaceholder, leftConversion, BoundNullCoalescingOperatorResultKind.RightDynamicType, @checked: CheckOverflowAtRuntime, optRightType);
            }

            // SPEC:    Otherwise, if A exists and is a nullable type and an implicit conversion exists from b to A0,
            // SPEC:    the result type is A0. At run-time, a is first evaluated. If a is not null,
            // SPEC:    a is unwrapped to type A0, and this becomes the result.
            // SPEC:    Otherwise, b is evaluated and converted to type A0, and this becomes the result.

            if (isLeftNullable)
            {
                var rightConversion = Conversions.ClassifyImplicitConversionFromExpression(rightOperand, optLeftType0, ref useSiteInfo);
                if (rightConversion.Exists)
                {
                    var leftPlaceholder = new BoundValuePlaceholder(leftOperand.Syntax, optLeftType0).MakeCompilerGenerated();
                    diagnostics.Add(node, useSiteInfo);
                    var convertedRightOperand = CreateConversion(rightOperand, rightConversion, optLeftType0, diagnostics);
                    // Note: we use an identity conversion for LHS and let lowering get 'a0' from 'a' with GetValueOrDefault
                    return new BoundNullCoalescingOperator(node, leftOperand, convertedRightOperand,
                        leftPlaceholder, leftConversion: leftPlaceholder, BoundNullCoalescingOperatorResultKind.LeftUnwrappedType, @checked: CheckOverflowAtRuntime, optLeftType0);
                }
            }

            // SPEC:    Otherwise, if A exists and an implicit conversion exists from b to A, the result type is A.
            // SPEC:    At run-time, a is first evaluated. If a is not null, a becomes the result.
            // SPEC:    Otherwise, b is evaluated and converted to type A, and this becomes the result.

            if ((object)optLeftType != null)
            {
                var rightConversion = Conversions.ClassifyImplicitConversionFromExpression(rightOperand, optLeftType, ref useSiteInfo);
                if (rightConversion.Exists)
                {
                    var convertedRightOperand = CreateConversion(rightOperand, rightConversion, optLeftType, diagnostics);
                    var leftPlaceholder = new BoundValuePlaceholder(leftOperand.Syntax, optLeftType).MakeCompilerGenerated();
                    diagnostics.Add(node, useSiteInfo);
                    return new BoundNullCoalescingOperator(node, leftOperand, convertedRightOperand,
                        leftPlaceholder, leftConversion: leftPlaceholder, BoundNullCoalescingOperatorResultKind.LeftType, @checked: CheckOverflowAtRuntime, optLeftType);
                }
            }

            // SPEC:    Otherwise, if b has a type B and an implicit conversion exists from a to B,
            // SPEC:    the result type is B. At run-time, a is first evaluated. If a is not null,
            // SPEC:    a is unwrapped to type A0 (if A exists and is nullable) and converted to type B,
            // SPEC:    and this becomes the result. Otherwise, b is evaluated and becomes the result.

            // SPEC VIOLATION:  Native compiler violates the specification here and implements this part based on
            // SPEC VIOLATION:  whether A is a nullable type or not.
            // SPEC VIOLATION:  We will maintain compatibility with the native compiler and do the same.
            // SPEC VIOLATION:  Following SPEC PROPOSAL states the current implementations in both compilers:

            // SPEC PROPOSAL:    Otherwise, if A exists and is a nullable type and if b has a type B and
            // SPEC PROPOSAL:    an implicit conversion exists from A0 to B, the result type is B.
            // SPEC PROPOSAL:    At run-time, a is first evaluated. If a is not null, a is unwrapped to type A0
            // SPEC PROPOSAL:    and converted to type B, and this becomes the result.
            // SPEC PROPOSAL:    Otherwise, b is evaluated and becomes the result.

            // SPEC PROPOSAL:    Otherwise, if A does not exist or is a non-nullable type and if b has a type B and
            // SPEC PROPOSAL:    an implicit conversion exists from a to B, the result type is B.
            // SPEC PROPOSAL:    At run-time, a is first evaluated. If a is not null, a is converted to type B,
            // SPEC PROPOSAL:    and this becomes the result. Otherwise, b is evaluated and becomes the result.

            // See test CodeGenTests.TestNullCoalescingOperatorWithNullableConversions for an example.

            if ((object)optRightType != null)
            {
                rightOperand = BindToNaturalType(rightOperand, diagnostics);
                Conversion leftConversionClassification;
                BoundNullCoalescingOperatorResultKind resultKind;

                if (isLeftNullable)
                {
                    // This is the SPEC VIOLATION case.
                    // Note that at runtime we need two conversions on the left operand:
                    //      1) Explicit nullable conversion from leftOperand to optLeftType0 and
                    //      2) Implicit conversion from optLeftType0 to optRightType.
                    // We just store the second conversion in the bound node and insert the first conversion during rewriting
                    // the null coalescing operator. See method LocalRewriter.GetConvertedLeftForNullCoalescingOperator.

                    leftConversionClassification = Conversions.ClassifyImplicitConversionFromType(optLeftType0, optRightType, ref useSiteInfo);
                    resultKind = BoundNullCoalescingOperatorResultKind.LeftUnwrappedRightType;

                    if (leftConversionClassification.Exists)
                    {
                        var leftPlaceholder = new BoundValuePlaceholder(leftOperand.Syntax, optLeftType0).MakeCompilerGenerated();
                        var leftConversion = CreateConversion(node, leftPlaceholder, leftConversionClassification, isCast: false, conversionGroupOpt: null, optRightType, diagnostics);

                        diagnostics.Add(node, useSiteInfo);
                        return new BoundNullCoalescingOperator(node, leftOperand, rightOperand, leftPlaceholder, leftConversion, resultKind, @checked: CheckOverflowAtRuntime, optRightType);
                    }
                }
                else
                {
                    leftConversionClassification = Conversions.ClassifyImplicitConversionFromExpression(leftOperand, optRightType, ref useSiteInfo);
                    resultKind = BoundNullCoalescingOperatorResultKind.RightType;

                    if (leftConversionClassification.Exists)
                    {
                        var leftPlaceholder = new BoundValuePlaceholder(leftOperand.Syntax, optLeftType).MakeCompilerGenerated();
                        var leftConversion = CreateConversion(node, leftPlaceholder, leftConversionClassification, isCast: false, conversionGroupOpt: null, optRightType, diagnostics);

                        diagnostics.Add(node, useSiteInfo);
                        return new BoundNullCoalescingOperator(node, leftOperand, rightOperand, leftPlaceholder, leftConversion, resultKind, @checked: CheckOverflowAtRuntime, optRightType);
                    }
                }
            }

            // SPEC:    Otherwise, a and b are incompatible, and a compile-time error occurs.
            diagnostics.Add(node, useSiteInfo);
            return GenerateNullCoalescingBadBinaryOpsError(node, leftOperand, rightOperand, diagnostics);
        }

        private BoundExpression BindNullCoalescingAssignmentOperator(AssignmentExpressionSyntax node, BindingDiagnosticBag diagnostics)
        {
            MessageID.IDS_FeatureCoalesceAssignmentExpression.CheckFeatureAvailability(diagnostics, node.OperatorToken);

            BoundExpression leftOperand = BindValue(node.Left, diagnostics, BindValueKind.CompoundAssignment);
            ReportSuppressionIfNeeded(leftOperand, diagnostics);
            BoundExpression rightOperand = BindValue(node.Right, diagnostics, BindValueKind.RValue);

            // If either operand is bad, bail out preventing more cascading errors
            if (leftOperand.HasAnyErrors || rightOperand.HasAnyErrors)
            {
                leftOperand = BindToTypeForErrorRecovery(leftOperand);
                rightOperand = BindToTypeForErrorRecovery(rightOperand);
                return new BoundNullCoalescingAssignmentOperator(node, leftOperand, rightOperand, CreateErrorType(), hasErrors: true);
            }

            // Given a ??= b, the type of a is A, the type of B is b, and if A is a nullable value type, the underlying
            // non-nullable value type of A is A0.
            TypeSymbol leftType = leftOperand.Type;
            Debug.Assert((object)leftType != null);

            // If A is a non-nullable value type, a compile-time error occurs
            if (leftType.IsValueType && !leftType.IsNullableType())
            {
                return GenerateNullCoalescingAssignmentBadBinaryOpsError(node, leftOperand, rightOperand, diagnostics);
            }

            CompoundUseSiteInfo<AssemblySymbol> useSiteInfo = GetNewCompoundUseSiteInfo(diagnostics);

            // If A0 exists and B is implicitly convertible to A0, then the result type of this expression is A0, except if B is dynamic.
            // This differs from most assignments such that you cannot directly replace a with (a ??= b).
            // The exception for dynamic is called out in the spec, it's the same behavior that ?? has with respect to dynamic.
            if (leftType.IsNullableType())
            {
                var underlyingLeftType = leftType.GetNullableUnderlyingType();
                var underlyingRightConversion = Conversions.ClassifyImplicitConversionFromExpression(rightOperand, underlyingLeftType, ref useSiteInfo);
                if (underlyingRightConversion.Exists && rightOperand.Type?.IsDynamic() != true)
                {
                    diagnostics.Add(node, useSiteInfo);
                    var convertedRightOperand = CreateConversion(rightOperand, underlyingRightConversion, underlyingLeftType, diagnostics);
                    return new BoundNullCoalescingAssignmentOperator(node, leftOperand, convertedRightOperand, underlyingLeftType);
                }
            }

            // If an implicit conversion exists from B to A, we store that conversion. At runtime, a is first evaluated. If
            // a is not null, b is not evaluated. If a is null, b is evaluated and converted to type A, and is stored in a.
            // Reset useSiteDiagnostics because they could have been used populated incorrectly from attempting to bind
            // as the nullable underlying value type case.
            useSiteInfo = new CompoundUseSiteInfo<AssemblySymbol>(useSiteInfo);
            var rightConversion = Conversions.ClassifyImplicitConversionFromExpression(rightOperand, leftType, ref useSiteInfo);
            diagnostics.Add(node, useSiteInfo);
            if (rightConversion.Exists)
            {
                var convertedRightOperand = CreateConversion(rightOperand, rightConversion, leftType, diagnostics);
                return new BoundNullCoalescingAssignmentOperator(node, leftOperand, convertedRightOperand, leftType);
            }

            // a and b are incompatible and a compile-time error occurs
            return GenerateNullCoalescingAssignmentBadBinaryOpsError(node, leftOperand, rightOperand, diagnostics);
        }

        private BoundExpression GenerateNullCoalescingAssignmentBadBinaryOpsError(AssignmentExpressionSyntax node, BoundExpression leftOperand, BoundExpression rightOperand, BindingDiagnosticBag diagnostics)
        {
            Error(diagnostics, ErrorCode.ERR_BadBinaryOps, node, SyntaxFacts.GetText(node.OperatorToken.Kind()), leftOperand.Display, rightOperand.Display);
            leftOperand = BindToTypeForErrorRecovery(leftOperand);
            rightOperand = BindToTypeForErrorRecovery(rightOperand);
            return new BoundNullCoalescingAssignmentOperator(node, leftOperand, rightOperand, CreateErrorType(), hasErrors: true);
        }

        /// <remarks>
        /// From ExpressionBinder::EnsureQMarkTypesCompatible:
        ///
        /// The v2.0 specification states that the types of the second and third operands T and S of a conditional operator
        /// must be TT and TS such that either (a) TT==TS, or (b), TT->TS or TS->TT but not both.
        ///
        /// Unfortunately that is not what we implemented in v2.0.  Instead, we implemented
        /// that either (a) TT=TS or (b) T->TS or S->TT but not both.  That is, we looked at the
        /// convertibility of the expressions, not the types.
        ///
        ///
        /// Changing that to the algorithm in the standard would be a breaking change.
        ///
        /// b ? (Func&lt;int&gt;)(delegate(){return 1;}) : (delegate(){return 2;})
        ///
        /// and
        ///
        /// b ? 0 : myenum
        ///
        /// would suddenly stop working.  (The first because o2 has no type, the second because 0 goes to
        /// any enum but enum doesn't go to int.)
        ///
        /// It gets worse.  We would like the 3.0 language features which require type inference to use
        /// a consistent algorithm, and that furthermore, the algorithm be smart about choosing the best
        /// of a set of types.  However, the language committee has decided that this algorithm will NOT
        /// consume information about the convertibility of expressions. Rather, it will gather up all
        /// the possible types and then pick the "largest" of them.
        ///
        /// To maintain backwards compatibility while still participating in the spirit of consistency,
        /// we implement an algorithm here which picks the type based on expression convertibility, but
        /// if there is a conflict, then it chooses the larger type rather than producing a type error.
        /// This means that b?0:myshort will have type int rather than producing an error (because 0->short,
        /// myshort->int).
        /// </remarks>
        private BoundExpression BindConditionalOperator(ConditionalExpressionSyntax node, BindingDiagnosticBag diagnostics)
        {
            var whenTrue = node.WhenTrue.CheckAndUnwrapRefExpression(diagnostics, out var whenTrueRefKind);
            var whenFalse = node.WhenFalse.CheckAndUnwrapRefExpression(diagnostics, out var whenFalseRefKind);

            var isRef = whenTrueRefKind == RefKind.Ref && whenFalseRefKind == RefKind.Ref;
            if (!isRef)
            {
                if (whenFalseRefKind == RefKind.Ref)
                {
                    diagnostics.Add(ErrorCode.ERR_RefConditionalNeedsTwoRefs, whenFalse.GetFirstToken().GetLocation());
                }

                if (whenTrueRefKind == RefKind.Ref)
                {
                    diagnostics.Add(ErrorCode.ERR_RefConditionalNeedsTwoRefs, whenTrue.GetFirstToken().GetLocation());
                }
            }
            else
            {
                CheckFeatureAvailability(node, MessageID.IDS_FeatureRefConditional, diagnostics);
            }

            return isRef ? BindRefConditionalOperator(node, whenTrue, whenFalse, diagnostics) : BindValueConditionalOperator(node, whenTrue, whenFalse, diagnostics);
        }

#nullable enable
        private BoundExpression BindValueConditionalOperator(ConditionalExpressionSyntax node, ExpressionSyntax whenTrue, ExpressionSyntax whenFalse, BindingDiagnosticBag diagnostics)
        {
            BoundExpression condition = BindBooleanExpression(node.Condition, diagnostics);
            BoundExpression trueExpr = BindValue(whenTrue, diagnostics, BindValueKind.RValue);
            BoundExpression falseExpr = BindValue(whenFalse, diagnostics, BindValueKind.RValue);
            CompoundUseSiteInfo<AssemblySymbol> useSiteInfo = GetNewCompoundUseSiteInfo(diagnostics);
            ConstantValue? constantValue = null;
            TypeSymbol? bestType = BestTypeInferrer.InferBestTypeForConditionalOperator(trueExpr, falseExpr, this.Conversions, out bool hadMultipleCandidates, ref useSiteInfo);
            diagnostics.Add(node, useSiteInfo);

            if (bestType is null)
            {
                ErrorCode noCommonTypeError = hadMultipleCandidates ? ErrorCode.ERR_AmbigQM : ErrorCode.ERR_InvalidQM;
                constantValue = FoldConditionalOperator(condition, trueExpr, falseExpr);
                return new BoundUnconvertedConditionalOperator(node, condition, trueExpr, falseExpr, constantValue, noCommonTypeError, hasErrors: constantValue?.IsBad == true);
            }

            bool hasErrors;
            if (bestType.IsErrorType())
            {
                trueExpr = BindToNaturalType(trueExpr, diagnostics, reportNoTargetType: false);
                falseExpr = BindToNaturalType(falseExpr, diagnostics, reportNoTargetType: false);
                hasErrors = true;
            }
            else
            {
                trueExpr = GenerateConversionForAssignment(bestType, trueExpr, diagnostics);
                falseExpr = GenerateConversionForAssignment(bestType, falseExpr, diagnostics);
                hasErrors = trueExpr.HasAnyErrors || falseExpr.HasAnyErrors;
            }

            if (!hasErrors)
            {
                constantValue = FoldConditionalOperator(condition, trueExpr, falseExpr);
                hasErrors = constantValue != null && constantValue.IsBad;
            }

            return new BoundConditionalOperator(node, isRef: false, condition, trueExpr, falseExpr, constantValue, naturalTypeOpt: bestType, wasTargetTyped: false, bestType, hasErrors);
        }
#nullable disable

        private BoundExpression BindRefConditionalOperator(ConditionalExpressionSyntax node, ExpressionSyntax whenTrue, ExpressionSyntax whenFalse, BindingDiagnosticBag diagnostics)
        {
            BoundExpression condition = BindBooleanExpression(node.Condition, diagnostics);
            BoundExpression trueExpr = BindValue(whenTrue, diagnostics, BindValueKind.RValue | BindValueKind.RefersToLocation);
            BoundExpression falseExpr = BindValue(whenFalse, diagnostics, BindValueKind.RValue | BindValueKind.RefersToLocation);
            bool hasErrors = trueExpr.HasErrors | falseExpr.HasErrors;
            TypeSymbol trueType = trueExpr.Type;
            TypeSymbol falseType = falseExpr.Type;

            TypeSymbol type;
            if (!Conversions.HasIdentityConversion(trueType, falseType))
            {
                if (!hasErrors)
                    diagnostics.Add(ErrorCode.ERR_RefConditionalDifferentTypes, falseExpr.Syntax.Location, trueType);

                type = CreateErrorType();
                hasErrors = true;
            }
            else
            {
                CompoundUseSiteInfo<AssemblySymbol> useSiteInfo = GetNewCompoundUseSiteInfo(diagnostics);
                type = BestTypeInferrer.InferBestTypeForConditionalOperator(trueExpr, falseExpr, this.Conversions, hadMultipleCandidates: out _, ref useSiteInfo);
                diagnostics.Add(node, useSiteInfo);

                Debug.Assert(type is { });
                Debug.Assert(Conversions.HasIdentityConversion(trueType, type));
                Debug.Assert(Conversions.HasIdentityConversion(falseType, type));
            }

            trueExpr = BindToNaturalType(trueExpr, diagnostics, reportNoTargetType: false);
            falseExpr = BindToNaturalType(falseExpr, diagnostics, reportNoTargetType: false);
            return new BoundConditionalOperator(node, isRef: true, condition, trueExpr, falseExpr, constantValueOpt: null, type, wasTargetTyped: false, type, hasErrors);
        }
    }

    partial class RefSafetyAnalysis
    {
        private void ValidateRefConditionalOperator(SyntaxNode node, BoundExpression trueExpr, BoundExpression falseExpr, BindingDiagnosticBag diagnostics)
        {
            var currentScope = _localScopeDepth;

            // val-escape must agree on both branches.
            SafeContext whenTrueEscape = GetValEscape(trueExpr, currentScope);
            SafeContext whenFalseEscape = GetValEscape(falseExpr, currentScope);

            if (whenTrueEscape != whenFalseEscape)
            {
                // ask the one with narrower escape, for the wider - hopefully the errors will make the violation easier to fix.
                if (!whenFalseEscape.IsConvertibleTo(whenTrueEscape))
                    CheckValEscape(falseExpr.Syntax, falseExpr, currentScope, whenTrueEscape, checkingReceiver: false, diagnostics: diagnostics);
                else
                    CheckValEscape(trueExpr.Syntax, trueExpr, currentScope, whenFalseEscape, checkingReceiver: false, diagnostics: diagnostics);

                diagnostics.Add(_inUnsafeRegion ? ErrorCode.WRN_MismatchedRefEscapeInTernary : ErrorCode.ERR_MismatchedRefEscapeInTernary, node.Location);
            }
        }
    }

    partial class Binder
    {
        /// <summary>
        /// Constant folding for conditional (aka ternary) operators.
        /// </summary>
        private static ConstantValue FoldConditionalOperator(BoundExpression condition, BoundExpression trueExpr, BoundExpression falseExpr)
        {
            ConstantValue trueValue = trueExpr.ConstantValueOpt;
            if (trueValue == null || trueValue.IsBad)
            {
                return trueValue;
            }

            ConstantValue falseValue = falseExpr.ConstantValueOpt;
            if (falseValue == null || falseValue.IsBad)
            {
                return falseValue;
            }

            ConstantValue conditionValue = condition.ConstantValueOpt;
            if (conditionValue == null || conditionValue.IsBad)
            {
                return conditionValue;
            }
            else if (conditionValue == ConstantValue.True)
            {
                return trueValue;
            }
            else if (conditionValue == ConstantValue.False)
            {
                return falseValue;
            }
            else
            {
                return ConstantValue.Bad;
            }
        }

        private void CheckNativeIntegerFeatureAvailability(BinaryOperatorKind operatorKind, SyntaxNode syntax, BindingDiagnosticBag diagnostics)
        {
            if (Compilation.Assembly.RuntimeSupportsNumericIntPtr)
            {
                return;
            }

            switch (operatorKind & BinaryOperatorKind.TypeMask)
            {
                case BinaryOperatorKind.NInt:
                case BinaryOperatorKind.NUInt:
                    CheckFeatureAvailability(syntax, MessageID.IDS_FeatureNativeInt, diagnostics);
                    break;
            }
        }

        private void CheckNativeIntegerFeatureAvailability(UnaryOperatorKind operatorKind, SyntaxNode syntax, BindingDiagnosticBag diagnostics)
        {
            if (Compilation.Assembly.RuntimeSupportsNumericIntPtr)
            {
                return;
            }

            switch (operatorKind & UnaryOperatorKind.TypeMask)
            {
                case UnaryOperatorKind.NInt:
                case UnaryOperatorKind.NUInt:
                    CheckFeatureAvailability(syntax, MessageID.IDS_FeatureNativeInt, diagnostics);
                    break;
            }
        }
    }
}<|MERGE_RESOLUTION|>--- conflicted
+++ resolved
@@ -1630,11 +1630,7 @@
                 return true;
             }
 
-<<<<<<< HEAD
-            if (type is not NamedTypeSymbol { IsInterface: false } namedType)
-=======
-            if (type.Kind != SymbolKind.NamedType || type.IsNullableType())
->>>>>>> bbf3c0ed
+            if (type is not NamedTypeSymbol { IsInterface: false } namedType || namedType.IsNullableType())
             {
                 diagnostics.Add(left.Syntax, useSiteInfo);
                 return false;
@@ -1653,13 +1649,8 @@
             // Stack Trace:
             //     at CallSite.Target(Closure, CallSite, Object, Nullable`1)
             //     at System.Dynamic.UpdateDelegates.UpdateAndExecute2[T0,T1,TRet](CallSite site, T0 arg0, T1 arg1)
-<<<<<<< HEAD
-            var result = hasApplicableBooleanOperator(namedType, isNegative ? WellKnownMemberNames.FalseOperatorName : WellKnownMemberNames.TrueOperatorName, type, ref useSiteInfo, out userDefinedOperator);
-=======
-            var namedType = type as NamedTypeSymbol;
             var operandPlaceholder = new BoundValuePlaceholder(left.Syntax, namedType).MakeCompilerGenerated();
             UnaryOperatorAnalysisResult result = operatorOverloadResolution(left.Syntax, operandPlaceholder, isNegative ? UnaryOperatorKind.False : UnaryOperatorKind.True, diagnostics);
->>>>>>> bbf3c0ed
 
             if (result.HasValue)
             {
