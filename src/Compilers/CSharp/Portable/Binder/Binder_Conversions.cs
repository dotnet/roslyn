--- conflicted
+++ resolved
@@ -536,37 +536,23 @@
             var collectionTypeKind = ConversionsBase.GetCollectionExpressionTypeKind(Compilation, targetType, out elementType);
             switch (collectionTypeKind)
             {
-<<<<<<< HEAD
-                case CollectionLiteralTypeKind.CollectionInitializer:
-                    return BindCollectionInitializerCollectionLiteral(node, collectionTypeKind, targetType, wasCompilerGenerated: wasCompilerGenerated, diagnostics);
-                case CollectionLiteralTypeKind.Array:
-                case CollectionLiteralTypeKind.Span:
-                case CollectionLiteralTypeKind.ReadOnlySpan:
-                    return BindArrayOrSpanCollectionLiteral(node, targetType, wasCompilerGenerated: wasCompilerGenerated, collectionTypeKind, elementType!, diagnostics);
-                case CollectionLiteralTypeKind.CollectionBuilder:
-                    return BindCollectionBuilderCollectionLiteral(node, (NamedTypeSymbol)targetType, wasCompilerGenerated: wasCompilerGenerated, diagnostics);
-                case CollectionLiteralTypeKind.ListInterface:
-                    return BindListInterfaceCollectionLiteral(node, targetType, wasCompilerGenerated: wasCompilerGenerated, elementType!, diagnostics);
-                case CollectionLiteralTypeKind.None:
-                    return BindCollectionLiteralForErrorRecovery(node, targetType, diagnostics);
-=======
                 case CollectionExpressionTypeKind.CollectionInitializer:
                     return BindCollectionInitializerCollectionExpression(node, collectionTypeKind, targetType, wasCompilerGenerated: wasCompilerGenerated, diagnostics);
                 case CollectionExpressionTypeKind.Array:
                 case CollectionExpressionTypeKind.Span:
                 case CollectionExpressionTypeKind.ReadOnlySpan:
                     return BindArrayOrSpanCollectionExpression(node, targetType, wasCompilerGenerated: wasCompilerGenerated, collectionTypeKind, elementType!, diagnostics);
+                case CollectionExpressionTypeKind.CollectionBuilder:
+                    return BindCollectionBuilderCollectionExpression(node, (NamedTypeSymbol)targetType, wasCompilerGenerated: wasCompilerGenerated, diagnostics);
                 case CollectionExpressionTypeKind.ListInterface:
                     return BindListInterfaceCollectionExpression(node, targetType, wasCompilerGenerated: wasCompilerGenerated, elementType!, diagnostics);
                 case CollectionExpressionTypeKind.None:
                     return BindCollectionExpressionForErrorRecovery(node, targetType, diagnostics);
->>>>>>> 6f892bbf
                 default:
                     throw ExceptionUtilities.UnexpectedValue(collectionTypeKind);
             }
         }
 
-<<<<<<< HEAD
         internal bool TryGetCollectionIterationType(ExpressionSyntax syntax, TypeSymbol collectionType, out TypeWithAnnotations iterationType)
         {
             BoundExpression collectionExpr = new BoundValuePlaceholder(syntax, collectionType);
@@ -580,12 +566,8 @@
                 builder: out _);
         }
 
-        private BoundCollectionLiteralExpression BindArrayOrSpanCollectionLiteral(
-            BoundUnconvertedCollectionLiteralExpression node,
-=======
         private BoundCollectionExpression BindArrayOrSpanCollectionExpression(
             BoundUnconvertedCollectionExpression node,
->>>>>>> 6f892bbf
             TypeSymbol targetType,
             bool wasCompilerGenerated,
             CollectionExpressionTypeKind collectionTypeKind,
@@ -623,7 +605,7 @@
             var builder = ArrayBuilder<BoundExpression>.GetInstance(elements.Length);
             foreach (var element in elements)
             {
-                builder.Add(ConvertCollectionLiteralArrayElement(element, elementType, diagnostics));
+                builder.Add(ConvertCollectionExpressionArrayElement(element, elementType, diagnostics));
             }
             return new BoundCollectionExpression(
                 syntax,
@@ -636,7 +618,7 @@
             { WasCompilerGenerated = wasCompilerGenerated };
         }
 
-        private BoundExpression ConvertCollectionLiteralArrayElement(BoundExpression element, TypeSymbol elementType, BindingDiagnosticBag diagnostics)
+        private BoundExpression ConvertCollectionExpressionArrayElement(BoundExpression element, TypeSymbol elementType, BindingDiagnosticBag diagnostics)
         {
             var useSiteInfo = GetNewCompoundUseSiteInfo(diagnostics);
             var conversion = Conversions.ClassifyImplicitConversionFromExpression(element, elementType, ref useSiteInfo);
@@ -768,8 +750,8 @@
                 hasErrors: true);
         }
 
-        private BoundCollectionLiteralExpression BindCollectionBuilderCollectionLiteral(
-            BoundUnconvertedCollectionLiteralExpression node,
+        private BoundCollectionExpression BindCollectionBuilderCollectionExpression(
+            BoundUnconvertedCollectionExpression node,
             NamedTypeSymbol targetType,
             bool wasCompilerGenerated,
             BindingDiagnosticBag diagnostics)
@@ -784,14 +766,14 @@
             if (!elementTypeOriginalDefinition.HasType)
             {
                 diagnostics.Add(ErrorCode.ERR_CollectionBuilderNoElementType, syntax, targetType);
-                return BindCollectionLiteralForErrorRecovery(node, targetType, diagnostics);
+                return BindCollectionExpressionForErrorRecovery(node, targetType, diagnostics);
             }
 
             var constructMethod = GetCollectionBuilderMethod(syntax, targetType, elementTypeOriginalDefinition.Type, builderType, methodName, diagnostics);
             if (constructMethod is null)
             {
                 diagnostics.Add(ErrorCode.ERR_CollectionBuilderAttributeMethodNotFound, syntax, methodName ?? "", elementTypeOriginalDefinition, targetTypeOriginalDefinition);
-                return BindCollectionLiteralForErrorRecovery(node, targetType, diagnostics);
+                return BindCollectionExpressionForErrorRecovery(node, targetType, diagnostics);
             }
 
             ReportDiagnosticsIfObsolete(diagnostics, constructMethod.ContainingType, syntax, hasBaseReceiver: false);
@@ -804,16 +786,16 @@
             var elementType = spanType.TypeArgumentsWithAnnotationsNoUseSiteDiagnostics[0].Type;
 
             var elements = node.Elements;
-            if (elements.Any(e => e is BoundCollectionLiteralSpreadElement))
+            if (elements.Any(e => e is BoundCollectionExpressionSpreadElement))
             {
                 // The array initializer includes at least one spread element, so we'll create an intermediate List<T> instance.
                 // https://github.com/dotnet/roslyn/issues/68785: Avoid intermediate List<T> if all spread elements have Length property.
                 // https://github.com/dotnet/roslyn/issues/68785: Use CollectionsMarshal.AsSpan<T>(List<T>) to create a span
                 // from the list, to avoid creating an additional intermediate array.
                 _ = GetWellKnownTypeMember(WellKnownMember.System_Collections_Generic_List_T__ToArray, diagnostics, syntax: syntax);
-                var result = BindCollectionInitializerCollectionLiteral(
+                var result = BindCollectionInitializerCollectionExpression(
                     node,
-                    CollectionLiteralTypeKind.CollectionBuilder,
+                    CollectionExpressionTypeKind.CollectionBuilder,
                     GetWellKnownType(WellKnownType.System_Collections_Generic_List_T, diagnostics, syntax).Construct(elementType),
                     wasCompilerGenerated: wasCompilerGenerated,
                     diagnostics);
@@ -824,11 +806,11 @@
             var builder = ArrayBuilder<BoundExpression>.GetInstance(elements.Length);
             foreach (var element in elements)
             {
-                builder.Add(ConvertCollectionLiteralArrayElement(element, elementType, diagnostics));
-            }
-            return new BoundCollectionLiteralExpression(
+                builder.Add(ConvertCollectionExpressionArrayElement(element, elementType, diagnostics));
+            }
+            return new BoundCollectionExpression(
                 syntax,
-                CollectionLiteralTypeKind.CollectionBuilder,
+                CollectionExpressionTypeKind.CollectionBuilder,
                 implicitReceiver,
                 collectionCreation: null,
                 collectionBuilderMethod: constructMethod,
