--- conflicted
+++ resolved
@@ -641,30 +641,6 @@
                 {
                     collectionCreation = new BoundBadExpression(syntax, LookupResultKind.NotCreatable, ImmutableArray<Symbol?>.Empty, ImmutableArray<BoundExpression>.Empty, targetType);
                 }
-<<<<<<< HEAD
-            }
-            else if ((collectionTypeKind == CollectionExpressionTypeKind.ArrayInterface && isListInterfaceThatRequiresList(targetType)) ||
-                elements.Any(e => e is BoundCollectionExpressionSpreadElement)) // https://github.com/dotnet/roslyn/issues/68785: Avoid intermediate List<T> if all spread elements have Length property.
-            {
-                Debug.Assert(elementType is { });
-
-                var implicitReceiverType = GetWellKnownType(WellKnownType.System_Collections_Generic_List_T, diagnostics, node.Syntax).Construct(elementType);
-                implicitReceiver = new BoundObjectOrCollectionValuePlaceholder(syntax, isNewInstance: true, implicitReceiverType) { WasCompilerGenerated = true };
-
-                var analyzedArguments = AnalyzedArguments.GetInstance();
-                // https://github.com/dotnet/roslyn/issues/68785: Use well-known List<T> constructor directly
-                // rather than lookup, and use the constructor with `int capacity` when the size is known.
-                collectionCreation = BindClassCreationExpression(syntax, implicitReceiver!.Type.Name, syntax, implicitReceiverType, analyzedArguments, diagnostics);
-                collectionCreation.WasCompilerGenerated = true;
-                analyzedArguments.Free();
-
-                if (collectionTypeKind != CollectionExpressionTypeKind.ArrayInterface)
-                {
-                    _ = GetWellKnownTypeMember(WellKnownMember.System_Collections_Generic_List_T__ToArray, diagnostics, syntax: syntax);
-                }
-            }
-=======
->>>>>>> a56f7f55
 
                 var collectionInitializerAddMethodBinder = this.WithAdditionalFlags(BinderFlags.CollectionInitializerAddMethod);
                 foreach (var element in elements)
@@ -680,7 +656,7 @@
             }
             else
             {
-                if ((collectionTypeKind is CollectionExpressionTypeKind.ListInterface or CollectionExpressionTypeKind.List) ||
+                if ((collectionTypeKind is CollectionExpressionTypeKind.ArrayInterface or CollectionExpressionTypeKind.List) ||
                     node.HasSpreadElements(out _, out _))
                 {
                     // Verify the existence of the List<T> members that may be used in lowering, even
