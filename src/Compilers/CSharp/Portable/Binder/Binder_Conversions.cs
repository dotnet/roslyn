﻿// Licensed to the .NET Foundation under one or more agreements.
// The .NET Foundation licenses this file to you under the MIT license.
// See the LICENSE file in the project root for more information.

using System.Collections.Immutable;
using System.Diagnostics;
using System.Diagnostics.CodeAnalysis;
using System.Linq;
using Microsoft.CodeAnalysis.Collections;
using Microsoft.CodeAnalysis.CSharp.Symbols;
using Microsoft.CodeAnalysis.CSharp.Syntax;
using Microsoft.CodeAnalysis.PooledObjects;
using Roslyn.Utilities;

namespace Microsoft.CodeAnalysis.CSharp
{
    internal partial class Binder
    {
        internal BoundExpression CreateConversion(
            BoundExpression source,
            TypeSymbol destination,
            BindingDiagnosticBag diagnostics)
        {
            CompoundUseSiteInfo<AssemblySymbol> useSiteInfo = GetNewCompoundUseSiteInfo(diagnostics);
            var conversion = Conversions.ClassifyConversionFromExpression(source, destination, isChecked: CheckOverflowAtRuntime, ref useSiteInfo);

            diagnostics.Add(source.Syntax, useSiteInfo);
            return CreateConversion(source.Syntax, source, conversion, isCast: false, conversionGroupOpt: null, destination: destination, diagnostics: diagnostics);
        }

        internal BoundExpression CreateConversion(
            BoundExpression source,
            Conversion conversion,
            TypeSymbol destination,
            BindingDiagnosticBag diagnostics)
        {
            return CreateConversion(source.Syntax, source, conversion, isCast: false, conversionGroupOpt: null, destination: destination, diagnostics: diagnostics);
        }

        internal BoundExpression CreateConversion(
            SyntaxNode syntax,
            BoundExpression source,
            Conversion conversion,
            bool isCast,
            ConversionGroup? conversionGroupOpt,
            TypeSymbol destination,
            BindingDiagnosticBag diagnostics)
        {
            return CreateConversion(syntax, source, conversion, isCast: isCast, conversionGroupOpt, source.WasCompilerGenerated, destination, diagnostics);
        }

        protected BoundExpression CreateConversion(
            SyntaxNode syntax,
            BoundExpression source,
            Conversion conversion,
            bool isCast,
            ConversionGroup? conversionGroupOpt,
            bool wasCompilerGenerated,
            TypeSymbol destination,
            BindingDiagnosticBag diagnostics,
            bool hasErrors = false)
        {

            var result = createConversion(syntax, source, conversion, isCast, conversionGroupOpt, wasCompilerGenerated, destination, diagnostics, hasErrors);

            Debug.Assert(result is BoundConversion
                || (conversion.IsIdentity && ((object)result == source)
                || source.NeedsToBeConverted())
                || hasErrors);

#if DEBUG
            if (source is BoundValuePlaceholder placeholder1)
            {
                Debug.Assert(filterConversion(conversion));
                Debug.Assert(BoundNode.GetConversion(result, placeholder1) == conversion);
            }
            else if (source.Type is not null && filterConversion(conversion))
            {
                var placeholder2 = new BoundValuePlaceholder(source.Syntax, source.Type);
                var result2 = createConversion(syntax, placeholder2, conversion, isCast, conversionGroupOpt, wasCompilerGenerated, destination, BindingDiagnosticBag.Discarded, hasErrors);
                Debug.Assert(BoundNode.GetConversion(result2, placeholder2) == conversion);
            }

            static bool filterConversion(Conversion conversion)
            {
                return !conversion.IsInterpolatedString &&
                       !conversion.IsInterpolatedStringHandler &&
                       !conversion.IsSwitchExpression &&
                       !conversion.IsCollectionExpression &&
                       !(conversion.IsTupleLiteralConversion || (conversion.IsNullable && conversion.UnderlyingConversions[0].IsTupleLiteralConversion)) &&
                       (!conversion.IsUserDefined || filterConversion(conversion.UserDefinedFromConversion));
            }
#endif

            return result;

            BoundExpression createConversion(
                SyntaxNode syntax,
                BoundExpression source,
                Conversion conversion,
                bool isCast,
                ConversionGroup? conversionGroupOpt,
                bool wasCompilerGenerated,
                TypeSymbol destination,
                BindingDiagnosticBag diagnostics,
                bool hasErrors = false)
            {
                RoslynDebug.Assert(source != null);
                RoslynDebug.Assert((object)destination != null);
                RoslynDebug.Assert(!isCast || conversionGroupOpt != null || wasCompilerGenerated);

                if (conversion.IsIdentity)
                {
                    if (source is BoundTupleLiteral sourceTuple)
                    {
                        NamedTypeSymbol.ReportTupleNamesMismatchesIfAny(destination, sourceTuple, diagnostics);
                    }

                    // identity tuple and switch conversions result in a converted expression
                    // to indicate that such conversions are no longer applicable.
                    source = BindToNaturalType(source, diagnostics);
                    RoslynDebug.Assert(source.Type is object);

                    // We need to preserve any conversion that changes the type (even identity conversions, like object->dynamic),
                    // or that was explicitly written in code (so that GetSemanticInfo can find the syntax in the bound tree).
                    if (!isCast && source.Type.Equals(destination, TypeCompareKind.IgnoreNullableModifiersForReferenceTypes))
                    {
                        return source;
                    }
                }

                if (conversion.IsMethodGroup)
                {
                    return CreateMethodGroupConversion(syntax, source, conversion, isCast: isCast, conversionGroupOpt, destination, diagnostics);
                }

                // Obsolete diagnostics for method group are reported as part of creating the method group conversion.
                reportUseSiteDiagnostics(syntax, conversion, source, destination, diagnostics);

                if (conversion.IsAnonymousFunction && source.Kind == BoundKind.UnboundLambda)
                {
                    return CreateAnonymousFunctionConversion(syntax, source, conversion, isCast: isCast, conversionGroupOpt, destination, diagnostics);
                }

                if (conversion.Kind == ConversionKind.FunctionType)
                {
                    return CreateFunctionTypeConversion(syntax, source, conversion, isCast: isCast, conversionGroupOpt, destination, diagnostics);
                }

                if (conversion.IsStackAlloc)
                {
                    return CreateStackAllocConversion(syntax, source, conversion, isCast, conversionGroupOpt, destination, diagnostics);
                }

                if (conversion.IsTupleLiteralConversion ||
                    (conversion.IsNullable && conversion.UnderlyingConversions[0].IsTupleLiteralConversion))
                {
                    return CreateTupleLiteralConversion(syntax, (BoundTupleLiteral)source, conversion, isCast: isCast, conversionGroupOpt, destination, diagnostics);
                }

                if (conversion.Kind == ConversionKind.SwitchExpression)
                {
                    var convertedSwitch = ConvertSwitchExpression((BoundUnconvertedSwitchExpression)source, destination, conversionIfTargetTyped: conversion, diagnostics);
                    return new BoundConversion(
                        syntax,
                        convertedSwitch,
                        conversion,
                        CheckOverflowAtRuntime,
                        explicitCastInCode: isCast && !wasCompilerGenerated,
                        conversionGroupOpt,
                        convertedSwitch.ConstantValueOpt,
                        destination,
                        hasErrors);
                }

                if (conversion.Kind == ConversionKind.ConditionalExpression)
                {
                    var convertedConditional = ConvertConditionalExpression((BoundUnconvertedConditionalOperator)source, destination, conversionIfTargetTyped: conversion, diagnostics);
                    return new BoundConversion(
                        syntax,
                        convertedConditional,
                        conversion,
                        CheckOverflowAtRuntime,
                        explicitCastInCode: isCast && !wasCompilerGenerated,
                        conversionGroupOpt,
                        convertedConditional.ConstantValueOpt,
                        destination,
                        hasErrors);
                }

                if (conversion.Kind == ConversionKind.InterpolatedString)
                {
                    var unconvertedSource = (BoundUnconvertedInterpolatedString)source;
                    source = new BoundInterpolatedString(
                        unconvertedSource.Syntax,
                        interpolationData: null,
                        BindInterpolatedStringParts(unconvertedSource, diagnostics),
                        unconvertedSource.ConstantValueOpt,
                        unconvertedSource.Type,
                        unconvertedSource.HasErrors);
                }

                if (conversion.Kind == ConversionKind.InterpolatedStringHandler)
                {
                    return new BoundConversion(
                        syntax,
                        BindUnconvertedInterpolatedExpressionToHandlerType(source, (NamedTypeSymbol)destination, diagnostics),
                        conversion,
                        @checked: CheckOverflowAtRuntime,
                        explicitCastInCode: isCast && !wasCompilerGenerated,
                        conversionGroupOpt,
                        constantValueOpt: null,
                        destination);
                }

                if (source.Kind == BoundKind.UnconvertedSwitchExpression)
                {
                    TypeSymbol? type = source.Type;
                    if (type is null)
                    {
                        Debug.Assert(!conversion.Exists);
                        type = CreateErrorType();
                        hasErrors = true;
                    }

                    source = ConvertSwitchExpression((BoundUnconvertedSwitchExpression)source, type, conversionIfTargetTyped: null, diagnostics, hasErrors);
                    if (destination.Equals(type, TypeCompareKind.ConsiderEverything) && wasCompilerGenerated)
                    {
                        return source;
                    }
                }

                if (conversion.IsObjectCreation)
                {
                    return ConvertObjectCreationExpression(syntax, (BoundUnconvertedObjectCreationExpression)source, conversion, isCast, destination, conversionGroupOpt, wasCompilerGenerated, diagnostics);
                }

                if (source.Kind == BoundKind.UnconvertedCollectionExpression)
                {
                    Debug.Assert(conversion.IsCollectionExpression
                        || (conversion.IsNullable && conversion.UnderlyingConversions[0].IsCollectionExpression)
                        || !conversion.Exists);

                    var collectionExpression = ConvertCollectionExpression(
                        (BoundUnconvertedCollectionExpression)source,
                        destination,
                        conversion,
                        diagnostics);
                    return new BoundConversion(
                        syntax,
                        collectionExpression,
                        conversion,
                        @checked: CheckOverflowAtRuntime,
                        explicitCastInCode: isCast && !wasCompilerGenerated,
                        conversionGroupOpt,
                        constantValueOpt: null,
                        type: destination);
                }

                if (source.Kind == BoundKind.UnconvertedConditionalOperator)
                {
                    Debug.Assert(source.Type is null);
                    Debug.Assert(!conversion.Exists);
                    hasErrors = true;

                    source = ConvertConditionalExpression((BoundUnconvertedConditionalOperator)source, CreateErrorType(), conversionIfTargetTyped: null, diagnostics, hasErrors);
                }

                if (conversion.IsUserDefined)
                {
                    // User-defined conversions are likely to be represented as multiple
                    // BoundConversion instances so a ConversionGroup is necessary.
                    return CreateUserDefinedConversion(syntax, source, conversion, isCast: isCast, conversionGroupOpt ?? new ConversionGroup(conversion), destination, diagnostics, hasErrors);
                }

                ConstantValue? constantValue = this.FoldConstantConversion(syntax, source, conversion, destination, diagnostics);
                if (conversion.Kind == ConversionKind.DefaultLiteral)
                {
                    source = new BoundDefaultExpression(source.Syntax, targetType: null, constantValue, type: destination)
                        .WithSuppression(source.IsSuppressed);
                }

                if (!hasErrors && conversion.Exists)
                {
                    ensureAllUnderlyingConversionsChecked(syntax, source, conversion, wasCompilerGenerated, destination, diagnostics);

                    if (conversion.Kind is ConversionKind.ImplicitReference or ConversionKind.ExplicitReference &&
                        source.Type is { } sourceType &&
                        sourceType.IsWellKnownTypeLock())
                    {
                        diagnostics.Add(ErrorCode.WRN_ConvertingLock, source.Syntax);
                    }
                }

                return new BoundConversion(
                    syntax,
                    BindToNaturalType(source, diagnostics),
                    conversion,
                    @checked: CheckOverflowAtRuntime,
                    explicitCastInCode: isCast && !wasCompilerGenerated,
                    conversionGroupOpt,
                    constantValueOpt: constantValue,
                    type: destination,
                    hasErrors: hasErrors)
                { WasCompilerGenerated = wasCompilerGenerated };

                void reportUseSiteDiagnostics(SyntaxNode syntax, Conversion conversion, BoundExpression source, TypeSymbol destination, BindingDiagnosticBag diagnostics)
                {
                    // Obsolete diagnostics for method group are reported as part of creating the method group conversion.
                    Debug.Assert(!conversion.IsMethodGroup);
                    ReportDiagnosticsIfObsolete(diagnostics, conversion, syntax, hasBaseReceiver: false);
                    if (conversion.Method is not null)
                    {
                        ReportUseSite(conversion.Method, diagnostics, syntax.Location);
                    }

                    checkConstraintLanguageVersionAndRuntimeSupportForConversion(syntax, conversion, source, destination, diagnostics);
                }
            }

            void ensureAllUnderlyingConversionsChecked(SyntaxNode syntax, BoundExpression source, Conversion conversion, bool wasCompilerGenerated, TypeSymbol destination, BindingDiagnosticBag diagnostics)
            {
                if (conversion.IsNullable)
                {
                    Debug.Assert(conversion.UnderlyingConversions.Length == 1);

                    if (destination.IsNullableType())
                    {
                        switch (source.Type?.IsNullableType())
                        {
                            case true:
                                _ = CreateConversion(
                                        syntax,
                                        new BoundValuePlaceholder(source.Syntax, source.Type.GetNullableUnderlyingType()),
                                        conversion.UnderlyingConversions[0],
                                        isCast: false,
                                        conversionGroupOpt: null,
                                        wasCompilerGenerated,
                                        destination.GetNullableUnderlyingType(),
                                        diagnostics);
                                break;

                            case false:
                                _ = CreateConversion(
                                        syntax,
                                        source,
                                        conversion.UnderlyingConversions[0],
                                        isCast: false,
                                        conversionGroupOpt: null,
                                        wasCompilerGenerated,
                                        destination.GetNullableUnderlyingType(),
                                        diagnostics);
                                break;
                        }

                        conversion.UnderlyingConversions[0].AssertUnderlyingConversionsChecked();
                        conversion.MarkUnderlyingConversionsChecked();
                    }
                    else if (source.Type?.IsNullableType() == true)
                    {
                        _ = CreateConversion(
                                syntax,
                                new BoundValuePlaceholder(source.Syntax, source.Type.GetNullableUnderlyingType()),
                                conversion.UnderlyingConversions[0],
                                isCast: false,
                                conversionGroupOpt: null,
                                wasCompilerGenerated,
                                destination,
                                diagnostics);

                        conversion.UnderlyingConversions[0].AssertUnderlyingConversionsChecked();
                        conversion.MarkUnderlyingConversionsChecked();
                    }
                }
                else if (conversion.IsTupleConversion)
                {
                    ImmutableArray<TypeWithAnnotations> sourceTypes;
                    ImmutableArray<TypeWithAnnotations> destTypes;

                    if (source.Type?.TryGetElementTypesWithAnnotationsIfTupleType(out sourceTypes) == true &&
                        destination.TryGetElementTypesWithAnnotationsIfTupleType(out destTypes) &&
                        sourceTypes.Length == destTypes.Length)
                    {
                        var elementConversions = conversion.UnderlyingConversions;
                        Debug.Assert(elementConversions.Length == sourceTypes.Length);

                        for (int i = 0; i < sourceTypes.Length; i++)
                        {
                            _ = CreateConversion(
                                    syntax,
                                    new BoundValuePlaceholder(source.Syntax, sourceTypes[i].Type),
                                    elementConversions[i],
                                    isCast: false,
                                    conversionGroupOpt: null,
                                    wasCompilerGenerated,
                                    destTypes[i].Type,
                                    diagnostics);

                            elementConversions[i].AssertUnderlyingConversionsChecked();
                        }

                        conversion.MarkUnderlyingConversionsChecked();
                    }
                }
                else if (conversion.IsDynamic)
                {
                    Debug.Assert(conversion.UnderlyingConversions.IsDefault);
                    conversion.MarkUnderlyingConversionsChecked();
                }

                conversion.AssertUnderlyingConversionsCheckedRecursive();
            }

            void checkConstraintLanguageVersionAndRuntimeSupportForConversion(SyntaxNode syntax, Conversion conversion, BoundExpression source, TypeSymbol destination, BindingDiagnosticBag diagnostics)
            {
                Debug.Assert(syntax.SyntaxTree is object);

                if (conversion.IsUserDefined)
                {
                    if (conversion.Method is MethodSymbol method && method.IsStatic)
                    {
                        if (method.IsAbstract || method.IsVirtual)
                        {
                            Debug.Assert(conversion.ConstrainedToTypeOpt is TypeParameterSymbol);

                            if (Compilation.SourceModule != method.ContainingModule)
                            {
                                CheckFeatureAvailability(syntax, MessageID.IDS_FeatureStaticAbstractMembersInInterfaces, diagnostics);

                                if (!Compilation.Assembly.RuntimeSupportsStaticAbstractMembersInInterfaces)
                                {
                                    Error(diagnostics, ErrorCode.ERR_RuntimeDoesNotSupportStaticAbstractMembersInInterfaces, syntax);
                                }
                            }
                        }

                        if (SyntaxFacts.IsCheckedOperator(method.Name) &&
                            Compilation.SourceModule != method.ContainingModule)
                        {
                            CheckFeatureAvailability(syntax, MessageID.IDS_FeatureCheckedUserDefinedOperators, diagnostics);
                        }
                    }
                }
                else if (conversion.IsInlineArray)
                {
                    if (!Compilation.Assembly.RuntimeSupportsInlineArrayTypes)
                    {
                        Error(diagnostics, ErrorCode.ERR_RuntimeDoesNotSupportInlineArrayTypes, syntax);
                    }

                    CheckFeatureAvailability(syntax, MessageID.IDS_FeatureInlineArrays, diagnostics);

                    Debug.Assert(source.Type is { });

                    FieldSymbol? elementField = source.Type.TryGetInlineArrayElementField();
                    Debug.Assert(elementField is { });

                    diagnostics.ReportUseSite(elementField, syntax);

                    if (destination.OriginalDefinition.Equals(Compilation.GetWellKnownType(WellKnownType.System_ReadOnlySpan_T), TypeCompareKind.AllIgnoreOptions))
                    {
                        if (CheckValueKind(syntax, source, BindValueKind.RefersToLocation, checkingReceiver: false, BindingDiagnosticBag.Discarded))
                        {
                            _ = GetWellKnownTypeMember(WellKnownMember.System_Runtime_InteropServices_MemoryMarshal__CreateReadOnlySpan, diagnostics, syntax: syntax); // This also takes care of an 'int' type
                            _ = GetWellKnownTypeMember(WellKnownMember.System_Runtime_CompilerServices_Unsafe__AsRef_T, diagnostics, syntax: syntax);
                            _ = GetWellKnownTypeMember(WellKnownMember.System_Runtime_CompilerServices_Unsafe__As_T, diagnostics, syntax: syntax);
                        }
                        else
                        {
                            Error(diagnostics, ErrorCode.ERR_InlineArrayConversionToReadOnlySpanNotSupported, syntax, destination);
                        }
                    }
                    else
                    {
                        Debug.Assert(destination.OriginalDefinition.Equals(Compilation.GetWellKnownType(WellKnownType.System_Span_T), TypeCompareKind.AllIgnoreOptions));

                        if (CheckValueKind(syntax, source, BindValueKind.RefersToLocation | BindValueKind.Assignable, checkingReceiver: false, BindingDiagnosticBag.Discarded))
                        {
                            _ = GetWellKnownTypeMember(WellKnownMember.System_Runtime_InteropServices_MemoryMarshal__CreateSpan, diagnostics, syntax: syntax); // This also takes care of an 'int' type
                            _ = GetWellKnownTypeMember(WellKnownMember.System_Runtime_CompilerServices_Unsafe__As_T, diagnostics, syntax: syntax);
                        }
                        else
                        {
                            Error(diagnostics, ErrorCode.ERR_InlineArrayConversionToSpanNotSupported, syntax, destination);
                        }
                    }

                    CheckInlineArrayTypeIsSupported(syntax, source.Type, elementField.Type, diagnostics);
                }
            }
        }

<<<<<<< HEAD
        private BoundExpression GetExtensionMemberAccess(SyntaxNode syntax, BoundExpression? receiver, Symbol extensionMember,
            SeparatedSyntaxList<TypeSyntax> typeArgumentsSyntax, ImmutableArray<TypeWithAnnotations> typeArgumentsOpt, BindingDiagnosticBag diagnostics)
        {
            Debug.Assert(extensionMember.Kind != SymbolKind.Method);
            receiver = ReplaceTypeOrValueReceiver(receiver, useType: extensionMember.IsStatic || extensionMember.Kind == SymbolKind.NamedType, diagnostics);

            // Events are handled later.
            // Properties are handled in BindPropertyAccess
            Debug.Assert(receiver?.Kind != BoundKind.BaseReference);
            if (extensionMember.Kind is not (SymbolKind.Event or SymbolKind.Property))
            {
                ReportDiagnosticsIfObsolete(diagnostics, extensionMember, syntax, hasBaseReceiver: false);
            }

            switch (extensionMember)
            {
                case PropertySymbol propertySymbol:
                    return BindPropertyAccess(syntax, receiver, propertySymbol, diagnostics, LookupResultKind.Viable, hasErrors: false);

                case FieldSymbol fieldSymbol:
                    return BindFieldAccess(syntax, receiver, fieldSymbol, diagnostics, LookupResultKind.Viable, indexed: false, hasErrors: false);

                case NamedTypeSymbol namedTypeSymbol:
                    bool wasError = namedTypeSymbol.IsErrorType();

                    if (!typeArgumentsOpt.IsDefault)
                    {
                        namedTypeSymbol = ConstructNamedTypeUnlessTypeArgumentOmitted(syntax, namedTypeSymbol, typeArgumentsSyntax, typeArgumentsOpt, diagnostics);
                    }

                    return BindTypeMemberOfType(receiver, namedTypeSymbol.Name, namedTypeSymbol, syntax, right: syntax, diagnostics, ref wasError);

                case EventSymbol eventSymbol:
                    return BindEventAccess(syntax, receiver, eventSymbol, diagnostics, LookupResultKind.Viable, hasErrors: false);

                default:
                    throw ExceptionUtilities.UnexpectedValue(extensionMember.Kind);
=======
        private static void CheckInlineArrayTypeIsSupported(SyntaxNode syntax, TypeSymbol inlineArrayType, TypeSymbol elementType, BindingDiagnosticBag diagnostics)
        {
            if (elementType.IsPointerOrFunctionPointer() || elementType.IsRestrictedType())
            {
                Error(diagnostics, ErrorCode.ERR_BadTypeArgument, syntax, elementType);
            }
            else if (inlineArrayType.IsRestrictedType())
            {
                Error(diagnostics, ErrorCode.ERR_BadTypeArgument, syntax, inlineArrayType);
>>>>>>> 7fa3cde1
            }
        }

        private static BoundExpression ConvertObjectCreationExpression(
            SyntaxNode syntax, BoundUnconvertedObjectCreationExpression node, Conversion conversion, bool isCast, TypeSymbol destination,
            ConversionGroup? conversionGroupOpt, bool wasCompilerGenerated, BindingDiagnosticBag diagnostics)
        {
            var arguments = AnalyzedArguments.GetInstance(node.Arguments, node.ArgumentRefKindsOpt, node.ArgumentNamesOpt);
            BoundExpression expr = bindObjectCreationExpression(node.Syntax, node.InitializerOpt, node.Binder, destination.StrippedType(), arguments, diagnostics);
            arguments.Free();

            Debug.Assert(expr is BoundObjectCreationExpressionBase { WasTargetTyped: true } or
                                 BoundDelegateCreationExpression { WasTargetTyped: true } or
                                 BoundBadExpression);

            // Assert that the shape of the BoundBadExpression is sound and is not going to confuse NullableWalker for target-typed 'new'.
            Debug.Assert(expr is not BoundBadExpression { ChildBoundNodes: var children } || !children.Any((child, node) => child.Syntax == node.Syntax, node));

            if (wasCompilerGenerated)
            {
                expr.MakeCompilerGenerated();
            }

            expr = new BoundConversion(
                                  syntax,
                                  expr,
                                  expr is BoundBadExpression ? Conversion.NoConversion : conversion,
                                  node.Binder.CheckOverflowAtRuntime,
                                  explicitCastInCode: isCast && !wasCompilerGenerated,
                                  conversionGroupOpt,
                                  expr.ConstantValueOpt,
                                  destination)
            { WasCompilerGenerated = wasCompilerGenerated };

            return expr;

            static BoundExpression bindObjectCreationExpression(
                SyntaxNode syntax, InitializerExpressionSyntax? initializerOpt, Binder binder,
                TypeSymbol type, AnalyzedArguments arguments, BindingDiagnosticBag diagnostics)
            {
                switch (type.TypeKind)
                {
                    case TypeKind.Enum:
                    case TypeKind.Struct:
                    case TypeKind.Class when !type.IsAnonymousType: // We don't want to enable object creation with unspeakable types
                        return binder.BindClassCreationExpression(syntax, type.Name, typeNode: syntax, (NamedTypeSymbol)type, arguments, diagnostics, initializerOpt, wasTargetTyped: true);
                    case TypeKind.TypeParameter:
                        return binder.BindTypeParameterCreationExpression(syntax, (TypeParameterSymbol)type, arguments, initializerOpt, typeSyntax: syntax, wasTargetTyped: true, diagnostics);
                    case TypeKind.Delegate:
                        return binder.BindDelegateCreationExpression(syntax, (NamedTypeSymbol)type, arguments, initializerOpt, wasTargetTyped: true, diagnostics);
                    case TypeKind.Interface:
                        return binder.BindInterfaceCreationExpression(syntax, (NamedTypeSymbol)type, diagnostics, typeNode: syntax, arguments, initializerOpt, wasTargetTyped: true);
                    case TypeKind.Array:
                    case TypeKind.Class:
                    case TypeKind.Dynamic:
                        Error(diagnostics, ErrorCode.ERR_ImplicitObjectCreationIllegalTargetType, syntax, type);
                        goto case TypeKind.Error;
                    case TypeKind.Pointer:
                    case TypeKind.FunctionPointer:
                        Error(diagnostics, ErrorCode.ERR_UnsafeTypeInObjectCreation, syntax, type);
                        goto case TypeKind.Error;
                    case TypeKind.Error:
                        return binder.MakeBadExpressionForObjectCreation(syntax, type, arguments, initializerOpt, typeSyntax: syntax, diagnostics);
                    case var v:
                        throw ExceptionUtilities.UnexpectedValue(v);
                }
            }
        }

        private BoundCollectionExpression ConvertCollectionExpression(
            BoundUnconvertedCollectionExpression node,
            TypeSymbol targetType,
            Conversion conversion,
            BindingDiagnosticBag diagnostics)
        {
            if (conversion.IsNullable)
            {
                targetType = targetType.GetNullableUnderlyingType();
                conversion = conversion.UnderlyingConversions[0];
                _ = GetSpecialTypeMember(SpecialMember.System_Nullable_T__ctor, diagnostics, syntax: node.Syntax);
            }

            var collectionTypeKind = conversion.GetCollectionExpressionTypeKind(out var elementType, out MethodSymbol? constructor, out bool isExpanded);

            if (collectionTypeKind == CollectionExpressionTypeKind.None)
            {
                Debug.Assert(conversion.Kind is ConversionKind.NoConversion);
                return BindCollectionExpressionForErrorRecovery(node, targetType, inConversion: false, diagnostics);
            }

            var syntax = node.Syntax;
            if (LocalRewriter.IsAllocatingRefStructCollectionExpression(node, collectionTypeKind, elementType, Compilation))
            {
                diagnostics.Add(node.HasSpreadElements(out _, out _)
                    ? ErrorCode.WRN_CollectionExpressionRefStructSpreadMayAllocate
                    : ErrorCode.WRN_CollectionExpressionRefStructMayAllocate,
                    syntax, targetType);
            }

            MethodSymbol? collectionBuilderMethod = null;
            BoundValuePlaceholder? collectionBuilderInvocationPlaceholder = null;
            BoundExpression? collectionBuilderInvocationConversion = null;

            switch (collectionTypeKind)
            {
                case CollectionExpressionTypeKind.Span:
                    _ = GetWellKnownTypeMember(WellKnownMember.System_Span_T__ctor_Array, diagnostics, syntax: syntax);
                    break;

                case CollectionExpressionTypeKind.ReadOnlySpan:
                    _ = GetWellKnownTypeMember(WellKnownMember.System_ReadOnlySpan_T__ctor_Array, diagnostics, syntax: syntax);
                    break;

                case CollectionExpressionTypeKind.CollectionBuilder:
                    {
                        Debug.Assert(elementType is { });

                        var namedType = (NamedTypeSymbol)targetType;

                        collectionBuilderMethod = GetAndValidateCollectionBuilderMethod(syntax, namedType, diagnostics, out var updatedElementType);
                        if (collectionBuilderMethod is null)
                        {
                            return BindCollectionExpressionForErrorRecovery(node, targetType, inConversion: true, diagnostics);
                        }

                        elementType = updatedElementType;
                        collectionBuilderInvocationPlaceholder = new BoundValuePlaceholder(syntax, collectionBuilderMethod.ReturnType) { WasCompilerGenerated = true };
                        collectionBuilderInvocationConversion = CreateConversion(collectionBuilderInvocationPlaceholder, targetType, diagnostics);
                    }
                    break;

                case CollectionExpressionTypeKind.ImplementsIEnumerable:
                    if (targetType.OriginalDefinition.Equals(Compilation.GetWellKnownType(WellKnownType.System_Collections_Immutable_ImmutableArray_T), TypeCompareKind.ConsiderEverything))
                    {
                        diagnostics.Add(ErrorCode.ERR_CollectionExpressionImmutableArray, syntax, targetType.OriginalDefinition);
                        return BindCollectionExpressionForErrorRecovery(node, targetType, inConversion: true, diagnostics);
                    }
                    break;
            }

            var elements = node.Elements;
            var builder = ArrayBuilder<BoundNode>.GetInstance(elements.Length);
            BoundExpression? collectionCreation = null;
            BoundObjectOrCollectionValuePlaceholder? implicitReceiver = null;

            if (collectionTypeKind is CollectionExpressionTypeKind.ImplementsIEnumerable)
            {
                implicitReceiver = new BoundObjectOrCollectionValuePlaceholder(syntax, isNewInstance: true, targetType) { WasCompilerGenerated = true };
                collectionCreation = BindCollectionExpressionConstructor(syntax, targetType, diagnostics);
                Debug.Assert((collectionCreation is BoundNewT && !isExpanded && constructor is null) ||
                             (collectionCreation is BoundObjectCreationExpression creation && creation.Expanded == isExpanded && creation.Constructor == constructor));

                var collectionInitializerAddMethodBinder = this.WithAdditionalFlags(BinderFlags.CollectionInitializerAddMethod);
                foreach (var element in elements)
                {
                    BoundNode convertedElement = element is BoundCollectionExpressionSpreadElement spreadElement ?
                        (BoundNode)BindCollectionExpressionSpreadElementAddMethod(
                            (SpreadElementSyntax)spreadElement.Syntax,
                            spreadElement,
                            collectionInitializerAddMethodBinder,
                            implicitReceiver,
                            diagnostics) :
                        BindCollectionInitializerElementAddMethod(
                            (ExpressionSyntax)element.Syntax,
                            ImmutableArray.Create((BoundExpression)element),
                            hasEnumerableInitializerType: true,
                            collectionInitializerAddMethodBinder,
                            diagnostics,
                            implicitReceiver);
                    builder.Add(convertedElement);
                }
            }
            else
            {
                if ((collectionTypeKind is CollectionExpressionTypeKind.ArrayInterface) ||
                    node.HasSpreadElements(out _, out _))
                {
                    // Verify the existence of the List<T> members that may be used in lowering, even
                    // though not all will be used for any particular collection expression. Checking all
                    // gives a consistent behavior, regardless of collection expression elements.
                    _ = GetWellKnownTypeMember(WellKnownMember.System_Collections_Generic_List_T__ctor, diagnostics, syntax: syntax);
                    _ = GetWellKnownTypeMember(WellKnownMember.System_Collections_Generic_List_T__ctorInt32, diagnostics, syntax: syntax);
                    _ = GetWellKnownTypeMember(WellKnownMember.System_Collections_Generic_List_T__Add, diagnostics, syntax: syntax);
                    _ = GetWellKnownTypeMember(WellKnownMember.System_Collections_Generic_List_T__ToArray, diagnostics, syntax: syntax);
                }

                var elementConversions = conversion.UnderlyingConversions;

                Debug.Assert(elementType is { });
                Debug.Assert(elements.Length == elementConversions.Length);
                Debug.Assert(elementConversions.All(c => c.Exists));

                for (int i = 0; i < elements.Length; i++)
                {
                    var element = elements[i];
                    var elementConversion = elementConversions[i];
                    var convertedElement = element is BoundCollectionExpressionSpreadElement spreadElement ?
                        bindSpreadElement(
                            spreadElement,
                            elementType,
                            elementConversion,
                            diagnostics) :
                        CreateConversion(
                            element.Syntax,
                            (BoundExpression)element,
                            elementConversion,
                            isCast: false,
                            conversionGroupOpt: null,
                            destination: elementType,
                            diagnostics);
                    builder.Add(convertedElement!);
                }
            }

            return new BoundCollectionExpression(
                syntax,
                collectionTypeKind,
                implicitReceiver,
                collectionCreation,
                collectionBuilderMethod,
                collectionBuilderInvocationPlaceholder,
                collectionBuilderInvocationConversion,
                wasTargetTyped: true,
                node,
                builder.ToImmutableAndFree(),
                targetType)
            { WasCompilerGenerated = node.IsParamsArrayOrCollection, IsParamsArrayOrCollection = node.IsParamsArrayOrCollection };

            BoundNode bindSpreadElement(BoundCollectionExpressionSpreadElement element, TypeSymbol elementType, Conversion elementConversion, BindingDiagnosticBag diagnostics)
            {
                var enumeratorInfo = element.EnumeratorInfoOpt;
                Debug.Assert(enumeratorInfo is { });
                Debug.Assert(enumeratorInfo.ElementType is { }); // ElementType is set always, even for IEnumerable.

                var elementPlaceholder = new BoundValuePlaceholder(syntax, enumeratorInfo.ElementType) { WasCompilerGenerated = true };
                var convertElement = CreateConversion(
                    element.Syntax,
                    elementPlaceholder,
                    elementConversion,
                    isCast: false,
                    conversionGroupOpt: null,
                    destination: elementType,
                    diagnostics);
                return element.Update(
                    element.Expression,
                    expressionPlaceholder: element.ExpressionPlaceholder,
                    conversion: element.Conversion,
                    enumeratorInfo,
                    elementPlaceholder: elementPlaceholder,
                    iteratorBody: new BoundExpressionStatement(syntax, convertElement) { WasCompilerGenerated = true },
                    lengthOrCount: element.LengthOrCount);
            }
        }

        internal MethodSymbol? GetAndValidateCollectionBuilderMethod(
            SyntaxNode syntax,
            NamedTypeSymbol namedType,
            BindingDiagnosticBag diagnostics,
            out TypeSymbol? elementType)
        {
            MethodSymbol? collectionBuilderMethod;
            bool result = namedType.HasCollectionBuilderAttribute(out TypeSymbol? builderType, out string? methodName);
            Debug.Assert(result);

            var targetTypeOriginalDefinition = namedType.OriginalDefinition;
            result = TryGetCollectionIterationType(syntax, targetTypeOriginalDefinition, out TypeWithAnnotations elementTypeOriginalDefinition);
            Debug.Assert(result);

            var useSiteInfo = GetNewCompoundUseSiteInfo(diagnostics);
            Conversion collectionBuilderReturnTypeConversion;
            collectionBuilderMethod = GetCollectionBuilderMethod(namedType, elementTypeOriginalDefinition.Type, builderType, methodName, ref useSiteInfo, out collectionBuilderReturnTypeConversion);
            diagnostics.Add(syntax, useSiteInfo);
            if (collectionBuilderMethod is null)
            {
                diagnostics.Add(ErrorCode.ERR_CollectionBuilderAttributeMethodNotFound, syntax, methodName ?? "", elementTypeOriginalDefinition, targetTypeOriginalDefinition);
                elementType = null;
                return null;
            }

            Debug.Assert(collectionBuilderReturnTypeConversion.Exists);

            ReportUseSite(collectionBuilderMethod, diagnostics, syntax.Location);

            var parameterType = (NamedTypeSymbol)collectionBuilderMethod.Parameters[0].Type;
            Debug.Assert(parameterType.OriginalDefinition.Equals(Compilation.GetWellKnownType(WellKnownType.System_ReadOnlySpan_T), TypeCompareKind.AllIgnoreOptions));

            elementType = parameterType.TypeArgumentsWithAnnotationsNoUseSiteDiagnostics[0].Type;

            collectionBuilderMethod.CheckConstraints(
                new ConstraintsHelper.CheckConstraintsArgs(Compilation, Conversions, syntax.Location, diagnostics));

            ReportDiagnosticsIfObsolete(diagnostics, collectionBuilderMethod.ContainingType, syntax, hasBaseReceiver: false);
            ReportDiagnosticsIfObsolete(diagnostics, collectionBuilderMethod, syntax, hasBaseReceiver: false);
            ReportDiagnosticsIfUnmanagedCallersOnly(diagnostics, collectionBuilderMethod, syntax, isDelegateConversion: false);

            return collectionBuilderMethod;
        }

        internal BoundExpression BindCollectionExpressionConstructor(SyntaxNode syntax, TypeSymbol targetType, BindingDiagnosticBag diagnostics)
        {
            //
            // !!! ATTENTION !!!
            //
            // In terms of errors relevant for HasCollectionExpressionApplicableConstructor check
            // this function should be kept in sync with HasCollectionExpressionApplicableConstructor.
            //

            BoundExpression collectionCreation;
            var analyzedArguments = AnalyzedArguments.GetInstance();
            if (targetType is NamedTypeSymbol namedType)
            {
                var binder = WithAdditionalFlags(BinderFlags.CollectionExpressionConversionValidation);
                collectionCreation = binder.BindClassCreationExpression(syntax, namedType.Name, syntax, namedType, analyzedArguments, diagnostics);
                collectionCreation.WasCompilerGenerated = true;
            }
            else if (targetType is TypeParameterSymbol typeParameter)
            {
                collectionCreation = BindTypeParameterCreationExpression(syntax, typeParameter, analyzedArguments, initializerOpt: null, typeSyntax: syntax, wasTargetTyped: true, diagnostics);
                collectionCreation.WasCompilerGenerated = true;
            }
            else
            {
                throw ExceptionUtilities.UnexpectedValue(targetType);
            }
            analyzedArguments.Free();
            return collectionCreation;
        }

        internal bool HasCollectionExpressionApplicableConstructor(SyntaxNode syntax, TypeSymbol targetType, out MethodSymbol? constructor, out bool isExpanded, BindingDiagnosticBag diagnostics, bool isParamsModifierValidation = false)
        {
            Debug.Assert(!isParamsModifierValidation || syntax is ParameterSyntax);

            // This is what BindClassCreationExpression is doing in terms of reporting diagnostics

            constructor = null;
            isExpanded = false;

            if (targetType is NamedTypeSymbol namedType)
            {
                // This is what BindClassCreationExpression called by BindCollectionExpressionConstructor is doing in terms of reporting diagnostics

                if (namedType.IsAbstract)
                {
                    // Report error for new of abstract type.
                    diagnostics.Add(ErrorCode.ERR_NoNewAbstract, syntax.Location, namedType);
                    return false;
                }

                if (HasParamsCollectionTypeInProgress(namedType))
                {
                    // We are in a cycle. Optimistically assume we have the right constructor to break the cycle
                    return true;
                }

                var analyzedArguments = AnalyzedArguments.GetInstance();
                var binder = new ParamsCollectionTypeInProgressBinder(namedType, this);

                bool overloadResolutionSucceeded = binder.TryPerformConstructorOverloadResolution(
                        namedType,
                        analyzedArguments,
                        namedType.Name,
                        syntax.Location,
                        suppressResultDiagnostics: false,
                        diagnostics,
                        out MemberResolutionResult<MethodSymbol> memberResolutionResult,
                        candidateConstructors: out _,
                        allowProtectedConstructorsOfBaseType: false,
                        out CompoundUseSiteInfo<AssemblySymbol> overloadResolutionUseSiteInfo,
                        isParamsModifierValidation: isParamsModifierValidation);

                analyzedArguments.Free();

                if (overloadResolutionSucceeded)
                {
                    bindClassCreationExpressionContinued(binder, syntax, memberResolutionResult, in overloadResolutionUseSiteInfo, isParamsModifierValidation, diagnostics);
                    constructor = memberResolutionResult.Member;
                    isExpanded = memberResolutionResult.Result.Kind == MemberResolutionKind.ApplicableInExpandedForm;
                }
                else
                {
                    reportAdditionalDiagnosticsForOverloadResolutionFailure(syntax, in overloadResolutionUseSiteInfo, diagnostics);
                }

                return overloadResolutionSucceeded;
            }
            else if (targetType is TypeParameterSymbol typeParameter)
            {
                return TypeParameterHasParameterlessConstructor(syntax, typeParameter, diagnostics);
            }
            else
            {
                throw ExceptionUtilities.UnexpectedValue(targetType);
            }

            // This is what BindClassCreationExpressionContinued is doing in terms of reporting diagnostics
            static void bindClassCreationExpressionContinued(
                Binder binder,
                SyntaxNode node,
                MemberResolutionResult<MethodSymbol> memberResolutionResult,
                in CompoundUseSiteInfo<AssemblySymbol> overloadResolutionUseSiteInfo,
                bool isParamsModifierValidation,
                BindingDiagnosticBag diagnostics)
            {
                ReportConstructorUseSiteDiagnostics(node.Location, diagnostics, suppressUnsupportedRequiredMembersError: false, in overloadResolutionUseSiteInfo);

                var method = memberResolutionResult.Member;

                binder.ReportDiagnosticsIfObsolete(diagnostics, method, node, hasBaseReceiver: false);
                // NOTE: Use-site diagnostics were reported during overload resolution.

                ImmutableSegmentedDictionary<string, Symbol> requiredMembers = GetMembersRequiringInitialization(method);
                if (requiredMembers.Count != 0)
                {
                    if (isParamsModifierValidation)
                    {
                        diagnostics.Add(
                            ErrorCode.ERR_ParamsCollectionConstructorDoesntInitializeRequiredMember,
                            ((ParameterSyntax)node).Modifiers.First(static m => m.IsKind(SyntaxKind.ParamsKeyword)).GetLocation(),
                            method, requiredMembers.First().Value);
                    }
                    else
                    {
                        ReportMembersRequiringInitialization(node, requiredMembers.ToBuilder(), diagnostics);
                    }
                }
            }

            // This is what CreateBadClassCreationExpression is doing in terms of reporting diagnostics
            static void reportAdditionalDiagnosticsForOverloadResolutionFailure(
                SyntaxNode typeNode,
                in CompoundUseSiteInfo<AssemblySymbol> overloadResolutionUseSiteInfo,
                BindingDiagnosticBag diagnostics)
            {
                ReportConstructorUseSiteDiagnostics(typeNode.Location, diagnostics, suppressUnsupportedRequiredMembersError: false, in overloadResolutionUseSiteInfo);
            }
        }

        private bool HasParamsCollectionTypeInProgress(NamedTypeSymbol toCheck)
        {
            Binder? current = this;
            while (current?.Flags.Includes(BinderFlags.CollectionExpressionConversionValidation) == true)
            {
                if (current.ParamsCollectionTypeInProgress?.OriginalDefinition.Equals(toCheck.OriginalDefinition, TypeCompareKind.AllIgnoreOptions) == true)
                {
                    // We are in a cycle.
                    return true;
                }

                current = current.Next;
            }

            return false;
        }

        internal bool HasCollectionExpressionApplicableAddMethod(SyntaxNode syntax, TypeSymbol targetType, out ImmutableArray<MethodSymbol> addMethods, BindingDiagnosticBag diagnostics)
        {
            Debug.Assert(!targetType.IsDynamic());

            NamedTypeSymbol? namedType = targetType as NamedTypeSymbol;

            if (namedType is not null && HasParamsCollectionTypeInProgress(namedType))
            {
                // We are in a cycle. Optimistically assume we have the right Add to break the cycle
                addMethods = [];
                return true;
            }

            var implicitReceiver = new BoundObjectOrCollectionValuePlaceholder(syntax, isNewInstance: true, targetType) { WasCompilerGenerated = true };

            // For the element, we create a dynamic argument and will be forcing overload resolution to convert it to any type.
            // This way we are going to do most of the work in terms of determining applicability of 'Add' method candidates
            // in overload resolution.
            var elementPlaceholder = new BoundValuePlaceholder(syntax, Compilation.DynamicType) { WasCompilerGenerated = true };

            var addMethodBinder = WithAdditionalFlags(BinderFlags.CollectionInitializerAddMethod | BinderFlags.CollectionExpressionConversionValidation);

            if (namedType is not null)
            {
                addMethodBinder = new ParamsCollectionTypeInProgressBinder(namedType, addMethodBinder);
            }

            return bindCollectionInitializerElementAddMethod(
                addMethodBinder,
                syntax,
                elementPlaceholder,
                diagnostics,
                implicitReceiver,
                out addMethods);

            // This is what BindCollectionInitializerElementAddMethod is doing in terms of reporting diagnostics and detecting a failure
            static bool bindCollectionInitializerElementAddMethod(
                Binder addMethodBinder,
                SyntaxNode elementInitializer,
                BoundValuePlaceholder arg,
                BindingDiagnosticBag diagnostics,
                BoundObjectOrCollectionValuePlaceholder implicitReceiver,
                out ImmutableArray<MethodSymbol> addMethods)
            {
                return makeInvocationExpression(
                    addMethodBinder,
                    elementInitializer,
                    implicitReceiver,
                    arg: arg,
                    diagnostics,
                    out addMethods);
            }

            // This is what MakeInvocationExpression is doing in terms of reporting diagnostics and detecting a failure
            static bool makeInvocationExpression(
                Binder addMethodBinder,
                SyntaxNode node,
                BoundExpression receiver,
                BoundValuePlaceholder arg,
                BindingDiagnosticBag diagnostics,
                out ImmutableArray<MethodSymbol> addMethods)
            {
                var boundExpression = addMethodBinder.BindMemberAccessWithBoundLeftCore(
                    node, node, receiver, WellKnownMemberNames.CollectionInitializerAddMethodName, rightArity: 0,
                    typeArgumentsSyntax: default(SeparatedSyntaxList<TypeSyntax>),
                    typeArgumentsWithAnnotations: default(ImmutableArray<TypeWithAnnotations>),
                    invoked: true, indexed: false, diagnostics, searchExtensionsIfNecessary: true);

                // require the target member to be a method.
                if (boundExpression.Kind == BoundKind.FieldAccess || boundExpression.Kind == BoundKind.PropertyAccess)
                {
                    ReportMakeInvocationExpressionBadMemberKind(node, WellKnownMemberNames.CollectionInitializerAddMethodName, boundExpression, diagnostics);
                    addMethods = [];
                    return false;
                }

                if (boundExpression.Kind != BoundKind.MethodGroup)
                {
                    Debug.Assert(boundExpression.HasErrors);
                    addMethods = [];
                    return false;
                }

                var analyzedArguments = AnalyzedArguments.GetInstance();
                analyzedArguments.Arguments.AddRange(arg);

                bool result = bindInvocationExpression(
                    addMethodBinder, node, node, (BoundMethodGroup)boundExpression, analyzedArguments, diagnostics, out addMethods);

                analyzedArguments.Free();
                return result;
            }

            // This is what BindInvocationExpression is doing in terms of reporting diagnostics and detecting a failure
            static bool bindInvocationExpression(
                Binder addMethodBinder,
                SyntaxNode node,
                SyntaxNode expression,
                BoundMethodGroup boundExpression,
                AnalyzedArguments analyzedArguments,
                BindingDiagnosticBag diagnostics,
                out ImmutableArray<MethodSymbol> addMethods)
            {
                return bindMethodGroupInvocation(
                    addMethodBinder, node, expression, boundExpression, analyzedArguments,
                    diagnostics, out addMethods);
            }

            // This is what BindMethodGroupInvocation is doing in terms of reporting diagnostics and detecting a failure
            static bool bindMethodGroupInvocation(
                Binder addMethodBinder,
                SyntaxNode syntax,
                SyntaxNode expression,
                BoundMethodGroup methodGroup,
                AnalyzedArguments analyzedArguments,
                BindingDiagnosticBag diagnostics,
                out ImmutableArray<MethodSymbol> addMethods)
            {
                Debug.Assert(methodGroup.ReceiverOpt is not null);
                Debug.Assert(methodGroup.ReceiverOpt.Type is not null);

                bool result;
                CompoundUseSiteInfo<AssemblySymbol> useSiteInfo = addMethodBinder.GetNewCompoundUseSiteInfo(diagnostics);
                var resolution = addMethodBinder.ResolveMethodGroup(
                    methodGroup, expression, WellKnownMemberNames.CollectionInitializerAddMethodName, analyzedArguments,
                    useSiteInfo: ref useSiteInfo,
                    options: OverloadResolution.Options.DynamicResolution | OverloadResolution.Options.DynamicConvertsToAnything);

                diagnostics.Add(expression, useSiteInfo);

                if (!methodGroup.HasAnyErrors) diagnostics.AddRange(resolution.Diagnostics); // Suppress cascading.

                if (resolution.IsNonMethodExtensionMember(out Symbol? extensionMember))
                {
                    ReportMakeInvocationExpressionBadMemberKind(syntax, WellKnownMemberNames.CollectionInitializerAddMethodName, methodGroup, diagnostics);
                    addMethods = [];
                    result = false;
                }
                else if (resolution.HasAnyErrors)
                {
                    addMethods = [];
                    result = false;
                }
                else if (!resolution.IsEmpty)
                {
                    // We're checking resolution.ResultKind, rather than methodGroup.HasErrors
                    // to better handle the case where there's a problem with the receiver
                    // (e.g. inaccessible), but the method group resolved correctly (e.g. because
                    // it's actually an accessible static method on a base type).
                    // CONSIDER: could check for error types amongst method group type arguments.
                    if (resolution.ResultKind != LookupResultKind.Viable)
                    {
                        addMethods = [];
                        result = false;
                    }
                    else
                    {
                        Debug.Assert(resolution.AnalyzedArguments.HasDynamicArgument);

                        // If overload resolution found one or more applicable methods and at least one argument
                        // was dynamic then treat this as a dynamic call.
                        if (resolution.OverloadResolutionResult.HasAnyApplicableMember)
                        {
                            // Note that the runtime binder may consider candidates that haven't passed compile-time final validation 
                            // and an ambiguity error may be reported. Also additional checks are performed in runtime final validation 
                            // that are not performed at compile-time.
                            // Only if the set of final applicable candidates is empty we know for sure the call will fail at runtime.
                            var finalApplicableCandidates = addMethodBinder.GetCandidatesPassingFinalValidation(syntax, resolution.OverloadResolutionResult,
                                                                                                                methodGroup.ReceiverOpt,
                                                                                                                methodGroup.TypeArgumentsOpt,
                                                                                                                invokedAsExtensionMethod: resolution.IsExtensionMethodGroup,
                                                                                                                diagnostics);

                            Debug.Assert(finalApplicableCandidates.Length != 1 || finalApplicableCandidates[0].IsApplicable);

                            if (finalApplicableCandidates.Length == 0)
                            {
                                addMethods = [];
                                result = false;
                            }
                            else
                            {
                                addMethods = filterOutBadGenericMethods(addMethodBinder, syntax, methodGroup, analyzedArguments, resolution, finalApplicableCandidates, ref useSiteInfo);
                                result = !addMethods.IsEmpty;

                                if (!result)
                                {
                                    diagnostics.Add(ErrorCode.ERR_CollectionExpressionMissingAdd, syntax, methodGroup.ReceiverOpt.Type);
                                }
                                else if (addMethods.Length == 1)
                                {
                                    addMethodBinder.ReportDiagnosticsIfObsolete(diagnostics, addMethods[0], syntax, hasBaseReceiver: false);
                                    ReportDiagnosticsIfUnmanagedCallersOnly(diagnostics, addMethods[0], syntax, isDelegateConversion: false);
                                }
                            }
                        }
                        else
                        {
                            result = bindInvocationExpressionContinued(
                                addMethodBinder, syntax, expression, resolution.OverloadResolutionResult, resolution.AnalyzedArguments,
                                resolution.MethodGroup, diagnostics: diagnostics, out var addMethod);
                            addMethods = addMethod is null ? [] : [addMethod];
                        }
                    }
                }
                else
                {
                    addMethods = [];
                    result = false;
                }

                resolution.Free();
                return result;
            }

            static ImmutableArray<MethodSymbol> filterOutBadGenericMethods(
                Binder addMethodBinder, SyntaxNode syntax, BoundMethodGroup methodGroup, AnalyzedArguments analyzedArguments, MethodGroupResolution resolution,
                ImmutableArray<MemberResolutionResult<MethodSymbol>> finalApplicableCandidates, ref CompoundUseSiteInfo<AssemblySymbol> useSiteInfo)
            {
                Debug.Assert(methodGroup.ReceiverOpt is not null);
                var resultBuilder = ArrayBuilder<MethodSymbol>.GetInstance(finalApplicableCandidates.Length);

                foreach (var candidate in finalApplicableCandidates)
                {
                    // If the method is generic, skip it if the type arguments cannot be inferred.
                    var member = candidate.Member;
                    var typeParameters = member.TypeParameters;

                    if (!typeParameters.IsEmpty)
                    {
                        if (resolution.IsExtensionMethodGroup)
                        {
                            // We need to validate an ability to infer type arguments as well as check conversion to 'this' parameter.
                            // Overload resolution doesn't check the conversion when 'this' type refers to a type parameter
                            TypeSymbol? receiverType = methodGroup.ReceiverOpt.Type;
                            Debug.Assert(receiverType is not null);
                            bool thisTypeIsOpen = typeParameters.Any((typeParameter, parameter) => parameter.Type.ContainsTypeParameter(typeParameter), member.Parameters[0]);
                            MethodSymbol? constructed = null;
                            bool wasFullyInferred = false;

                            if (thisTypeIsOpen)
                            {
                                constructed = ReducedExtensionMethodSymbol.InferExtensionMethodTypeArguments(
                                                            member, receiverType, addMethodBinder.Compilation, ref useSiteInfo, out wasFullyInferred);
                            }

                            if (constructed is null || !wasFullyInferred)
                            {
                                // It is quite possible that inference failed because we didn't supply type from the second argument
                                if (!typeParameters.Any((typeParameter, parameter) => parameter.Type.ContainsTypeParameter(typeParameter), member.Parameters[1]))
                                {
                                    continue;
                                }

                                // Let's attempt inference with type for the second parameter
                                // We are going to use the second parameter's type for that
                                OverloadResolution.GetEffectiveParameterTypes(
                                    member,
                                    argumentCount: 2,
                                    argToParamMap: default,
                                    argumentRefKinds: analyzedArguments.RefKinds,
                                    isMethodGroupConversion: false,
                                    allowRefOmittedArguments: methodGroup.ReceiverOpt.IsExpressionOfComImportType(),
                                    binder: addMethodBinder,
                                    expanded: candidate.Result.Kind == MemberResolutionKind.ApplicableInExpandedForm,
                                    parameterTypes: out ImmutableArray<TypeWithAnnotations> parameterTypes,
                                    parameterRefKinds: out ImmutableArray<RefKind> parameterRefKinds);

                                // If we were able to infer something just from the first parameter,
                                // use partially substituted second type, otherwise inference might fail
                                // for type parameters "shared" between the parameters.
                                TypeSymbol secondArgumentType = (constructed ?? member).Parameters[1].Type;

                                MethodTypeInferenceResult inferenceResult = MethodTypeInferrer.Infer(
                                    addMethodBinder,
                                    addMethodBinder.Conversions,
                                    member.TypeParameters,
                                    member.ContainingType,
                                    parameterTypes,
                                    parameterRefKinds,
                                    ImmutableArray.Create<BoundExpression>(methodGroup.ReceiverOpt, new BoundValuePlaceholder(syntax, secondArgumentType) { WasCompilerGenerated = true }),
                                    ref useSiteInfo);

                                if (!inferenceResult.Success)
                                {
                                    continue;
                                }

                                if (thisTypeIsOpen)
                                {
                                    constructed = member.Construct(inferenceResult.InferredTypeArguments);
                                }
                            }

                            if (thisTypeIsOpen)
                            {
                                Debug.Assert(constructed is not null);
                                var conversions = constructed.ContainingAssembly.CorLibrary.TypeConversions;
                                var conversion = conversions.ConvertExtensionMethodThisArg(constructed.Parameters[0].Type, receiverType, ref useSiteInfo);
                                if (!conversion.Exists)
                                {
                                    continue; // Conversion to 'this' parameter failed
                                }
                            }
                        }
                        else if (typeParameters.Any((typeParameter, parameter) => !parameter.Type.ContainsTypeParameter(typeParameter), member.Parameters[0]))
                        {
                            // A type parameter does not appear in the parameter type.
                            continue;
                        }
                    }

                    resultBuilder.Add(member);
                }

                return resultBuilder.ToImmutableAndFree();
            }

            // This is what BindInvocationExpressionContinued is doing in terms of reporting diagnostics and detecting a failure
            static bool bindInvocationExpressionContinued(
                Binder addMethodBinder,
                SyntaxNode node,
                SyntaxNode expression,
                OverloadResolutionResult<MethodSymbol> result,
                AnalyzedArguments analyzedArguments,
                MethodGroup methodGroup,
                BindingDiagnosticBag diagnostics,
                out MethodSymbol? addMethod)
            {
                Debug.Assert(node != null);
                Debug.Assert(methodGroup != null);
                Debug.Assert(methodGroup.Error == null);
                Debug.Assert(methodGroup.Methods.Count > 0);

                var invokedAsExtensionMethod = methodGroup.IsExtensionMethodGroup;

                // We have already determined that we are not in a situation where we can successfully do
                // a dynamic binding. We might be in one of the following situations:
                //
                // * There were dynamic arguments but overload resolution still found zero applicable candidates.
                // * There were no dynamic arguments and overload resolution found zero applicable candidates.
                // * There were no dynamic arguments and overload resolution found multiple applicable candidates
                //   without being able to find the best one.
                //
                // In those three situations we might give an additional error.

                if (!result.Succeeded)
                {
                    // Since there were no argument errors to report, we report an error on the invocation itself.
                    result.ReportDiagnostics(
                        binder: addMethodBinder, location: GetLocationForOverloadResolutionDiagnostic(node, expression), nodeOpt: node, diagnostics: diagnostics, name: WellKnownMemberNames.CollectionInitializerAddMethodName,
                        receiver: methodGroup.Receiver, invokedExpression: expression, arguments: analyzedArguments, memberGroup: methodGroup.Methods.ToImmutable(),
                        typeContainingConstructor: null, delegateTypeBeingInvoked: null, queryClause: null);

                    addMethod = null;
                    return false;
                }

                // Otherwise, there were no dynamic arguments and overload resolution found a unique best candidate. 
                // We still have to determine if it passes final validation.

                var methodResult = result.ValidResult;
                var method = methodResult.Member;

                // It is possible that overload resolution succeeded, but we have chosen an
                // instance method and we're in a static method. A careful reading of the
                // overload resolution spec shows that the "final validation" stage allows an
                // "implicit this" on any method call, not just method calls from inside
                // instance methods. Therefore we must detect this scenario here, rather than in
                // overload resolution.

                var receiver = methodGroup.Receiver;

                // Note: we specifically want to do final validation (7.6.5.1) without checking delegate compatibility (15.2),
                // so we're calling MethodGroupFinalValidation directly, rather than via MethodGroupConversionHasErrors.
                // Note: final validation wants the receiver that corresponds to the source representation
                // (i.e. the first argument, if invokedAsExtensionMethod).
                var gotError = addMethodBinder.MemberGroupFinalValidation(receiver, method, expression, diagnostics, invokedAsExtensionMethod);

                addMethodBinder.ReportDiagnosticsIfObsolete(diagnostics, method, node, hasBaseReceiver: false);
                ReportDiagnosticsIfUnmanagedCallersOnly(diagnostics, method, node, isDelegateConversion: false);

                // No use site errors, but there could be use site warnings.
                // If there are any use site warnings, they have already been reported by overload resolution.
                Debug.Assert(!method.HasUseSiteError, "Shouldn't have reached this point if there were use site errors.");
                Debug.Assert(!method.IsRuntimeFinalizer());

                addMethod = method;
                return !gotError;
            }
        }

        /// <summary>
        /// If the element is from a collection type where elements are added with collection initializers,
        /// return the argument to the collection initializer Add method or null if the element is not a
        /// collection initializer node. Otherwise, return the element as is.
        /// </summary>
        internal static BoundExpression GetUnderlyingCollectionExpressionElement(BoundCollectionExpression expr, BoundExpression element, bool throwOnErrors)
        {
            if (expr.CollectionTypeKind is CollectionExpressionTypeKind.ImplementsIEnumerable)
            {
                switch (element)
                {
                    case BoundCollectionElementInitializer collectionInitializer:
                        return getCollectionInitializerElement(collectionInitializer);
                    case BoundDynamicCollectionElementInitializer dynamicInitializer:
                        return dynamicInitializer.Arguments[0];
                }

                if (throwOnErrors)
                {
                    throw ExceptionUtilities.UnexpectedValue(element);
                }

                // Handle error cases from bindCollectionInitializerElementAddMethod.
                switch (element)
                {
                    case BoundCall call:
                        // Overload resolution failed with one or more applicable or ambiguous
                        // Add methods. This case can be hit for spreads and non-spread elements.
                        Debug.Assert(call.HasErrors);
                        Debug.Assert(call.Method.Name == "Add");
                        return call.Arguments[call.InvokedAsExtensionMethod ? 1 : 0];
                    case BoundBadExpression badExpression:
                        Debug.Assert(false); // Add test if we hit this assert.
                        return badExpression;
                    default:
                        throw ExceptionUtilities.UnexpectedValue(element);
                }
            }

            return element;

            static BoundExpression getCollectionInitializerElement(BoundCollectionElementInitializer collectionInitializer)
            {
                int argIndex = collectionInitializer.InvokedAsExtensionMethod ? 1 : 0;
                var arg = collectionInitializer.Arguments[argIndex];
                Debug.Assert(!collectionInitializer.DefaultArguments[argIndex]);
                if (collectionInitializer.Expanded && argIndex == collectionInitializer.AddMethod.ParameterCount - 1)
                {
                    if (arg.IsParamsArrayOrCollection)
                    {
                        if (arg is BoundArrayCreation { InitializerOpt.Initializers: [var arrayElement] })
                        {
                            return arrayElement;
                        }
                        else if (arg is BoundConversion { Operand: BoundCollectionExpression { Elements: [BoundExpression collectionElement] } })
                        {
                            return collectionElement;
                        }
                    }

                    Debug.Assert(false);
                }
                return arg;
            }
        }

        internal bool TryGetCollectionIterationType(SyntaxNode syntax, TypeSymbol collectionType, out TypeWithAnnotations iterationType)
        {
            BoundExpression collectionExpr = new BoundValuePlaceholder(syntax, collectionType);
            bool result = GetEnumeratorInfoAndInferCollectionElementType(
                syntax,
                syntax,
                ref collectionExpr,
                isAsync: false,
                isSpread: false,
                BindingDiagnosticBag.Discarded,
                out iterationType,
                builder: out var builder);
            // Collection expression target types require instance method GetEnumerator.
            if (result && builder.ViaExtensionMethod)
            {
                iterationType = default;
                return false;
            }
            return result;
        }

        private BoundCollectionExpression BindCollectionExpressionForErrorRecovery(
            BoundUnconvertedCollectionExpression node,
            TypeSymbol targetType,
            bool inConversion,
            BindingDiagnosticBag diagnostics)
        {
            var syntax = node.Syntax;
            var builder = ArrayBuilder<BoundNode>.GetInstance(node.Elements.Length);
            foreach (var element in node.Elements)
            {
                var result = element is BoundExpression expression ?
                    BindToNaturalType(expression, diagnostics, reportNoTargetType: !targetType.IsErrorType()) :
                    element;
                builder.Add(result);
            }
            return new BoundCollectionExpression(
                syntax,
                collectionTypeKind: CollectionExpressionTypeKind.None,
                placeholder: null,
                collectionCreation: null,
                collectionBuilderMethod: null,
                collectionBuilderInvocationPlaceholder: null,
                collectionBuilderInvocationConversion: null,
                wasTargetTyped: inConversion,
                node,
                elements: builder.ToImmutableAndFree(),
                targetType,
                hasErrors: true)
            { WasCompilerGenerated = node.IsParamsArrayOrCollection, IsParamsArrayOrCollection = node.IsParamsArrayOrCollection };
        }

        internal void GenerateImplicitConversionErrorForCollectionExpression(
            BoundUnconvertedCollectionExpression node,
            TypeSymbol targetType,
            BindingDiagnosticBag diagnostics)
        {
            var collectionTypeKind = ConversionsBase.GetCollectionExpressionTypeKind(Compilation, targetType, out TypeWithAnnotations elementTypeWithAnnotations);
            switch (collectionTypeKind)
            {
                case CollectionExpressionTypeKind.ImplementsIEnumerable:
                case CollectionExpressionTypeKind.CollectionBuilder:
                    Debug.Assert(elementTypeWithAnnotations.Type is null); // GetCollectionExpressionTypeKind() does not set elementType for these cases.
                    if (!TryGetCollectionIterationType(node.Syntax, targetType, out elementTypeWithAnnotations))
                    {
                        Error(
                            diagnostics,
                            collectionTypeKind == CollectionExpressionTypeKind.CollectionBuilder ?
                                ErrorCode.ERR_CollectionBuilderNoElementType :
                                ErrorCode.ERR_CollectionExpressionTargetNoElementType,
                            node.Syntax,
                            targetType);
                        return;
                    }
                    Debug.Assert(elementTypeWithAnnotations.HasType);
                    break;
            }

            bool reportedErrors = false;

            if (collectionTypeKind != CollectionExpressionTypeKind.None)
            {
                var elements = node.Elements;
                var elementType = elementTypeWithAnnotations.Type;
                Debug.Assert(elementType is { });

                if (collectionTypeKind == CollectionExpressionTypeKind.ImplementsIEnumerable)
                {
                    if (!HasCollectionExpressionApplicableConstructor(node.Syntax, targetType, constructor: out _, isExpanded: out _, diagnostics))
                    {
                        reportedErrors = true;
                    }

                    if (elements.Length > 0 &&
                        !HasCollectionExpressionApplicableAddMethod(node.Syntax, targetType, addMethods: out _, diagnostics))
                    {
                        reportedErrors = true;
                    }
                }

                var useSiteInfo = GetNewCompoundUseSiteInfo(diagnostics);
                foreach (var element in elements)
                {
                    if (element is BoundCollectionExpressionSpreadElement spreadElement)
                    {
                        var enumeratorInfo = spreadElement.EnumeratorInfoOpt;
                        if (enumeratorInfo is null)
                        {
                            Error(diagnostics, ErrorCode.ERR_NoImplicitConv, spreadElement.Expression.Syntax, spreadElement.Expression.Display, elementType);
                            reportedErrors = true;
                        }
                        else
                        {
                            Conversion elementConversion = Conversions.GetCollectionExpressionSpreadElementConversion(spreadElement, elementType, ref useSiteInfo);
                            if (!elementConversion.Exists)
                            {
                                GenerateImplicitConversionError(diagnostics, this.Compilation, spreadElement.Expression.Syntax, elementConversion, enumeratorInfo.ElementType, elementType);
                                reportedErrors = true;
                            }
                        }
                    }
                    else
                    {
                        Conversion elementConversion = Conversions.ClassifyImplicitConversionFromExpression((BoundExpression)element, elementType, ref useSiteInfo);
                        if (!elementConversion.Exists)
                        {
                            GenerateImplicitConversionError(diagnostics, element.Syntax, elementConversion, (BoundExpression)element, elementType);
                            reportedErrors = true;
                        }
                    }
                }
                Debug.Assert(reportedErrors);
            }

            if (!reportedErrors)
            {
                Error(diagnostics, ErrorCode.ERR_CollectionExpressionTargetTypeNotConstructible, node.Syntax, targetType);
            }

            return;
        }

        private MethodSymbol? GetCollectionBuilderMethod(
            NamedTypeSymbol targetType,
            TypeSymbol elementTypeOriginalDefinition,
            TypeSymbol? builderType,
            string? methodName,
            ref CompoundUseSiteInfo<AssemblySymbol> useSiteInfo,
            out Conversion returnTypeConversion)
        {
            returnTypeConversion = default;

            if (!SourceNamedTypeSymbol.IsValidCollectionBuilderType(builderType))
            {
                return null;
            }

            if (string.IsNullOrEmpty(methodName))
            {
                return null;
            }

            var readOnlySpanType = Compilation.GetWellKnownType(WellKnownType.System_ReadOnlySpan_T);

            foreach (var candidate in builderType.GetMembers(methodName))
            {
                if (candidate is not MethodSymbol { IsStatic: true } method)
                {
                    continue;
                }

                var candidateUseSiteInfo = new CompoundUseSiteInfo<AssemblySymbol>(useSiteInfo);
                if (!IsAccessible(method, ref candidateUseSiteInfo))
                {
                    continue;
                }

                var builder = ArrayBuilder<TypeWithAnnotations>.GetInstance();
                targetType.GetAllTypeArgumentsNoUseSiteDiagnostics(builder);
                var allTypeArguments = builder.ToImmutableAndFree();

                if (method.Arity != allTypeArguments.Length)
                {
                    continue;
                }

                if (method.Parameters is not [{ RefKind: RefKind.None, Type: var parameterType }]
                    || !readOnlySpanType.Equals(parameterType.OriginalDefinition, TypeCompareKind.AllIgnoreOptions))
                {
                    continue;
                }

                MethodSymbol methodWithTargetTypeParameters; // builder method substituted with type parameters from target type
                if (allTypeArguments.Length > 0)
                {
                    var allTypeParameters = TypeMap.TypeParametersAsTypeSymbolsWithAnnotations(targetType.OriginalDefinition.GetAllTypeParameters());
                    methodWithTargetTypeParameters = method.OriginalDefinition.Construct(allTypeParameters);
                    method = method.Construct(allTypeArguments);
                }
                else
                {
                    methodWithTargetTypeParameters = method;
                }

                var spanTypeArg = ((NamedTypeSymbol)methodWithTargetTypeParameters.Parameters[0].Type).TypeArgumentsWithAnnotationsNoUseSiteDiagnostics[0].Type;
                var conversion = Conversions.ClassifyImplicitConversionFromType(elementTypeOriginalDefinition, spanTypeArg, ref candidateUseSiteInfo);
                if (!conversion.IsIdentity)
                {
                    continue;
                }

                conversion = Conversions.ClassifyImplicitConversionFromType(methodWithTargetTypeParameters.ReturnType, targetType.OriginalDefinition, ref candidateUseSiteInfo);
                switch (conversion.Kind)
                {
                    case ConversionKind.Identity:
                    case ConversionKind.ImplicitReference:
                    case ConversionKind.Boxing:
                        break;
                    default:
                        continue;
                }

                useSiteInfo.AddDiagnostics(candidateUseSiteInfo.Diagnostics);
                returnTypeConversion = conversion;
                return method;
            }

            return null;
        }

        /// <summary>
        /// Rewrite the subexpressions in a conditional expression to convert the whole thing to the destination type.
        /// </summary>
        private BoundExpression ConvertConditionalExpression(
            BoundUnconvertedConditionalOperator source,
            TypeSymbol destination,
            Conversion? conversionIfTargetTyped,
            BindingDiagnosticBag diagnostics,
            bool hasErrors = false)
        {
            bool targetTyped = conversionIfTargetTyped is { };
            Debug.Assert(targetTyped || destination.IsErrorType() || destination.Equals(source.Type, TypeCompareKind.ConsiderEverything));
            ImmutableArray<Conversion> underlyingConversions = conversionIfTargetTyped.GetValueOrDefault().UnderlyingConversions;
            var condition = source.Condition;
            hasErrors |= source.HasErrors || destination.IsErrorType();

            var trueExpr =
                targetTyped
                ? CreateConversion(source.Consequence.Syntax, source.Consequence, underlyingConversions[0], isCast: false, conversionGroupOpt: null, destination, diagnostics)
                : GenerateConversionForAssignment(destination, source.Consequence, diagnostics);
            var falseExpr =
                targetTyped
                ? CreateConversion(source.Alternative.Syntax, source.Alternative, underlyingConversions[1], isCast: false, conversionGroupOpt: null, destination, diagnostics)
                : GenerateConversionForAssignment(destination, source.Alternative, diagnostics);
            var constantValue = FoldConditionalOperator(condition, trueExpr, falseExpr);
            hasErrors |= constantValue?.IsBad == true;
            if (targetTyped && !destination.IsErrorType() && !Compilation.IsFeatureEnabled(MessageID.IDS_FeatureTargetTypedConditional))
            {
                diagnostics.Add(
                    ErrorCode.ERR_NoImplicitConvTargetTypedConditional,
                    source.Syntax.Location,
                    Compilation.LanguageVersion.ToDisplayString(),
                    source.Consequence.Display,
                    source.Alternative.Display,
                    new CSharpRequiredLanguageVersion(MessageID.IDS_FeatureTargetTypedConditional.RequiredVersion()));
            }

            return new BoundConditionalOperator(source.Syntax, isRef: false, condition, trueExpr, falseExpr, constantValue, source.Type, wasTargetTyped: targetTyped, destination, hasErrors)
                .WithSuppression(source.IsSuppressed);
        }

        /// <summary>
        /// Rewrite the expressions in the switch expression arms to add a conversion to the destination type.
        /// </summary>
        private BoundExpression ConvertSwitchExpression(BoundUnconvertedSwitchExpression source, TypeSymbol destination, Conversion? conversionIfTargetTyped, BindingDiagnosticBag diagnostics, bool hasErrors = false)
        {
            bool targetTyped = conversionIfTargetTyped is { };
            Conversion conversion = conversionIfTargetTyped ?? Conversion.Identity;
            Debug.Assert(targetTyped || destination.IsErrorType() || destination.Equals(source.Type, TypeCompareKind.ConsiderEverything));
            ImmutableArray<Conversion> underlyingConversions = conversion.UnderlyingConversions;
            var builder = ArrayBuilder<BoundSwitchExpressionArm>.GetInstance(source.SwitchArms.Length);
            for (int i = 0, n = source.SwitchArms.Length; i < n; i++)
            {
                var oldCase = source.SwitchArms[i];
                var oldValue = oldCase.Value;
                var newValue =
                    targetTyped
                    ? CreateConversion(oldValue.Syntax, oldValue, underlyingConversions[i], isCast: false, conversionGroupOpt: null, destination, diagnostics)
                    : GenerateConversionForAssignment(destination, oldValue, diagnostics);
                var newCase = (oldValue == newValue) ? oldCase :
                    new BoundSwitchExpressionArm(oldCase.Syntax, oldCase.Locals, oldCase.Pattern, oldCase.WhenClause, newValue, oldCase.Label, oldCase.HasErrors);
                builder.Add(newCase);
            }

            var newSwitchArms = builder.ToImmutableAndFree();
            return new BoundConvertedSwitchExpression(
                source.Syntax, source.Type, targetTyped, source.Expression, newSwitchArms, source.ReachabilityDecisionDag,
                source.DefaultLabel, source.ReportedNotExhaustive, destination, hasErrors || source.HasErrors).WithSuppression(source.IsSuppressed);
        }

        private BoundExpression CreateUserDefinedConversion(
            SyntaxNode syntax,
            BoundExpression source,
            Conversion conversion,
            bool isCast,
            ConversionGroup conversionGroup,
            TypeSymbol destination,
            BindingDiagnosticBag diagnostics,
            bool hasErrors)
        {
            Debug.Assert(conversionGroup != null);
            Debug.Assert(conversion.IsUserDefined);

            conversion.MarkUnderlyingConversionsChecked();
            if (!conversion.IsValid)
            {
                if (!hasErrors)
                    GenerateImplicitConversionError(diagnostics, syntax, conversion, source, destination);

                return new BoundConversion(
                    syntax,
                    source,
                    conversion,
                    CheckOverflowAtRuntime,
                    explicitCastInCode: isCast,
                    conversionGroup,
                    constantValueOpt: ConstantValue.NotAvailable,
                    type: destination,
                    hasErrors: true)
                { WasCompilerGenerated = source.WasCompilerGenerated };
            }

            // Due to an oddity in the way we create a non-lifted user-defined conversion from A to D? 
            // (required backwards compatibility with the native compiler) we can end up in a situation 
            // where we have:
            // a standard conversion from A to B?
            // then a standard conversion from B? to B
            // then a user-defined  conversion from B to C
            // then a standard conversion from C to C? 
            // then a standard conversion from C? to D?
            //
            // In that scenario, the "from type" of the conversion will be B? and the "from conversion" will be 
            // from A to B?. Similarly the "to type" of the conversion will be C? and the "to conversion"
            // of the conversion will be from C? to D?.
            //
            // Therefore, we might need to introduce an extra conversion on the source side, from B? to B.
            // Now, you might think we should also introduce an extra conversion on the destination side,
            // from C to C?. But that then gives us the following bad situation: If we in fact bind this as
            //
            // (D?)(C?)(C)(B)(B?)(A)x 
            //
            // then what we are in effect doing is saying "convert C? to D? by checking for null, unwrapping,
            // converting C to D, and then wrapping". But we know that the C? will never be null. In this case
            // we should actually generate
            //
            // (D?)(C)(B)(B?)(A)x
            //
            // And thereby skip the unnecessary nullable conversion.

            Debug.Assert(conversion.BestUserDefinedConversionAnalysis is object); // All valid user-defined conversions have this populated

            // Original expression --> conversion's "from" type
            BoundExpression convertedOperand = CreateConversion(
                syntax: source.Syntax,
                source: source,
                conversion: conversion.UserDefinedFromConversion,
                isCast: false,
                conversionGroupOpt: conversionGroup,
                wasCompilerGenerated: false,
                destination: conversion.BestUserDefinedConversionAnalysis.FromType,
                diagnostics: diagnostics);

            TypeSymbol conversionParameterType = conversion.BestUserDefinedConversionAnalysis.Operator.GetParameterType(0);
            CompoundUseSiteInfo<AssemblySymbol> useSiteInfo = GetNewCompoundUseSiteInfo(diagnostics);

            if (conversion.BestUserDefinedConversionAnalysis.Kind == UserDefinedConversionAnalysisKind.ApplicableInNormalForm &&
                !TypeSymbol.Equals(conversion.BestUserDefinedConversionAnalysis.FromType, conversionParameterType, TypeCompareKind.ConsiderEverything2))
            {
                // Conversion's "from" type --> conversion method's parameter type.
                convertedOperand = CreateConversion(
                    syntax: syntax,
                    source: convertedOperand,
                    conversion: Conversions.ClassifyStandardConversion(convertedOperand.Type, conversionParameterType, ref useSiteInfo),
                    isCast: false,
                    conversionGroupOpt: conversionGroup,
                    wasCompilerGenerated: true,
                    destination: conversionParameterType,
                    diagnostics: diagnostics);
            }

            BoundExpression userDefinedConversion;

            TypeSymbol conversionReturnType = conversion.BestUserDefinedConversionAnalysis.Operator.ReturnType;
            TypeSymbol conversionToType = conversion.BestUserDefinedConversionAnalysis.ToType;
            Conversion toConversion = conversion.UserDefinedToConversion;

            if (conversion.BestUserDefinedConversionAnalysis.Kind == UserDefinedConversionAnalysisKind.ApplicableInNormalForm &&
                !TypeSymbol.Equals(conversionToType, conversionReturnType, TypeCompareKind.ConsiderEverything2))
            {
                // Conversion method's parameter type --> conversion method's return type
                // NB: not calling CreateConversion here because this is the recursive base case.
                userDefinedConversion = new BoundConversion(
                    syntax,
                    convertedOperand,
                    conversion,
                    @checked: CheckOverflowAtRuntime,
                    explicitCastInCode: isCast,
                    conversionGroup,
                    constantValueOpt: ConstantValue.NotAvailable,
                    type: conversionReturnType)
                { WasCompilerGenerated = true };

                if (conversionToType.IsNullableType() && TypeSymbol.Equals(conversionToType.GetNullableUnderlyingType(), conversionReturnType, TypeCompareKind.ConsiderEverything2))
                {
                    // Skip introducing the conversion from C to C?.  The "to" conversion is now wrong though,
                    // because it will still assume converting C? to D?. 

                    toConversion.MarkUnderlyingConversionsCheckedRecursive();
                    toConversion = Conversions.ClassifyConversionFromType(conversionReturnType, destination, isChecked: CheckOverflowAtRuntime, ref useSiteInfo);
                    Debug.Assert(toConversion.Exists);
                }
                else
                {
                    // Conversion method's return type --> conversion's "to" type
                    userDefinedConversion = CreateConversion(
                        syntax: syntax,
                        source: userDefinedConversion,
                        conversion: Conversions.ClassifyStandardConversion(conversionReturnType, conversionToType, ref useSiteInfo),
                        isCast: false,
                        conversionGroupOpt: conversionGroup,
                        wasCompilerGenerated: true,
                        destination: conversionToType,
                        diagnostics: diagnostics);
                }
            }
            else
            {
                // Conversion method's parameter type --> conversion method's "to" type
                // NB: not calling CreateConversion here because this is the recursive base case.
                userDefinedConversion = new BoundConversion(
                    syntax,
                    convertedOperand,
                    conversion,
                    @checked: CheckOverflowAtRuntime,
                    explicitCastInCode: isCast,
                    conversionGroup,
                    constantValueOpt: ConstantValue.NotAvailable,
                    type: conversionToType)
                { WasCompilerGenerated = true };
            }

            diagnostics.Add(syntax, useSiteInfo);

            // Conversion's "to" type --> final type
            BoundExpression finalConversion = CreateConversion(
                syntax: syntax,
                source: userDefinedConversion,
                conversion: toConversion,
                isCast: false,
                conversionGroupOpt: conversionGroup,
                wasCompilerGenerated: true, // NOTE: doesn't necessarily set flag on resulting bound expression.
                destination: destination,
                diagnostics: diagnostics);

            conversion.AssertUnderlyingConversionsCheckedRecursive();

            finalConversion.ResetCompilerGenerated(source.WasCompilerGenerated);

            return finalConversion;
        }

        private BoundExpression CreateFunctionTypeConversion(SyntaxNode syntax, BoundExpression source, Conversion conversion, bool isCast, ConversionGroup? conversionGroup, TypeSymbol destination, BindingDiagnosticBag diagnostics)
        {
            Debug.Assert(conversion.Kind == ConversionKind.FunctionType);
            Debug.Assert(source.Kind is BoundKind.MethodGroup or BoundKind.UnboundLambda);
            Debug.Assert(syntax.IsFeatureEnabled(MessageID.IDS_FeatureInferredDelegateType));

            CompoundUseSiteInfo<AssemblySymbol> useSiteInfo = GetNewCompoundUseSiteInfo(diagnostics);
            var delegateType = source.GetInferredDelegateType(ref useSiteInfo);
            Debug.Assert(delegateType is { });

            if (source.Kind == BoundKind.UnboundLambda &&
                destination.IsNonGenericExpressionType())
            {
                delegateType = Compilation.GetWellKnownType(WellKnownType.System_Linq_Expressions_Expression_T).Construct(delegateType);
                delegateType.AddUseSiteInfo(ref useSiteInfo);
            }

            conversion = Conversions.ClassifyConversionFromExpression(source, delegateType, isChecked: CheckOverflowAtRuntime, ref useSiteInfo);
            bool warnOnMethodGroupConversion =
                source.Kind == BoundKind.MethodGroup &&
                !isCast &&
                conversion.Exists &&
                destination.SpecialType == SpecialType.System_Object;
            BoundExpression expr;
            if (!conversion.Exists)
            {
                GenerateImplicitConversionError(diagnostics, syntax, conversion, source, delegateType);
                expr = new BoundConversion(syntax, source, conversion, @checked: false, explicitCastInCode: isCast, conversionGroup, constantValueOpt: ConstantValue.NotAvailable, type: delegateType, hasErrors: true) { WasCompilerGenerated = source.WasCompilerGenerated };
            }
            else
            {
                expr = CreateConversion(syntax, source, conversion, isCast, conversionGroup, delegateType, diagnostics);
            }

            conversion = Conversions.ClassifyConversionFromExpression(expr, destination, isChecked: CheckOverflowAtRuntime, ref useSiteInfo);
            if (!conversion.Exists)
            {
                GenerateImplicitConversionError(diagnostics, syntax, conversion, source, destination);
            }
            else if (warnOnMethodGroupConversion)
            {
                Error(diagnostics, ErrorCode.WRN_MethGrpToNonDel, syntax, ((BoundMethodGroup)source).Name, destination);
            }

            diagnostics.Add(syntax, useSiteInfo);
            return CreateConversion(syntax, expr, conversion, isCast, conversionGroup, destination, diagnostics);
        }

        private BoundExpression CreateAnonymousFunctionConversion(SyntaxNode syntax, BoundExpression source, Conversion conversion, bool isCast, ConversionGroup? conversionGroup, TypeSymbol destination, BindingDiagnosticBag diagnostics)
        {
            // We have a successful anonymous function conversion; rather than producing a node
            // which is a conversion on top of an unbound lambda, replace it with the bound
            // lambda.

            // UNDONE: Figure out what to do about the error case, where a lambda
            // UNDONE: is converted to a delegate that does not match. What to surface then?

            var unboundLambda = (UnboundLambda)source;
            var boundLambda = unboundLambda.Bind((NamedTypeSymbol)destination, isExpressionTree: destination.IsGenericOrNonGenericExpressionType(out _)).WithInAnonymousFunctionConversion();
            diagnostics.AddRange(boundLambda.Diagnostics);

            CheckParameterModifierMismatchMethodConversion(syntax, boundLambda.Symbol, destination, invokedAsExtensionMethod: false, diagnostics);
            CheckLambdaConversion((LambdaSymbol)boundLambda.Symbol, destination, diagnostics);
            return new BoundConversion(
                syntax,
                boundLambda,
                conversion,
                @checked: false,
                explicitCastInCode: isCast,
                conversionGroup,
                constantValueOpt: ConstantValue.NotAvailable,
                type: destination)
            { WasCompilerGenerated = source.WasCompilerGenerated };
        }

        private BoundExpression CreateMethodGroupConversion(SyntaxNode syntax, BoundExpression source, Conversion conversion, bool isCast, ConversionGroup? conversionGroup, TypeSymbol destination, BindingDiagnosticBag diagnostics)
        {
            var (originalGroup, isAddressOf) = source switch
            {
                BoundMethodGroup m => (m, false),
                BoundUnconvertedAddressOfOperator { Operand: { } m } => (m, true),
                _ => throw ExceptionUtilities.UnexpectedValue(source),
            };
            BoundMethodGroup group = FixMethodGroupWithTypeOrValue(originalGroup, conversion, diagnostics);
            bool hasErrors = false;

            if (MethodGroupConversionHasErrors(syntax, conversion, group.ReceiverOpt, conversion.IsExtensionMethod, isAddressOf, destination, diagnostics))
            {
                hasErrors = true;
            }

            Debug.Assert(conversion.UnderlyingConversions.IsDefault);
            conversion.MarkUnderlyingConversionsChecked();

            return new BoundConversion(syntax, group, conversion, @checked: false, explicitCastInCode: isCast, conversionGroup, constantValueOpt: ConstantValue.NotAvailable, type: destination, hasErrors: hasErrors) { WasCompilerGenerated = group.WasCompilerGenerated };
        }

        private static void CheckParameterModifierMismatchMethodConversion(SyntaxNode syntax, MethodSymbol lambdaOrMethod, TypeSymbol targetType, bool invokedAsExtensionMethod, BindingDiagnosticBag diagnostics)
        {
            MethodSymbol? delegateMethod;
            if (targetType.GetDelegateType() is { } delegateType)
            {
                delegateMethod = delegateType.DelegateInvokeMethod;
            }
            else if (targetType is FunctionPointerTypeSymbol functionPointerType)
            {
                delegateMethod = functionPointerType.Signature;
            }
            else
            {
                return;
            }

            if (SourceMemberContainerTypeSymbol.RequiresValidScopedOverrideForRefSafety(delegateMethod))
            {
                SourceMemberContainerTypeSymbol.CheckValidScopedOverride(
                    delegateMethod,
                    lambdaOrMethod,
                    diagnostics,
                    static (diagnostics, delegateMethod, lambdaOrMethod, parameter, _, typeAndSyntax) =>
                    {
                        diagnostics.Add(
                            SourceMemberContainerTypeSymbol.ReportInvalidScopedOverrideAsError(delegateMethod, lambdaOrMethod) ?
                                ErrorCode.ERR_ScopedMismatchInParameterOfTarget :
                                ErrorCode.WRN_ScopedMismatchInParameterOfTarget,
                            typeAndSyntax.Syntax.Location,
                            new FormattedSymbol(parameter, SymbolDisplayFormat.ShortFormat),
                            typeAndSyntax.Type);
                    },
                    (Type: targetType, Syntax: syntax),
                    allowVariance: true,
                    invokedAsExtensionMethod: invokedAsExtensionMethod);
            }

            SourceMemberContainerTypeSymbol.CheckRefReadonlyInMismatch(
                delegateMethod, lambdaOrMethod, diagnostics,
                static (diagnostics, delegateMethod, lambdaOrMethod, lambdaOrMethodParameter, _, arg) =>
                {
                    var (delegateParameter, location) = arg;
                    diagnostics.Add(ErrorCode.WRN_TargetDifferentRefness, location, lambdaOrMethodParameter, delegateParameter);
                },
                syntax.Location,
                invokedAsExtensionMethod: invokedAsExtensionMethod);
        }

        private static void CheckLambdaConversion(LambdaSymbol lambdaSymbol, TypeSymbol targetType, BindingDiagnosticBag diagnostics)
        {
            var delegateType = targetType.GetDelegateType();
            Debug.Assert(delegateType is not null);
            var isSynthesized = delegateType.DelegateInvokeMethod?.OriginalDefinition is SynthesizedDelegateInvokeMethod;
            var delegateParameters = delegateType.DelegateParameters();

            Debug.Assert(lambdaSymbol.ParameterCount == delegateParameters.Length);
            for (int p = 0; p < lambdaSymbol.ParameterCount; p++)
            {
                var lambdaParameter = lambdaSymbol.Parameters[p];
                var delegateParameter = delegateParameters[p];

                if (isSynthesized)
                {
                    // If synthesizing a delegate with `decimal`/`DateTime` default value,
                    // check that the corresponding `*ConstantAttribute` is available.
                    if (delegateParameter.ExplicitDefaultConstantValue is { } defaultValue &&
                        // Skip reporting this diagnostic if already reported in `SourceComplexParameterSymbolBase.DefaultSyntaxValue`.
                        lambdaParameter is not SourceComplexParameterSymbolBase
                        {
                            ExplicitDefaultConstantValue.IsDecimal: true,
                            DefaultValueFromAttributes: ConstantValue.NotAvailable
                        })
                    {
                        WellKnownMember? member = defaultValue.SpecialType switch
                        {
                            SpecialType.System_Decimal => WellKnownMember.System_Runtime_CompilerServices_DecimalConstantAttribute__ctor,
                            SpecialType.System_DateTime => WellKnownMember.System_Runtime_CompilerServices_DateTimeConstantAttribute__ctor,
                            _ => null
                        };
                        if (member != null)
                        {
                            reportUseSiteDiagnosticForSynthesizedAttribute(
                                lambdaSymbol,
                                lambdaParameter,
                                member.GetValueOrDefault(),
                                diagnostics);
                        }
                    }

                    // If synthesizing a delegate with an [UnscopedRef] parameter, check the attribute is available.
                    if (delegateParameter.HasUnscopedRefAttribute)
                    {
                        reportUseSiteDiagnosticForSynthesizedAttribute(
                            lambdaSymbol,
                            lambdaParameter,
                            WellKnownMember.System_Diagnostics_CodeAnalysis_UnscopedRefAttribute__ctor,
                            diagnostics);
                    }
                }

                // Warn for defaults/`params` mismatch.
                if (!lambdaSymbol.SyntaxNode.IsKind(SyntaxKind.AnonymousMethodExpression))
                {
                    if (lambdaParameter.HasExplicitDefaultValue &&
                        lambdaParameter.ExplicitDefaultConstantValue is { IsBad: false } lambdaParamDefault)
                    {
                        var delegateParamDefault = delegateParameter.HasExplicitDefaultValue ? delegateParameter.ExplicitDefaultConstantValue : null;
                        if (delegateParamDefault?.IsBad != true && lambdaParamDefault != delegateParamDefault)
                        {
                            // Parameter {0} has default value '{1}' in lambda but '{2}' in target delegate type.
                            Error(diagnostics, ErrorCode.WRN_OptionalParamValueMismatch, lambdaParameter.GetFirstLocation(), p + 1, lambdaParamDefault, delegateParamDefault ?? ((object)MessageID.IDS_Missing.Localize()));
                        }
                    }

                    if (lambdaParameter.IsParams && !delegateParameter.IsParams && p == lambdaSymbol.ParameterCount - 1)
                    {
                        // Parameter {0} has params modifier in lambda but not in target delegate type.
                        Error(diagnostics, ErrorCode.WRN_ParamsArrayInLambdaOnly, lambdaParameter.GetFirstLocation(), p + 1);
                    }
                }
            }

            static void reportUseSiteDiagnosticForSynthesizedAttribute(
                LambdaSymbol lambdaSymbol,
                ParameterSymbol lambdaParameter,
                WellKnownMember member,
                BindingDiagnosticBag diagnostics)
            {
                ReportUseSiteDiagnosticForSynthesizedAttribute(
                    lambdaSymbol.DeclaringCompilation,
                    member,
                    diagnostics,
                    lambdaParameter.TryGetFirstLocation() ?? lambdaSymbol.SyntaxNode.Location);
            }
        }

        private BoundExpression CreateStackAllocConversion(SyntaxNode syntax, BoundExpression source, Conversion conversion, bool isCast, ConversionGroup? conversionGroup, TypeSymbol destination, BindingDiagnosticBag diagnostics)
        {
            Debug.Assert(conversion.IsStackAlloc);

            var boundStackAlloc = (BoundStackAllocArrayCreation)source;
            var elementType = boundStackAlloc.ElementType;
            TypeSymbol stackAllocType;

            switch (conversion.Kind)
            {
                case ConversionKind.StackAllocToPointerType:
                    ReportUnsafeIfNotAllowed(syntax.Location, diagnostics);
                    stackAllocType = new PointerTypeSymbol(TypeWithAnnotations.Create(elementType));
                    break;
                case ConversionKind.StackAllocToSpanType:
                    CheckFeatureAvailability(syntax, MessageID.IDS_FeatureRefStructs, diagnostics);
                    stackAllocType = Compilation.GetWellKnownType(WellKnownType.System_Span_T).Construct(elementType);
                    break;
                default:
                    throw ExceptionUtilities.UnexpectedValue(conversion.Kind);
            }

            var convertedNode = new BoundConvertedStackAllocExpression(syntax, elementType, boundStackAlloc.Count, boundStackAlloc.InitializerOpt, stackAllocType, boundStackAlloc.HasErrors);

            var underlyingConversion = conversion.UnderlyingConversions.Single();
            return CreateConversion(syntax, convertedNode, underlyingConversion, isCast: isCast, conversionGroup, destination, diagnostics);
        }

        private BoundExpression CreateTupleLiteralConversion(SyntaxNode syntax, BoundTupleLiteral sourceTuple, Conversion conversion, bool isCast, ConversionGroup? conversionGroup, TypeSymbol destination, BindingDiagnosticBag diagnostics)
        {
            // We have a successful tuple conversion; rather than producing a separate conversion node 
            // which is a conversion on top of a tuple literal, tuple conversion is an element-wise conversion of arguments.
            Debug.Assert(conversion.IsNullable == destination.IsNullableType());

            var destinationWithoutNullable = destination;
            var conversionWithoutNullable = conversion;

            if (conversion.IsNullable)
            {
                destinationWithoutNullable = destination.GetNullableUnderlyingType();
                conversionWithoutNullable = conversion.UnderlyingConversions[0];
                conversion.MarkUnderlyingConversionsChecked();
            }

            Debug.Assert(conversionWithoutNullable.IsTupleLiteralConversion);

            NamedTypeSymbol targetType = (NamedTypeSymbol)destinationWithoutNullable;
            if (targetType.IsTupleType)
            {
                NamedTypeSymbol.ReportTupleNamesMismatchesIfAny(targetType, sourceTuple, diagnostics);

                // do not lose the original element names and locations in the literal if different from names in the target
                //
                // the tuple has changed the type of elements due to target-typing, 
                // but element names has not changed and locations of their declarations 
                // should not be confused with element locations on the target type.

                if (sourceTuple.Type is NamedTypeSymbol { IsTupleType: true } sourceType)
                {
                    targetType = targetType.WithTupleDataFrom(sourceType);
                }
                else
                {
                    var tupleSyntax = (TupleExpressionSyntax)sourceTuple.Syntax;
                    var locationBuilder = ArrayBuilder<Location?>.GetInstance();

                    foreach (var argument in tupleSyntax.Arguments)
                    {
                        locationBuilder.Add(argument.NameColon?.Name.Location);
                    }

                    targetType = targetType.WithElementNames(sourceTuple.ArgumentNamesOpt!,
                        locationBuilder.ToImmutableAndFree(),
                        errorPositions: default,
                        ImmutableArray.Create(tupleSyntax.Location));
                }
            }

            var arguments = sourceTuple.Arguments;
            var convertedArguments = ArrayBuilder<BoundExpression>.GetInstance(arguments.Length);

            var targetElementTypes = targetType.TupleElementTypesWithAnnotations;
            Debug.Assert(targetElementTypes.Length == arguments.Length, "converting a tuple literal to incompatible type?");
            var underlyingConversions = conversionWithoutNullable.UnderlyingConversions;
            conversionWithoutNullable.MarkUnderlyingConversionsChecked();

            for (int i = 0; i < arguments.Length; i++)
            {
                var argument = arguments[i];
                var destType = targetElementTypes[i];
                var elementConversion = underlyingConversions[i];
                var elementConversionGroup = isCast ? new ConversionGroup(elementConversion, destType) : null;
                convertedArguments.Add(CreateConversion(argument.Syntax, argument, elementConversion, isCast: isCast, elementConversionGroup, destType.Type, diagnostics));
            }

            BoundExpression result = new BoundConvertedTupleLiteral(
                sourceTuple.Syntax,
                sourceTuple,
                wasTargetTyped: true,
                convertedArguments.ToImmutableAndFree(),
                sourceTuple.ArgumentNamesOpt,
                sourceTuple.InferredNamesOpt,
                targetType).WithSuppression(sourceTuple.IsSuppressed);

            if (!TypeSymbol.Equals(sourceTuple.Type, destination, TypeCompareKind.ConsiderEverything2))
            {
                // literal cast is applied to the literal 
                result = new BoundConversion(
                    sourceTuple.Syntax,
                    result,
                    conversion,
                    @checked: false,
                    explicitCastInCode: isCast,
                    conversionGroup,
                    constantValueOpt: ConstantValue.NotAvailable,
                    type: destination);
            }

            // If we had a cast in the code, keep conversion in the tree.
            // even though the literal is already converted to the target type.
            if (isCast)
            {
                result = new BoundConversion(
                    syntax,
                    result,
                    Conversion.Identity,
                    @checked: false,
                    explicitCastInCode: isCast,
                    conversionGroup,
                    constantValueOpt: ConstantValue.NotAvailable,
                    type: destination);
            }

            return result;
        }

        private static bool IsMethodGroupWithTypeOrValueReceiver(BoundNode node)
        {
            if (node.Kind != BoundKind.MethodGroup)
            {
                return false;
            }

            return Binder.IsTypeOrValueExpression(((BoundMethodGroup)node).ReceiverOpt);
        }

        private BoundMethodGroup FixMethodGroupWithTypeOrValue(BoundMethodGroup group, Conversion conversion, BindingDiagnosticBag diagnostics)
        {
            if (!IsMethodGroupWithTypeOrValueReceiver(group))
            {
                return group;
            }

            BoundExpression? receiverOpt = group.ReceiverOpt;
            RoslynDebug.Assert(receiverOpt != null);

            receiverOpt = ReplaceTypeOrValueReceiver(receiverOpt, useType: conversion.Method?.RequiresInstanceReceiver == false && !conversion.IsExtensionMethod, diagnostics);
            return group.Update(
                group.TypeArgumentsSyntax,
                group.TypeArgumentsOpt,
                group.Name,
                group.Methods,
                group.LookupSymbolOpt,
                group.LookupError,
                group.Flags,
                group.FunctionType,
                receiverOpt, //only change
                group.ResultKind);
        }

        /// <summary>
        /// This method implements the algorithm in spec section 7.6.5.1.
        /// 
        /// For method group conversions, there are situations in which the conversion is
        /// considered to exist ("Otherwise the algorithm produces a single best method M having
        /// the same number of parameters as D and the conversion is considered to exist"), but
        /// application of the conversion fails.  These are the "final validation" steps of
        /// overload resolution.
        /// </summary>
        /// <returns>
        /// True if there is any error, except lack of runtime support errors.
        /// </returns>
        private bool MemberGroupFinalValidation(BoundExpression? receiverOpt, MethodSymbol methodSymbol, SyntaxNode node, BindingDiagnosticBag diagnostics, bool invokedAsExtensionMethod)
        {
            if (!IsBadBaseAccess(node, receiverOpt, methodSymbol, diagnostics))
            {
                CheckReceiverAndRuntimeSupportForSymbolAccess(node, receiverOpt, methodSymbol, diagnostics);
            }

            if (MemberGroupFinalValidationAccessibilityChecks(receiverOpt, methodSymbol, node, diagnostics, invokedAsExtensionMethod))
            {
                return true;
            }

            // SPEC: If the best method is a generic method, the type arguments (supplied or inferred) are checked against the constraints 
            // SPEC: declared on the generic method. If any type argument does not satisfy the corresponding constraint(s) on
            // SPEC: the type parameter, a binding-time error occurs.

            // The portion of the overload resolution spec quoted above is subtle and somewhat
            // controversial. The upshot of this is that overload resolution does not consider
            // constraints to be a part of the signature. Overload resolution matches arguments to
            // parameter lists; it does not consider things which are outside of the parameter list.
            // If the best match from the arguments to the formal parameters is not viable then we
            // give an error rather than falling back to a worse match. 
            //
            // Consider the following:
            //
            // void M<T>(T t) where T : Reptile {}
            // void M(object x) {}
            // ...
            // M(new Giraffe());
            //
            // The correct analysis is to determine that the applicable candidates are
            // M<Giraffe>(Giraffe) and M(object). Overload resolution then chooses the former
            // because it is an exact match, over the latter which is an inexact match. Only after
            // the best method is determined do we check the constraints and discover that the
            // constraint on T has been violated.
            // 
            // Note that this is different from the rule that says that during type inference, if an
            // inference violates a constraint then inference fails. For example:
            // 
            // class C<T> where T : struct {}
            // ...
            // void M<U>(U u, C<U> c){}
            // void M(object x, object y) {}
            // ...
            // M("hello", null);
            //
            // Type inference determines that U is string, but since C<string> is not a valid type
            // because of the constraint, type inference fails. M<string> is never added to the
            // applicable candidate set, so the applicable candidate set consists solely of
            // M(object, object) and is therefore the best match.

            return !methodSymbol.CheckConstraints(new ConstraintsHelper.CheckConstraintsArgs(this.Compilation, this.Conversions, includeNullability: false, node.Location, diagnostics));
        }

        /// <summary>
        /// Performs the following checks:
        /// 
        /// Spec 7.6.5: Invocation expressions (definition of Final Validation) 
        ///   The method is validated in the context of the method group: If the best method is a static method, 
        ///   the method group must have resulted from a simple-name or a member-access through a type. If the best 
        ///   method is an instance method, the method group must have resulted from a simple-name, a member-access
        ///   through a variable or value, or a base-access. If neither of these requirements is true, a binding-time
        ///   error occurs.
        ///   (Note that the spec omits to mention, in the case of an instance method invoked through a simple name, that
        ///   the invocation must appear within the body of an instance method)
        ///
        /// Spec 7.5.4: Compile-time checking of dynamic overload resolution 
        ///   If F is a static method, the method group must have resulted from a simple-name, a member-access through a type, 
        ///   or a member-access whose receiver can't be classified as a type or value until after overload resolution (see §7.6.4.1). 
        ///   If F is an instance method, the method group must have resulted from a simple-name, a member-access through a variable or value,
        ///   or a member-access whose receiver can't be classified as a type or value until after overload resolution (see §7.6.4.1).
        /// </summary>
        /// <returns>
        /// True if there is any error.
        /// </returns>
        private bool MemberGroupFinalValidationAccessibilityChecks(BoundExpression? receiverOpt, Symbol memberSymbol, SyntaxNode node, BindingDiagnosticBag diagnostics, bool invokedAsExtensionMethod)
        {
            // Perform final validation of the method to be invoked.

            Debug.Assert(memberSymbol is not MethodSymbol { MethodKind: not MethodKind.Constructor } ||
                memberSymbol.CanBeReferencedByName);
            //note that the same assert does not hold for all properties. Some properties and (all indexers) are not referenceable by name, yet
            //their binding brings them through here, perhaps needlessly.

            if (receiverOpt != null || memberSymbol is not MethodSymbol { MethodKind: MethodKind.Constructor })
            {
                if (IsTypeOrValueExpression(receiverOpt))
                {
                    // TypeOrValue expression isn't replaced only if the invocation is late bound, in which case it can't be extension method.
                    // None of the checks below apply if the receiver can't be classified as a type or value. 
                    Debug.Assert(!invokedAsExtensionMethod);
                }
                else if (!memberSymbol.RequiresInstanceReceiver())
                {
                    Debug.Assert(!invokedAsExtensionMethod || (receiverOpt != null));

                    if (invokedAsExtensionMethod)
                    {
                        if (IsMemberAccessedThroughType(receiverOpt))
                        {
                            if (receiverOpt.Kind == BoundKind.QueryClause)
                            {
                                RoslynDebug.Assert(receiverOpt.Type is object);
                                // Could not find an implementation of the query pattern for source type '{0}'.  '{1}' not found.
                                diagnostics.Add(ErrorCode.ERR_QueryNoProvider, node.Location, receiverOpt.Type, memberSymbol.Name);
                            }
                            else
                            {
                                // An object reference is required for the non-static field, method, or property '{0}'
                                diagnostics.Add(ErrorCode.ERR_ObjectRequired, node.Location, memberSymbol);
                            }
                            return true;
                        }
                    }
                    else if (!WasImplicitReceiver(receiverOpt) && IsMemberAccessedThroughVariableOrValue(receiverOpt))
                    {
                        if (this.Flags.Includes(BinderFlags.CollectionInitializerAddMethod))
                        {
                            diagnostics.Add(ErrorCode.ERR_InitializerAddHasWrongSignature, node.Location, memberSymbol);
                        }
                        else if (node.Kind() == SyntaxKind.AwaitExpression && memberSymbol.Name == WellKnownMemberNames.GetAwaiter)
                        {
                            RoslynDebug.Assert(receiverOpt.Type is object);
                            diagnostics.Add(ErrorCode.ERR_BadAwaitArg, node.Location, receiverOpt.Type);
                        }
                        else
                        {
                            diagnostics.Add(ErrorCode.ERR_ObjectProhibited, node.Location, memberSymbol);
                        }
                        return true;
                    }
                }
                else if (IsMemberAccessedThroughType(receiverOpt))
                {
                    diagnostics.Add(ErrorCode.ERR_ObjectRequired, node.Location, memberSymbol);
                    return true;
                }
                else if (WasImplicitReceiver(receiverOpt))
                {
                    if (InFieldInitializer && !ContainingType!.IsScriptClass || InConstructorInitializer || InAttributeArgument)
                    {
                        SyntaxNode errorNode = node;
                        if (node.Parent != null && node.Parent.Kind() == SyntaxKind.InvocationExpression)
                        {
                            errorNode = node.Parent;
                        }

                        ErrorCode code = InFieldInitializer ? ErrorCode.ERR_FieldInitRefNonstatic : ErrorCode.ERR_ObjectRequired;
                        diagnostics.Add(code, errorNode.Location, memberSymbol);
                        return true;
                    }

                    // If we could access the member through implicit "this" the receiver would be a BoundThisReference.
                    // If it is null it means that the instance member is inaccessible.
                    if (receiverOpt == null || ContainingMember().IsStatic)
                    {
                        Error(diagnostics, ErrorCode.ERR_ObjectRequired, node, memberSymbol);
                        return true;
                    }
                }
            }

            var containingType = this.ContainingType;
            if (containingType is object)
            {
                CompoundUseSiteInfo<AssemblySymbol> useSiteInfo = GetNewCompoundUseSiteInfo(diagnostics);
                bool isAccessible = this.IsSymbolAccessibleConditional(memberSymbol.GetTypeOrReturnType().Type, containingType, ref useSiteInfo);
                diagnostics.Add(node, useSiteInfo);

                if (!isAccessible)
                {
                    // In the presence of non-transitive [InternalsVisibleTo] in source, or obnoxious symbols from metadata, it is possible
                    // to select a method through overload resolution in which the type is not accessible.  In this case a method cannot
                    // be called through normal IL, so we give an error.  Neither [InternalsVisibleTo] nor the need for this diagnostic is
                    // described by the language specification.
                    //
                    // Dev11 perform different access checks. See bug #530360 and tests AccessCheckTests.InaccessibleReturnType.
                    Error(diagnostics, ErrorCode.ERR_BadAccess, node, memberSymbol);
                    return true;
                }
            }

            return false;
        }

        private static bool IsMemberAccessedThroughVariableOrValue(BoundExpression? receiverOpt)
        {
            if (receiverOpt == null)
            {
                return false;
            }

            return !IsMemberAccessedThroughType(receiverOpt);
        }

        internal static bool IsMemberAccessedThroughType([NotNullWhen(true)] BoundExpression? receiverOpt)
        {
            if (receiverOpt == null)
            {
                return false;
            }

            while (receiverOpt.Kind == BoundKind.QueryClause)
            {
                receiverOpt = ((BoundQueryClause)receiverOpt).Value;
            }

            return receiverOpt.Kind == BoundKind.TypeExpression;
        }

        /// <summary>
        /// Was the receiver expression compiler-generated?
        /// </summary>
        internal static bool WasImplicitReceiver([NotNullWhen(false)] BoundExpression? receiverOpt)
        {
            if (receiverOpt == null) return true;
            if (!receiverOpt.WasCompilerGenerated) return false;
            switch (receiverOpt.Kind)
            {
                case BoundKind.ThisReference:
                case BoundKind.HostObjectMemberReference:
                case BoundKind.PreviousSubmissionReference:
                    return true;
                default:
                    return false;
            }
        }

        /// <summary>
        /// This method implements the checks in spec section 15.2.
        /// </summary>
        internal bool MethodIsCompatibleWithDelegateOrFunctionPointer(BoundExpression? receiverOpt, bool isExtensionMethod, MethodSymbol method, TypeSymbol delegateType, Location errorLocation, BindingDiagnosticBag diagnostics)
        {
            Debug.Assert(delegateType is NamedTypeSymbol { TypeKind: TypeKind.Delegate, DelegateInvokeMethod: { HasUseSiteError: false } }
                           || delegateType.TypeKind == TypeKind.FunctionPointer,
                         "This method should only be called for valid delegate or function pointer types.");

            MethodSymbol delegateOrFuncPtrMethod = delegateType switch
            {
                NamedTypeSymbol { DelegateInvokeMethod: { } invokeMethod } => invokeMethod,
                FunctionPointerTypeSymbol { Signature: { } signature } => signature,
                _ => throw ExceptionUtilities.UnexpectedValue(delegateType),
            };

            Debug.Assert(!isExtensionMethod || (receiverOpt != null));

            // - Argument types "match", and
            var delegateOrFuncPtrParameters = delegateOrFuncPtrMethod.Parameters;
            var methodParameters = method.Parameters;
            int numParams = delegateOrFuncPtrParameters.Length;

            if (methodParameters.Length != numParams + (isExtensionMethod ? 1 : 0))
            {
                // This can happen if "method" has optional parameters.
                Debug.Assert(methodParameters.Length > numParams + (isExtensionMethod ? 1 : 0));
                Error(diagnostics, getMethodMismatchErrorCode(delegateType.TypeKind), errorLocation, method, delegateType);
                return false;
            }

            CompoundUseSiteInfo<AssemblySymbol> useSiteInfo = GetNewCompoundUseSiteInfo(diagnostics);

            // If this is an extension method delegate, the caller should have verified the
            // receiver is compatible with the "this" parameter of the extension method.
            Debug.Assert(!isExtensionMethod ||
                (Conversions.ConvertExtensionMethodThisArg(methodParameters[0].Type, receiverOpt!.Type, ref useSiteInfo).Exists && useSiteInfo.Diagnostics.IsNullOrEmpty()));

            useSiteInfo = new CompoundUseSiteInfo<AssemblySymbol>(useSiteInfo);

            for (int i = 0; i < numParams; i++)
            {
                var delegateParameter = delegateOrFuncPtrParameters[i];
                var methodParameter = methodParameters[isExtensionMethod ? i + 1 : i];

                // The delegate compatibility checks are stricter than the checks on applicable functions: it's possible
                // to get here with a method that, while all the parameters are applicable, is not actually delegate
                // compatible. This is because the Applicable function member spec requires that:
                //  * Every value parameter (non-ref or similar) from the delegate type has an implicit conversion to the corresponding
                //    target parameter
                //  * Every ref or similar parameter has an identity conversion to the corresponding target parameter
                // However, the delegate compatibility requirements are stricter:
                //  * Every value parameter (non-ref or similar) from the delegate type has an implicit _reference_ conversion to the
                //    corresponding target parameter.
                //  * Every ref or similar parameter has an identity conversion to the corresponding target parameter
                // Note the addition of the reference requirement: it means that for delegate type void D(int i), void M(long l) is
                // _applicable_, but not _compatible_.
                if (!hasConversion(
                        delegateType.TypeKind,
                        Conversions,
                        source: delegateParameter.Type,
                        destination: methodParameter.Type,
                        sourceRefKind: delegateParameter.RefKind,
                        destinationRefKind: methodParameter.RefKind,
                        checkingReturns: false,
                        ref useSiteInfo))
                {
                    // No overload for '{0}' matches delegate '{1}'
                    Error(diagnostics, getMethodMismatchErrorCode(delegateType.TypeKind), errorLocation, method, delegateType);
                    diagnostics.Add(errorLocation, useSiteInfo);
                    return false;
                }
            }

            if (delegateOrFuncPtrMethod.RefKind != method.RefKind)
            {
                Error(diagnostics, getRefMismatchErrorCode(delegateType.TypeKind), errorLocation, method, delegateType);
                diagnostics.Add(errorLocation, useSiteInfo);
                return false;
            }

            var methodReturnType = method.ReturnType;
            var delegateReturnType = delegateOrFuncPtrMethod.ReturnType;
            bool returnsMatch = delegateOrFuncPtrMethod switch
            {
                { RefKind: RefKind.None, ReturnsVoid: true } => method.ReturnsVoid,
                { RefKind: var destinationRefKind } => hasConversion(
                    delegateType.TypeKind,
                    Conversions,
                    source: methodReturnType,
                    destination: delegateReturnType,
                    sourceRefKind: method.RefKind,
                    destinationRefKind: destinationRefKind,
                    checkingReturns: true,
                    ref useSiteInfo),
            };

            if (!returnsMatch)
            {
                Error(diagnostics, ErrorCode.ERR_BadRetType, errorLocation, method, method.ReturnType);
                diagnostics.Add(errorLocation, useSiteInfo);
                return false;
            }

            if (delegateType.IsFunctionPointer())
            {
                if (isExtensionMethod)
                {
                    Error(diagnostics, ErrorCode.ERR_CannotUseReducedExtensionMethodInAddressOf, errorLocation);
                    diagnostics.Add(errorLocation, useSiteInfo);
                    return false;
                }

                if (!method.IsStatic)
                {
                    // This check is here purely for completeness of implementing the spec. It should
                    // never be hit, as static methods should be eliminated as candidates in overload
                    // resolution and should never make it to this point.
                    Debug.Fail("This method should have been eliminated in overload resolution!");
                    Error(diagnostics, ErrorCode.ERR_FuncPtrMethMustBeStatic, errorLocation, method);
                    diagnostics.Add(errorLocation, useSiteInfo);
                    return false;
                }
            }

            diagnostics.Add(errorLocation, useSiteInfo);
            return true;

            static bool hasConversion(TypeKind targetKind, Conversions conversions, TypeSymbol source, TypeSymbol destination,
                RefKind sourceRefKind, RefKind destinationRefKind, bool checkingReturns, ref CompoundUseSiteInfo<AssemblySymbol> useSiteInfo)
            {
                // Allowed ref kind mismatches between parameters have already been checked by overload resolution.
                if (checkingReturns
                    ? sourceRefKind != destinationRefKind
                    : (sourceRefKind == RefKind.None) != (destinationRefKind == RefKind.None))
                {
                    return false;
                }

                if (sourceRefKind != RefKind.None)
                {
                    return ConversionsBase.HasIdentityConversion(source, destination);
                }

                if (conversions.HasIdentityOrImplicitReferenceConversion(source, destination, ref useSiteInfo))
                {
                    return true;
                }

                return targetKind == TypeKind.FunctionPointer
                       && (ConversionsBase.HasImplicitPointerToVoidConversion(source, destination)
                           || conversions.HasImplicitPointerConversion(source, destination, ref useSiteInfo));
            }

            static ErrorCode getMethodMismatchErrorCode(TypeKind type)
                => type switch
                {
                    TypeKind.Delegate => ErrorCode.ERR_MethDelegateMismatch,
                    TypeKind.FunctionPointer => ErrorCode.ERR_MethFuncPtrMismatch,
                    _ => throw ExceptionUtilities.UnexpectedValue(type)
                };

            static ErrorCode getRefMismatchErrorCode(TypeKind type)
                => type switch
                {
                    TypeKind.Delegate => ErrorCode.ERR_DelegateRefMismatch,
                    TypeKind.FunctionPointer => ErrorCode.ERR_FuncPtrRefMismatch,
                    _ => throw ExceptionUtilities.UnexpectedValue(type)
                };
        }

        /// <summary>
        /// This method combines final validation (section 7.6.5.1) and delegate compatibility (section 15.2).
        /// </summary>
        /// <param name="syntax">CSharpSyntaxNode of the expression requiring method group conversion.</param>
        /// <param name="conversion">Conversion to be performed.</param>
        /// <param name="receiverOpt">Optional receiver.</param>
        /// <param name="isExtensionMethod">Method invoked as extension method.</param>
        /// <param name="delegateOrFuncPtrType">Target delegate type.</param>
        /// <param name="diagnostics">Where diagnostics should be added.</param>
        /// <returns>True if a diagnostic has been added.</returns>
        private bool MethodGroupConversionHasErrors(
            SyntaxNode syntax,
            Conversion conversion,
            BoundExpression? receiverOpt,
            bool isExtensionMethod,
            bool isAddressOf,
            TypeSymbol delegateOrFuncPtrType,
            BindingDiagnosticBag diagnostics)
        {
            var discardedUseSiteInfo = CompoundUseSiteInfo<AssemblySymbol>.Discarded;
            Debug.Assert(Conversions.IsAssignableFromMulticastDelegate(delegateOrFuncPtrType, ref discardedUseSiteInfo) || delegateOrFuncPtrType.TypeKind == TypeKind.Delegate || delegateOrFuncPtrType.TypeKind == TypeKind.FunctionPointer);
            Debug.Assert(conversion.Method is object);
            MethodSymbol selectedMethod = conversion.Method;

            if (!Conversions.IsAssignableFromMulticastDelegate(delegateOrFuncPtrType, ref discardedUseSiteInfo))
            {
                if (!MethodIsCompatibleWithDelegateOrFunctionPointer(receiverOpt, isExtensionMethod, selectedMethod, delegateOrFuncPtrType, syntax.Location, diagnostics) ||
                    MemberGroupFinalValidation(receiverOpt, selectedMethod, syntax, diagnostics, isExtensionMethod))
                {
                    return true;
                }
            }

            if (selectedMethod.IsConditional)
            {
                // CS1618: Cannot create delegate with '{0}' because it has a Conditional attribute
                Error(diagnostics, ErrorCode.ERR_DelegateOnConditional, syntax.Location, selectedMethod);
                return true;
            }

            var sourceMethod = selectedMethod.OriginalDefinition as SourceOrdinaryMethodSymbol;
            if (sourceMethod is object && sourceMethod.IsPartialWithoutImplementation)
            {
                // CS0762: Cannot create delegate from method '{0}' because it is a partial method without an implementing declaration
                Error(diagnostics, ErrorCode.ERR_PartialMethodToDelegate, syntax.Location, selectedMethod);
                return true;
            }

            if ((selectedMethod.HasParameterContainingPointerType() || selectedMethod.ReturnType.ContainsPointer())
                && ReportUnsafeIfNotAllowed(syntax, diagnostics))
            {
                return true;
            }

            CheckParameterModifierMismatchMethodConversion(syntax, selectedMethod, delegateOrFuncPtrType, isExtensionMethod, diagnostics);
            if (!isAddressOf)
            {
                ReportDiagnosticsIfUnmanagedCallersOnly(diagnostics, selectedMethod, syntax, isDelegateConversion: true);
            }
            ReportDiagnosticsIfObsolete(diagnostics, selectedMethod, syntax, hasBaseReceiver: false);

            // No use site errors, but there could be use site warnings.
            // If there are use site warnings, they were reported during the overload resolution process
            // that chose selectedMethod.
            Debug.Assert(!selectedMethod.HasUseSiteError, "Shouldn't have reached this point if there were use site errors.");

            return false;
        }

        /// <summary>
        /// This method is a wrapper around MethodGroupConversionHasErrors.  As a preliminary step,
        /// it checks whether a conversion exists.
        /// </summary>
        private bool MethodGroupConversionDoesNotExistOrHasErrors(
            BoundMethodGroup boundMethodGroup,
            NamedTypeSymbol delegateType,
            Location delegateMismatchLocation,
            BindingDiagnosticBag diagnostics,
            out Conversion conversion)
        {
            if (ReportDelegateInvokeUseSiteDiagnostic(diagnostics, delegateType, delegateMismatchLocation))
            {
                conversion = Conversion.NoConversion;
                return true;
            }

            CompoundUseSiteInfo<AssemblySymbol> useSiteInfo = GetNewCompoundUseSiteInfo(diagnostics);
            conversion = Conversions.GetMethodGroupDelegateConversion(boundMethodGroup, delegateType, ref useSiteInfo);
            diagnostics.Add(delegateMismatchLocation, useSiteInfo);
            if (!conversion.Exists)
            {
                if (!Conversions.ReportDelegateOrFunctionPointerMethodGroupDiagnostics(this, boundMethodGroup, delegateType, diagnostics))
                {
                    // No overload for '{0}' matches delegate '{1}'
                    diagnostics.Add(ErrorCode.ERR_MethDelegateMismatch, delegateMismatchLocation, boundMethodGroup.Name, delegateType);
                }

                return true;
            }
            else
            {
                Debug.Assert(conversion.IsValid); // i.e. if it exists, then it is valid.
                // Only cares about nullness and type of receiver, so no need to worry about BoundTypeOrValueExpression.
                return this.MethodGroupConversionHasErrors(boundMethodGroup.Syntax, conversion, boundMethodGroup.ReceiverOpt, conversion.IsExtensionMethod, isAddressOf: false, delegateType, diagnostics);
            }
        }

        public ConstantValue? FoldConstantConversion(
            SyntaxNode syntax,
            BoundExpression source,
            Conversion conversion,
            TypeSymbol destination,
            BindingDiagnosticBag diagnostics)
        {
            RoslynDebug.Assert(source != null);
            RoslynDebug.Assert((object)destination != null);

            // The diagnostics bag can be null in cases where we know ahead of time that the
            // conversion will succeed without error or warning. (For example, if we have a valid
            // implicit numeric conversion on a constant of numeric type.)

            // SPEC: A constant expression must be the null literal or a value with one of 
            // SPEC: the following types: sbyte, byte, short, ushort, int, uint, long, 
            // SPEC: ulong, char, float, double, decimal, bool, string, or any enumeration type.

            // SPEC: The following conversions are permitted in constant expressions:
            // SPEC: Identity conversions
            // SPEC: Numeric conversions
            // SPEC: Enumeration conversions
            // SPEC: Constant expression conversions
            // SPEC: Implicit and explicit reference conversions, provided that the source of the conversions 
            // SPEC: is a constant expression that evaluates to the null value.

            // SPEC VIOLATION: C# has always allowed the following, even though this does violate the rule that
            // SPEC VIOLATION: a constant expression must be either the null literal, or an expression of one 
            // SPEC VIOLATION: of the given types. 

            // SPEC VIOLATION: const C c = (C)null;

            // TODO: Some conversions can produce errors or warnings depending on checked/unchecked.
            // TODO: Fold conversions on enums and strings too.

            var sourceConstantValue = source.ConstantValueOpt;
            if (sourceConstantValue == null)
            {
                if (conversion.Kind == ConversionKind.DefaultLiteral)
                {
                    return destination.GetDefaultValue();
                }
                else
                {
                    return sourceConstantValue;
                }
            }
            else if (sourceConstantValue.IsBad)
            {
                return sourceConstantValue;
            }

            if (source.HasAnyErrors)
            {
                return null;
            }

            switch (conversion.Kind)
            {
                case ConversionKind.Identity:
                    // An identity conversion to a floating-point type (for example from a cast in
                    // source code) changes the internal representation of the constant value
                    // to precisely the required precision.
                    switch (destination.SpecialType)
                    {
                        case SpecialType.System_Single:
                            return ConstantValue.Create(sourceConstantValue.SingleValue);
                        case SpecialType.System_Double:
                            return ConstantValue.Create(sourceConstantValue.DoubleValue);
                        default:
                            return sourceConstantValue;
                    }

                case ConversionKind.NullLiteral:
                    return sourceConstantValue;

                case ConversionKind.ImplicitConstant:
                    return FoldConstantNumericConversion(syntax, sourceConstantValue, destination, diagnostics);

                case ConversionKind.ExplicitNumeric:
                case ConversionKind.ImplicitNumeric:
                case ConversionKind.ExplicitEnumeration:
                case ConversionKind.ImplicitEnumeration:
                    // The C# specification categorizes conversion from literal zero to nullable enum as 
                    // an Implicit Enumeration Conversion. Such a thing should not be constant folded
                    // because nullable enums are never constants.

                    if (destination.IsNullableType())
                    {
                        return null;
                    }

                    return FoldConstantNumericConversion(syntax, sourceConstantValue, destination, diagnostics);

                case ConversionKind.ExplicitReference:
                case ConversionKind.ImplicitReference:
                    return sourceConstantValue.IsNull ? sourceConstantValue : null;
            }

            return null;
        }

        private ConstantValue? FoldConstantNumericConversion(
            SyntaxNode syntax,
            ConstantValue sourceValue,
            TypeSymbol destination,
            BindingDiagnosticBag diagnostics)
        {
            RoslynDebug.Assert(sourceValue != null);
            Debug.Assert(!sourceValue.IsBad);

            SpecialType destinationType;
            if ((object)destination != null && destination.IsEnumType())
            {
                var underlyingType = ((NamedTypeSymbol)destination).EnumUnderlyingType;
                RoslynDebug.Assert((object)underlyingType != null);
                Debug.Assert(underlyingType.SpecialType != SpecialType.None);
                destinationType = underlyingType.SpecialType;
            }
            else
            {
                destinationType = destination.GetSpecialTypeSafe();
            }

            // In an unchecked context we ignore overflowing conversions on conversions from any
            // integral type, float and double to any integral type. "unchecked" actually does not
            // affect conversions from decimal to any integral type; if those are out of bounds then
            // we always give an error regardless.

            if (sourceValue.IsDecimal)
            {
                if (!CheckConstantBounds(destinationType, sourceValue, out _))
                {
                    // NOTE: Dev10 puts a suffix, "M", on the constant value.
                    Error(diagnostics, ErrorCode.ERR_ConstOutOfRange, syntax, sourceValue.Value + "M", destination!);
                    return ConstantValue.Bad;
                }
            }
            else if (destinationType == SpecialType.System_Decimal)
            {
                if (!CheckConstantBounds(destinationType, sourceValue, out _))
                {
                    Error(diagnostics, ErrorCode.ERR_ConstOutOfRange, syntax, sourceValue.Value!, destination!);
                    return ConstantValue.Bad;
                }
            }
            else if (CheckOverflowAtCompileTime)
            {
                if (!CheckConstantBounds(destinationType, sourceValue, out bool maySucceedAtRuntime))
                {
                    if (maySucceedAtRuntime)
                    {
                        // Can be calculated at runtime, but is not a compile-time constant.
                        Error(diagnostics, ErrorCode.WRN_ConstOutOfRangeChecked, syntax, sourceValue.Value!, destination!);
                        return null;
                    }
                    else
                    {
                        Error(diagnostics, ErrorCode.ERR_ConstOutOfRangeChecked, syntax, sourceValue.Value!, destination!);
                        return ConstantValue.Bad;
                    }
                }
            }
            else if (destinationType == SpecialType.System_IntPtr || destinationType == SpecialType.System_UIntPtr)
            {
                if (!CheckConstantBounds(destinationType, sourceValue, out _))
                {
                    // Can be calculated at runtime, but is not a compile-time constant.
                    return null;
                }
            }

            return ConstantValue.Create(DoUncheckedConversion(destinationType, sourceValue), destinationType);
        }

        private static object DoUncheckedConversion(SpecialType destinationType, ConstantValue value)
        {
            // Note that we keep "single" floats as doubles internally to maintain higher precision. However,
            // we do not do so in an entirely "lossless" manner. When *converting* to a float, we do lose 
            // the precision lost due to the conversion. But when doing arithmetic, we do the arithmetic on
            // the double values.
            //
            // An example will help. Suppose we have:
            //
            // const float cf1 = 1.0f;
            // const float cf2 = 1.0e-15f;
            // const double cd3 = cf1 - cf2;
            //
            // We first take the double-precision values for 1.0 and 1.0e-15 and round them to floats,
            // and then turn them back into doubles. Then when we do the subtraction, we do the subtraction
            // in doubles, not in floats. Had we done the subtraction in floats, we'd get 1.0; but instead we
            // do it in doubles and get 0.99999999999999.
            //
            // Similarly, if we have
            //
            // const int i4 = int.MaxValue; // 2147483647
            // const float cf5 = int.MaxValue; //  2147483648.0
            // const double cd6 = cf5; // 2147483648.0
            //
            // The int is converted to float and stored internally as the double 214783648, even though the
            // fully precise int would fit into a double.

            unchecked
            {
                switch (value.Discriminator)
                {
                    case ConstantValueTypeDiscriminator.Byte:
                        byte byteValue = value.ByteValue;
                        switch (destinationType)
                        {
                            case SpecialType.System_Byte: return (byte)byteValue;
                            case SpecialType.System_Char: return (char)byteValue;
                            case SpecialType.System_UInt16: return (ushort)byteValue;
                            case SpecialType.System_UInt32: return (uint)byteValue;
                            case SpecialType.System_UInt64: return (ulong)byteValue;
                            case SpecialType.System_SByte: return (sbyte)byteValue;
                            case SpecialType.System_Int16: return (short)byteValue;
                            case SpecialType.System_Int32: return (int)byteValue;
                            case SpecialType.System_Int64: return (long)byteValue;
                            case SpecialType.System_IntPtr: return (int)byteValue;
                            case SpecialType.System_UIntPtr: return (uint)byteValue;
                            case SpecialType.System_Single:
                            case SpecialType.System_Double: return (double)byteValue;
                            case SpecialType.System_Decimal: return (decimal)byteValue;
                            default: throw ExceptionUtilities.UnexpectedValue(destinationType);
                        }
                    case ConstantValueTypeDiscriminator.Char:
                        char charValue = value.CharValue;
                        switch (destinationType)
                        {
                            case SpecialType.System_Byte: return (byte)charValue;
                            case SpecialType.System_Char: return (char)charValue;
                            case SpecialType.System_UInt16: return (ushort)charValue;
                            case SpecialType.System_UInt32: return (uint)charValue;
                            case SpecialType.System_UInt64: return (ulong)charValue;
                            case SpecialType.System_SByte: return (sbyte)charValue;
                            case SpecialType.System_Int16: return (short)charValue;
                            case SpecialType.System_Int32: return (int)charValue;
                            case SpecialType.System_Int64: return (long)charValue;
                            case SpecialType.System_IntPtr: return (int)charValue;
                            case SpecialType.System_UIntPtr: return (uint)charValue;
                            case SpecialType.System_Single:
                            case SpecialType.System_Double: return (double)charValue;
                            case SpecialType.System_Decimal: return (decimal)charValue;
                            default: throw ExceptionUtilities.UnexpectedValue(destinationType);
                        }
                    case ConstantValueTypeDiscriminator.UInt16:
                        ushort uint16Value = value.UInt16Value;
                        switch (destinationType)
                        {
                            case SpecialType.System_Byte: return (byte)uint16Value;
                            case SpecialType.System_Char: return (char)uint16Value;
                            case SpecialType.System_UInt16: return (ushort)uint16Value;
                            case SpecialType.System_UInt32: return (uint)uint16Value;
                            case SpecialType.System_UInt64: return (ulong)uint16Value;
                            case SpecialType.System_SByte: return (sbyte)uint16Value;
                            case SpecialType.System_Int16: return (short)uint16Value;
                            case SpecialType.System_Int32: return (int)uint16Value;
                            case SpecialType.System_Int64: return (long)uint16Value;
                            case SpecialType.System_IntPtr: return (int)uint16Value;
                            case SpecialType.System_UIntPtr: return (uint)uint16Value;
                            case SpecialType.System_Single:
                            case SpecialType.System_Double: return (double)uint16Value;
                            case SpecialType.System_Decimal: return (decimal)uint16Value;
                            default: throw ExceptionUtilities.UnexpectedValue(destinationType);
                        }
                    case ConstantValueTypeDiscriminator.UInt32:
                        uint uint32Value = value.UInt32Value;
                        switch (destinationType)
                        {
                            case SpecialType.System_Byte: return (byte)uint32Value;
                            case SpecialType.System_Char: return (char)uint32Value;
                            case SpecialType.System_UInt16: return (ushort)uint32Value;
                            case SpecialType.System_UInt32: return (uint)uint32Value;
                            case SpecialType.System_UInt64: return (ulong)uint32Value;
                            case SpecialType.System_SByte: return (sbyte)uint32Value;
                            case SpecialType.System_Int16: return (short)uint32Value;
                            case SpecialType.System_Int32: return (int)uint32Value;
                            case SpecialType.System_Int64: return (long)uint32Value;
                            case SpecialType.System_IntPtr: return (int)uint32Value;
                            case SpecialType.System_UIntPtr: return (uint)uint32Value;
                            case SpecialType.System_Single: return (double)(float)uint32Value;
                            case SpecialType.System_Double: return (double)uint32Value;
                            case SpecialType.System_Decimal: return (decimal)uint32Value;
                            default: throw ExceptionUtilities.UnexpectedValue(destinationType);
                        }
                    case ConstantValueTypeDiscriminator.UInt64:
                        ulong uint64Value = value.UInt64Value;
                        switch (destinationType)
                        {
                            case SpecialType.System_Byte: return (byte)uint64Value;
                            case SpecialType.System_Char: return (char)uint64Value;
                            case SpecialType.System_UInt16: return (ushort)uint64Value;
                            case SpecialType.System_UInt32: return (uint)uint64Value;
                            case SpecialType.System_UInt64: return (ulong)uint64Value;
                            case SpecialType.System_SByte: return (sbyte)uint64Value;
                            case SpecialType.System_Int16: return (short)uint64Value;
                            case SpecialType.System_Int32: return (int)uint64Value;
                            case SpecialType.System_Int64: return (long)uint64Value;
                            case SpecialType.System_IntPtr: return (int)uint64Value;
                            case SpecialType.System_UIntPtr: return (uint)uint64Value;
                            case SpecialType.System_Single: return (double)(float)uint64Value;
                            case SpecialType.System_Double: return (double)uint64Value;
                            case SpecialType.System_Decimal: return (decimal)uint64Value;
                            default: throw ExceptionUtilities.UnexpectedValue(destinationType);
                        }
                    case ConstantValueTypeDiscriminator.NUInt:
                        uint nuintValue = value.UInt32Value;
                        switch (destinationType)
                        {
                            case SpecialType.System_Byte: return (byte)nuintValue;
                            case SpecialType.System_Char: return (char)nuintValue;
                            case SpecialType.System_UInt16: return (ushort)nuintValue;
                            case SpecialType.System_UInt32: return (uint)nuintValue;
                            case SpecialType.System_UInt64: return (ulong)nuintValue;
                            case SpecialType.System_SByte: return (sbyte)nuintValue;
                            case SpecialType.System_Int16: return (short)nuintValue;
                            case SpecialType.System_Int32: return (int)nuintValue;
                            case SpecialType.System_Int64: return (long)nuintValue;
                            case SpecialType.System_IntPtr: return (int)nuintValue;
                            case SpecialType.System_Single: return (double)(float)nuintValue;
                            case SpecialType.System_Double: return (double)nuintValue;
                            case SpecialType.System_Decimal: return (decimal)nuintValue;
                            default: throw ExceptionUtilities.UnexpectedValue(destinationType);
                        }
                    case ConstantValueTypeDiscriminator.SByte:
                        sbyte sbyteValue = value.SByteValue;
                        switch (destinationType)
                        {
                            case SpecialType.System_Byte: return (byte)sbyteValue;
                            case SpecialType.System_Char: return (char)sbyteValue;
                            case SpecialType.System_UInt16: return (ushort)sbyteValue;
                            case SpecialType.System_UInt32: return (uint)sbyteValue;
                            case SpecialType.System_UInt64: return (ulong)sbyteValue;
                            case SpecialType.System_SByte: return (sbyte)sbyteValue;
                            case SpecialType.System_Int16: return (short)sbyteValue;
                            case SpecialType.System_Int32: return (int)sbyteValue;
                            case SpecialType.System_Int64: return (long)sbyteValue;
                            case SpecialType.System_IntPtr: return (int)sbyteValue;
                            case SpecialType.System_UIntPtr: return (uint)sbyteValue;
                            case SpecialType.System_Single:
                            case SpecialType.System_Double: return (double)sbyteValue;
                            case SpecialType.System_Decimal: return (decimal)sbyteValue;
                            default: throw ExceptionUtilities.UnexpectedValue(destinationType);
                        }
                    case ConstantValueTypeDiscriminator.Int16:
                        short int16Value = value.Int16Value;
                        switch (destinationType)
                        {
                            case SpecialType.System_Byte: return (byte)int16Value;
                            case SpecialType.System_Char: return (char)int16Value;
                            case SpecialType.System_UInt16: return (ushort)int16Value;
                            case SpecialType.System_UInt32: return (uint)int16Value;
                            case SpecialType.System_UInt64: return (ulong)int16Value;
                            case SpecialType.System_SByte: return (sbyte)int16Value;
                            case SpecialType.System_Int16: return (short)int16Value;
                            case SpecialType.System_Int32: return (int)int16Value;
                            case SpecialType.System_Int64: return (long)int16Value;
                            case SpecialType.System_IntPtr: return (int)int16Value;
                            case SpecialType.System_UIntPtr: return (uint)int16Value;
                            case SpecialType.System_Single:
                            case SpecialType.System_Double: return (double)int16Value;
                            case SpecialType.System_Decimal: return (decimal)int16Value;
                            default: throw ExceptionUtilities.UnexpectedValue(destinationType);
                        }
                    case ConstantValueTypeDiscriminator.Int32:
                        int int32Value = value.Int32Value;
                        switch (destinationType)
                        {
                            case SpecialType.System_Byte: return (byte)int32Value;
                            case SpecialType.System_Char: return (char)int32Value;
                            case SpecialType.System_UInt16: return (ushort)int32Value;
                            case SpecialType.System_UInt32: return (uint)int32Value;
                            case SpecialType.System_UInt64: return (ulong)int32Value;
                            case SpecialType.System_SByte: return (sbyte)int32Value;
                            case SpecialType.System_Int16: return (short)int32Value;
                            case SpecialType.System_Int32: return (int)int32Value;
                            case SpecialType.System_Int64: return (long)int32Value;
                            case SpecialType.System_IntPtr: return (int)int32Value;
                            case SpecialType.System_UIntPtr: return (uint)int32Value;
                            case SpecialType.System_Single: return (double)(float)int32Value;
                            case SpecialType.System_Double: return (double)int32Value;
                            case SpecialType.System_Decimal: return (decimal)int32Value;
                            default: throw ExceptionUtilities.UnexpectedValue(destinationType);
                        }
                    case ConstantValueTypeDiscriminator.Int64:
                        long int64Value = value.Int64Value;
                        switch (destinationType)
                        {
                            case SpecialType.System_Byte: return (byte)int64Value;
                            case SpecialType.System_Char: return (char)int64Value;
                            case SpecialType.System_UInt16: return (ushort)int64Value;
                            case SpecialType.System_UInt32: return (uint)int64Value;
                            case SpecialType.System_UInt64: return (ulong)int64Value;
                            case SpecialType.System_SByte: return (sbyte)int64Value;
                            case SpecialType.System_Int16: return (short)int64Value;
                            case SpecialType.System_Int32: return (int)int64Value;
                            case SpecialType.System_Int64: return (long)int64Value;
                            case SpecialType.System_IntPtr: return (int)int64Value;
                            case SpecialType.System_UIntPtr: return (uint)int64Value;
                            case SpecialType.System_Single: return (double)(float)int64Value;
                            case SpecialType.System_Double: return (double)int64Value;
                            case SpecialType.System_Decimal: return (decimal)int64Value;
                            default: throw ExceptionUtilities.UnexpectedValue(destinationType);
                        }
                    case ConstantValueTypeDiscriminator.NInt:
                        int nintValue = value.Int32Value;
                        switch (destinationType)
                        {
                            case SpecialType.System_Byte: return (byte)nintValue;
                            case SpecialType.System_Char: return (char)nintValue;
                            case SpecialType.System_UInt16: return (ushort)nintValue;
                            case SpecialType.System_UInt32: return (uint)nintValue;
                            case SpecialType.System_UInt64: return (ulong)nintValue;
                            case SpecialType.System_SByte: return (sbyte)nintValue;
                            case SpecialType.System_Int16: return (short)nintValue;
                            case SpecialType.System_Int32: return (int)nintValue;
                            case SpecialType.System_Int64: return (long)nintValue;
                            case SpecialType.System_IntPtr: return (int)nintValue;
                            case SpecialType.System_UIntPtr: return (uint)nintValue;
                            case SpecialType.System_Single: return (double)(float)nintValue;
                            case SpecialType.System_Double: return (double)nintValue;
                            case SpecialType.System_Decimal: return (decimal)nintValue;
                            default: throw ExceptionUtilities.UnexpectedValue(destinationType);
                        }
                    case ConstantValueTypeDiscriminator.Single:
                    case ConstantValueTypeDiscriminator.Double:
                        // When converting from a floating-point type to an integral type, if the checked conversion would
                        // throw an overflow exception, then the unchecked conversion is undefined.  So that we have
                        // identical behavior on every host platform, we yield a result of zero in that case.
                        double doubleValue = CheckConstantBounds(destinationType, value.DoubleValue, out _) ? value.DoubleValue : 0D;
                        switch (destinationType)
                        {
                            case SpecialType.System_Byte: return (byte)doubleValue;
                            case SpecialType.System_Char: return (char)doubleValue;
                            case SpecialType.System_UInt16: return (ushort)doubleValue;
                            case SpecialType.System_UInt32: return (uint)doubleValue;
                            case SpecialType.System_UInt64: return (ulong)doubleValue;
                            case SpecialType.System_SByte: return (sbyte)doubleValue;
                            case SpecialType.System_Int16: return (short)doubleValue;
                            case SpecialType.System_Int32: return (int)doubleValue;
                            case SpecialType.System_Int64: return (long)doubleValue;
                            case SpecialType.System_IntPtr: return (int)doubleValue;
                            case SpecialType.System_UIntPtr: return (uint)doubleValue;
                            case SpecialType.System_Single: return (double)(float)doubleValue;
                            case SpecialType.System_Double: return (double)doubleValue;
                            case SpecialType.System_Decimal: return (value.Discriminator == ConstantValueTypeDiscriminator.Single) ? (decimal)(float)doubleValue : (decimal)doubleValue;
                            default: throw ExceptionUtilities.UnexpectedValue(destinationType);
                        }
                    case ConstantValueTypeDiscriminator.Decimal:
                        decimal decimalValue = CheckConstantBounds(destinationType, value.DecimalValue, out _) ? value.DecimalValue : 0m;
                        switch (destinationType)
                        {
                            case SpecialType.System_Byte: return (byte)decimalValue;
                            case SpecialType.System_Char: return (char)decimalValue;
                            case SpecialType.System_UInt16: return (ushort)decimalValue;
                            case SpecialType.System_UInt32: return (uint)decimalValue;
                            case SpecialType.System_UInt64: return (ulong)decimalValue;
                            case SpecialType.System_SByte: return (sbyte)decimalValue;
                            case SpecialType.System_Int16: return (short)decimalValue;
                            case SpecialType.System_Int32: return (int)decimalValue;
                            case SpecialType.System_Int64: return (long)decimalValue;
                            case SpecialType.System_IntPtr: return (int)decimalValue;
                            case SpecialType.System_UIntPtr: return (uint)decimalValue;
                            case SpecialType.System_Single: return (double)(float)decimalValue;
                            case SpecialType.System_Double: return (double)decimalValue;
                            case SpecialType.System_Decimal: return (decimal)decimalValue;
                            default: throw ExceptionUtilities.UnexpectedValue(destinationType);
                        }
                    default:
                        throw ExceptionUtilities.UnexpectedValue(value.Discriminator);
                }
            }

            // all cases should have been handled in the switch above.
            // return value.Value;
        }

        public static bool CheckConstantBounds(SpecialType destinationType, ConstantValue value, out bool maySucceedAtRuntime)
        {
            if (value.IsBad)
            {
                //assume that the constant was intended to be in bounds
                maySucceedAtRuntime = false;
                return true;
            }

            // Compute whether the value fits into the bounds of the given destination type without
            // error. We know that the constant will fit into either a double or a decimal, so
            // convert it to one of those and then check the bounds on that.
            var canonicalValue = CanonicalizeConstant(value);
            return canonicalValue is decimal ?
                CheckConstantBounds(destinationType, (decimal)canonicalValue, out maySucceedAtRuntime) :
                CheckConstantBounds(destinationType, (double)canonicalValue, out maySucceedAtRuntime);
        }

        private static bool CheckConstantBounds(SpecialType destinationType, double value, out bool maySucceedAtRuntime)
        {
            maySucceedAtRuntime = false;

            // Dev10 checks (minValue - 1) < value < (maxValue + 1).
            // See ExpressionBinder::isConstantInRange.
            switch (destinationType)
            {
                case SpecialType.System_Byte: return (byte.MinValue - 1D) < value && value < (byte.MaxValue + 1D);
                case SpecialType.System_Char: return (char.MinValue - 1D) < value && value < (char.MaxValue + 1D);
                case SpecialType.System_UInt16: return (ushort.MinValue - 1D) < value && value < (ushort.MaxValue + 1D);
                case SpecialType.System_UInt32: return (uint.MinValue - 1D) < value && value < (uint.MaxValue + 1D);
                case SpecialType.System_UInt64: return (ulong.MinValue - 1D) < value && value < (ulong.MaxValue + 1D);
                case SpecialType.System_SByte: return (sbyte.MinValue - 1D) < value && value < (sbyte.MaxValue + 1D);
                case SpecialType.System_Int16: return (short.MinValue - 1D) < value && value < (short.MaxValue + 1D);
                case SpecialType.System_Int32: return (int.MinValue - 1D) < value && value < (int.MaxValue + 1D);
                // Note: Using <= to compare the min value matches the native compiler.
                case SpecialType.System_Int64: return (long.MinValue - 1D) <= value && value < (long.MaxValue + 1D);
                case SpecialType.System_Decimal: return ((double)decimal.MinValue - 1D) < value && value < ((double)decimal.MaxValue + 1D);
                case SpecialType.System_IntPtr:
                    maySucceedAtRuntime = (long.MinValue - 1D) < value && value < (long.MaxValue + 1D);
                    return (int.MinValue - 1D) < value && value < (int.MaxValue + 1D);
                case SpecialType.System_UIntPtr:
                    maySucceedAtRuntime = (ulong.MinValue - 1D) < value && value < (ulong.MaxValue + 1D);
                    return (uint.MinValue - 1D) < value && value < (uint.MaxValue + 1D);
            }

            return true;
        }

        private static bool CheckConstantBounds(SpecialType destinationType, decimal value, out bool maySucceedAtRuntime)
        {
            maySucceedAtRuntime = false;

            // Dev10 checks (minValue - 1) < value < (maxValue + 1).
            // See ExpressionBinder::isConstantInRange.
            switch (destinationType)
            {
                case SpecialType.System_Byte: return (byte.MinValue - 1M) < value && value < (byte.MaxValue + 1M);
                case SpecialType.System_Char: return (char.MinValue - 1M) < value && value < (char.MaxValue + 1M);
                case SpecialType.System_UInt16: return (ushort.MinValue - 1M) < value && value < (ushort.MaxValue + 1M);
                case SpecialType.System_UInt32: return (uint.MinValue - 1M) < value && value < (uint.MaxValue + 1M);
                case SpecialType.System_UInt64: return (ulong.MinValue - 1M) < value && value < (ulong.MaxValue + 1M);
                case SpecialType.System_SByte: return (sbyte.MinValue - 1M) < value && value < (sbyte.MaxValue + 1M);
                case SpecialType.System_Int16: return (short.MinValue - 1M) < value && value < (short.MaxValue + 1M);
                case SpecialType.System_Int32: return (int.MinValue - 1M) < value && value < (int.MaxValue + 1M);
                case SpecialType.System_Int64: return (long.MinValue - 1M) < value && value < (long.MaxValue + 1M);
                case SpecialType.System_IntPtr:
                    maySucceedAtRuntime = (long.MinValue - 1M) < value && value < (long.MaxValue + 1M);
                    return (int.MinValue - 1M) < value && value < (int.MaxValue + 1M);
                case SpecialType.System_UIntPtr:
                    maySucceedAtRuntime = (ulong.MinValue - 1M) < value && value < (ulong.MaxValue + 1M);
                    return (uint.MinValue - 1M) < value && value < (uint.MaxValue + 1M);
            }

            return true;
        }

        // Takes in a constant of any kind and returns the constant as either a double or decimal
        private static object CanonicalizeConstant(ConstantValue value)
        {
            switch (value.Discriminator)
            {
                case ConstantValueTypeDiscriminator.SByte: return (decimal)value.SByteValue;
                case ConstantValueTypeDiscriminator.Int16: return (decimal)value.Int16Value;
                case ConstantValueTypeDiscriminator.Int32: return (decimal)value.Int32Value;
                case ConstantValueTypeDiscriminator.Int64: return (decimal)value.Int64Value;
                case ConstantValueTypeDiscriminator.NInt: return (decimal)value.Int32Value;
                case ConstantValueTypeDiscriminator.Byte: return (decimal)value.ByteValue;
                case ConstantValueTypeDiscriminator.Char: return (decimal)value.CharValue;
                case ConstantValueTypeDiscriminator.UInt16: return (decimal)value.UInt16Value;
                case ConstantValueTypeDiscriminator.UInt32: return (decimal)value.UInt32Value;
                case ConstantValueTypeDiscriminator.UInt64: return (decimal)value.UInt64Value;
                case ConstantValueTypeDiscriminator.NUInt: return (decimal)value.UInt32Value;
                case ConstantValueTypeDiscriminator.Single:
                case ConstantValueTypeDiscriminator.Double: return value.DoubleValue;
                case ConstantValueTypeDiscriminator.Decimal: return value.DecimalValue;
                default: throw ExceptionUtilities.UnexpectedValue(value.Discriminator);
            }

            // all cases handled in the switch, above.
        }
    }
}<|MERGE_RESOLUTION|>--- conflicted
+++ resolved
@@ -490,7 +490,18 @@
             }
         }
 
-<<<<<<< HEAD
+        private static void CheckInlineArrayTypeIsSupported(SyntaxNode syntax, TypeSymbol inlineArrayType, TypeSymbol elementType, BindingDiagnosticBag diagnostics)
+        {
+            if (elementType.IsPointerOrFunctionPointer() || elementType.IsRestrictedType())
+            {
+                Error(diagnostics, ErrorCode.ERR_BadTypeArgument, syntax, elementType);
+            }
+            else if (inlineArrayType.IsRestrictedType())
+            {
+                Error(diagnostics, ErrorCode.ERR_BadTypeArgument, syntax, inlineArrayType);
+            }
+        }
+
         private BoundExpression GetExtensionMemberAccess(SyntaxNode syntax, BoundExpression? receiver, Symbol extensionMember,
             SeparatedSyntaxList<TypeSyntax> typeArgumentsSyntax, ImmutableArray<TypeWithAnnotations> typeArgumentsOpt, BindingDiagnosticBag diagnostics)
         {
@@ -528,17 +539,6 @@
 
                 default:
                     throw ExceptionUtilities.UnexpectedValue(extensionMember.Kind);
-=======
-        private static void CheckInlineArrayTypeIsSupported(SyntaxNode syntax, TypeSymbol inlineArrayType, TypeSymbol elementType, BindingDiagnosticBag diagnostics)
-        {
-            if (elementType.IsPointerOrFunctionPointer() || elementType.IsRestrictedType())
-            {
-                Error(diagnostics, ErrorCode.ERR_BadTypeArgument, syntax, elementType);
-            }
-            else if (inlineArrayType.IsRestrictedType())
-            {
-                Error(diagnostics, ErrorCode.ERR_BadTypeArgument, syntax, inlineArrayType);
->>>>>>> 7fa3cde1
             }
         }
 
