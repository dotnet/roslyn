﻿// Licensed to the .NET Foundation under one or more agreements.
// The .NET Foundation licenses this file to you under the MIT license.
// See the LICENSE file in the project root for more information.

using System;
using System.Collections.Immutable;
using System.Diagnostics;
using System.Diagnostics.CodeAnalysis;
using System.Linq;
using Microsoft.CodeAnalysis.Collections;
using Microsoft.CodeAnalysis.CSharp.Symbols;
using Microsoft.CodeAnalysis.CSharp.Syntax;
using Microsoft.CodeAnalysis.PooledObjects;
using Roslyn.Utilities;

namespace Microsoft.CodeAnalysis.CSharp
{
    internal partial class Binder
    {
        internal BoundExpression CreateConversion(
            BoundExpression source,
            TypeSymbol destination,
            BindingDiagnosticBag diagnostics)
        {
            CompoundUseSiteInfo<AssemblySymbol> useSiteInfo = GetNewCompoundUseSiteInfo(diagnostics);
            var conversion = Conversions.ClassifyConversionFromExpression(source, destination, isChecked: CheckOverflowAtRuntime, ref useSiteInfo);

            diagnostics.Add(source.Syntax, useSiteInfo);
            return CreateConversion(source.Syntax, source, conversion, isCast: false, conversionGroupOpt: null, destination: destination, diagnostics: diagnostics);
        }

        internal BoundExpression CreateConversion(
            BoundExpression source,
            Conversion conversion,
            TypeSymbol destination,
            BindingDiagnosticBag diagnostics)
        {
            return CreateConversion(source.Syntax, source, conversion, isCast: false, conversionGroupOpt: null, destination: destination, diagnostics: diagnostics);
        }

        internal BoundExpression CreateConversion(
            SyntaxNode syntax,
            BoundExpression source,
            Conversion conversion,
            bool isCast,
            ConversionGroup? conversionGroupOpt,
            TypeSymbol destination,
            BindingDiagnosticBag diagnostics)
        {
            return CreateConversion(syntax, source, conversion, isCast: isCast, conversionGroupOpt, source.WasCompilerGenerated, destination, diagnostics);
        }

        protected BoundExpression CreateConversion(
            SyntaxNode syntax,
            BoundExpression source,
            Conversion conversion,
            bool isCast,
            ConversionGroup? conversionGroupOpt,
            bool wasCompilerGenerated,
            TypeSymbol destination,
            BindingDiagnosticBag diagnostics,
            bool hasErrors = false)
        {

            var result = createConversion(syntax, source, conversion, isCast, conversionGroupOpt, wasCompilerGenerated, destination, diagnostics, hasErrors);

            Debug.Assert(result is BoundConversion || (conversion.IsIdentity && ((object)result == source) || source.NeedsToBeConverted()) || hasErrors);

#if DEBUG
            if (source is BoundValuePlaceholder placeholder1)
            {
                Debug.Assert(filterConversion(conversion));
                Debug.Assert(BoundNode.GetConversion(result, placeholder1) == conversion);
            }
            else if (source.Type is not null && filterConversion(conversion))
            {
                var placeholder2 = new BoundValuePlaceholder(source.Syntax, source.Type);
                var result2 = createConversion(syntax, placeholder2, conversion, isCast, conversionGroupOpt, wasCompilerGenerated, destination, BindingDiagnosticBag.Discarded, hasErrors);
                Debug.Assert(BoundNode.GetConversion(result2, placeholder2) == conversion);
            }

            static bool filterConversion(Conversion conversion)
            {
                return !conversion.IsInterpolatedString &&
                       !conversion.IsInterpolatedStringHandler &&
                       !conversion.IsSwitchExpression &&
                       !conversion.IsCollectionExpression &&
                       !(conversion.IsTupleLiteralConversion || (conversion.IsNullable && conversion.UnderlyingConversions[0].IsTupleLiteralConversion)) &&
                       (!conversion.IsUserDefined || filterConversion(conversion.UserDefinedFromConversion));
            }
#endif

            return result;

            BoundExpression createConversion(
                SyntaxNode syntax,
                BoundExpression source,
                Conversion conversion,
                bool isCast,
                ConversionGroup? conversionGroupOpt,
                bool wasCompilerGenerated,
                TypeSymbol destination,
                BindingDiagnosticBag diagnostics,
                bool hasErrors = false)
            {
                RoslynDebug.Assert(source != null);
                RoslynDebug.Assert((object)destination != null);
                RoslynDebug.Assert(!isCast || conversionGroupOpt != null || wasCompilerGenerated);

                if (conversion.IsIdentity)
                {
                    if (source is BoundTupleLiteral sourceTuple)
                    {
                        NamedTypeSymbol.ReportTupleNamesMismatchesIfAny(destination, sourceTuple, diagnostics);
                    }

                    // identity tuple and switch conversions result in a converted expression
                    // to indicate that such conversions are no longer applicable.
                    source = BindToNaturalType(source, diagnostics);
                    RoslynDebug.Assert(source.Type is object);

                    // We need to preserve any conversion that changes the type (even identity conversions, like object->dynamic),
                    // or that was explicitly written in code (so that GetSemanticInfo can find the syntax in the bound tree).
                    if (!isCast && source.Type.Equals(destination, TypeCompareKind.IgnoreNullableModifiersForReferenceTypes))
                    {
                        return source;
                    }
                }

                if (conversion.IsMethodGroup)
                {
                    return CreateMethodGroupConversion(syntax, source, conversion, isCast: isCast, conversionGroupOpt, destination, diagnostics);
                }

                // Obsolete diagnostics for method group are reported as part of creating the method group conversion.
                reportUseSiteDiagnostics(syntax, conversion, source, destination, diagnostics);

                if (conversion.IsAnonymousFunction && source.Kind == BoundKind.UnboundLambda)
                {
                    return CreateAnonymousFunctionConversion(syntax, source, conversion, isCast: isCast, conversionGroupOpt, destination, diagnostics);
                }

                if (conversion.Kind == ConversionKind.FunctionType)
                {
                    return CreateFunctionTypeConversion(syntax, source, conversion, isCast: isCast, conversionGroupOpt, destination, diagnostics);
                }

                if (conversion.IsStackAlloc)
                {
                    return CreateStackAllocConversion(syntax, source, conversion, isCast, conversionGroupOpt, destination, diagnostics);
                }

                if (conversion.IsTupleLiteralConversion ||
                    (conversion.IsNullable && conversion.UnderlyingConversions[0].IsTupleLiteralConversion))
                {
                    return CreateTupleLiteralConversion(syntax, (BoundTupleLiteral)source, conversion, isCast: isCast, conversionGroupOpt, destination, diagnostics);
                }

                if (conversion.Kind == ConversionKind.SwitchExpression)
                {
                    var convertedSwitch = ConvertSwitchExpression((BoundUnconvertedSwitchExpression)source, destination, conversionIfTargetTyped: conversion, diagnostics);
                    return new BoundConversion(
                        syntax,
                        convertedSwitch,
                        conversion,
                        CheckOverflowAtRuntime,
                        explicitCastInCode: isCast && !wasCompilerGenerated,
                        conversionGroupOpt,
                        convertedSwitch.ConstantValueOpt,
                        destination,
                        hasErrors);
                }

                if (conversion.Kind == ConversionKind.ConditionalExpression)
                {
                    var convertedConditional = ConvertConditionalExpression((BoundUnconvertedConditionalOperator)source, destination, conversionIfTargetTyped: conversion, diagnostics);
                    return new BoundConversion(
                        syntax,
                        convertedConditional,
                        conversion,
                        CheckOverflowAtRuntime,
                        explicitCastInCode: isCast && !wasCompilerGenerated,
                        conversionGroupOpt,
                        convertedConditional.ConstantValueOpt,
                        destination,
                        hasErrors);
                }

                if (conversion.Kind == ConversionKind.InterpolatedString)
                {
                    Debug.Assert(destination.SpecialType != SpecialType.System_String);
                    var unconvertedSource = (BoundUnconvertedInterpolatedString)source;
                    source = BindUnconvertedInterpolatedExpressionToFormattableStringFactory(unconvertedSource, destination, diagnostics);
                }

                if (conversion.Kind == ConversionKind.InterpolatedStringHandler)
                {
                    return new BoundConversion(
                        syntax,
                        BindUnconvertedInterpolatedExpressionToHandlerType(source, (NamedTypeSymbol)destination, diagnostics),
                        conversion,
                        @checked: CheckOverflowAtRuntime,
                        explicitCastInCode: isCast && !wasCompilerGenerated,
                        conversionGroupOpt,
                        constantValueOpt: null,
                        destination);
                }

                if (source.Kind == BoundKind.UnconvertedSwitchExpression)
                {
                    TypeSymbol? type = source.Type;
                    if (type is null)
                    {
                        Debug.Assert(!conversion.Exists);
                        type = CreateErrorType();
                        hasErrors = true;
                    }

                    source = ConvertSwitchExpression((BoundUnconvertedSwitchExpression)source, type, conversionIfTargetTyped: null, diagnostics, hasErrors);
                    if (destination.Equals(type, TypeCompareKind.ConsiderEverything) && wasCompilerGenerated)
                    {
                        return source;
                    }
                }

                if (conversion.IsObjectCreation)
                {
                    return ConvertObjectCreationExpression(syntax, (BoundUnconvertedObjectCreationExpression)source, conversion, isCast, destination, conversionGroupOpt, wasCompilerGenerated, diagnostics);
                }

                if (source.Kind == BoundKind.UnconvertedCollectionExpression)
                {
                    Debug.Assert(conversion.IsCollectionExpression
                        || (conversion.IsNullable && conversion.UnderlyingConversions[0].IsCollectionExpression)
                        || !conversion.Exists);

                    var collectionExpression = ConvertCollectionExpression(
                        (BoundUnconvertedCollectionExpression)source,
                        destination,
                        conversion,
                        diagnostics);
                    return new BoundConversion(
                        syntax,
                        collectionExpression,
                        conversion,
                        @checked: CheckOverflowAtRuntime,
                        explicitCastInCode: isCast && !wasCompilerGenerated,
                        conversionGroupOpt,
                        constantValueOpt: null,
                        type: destination);
                }

                if (source.Kind == BoundKind.UnconvertedConditionalOperator)
                {
                    Debug.Assert(source.Type is null);
                    Debug.Assert(!conversion.Exists);
                    hasErrors = true;

                    source = ConvertConditionalExpression((BoundUnconvertedConditionalOperator)source, CreateErrorType(), conversionIfTargetTyped: null, diagnostics, hasErrors);
                }

                if (conversion.IsUserDefined)
                {
                    // User-defined conversions are likely to be represented as multiple
                    // BoundConversion instances so a ConversionGroup is necessary.
                    return CreateUserDefinedConversion(syntax, source, conversion, isCast: isCast, conversionGroupOpt ?? new ConversionGroup(conversion), destination, diagnostics, hasErrors);
                }

                ConstantValue? constantValue = this.FoldConstantConversion(syntax, source, conversion, destination, diagnostics);
                if (conversion.Kind == ConversionKind.DefaultLiteral)
                {
                    source = new BoundDefaultExpression(source.Syntax, targetType: null, constantValue, type: destination)
                        .WithSuppression(source.IsSuppressed);
                }

                if (!hasErrors && conversion.Exists)
                {
                    ensureAllUnderlyingConversionsChecked(syntax, source, conversion, wasCompilerGenerated, destination, diagnostics);

                    if (conversion.Kind is ConversionKind.ImplicitReference or ConversionKind.ExplicitReference &&
                        source.Type is { } sourceType &&
                        sourceType.IsWellKnownTypeLock())
                    {
                        diagnostics.Add(ErrorCode.WRN_ConvertingLock, source.Syntax);
                    }
                }

                return new BoundConversion(
                    syntax,
                    BindToNaturalType(source, diagnostics),
                    conversion,
                    @checked: CheckOverflowAtRuntime,
                    explicitCastInCode: isCast && !wasCompilerGenerated,
                    conversionGroupOpt,
                    constantValueOpt: constantValue,
                    type: destination,
                    hasErrors: hasErrors)
                { WasCompilerGenerated = wasCompilerGenerated };

                void reportUseSiteDiagnostics(SyntaxNode syntax, Conversion conversion, BoundExpression source, TypeSymbol destination, BindingDiagnosticBag diagnostics)
                {
                    // Obsolete diagnostics for method group are reported as part of creating the method group conversion.
                    Debug.Assert(!conversion.IsMethodGroup);
                    ReportDiagnosticsIfObsolete(diagnostics, conversion, syntax, hasBaseReceiver: false);
                    if (conversion.Method is not null)
                    {
                        ReportUseSite(conversion.Method, diagnostics, syntax.Location);
                    }

                    checkConstraintLanguageVersionAndRuntimeSupportForConversion(syntax, conversion, source, destination, diagnostics);
                }
            }

            void ensureAllUnderlyingConversionsChecked(SyntaxNode syntax, BoundExpression source, Conversion conversion, bool wasCompilerGenerated, TypeSymbol destination, BindingDiagnosticBag diagnostics)
            {
                if (conversion.IsNullable)
                {
                    Debug.Assert(conversion.UnderlyingConversions.Length == 1);

                    if (destination.IsNullableType())
                    {
                        switch (source.Type?.IsNullableType())
                        {
                            case true:
                                _ = CreateConversion(
                                        syntax,
                                        new BoundValuePlaceholder(source.Syntax, source.Type.GetNullableUnderlyingType()),
                                        conversion.UnderlyingConversions[0],
                                        isCast: false,
                                        conversionGroupOpt: null,
                                        wasCompilerGenerated,
                                        destination.GetNullableUnderlyingType(),
                                        diagnostics);
                                break;

                            case false:
                                _ = CreateConversion(
                                        syntax,
                                        source,
                                        conversion.UnderlyingConversions[0],
                                        isCast: false,
                                        conversionGroupOpt: null,
                                        wasCompilerGenerated,
                                        destination.GetNullableUnderlyingType(),
                                        diagnostics);
                                break;
                        }

                        conversion.UnderlyingConversions[0].AssertUnderlyingConversionsChecked();
                        conversion.MarkUnderlyingConversionsChecked();
                    }
                    else if (source.Type?.IsNullableType() == true)
                    {
                        _ = CreateConversion(
                                syntax,
                                new BoundValuePlaceholder(source.Syntax, source.Type.GetNullableUnderlyingType()),
                                conversion.UnderlyingConversions[0],
                                isCast: false,
                                conversionGroupOpt: null,
                                wasCompilerGenerated,
                                destination,
                                diagnostics);

                        conversion.UnderlyingConversions[0].AssertUnderlyingConversionsChecked();
                        conversion.MarkUnderlyingConversionsChecked();
                    }
                }
                else if (conversion.IsTupleConversion)
                {
                    ImmutableArray<TypeWithAnnotations> sourceTypes;
                    ImmutableArray<TypeWithAnnotations> destTypes;

                    if (source.Type?.TryGetElementTypesWithAnnotationsIfTupleType(out sourceTypes) == true &&
                        destination.TryGetElementTypesWithAnnotationsIfTupleType(out destTypes) &&
                        sourceTypes.Length == destTypes.Length)
                    {
                        var elementConversions = conversion.UnderlyingConversions;
                        Debug.Assert(elementConversions.Length == sourceTypes.Length);

                        for (int i = 0; i < sourceTypes.Length; i++)
                        {
                            _ = CreateConversion(
                                    syntax,
                                    new BoundValuePlaceholder(source.Syntax, sourceTypes[i].Type),
                                    elementConversions[i],
                                    isCast: false,
                                    conversionGroupOpt: null,
                                    wasCompilerGenerated,
                                    destTypes[i].Type,
                                    diagnostics);

                            elementConversions[i].AssertUnderlyingConversionsChecked();
                        }

                        conversion.MarkUnderlyingConversionsChecked();
                    }
                }
                else if (conversion.IsDynamic)
                {
                    Debug.Assert(conversion.UnderlyingConversions.IsDefault);
                    conversion.MarkUnderlyingConversionsChecked();
                }

                conversion.AssertUnderlyingConversionsCheckedRecursive();
            }

            void checkConstraintLanguageVersionAndRuntimeSupportForConversion(SyntaxNode syntax, Conversion conversion, BoundExpression source, TypeSymbol destination, BindingDiagnosticBag diagnostics)
            {
                Debug.Assert(syntax.SyntaxTree is object);

                if (conversion.IsUserDefined)
                {
                    if (conversion.Method is MethodSymbol method && method.IsStatic)
                    {
                        if (method.IsAbstract || method.IsVirtual)
                        {
                            Debug.Assert(conversion.ConstrainedToTypeOpt is TypeParameterSymbol);

                            if (Compilation.SourceModule != method.ContainingModule)
                            {
                                CheckFeatureAvailability(syntax, MessageID.IDS_FeatureStaticAbstractMembersInInterfaces, diagnostics);

                                if (!Compilation.Assembly.RuntimeSupportsStaticAbstractMembersInInterfaces)
                                {
                                    Error(diagnostics, ErrorCode.ERR_RuntimeDoesNotSupportStaticAbstractMembersInInterfaces, syntax);
                                }
                            }
                        }

                        if (SyntaxFacts.IsCheckedOperator(method.Name) &&
                            Compilation.SourceModule != method.ContainingModule)
                        {
                            CheckFeatureAvailability(syntax, MessageID.IDS_FeatureCheckedUserDefinedOperators, diagnostics);
                        }
                    }
                }
                else if (conversion.IsInlineArray)
                {
                    if (!Compilation.Assembly.RuntimeSupportsInlineArrayTypes)
                    {
                        Error(diagnostics, ErrorCode.ERR_RuntimeDoesNotSupportInlineArrayTypes, syntax);
                    }

                    CheckFeatureAvailability(syntax, MessageID.IDS_FeatureInlineArrays, diagnostics);

                    Debug.Assert(source.Type is { });

                    FieldSymbol? elementField = source.Type.TryGetInlineArrayElementField();
                    Debug.Assert(elementField is { });

                    diagnostics.ReportUseSite(elementField, syntax);

                    if (destination.OriginalDefinition.Equals(Compilation.GetWellKnownType(WellKnownType.System_ReadOnlySpan_T), TypeCompareKind.AllIgnoreOptions))
                    {
                        if (CheckValueKind(syntax, source, BindValueKind.RefersToLocation, checkingReceiver: false, BindingDiagnosticBag.Discarded))
                        {
                            _ = GetWellKnownTypeMember(WellKnownMember.System_Runtime_InteropServices_MemoryMarshal__CreateReadOnlySpan, diagnostics, syntax: syntax); // This also takes care of an 'int' type
                            _ = GetWellKnownTypeMember(WellKnownMember.System_Runtime_CompilerServices_Unsafe__AsRef_T, diagnostics, syntax: syntax);
                            _ = GetWellKnownTypeMember(WellKnownMember.System_Runtime_CompilerServices_Unsafe__As_T, diagnostics, syntax: syntax);
                        }
                        else
                        {
                            Error(diagnostics, ErrorCode.ERR_InlineArrayConversionToReadOnlySpanNotSupported, syntax, destination);
                        }
                    }
                    else
                    {
                        Debug.Assert(destination.OriginalDefinition.Equals(Compilation.GetWellKnownType(WellKnownType.System_Span_T), TypeCompareKind.AllIgnoreOptions));

                        if (CheckValueKind(syntax, source, BindValueKind.RefersToLocation | BindValueKind.Assignable, checkingReceiver: false, BindingDiagnosticBag.Discarded))
                        {
                            _ = GetWellKnownTypeMember(WellKnownMember.System_Runtime_InteropServices_MemoryMarshal__CreateSpan, diagnostics, syntax: syntax); // This also takes care of an 'int' type
                            _ = GetWellKnownTypeMember(WellKnownMember.System_Runtime_CompilerServices_Unsafe__As_T, diagnostics, syntax: syntax);
                        }
                        else
                        {
                            Error(diagnostics, ErrorCode.ERR_InlineArrayConversionToSpanNotSupported, syntax, destination);
                        }
                    }

                    CheckInlineArrayTypeIsSupported(syntax, source.Type, elementField.Type, diagnostics);
                }
                else if (conversion.IsSpan)
                {
                    Debug.Assert(source.Type is not null);
                    Debug.Assert(destination.IsSpan() || destination.IsReadOnlySpan());

                    CheckFeatureAvailability(syntax, MessageID.IDS_FeatureFirstClassSpan, diagnostics);

                    // NOTE: We cannot use well-known members because per the spec
                    // the Span types involved in the Span conversions can be any that match the type name.

                    // Span<T>.op_Implicit(T[]) or ReadOnlySpan<T>.op_Implicit(T[])
                    if (source.Type is ArrayTypeSymbol)
                    {
                        reportUseSiteOrMissing(
                            TryFindImplicitOperatorFromArray(destination.OriginalDefinition),
                            destination.OriginalDefinition,
                            WellKnownMemberNames.ImplicitConversionName,
                            syntax,
                            diagnostics);
                    }

                    // ReadOnlySpan<T> Span<T>.op_Implicit(Span<T>)
                    if (source.Type.IsSpan())
                    {
                        Debug.Assert(destination.IsReadOnlySpan());
                        reportUseSiteOrMissing(
                            TryFindImplicitOperatorFromSpan(source.Type.OriginalDefinition, destination.OriginalDefinition),
                            source.Type.OriginalDefinition,
                            WellKnownMemberNames.ImplicitConversionName,
                            syntax,
                            diagnostics);
                    }

                    // ReadOnlySpan<T> ReadOnlySpan<T>.CastUp<TDerived>(ReadOnlySpan<TDerived>)
                    if (source.Type.IsSpan() || source.Type.IsReadOnlySpan())
                    {
                        Debug.Assert(destination.IsReadOnlySpan());
                        if (NeedsSpanCastUp(source.Type, destination))
                        {
                            // If converting Span<TDerived> -> ROS<TDerived> -> ROS<T>,
                            // the source of the CastUp is the return type of the op_Implicit (i.e., the ROS<TDerived>)
                            // which has the same original definition as the destination ROS<T>.
                            TypeSymbol sourceForCastUp = source.Type.IsSpan()
                                ? destination.OriginalDefinition
                                : source.Type.OriginalDefinition;

                            MethodSymbol? castUpMethod = TryFindCastUpMethod(sourceForCastUp, destination.OriginalDefinition);
                            reportUseSiteOrMissing(
                                castUpMethod,
                                destination.OriginalDefinition,
                                WellKnownMemberNames.CastUpMethodName,
                                syntax,
                                diagnostics);
                            castUpMethod?
                                .AsMember((NamedTypeSymbol)destination)
                                .Construct([((NamedTypeSymbol)source.Type).TypeArgumentsWithAnnotationsNoUseSiteDiagnostics[0]])
                                .CheckConstraints(new ConstraintsHelper.CheckConstraintsArgs(Compilation, Conversions, includeNullability: false, syntax.Location, diagnostics));
                        }
                    }

                    // ReadOnlySpan<char> MemoryExtensions.AsSpan(string)
                    if (source.Type.IsStringType())
                    {
                        reportUseSiteOrMissing(
                            TryFindAsSpanCharMethod(Compilation, destination),
                            WellKnownMemberNames.MemoryExtensionsTypeFullName,
                            WellKnownMemberNames.AsSpanMethodName,
                            syntax,
                            diagnostics);
                    }
                }
            }

            static void reportUseSiteOrMissing(MethodSymbol? method, object containingType, string methodName, SyntaxNode syntax, BindingDiagnosticBag diagnostics)
            {
                if (method is not null)
                {
                    diagnostics.ReportUseSite(method, syntax);
                }
                else
                {
                    Error(diagnostics,
                        ErrorCode.ERR_MissingPredefinedMember,
                        syntax,
                        containingType,
                        methodName);
                }
            }
        }

        // {type}.op_Implicit(T[])
        internal static MethodSymbol? TryFindImplicitOperatorFromArray(TypeSymbol type)
        {
            Debug.Assert(type.IsSpan() || type.IsReadOnlySpan());
            Debug.Assert(type.IsDefinition);

            return TryFindImplicitOperator(type, 0, static (_, method) =>
                method.Parameters[0].Type is ArrayTypeSymbol { IsSZArray: true, ElementType: TypeParameterSymbol });
        }

        // ReadOnlySpan<T> Span<T>.op_Implicit(Span<T>)
        internal static MethodSymbol? TryFindImplicitOperatorFromSpan(TypeSymbol spanType, TypeSymbol readonlySpanType)
        {
            Debug.Assert(spanType.IsSpan() && readonlySpanType.IsReadOnlySpan());
            Debug.Assert(spanType.IsDefinition && readonlySpanType.IsDefinition);

            return TryFindImplicitOperator(spanType, readonlySpanType,
                static (readonlySpanType, method) => method.Parameters[0].Type.IsSpan() &&
                    readonlySpanType.Equals(method.ReturnType.OriginalDefinition, TypeCompareKind.ConsiderEverything));
        }

        private static MethodSymbol? TryFindImplicitOperator<TArg>(TypeSymbol type, TArg arg,
            Func<TArg, MethodSymbol, bool> predicate)
        {
            return TryFindSingleMethod(type, WellKnownMemberNames.ImplicitConversionName, (predicate, arg),
                static (arg, method) => method is
                {
                    ParameterCount: 1,
                    Arity: 0,
                    IsStatic: true,
                    DeclaredAccessibility: Accessibility.Public,
                } && arg.predicate(arg.arg, method));
        }

        internal static bool NeedsSpanCastUp(TypeSymbol source, TypeSymbol destination)
        {
            Debug.Assert(source.IsSpan() || source.IsReadOnlySpan());
            Debug.Assert(destination.IsReadOnlySpan());
            Debug.Assert(!source.IsDefinition && !destination.IsDefinition);

            var sourceElementType = ((NamedTypeSymbol)source).TypeArgumentsWithAnnotationsNoUseSiteDiagnostics[0].Type;
            var destinationElementType = ((NamedTypeSymbol)destination).TypeArgumentsWithAnnotationsNoUseSiteDiagnostics[0].Type;

            var sameElementTypes = sourceElementType.Equals(destinationElementType, TypeCompareKind.AllIgnoreOptions);

            Debug.Assert(!source.IsReadOnlySpan() || !sameElementTypes);

            return !sameElementTypes;
        }

        // ReadOnlySpan<T> ReadOnlySpan<T>.CastUp<TDerived>(ReadOnlySpan<TDerived>) where TDerived : class
        internal static MethodSymbol? TryFindCastUpMethod(TypeSymbol source, TypeSymbol destination)
        {
            Debug.Assert(source.IsReadOnlySpan() && destination.IsReadOnlySpan());
            Debug.Assert(source.IsDefinition && destination.IsDefinition);

            return TryFindSingleMethod(destination, WellKnownMemberNames.CastUpMethodName, (source, destination),
                static (arg, method) => method is
                {
                    ParameterCount: 1,
                    Arity: 1,
                    IsStatic: true,
                    DeclaredAccessibility: Accessibility.Public,
                    Parameters: [{ } parameter],
                    TypeArgumentsWithAnnotations: [{ } typeArgument],
                } &&
                    // parameter type is the source ReadOnlySpan<>
                    arg.source.Equals(parameter.Type.OriginalDefinition, TypeCompareKind.ConsiderEverything) &&
                    // return type is the destination ReadOnlySpan<>
                    arg.destination.Equals(method.ReturnType.OriginalDefinition, TypeCompareKind.ConsiderEverything) &&
                    // TDerived : class
                    typeArgument.Type.IsReferenceType &&
                    // parameter type argument is TDerived
                    ((NamedTypeSymbol)parameter.Type).TypeArgumentsWithAnnotationsNoUseSiteDiagnostics[0].Type.Equals(typeArgument.Type, TypeCompareKind.ConsiderEverything) &&
                    // return type argument is T
                    ((NamedTypeSymbol)method.ReturnType).TypeArgumentsWithAnnotationsNoUseSiteDiagnostics[0].Type.Equals(((NamedTypeSymbol)arg.destination).TypeParameters[0], TypeCompareKind.ConsiderEverything));
        }

        // ReadOnlySpan<char> MemoryExtensions.AsSpan(string)
        internal static MethodSymbol? TryFindAsSpanCharMethod(CSharpCompilation compilation, TypeSymbol readOnlySpanType)
        {
            Debug.Assert(readOnlySpanType.IsReadOnlySpan());
            Debug.Assert(!readOnlySpanType.IsDefinition);
            Debug.Assert(((NamedTypeSymbol)readOnlySpanType).TypeArgumentsWithAnnotationsNoUseSiteDiagnostics[0].SpecialType is SpecialType.System_Char);

            MethodSymbol? result = null;
            foreach (var memoryExtensionsType in compilation.GetTypesByMetadataName(WellKnownMemberNames.MemoryExtensionsTypeFullName))
            {
                if (memoryExtensionsType.DeclaredAccessibility == Accessibility.Public &&
                    TryFindSingleMethod(memoryExtensionsType.GetSymbol<NamedTypeSymbol>(), WellKnownMemberNames.AsSpanMethodName, 0,
                    static (_, method) => method is
                    {
                        ParameterCount: 1,
                        Arity: 0,
                        IsStatic: true,
                        DeclaredAccessibility: Accessibility.Public,
                        Parameters: [{ Type.SpecialType: SpecialType.System_String }]
                    }) is { } method &&
                    method.ReturnType.Equals(readOnlySpanType, TypeCompareKind.ConsiderEverything))
                {
                    if (result is not null)
                    {
                        // Ambiguous member found.
                        return null;
                    }

                    result = method;
                }
            }

            return result;
        }

        private static MethodSymbol? TryFindSingleMethod<TArg>(TypeSymbol type, string name, TArg arg, Func<TArg, MethodSymbol, bool> predicate)
        {
            var members = type.GetMembers(name);
            MethodSymbol? result = null;
            foreach (var member in members)
            {
                if (member is MethodSymbol method && predicate(arg, method))
                {
                    if (result is not null)
                    {
                        // Ambiguous member found.
                        return null;
                    }

                    result = method;
                }
            }

            return result;
        }

        private BoundExpression BindUnconvertedInterpolatedExpressionToFormattableStringFactory(BoundUnconvertedInterpolatedString unconvertedSource, TypeSymbol destination, BindingDiagnosticBag diagnostics)
        {
            Debug.Assert(destination.Equals(Compilation.GetWellKnownType(WellKnownType.System_IFormattable), TypeCompareKind.ConsiderEverything) ||
                         destination.Equals(Compilation.GetWellKnownType(WellKnownType.System_FormattableString), TypeCompareKind.ConsiderEverything));

            ImmutableArray<BoundExpression> parts = BindInterpolatedStringPartsForFactory(unconvertedSource, diagnostics, out bool haveErrors);
            var stringFactory = GetWellKnownType(WellKnownType.System_Runtime_CompilerServices_FormattableStringFactory, diagnostics, unconvertedSource.Syntax);

            if (stringFactory.IsErrorType() || haveErrors)
            {
                return new BoundInterpolatedString(
                    unconvertedSource.Syntax,
                    interpolationData: null,
                    BindInterpolatedStringParts(unconvertedSource, diagnostics),
                    unconvertedSource.ConstantValueOpt,
                    unconvertedSource.Type,
                    unconvertedSource.HasErrors);
            }

            return BindUnconvertedInterpolatedExpressionToFactory(unconvertedSource, parts, stringFactory, factoryMethod: "Create", destination, diagnostics);
        }

        private static void CheckInlineArrayTypeIsSupported(SyntaxNode syntax, TypeSymbol inlineArrayType, TypeSymbol elementType, BindingDiagnosticBag diagnostics)
        {
            if (elementType.IsPointerOrFunctionPointer() || elementType.IsRestrictedType())
            {
                Error(diagnostics, ErrorCode.ERR_BadTypeArgument, syntax, elementType);
            }
            else if (inlineArrayType.IsRestrictedType())
            {
                Error(diagnostics, ErrorCode.ERR_BadTypeArgument, syntax, inlineArrayType);
            }
        }

        private static BoundExpression ConvertObjectCreationExpression(
            SyntaxNode syntax, BoundUnconvertedObjectCreationExpression node, Conversion conversion, bool isCast, TypeSymbol destination,
            ConversionGroup? conversionGroupOpt, bool wasCompilerGenerated, BindingDiagnosticBag diagnostics)
        {
            var arguments = AnalyzedArguments.GetInstance(node.Arguments, node.ArgumentRefKindsOpt, node.ArgumentNamesOpt);
            BoundExpression expr = bindObjectCreationExpression(node.Syntax, node.InitializerOpt, node.Binder, destination.StrippedType(), arguments, diagnostics);
            arguments.Free();

            Debug.Assert(expr is BoundObjectCreationExpressionBase { WasTargetTyped: true } or
                                 BoundDelegateCreationExpression { WasTargetTyped: true } or
                                 BoundBadExpression);

            // Assert that the shape of the BoundBadExpression is sound and is not going to confuse NullableWalker for target-typed 'new'.
            Debug.Assert(expr is not BoundBadExpression { ChildBoundNodes: var children } || !children.Any((child, node) => child.Syntax == node.Syntax, node));

            if (wasCompilerGenerated)
            {
                expr.MakeCompilerGenerated();
            }

            expr = new BoundConversion(
                                  syntax,
                                  expr,
                                  expr is BoundBadExpression ? Conversion.NoConversion : conversion,
                                  node.Binder.CheckOverflowAtRuntime,
                                  explicitCastInCode: isCast && !wasCompilerGenerated,
                                  conversionGroupOpt,
                                  expr.ConstantValueOpt,
                                  destination)
            { WasCompilerGenerated = wasCompilerGenerated };

            return expr;

            static BoundExpression bindObjectCreationExpression(
                SyntaxNode syntax, InitializerExpressionSyntax? initializerOpt, Binder binder,
                TypeSymbol type, AnalyzedArguments arguments, BindingDiagnosticBag diagnostics)
            {
                switch (type.TypeKind)
                {
                    case TypeKind.Enum:
                    case TypeKind.Struct:
                    case TypeKind.Class when !type.IsAnonymousType: // We don't want to enable object creation with unspeakable types
                        return binder.BindClassCreationExpression(syntax, type.Name, typeNode: syntax, (NamedTypeSymbol)type, arguments, diagnostics, initializerOpt, wasTargetTyped: true);
                    case TypeKind.TypeParameter:
                        return binder.BindTypeParameterCreationExpression(syntax, (TypeParameterSymbol)type, arguments, initializerOpt, typeSyntax: syntax, wasTargetTyped: true, diagnostics);
                    case TypeKind.Delegate:
                        return binder.BindDelegateCreationExpression(syntax, (NamedTypeSymbol)type, arguments, initializerOpt, wasTargetTyped: true, diagnostics);
                    case TypeKind.Interface:
                        return binder.BindInterfaceCreationExpression(syntax, (NamedTypeSymbol)type, diagnostics, typeNode: syntax, arguments, initializerOpt, wasTargetTyped: true);
                    case TypeKind.Array:
                    case TypeKind.Class:
                    case TypeKind.Dynamic:
                        Error(diagnostics, ErrorCode.ERR_ImplicitObjectCreationIllegalTargetType, syntax, type);
                        goto case TypeKind.Error;
                    case TypeKind.Pointer:
                    case TypeKind.FunctionPointer:
                        Error(diagnostics, ErrorCode.ERR_UnsafeTypeInObjectCreation, syntax, type);
                        goto case TypeKind.Error;
                    case TypeKind.Error:
                        return binder.MakeBadExpressionForObjectCreation(syntax, type, arguments, initializerOpt, typeSyntax: syntax, diagnostics);
                    case var v:
                        throw ExceptionUtilities.UnexpectedValue(v);
                }
            }
        }

        private BoundCollectionExpression ConvertCollectionExpression(
            BoundUnconvertedCollectionExpression node,
            TypeSymbol targetType,
            Conversion conversion,
            BindingDiagnosticBag diagnostics)
        {
            if (conversion.IsNullable)
            {
                targetType = targetType.GetNullableUnderlyingType();
                conversion = conversion.UnderlyingConversions[0];
                _ = GetSpecialTypeMember(SpecialMember.System_Nullable_T__ctor, diagnostics, syntax: node.Syntax);
            }

            var converter = new CollectionExpressionConverter(this, node, targetType, conversion, diagnostics);
            return converter.Convert();
        }

        private readonly struct CollectionExpressionConverter(
            Binder binder,
            BoundUnconvertedCollectionExpression node,
            TypeSymbol targetType,
            Conversion conversion,
            BindingDiagnosticBag diagnostics)
        {
            private readonly Binder _binder = binder;
            private readonly BoundUnconvertedCollectionExpression _node = node;
            private readonly TypeSymbol _targetType = targetType;
            private readonly Conversion _conversion = conversion;
            private readonly BindingDiagnosticBag _diagnostics = diagnostics;

            private BoundCollectionExpression CreateCollectionExpression(
                CollectionExpressionTypeKind collectionTypeKind, ImmutableArray<BoundNode> elements, BoundObjectOrCollectionValuePlaceholder? placeholder = null, BoundExpression? collectionCreation = null, MethodSymbol? collectionBuilderMethod = null, BoundValuePlaceholder? collectionBuilderElementsPlaceholder = null)
            {
                return new BoundCollectionExpression(
                    _node.Syntax,
                    collectionTypeKind,
                    placeholder,
                    collectionCreation,
                    collectionBuilderMethod,
                    collectionBuilderElementsPlaceholder,
                    wasTargetTyped: true,
                    hasWithElement: _node.WithElement != null,
                    _node,
                    elements,
                    _targetType)
                {
                    WasCompilerGenerated = _node.IsParamsArrayOrCollection,
                    IsParamsArrayOrCollection = _node.IsParamsArrayOrCollection,
                };
            }

            public BoundCollectionExpression Convert()
            {
                var collectionTypeKind = _conversion.GetCollectionExpressionTypeKind(out var elementType, out MethodSymbol? constructor, out bool isExpanded);

                if (collectionTypeKind == CollectionExpressionTypeKind.None)
                {
                    Debug.Assert(_conversion.Kind is ConversionKind.NoConversion);
                    return _binder.BindCollectionExpressionForErrorRecovery(_node, _targetType, inConversion: false, _diagnostics);
                }

                // If we're not in the collection-construction case, we do not allow ref-structs.  First, for the
                // array/interface case, we can't make the storage to store the ref structs in.  Second, for the span
                // case, spans are not 'allows ref struct' for their T element.  So they don't allow them either.  Finally,
                // collection builders need to take in a ReadOnlySpan<T> so they are restricted for the same reason.
                Debug.Assert(elementType is { });
                if (collectionTypeKind != CollectionExpressionTypeKind.ImplementsIEnumerable &&
                    elementType.IsRefLikeOrAllowsRefLikeType())
                {
                    _diagnostics.Add(ErrorCode.ERR_CollectionRefLikeElementType, _node.Syntax);
                }

                var result = TryConvertCollectionExpression(collectionTypeKind, elementType, constructor);
                if (result is null)
                    return _binder.BindCollectionExpressionForErrorRecovery(_node, _targetType, inConversion: true, _diagnostics);

                Debug.Assert(result.WasCompilerGenerated == _node.IsParamsArrayOrCollection);
                Debug.Assert(result.IsParamsArrayOrCollection == _node.IsParamsArrayOrCollection);

                return result;
            }

            private readonly BoundCollectionExpression? TryConvertCollectionExpression(
                CollectionExpressionTypeKind collectionTypeKind,
                TypeSymbol elementType,
                MethodSymbol? constructor)
            {
                Debug.Assert(elementType is { });
                var syntax = _node.Syntax;
                var hasSpreadElements = _node.HasSpreadElements(out _, out _);

                if (LocalRewriter.IsAllocatingRefStructCollectionExpression(_node, collectionTypeKind, elementType, _binder.Compilation))
                {
                    _diagnostics.Add(hasSpreadElements
                        ? ErrorCode.WRN_CollectionExpressionRefStructSpreadMayAllocate
                        : ErrorCode.WRN_CollectionExpressionRefStructMayAllocate,
                        syntax, _targetType);
                }

                // Specialized handling for ienumerable-based normal collections.  These defer to the behavior we had
                // since C# 3.0 where we will determine which .Add methods to call on an element by element basis.
                if (collectionTypeKind == CollectionExpressionTypeKind.ImplementsIEnumerable)
                    return TryConvertCollectionExpressionImplementsIEnumerableType(constructor);

                if (collectionTypeKind is CollectionExpressionTypeKind.ArrayInterface ||
                    hasSpreadElements)
                {
                    // Verify the existence of the List<T> members that may be used in lowering, even
                    // though not all will be used for any particular collection expression. Checking all
                    // gives a consistent behavior, regardless of collection expression elements.
                    _ = _binder.GetWellKnownTypeMember(WellKnownMember.System_Collections_Generic_List_T__ctor, _diagnostics, syntax: syntax);
                    _ = _binder.GetWellKnownTypeMember(WellKnownMember.System_Collections_Generic_List_T__ctorInt32, _diagnostics, syntax: syntax);
                    _ = _binder.GetWellKnownTypeMember(WellKnownMember.System_Collections_Generic_List_T__Add, _diagnostics, syntax: syntax);
                    _ = _binder.GetWellKnownTypeMember(WellKnownMember.System_Collections_Generic_List_T__ToArray, _diagnostics, syntax: syntax);
                }

                // From this point out, all the remaining collection types end up converting all their elements
                // to their actual element type and passing those along.

                var elements = BindElements(elementType);

                return collectionTypeKind switch
                {
                    CollectionExpressionTypeKind.Array or CollectionExpressionTypeKind.Span or CollectionExpressionTypeKind.ReadOnlySpan
                        => TryConvertCollectionExpressionArrayOrSpanType(collectionTypeKind, elements),

                    CollectionExpressionTypeKind.ArrayInterface
                        => TryConvertCollectionExpressionArrayInterfaceType(elements),

                    CollectionExpressionTypeKind.CollectionBuilder
                        => TryConvertCollectionExpressionBuilderType(elements),

                    _ => throw ExceptionUtilities.UnexpectedValue(collectionTypeKind),
                };
            }

            private readonly BoundCollectionExpression? TryConvertCollectionExpressionImplementsIEnumerableType(MethodSymbol? constructor)
            {
                var syntax = _node.Syntax;

                // Report an error if this is an ImmutableArray<T> target type and we don't have the collection builder
                // for it. This is virtually guaranteed to not give the user the right experience as this will be
                // lowered as `new ImmutableArray<T>() { ... }` which will do the wrong thing due to ImmutableArray
                // being a struct.
                if (_targetType.OriginalDefinition.Equals(_binder.Compilation.GetWellKnownType(WellKnownType.System_Collections_Immutable_ImmutableArray_T), TypeCompareKind.ConsiderEverything))
                {
                    _diagnostics.Add(ErrorCode.ERR_CollectionExpressionImmutableArray, syntax, _targetType.OriginalDefinition);
                    return null;
                }

                if (_targetType is NamedTypeSymbol namedType &&
                    _binder.HasParamsCollectionTypeInProgress(namedType, out NamedTypeSymbol? inProgress, out MethodSymbol? inProgressConstructor))
                {
                    Debug.Assert(inProgressConstructor is not null);
                    _diagnostics.Add(ErrorCode.ERR_ParamsCollectionInfiniteChainOfConstructorCalls, syntax, inProgress, inProgressConstructor.OriginalDefinition);
                    return null;
                }

                var implicitReceiver = new BoundObjectOrCollectionValuePlaceholder(syntax, isNewInstance: true, _targetType) { WasCompilerGenerated = true };

                var collectionCreation = bindCollectionConstructorConstruction(in this, _node.WithElement?.Syntax ?? _node.Syntax, constructor);
                Debug.Assert(collectionCreation is BoundObjectCreationExpressionBase or BoundBadExpression);

                if (collectionCreation.HasErrors)
                    return null;

                var elements = _node.Elements;

                if (!elements.IsDefaultOrEmpty && hasCollectionInitializerTypeInProgress(in this, syntax, _targetType))
                {
                    _diagnostics.Add(ErrorCode.ERR_CollectionInitializerInfiniteChainOfAddCalls, syntax, _targetType);
                    return null;
                }

                // With an IEnumerable based collection, we can bind the elements up front to calls to the appropriate
                // .Add method.  Note: lowering may choose to replace some of these with .AddRange calls if it desires.
                var collectionInitializerAddMethodBinder = new CollectionInitializerAddMethodBinder(syntax, _targetType, _binder);

                var builder = ArrayBuilder<BoundNode>.GetInstance(elements.Length);
                foreach (var element in elements)
                {
                    builder.Add(element is BoundCollectionExpressionSpreadElement spreadElement
                        ? _binder.BindCollectionExpressionSpreadElementAddMethod(
                            (SpreadElementSyntax)spreadElement.Syntax,
                            spreadElement,
                            collectionInitializerAddMethodBinder,
                            implicitReceiver,
                            _diagnostics)
                        : _binder.BindCollectionInitializerElementAddMethod(
                            element.Syntax,
                            ImmutableArray.Create((BoundExpression)element),
                            hasEnumerableInitializerType: true,
                            collectionInitializerAddMethodBinder,
                            _diagnostics,
                            implicitReceiver));
                }

                return CreateCollectionExpression(
                    CollectionExpressionTypeKind.ImplementsIEnumerable,
                    builder.ToImmutableAndFree(),
                    implicitReceiver,
                    collectionCreation);

                static BoundExpression bindCollectionConstructorConstruction(
                    ref readonly CollectionExpressionConverter @this, SyntaxNode syntax, MethodSymbol? constructor)
                {
                    //
                    // !!! ATTENTION !!!
                    //
                    // In terms of errors relevant for HasCollectionExpressionApplicableConstructor check
                    // this function should be kept in sync with HasCollectionExpressionApplicableConstructor.
                    //

                    var withElement = @this._node.WithElement;
                    var analyzedArguments = withElement is null
                        ? AnalyzedArguments.GetInstance()
                        : AnalyzedArguments.GetInstance(withElement.Arguments, withElement.ArgumentRefKindsOpt, withElement.ArgumentNamesOpt);

                    BoundExpression collectionCreation;
                    if (@this._targetType is NamedTypeSymbol namedType)
                    {
                        var binder = new ParamsCollectionTypeInProgressBinder(namedType, @this._binder, withElement != null, constructor);
                        collectionCreation = binder.BindClassCreationExpression(syntax, namedType.Name, syntax, namedType, analyzedArguments, @this._diagnostics);
                        collectionCreation.WasCompilerGenerated = true;
                    }
                    else if (@this._targetType is TypeParameterSymbol typeParameter)
                    {
                        collectionCreation = @this._binder.BindTypeParameterCreationExpression(syntax, typeParameter, analyzedArguments, initializerOpt: null, typeSyntax: syntax, wasTargetTyped: false, @this._diagnostics);
                        collectionCreation.WasCompilerGenerated = true;
                    }
                    else
                    {
                        throw ExceptionUtilities.UnexpectedValue(@this._targetType);
                    }
                    analyzedArguments.Free();
                    return collectionCreation;
                }

                static bool hasCollectionInitializerTypeInProgress(
                    ref readonly CollectionExpressionConverter @this, SyntaxNode syntax, TypeSymbol targetType)
                {
                    for (var current = @this._binder;
                         current?.Flags.Includes(BinderFlags.CollectionInitializerAddMethod) == true;
                         current = current.Next)
                    {
                        if (current is CollectionInitializerAddMethodBinder binder &&
                            binder.Syntax == syntax &&
                            binder.CollectionType.OriginalDefinition.Equals(targetType.OriginalDefinition, TypeCompareKind.AllIgnoreOptions))
                        {
                            return true;
                        }
                    }

                    return false;
                }
            }

            private readonly ImmutableArray<BoundNode> BindElements(TypeSymbol elementType)
            {
                var elements = _node.Elements;
                var builder = ArrayBuilder<BoundNode>.GetInstance(elements.Length);

                var elementConversions = _conversion.UnderlyingConversions;

                Debug.Assert(elements.Length == elementConversions.Length);
                Debug.Assert(elementConversions.All(c => c.Exists));

                for (int i = 0; i < elements.Length; i++)
                {
                    var element = elements[i];
                    var elementConversion = elementConversions[i];
                    builder.Add(element is BoundCollectionExpressionSpreadElement spreadElement ?
                        bindSpreadElement(
                            in this,
                            spreadElement,
                            elementType,
                            elementConversion) :
                        _binder.CreateConversion(
                            element.Syntax,
                            (BoundExpression)element,
                            elementConversion,
                            isCast: false,
                            conversionGroupOpt: null,
                            destination: elementType,
                            _diagnostics));
                }

                _conversion.MarkUnderlyingConversionsChecked();

                return builder.ToImmutableAndFree();

                static BoundCollectionExpressionSpreadElement bindSpreadElement(
                    ref readonly CollectionExpressionConverter @this, BoundCollectionExpressionSpreadElement element, TypeSymbol elementType, Conversion elementConversion)
                {
                    var enumeratorInfo = element.EnumeratorInfoOpt;
                    Debug.Assert(enumeratorInfo is { });
                    Debug.Assert(enumeratorInfo.ElementType is { }); // ElementType is set always, even for IEnumerable.

                    var expressionSyntax = element.Expression.Syntax;
                    var elementPlaceholder = new BoundValuePlaceholder(expressionSyntax, enumeratorInfo.ElementType) { WasCompilerGenerated = true };
                    elementPlaceholder = (BoundValuePlaceholder)elementPlaceholder.WithSuppression(element.Expression.IsSuppressed);
                    var convertElement = @this._binder.CreateConversion(
                        expressionSyntax,
                        elementPlaceholder,
                        elementConversion,
                        isCast: false,
                        conversionGroupOpt: null,
                        destination: elementType,
                        @this._diagnostics);
                    return element.Update(
                        element.Expression,
                        expressionPlaceholder: element.ExpressionPlaceholder,
                        conversion: element.Conversion,
                        enumeratorInfo,
                        elementPlaceholder: elementPlaceholder,
                        iteratorBody: new BoundExpressionStatement(expressionSyntax, convertElement) { WasCompilerGenerated = true },
                        lengthOrCount: element.LengthOrCount);
                }
            }

            private readonly BoundCollectionExpression? TryConvertCollectionExpressionArrayOrSpanType(
                CollectionExpressionTypeKind collectionTypeKind,
                ImmutableArray<BoundNode> elements)
            {
                var syntax = _node.Syntax;
                switch (collectionTypeKind)
                {
                    case CollectionExpressionTypeKind.Span:
                        _ = _binder.GetWellKnownTypeMember(WellKnownMember.System_Span_T__ctor_Array, _diagnostics, syntax: syntax);
                        break;

                    case CollectionExpressionTypeKind.ReadOnlySpan:
                        _ = _binder.GetWellKnownTypeMember(WellKnownMember.System_ReadOnlySpan_T__ctor_Array, _diagnostics, syntax: syntax);
                        break;
                }

                if (_node.WithElement != null)
                {
                    // Strictly disallowed in the language specification for: Array, Span, ReadOnlySpan
                    _diagnostics.Add(
                        ErrorCode.ERR_CollectionArgumentsNotSupportedForType,
                        _node.WithElement.Syntax.GetFirstToken().GetLocation(),
                        _targetType);
                }

                return CreateCollectionExpression(collectionTypeKind, elements);
            }

            private readonly BoundCollectionExpression? TryConvertCollectionExpressionArrayInterfaceType(ImmutableArray<BoundNode> elements)
            {
                return CreateCollectionExpression(
                    CollectionExpressionTypeKind.ArrayInterface,
                    elements,
                    collectionCreation: bindCollectionArrayInterfaceConstruction(in this));

                static BoundExpression? bindCollectionArrayInterfaceConstruction(ref readonly CollectionExpressionConverter @this)
                {
                    var withElement = @this._node.WithElement;
                    if (withElement is null)
                        return null;

                    Debug.Assert(@this._targetType.IsArrayInterface(out _));

                    var withSyntax = withElement.Syntax;
                    if (@this._targetType.IsReadOnlyArrayInterface(out _))
                    {
                        // For the read-only array interfaces (IEnumerable<E>, IReadOnlyCollection<E>, IReadOnlyList<E>), only
                        // the parameterless `with()` is allowed.
                        if (withElement.Arguments.Length > 0)
                        {
                            @this._diagnostics.Add(ErrorCode.ERR_CollectionArgumentsMustBeEmpty, withSyntax.GetFirstToken().GetLocation());
                        }

                        // Note: we intentionally report null here.  Even though the code has `with()` in it, we're not actually
                        // going to call a particular constructor.  The lowering phase will properly handle creating a read-only
                        // interface instance.
                        return null;
                    }

                    var isMutableArray = @this._targetType.IsMutableArrayInterface(out var typeArgument);
                    Debug.Assert(isMutableArray);

                    // For the mutable array interfaces (ICollection<E>, IList<E>), we allow only the no-arg `with()` and
                    // single int arg for the `List(int capacity)` case.
                    //
                    // This is from
                    // https://github.com/dotnet/csharplang/blob/main/proposals/csharp-12.0/collection-expressions.md#mutable-interface-translation
                    // which dictates that IList<E> and ICollection<E> map to List<E>. and from
                    // https://github.com/dotnet/csharplang/blob/90f1d8b0e9ba8a140f73aef376833969cce8bf9e/proposals/collection-expression-arguments.md?plain=1#L284
                    // which dictates the two constructors we allow from that.

                    var useSiteInfo = @this._binder.GetNewCompoundUseSiteInfo(@this._diagnostics);

                    // Map to the corresponding List<E>() and List<E>(int) constructors in the constructed List<E> target.

                    var constructedListType = @this._binder
                        .GetWellKnownType(WellKnownType.System_Collections_Generic_List_T, ref useSiteInfo)
                        .Construct([typeArgument]);

                    // Don't need to report diagnostics here.  Our caller will have already done this.
                    var list_T__ctor = (MethodSymbol?)@this._binder.Compilation.GetWellKnownTypeMember(WellKnownMember.System_Collections_Generic_List_T__ctor);
                    var list_T__ctorInt32 = (MethodSymbol?)@this._binder.Compilation.GetWellKnownTypeMember(WellKnownMember.System_Collections_Generic_List_T__ctorInt32);

                    var candidateConstructorsBuilder = ArrayBuilder<MethodSymbol>.GetInstance();
                    candidateConstructorsBuilder.AddIfNotNull(list_T__ctor?.AsMember(constructedListType));
                    candidateConstructorsBuilder.AddIfNotNull(list_T__ctorInt32?.AsMember(constructedListType));
                    var candidateConstructors = candidateConstructorsBuilder.ToImmutableAndFree();

                    var analyzedArguments = AnalyzedArguments.GetInstance(
                        withElement.Arguments, withElement.ArgumentRefKindsOpt, withElement.ArgumentNamesOpt);

                    // Now perform overload resolution given only those two constructors and no others.
                    if (@this._binder.TryPerformOverloadResolutionWithConstructorSubset(
                            constructedListType,
                            ref candidateConstructors,
                            candidateConstructors,
                            analyzedArguments,
                            constructedListType.Name,
                            withSyntax.GetFirstToken().GetLocation(),
                            suppressResultDiagnostics: false,
                            @this._diagnostics,
                            out var memberResolutionResult,
                            ref useSiteInfo,
                            isParamsModifierValidation: false))
                    {
                        return @this._binder.BindClassCreationExpressionContinued(
                            withSyntax, withSyntax, constructedListType, analyzedArguments, initializerSyntaxOpt: null, initializerTypeOpt: null, wasTargetTyped: false, memberResolutionResult, candidateConstructors, useSiteInfo, @this._diagnostics);
                    }

                    return @this._binder.CreateBadClassCreationExpression(
                        withSyntax, withSyntax, constructedListType, analyzedArguments, initializerSyntaxOpt: null, initializerTypeOpt: null, memberResolutionResult, candidateConstructors, useSiteInfo, @this._diagnostics);
                }
            }

            private readonly BoundCollectionExpression? TryConvertCollectionExpressionBuilderType(ImmutableArray<BoundNode> elements)
            {
                var (collectionCreation, collectionBuilderMethod, collectionBuilderElementsPlaceholder) = bindCollectionBuilderInfo(in this);
                if (collectionCreation is null || collectionBuilderMethod is null || collectionBuilderElementsPlaceholder is null)
                    return null;

                return CreateCollectionExpression(
                    CollectionExpressionTypeKind.CollectionBuilder,
                    elements,
                    collectionCreation: collectionCreation,
                    collectionBuilderMethod: collectionBuilderMethod,
                    collectionBuilderElementsPlaceholder: collectionBuilderElementsPlaceholder);

                static (BoundExpression? collectionCreation, MethodSymbol? collectionBuilderMethod, BoundValuePlaceholder? elementsPlaceholder) bindCollectionBuilderInfo(
                    ref readonly CollectionExpressionConverter @this)
                {
                    var namedType = (NamedTypeSymbol)@this._targetType;

                    var collectionBuilderMethods = @this._binder.GetCollectionBuilderMethods(@this._node.Syntax, namedType, @this._diagnostics, forParams: false);
                    if (collectionBuilderMethods.IsEmpty)
                        return default;

                    var projectionMethods = ArrayBuilder<MethodSymbol>.GetInstance(collectionBuilderMethods.Length);
                    foreach (var builderMethod in collectionBuilderMethods)
                    {
                        var projection = new SynthesizedCollectionBuilderProjectedMethodSymbol(builderMethod);

                        // See documentation on SynthesizedCollectionBuilderProjectedMethodSymbol for why Arity must be 0
                        // for the projection method.  Similarly, in GetCollectionBuilderMethods we filter out any methods
                        // that would result in a projection with a last 'params' parameter.
                        Debug.Assert(projection.Arity == 0);
                        Debug.Assert(projection.ParameterCount == 0 || !projection.Parameters.Last().IsParams);

                        projectionMethods.Add(projection);
                    }

                    var analyzedArguments = @this._node.WithElement is null
                        ? AnalyzedArguments.GetInstance()
                        : AnalyzedArguments.GetInstance(@this._node.WithElement.Arguments, @this._node.WithElement.ArgumentRefKindsOpt, @this._node.WithElement.ArgumentNamesOpt);

                    var useSiteInfo = @this._binder.GetNewCompoundUseSiteInfo(@this._diagnostics);
                    var overloadResolutionResult = OverloadResolutionResult<MethodSymbol>.GetInstance();

                    var syntax = @this._node.WithElement?.Syntax ?? @this._node.Syntax;

                    // All the methods should have the same name, so we can grab what we need off of the first in the list.
                    var methodName = collectionBuilderMethods[0].Name;
                    Debug.Assert(collectionBuilderMethods.All(t => t.Name == methodName));

                    var methodGroup = new BoundMethodGroup(
                        syntax,
                        // Intentionally no type arguments here.  Projection methods are guaranteed to not be generic so we
                        // do not want any sort of generic shenanigans to occur here.
                        typeArgumentsOpt: default,
                        name: methodName,
                        methods: projectionMethods.ToImmutableAndFree(),
                        lookupSymbolOpt: null,
                        lookupError: null,
                        BoundMethodGroupFlags.None,
                        functionType: null,
                        receiverOpt: null,
                        resultKind: LookupResultKind.Viable).MakeCompilerGenerated();

                    var projectionInvocationExpression = @this._binder.BindInvocationExpression(
                        syntax, syntax, methodName, methodGroup,
                        analyzedArguments, @this._diagnostics, acceptOnlyMethods: true);

                    if (projectionInvocationExpression is not BoundCall
                        {
                            Method: SynthesizedCollectionBuilderProjectedMethodSymbol { UnderlyingMethod: var underlyingMethod }
                        } projectionCall)
                    {
                        overloadResolutionResult.Free();
                        analyzedArguments.Free();

                        return default;
                    }

                    // We should have already filtered out any methods that would result in an 'Expanded' last params
                    // parameter in GetCollectionBuilderMethods. 
                    Debug.Assert(!projectionCall.Expanded);

                    // Now that we've settled on the actual collection builder method to call, do a final round of
                    // checks on it in case there are reasons it will have a problem.
                    var collectionBuilderMethod = underlyingMethod;
                    @this._binder.CheckCollectionBuilderMethod(syntax, collectionBuilderMethod, @this._diagnostics);

                    // Take our successful call to the projection method and rewrite it to call the original collection
                    // builder method it was projected from. Because we don't know how the actual elements will be
                    // converted to the final ReadOnlySpan (that happens in LocalRewriter
                    // VisitCollectionBuilderCollectionExpression), we create a placeholder to stand in for them.
                    //
                    // In other words, given `[with(a, b, c), x, y, z]` we will first have figured out how to call
                    // CollectionBuilder.Create<T1, T2, ..>(a, b, c, <placeholder for [x, y, z]>).

                    var readonlySpanParameter = collectionBuilderMethod.Parameters.Last();
                    var collectionBuilderElementsPlaceholder = new BoundValuePlaceholder(syntax, readonlySpanParameter.Type) { WasCompilerGenerated = true };

                    var arguments = projectionCall.Arguments;
                    var argumentNames = projectionCall.ArgumentNamesOpt;
                    var argumentRefKinds = projectionCall.ArgumentRefKindsOpt;

                    arguments = arguments.Add(collectionBuilderElementsPlaceholder);
                    if (!argumentNames.IsDefault)
                        argumentNames = argumentNames.Add(readonlySpanParameter.Name);

                    if (!argumentRefKinds.IsDefault)
                        argumentRefKinds = argumentRefKinds.Add(RefKind.None);

                    var argsToParams = projectionCall.ArgsToParamsOpt;
                    if (!argsToParams.IsDefault)
                        argsToParams = argsToParams.Add(collectionBuilderMethod.ParameterCount - 1);

                    var builderCall = new BoundCall(
                        syntax,
                        receiverOpt: null,
                        // No receiver.  So no concern about cloning.
                        initialBindingReceiverIsSubjectToCloning: ThreeState.False,
                        method: collectionBuilderMethod,
                        arguments: arguments,
                        argumentNamesOpt: argumentNames,
                        argumentRefKindsOpt: argumentRefKinds,
                        isDelegateCall: false,
                        expanded: false,
                        invokedAsExtensionMethod: false,
                        argsToParamsOpt: argsToParams,
                        defaultArguments: projectionCall.DefaultArguments,
                        resultKind: LookupResultKind.Viable,
                        type: collectionBuilderMethod.ReturnType).MakeCompilerGenerated();

                    // Wrap in a conversion if necessary.  Note that GetCollectionBuilderMethods guarantees that either
                    // return and target type are identical, or that a valid implicit conversion exists between them.
                    var collectionCreation = @this._binder.CreateConversion(builderCall, @this._targetType, @this._diagnostics);

                    overloadResolutionResult.Free();
                    analyzedArguments.Free();

                    return (collectionCreation, collectionBuilderMethod, collectionBuilderElementsPlaceholder);
                }
            }
        }

        /// <param name="forParams">Specifies whether this is finding collection builder methods for the <c>params
        /// SomeCollectionType</c> case, or for the general <c>SomeCollection c = [...]</c> case.  
        /// For the <c>params</c> case, the collection builder method itself can only contain a single <see cref="ReadOnlySpan{T}"/> parameter.
        /// In the general case, any method that <em>ends</em> with a <see cref="ReadOnlySpan{T}"/> parameter,
        /// but otherwise follows the collection builder method pattern.</param>
        /// <remarks>
        /// This method does not validate the collection builder methods it returns (for example, checking for obsolete
        /// errors and the like).  The caller should use <see cref="CheckCollectionBuilderMethod"/> to do so. Once they
        /// have decided on which method to use.
        /// </remarks>
        internal ImmutableArray<MethodSymbol> GetCollectionBuilderMethods(
            SyntaxNode syntax,
            NamedTypeSymbol namedType,
            BindingDiagnosticBag diagnostics,
            bool forParams)
        {
            bool result = namedType.HasCollectionBuilderAttribute(out TypeSymbol? builderType, out string? methodName);
            Debug.Assert(result);

            var targetTypeOriginalDefinition = namedType.OriginalDefinition;
            result = TryGetCollectionIterationType(syntax, targetTypeOriginalDefinition, out TypeWithAnnotations elementTypeOriginalDefinition);
            Debug.Assert(result);

            var useSiteInfo = GetNewCompoundUseSiteInfo(diagnostics);
            var collectionBuilderMethods = collectMethods(
                namedType, forParams, elementTypeOriginalDefinition.Type, builderType, methodName, ref useSiteInfo);

            diagnostics.Add(syntax, useSiteInfo);
            if (collectionBuilderMethods.IsEmpty)
            {
                diagnostics.Add(ErrorCode.ERR_CollectionBuilderAttributeMethodNotFound, syntax, methodName ?? "", elementTypeOriginalDefinition, targetTypeOriginalDefinition);
                return [];
            }

            return collectionBuilderMethods;

            ImmutableArray<MethodSymbol> collectMethods(
                NamedTypeSymbol targetType,
                bool forParams,
                TypeSymbol elementTypeOriginalDefinition,
                TypeSymbol? builderType,
                string? methodName,
                ref CompoundUseSiteInfo<AssemblySymbol> useSiteInfo)
            {
                if (!SourceNamedTypeSymbol.IsValidCollectionBuilderType(builderType))
                {
                    return [];
                }

                if (string.IsNullOrEmpty(methodName))
                {
                    return [];
                }

                var builder = ArrayBuilder<TypeWithAnnotations>.GetInstance();
                targetType.GetAllTypeArgumentsNoUseSiteDiagnostics(builder);
                var allTypeArguments = builder.ToImmutableAndFree();

                var readOnlySpanType = Compilation.GetWellKnownType(WellKnownType.System_ReadOnlySpan_T);

<<<<<<< HEAD
                var result = ArrayBuilder<MethodSymbol>.GetInstance();
                foreach (var candidate in builderType.GetMembers(methodName))
                {
                    if (candidate is not MethodSymbol { IsStatic: true } method)
                    {
                        continue;
                    }

                    if (forParams && method.ParameterCount != 1)
                    {
                        continue;
                    }

                    var candidateUseSiteInfo = new CompoundUseSiteInfo<AssemblySymbol>(useSiteInfo);
                    if (!IsAccessible(method, ref candidateUseSiteInfo))
                    {
                        continue;
                    }

                    if (method.Arity != allTypeArguments.Length)
                    {
                        continue;
                    }

                    // Last parameter must be some ReadOnlySpan<T>
                    if (method.Parameters is not [.., { RefKind: RefKind.None, Type: NamedTypeSymbol parameterType }]
                        || !readOnlySpanType.Equals(parameterType.OriginalDefinition, TypeCompareKind.AllIgnoreOptions))
                    {
                        continue;
                    }

                    // Filter out methods that have a params parameter in the second-to-last position.  Note: it is not
                    // legal to make a method with such a parameter in C# or VB.  However, it could be possible to read
                    // in such a method from metadata.  By filtering these out, we can sidestep thorny issues that would
                    // arise when trying to call the synthesized projected version of this method with the
                    // ReadOnlySpan<T> parameter removed.
                    if (method.Parameters is [.., { IsParams: true }, _])
                    {
                        continue;
                    }

                    MethodSymbol methodWithTargetTypeParameters; // builder method substituted with type parameters from target type
                    if (allTypeArguments.Length > 0)
                    {
                        var allTypeParameters = TypeMap.TypeParametersAsTypeSymbolsWithAnnotations(targetType.OriginalDefinition.GetAllTypeParameters());
                        methodWithTargetTypeParameters = method.OriginalDefinition.Construct(allTypeParameters);
                        method = method.Construct(allTypeArguments);
                    }
                    else
                    {
                        methodWithTargetTypeParameters = method;
                    }

                    parameterType = (NamedTypeSymbol)methodWithTargetTypeParameters.Parameters.Last().Type;
                    var elementType = parameterType.TypeArgumentsWithAnnotationsNoUseSiteDiagnostics[0].Type;
                    var conversion = Conversions.ClassifyImplicitConversionFromType(elementTypeOriginalDefinition, elementType, ref candidateUseSiteInfo);
                    if (!conversion.IsIdentity)
                    {
                        continue;
                    }
=======
            ReportDiagnosticsIfObsolete(diagnostics, collectionBuilderMethod.ContainingType, syntax, hasBaseReceiver: false);
            ReportDiagnosticsIfObsolete(diagnostics, collectionBuilderMethod, syntax, hasBaseReceiver: false);
            ReportDiagnosticsIfUnmanagedCallersOnly(diagnostics, collectionBuilderMethod, syntax, isDelegateConversion: false);
            Debug.Assert(!collectionBuilderMethod.IsExtensionBlockMember());
>>>>>>> 18e5d753

                    conversion = Conversions.ClassifyImplicitConversionFromType(methodWithTargetTypeParameters.ReturnType, targetType.OriginalDefinition, ref candidateUseSiteInfo);
                    switch (conversion.Kind)
                    {
                        case ConversionKind.Identity:
                        case ConversionKind.ImplicitReference:
                        case ConversionKind.Boxing:
                            break;
                        default:
                            continue;
                    }

                    useSiteInfo.AddDiagnostics(candidateUseSiteInfo.Diagnostics);

                    result.Add(method);

                    // Can early-exit in the params case at this point as there can only be one such creation method with
                    // this signature.
                    if (forParams)
                        break;
                }

                return result.ToImmutableAndFree();
            }
        }

        internal void CheckCollectionBuilderMethod(
            SyntaxNode syntax,
            MethodSymbol collectionBuilderMethod,
            BindingDiagnosticBag diagnostics)
        {
            ReportUseSite(collectionBuilderMethod, diagnostics, syntax.Location);

            var parameterType = (NamedTypeSymbol)collectionBuilderMethod.Parameters.Last().Type;
            Debug.Assert(parameterType.OriginalDefinition.Equals(Compilation.GetWellKnownType(WellKnownType.System_ReadOnlySpan_T), TypeCompareKind.AllIgnoreOptions));

            // Do not include nullability constraint checking.  That will be done in the nullable-walker when it checks
            // the actual call to the collection builder method.
            collectionBuilderMethod.CheckConstraints(new ConstraintsHelper.CheckConstraintsArgs(
                Compilation, Conversions, includeNullability: false, syntax.Location, diagnostics));

            ReportDiagnosticsIfObsolete(diagnostics, collectionBuilderMethod.ContainingType, syntax, hasBaseReceiver: false);
            ReportDiagnosticsIfObsolete(diagnostics, collectionBuilderMethod, syntax, hasBaseReceiver: false);
            ReportDiagnosticsIfUnmanagedCallersOnly(diagnostics, collectionBuilderMethod, syntax, isDelegateConversion: false);

            Debug.Assert(!collectionBuilderMethod.GetIsNewExtensionMember());
        }

        internal bool HasCollectionExpressionApplicableConstructor(
            bool hasWithElement,
            SyntaxNode syntax,
            TypeSymbol targetType,
            out MethodSymbol? constructor,
            out bool isExpanded,
            BindingDiagnosticBag diagnostics,
            bool isParamsModifierValidation = false)
        {
#if DEBUG
            Debug.Assert(!isParamsModifierValidation || syntax is ParameterSyntax);
            if (hasWithElement)
                Debug.Assert(!isParamsModifierValidation);

            if (isParamsModifierValidation)
                Debug.Assert(!hasWithElement);
#endif

            // This is what BindClassCreationExpression is doing in terms of reporting diagnostics

            constructor = null;
            isExpanded = false;

            if (targetType is NamedTypeSymbol namedType)
            {
                // This is what BindClassCreationExpression called by BindCollectionExpressionConstructor is doing in terms of reporting diagnostics

                if (namedType.IsAbstract)
                {
                    // Report error for new of abstract type.
                    diagnostics.Add(ErrorCode.ERR_NoNewAbstract, syntax.Location, namedType);
                    return false;
                }

                if (HasParamsCollectionTypeInProgress(namedType, out _, out _))
                {
                    // We are in a cycle. Optimistically assume we have the right constructor to break the cycle
                    return true;
                }

                // From the specification:
                // https://github.com/dotnet/csharplang/blob/90f1d8b0e9ba8a140f73aef376833969cce8bf9e/proposals/collection-expression-arguments.md?plain=1#L175
                //
                // A struct or class type that implements System.Collections.IEnumerable where:
                //
                // a. the collection expression has no `with_element` and the type has an applicable constructor
                //    that can be invoked with no arguments, accessible at the location of the collection expression.or
                // b. the collection expression has a `with_element` and the type has at least one constructor
                //    accessible at the location of the collection expression.

                // This is the 'b' case above. 
                if (hasWithElement)
                {
                    var useSiteInfo = GetNewCompoundUseSiteInfo(diagnostics);
                    var candidateConstructors = GetAccessibleConstructorsForOverloadResolution(
                        namedType, allowProtectedConstructorsOfBaseType: false,
                        out var allInstanceConstructors, ref useSiteInfo);

                    // As long as we have an available *accessible* instance constructor, this is a type we consider
                    // applicable to collection expressions.  It may be the case that a `with(...)` element is required.
                    // But that will be reported later when doing the actual conversion to a BoundCollectionExpression.
                    //
                    // Otherwise, if we have *some* instance constructor (but not accessible), return it as well as this
                    // could be an error scenario with the user wanting the 'with(...)' element to bind to that. The
                    // actual attempt to bind the collection conversion will attempt to use this constructor and will
                    // report an appropriate error about it not being viable because it is not accessible.
                    //
                    // Otherwise, fall through.  We have no constructors whatsoever and should report the below message
                    // saying that that we can't find any applicable constructor.
                    constructor = candidateConstructors.FirstOrDefault() ?? allInstanceConstructors.FirstOrDefault();
                    if (constructor is not null)
                        return true;
                }

                // This is the 'a' case, and the error recovery path for the 'b' case as well.
                var analyzedArguments = AnalyzedArguments.GetInstance();
                var binder = new ParamsCollectionTypeInProgressBinder(namedType, this, hasWithElement);

                bool overloadResolutionSucceeded = binder.TryPerformConstructorOverloadResolution(
                    namedType,
                    analyzedArguments,
                    namedType.Name,
                    syntax.Location,
                    suppressResultDiagnostics: false,
                    diagnostics,
                    out MemberResolutionResult<MethodSymbol> memberResolutionResult,
                    candidateConstructors: out _,
                    allowProtectedConstructorsOfBaseType: false,
                    out CompoundUseSiteInfo<AssemblySymbol> overloadResolutionUseSiteInfo,
                    isParamsModifierValidation: isParamsModifierValidation);

                analyzedArguments.Free();

                if (overloadResolutionSucceeded)
                {
                    bindClassCreationExpressionContinued(binder, syntax, memberResolutionResult, in overloadResolutionUseSiteInfo, isParamsModifierValidation, diagnostics);
                    constructor = memberResolutionResult.Member;
                    isExpanded = memberResolutionResult.Result.Kind == MemberResolutionKind.ApplicableInExpandedForm;
                }
                else
                {
                    reportAdditionalDiagnosticsForOverloadResolutionFailure(syntax, in overloadResolutionUseSiteInfo, diagnostics);
                }

                return overloadResolutionSucceeded;
            }
            else if (targetType is TypeParameterSymbol typeParameter)
            {
                return TypeParameterHasParameterlessConstructor(syntax, typeParameter, diagnostics);
            }
            else
            {
                throw ExceptionUtilities.UnexpectedValue(targetType);
            }

            // This is what BindClassCreationExpressionContinued is doing in terms of reporting diagnostics
            static void bindClassCreationExpressionContinued(
                Binder binder,
                SyntaxNode node,
                MemberResolutionResult<MethodSymbol> memberResolutionResult,
                in CompoundUseSiteInfo<AssemblySymbol> overloadResolutionUseSiteInfo,
                bool isParamsModifierValidation,
                BindingDiagnosticBag diagnostics)
            {
                ReportConstructorUseSiteDiagnostics(node.Location, diagnostics, suppressUnsupportedRequiredMembersError: false, in overloadResolutionUseSiteInfo);

                var method = memberResolutionResult.Member;

                binder.ReportDiagnosticsIfObsolete(diagnostics, method, node, hasBaseReceiver: false);
                // NOTE: Use-site diagnostics were reported during overload resolution.

                ImmutableSegmentedDictionary<string, Symbol> requiredMembers = GetMembersRequiringInitialization(method);
                if (requiredMembers.Count != 0)
                {
                    if (isParamsModifierValidation)
                    {
                        diagnostics.Add(
                            ErrorCode.ERR_ParamsCollectionConstructorDoesntInitializeRequiredMember,
                            ((ParameterSyntax)node).Modifiers.First(static m => m.IsKind(SyntaxKind.ParamsKeyword)).GetLocation(),
                            method, requiredMembers.First().Value);
                    }
                    else
                    {
                        ReportMembersRequiringInitialization(node, requiredMembers.ToBuilder(), diagnostics);
                    }
                }
            }

            // This is what CreateBadClassCreationExpression is doing in terms of reporting diagnostics
            static void reportAdditionalDiagnosticsForOverloadResolutionFailure(
                SyntaxNode typeNode,
                in CompoundUseSiteInfo<AssemblySymbol> overloadResolutionUseSiteInfo,
                BindingDiagnosticBag diagnostics)
            {
                ReportConstructorUseSiteDiagnostics(typeNode.Location, diagnostics, suppressUnsupportedRequiredMembersError: false, in overloadResolutionUseSiteInfo);
            }
        }

        private bool HasParamsCollectionTypeInProgress(NamedTypeSymbol toCheck,
            [NotNullWhen(returnValue: true)] out NamedTypeSymbol? inProgress,
            out MethodSymbol? constructor)
        {
            Binder? current = this;
            while (current?.Flags.Includes(BinderFlags.CollectionExpressionConversionValidation) == true)
            {
                if (current.ParamsCollectionTypeInProgress?.OriginalDefinition.Equals(toCheck.OriginalDefinition, TypeCompareKind.AllIgnoreOptions) == true)
                {
                    // We are in a cycle.
                    inProgress = current.ParamsCollectionTypeInProgress;
                    constructor = current.ParamsCollectionConstructorInProgress;
                    return true;
                }

                current = current.Next;
            }

            inProgress = null;
            constructor = null;
            return false;
        }

        internal bool HasCollectionExpressionApplicableAddMethod(SyntaxNode syntax, TypeSymbol targetType, out ImmutableArray<MethodSymbol> addMethods, BindingDiagnosticBag diagnostics)
        {
            Debug.Assert(!targetType.IsDynamic());

            NamedTypeSymbol? namedType = targetType as NamedTypeSymbol;

            if (namedType is not null && HasParamsCollectionTypeInProgress(namedType, out _, out _))
            {
                // We are in a cycle. Optimistically assume we have the right Add to break the cycle
                addMethods = [];
                return true;
            }

            var implicitReceiver = new BoundObjectOrCollectionValuePlaceholder(syntax, isNewInstance: true, targetType) { WasCompilerGenerated = true };

            // For the element, we create a dynamic argument and will be forcing overload resolution to convert it to any type.
            // This way we are going to do most of the work in terms of determining applicability of 'Add' method candidates
            // in overload resolution.
            var elementPlaceholder = new BoundValuePlaceholder(syntax, Compilation.DynamicType) { WasCompilerGenerated = true };

            var addMethodBinder = WithAdditionalFlags(BinderFlags.CollectionInitializerAddMethod | BinderFlags.CollectionExpressionConversionValidation);

            if (namedType is not null)
            {
                // We're doing binding on the 'Add' method, not the collection with-arguments.  So pass in false for
                // bindingCollectionExpressionWithArguments here.
                addMethodBinder = new ParamsCollectionTypeInProgressBinder(
                    namedType, addMethodBinder, bindingCollectionExpressionWithArguments: false);
            }

            return bindCollectionInitializerElementAddMethod(
                addMethodBinder,
                syntax,
                elementPlaceholder,
                diagnostics,
                implicitReceiver,
                out addMethods);

            // This is what BindCollectionInitializerElementAddMethod is doing in terms of reporting diagnostics and detecting a failure
            static bool bindCollectionInitializerElementAddMethod(
                Binder addMethodBinder,
                SyntaxNode elementInitializer,
                BoundValuePlaceholder arg,
                BindingDiagnosticBag diagnostics,
                BoundObjectOrCollectionValuePlaceholder implicitReceiver,
                out ImmutableArray<MethodSymbol> addMethods)
            {
                return makeInvocationExpression(
                    addMethodBinder,
                    elementInitializer,
                    implicitReceiver,
                    arg: arg,
                    diagnostics,
                    out addMethods);
            }

            // This is what MakeInvocationExpression is doing in terms of reporting diagnostics and detecting a failure
            static bool makeInvocationExpression(
                Binder addMethodBinder,
                SyntaxNode node,
                BoundExpression receiver,
                BoundValuePlaceholder arg,
                BindingDiagnosticBag diagnostics,
                out ImmutableArray<MethodSymbol> addMethods)
            {
                var boundExpression = addMethodBinder.BindInstanceMemberAccess(
                    node, node, receiver, WellKnownMemberNames.CollectionInitializerAddMethodName, rightArity: 0,
                    typeArgumentsSyntax: default(SeparatedSyntaxList<TypeSyntax>),
                    typeArgumentsWithAnnotations: default(ImmutableArray<TypeWithAnnotations>),
                    invoked: true, indexed: false, diagnostics, searchExtensionsIfNecessary: true);

                // require the target member to be a method.
                if (boundExpression.Kind == BoundKind.FieldAccess || boundExpression.Kind == BoundKind.PropertyAccess)
                {
                    ReportMakeInvocationExpressionBadMemberKind(node, WellKnownMemberNames.CollectionInitializerAddMethodName, boundExpression, diagnostics);
                    addMethods = [];
                    return false;
                }

                if (boundExpression.Kind != BoundKind.MethodGroup)
                {
                    Debug.Assert(boundExpression.HasErrors);
                    addMethods = [];
                    return false;
                }

                var analyzedArguments = AnalyzedArguments.GetInstance();
                analyzedArguments.Arguments.AddRange(arg);

                bool result = bindInvocationExpression(
                    addMethodBinder, node, node, (BoundMethodGroup)boundExpression, analyzedArguments, diagnostics, out addMethods);

                analyzedArguments.Free();
                return result;
            }

            // This is what BindInvocationExpression is doing in terms of reporting diagnostics and detecting a failure
            static bool bindInvocationExpression(
                Binder addMethodBinder,
                SyntaxNode node,
                SyntaxNode expression,
                BoundMethodGroup boundExpression,
                AnalyzedArguments analyzedArguments,
                BindingDiagnosticBag diagnostics,
                out ImmutableArray<MethodSymbol> addMethods)
            {
                return bindMethodGroupInvocation(
                    addMethodBinder, node, expression, boundExpression, analyzedArguments,
                    diagnostics, out addMethods);
            }

            // This is what BindMethodGroupInvocation is doing in terms of reporting diagnostics and detecting a failure
            static bool bindMethodGroupInvocation(
                Binder addMethodBinder,
                SyntaxNode syntax,
                SyntaxNode expression,
                BoundMethodGroup methodGroup,
                AnalyzedArguments analyzedArguments,
                BindingDiagnosticBag diagnostics,
                out ImmutableArray<MethodSymbol> addMethods)
            {
                Debug.Assert(methodGroup.ReceiverOpt is not null);
                Debug.Assert(methodGroup.ReceiverOpt.Type is not null);

                bool result;
                CompoundUseSiteInfo<AssemblySymbol> useSiteInfo = addMethodBinder.GetNewCompoundUseSiteInfo(diagnostics);
                var resolution = addMethodBinder.ResolveMethodGroup(
                    methodGroup, expression, WellKnownMemberNames.CollectionInitializerAddMethodName, analyzedArguments,
                    useSiteInfo: ref useSiteInfo,
                    options: OverloadResolution.Options.DynamicResolution | OverloadResolution.Options.DynamicConvertsToAnything,
                    acceptOnlyMethods: true);

                diagnostics.Add(expression, useSiteInfo);

                if (!methodGroup.HasAnyErrors) diagnostics.AddRange(resolution.Diagnostics); // Suppress cascading.

                if (resolution.IsNonMethodExtensionMember(out Symbol? extensionMember))
                {
                    Debug.Assert(false); // Should not get here given the 'acceptOnlyMethods' argument value used in 'ResolveMethodGroup' call above  
                    ReportMakeInvocationExpressionBadMemberKind(syntax, WellKnownMemberNames.CollectionInitializerAddMethodName, methodGroup, diagnostics);
                    addMethods = [];
                    result = false;
                }
                else if (resolution.HasAnyErrors)
                {
                    addMethods = [];
                    result = false;
                }
                else if (!resolution.IsEmpty)
                {
                    // We're checking resolution.ResultKind, rather than methodGroup.HasErrors
                    // to better handle the case where there's a problem with the receiver
                    // (e.g. inaccessible), but the method group resolved correctly (e.g. because
                    // it's actually an accessible static method on a base type).
                    // CONSIDER: could check for error types amongst method group type arguments.
                    if (resolution.ResultKind != LookupResultKind.Viable)
                    {
                        addMethods = [];
                        result = false;
                    }
                    else
                    {
                        Debug.Assert(resolution.AnalyzedArguments.HasDynamicArgument);

                        // If overload resolution found one or more applicable methods and at least one argument
                        // was dynamic then treat this as a dynamic call.
                        if (resolution.OverloadResolutionResult.HasAnyApplicableMember)
                        {
                            // Note that the runtime binder may consider candidates that haven't passed compile-time final validation 
                            // and an ambiguity error may be reported. Also additional checks are performed in runtime final validation 
                            // that are not performed at compile-time.
                            // Only if the set of final applicable candidates is empty we know for sure the call will fail at runtime.
                            var finalApplicableCandidates = addMethodBinder.GetCandidatesPassingFinalValidation(syntax, resolution.OverloadResolutionResult,
                                                                                                                methodGroup.ReceiverOpt,
                                                                                                                methodGroup.TypeArgumentsOpt,
                                                                                                                isExtensionMethodGroup: resolution.IsExtensionMethodGroup,
                                                                                                                diagnostics);

                            Debug.Assert(finalApplicableCandidates.Length != 1 || finalApplicableCandidates[0].IsApplicable);

                            if (finalApplicableCandidates.Length == 0)
                            {
                                addMethods = [];
                                result = false;
                            }
                            else
                            {
                                addMethods = filterOutBadGenericMethods(addMethodBinder, syntax, methodGroup, analyzedArguments, resolution, finalApplicableCandidates, ref useSiteInfo);
                                result = !addMethods.IsEmpty;

                                if (!result)
                                {
                                    diagnostics.Add(ErrorCode.ERR_CollectionExpressionMissingAdd, syntax, methodGroup.ReceiverOpt.Type);
                                }
                                else if (addMethods.Length == 1)
                                {
                                    addMethodBinder.ReportDiagnosticsIfObsolete(diagnostics, addMethods[0], syntax, hasBaseReceiver: false);
                                    ReportDiagnosticsIfUnmanagedCallersOnly(diagnostics, addMethods[0], syntax, isDelegateConversion: false);
                                    Debug.Assert(!IsDisallowedExtensionInOlderLangVer(addMethods[0]));
                                }
                            }
                        }
                        else
                        {
                            Debug.Assert(!resolution.OverloadResolutionResult.Succeeded);

                            result = bindInvocationExpressionContinued(
                                addMethodBinder, syntax, expression, resolution.OverloadResolutionResult, resolution.AnalyzedArguments,
                                resolution.MethodGroup, diagnostics: diagnostics, out var addMethod);
                            addMethods = addMethod is null ? [] : [addMethod];
                        }
                    }
                }
                else
                {
                    addMethods = [];
                    result = false;
                }

                resolution.Free();
                return result;
            }

            static ImmutableArray<MethodSymbol> filterOutBadGenericMethods(
                Binder addMethodBinder, SyntaxNode syntax, BoundMethodGroup methodGroup, AnalyzedArguments analyzedArguments, MethodGroupResolution resolution,
                ImmutableArray<MemberResolutionResult<MethodSymbol>> finalApplicableCandidates, ref CompoundUseSiteInfo<AssemblySymbol> useSiteInfo)
            {
                Debug.Assert(methodGroup.ReceiverOpt is not null);
                var resultBuilder = ArrayBuilder<MethodSymbol>.GetInstance(finalApplicableCandidates.Length);

                foreach (var candidate in finalApplicableCandidates)
                {
                    // If the method is generic, skip it if the type arguments cannot be inferred.
                    var member = candidate.Member;

                    // For new extension methods, we'll use the extension implementation method to determine inferrability
                    if (member.IsExtensionBlockMember())
                    {
                        if (member.TryGetCorrespondingExtensionImplementationMethod() is { } extensionImplementation)
                        {
                            member = extensionImplementation;
                        }
                        else
                        {
                            continue;
                        }
                    }

                    var typeParameters = member.TypeParameters;

                    if (!typeParameters.IsEmpty)
                    {
                        if (resolution.IsExtensionMethodGroup)
                        {
                            // We need to validate an ability to infer type arguments as well as check conversion to 'this' parameter.
                            // Overload resolution doesn't check the conversion when 'this' type refers to a type parameter
                            TypeSymbol? receiverType = methodGroup.ReceiverOpt.Type;
                            Debug.Assert(receiverType is not null);
                            bool thisTypeIsOpen = typeParameters.Any((typeParameter, parameter) => parameter.Type.ContainsTypeParameter(typeParameter), member.Parameters[0]);
                            MethodSymbol? constructed = null;
                            bool wasFullyInferred = false;

                            if (thisTypeIsOpen)
                            {
                                constructed = ReducedExtensionMethodSymbol.InferExtensionMethodTypeArguments(
                                                            member, receiverType, addMethodBinder.Compilation, ref useSiteInfo, out wasFullyInferred);
                            }

                            if (constructed is null || !wasFullyInferred)
                            {
                                // It is quite possible that inference failed because we didn't supply type from the second argument
                                if (!typeParameters.Any((typeParameter, parameter) => parameter.Type.ContainsTypeParameter(typeParameter), member.Parameters[1]))
                                {
                                    continue;
                                }

                                // Let's attempt inference with type for the second parameter
                                // We are going to use the second parameter's type for that
                                OverloadResolution.GetEffectiveParameterTypes(
                                    member,
                                    argumentCount: 2,
                                    argToParamMap: default,
                                    argumentRefKinds: analyzedArguments.RefKinds,
                                    isMethodGroupConversion: false,
                                    allowRefOmittedArguments: methodGroup.ReceiverOpt.IsExpressionOfComImportType(),
                                    binder: addMethodBinder,
                                    expanded: candidate.Result.Kind == MemberResolutionKind.ApplicableInExpandedForm,
                                    parameterTypes: out ImmutableArray<TypeWithAnnotations> parameterTypes,
                                    parameterRefKinds: out ImmutableArray<RefKind> parameterRefKinds);

                                // If we were able to infer something just from the first parameter,
                                // use partially substituted second type, otherwise inference might fail
                                // for type parameters "shared" between the parameters.
                                TypeSymbol secondArgumentType = (constructed ?? member).Parameters[1].Type;

                                MethodTypeInferenceResult inferenceResult = MethodTypeInferrer.Infer(
                                    addMethodBinder,
                                    addMethodBinder.Conversions,
                                    member.TypeParameters,
                                    member.ContainingType,
                                    parameterTypes,
                                    parameterRefKinds,
                                    ImmutableArray.Create<BoundExpression>(methodGroup.ReceiverOpt, new BoundValuePlaceholder(syntax, secondArgumentType) { WasCompilerGenerated = true }),
                                    ref useSiteInfo);

                                if (!inferenceResult.Success)
                                {
                                    continue;
                                }

                                if (thisTypeIsOpen)
                                {
                                    constructed = member.Construct(inferenceResult.InferredTypeArguments);
                                }
                            }

                            if (thisTypeIsOpen)
                            {
                                Debug.Assert(constructed is not null);
                                var conversions = constructed.ContainingAssembly.CorLibrary.TypeConversions;
                                var conversion = conversions.ConvertExtensionMethodThisArg(constructed.Parameters[0].Type, receiverType, ref useSiteInfo, isMethodGroupConversion: false);
                                if (!conversion.Exists)
                                {
                                    continue; // Conversion to 'this' parameter failed
                                }
                            }
                        }
                        else if (typeParameters.Any((typeParameter, parameter) => !parameter.Type.ContainsTypeParameter(typeParameter), member.Parameters[0]))
                        {
                            // A type parameter does not appear in the parameter type.
                            continue;
                        }
                    }

                    resultBuilder.Add(member);
                }

                return resultBuilder.ToImmutableAndFree();
            }

            // This is what BindInvocationExpressionContinued is doing in terms of reporting diagnostics and detecting a failure
            static bool bindInvocationExpressionContinued(
                Binder addMethodBinder,
                SyntaxNode node,
                SyntaxNode expression,
                OverloadResolutionResult<MethodSymbol> result,
                AnalyzedArguments analyzedArguments,
                MethodGroup methodGroup,
                BindingDiagnosticBag diagnostics,
                out MethodSymbol? addMethod)
            {
                Debug.Assert(node != null);
                Debug.Assert(methodGroup != null);
                Debug.Assert(methodGroup.Error == null);
                Debug.Assert(methodGroup.Methods.Count > 0);

                var invokedAsExtensionMethod = methodGroup.IsExtensionMethodGroup;

                // We have already determined that we are not in a situation where we can successfully do
                // a dynamic binding. We might be in one of the following situations:
                //
                // * There were dynamic arguments but overload resolution still found zero applicable candidates.
                // * There were no dynamic arguments and overload resolution found zero applicable candidates.
                // * There were no dynamic arguments and overload resolution found multiple applicable candidates
                //   without being able to find the best one.
                //
                // In those three situations we might give an additional error.

                if (!result.Succeeded)
                {
                    // Since there were no argument errors to report, we report an error on the invocation itself.
                    result.ReportDiagnostics(
                        binder: addMethodBinder, location: GetLocationForOverloadResolutionDiagnostic(node, expression), nodeOpt: node, diagnostics: diagnostics, name: WellKnownMemberNames.CollectionInitializerAddMethodName,
                        receiver: methodGroup.Receiver, invokedExpression: expression, arguments: analyzedArguments, memberGroup: methodGroup.Methods.ToImmutable(),
                        typeContainingConstructor: null, delegateTypeBeingInvoked: null, queryClause: null);

                    addMethod = null;
                    return false;
                }

                // Although this function is modelled after `BindInvocationExpressionContinued`,
                // since `HasCollectionExpressionApplicableAddMethod` uses a placeholder element of type `dynamic`,
                // only the first listed error case can be hit.
                throw ExceptionUtilities.Unreachable();
            }
        }

        /// <summary>
        /// If the element is from a collection type where elements are added with collection initializers,
        /// return the argument to the collection initializer Add method or null if the element is not a
        /// collection initializer node. Otherwise, return the element as is.
        /// </summary>
        internal static BoundExpression GetUnderlyingCollectionExpressionElement(BoundCollectionExpression expr, BoundExpression element, bool throwOnErrors)
        {
            if (expr.CollectionTypeKind is CollectionExpressionTypeKind.ImplementsIEnumerable)
            {
                switch (element)
                {
                    case BoundCollectionElementInitializer collectionInitializer:
                        return getCollectionInitializerElement(collectionInitializer);
                    case BoundDynamicCollectionElementInitializer dynamicInitializer:
                        return dynamicInitializer.Arguments[0];
                }

                if (throwOnErrors)
                {
                    throw ExceptionUtilities.UnexpectedValue(element);
                }

                // Handle error cases from bindCollectionInitializerElementAddMethod.
                switch (element)
                {
                    case BoundCall call:
                        // Overload resolution failed with one or more applicable or ambiguous
                        // Add methods. This case can be hit for spreads and non-spread elements.
                        Debug.Assert(call.HasErrors);
                        Debug.Assert(call.Method.Name == "Add");
                        return call.Arguments[call.InvokedAsExtensionMethod ? 1 : 0];
                    case BoundBadExpression badExpression:
                        Debug.Assert(false); // Add test if we hit this assert.
                        return badExpression;
                    default:
                        throw ExceptionUtilities.UnexpectedValue(element);
                }
            }

            return element;

            static BoundExpression getCollectionInitializerElement(BoundCollectionElementInitializer collectionInitializer)
            {
                int argIndex = collectionInitializer.InvokedAsExtensionMethod ? 1 : 0;
                var arg = collectionInitializer.Arguments[argIndex];
                Debug.Assert(!collectionInitializer.DefaultArguments[argIndex]);
                if (collectionInitializer.Expanded && argIndex == collectionInitializer.AddMethod.ParameterCount - 1)
                {
                    if (arg.IsParamsArrayOrCollection)
                    {
                        if (arg is BoundArrayCreation { InitializerOpt.Initializers: [var arrayElement] })
                        {
                            return arrayElement;
                        }
                        else if (arg is BoundConversion { Operand: BoundCollectionExpression { Elements: [BoundExpression collectionElement] } })
                        {
                            return collectionElement;
                        }
                    }

                    Debug.Assert(false);
                }
                return arg;
            }
        }

        internal bool TryGetCollectionIterationType(SyntaxNode syntax, TypeSymbol collectionType, out TypeWithAnnotations iterationType)
        {
            BoundExpression collectionExpr = new BoundValuePlaceholder(syntax, collectionType);
            bool result = GetEnumeratorInfoAndInferCollectionElementType(
                syntax,
                syntax,
                ref collectionExpr,
                isAsync: false,
                isSpread: false,
                BindingDiagnosticBag.Discarded,
                out iterationType,
                builder: out var builder);
            // Collection expression target types require instance method GetEnumerator.
            if (result && builder.ViaExtensionMethod)
            {
                iterationType = default;
                return false;
            }
            return result;
        }

        private BoundCollectionExpression BindCollectionExpressionForErrorRecovery(
            BoundUnconvertedCollectionExpression node,
            TypeSymbol targetType,
            bool inConversion,
            BindingDiagnosticBag diagnostics)
        {
            var reportNoTargetType = !targetType.IsErrorType();
            var withArguments = node.WithElement?.Arguments ?? [];

            var withArgumentsBuilder = ArrayBuilder<BoundExpression>.GetInstance(withArguments.Length);
            foreach (var argument in withArguments)
                withArgumentsBuilder.Add(BindToNaturalType(argument, diagnostics, reportNoTargetType));

            var naturalWithArguments = withArgumentsBuilder.ToImmutableAndFree();
            var collectionCreation = naturalWithArguments.Length > 0
                ? new BoundBadExpression(node.WithElement!.Syntax, LookupResultKind.Empty, symbols: [], naturalWithArguments, CreateErrorType())
                : null;

            var elementsBuilder = ArrayBuilder<BoundNode>.GetInstance(node.Elements.Length);

            foreach (var element in node.Elements)
            {
                elementsBuilder.Add(element is BoundExpression expression
                    ? BindToNaturalType(expression, diagnostics, reportNoTargetType)
                    : element);
            }

            return new BoundCollectionExpression(
                node.Syntax,
                collectionTypeKind: CollectionExpressionTypeKind.None,
                placeholder: null,
                collectionCreation,
                collectionBuilderMethod: null,
                collectionBuilderElementsPlaceholder: null,
                wasTargetTyped: inConversion,
                // Regardless of whether there was a 'with' element, we are in an error recovery scenario, and we've
                // converted the args into a BadExpression in collectionCreate.  So treat this as not having a 'with'
                // element.
                hasWithElement: false,
                node,
                elements: elementsBuilder.ToImmutableAndFree(),
                targetType,
                hasErrors: true)
            { WasCompilerGenerated = node.IsParamsArrayOrCollection, IsParamsArrayOrCollection = node.IsParamsArrayOrCollection };
        }

        internal void GenerateImplicitConversionErrorForCollectionExpression(
            BoundUnconvertedCollectionExpression node,
            TypeSymbol targetType,
            BindingDiagnosticBag diagnostics)
        {
            var collectionTypeKind = ConversionsBase.GetCollectionExpressionTypeKind(Compilation, targetType, out TypeWithAnnotations elementTypeWithAnnotations);
            switch (collectionTypeKind)
            {
                case CollectionExpressionTypeKind.ImplementsIEnumerable:
                case CollectionExpressionTypeKind.CollectionBuilder:
                    Debug.Assert(elementTypeWithAnnotations.Type is null); // GetCollectionExpressionTypeKind() does not set elementType for these cases.
                    if (!TryGetCollectionIterationType(node.Syntax, targetType, out elementTypeWithAnnotations))
                    {
                        Error(
                            diagnostics,
                            collectionTypeKind == CollectionExpressionTypeKind.CollectionBuilder ?
                                ErrorCode.ERR_CollectionBuilderNoElementType :
                                ErrorCode.ERR_CollectionExpressionTargetNoElementType,
                            node.Syntax,
                            targetType);
                        return;
                    }
                    Debug.Assert(elementTypeWithAnnotations.HasType);
                    break;
            }

            bool reportedErrors = false;

            if (collectionTypeKind != CollectionExpressionTypeKind.None)
            {
                var elements = node.Elements;
                var elementType = elementTypeWithAnnotations.Type;
                Debug.Assert(elementType is { });

                if (collectionTypeKind == CollectionExpressionTypeKind.ImplementsIEnumerable)
                {
                    if (!HasCollectionExpressionApplicableConstructor(
                            hasWithElement: node.WithElement != null, node.Syntax, targetType, constructor: out _, isExpanded: out _, diagnostics))
                    {
                        reportedErrors = true;
                    }

                    if (elements.Length > 0 &&
                        !HasCollectionExpressionApplicableAddMethod(node.Syntax, targetType, addMethods: out _, diagnostics))
                    {
                        reportedErrors = true;
                    }
                }

                var useSiteInfo = GetNewCompoundUseSiteInfo(diagnostics);
                foreach (var element in elements)
                {
                    if (element is BoundCollectionExpressionSpreadElement spreadElement)
                    {
                        var enumeratorInfo = spreadElement.EnumeratorInfoOpt;
                        if (enumeratorInfo is null)
                        {
                            Error(diagnostics, ErrorCode.ERR_NoImplicitConv, spreadElement.Expression.Syntax, spreadElement.Expression.Display, elementType);
                            reportedErrors = true;
                        }
                        else
                        {
                            Conversion elementConversion = Conversions.GetCollectionExpressionSpreadElementConversion(spreadElement, elementType, ref useSiteInfo);
                            if (!elementConversion.Exists)
                            {
                                GenerateImplicitConversionError(diagnostics, this.Compilation, spreadElement.Expression.Syntax, elementConversion, enumeratorInfo.ElementType, elementType);
                                reportedErrors = true;
                            }
                        }
                    }
                    else
                    {
                        Conversion elementConversion = Conversions.ClassifyImplicitConversionFromExpression((BoundExpression)element, elementType, ref useSiteInfo);
                        if (!elementConversion.Exists)
                        {
                            GenerateImplicitConversionError(diagnostics, element.Syntax, elementConversion, (BoundExpression)element, elementType);
                            reportedErrors = true;
                        }
                    }
                }
                Debug.Assert(reportedErrors);
            }

            if (!reportedErrors)
            {
                Error(diagnostics, ErrorCode.ERR_CollectionExpressionTargetTypeNotConstructible, node.Syntax, targetType);
            }

            return;
        }

        /// <summary>
        /// Rewrite the subexpressions in a conditional expression to convert the whole thing to the destination type.
        /// </summary>
        private BoundExpression ConvertConditionalExpression(
            BoundUnconvertedConditionalOperator source,
            TypeSymbol destination,
            Conversion? conversionIfTargetTyped,
            BindingDiagnosticBag diagnostics,
            bool hasErrors = false)
        {
            bool targetTyped = conversionIfTargetTyped is { };
            Debug.Assert(targetTyped || destination.IsErrorType() || destination.Equals(source.Type, TypeCompareKind.ConsiderEverything));
            var conversion = conversionIfTargetTyped.GetValueOrDefault();
            ImmutableArray<Conversion> underlyingConversions = conversion.UnderlyingConversions;
            var condition = source.Condition;
            hasErrors |= source.HasErrors || destination.IsErrorType();

            var trueExpr =
                targetTyped
                ? CreateConversion(source.Consequence.Syntax, source.Consequence, underlyingConversions[0], isCast: false, conversionGroupOpt: null, destination, diagnostics)
                : GenerateConversionForAssignment(destination, source.Consequence, diagnostics);
            var falseExpr =
                targetTyped
                ? CreateConversion(source.Alternative.Syntax, source.Alternative, underlyingConversions[1], isCast: false, conversionGroupOpt: null, destination, diagnostics)
                : GenerateConversionForAssignment(destination, source.Alternative, diagnostics);
            conversion.MarkUnderlyingConversionsChecked();
            var constantValue = FoldConditionalOperator(condition, trueExpr, falseExpr);
            hasErrors |= constantValue?.IsBad == true;
            if (targetTyped && !destination.IsErrorType() && !Compilation.IsFeatureEnabled(MessageID.IDS_FeatureTargetTypedConditional))
            {
                diagnostics.Add(
                    ErrorCode.ERR_NoImplicitConvTargetTypedConditional,
                    source.Syntax.Location,
                    Compilation.LanguageVersion.ToDisplayString(),
                    source.Consequence.Display,
                    source.Alternative.Display,
                    new CSharpRequiredLanguageVersion(MessageID.IDS_FeatureTargetTypedConditional.RequiredVersion()));
            }

            return new BoundConditionalOperator(source.Syntax, isRef: false, condition, trueExpr, falseExpr, constantValue, source.Type, wasTargetTyped: targetTyped, destination, hasErrors)
                .WithSuppression(source.IsSuppressed);
        }

        /// <summary>
        /// Rewrite the expressions in the switch expression arms to add a conversion to the destination type.
        /// </summary>
        private BoundExpression ConvertSwitchExpression(BoundUnconvertedSwitchExpression source, TypeSymbol destination, Conversion? conversionIfTargetTyped, BindingDiagnosticBag diagnostics, bool hasErrors = false)
        {
            bool targetTyped = conversionIfTargetTyped is { };
            Conversion conversion = conversionIfTargetTyped ?? Conversion.Identity;
            Debug.Assert(targetTyped || destination.IsErrorType() || destination.Equals(source.Type, TypeCompareKind.ConsiderEverything));
            ImmutableArray<Conversion> underlyingConversions = conversion.UnderlyingConversions;
            var builder = ArrayBuilder<BoundSwitchExpressionArm>.GetInstance(source.SwitchArms.Length);
            for (int i = 0, n = source.SwitchArms.Length; i < n; i++)
            {
                var oldCase = source.SwitchArms[i];
                var oldValue = oldCase.Value;
                var newValue =
                    targetTyped
                    ? CreateConversion(oldValue.Syntax, oldValue, underlyingConversions[i], isCast: false, conversionGroupOpt: null, destination, diagnostics)
                    : GenerateConversionForAssignment(destination, oldValue, diagnostics);
                var newCase = (oldValue == newValue) ? oldCase :
                    new BoundSwitchExpressionArm(oldCase.Syntax, oldCase.Locals, oldCase.Pattern, oldCase.WhenClause, newValue, oldCase.Label, oldCase.HasErrors);
                builder.Add(newCase);
            }
            conversion.MarkUnderlyingConversionsChecked();

            var newSwitchArms = builder.ToImmutableAndFree();
            return new BoundConvertedSwitchExpression(
                source.Syntax, source.Type, targetTyped, source.Expression, newSwitchArms, source.ReachabilityDecisionDag,
                source.DefaultLabel, source.ReportedNotExhaustive, destination, hasErrors || source.HasErrors).WithSuppression(source.IsSuppressed);
        }

        private BoundExpression CreateUserDefinedConversion(
            SyntaxNode syntax,
            BoundExpression source,
            Conversion conversion,
            bool isCast,
            ConversionGroup conversionGroup,
            TypeSymbol destination,
            BindingDiagnosticBag diagnostics,
            bool hasErrors)
        {
            Debug.Assert(conversionGroup != null);
            Debug.Assert(conversion.IsUserDefined);

            conversion.MarkUnderlyingConversionsChecked();
            if (!conversion.IsValid)
            {
                if (!hasErrors)
                    GenerateImplicitConversionError(diagnostics, syntax, conversion, source, destination);

                return new BoundConversion(
                    syntax,
                    BindToNaturalType(source, diagnostics),
                    conversion,
                    CheckOverflowAtRuntime,
                    explicitCastInCode: isCast,
                    conversionGroup,
                    constantValueOpt: ConstantValue.NotAvailable,
                    type: destination,
                    hasErrors: true)
                { WasCompilerGenerated = source.WasCompilerGenerated };
            }

            // Due to an oddity in the way we create a non-lifted user-defined conversion from A to D? 
            // (required backwards compatibility with the native compiler) we can end up in a situation 
            // where we have:
            // a standard conversion from A to B?
            // then a standard conversion from B? to B
            // then a user-defined  conversion from B to C
            // then a standard conversion from C to C? 
            // then a standard conversion from C? to D?
            //
            // In that scenario, the "from type" of the conversion will be B? and the "from conversion" will be 
            // from A to B?. Similarly the "to type" of the conversion will be C? and the "to conversion"
            // of the conversion will be from C? to D?.
            //
            // Therefore, we might need to introduce an extra conversion on the source side, from B? to B.
            // Now, you might think we should also introduce an extra conversion on the destination side,
            // from C to C?. But that then gives us the following bad situation: If we in fact bind this as
            //
            // (D?)(C?)(C)(B)(B?)(A)x 
            //
            // then what we are in effect doing is saying "convert C? to D? by checking for null, unwrapping,
            // converting C to D, and then wrapping". But we know that the C? will never be null. In this case
            // we should actually generate
            //
            // (D?)(C)(B)(B?)(A)x
            //
            // And thereby skip the unnecessary nullable conversion.

            Debug.Assert(conversion.BestUserDefinedConversionAnalysis is object); // All valid user-defined conversions have this populated

            // Original expression --> conversion's "from" type
            BoundExpression convertedOperand = CreateConversion(
                syntax: source.Syntax,
                source: source,
                conversion: conversion.UserDefinedFromConversion,
                isCast: false,
                conversionGroupOpt: conversionGroup,
                wasCompilerGenerated: false,
                destination: conversion.BestUserDefinedConversionAnalysis.FromType,
                diagnostics: diagnostics);

            TypeSymbol conversionParameterType = conversion.BestUserDefinedConversionAnalysis.Operator.GetParameterType(0);
            CompoundUseSiteInfo<AssemblySymbol> useSiteInfo = GetNewCompoundUseSiteInfo(diagnostics);

            if (conversion.BestUserDefinedConversionAnalysis.Kind == UserDefinedConversionAnalysisKind.ApplicableInNormalForm &&
                !TypeSymbol.Equals(conversion.BestUserDefinedConversionAnalysis.FromType, conversionParameterType, TypeCompareKind.ConsiderEverything2))
            {
                // Conversion's "from" type --> conversion method's parameter type.
                convertedOperand = CreateConversion(
                    syntax: syntax,
                    source: convertedOperand,
                    conversion: Conversions.ClassifyStandardConversion(convertedOperand.Type, conversionParameterType, ref useSiteInfo),
                    isCast: false,
                    conversionGroupOpt: conversionGroup,
                    wasCompilerGenerated: true,
                    destination: conversionParameterType,
                    diagnostics: diagnostics);
            }

            BoundExpression userDefinedConversion;

            TypeSymbol conversionReturnType = conversion.BestUserDefinedConversionAnalysis.Operator.ReturnType;
            TypeSymbol conversionToType = conversion.BestUserDefinedConversionAnalysis.ToType;
            Conversion toConversion = conversion.UserDefinedToConversion;

            if (conversion.BestUserDefinedConversionAnalysis.Kind == UserDefinedConversionAnalysisKind.ApplicableInNormalForm &&
                !TypeSymbol.Equals(conversionToType, conversionReturnType, TypeCompareKind.ConsiderEverything2))
            {
                // Conversion method's parameter type --> conversion method's return type
                // NB: not calling CreateConversion here because this is the recursive base case.
                userDefinedConversion = new BoundConversion(
                    syntax,
                    convertedOperand,
                    conversion,
                    @checked: CheckOverflowAtRuntime,
                    explicitCastInCode: isCast,
                    conversionGroup,
                    constantValueOpt: ConstantValue.NotAvailable,
                    type: conversionReturnType)
                { WasCompilerGenerated = true };

                if (conversionToType.IsNullableType() && TypeSymbol.Equals(conversionToType.GetNullableUnderlyingType(), conversionReturnType, TypeCompareKind.ConsiderEverything2))
                {
                    // Skip introducing the conversion from C to C?.  The "to" conversion is now wrong though,
                    // because it will still assume converting C? to D?. 

                    toConversion.MarkUnderlyingConversionsCheckedRecursive();
                    toConversion = Conversions.ClassifyConversionFromType(conversionReturnType, destination, isChecked: CheckOverflowAtRuntime, ref useSiteInfo);
                    Debug.Assert(toConversion.Exists);
                }
                else
                {
                    // Conversion method's return type --> conversion's "to" type
                    userDefinedConversion = CreateConversion(
                        syntax: syntax,
                        source: userDefinedConversion,
                        conversion: Conversions.ClassifyStandardConversion(conversionReturnType, conversionToType, ref useSiteInfo),
                        isCast: false,
                        conversionGroupOpt: conversionGroup,
                        wasCompilerGenerated: true,
                        destination: conversionToType,
                        diagnostics: diagnostics);
                }
            }
            else
            {
                // Conversion method's parameter type --> conversion method's "to" type
                // NB: not calling CreateConversion here because this is the recursive base case.
                userDefinedConversion = new BoundConversion(
                    syntax,
                    convertedOperand,
                    conversion,
                    @checked: CheckOverflowAtRuntime,
                    explicitCastInCode: isCast,
                    conversionGroup,
                    constantValueOpt: ConstantValue.NotAvailable,
                    type: conversionToType)
                { WasCompilerGenerated = true };
            }

            diagnostics.Add(syntax, useSiteInfo);

            // Conversion's "to" type --> final type
            BoundExpression finalConversion = CreateConversion(
                syntax: syntax,
                source: userDefinedConversion,
                conversion: toConversion,
                isCast: false,
                conversionGroupOpt: conversionGroup,
                wasCompilerGenerated: true, // NOTE: doesn't necessarily set flag on resulting bound expression.
                destination: destination,
                diagnostics: diagnostics);

            conversion.AssertUnderlyingConversionsCheckedRecursive();

            finalConversion.ResetCompilerGenerated(source.WasCompilerGenerated);

            return finalConversion;
        }

        private BoundExpression CreateFunctionTypeConversion(SyntaxNode syntax, BoundExpression source, Conversion conversion, bool isCast, ConversionGroup? conversionGroup, TypeSymbol destination, BindingDiagnosticBag diagnostics)
        {
            Debug.Assert(conversion.Kind == ConversionKind.FunctionType);
            Debug.Assert(source.Kind is BoundKind.MethodGroup or BoundKind.UnboundLambda);
            Debug.Assert(syntax.IsFeatureEnabled(MessageID.IDS_FeatureInferredDelegateType));

            CompoundUseSiteInfo<AssemblySymbol> useSiteInfo = GetNewCompoundUseSiteInfo(diagnostics);
            var delegateType = source.GetInferredDelegateType(ref useSiteInfo);
            Debug.Assert(delegateType is { });

            if (source.Kind == BoundKind.UnboundLambda &&
                destination.IsNonGenericExpressionType())
            {
                delegateType = Compilation.GetWellKnownType(WellKnownType.System_Linq_Expressions_Expression_T).Construct(delegateType);
                delegateType.AddUseSiteInfo(ref useSiteInfo);
            }

            conversion = Conversions.ClassifyConversionFromExpression(source, delegateType, isChecked: CheckOverflowAtRuntime, ref useSiteInfo);
            bool warnOnMethodGroupConversion =
                source.Kind == BoundKind.MethodGroup &&
                !isCast &&
                conversion.Exists &&
                destination.SpecialType == SpecialType.System_Object;
            BoundExpression expr;
            if (!conversion.Exists)
            {
                GenerateImplicitConversionError(diagnostics, syntax, conversion, source, delegateType);
                expr = new BoundConversion(syntax, source, conversion, @checked: false, explicitCastInCode: isCast, conversionGroup, constantValueOpt: ConstantValue.NotAvailable, type: delegateType, hasErrors: true) { WasCompilerGenerated = source.WasCompilerGenerated };
            }
            else
            {
                expr = CreateConversion(syntax, source, conversion, isCast, conversionGroup, delegateType, diagnostics);
            }

            conversion = Conversions.ClassifyConversionFromExpression(expr, destination, isChecked: CheckOverflowAtRuntime, ref useSiteInfo);
            if (!conversion.Exists)
            {
                GenerateImplicitConversionError(diagnostics, syntax, conversion, source, destination);
            }
            else if (warnOnMethodGroupConversion)
            {
                Error(diagnostics, ErrorCode.WRN_MethGrpToNonDel, syntax, ((BoundMethodGroup)source).Name, destination);
            }

            diagnostics.Add(syntax, useSiteInfo);
            return CreateConversion(syntax, expr, conversion, isCast, conversionGroup, destination, diagnostics);
        }

        private BoundExpression CreateAnonymousFunctionConversion(SyntaxNode syntax, BoundExpression source, Conversion conversion, bool isCast, ConversionGroup? conversionGroup, TypeSymbol destination, BindingDiagnosticBag diagnostics)
        {
            // We have a successful anonymous function conversion; rather than producing a node
            // which is a conversion on top of an unbound lambda, replace it with the bound
            // lambda.

            // UNDONE: Figure out what to do about the error case, where a lambda
            // UNDONE: is converted to a delegate that does not match. What to surface then?

            var unboundLambda = (UnboundLambda)source;
            var boundLambda = unboundLambda.Bind((NamedTypeSymbol)destination, isExpressionTree: destination.IsGenericOrNonGenericExpressionType(out _)).WithInAnonymousFunctionConversion();
            diagnostics.AddRange(boundLambda.Diagnostics);

            CheckParameterModifierMismatchMethodConversion(syntax, boundLambda.Symbol, destination, invokedAsExtensionMethod: false, diagnostics);
            CheckLambdaConversion((LambdaSymbol)boundLambda.Symbol, destination, diagnostics);
            return new BoundConversion(
                syntax,
                boundLambda,
                conversion,
                @checked: false,
                explicitCastInCode: isCast,
                conversionGroup,
                constantValueOpt: ConstantValue.NotAvailable,
                type: destination)
            { WasCompilerGenerated = source.WasCompilerGenerated };
        }

        private BoundExpression CreateMethodGroupConversion(SyntaxNode syntax, BoundExpression source, Conversion conversion, bool isCast, ConversionGroup? conversionGroup, TypeSymbol destination, BindingDiagnosticBag diagnostics)
        {
            var (originalGroup, isAddressOf) = source switch
            {
                BoundMethodGroup m => (m, false),
                BoundUnconvertedAddressOfOperator { Operand: { } m } => (m, true),
                _ => throw ExceptionUtilities.UnexpectedValue(source),
            };
            BoundMethodGroup group = FixMethodGroupWithTypeOrValue(originalGroup, conversion, diagnostics);
            bool hasErrors = false;

            if (MethodGroupConversionHasErrors(syntax, conversion, group.ReceiverOpt, conversion.IsExtensionMethod, isAddressOf, destination, diagnostics))
            {
                hasErrors = true;
            }

            Debug.Assert(conversion.UnderlyingConversions.IsDefault);
            conversion.MarkUnderlyingConversionsChecked();

            return new BoundConversion(syntax, group, conversion, @checked: false, explicitCastInCode: isCast, conversionGroup, constantValueOpt: ConstantValue.NotAvailable, type: destination, hasErrors: hasErrors) { WasCompilerGenerated = group.WasCompilerGenerated };
        }

        private static void CheckParameterModifierMismatchMethodConversion(SyntaxNode syntax, MethodSymbol lambdaOrMethod, TypeSymbol targetType, bool invokedAsExtensionMethod, BindingDiagnosticBag diagnostics)
        {
            MethodSymbol? delegateMethod;
            if (targetType.GetDelegateType() is { } delegateType)
            {
                delegateMethod = delegateType.DelegateInvokeMethod;
            }
            else if (targetType is FunctionPointerTypeSymbol functionPointerType)
            {
                delegateMethod = functionPointerType.Signature;
            }
            else
            {
                return;
            }

            if (SourceMemberContainerTypeSymbol.RequiresValidScopedOverrideForRefSafety(delegateMethod, lambdaOrMethod.TryGetThisParameter(out var thisParameter) ? thisParameter : null))
            {
                SourceMemberContainerTypeSymbol.CheckValidScopedOverride(
                    delegateMethod,
                    lambdaOrMethod,
                    diagnostics,
                    static (diagnostics, delegateMethod, lambdaOrMethod, parameter, _, typeAndSyntax) =>
                    {
                        diagnostics.Add(
                            SourceMemberContainerTypeSymbol.ReportInvalidScopedOverrideAsError(delegateMethod, lambdaOrMethod) ?
                                ErrorCode.ERR_ScopedMismatchInParameterOfTarget :
                                ErrorCode.WRN_ScopedMismatchInParameterOfTarget,
                            typeAndSyntax.Syntax.Location,
                            new FormattedSymbol(parameter, SymbolDisplayFormat.ShortFormat),
                            typeAndSyntax.Type);
                    },
                    (Type: targetType, Syntax: syntax),
                    allowVariance: true,
                    invokedAsExtensionMethod: invokedAsExtensionMethod);
            }

            SourceMemberContainerTypeSymbol.CheckRefReadonlyInMismatch(
                delegateMethod, lambdaOrMethod, diagnostics,
                static (diagnostics, delegateMethod, lambdaOrMethod, lambdaOrMethodParameter, _, arg) =>
                {
                    var (delegateParameter, location) = arg;
                    diagnostics.Add(ErrorCode.WRN_TargetDifferentRefness, location, lambdaOrMethodParameter, delegateParameter);
                },
                syntax.Location,
                invokedAsExtensionMethod: invokedAsExtensionMethod);
        }

        private static void CheckLambdaConversion(LambdaSymbol lambdaSymbol, TypeSymbol targetType, BindingDiagnosticBag diagnostics)
        {
            var delegateType = targetType.GetDelegateType();
            Debug.Assert(delegateType is not null);
            var isSynthesized = delegateType.DelegateInvokeMethod?.OriginalDefinition is SynthesizedDelegateInvokeMethod;
            var delegateParameters = delegateType.DelegateParameters();

            Debug.Assert(lambdaSymbol.ParameterCount == delegateParameters.Length);
            for (int p = 0; p < lambdaSymbol.ParameterCount; p++)
            {
                var lambdaParameter = lambdaSymbol.Parameters[p];
                var delegateParameter = delegateParameters[p];

                if (isSynthesized)
                {
                    // If synthesizing a delegate with `decimal`/`DateTime` default value,
                    // check that the corresponding `*ConstantAttribute` is available.
                    if (delegateParameter.ExplicitDefaultConstantValue is { } defaultValue &&
                        // Skip reporting this diagnostic if already reported in `SourceComplexParameterSymbolBase.DefaultSyntaxValue`.
                        lambdaParameter is not SourceComplexParameterSymbolBase
                        {
                            ExplicitDefaultConstantValue.IsDecimal: true,
                            DefaultValueFromAttributes: ConstantValue.NotAvailable
                        })
                    {
                        WellKnownMember? member = defaultValue.SpecialType switch
                        {
                            SpecialType.System_Decimal => WellKnownMember.System_Runtime_CompilerServices_DecimalConstantAttribute__ctor,
                            SpecialType.System_DateTime => WellKnownMember.System_Runtime_CompilerServices_DateTimeConstantAttribute__ctor,
                            _ => null
                        };
                        if (member != null)
                        {
                            reportUseSiteDiagnosticForSynthesizedAttribute(
                                lambdaSymbol,
                                lambdaParameter,
                                member.GetValueOrDefault(),
                                diagnostics);
                        }
                    }

                    // If synthesizing a delegate with an [UnscopedRef] parameter, check the attribute is available.
                    if (delegateParameter.HasUnscopedRefAttribute)
                    {
                        reportUseSiteDiagnosticForSynthesizedAttribute(
                            lambdaSymbol,
                            lambdaParameter,
                            WellKnownMember.System_Diagnostics_CodeAnalysis_UnscopedRefAttribute__ctor,
                            diagnostics);
                    }
                }

                // Warn for defaults/`params` mismatch.
                if (!lambdaSymbol.SyntaxNode.IsKind(SyntaxKind.AnonymousMethodExpression))
                {
                    if (lambdaParameter.HasExplicitDefaultValue &&
                        lambdaParameter.ExplicitDefaultConstantValue is { IsBad: false } lambdaParamDefault)
                    {
                        var delegateParamDefault = delegateParameter.HasExplicitDefaultValue ? delegateParameter.ExplicitDefaultConstantValue : null;
                        if (delegateParamDefault?.IsBad != true && lambdaParamDefault != delegateParamDefault)
                        {
                            // Parameter {0} has default value '{1}' in lambda but '{2}' in target delegate type.
                            Error(diagnostics, ErrorCode.WRN_OptionalParamValueMismatch, lambdaParameter.GetFirstLocation(), p + 1, lambdaParamDefault, delegateParamDefault ?? ((object)MessageID.IDS_Missing.Localize()));
                        }
                    }

                    if (lambdaParameter.IsParams && !delegateParameter.IsParams && p == lambdaSymbol.ParameterCount - 1)
                    {
                        // Parameter {0} has params modifier in lambda but not in target delegate type.
                        Error(diagnostics, ErrorCode.WRN_ParamsArrayInLambdaOnly, lambdaParameter.GetFirstLocation(), p + 1);
                    }
                }
            }

            static void reportUseSiteDiagnosticForSynthesizedAttribute(
                LambdaSymbol lambdaSymbol,
                ParameterSymbol lambdaParameter,
                WellKnownMember member,
                BindingDiagnosticBag diagnostics)
            {
                ReportUseSiteDiagnosticForSynthesizedAttribute(
                    lambdaSymbol.DeclaringCompilation,
                    member,
                    diagnostics,
                    lambdaParameter.TryGetFirstLocation() ?? lambdaSymbol.SyntaxNode.Location);
            }
        }

        private BoundExpression CreateStackAllocConversion(SyntaxNode syntax, BoundExpression source, Conversion conversion, bool isCast, ConversionGroup? conversionGroup, TypeSymbol destination, BindingDiagnosticBag diagnostics)
        {
            Debug.Assert(conversion.IsStackAlloc);

            var boundStackAlloc = (BoundStackAllocArrayCreation)source;
            var elementType = boundStackAlloc.ElementType;
            TypeSymbol stackAllocType;

            switch (conversion.Kind)
            {
                case ConversionKind.StackAllocToPointerType:
                    ReportUnsafeIfNotAllowed(syntax.Location, diagnostics);
                    stackAllocType = new PointerTypeSymbol(TypeWithAnnotations.Create(elementType));
                    break;
                case ConversionKind.StackAllocToSpanType:
                    CheckFeatureAvailability(syntax, MessageID.IDS_FeatureRefStructs, diagnostics);
                    stackAllocType = Compilation.GetWellKnownType(WellKnownType.System_Span_T).Construct(elementType);
                    break;
                default:
                    throw ExceptionUtilities.UnexpectedValue(conversion.Kind);
            }

            var convertedNode = new BoundConvertedStackAllocExpression(syntax, elementType, boundStackAlloc.Count, boundStackAlloc.InitializerOpt, stackAllocType, boundStackAlloc.HasErrors);

            var underlyingConversion = conversion.UnderlyingConversions.Single();
            return CreateConversion(syntax, convertedNode, underlyingConversion, isCast: isCast, conversionGroup, destination, diagnostics);
        }

        private BoundExpression CreateTupleLiteralConversion(SyntaxNode syntax, BoundTupleLiteral sourceTuple, Conversion conversion, bool isCast, ConversionGroup? conversionGroup, TypeSymbol destination, BindingDiagnosticBag diagnostics)
        {
            // We have a successful tuple conversion; rather than producing a separate conversion node 
            // which is a conversion on top of a tuple literal, tuple conversion is an element-wise conversion of arguments.
            Debug.Assert(conversion.IsNullable == destination.IsNullableType());

            var destinationWithoutNullable = destination;
            var conversionWithoutNullable = conversion;

            if (conversion.IsNullable)
            {
                destinationWithoutNullable = destination.GetNullableUnderlyingType();
                conversionWithoutNullable = conversion.UnderlyingConversions[0];
                conversion.MarkUnderlyingConversionsChecked();
            }

            Debug.Assert(conversionWithoutNullable.IsTupleLiteralConversion);

            NamedTypeSymbol targetType = (NamedTypeSymbol)destinationWithoutNullable;
            if (targetType.IsTupleType)
            {
                NamedTypeSymbol.ReportTupleNamesMismatchesIfAny(targetType, sourceTuple, diagnostics);

                // do not lose the original element names and locations in the literal if different from names in the target
                //
                // the tuple has changed the type of elements due to target-typing, 
                // but element names has not changed and locations of their declarations 
                // should not be confused with element locations on the target type.

                if (sourceTuple.Type is NamedTypeSymbol { IsTupleType: true } sourceType)
                {
                    targetType = targetType.WithTupleDataFrom(sourceType);
                }
                else
                {
                    var tupleSyntax = (TupleExpressionSyntax)sourceTuple.Syntax;
                    var locationBuilder = ArrayBuilder<Location?>.GetInstance();

                    foreach (var argument in tupleSyntax.Arguments)
                    {
                        locationBuilder.Add(argument.NameColon?.Name.Location);
                    }

                    targetType = targetType.WithElementNames(sourceTuple.ArgumentNamesOpt!,
                        locationBuilder.ToImmutableAndFree(),
                        errorPositions: default,
                        ImmutableArray.Create(tupleSyntax.Location));
                }
            }

            var arguments = sourceTuple.Arguments;
            var convertedArguments = ArrayBuilder<BoundExpression>.GetInstance(arguments.Length);

            var targetElementTypes = targetType.TupleElementTypesWithAnnotations;
            Debug.Assert(targetElementTypes.Length == arguments.Length, "converting a tuple literal to incompatible type?");
            var underlyingConversions = conversionWithoutNullable.UnderlyingConversions;
            conversionWithoutNullable.MarkUnderlyingConversionsChecked();

            for (int i = 0; i < arguments.Length; i++)
            {
                var argument = arguments[i];
                var destType = targetElementTypes[i];
                var elementConversion = underlyingConversions[i];
                var elementConversionGroup = isCast ? new ConversionGroup(elementConversion, destType) : null;
                convertedArguments.Add(CreateConversion(argument.Syntax, argument, elementConversion, isCast: isCast, elementConversionGroup, destType.Type, diagnostics));
            }

            BoundExpression result = new BoundConvertedTupleLiteral(
                sourceTuple.Syntax,
                sourceTuple,
                wasTargetTyped: true,
                convertedArguments.ToImmutableAndFree(),
                sourceTuple.ArgumentNamesOpt,
                sourceTuple.InferredNamesOpt,
                targetType).WithSuppression(sourceTuple.IsSuppressed);

            if (!TypeSymbol.Equals(sourceTuple.Type, destination, TypeCompareKind.ConsiderEverything2))
            {
                // literal cast is applied to the literal 
                result = new BoundConversion(
                    sourceTuple.Syntax,
                    result,
                    conversion,
                    @checked: false,
                    explicitCastInCode: isCast,
                    conversionGroup,
                    constantValueOpt: ConstantValue.NotAvailable,
                    type: destination);
            }

            // If we had a cast in the code, keep conversion in the tree.
            // even though the literal is already converted to the target type.
            if (isCast)
            {
                result = new BoundConversion(
                    syntax,
                    result,
                    Conversion.Identity,
                    @checked: false,
                    explicitCastInCode: isCast,
                    conversionGroup,
                    constantValueOpt: ConstantValue.NotAvailable,
                    type: destination);
            }

            return result;
        }

        private static bool IsMethodGroupWithTypeOrValueReceiver(BoundNode node)
        {
            if (node.Kind != BoundKind.MethodGroup)
            {
                return false;
            }

            return Binder.IsTypeOrValueExpression(((BoundMethodGroup)node).ReceiverOpt);
        }

        private BoundMethodGroup FixMethodGroupWithTypeOrValue(BoundMethodGroup group, Conversion conversion, BindingDiagnosticBag diagnostics)
        {
            if (!IsMethodGroupWithTypeOrValueReceiver(group))
            {
                return group;
            }

            BoundExpression? receiverOpt = group.ReceiverOpt;
            RoslynDebug.Assert(receiverOpt != null);

            receiverOpt = ReplaceTypeOrValueReceiver(receiverOpt, useType: conversion.Method?.RequiresInstanceReceiver == false && !conversion.IsExtensionMethod, diagnostics);
            return group.Update(
                group.TypeArgumentsOpt,
                group.Name,
                group.Methods,
                group.LookupSymbolOpt,
                group.LookupError,
                group.Flags,
                group.FunctionType,
                receiverOpt, //only change
                group.ResultKind);
        }

        /// <summary>
        /// This method implements the algorithm in spec section 7.6.5.1.
        /// 
        /// For method group conversions, there are situations in which the conversion is
        /// considered to exist ("Otherwise the algorithm produces a single best method M having
        /// the same number of parameters as D and the conversion is considered to exist"), but
        /// application of the conversion fails.  These are the "final validation" steps of
        /// overload resolution.
        /// </summary>
        /// <returns>
        /// True if there is any error, except lack of runtime support errors.
        /// </returns>
        private bool MemberGroupFinalValidation(BoundExpression? receiverOpt, MethodSymbol methodSymbol, SyntaxNode node, BindingDiagnosticBag diagnostics, bool invokedAsExtensionMethod)
        {
            if (!IsBadBaseAccess(node, receiverOpt, methodSymbol, diagnostics))
            {
                CheckReceiverAndRuntimeSupportForSymbolAccess(node, receiverOpt, methodSymbol, diagnostics);
            }

            if (MemberGroupFinalValidationAccessibilityChecks(receiverOpt, methodSymbol, node, diagnostics, invokedAsExtensionMethod))
            {
                return true;
            }

            // SPEC: If the best method is a generic method, the type arguments (supplied or inferred) are checked against the constraints 
            // SPEC: declared on the generic method. If any type argument does not satisfy the corresponding constraint(s) on
            // SPEC: the type parameter, a binding-time error occurs.

            // The portion of the overload resolution spec quoted above is subtle and somewhat
            // controversial. The upshot of this is that overload resolution does not consider
            // constraints to be a part of the signature. Overload resolution matches arguments to
            // parameter lists; it does not consider things which are outside of the parameter list.
            // If the best match from the arguments to the formal parameters is not viable then we
            // give an error rather than falling back to a worse match. 
            //
            // Consider the following:
            //
            // void M<T>(T t) where T : Reptile {}
            // void M(object x) {}
            // ...
            // M(new Giraffe());
            //
            // The correct analysis is to determine that the applicable candidates are
            // M<Giraffe>(Giraffe) and M(object). Overload resolution then chooses the former
            // because it is an exact match, over the latter which is an inexact match. Only after
            // the best method is determined do we check the constraints and discover that the
            // constraint on T has been violated.
            // 
            // Note that this is different from the rule that says that during type inference, if an
            // inference violates a constraint then inference fails. For example:
            // 
            // class C<T> where T : struct {}
            // ...
            // void M<U>(U u, C<U> c){}
            // void M(object x, object y) {}
            // ...
            // M("hello", null);
            //
            // Type inference determines that U is string, but since C<string> is not a valid type
            // because of the constraint, type inference fails. M<string> is never added to the
            // applicable candidate set, so the applicable candidate set consists solely of
            // M(object, object) and is therefore the best match.

            return !methodSymbol.CheckConstraints(new ConstraintsHelper.CheckConstraintsArgs(this.Compilation, this.Conversions, includeNullability: false, node.Location, diagnostics));
        }

        /// <summary>
        /// Performs the following checks:
        /// 
        /// Spec 7.6.5: Invocation expressions (definition of Final Validation) 
        ///   The method is validated in the context of the method group: If the best method is a static method, 
        ///   the method group must have resulted from a simple-name or a member-access through a type. If the best 
        ///   method is an instance method, the method group must have resulted from a simple-name, a member-access
        ///   through a variable or value, or a base-access. If neither of these requirements is true, a binding-time
        ///   error occurs.
        ///   (Note that the spec omits to mention, in the case of an instance method invoked through a simple name, that
        ///   the invocation must appear within the body of an instance method)
        ///
        /// Spec 7.5.4: Compile-time checking of dynamic overload resolution 
        ///   If F is a static method, the method group must have resulted from a simple-name, a member-access through a type, 
        ///   or a member-access whose receiver can't be classified as a type or value until after overload resolution (see §7.6.4.1). 
        ///   If F is an instance method, the method group must have resulted from a simple-name, a member-access through a variable or value,
        ///   or a member-access whose receiver can't be classified as a type or value until after overload resolution (see §7.6.4.1).
        /// </summary>
        /// <returns>
        /// True if there is any error.
        /// </returns>
        private bool MemberGroupFinalValidationAccessibilityChecks(BoundExpression? receiverOpt, Symbol memberSymbol, SyntaxNode node, BindingDiagnosticBag diagnostics, bool invokedAsExtensionMethod)
        {
            // Perform final validation of the method to be invoked.

            Debug.Assert(memberSymbol is not MethodSymbol { MethodKind: not MethodKind.Constructor } ||
                memberSymbol.CanBeReferencedByName);
            //note that the same assert does not hold for all properties. Some properties and (all indexers) are not referenceable by name, yet
            //their binding brings them through here, perhaps needlessly.

            if (receiverOpt != null || memberSymbol is not MethodSymbol { MethodKind: MethodKind.Constructor })
            {
                if (IsTypeOrValueExpression(receiverOpt))
                {
                    // TypeOrValue expression isn't replaced only if the invocation is late bound, in which case it can't be extension method.
                    // None of the checks below apply if the receiver can't be classified as a type or value. 
                    Debug.Assert(!invokedAsExtensionMethod);
                }
                else if (!memberSymbol.RequiresInstanceReceiver())
                {
                    Debug.Assert(!invokedAsExtensionMethod || (receiverOpt != null));

                    if (invokedAsExtensionMethod)
                    {
                        if (IsMemberAccessedThroughType(receiverOpt))
                        {
                            if (receiverOpt.Kind == BoundKind.QueryClause)
                            {
                                RoslynDebug.Assert(receiverOpt.Type is object);
                                // Could not find an implementation of the query pattern for source type '{0}'.  '{1}' not found.
                                diagnostics.Add(ErrorCode.ERR_QueryNoProvider, node.Location, receiverOpt.Type, memberSymbol.Name);
                            }
                            else
                            {
                                // An object reference is required for the non-static field, method, or property '{0}'
                                diagnostics.Add(ErrorCode.ERR_ObjectRequired, node.Location, memberSymbol);
                            }
                            return true;
                        }
                    }
                    else if (!WasImplicitReceiver(receiverOpt) && IsMemberAccessedThroughVariableOrValue(receiverOpt))
                    {
                        if (this.Flags.Includes(BinderFlags.CollectionInitializerAddMethod))
                        {
                            diagnostics.Add(ErrorCode.ERR_InitializerAddHasWrongSignature, node.Location, memberSymbol);
                        }
                        else if (node.Kind() == SyntaxKind.AwaitExpression && memberSymbol.Name == WellKnownMemberNames.GetAwaiter)
                        {
                            RoslynDebug.Assert(receiverOpt.Type is object);
                            diagnostics.Add(ErrorCode.ERR_BadAwaitArg, node.Location, receiverOpt.Type);
                        }
                        else
                        {
                            diagnostics.Add(ErrorCode.ERR_ObjectProhibited, node.Location, memberSymbol);
                        }
                        return true;
                    }
                }
                else if (IsMemberAccessedThroughType(receiverOpt))
                {
                    diagnostics.Add(ErrorCode.ERR_ObjectRequired, node.Location, memberSymbol);
                    return true;
                }
                else if (WasImplicitReceiver(receiverOpt))
                {
                    if (InFieldInitializer && !ContainingType!.IsScriptClass || InConstructorInitializer || InAttributeArgument)
                    {
                        SyntaxNode errorNode = node;
                        if (node.Parent != null && node.Parent.Kind() == SyntaxKind.InvocationExpression)
                        {
                            errorNode = node.Parent;
                        }

                        ErrorCode code = InFieldInitializer ? ErrorCode.ERR_FieldInitRefNonstatic : ErrorCode.ERR_ObjectRequired;
                        diagnostics.Add(code, errorNode.Location, memberSymbol);
                        return true;
                    }

                    // If we could access the member through implicit "this" the receiver would be a BoundThisReference.
                    // If it is null it means that the instance member is inaccessible.
                    if (receiverOpt == null || ContainingMember().IsStatic)
                    {
                        Error(diagnostics, ErrorCode.ERR_ObjectRequired, node, memberSymbol);
                        return true;
                    }
                }
            }

            var containingType = this.ContainingType;
            if (containingType is object)
            {
                CompoundUseSiteInfo<AssemblySymbol> useSiteInfo = GetNewCompoundUseSiteInfo(diagnostics);
                bool isAccessible = this.IsSymbolAccessibleConditional(memberSymbol.GetTypeOrReturnType().Type, containingType, ref useSiteInfo);
                diagnostics.Add(node, useSiteInfo);

                if (!isAccessible)
                {
                    // In the presence of non-transitive [InternalsVisibleTo] in source, or obnoxious symbols from metadata, it is possible
                    // to select a method through overload resolution in which the type is not accessible.  In this case a method cannot
                    // be called through normal IL, so we give an error.  Neither [InternalsVisibleTo] nor the need for this diagnostic is
                    // described by the language specification.
                    //
                    // Dev11 perform different access checks. See bug #530360 and tests AccessCheckTests.InaccessibleReturnType.
                    Error(diagnostics, ErrorCode.ERR_BadAccess, node, memberSymbol);
                    return true;
                }
            }

            return false;
        }

        private static bool IsMemberAccessedThroughVariableOrValue(BoundExpression? receiverOpt)
        {
            if (receiverOpt == null)
            {
                return false;
            }

            return !IsMemberAccessedThroughType(receiverOpt);
        }

        internal static bool IsMemberAccessedThroughType([NotNullWhen(true)] BoundExpression? receiverOpt)
        {
            if (receiverOpt == null)
            {
                return false;
            }

            while (receiverOpt.Kind == BoundKind.QueryClause)
            {
                receiverOpt = ((BoundQueryClause)receiverOpt).Value;
            }

            return receiverOpt.Kind == BoundKind.TypeExpression;
        }

        /// <summary>
        /// Was the receiver expression compiler-generated?
        /// </summary>
        internal static bool WasImplicitReceiver([NotNullWhen(false)] BoundExpression? receiverOpt)
        {
            if (receiverOpt == null) return true;
            if (!receiverOpt.WasCompilerGenerated) return false;
            switch (receiverOpt.Kind)
            {
                case BoundKind.ThisReference:
                case BoundKind.HostObjectMemberReference:
                case BoundKind.PreviousSubmissionReference:
                    return true;
                default:
                    return false;
            }
        }

        /// <summary>
        /// This method implements the checks in spec section 15.2.
        /// </summary>
        internal bool MethodIsCompatibleWithDelegateOrFunctionPointer(BoundExpression? receiverOpt, bool isExtensionMethod, MethodSymbol method, TypeSymbol delegateType, Location errorLocation, BindingDiagnosticBag diagnostics)
        {
            Debug.Assert(delegateType is NamedTypeSymbol { TypeKind: TypeKind.Delegate, DelegateInvokeMethod: { HasUseSiteError: false } }
                           || delegateType.TypeKind == TypeKind.FunctionPointer,
                         "This method should only be called for valid delegate or function pointer types.");

            MethodSymbol delegateOrFuncPtrMethod = delegateType switch
            {
                NamedTypeSymbol { DelegateInvokeMethod: { } invokeMethod } => invokeMethod,
                FunctionPointerTypeSymbol { Signature: { } signature } => signature,
                _ => throw ExceptionUtilities.UnexpectedValue(delegateType),
            };

            Debug.Assert(!isExtensionMethod || (receiverOpt != null));

            // - Argument types "match", and
            var delegateOrFuncPtrParameters = delegateOrFuncPtrMethod.Parameters;
            var methodParameters = method.Parameters;
            int numParams = delegateOrFuncPtrParameters.Length;

            Debug.Assert(methodParameters.Length == numParams + (isExtensionMethod ? 1 : 0));

            CompoundUseSiteInfo<AssemblySymbol> useSiteInfo = GetNewCompoundUseSiteInfo(diagnostics);

            // If this is an extension method delegate, the caller should have verified the
            // receiver is compatible with the "this" parameter of the extension method.
            Debug.Assert(!(isExtensionMethod || (method.IsExtensionBlockMember() && !method.IsStatic)) ||
                (Conversions.ConvertExtensionMethodThisArg(GetReceiverParameter(method)!.Type, receiverOpt!.Type, ref useSiteInfo, isMethodGroupConversion: true).Exists && useSiteInfo.Diagnostics.IsNullOrEmpty()));

            useSiteInfo = new CompoundUseSiteInfo<AssemblySymbol>(useSiteInfo);

            for (int i = 0; i < numParams; i++)
            {
                var delegateParameter = delegateOrFuncPtrParameters[i];
                var methodParameter = methodParameters[isExtensionMethod ? i + 1 : i];

                // The delegate compatibility checks are stricter than the checks on applicable functions: it's possible
                // to get here with a method that, while all the parameters are applicable, is not actually delegate
                // compatible. This is because the Applicable function member spec requires that:
                //  * Every value parameter (non-ref or similar) from the delegate type has an implicit conversion to the corresponding
                //    target parameter
                //  * Every ref or similar parameter has an identity conversion to the corresponding target parameter
                // However, the delegate compatibility requirements are stricter:
                //  * Every value parameter (non-ref or similar) from the delegate type has an implicit _reference_ conversion to the
                //    corresponding target parameter.
                //  * Every ref or similar parameter has an identity conversion to the corresponding target parameter
                // Note the addition of the reference requirement: it means that for delegate type void D(int i), void M(long l) is
                // _applicable_, but not _compatible_.
                if (!hasConversion(
                        delegateType.TypeKind,
                        Conversions,
                        source: delegateParameter.Type,
                        destination: methodParameter.Type,
                        sourceRefKind: delegateParameter.RefKind,
                        destinationRefKind: methodParameter.RefKind,
                        checkingReturns: false,
                        ref useSiteInfo))
                {
                    // No overload for '{0}' matches delegate '{1}'
                    Error(diagnostics, getMethodMismatchErrorCode(delegateType.TypeKind), errorLocation, method, delegateType);
                    diagnostics.Add(errorLocation, useSiteInfo);
                    return false;
                }
            }

            if (delegateOrFuncPtrMethod.RefKind != method.RefKind)
            {
                Error(diagnostics, getRefMismatchErrorCode(delegateType.TypeKind), errorLocation, method, delegateType);
                diagnostics.Add(errorLocation, useSiteInfo);
                return false;
            }

            var methodReturnType = method.ReturnType;
            var delegateReturnType = delegateOrFuncPtrMethod.ReturnType;
            bool returnsMatch = delegateOrFuncPtrMethod switch
            {
                { RefKind: RefKind.None, ReturnsVoid: true } => method.ReturnsVoid,
                { RefKind: var destinationRefKind } => hasConversion(
                    delegateType.TypeKind,
                    Conversions,
                    source: methodReturnType,
                    destination: delegateReturnType,
                    sourceRefKind: method.RefKind,
                    destinationRefKind: destinationRefKind,
                    checkingReturns: true,
                    ref useSiteInfo),
            };

            if (!returnsMatch)
            {
                Error(diagnostics, ErrorCode.ERR_BadRetType, errorLocation, method, method.ReturnType);
                diagnostics.Add(errorLocation, useSiteInfo);
                return false;
            }

            if (delegateType.IsFunctionPointer())
            {
                if (isExtensionMethod)
                {
                    Error(diagnostics, ErrorCode.ERR_CannotUseReducedExtensionMethodInAddressOf, errorLocation);
                    diagnostics.Add(errorLocation, useSiteInfo);
                    return false;
                }

                if (!method.IsStatic)
                {
                    // This check is here purely for completeness of implementing the spec. It should
                    // never be hit, as static methods should be eliminated as candidates in overload
                    // resolution and should never make it to this point.
                    Debug.Fail("This method should have been eliminated in overload resolution!");
                    Error(diagnostics, ErrorCode.ERR_FuncPtrMethMustBeStatic, errorLocation, method);
                    diagnostics.Add(errorLocation, useSiteInfo);
                    return false;
                }
            }

            diagnostics.Add(errorLocation, useSiteInfo);
            return true;

            static bool hasConversion(TypeKind targetKind, Conversions conversions, TypeSymbol source, TypeSymbol destination,
                RefKind sourceRefKind, RefKind destinationRefKind, bool checkingReturns, ref CompoundUseSiteInfo<AssemblySymbol> useSiteInfo)
            {
                // Allowed ref kind mismatches between parameters have already been checked by overload resolution.
                if (checkingReturns
                    ? sourceRefKind != destinationRefKind
                    : (sourceRefKind == RefKind.None) != (destinationRefKind == RefKind.None))
                {
                    return false;
                }

                if (sourceRefKind != RefKind.None)
                {
                    return ConversionsBase.HasIdentityConversion(source, destination);
                }

                if (conversions.HasIdentityOrImplicitReferenceConversion(source, destination, ref useSiteInfo))
                {
                    return true;
                }

                return targetKind == TypeKind.FunctionPointer
                       && (ConversionsBase.HasImplicitPointerToVoidConversion(source, destination)
                           || conversions.HasImplicitPointerConversion(source, destination, ref useSiteInfo));
            }

            static ErrorCode getMethodMismatchErrorCode(TypeKind type)
                => type switch
                {
                    TypeKind.Delegate => ErrorCode.ERR_MethDelegateMismatch,
                    TypeKind.FunctionPointer => ErrorCode.ERR_MethFuncPtrMismatch,
                    _ => throw ExceptionUtilities.UnexpectedValue(type)
                };

            static ErrorCode getRefMismatchErrorCode(TypeKind type)
                => type switch
                {
                    TypeKind.Delegate => ErrorCode.ERR_DelegateRefMismatch,
                    TypeKind.FunctionPointer => ErrorCode.ERR_FuncPtrRefMismatch,
                    _ => throw ExceptionUtilities.UnexpectedValue(type)
                };
        }

        internal static ParameterSymbol? GetReceiverParameter(MethodSymbol method)
        {
            if (method.IsExtensionMethod)
            {
                return method.Parameters[0];
            }

            Debug.Assert(method.IsExtensionBlockMember());
            return method.ContainingType.ExtensionParameter;
        }

        /// <summary>
        /// This method combines final validation (section 7.6.5.1) and delegate compatibility (section 15.2).
        /// </summary>
        /// <param name="syntax">CSharpSyntaxNode of the expression requiring method group conversion.</param>
        /// <param name="conversion">Conversion to be performed.</param>
        /// <param name="receiverOpt">Optional receiver.</param>
        /// <param name="isExtensionMethod">Method invoked as extension method.</param>
        /// <param name="delegateOrFuncPtrType">Target delegate type.</param>
        /// <param name="diagnostics">Where diagnostics should be added.</param>
        /// <returns>True if a diagnostic has been added.</returns>
        private bool MethodGroupConversionHasErrors(
            SyntaxNode syntax,
            Conversion conversion,
            BoundExpression? receiverOpt,
            bool isExtensionMethod,
            bool isAddressOf,
            TypeSymbol delegateOrFuncPtrType,
            BindingDiagnosticBag diagnostics)
        {
            var discardedUseSiteInfo = CompoundUseSiteInfo<AssemblySymbol>.Discarded;
            Debug.Assert(Conversions.IsAssignableFromMulticastDelegate(delegateOrFuncPtrType, ref discardedUseSiteInfo) || delegateOrFuncPtrType.TypeKind == TypeKind.Delegate || delegateOrFuncPtrType.TypeKind == TypeKind.FunctionPointer);
            Debug.Assert(conversion.Method is object);
            MethodSymbol selectedMethod = conversion.Method;

            if (!Conversions.IsAssignableFromMulticastDelegate(delegateOrFuncPtrType, ref discardedUseSiteInfo))
            {
                if (!MethodIsCompatibleWithDelegateOrFunctionPointer(receiverOpt, isExtensionMethod, selectedMethod, delegateOrFuncPtrType, syntax.Location, diagnostics) ||
                    MemberGroupFinalValidation(receiverOpt, selectedMethod, syntax, diagnostics, isExtensionMethod))
                {
                    return true;
                }
            }

            if (selectedMethod.IsConditional)
            {
                // CS1618: Cannot create delegate with '{0}' because it has a Conditional attribute
                Error(diagnostics, ErrorCode.ERR_DelegateOnConditional, syntax.Location, selectedMethod);
                return true;
            }

            var sourceMethod = selectedMethod.OriginalDefinition as SourceOrdinaryMethodSymbol;
            if (sourceMethod is object && sourceMethod.IsPartialWithoutImplementation)
            {
                // CS0762: Cannot create delegate from method '{0}' because it is a partial method without an implementing declaration
                Error(diagnostics, ErrorCode.ERR_PartialMethodToDelegate, syntax.Location, selectedMethod);
                return true;
            }

            if ((selectedMethod.HasParameterContainingPointerType() || selectedMethod.ReturnType.ContainsPointerOrFunctionPointer())
                && ReportUnsafeIfNotAllowed(syntax, diagnostics))
            {
                return true;
            }

            CheckParameterModifierMismatchMethodConversion(syntax, selectedMethod, delegateOrFuncPtrType, isExtensionMethod, diagnostics);
            if (!isAddressOf)
            {
                ReportDiagnosticsIfUnmanagedCallersOnly(diagnostics, selectedMethod, syntax, isDelegateConversion: true);
            }
            ReportDiagnosticsIfObsolete(diagnostics, selectedMethod, syntax, hasBaseReceiver: false);
            ReportDiagnosticsIfDisallowedExtension(diagnostics, selectedMethod, syntax);

            // No use site errors, but there could be use site warnings.
            // If there are use site warnings, they were reported during the overload resolution process
            // that chose selectedMethod.
            Debug.Assert(!selectedMethod.HasUseSiteError, "Shouldn't have reached this point if there were use site errors.");

            return false;
        }

        /// <summary>
        /// This method is a wrapper around MethodGroupConversionHasErrors.  As a preliminary step,
        /// it checks whether a conversion exists.
        /// </summary>
        private bool MethodGroupConversionDoesNotExistOrHasErrors(
            BoundMethodGroup boundMethodGroup,
            NamedTypeSymbol delegateType,
            Location delegateMismatchLocation,
            BindingDiagnosticBag diagnostics,
            out Conversion conversion)
        {
            if (ReportDelegateInvokeUseSiteDiagnostic(diagnostics, delegateType, delegateMismatchLocation))
            {
                conversion = Conversion.NoConversion;
                return true;
            }

            CompoundUseSiteInfo<AssemblySymbol> useSiteInfo = GetNewCompoundUseSiteInfo(diagnostics);
            conversion = Conversions.GetMethodGroupDelegateConversion(boundMethodGroup, delegateType, ref useSiteInfo);
            diagnostics.Add(delegateMismatchLocation, useSiteInfo);
            if (!conversion.Exists)
            {
                if (!Conversions.ReportDelegateOrFunctionPointerMethodGroupDiagnostics(this, boundMethodGroup, delegateType, diagnostics))
                {
                    // No overload for '{0}' matches delegate '{1}'
                    diagnostics.Add(ErrorCode.ERR_MethDelegateMismatch, delegateMismatchLocation, boundMethodGroup.Name, delegateType);
                }

                return true;
            }
            else
            {
                Debug.Assert(conversion.IsValid); // i.e. if it exists, then it is valid.
                // Only cares about nullness and type of receiver, so no need to worry about BoundTypeOrValueExpression.
                return this.MethodGroupConversionHasErrors(boundMethodGroup.Syntax, conversion, boundMethodGroup.ReceiverOpt, conversion.IsExtensionMethod, isAddressOf: false, delegateType, diagnostics);
            }
        }

        public ConstantValue? FoldConstantConversion(
            SyntaxNode syntax,
            BoundExpression source,
            Conversion conversion,
            TypeSymbol destination,
            BindingDiagnosticBag diagnostics)
        {
            RoslynDebug.Assert(source != null);
            RoslynDebug.Assert((object)destination != null);

            // The diagnostics bag can be null in cases where we know ahead of time that the
            // conversion will succeed without error or warning. (For example, if we have a valid
            // implicit numeric conversion on a constant of numeric type.)

            // SPEC: A constant expression must be the null literal or a value with one of 
            // SPEC: the following types: sbyte, byte, short, ushort, int, uint, long, 
            // SPEC: ulong, char, float, double, decimal, bool, string, or any enumeration type.

            // SPEC: The following conversions are permitted in constant expressions:
            // SPEC: Identity conversions
            // SPEC: Numeric conversions
            // SPEC: Enumeration conversions
            // SPEC: Constant expression conversions
            // SPEC: Implicit and explicit reference conversions, provided that the source of the conversions 
            // SPEC: is a constant expression that evaluates to the null value.

            // SPEC VIOLATION: C# has always allowed the following, even though this does violate the rule that
            // SPEC VIOLATION: a constant expression must be either the null literal, or an expression of one 
            // SPEC VIOLATION: of the given types. 

            // SPEC VIOLATION: const C c = (C)null;

            // TODO: Some conversions can produce errors or warnings depending on checked/unchecked.
            // TODO: Fold conversions on enums and strings too.

            var sourceConstantValue = source.ConstantValueOpt;
            if (sourceConstantValue == null)
            {
                if (conversion.Kind == ConversionKind.DefaultLiteral)
                {
                    return destination.GetDefaultValue();
                }
                else
                {
                    return sourceConstantValue;
                }
            }
            else if (sourceConstantValue.IsBad)
            {
                return sourceConstantValue;
            }

            if (source.HasAnyErrors)
            {
                return null;
            }

            switch (conversion.Kind)
            {
                case ConversionKind.Identity:
                    // An identity conversion to a floating-point type (for example from a cast in
                    // source code) changes the internal representation of the constant value
                    // to precisely the required precision.
                    switch (destination.SpecialType)
                    {
                        case SpecialType.System_Single:
                            return ConstantValue.Create(sourceConstantValue.SingleValue);
                        case SpecialType.System_Double:
                            return ConstantValue.Create(sourceConstantValue.DoubleValue);
                        default:
                            return sourceConstantValue;
                    }

                case ConversionKind.NullLiteral:
                    return sourceConstantValue;

                case ConversionKind.ImplicitConstant:
                    return FoldConstantNumericConversion(syntax, sourceConstantValue, destination, diagnostics);

                case ConversionKind.ExplicitNumeric:
                case ConversionKind.ImplicitNumeric:
                case ConversionKind.ExplicitEnumeration:
                case ConversionKind.ImplicitEnumeration:
                    // The C# specification categorizes conversion from literal zero to nullable enum as 
                    // an Implicit Enumeration Conversion. Such a thing should not be constant folded
                    // because nullable enums are never constants.

                    if (destination.IsNullableType())
                    {
                        return null;
                    }

                    return FoldConstantNumericConversion(syntax, sourceConstantValue, destination, diagnostics);

                case ConversionKind.ExplicitReference:
                case ConversionKind.ImplicitReference:
                    return sourceConstantValue.IsNull ? sourceConstantValue : null;
            }

            return null;
        }

        private ConstantValue? FoldConstantNumericConversion(
            SyntaxNode syntax,
            ConstantValue sourceValue,
            TypeSymbol destination,
            BindingDiagnosticBag diagnostics)
        {
            RoslynDebug.Assert(sourceValue != null);
            Debug.Assert(!sourceValue.IsBad);

            SpecialType destinationType;
            if ((object)destination != null && destination.IsEnumType())
            {
                var underlyingType = ((NamedTypeSymbol)destination).EnumUnderlyingType;
                RoslynDebug.Assert((object)underlyingType != null);
                Debug.Assert(underlyingType.SpecialType != SpecialType.None);
                destinationType = underlyingType.SpecialType;
            }
            else
            {
                destinationType = destination.GetSpecialTypeSafe();
            }

            // In an unchecked context we ignore overflowing conversions on conversions from any
            // integral type, float and double to any integral type. "unchecked" actually does not
            // affect conversions from decimal to any integral type; if those are out of bounds then
            // we always give an error regardless.

            if (sourceValue.IsDecimal)
            {
                if (!CheckConstantBounds(destinationType, sourceValue, out _))
                {
                    // NOTE: Dev10 puts a suffix, "M", on the constant value.
                    Error(diagnostics, ErrorCode.ERR_ConstOutOfRange, syntax, sourceValue.Value + "M", destination!);
                    return ConstantValue.Bad;
                }
            }
            else if (destinationType == SpecialType.System_Decimal)
            {
                if (!CheckConstantBounds(destinationType, sourceValue, out _))
                {
                    Error(diagnostics, ErrorCode.ERR_ConstOutOfRange, syntax, sourceValue.Value!, destination!);
                    return ConstantValue.Bad;
                }
            }
            else if (CheckOverflowAtCompileTime)
            {
                if (!CheckConstantBounds(destinationType, sourceValue, out bool maySucceedAtRuntime))
                {
                    if (maySucceedAtRuntime)
                    {
                        // Can be calculated at runtime, but is not a compile-time constant.
                        Error(diagnostics, ErrorCode.WRN_ConstOutOfRangeChecked, syntax, sourceValue.Value!, destination!);
                        return null;
                    }
                    else
                    {
                        Error(diagnostics, ErrorCode.ERR_ConstOutOfRangeChecked, syntax, sourceValue.Value!, destination!);
                        return ConstantValue.Bad;
                    }
                }
            }
            else if (destinationType == SpecialType.System_IntPtr || destinationType == SpecialType.System_UIntPtr)
            {
                if (!CheckConstantBounds(destinationType, sourceValue, out _))
                {
                    // Can be calculated at runtime, but is not a compile-time constant.
                    return null;
                }
            }

            return ConstantValue.Create(DoUncheckedConversion(destinationType, sourceValue), destinationType);
        }

        private static object DoUncheckedConversion(SpecialType destinationType, ConstantValue value)
        {
            // Note that we keep "single" floats as doubles internally to maintain higher precision. However,
            // we do not do so in an entirely "lossless" manner. When *converting* to a float, we do lose 
            // the precision lost due to the conversion. But when doing arithmetic, we do the arithmetic on
            // the double values.
            //
            // An example will help. Suppose we have:
            //
            // const float cf1 = 1.0f;
            // const float cf2 = 1.0e-15f;
            // const double cd3 = cf1 - cf2;
            //
            // We first take the double-precision values for 1.0 and 1.0e-15 and round them to floats,
            // and then turn them back into doubles. Then when we do the subtraction, we do the subtraction
            // in doubles, not in floats. Had we done the subtraction in floats, we'd get 1.0; but instead we
            // do it in doubles and get 0.99999999999999.
            //
            // Similarly, if we have
            //
            // const int i4 = int.MaxValue; // 2147483647
            // const float cf5 = int.MaxValue; //  2147483648.0
            // const double cd6 = cf5; // 2147483648.0
            //
            // The int is converted to float and stored internally as the double 214783648, even though the
            // fully precise int would fit into a double.

            unchecked
            {
                switch (value.Discriminator)
                {
                    case ConstantValueTypeDiscriminator.Byte:
                        byte byteValue = value.ByteValue;
                        switch (destinationType)
                        {
                            case SpecialType.System_Byte: return (byte)byteValue;
                            case SpecialType.System_Char: return (char)byteValue;
                            case SpecialType.System_UInt16: return (ushort)byteValue;
                            case SpecialType.System_UInt32: return (uint)byteValue;
                            case SpecialType.System_UInt64: return (ulong)byteValue;
                            case SpecialType.System_SByte: return (sbyte)byteValue;
                            case SpecialType.System_Int16: return (short)byteValue;
                            case SpecialType.System_Int32: return (int)byteValue;
                            case SpecialType.System_Int64: return (long)byteValue;
                            case SpecialType.System_IntPtr: return (int)byteValue;
                            case SpecialType.System_UIntPtr: return (uint)byteValue;
                            case SpecialType.System_Single:
                            case SpecialType.System_Double: return (double)byteValue;
                            case SpecialType.System_Decimal: return (decimal)byteValue;
                            default: throw ExceptionUtilities.UnexpectedValue(destinationType);
                        }
                    case ConstantValueTypeDiscriminator.Char:
                        char charValue = value.CharValue;
                        switch (destinationType)
                        {
                            case SpecialType.System_Byte: return (byte)charValue;
                            case SpecialType.System_Char: return (char)charValue;
                            case SpecialType.System_UInt16: return (ushort)charValue;
                            case SpecialType.System_UInt32: return (uint)charValue;
                            case SpecialType.System_UInt64: return (ulong)charValue;
                            case SpecialType.System_SByte: return (sbyte)charValue;
                            case SpecialType.System_Int16: return (short)charValue;
                            case SpecialType.System_Int32: return (int)charValue;
                            case SpecialType.System_Int64: return (long)charValue;
                            case SpecialType.System_IntPtr: return (int)charValue;
                            case SpecialType.System_UIntPtr: return (uint)charValue;
                            case SpecialType.System_Single:
                            case SpecialType.System_Double: return (double)charValue;
                            case SpecialType.System_Decimal: return (decimal)charValue;
                            default: throw ExceptionUtilities.UnexpectedValue(destinationType);
                        }
                    case ConstantValueTypeDiscriminator.UInt16:
                        ushort uint16Value = value.UInt16Value;
                        switch (destinationType)
                        {
                            case SpecialType.System_Byte: return (byte)uint16Value;
                            case SpecialType.System_Char: return (char)uint16Value;
                            case SpecialType.System_UInt16: return (ushort)uint16Value;
                            case SpecialType.System_UInt32: return (uint)uint16Value;
                            case SpecialType.System_UInt64: return (ulong)uint16Value;
                            case SpecialType.System_SByte: return (sbyte)uint16Value;
                            case SpecialType.System_Int16: return (short)uint16Value;
                            case SpecialType.System_Int32: return (int)uint16Value;
                            case SpecialType.System_Int64: return (long)uint16Value;
                            case SpecialType.System_IntPtr: return (int)uint16Value;
                            case SpecialType.System_UIntPtr: return (uint)uint16Value;
                            case SpecialType.System_Single:
                            case SpecialType.System_Double: return (double)uint16Value;
                            case SpecialType.System_Decimal: return (decimal)uint16Value;
                            default: throw ExceptionUtilities.UnexpectedValue(destinationType);
                        }
                    case ConstantValueTypeDiscriminator.UInt32:
                        uint uint32Value = value.UInt32Value;
                        switch (destinationType)
                        {
                            case SpecialType.System_Byte: return (byte)uint32Value;
                            case SpecialType.System_Char: return (char)uint32Value;
                            case SpecialType.System_UInt16: return (ushort)uint32Value;
                            case SpecialType.System_UInt32: return (uint)uint32Value;
                            case SpecialType.System_UInt64: return (ulong)uint32Value;
                            case SpecialType.System_SByte: return (sbyte)uint32Value;
                            case SpecialType.System_Int16: return (short)uint32Value;
                            case SpecialType.System_Int32: return (int)uint32Value;
                            case SpecialType.System_Int64: return (long)uint32Value;
                            case SpecialType.System_IntPtr: return (int)uint32Value;
                            case SpecialType.System_UIntPtr: return (uint)uint32Value;
                            case SpecialType.System_Single: return (double)(float)uint32Value;
                            case SpecialType.System_Double: return (double)uint32Value;
                            case SpecialType.System_Decimal: return (decimal)uint32Value;
                            default: throw ExceptionUtilities.UnexpectedValue(destinationType);
                        }
                    case ConstantValueTypeDiscriminator.UInt64:
                        ulong uint64Value = value.UInt64Value;
                        switch (destinationType)
                        {
                            case SpecialType.System_Byte: return (byte)uint64Value;
                            case SpecialType.System_Char: return (char)uint64Value;
                            case SpecialType.System_UInt16: return (ushort)uint64Value;
                            case SpecialType.System_UInt32: return (uint)uint64Value;
                            case SpecialType.System_UInt64: return (ulong)uint64Value;
                            case SpecialType.System_SByte: return (sbyte)uint64Value;
                            case SpecialType.System_Int16: return (short)uint64Value;
                            case SpecialType.System_Int32: return (int)uint64Value;
                            case SpecialType.System_Int64: return (long)uint64Value;
                            case SpecialType.System_IntPtr: return (int)uint64Value;
                            case SpecialType.System_UIntPtr: return (uint)uint64Value;
                            case SpecialType.System_Single: return (double)(float)uint64Value;
                            case SpecialType.System_Double: return (double)uint64Value;
                            case SpecialType.System_Decimal: return (decimal)uint64Value;
                            default: throw ExceptionUtilities.UnexpectedValue(destinationType);
                        }
                    case ConstantValueTypeDiscriminator.NUInt:
                        uint nuintValue = value.UInt32Value;
                        switch (destinationType)
                        {
                            case SpecialType.System_Byte: return (byte)nuintValue;
                            case SpecialType.System_Char: return (char)nuintValue;
                            case SpecialType.System_UInt16: return (ushort)nuintValue;
                            case SpecialType.System_UInt32: return (uint)nuintValue;
                            case SpecialType.System_UInt64: return (ulong)nuintValue;
                            case SpecialType.System_SByte: return (sbyte)nuintValue;
                            case SpecialType.System_Int16: return (short)nuintValue;
                            case SpecialType.System_Int32: return (int)nuintValue;
                            case SpecialType.System_Int64: return (long)nuintValue;
                            case SpecialType.System_IntPtr: return (int)nuintValue;
                            case SpecialType.System_Single: return (double)(float)nuintValue;
                            case SpecialType.System_Double: return (double)nuintValue;
                            case SpecialType.System_Decimal: return (decimal)nuintValue;
                            default: throw ExceptionUtilities.UnexpectedValue(destinationType);
                        }
                    case ConstantValueTypeDiscriminator.SByte:
                        sbyte sbyteValue = value.SByteValue;
                        switch (destinationType)
                        {
                            case SpecialType.System_Byte: return (byte)sbyteValue;
                            case SpecialType.System_Char: return (char)sbyteValue;
                            case SpecialType.System_UInt16: return (ushort)sbyteValue;
                            case SpecialType.System_UInt32: return (uint)sbyteValue;
                            case SpecialType.System_UInt64: return (ulong)sbyteValue;
                            case SpecialType.System_SByte: return (sbyte)sbyteValue;
                            case SpecialType.System_Int16: return (short)sbyteValue;
                            case SpecialType.System_Int32: return (int)sbyteValue;
                            case SpecialType.System_Int64: return (long)sbyteValue;
                            case SpecialType.System_IntPtr: return (int)sbyteValue;
                            case SpecialType.System_UIntPtr: return (uint)sbyteValue;
                            case SpecialType.System_Single:
                            case SpecialType.System_Double: return (double)sbyteValue;
                            case SpecialType.System_Decimal: return (decimal)sbyteValue;
                            default: throw ExceptionUtilities.UnexpectedValue(destinationType);
                        }
                    case ConstantValueTypeDiscriminator.Int16:
                        short int16Value = value.Int16Value;
                        switch (destinationType)
                        {
                            case SpecialType.System_Byte: return (byte)int16Value;
                            case SpecialType.System_Char: return (char)int16Value;
                            case SpecialType.System_UInt16: return (ushort)int16Value;
                            case SpecialType.System_UInt32: return (uint)int16Value;
                            case SpecialType.System_UInt64: return (ulong)int16Value;
                            case SpecialType.System_SByte: return (sbyte)int16Value;
                            case SpecialType.System_Int16: return (short)int16Value;
                            case SpecialType.System_Int32: return (int)int16Value;
                            case SpecialType.System_Int64: return (long)int16Value;
                            case SpecialType.System_IntPtr: return (int)int16Value;
                            case SpecialType.System_UIntPtr: return (uint)int16Value;
                            case SpecialType.System_Single:
                            case SpecialType.System_Double: return (double)int16Value;
                            case SpecialType.System_Decimal: return (decimal)int16Value;
                            default: throw ExceptionUtilities.UnexpectedValue(destinationType);
                        }
                    case ConstantValueTypeDiscriminator.Int32:
                        int int32Value = value.Int32Value;
                        switch (destinationType)
                        {
                            case SpecialType.System_Byte: return (byte)int32Value;
                            case SpecialType.System_Char: return (char)int32Value;
                            case SpecialType.System_UInt16: return (ushort)int32Value;
                            case SpecialType.System_UInt32: return (uint)int32Value;
                            case SpecialType.System_UInt64: return (ulong)int32Value;
                            case SpecialType.System_SByte: return (sbyte)int32Value;
                            case SpecialType.System_Int16: return (short)int32Value;
                            case SpecialType.System_Int32: return (int)int32Value;
                            case SpecialType.System_Int64: return (long)int32Value;
                            case SpecialType.System_IntPtr: return (int)int32Value;
                            case SpecialType.System_UIntPtr: return (uint)int32Value;
                            case SpecialType.System_Single: return (double)(float)int32Value;
                            case SpecialType.System_Double: return (double)int32Value;
                            case SpecialType.System_Decimal: return (decimal)int32Value;
                            default: throw ExceptionUtilities.UnexpectedValue(destinationType);
                        }
                    case ConstantValueTypeDiscriminator.Int64:
                        long int64Value = value.Int64Value;
                        switch (destinationType)
                        {
                            case SpecialType.System_Byte: return (byte)int64Value;
                            case SpecialType.System_Char: return (char)int64Value;
                            case SpecialType.System_UInt16: return (ushort)int64Value;
                            case SpecialType.System_UInt32: return (uint)int64Value;
                            case SpecialType.System_UInt64: return (ulong)int64Value;
                            case SpecialType.System_SByte: return (sbyte)int64Value;
                            case SpecialType.System_Int16: return (short)int64Value;
                            case SpecialType.System_Int32: return (int)int64Value;
                            case SpecialType.System_Int64: return (long)int64Value;
                            case SpecialType.System_IntPtr: return (int)int64Value;
                            case SpecialType.System_UIntPtr: return (uint)int64Value;
                            case SpecialType.System_Single: return (double)(float)int64Value;
                            case SpecialType.System_Double: return (double)int64Value;
                            case SpecialType.System_Decimal: return (decimal)int64Value;
                            default: throw ExceptionUtilities.UnexpectedValue(destinationType);
                        }
                    case ConstantValueTypeDiscriminator.NInt:
                        int nintValue = value.Int32Value;
                        switch (destinationType)
                        {
                            case SpecialType.System_Byte: return (byte)nintValue;
                            case SpecialType.System_Char: return (char)nintValue;
                            case SpecialType.System_UInt16: return (ushort)nintValue;
                            case SpecialType.System_UInt32: return (uint)nintValue;
                            case SpecialType.System_UInt64: return (ulong)nintValue;
                            case SpecialType.System_SByte: return (sbyte)nintValue;
                            case SpecialType.System_Int16: return (short)nintValue;
                            case SpecialType.System_Int32: return (int)nintValue;
                            case SpecialType.System_Int64: return (long)nintValue;
                            case SpecialType.System_IntPtr: return (int)nintValue;
                            case SpecialType.System_UIntPtr: return (uint)nintValue;
                            case SpecialType.System_Single: return (double)(float)nintValue;
                            case SpecialType.System_Double: return (double)nintValue;
                            case SpecialType.System_Decimal: return (decimal)nintValue;
                            default: throw ExceptionUtilities.UnexpectedValue(destinationType);
                        }
                    case ConstantValueTypeDiscriminator.Single:
                    case ConstantValueTypeDiscriminator.Double:
                        // When converting from a floating-point type to an integral type, if the checked conversion would
                        // throw an overflow exception, then the unchecked conversion is undefined.  So that we have
                        // identical behavior on every host platform, we yield a result of zero in that case.
                        double doubleValue = CheckConstantBounds(destinationType, value.DoubleValue, out _) ? value.DoubleValue : 0D;
                        switch (destinationType)
                        {
                            case SpecialType.System_Byte: return (byte)doubleValue;
                            case SpecialType.System_Char: return (char)doubleValue;
                            case SpecialType.System_UInt16: return (ushort)doubleValue;
                            case SpecialType.System_UInt32: return (uint)doubleValue;
                            case SpecialType.System_UInt64: return (ulong)doubleValue;
                            case SpecialType.System_SByte: return (sbyte)doubleValue;
                            case SpecialType.System_Int16: return (short)doubleValue;
                            case SpecialType.System_Int32: return (int)doubleValue;
                            case SpecialType.System_Int64: return (long)doubleValue;
                            case SpecialType.System_IntPtr: return (int)doubleValue;
                            case SpecialType.System_UIntPtr: return (uint)doubleValue;
                            case SpecialType.System_Single: return (double)(float)doubleValue;
                            case SpecialType.System_Double: return (double)doubleValue;
                            case SpecialType.System_Decimal: return (value.Discriminator == ConstantValueTypeDiscriminator.Single) ? (decimal)(float)doubleValue : (decimal)doubleValue;
                            default: throw ExceptionUtilities.UnexpectedValue(destinationType);
                        }
                    case ConstantValueTypeDiscriminator.Decimal:
                        decimal decimalValue = CheckConstantBounds(destinationType, value.DecimalValue, out _) ? value.DecimalValue : 0m;
                        switch (destinationType)
                        {
                            case SpecialType.System_Byte: return (byte)decimalValue;
                            case SpecialType.System_Char: return (char)decimalValue;
                            case SpecialType.System_UInt16: return (ushort)decimalValue;
                            case SpecialType.System_UInt32: return (uint)decimalValue;
                            case SpecialType.System_UInt64: return (ulong)decimalValue;
                            case SpecialType.System_SByte: return (sbyte)decimalValue;
                            case SpecialType.System_Int16: return (short)decimalValue;
                            case SpecialType.System_Int32: return (int)decimalValue;
                            case SpecialType.System_Int64: return (long)decimalValue;
                            case SpecialType.System_IntPtr: return (int)decimalValue;
                            case SpecialType.System_UIntPtr: return (uint)decimalValue;
                            case SpecialType.System_Single: return (double)(float)decimalValue;
                            case SpecialType.System_Double: return (double)decimalValue;
                            case SpecialType.System_Decimal: return (decimal)decimalValue;
                            default: throw ExceptionUtilities.UnexpectedValue(destinationType);
                        }
                    default:
                        throw ExceptionUtilities.UnexpectedValue(value.Discriminator);
                }
            }

            // all cases should have been handled in the switch above.
            // return value.Value;
        }

        public static bool CheckConstantBounds(SpecialType destinationType, ConstantValue value, out bool maySucceedAtRuntime)
        {
            if (value.IsBad)
            {
                //assume that the constant was intended to be in bounds
                maySucceedAtRuntime = false;
                return true;
            }

            // Compute whether the value fits into the bounds of the given destination type without
            // error. We know that the constant will fit into either a double or a decimal, so
            // convert it to one of those and then check the bounds on that.
            var canonicalValue = CanonicalizeConstant(value);
            return canonicalValue is decimal ?
                CheckConstantBounds(destinationType, (decimal)canonicalValue, out maySucceedAtRuntime) :
                CheckConstantBounds(destinationType, (double)canonicalValue, out maySucceedAtRuntime);
        }

        private static bool CheckConstantBounds(SpecialType destinationType, double value, out bool maySucceedAtRuntime)
        {
            maySucceedAtRuntime = false;

            // Dev10 checks (minValue - 1) < value < (maxValue + 1).
            // See ExpressionBinder::isConstantInRange.
            switch (destinationType)
            {
                case SpecialType.System_Byte: return (byte.MinValue - 1D) < value && value < (byte.MaxValue + 1D);
                case SpecialType.System_Char: return (char.MinValue - 1D) < value && value < (char.MaxValue + 1D);
                case SpecialType.System_UInt16: return (ushort.MinValue - 1D) < value && value < (ushort.MaxValue + 1D);
                case SpecialType.System_UInt32: return (uint.MinValue - 1D) < value && value < (uint.MaxValue + 1D);
                case SpecialType.System_UInt64: return (ulong.MinValue - 1D) < value && value < (ulong.MaxValue + 1D);
                case SpecialType.System_SByte: return (sbyte.MinValue - 1D) < value && value < (sbyte.MaxValue + 1D);
                case SpecialType.System_Int16: return (short.MinValue - 1D) < value && value < (short.MaxValue + 1D);
                case SpecialType.System_Int32: return (int.MinValue - 1D) < value && value < (int.MaxValue + 1D);
                // Note: Using <= to compare the min value matches the native compiler.
                case SpecialType.System_Int64: return (long.MinValue - 1D) <= value && value < (long.MaxValue + 1D);
                case SpecialType.System_Decimal: return ((double)decimal.MinValue - 1D) < value && value < ((double)decimal.MaxValue + 1D);
                case SpecialType.System_IntPtr:
                    maySucceedAtRuntime = (long.MinValue - 1D) < value && value < (long.MaxValue + 1D);
                    return (int.MinValue - 1D) < value && value < (int.MaxValue + 1D);
                case SpecialType.System_UIntPtr:
                    maySucceedAtRuntime = (ulong.MinValue - 1D) < value && value < (ulong.MaxValue + 1D);
                    return (uint.MinValue - 1D) < value && value < (uint.MaxValue + 1D);
            }

            return true;
        }

        private static bool CheckConstantBounds(SpecialType destinationType, decimal value, out bool maySucceedAtRuntime)
        {
            maySucceedAtRuntime = false;

            // Dev10 checks (minValue - 1) < value < (maxValue + 1).
            // See ExpressionBinder::isConstantInRange.
            switch (destinationType)
            {
                case SpecialType.System_Byte: return (byte.MinValue - 1M) < value && value < (byte.MaxValue + 1M);
                case SpecialType.System_Char: return (char.MinValue - 1M) < value && value < (char.MaxValue + 1M);
                case SpecialType.System_UInt16: return (ushort.MinValue - 1M) < value && value < (ushort.MaxValue + 1M);
                case SpecialType.System_UInt32: return (uint.MinValue - 1M) < value && value < (uint.MaxValue + 1M);
                case SpecialType.System_UInt64: return (ulong.MinValue - 1M) < value && value < (ulong.MaxValue + 1M);
                case SpecialType.System_SByte: return (sbyte.MinValue - 1M) < value && value < (sbyte.MaxValue + 1M);
                case SpecialType.System_Int16: return (short.MinValue - 1M) < value && value < (short.MaxValue + 1M);
                case SpecialType.System_Int32: return (int.MinValue - 1M) < value && value < (int.MaxValue + 1M);
                case SpecialType.System_Int64: return (long.MinValue - 1M) < value && value < (long.MaxValue + 1M);
                case SpecialType.System_IntPtr:
                    maySucceedAtRuntime = (long.MinValue - 1M) < value && value < (long.MaxValue + 1M);
                    return (int.MinValue - 1M) < value && value < (int.MaxValue + 1M);
                case SpecialType.System_UIntPtr:
                    maySucceedAtRuntime = (ulong.MinValue - 1M) < value && value < (ulong.MaxValue + 1M);
                    return (uint.MinValue - 1M) < value && value < (uint.MaxValue + 1M);
            }

            return true;
        }

        // Takes in a constant of any kind and returns the constant as either a double or decimal
        private static object CanonicalizeConstant(ConstantValue value)
        {
            switch (value.Discriminator)
            {
                case ConstantValueTypeDiscriminator.SByte: return (decimal)value.SByteValue;
                case ConstantValueTypeDiscriminator.Int16: return (decimal)value.Int16Value;
                case ConstantValueTypeDiscriminator.Int32: return (decimal)value.Int32Value;
                case ConstantValueTypeDiscriminator.Int64: return (decimal)value.Int64Value;
                case ConstantValueTypeDiscriminator.NInt: return (decimal)value.Int32Value;
                case ConstantValueTypeDiscriminator.Byte: return (decimal)value.ByteValue;
                case ConstantValueTypeDiscriminator.Char: return (decimal)value.CharValue;
                case ConstantValueTypeDiscriminator.UInt16: return (decimal)value.UInt16Value;
                case ConstantValueTypeDiscriminator.UInt32: return (decimal)value.UInt32Value;
                case ConstantValueTypeDiscriminator.UInt64: return (decimal)value.UInt64Value;
                case ConstantValueTypeDiscriminator.NUInt: return (decimal)value.UInt32Value;
                case ConstantValueTypeDiscriminator.Single:
                case ConstantValueTypeDiscriminator.Double: return value.DoubleValue;
                case ConstantValueTypeDiscriminator.Decimal: return value.DecimalValue;
                default: throw ExceptionUtilities.UnexpectedValue(value.Discriminator);
            }

            // all cases handled in the switch, above.
        }
    }
}<|MERGE_RESOLUTION|>--- conflicted
+++ resolved
@@ -1440,7 +1440,6 @@
 
                 var readOnlySpanType = Compilation.GetWellKnownType(WellKnownType.System_ReadOnlySpan_T);
 
-<<<<<<< HEAD
                 var result = ArrayBuilder<MethodSymbol>.GetInstance();
                 foreach (var candidate in builderType.GetMembers(methodName))
                 {
@@ -1501,12 +1500,6 @@
                     {
                         continue;
                     }
-=======
-            ReportDiagnosticsIfObsolete(diagnostics, collectionBuilderMethod.ContainingType, syntax, hasBaseReceiver: false);
-            ReportDiagnosticsIfObsolete(diagnostics, collectionBuilderMethod, syntax, hasBaseReceiver: false);
-            ReportDiagnosticsIfUnmanagedCallersOnly(diagnostics, collectionBuilderMethod, syntax, isDelegateConversion: false);
-            Debug.Assert(!collectionBuilderMethod.IsExtensionBlockMember());
->>>>>>> 18e5d753
 
                     conversion = Conversions.ClassifyImplicitConversionFromType(methodWithTargetTypeParameters.ReturnType, targetType.OriginalDefinition, ref candidateUseSiteInfo);
                     switch (conversion.Kind)
@@ -1552,7 +1545,7 @@
             ReportDiagnosticsIfObsolete(diagnostics, collectionBuilderMethod, syntax, hasBaseReceiver: false);
             ReportDiagnosticsIfUnmanagedCallersOnly(diagnostics, collectionBuilderMethod, syntax, isDelegateConversion: false);
 
-            Debug.Assert(!collectionBuilderMethod.GetIsNewExtensionMember());
+            Debug.Assert(!collectionBuilderMethod.IsExtensionBlockMember());
         }
 
         internal bool HasCollectionExpressionApplicableConstructor(
