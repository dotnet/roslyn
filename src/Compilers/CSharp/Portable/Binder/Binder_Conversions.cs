--- conflicted
+++ resolved
@@ -1095,7 +1095,11 @@
 
             var location = syntax.Location;
 
-            ReportDiagnosticsIfUnmanagedCallersOnly(diagnostics, selectedMethod, location, isDelegateConversion: true);
+            if (!isAddressOf)
+            {
+                ReportDiagnosticsIfUnmanagedCallersOnly(diagnostics, selectedMethod, location, isDelegateConversion: true);
+            }
+
             ReportDiagnosticsIfObsolete(diagnostics, selectedMethod, syntax, hasBaseReceiver: false);
 
             if (!MethodIsCompatibleWithDelegateOrFunctionPointer(receiverOpt, isExtensionMethod, selectedMethod, delegateOrFuncPtrType, location, diagnostics) ||
@@ -1124,14 +1128,6 @@
                 return ReportUnsafeIfNotAllowed(syntax, diagnostics);
             }
 
-<<<<<<< HEAD
-=======
-            if (!isAddressOf)
-            {
-                ReportDiagnosticsIfUnmanagedCallersOnly(diagnostics, selectedMethod, location, isDelegateConversion: true);
-            }
-
->>>>>>> 981b4618
             // No use site errors, but there could be use site warnings.
             // If there are use site warnings, they were reported during the overload resolution process
             // that chose selectedMethod.
