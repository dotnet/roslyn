--- conflicted
+++ resolved
@@ -135,7 +135,6 @@
                 }
             }
 
-<<<<<<< HEAD
             if (source.Kind == BoundKind.UnconvertedConditionalOperator)
             {
                 TypeSymbol? type = source.Type;
@@ -151,11 +150,11 @@
                 {
                     return source;
                 }
-=======
+            }
+
             if (conversion.IsObjectCreation)
             {
                 return ConvertObjectCreationExpression(syntax, (BoundUnconvertedObjectCreationExpression)source, isCast, destination, diagnostics);
->>>>>>> 65722f04
             }
 
             if (conversion.IsUserDefined)
