--- conflicted
+++ resolved
@@ -66,24 +66,18 @@
 
             foreach (var member in members)
             {
-<<<<<<< HEAD
                 if (member is MethodSymbol method)
                 {
-                    this.Methods.Add(method);
                     Debug.Assert(method.IsExtensionMethod || method.GetIsNewExtensionMember());
+
+                    // Prefer instance extension declarations vs. their implementations
+                    if (method.IsExtensionMethod && implementationsToShadow?.Remove(method.OriginalDefinition) == true)
+                    {
+                        continue;
+                    }
+
+                    this.Methods.Add((MethodSymbol)member);
                 }
-=======
-                var method = (MethodSymbol)member;
-                Debug.Assert(method.IsExtensionMethod || method.GetIsNewExtensionMember());
-
-                // Prefer instance extension declarations vs. their implementations
-                if (method.IsExtensionMethod && implementationsToShadow?.Remove(method.OriginalDefinition) == true)
-                {
-                    continue;
-                }
-
-                this.Methods.Add((MethodSymbol)member);
->>>>>>> cae8f844
             }
 
             implementationsToShadow?.Free();
