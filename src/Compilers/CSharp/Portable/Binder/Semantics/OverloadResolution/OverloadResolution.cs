--- conflicted
+++ resolved
@@ -128,17 +128,9 @@
             Cci.CallingConvention callingConvention = Cci.CallingConvention.Default)
         {
             MethodOrPropertyOverloadResolution(
-<<<<<<< HEAD
-                methods, typeArguments, receiver, arguments, result, isMethodGroupConversion,
-                allowRefOmittedArguments, ref useSiteInfo, inferWithDynamic: inferWithDynamic,
-                allowUnexpandedForm: allowUnexpandedForm,
-                returnRefKind: returnRefKind,
-                returnType: returnType);
-=======
                 methods, typeArguments, receiver, arguments, result,
-                isMethodGroupConversion, allowRefOmittedArguments, ref useSiteDiagnostics, inferWithDynamic,
+                isMethodGroupConversion, allowRefOmittedArguments, ref useSiteInfo, inferWithDynamic,
                 allowUnexpandedForm, returnRefKind, returnType, isFunctionPointerResolution, callingConvention);
->>>>>>> 29542b0a
         }
 
         // Perform overload resolution on the given property group, with the given arguments and
@@ -179,35 +171,19 @@
 
             // First, attempt overload resolution not getting complete results.
             PerformMemberOverloadResolution(
-<<<<<<< HEAD
-                results: results, members: members, typeArguments: typeArguments,
-                receiver: receiver, arguments: arguments, completeResults: false,
-                isMethodGroupConversion: isMethodGroupConversion, returnRefKind: returnRefKind, returnType: returnType,
-                allowRefOmittedArguments: allowRefOmittedArguments, useSiteInfo: ref useSiteInfo,
-                inferWithDynamic: inferWithDynamic, allowUnexpandedForm: allowUnexpandedForm);
-=======
                 results, members, typeArguments, receiver, arguments, completeResults: false, isMethodGroupConversion,
                 returnRefKind, returnType, allowRefOmittedArguments, isFunctionPointerResolution, callingConvention,
-                ref useSiteDiagnostics, inferWithDynamic, allowUnexpandedForm);
->>>>>>> 29542b0a
+                ref useSiteInfo, inferWithDynamic, allowUnexpandedForm);
 
             if (!OverloadResolutionResultIsValid(results, arguments.HasDynamicArgument))
             {
                 // We didn't get a single good result. Get full results of overload resolution and return those.
                 result.Clear();
                 PerformMemberOverloadResolution(
-<<<<<<< HEAD
-                    results: results, members: members, typeArguments: typeArguments,
-                    receiver: receiver, arguments: arguments, completeResults: true,
-                    isMethodGroupConversion: isMethodGroupConversion, returnRefKind: returnRefKind, returnType: returnType,
-                    allowRefOmittedArguments: allowRefOmittedArguments, useSiteInfo: ref useSiteInfo,
-                    allowUnexpandedForm: allowUnexpandedForm);
-=======
                     results, members, typeArguments, receiver, arguments,
                     completeResults: true, isMethodGroupConversion, returnRefKind, returnType,
                     allowRefOmittedArguments, isFunctionPointerResolution, callingConvention,
-                    ref useSiteDiagnostics, allowUnexpandedForm: allowUnexpandedForm);
->>>>>>> 29542b0a
+                    ref useSiteInfo, allowUnexpandedForm: allowUnexpandedForm);
             }
         }
 
@@ -256,13 +232,9 @@
             RefKind returnRefKind,
             TypeSymbol returnType,
             bool allowRefOmittedArguments,
-<<<<<<< HEAD
-            ref CompoundUseSiteInfo<AssemblySymbol> useSiteInfo,
-=======
             bool isFunctionPointerResolution,
             Cci.CallingConvention callingConvention,
-            ref HashSet<DiagnosticInfo> useSiteDiagnostics,
->>>>>>> 29542b0a
+            ref CompoundUseSiteInfo<AssemblySymbol> useSiteInfo,
             bool inferWithDynamic = false,
             bool allowUnexpandedForm = true)
             where TMember : Symbol
@@ -313,11 +285,7 @@
 
                 if (isMethodGroupConversion)
                 {
-<<<<<<< HEAD
-                    RemoveDelegateConversionsWithWrongReturnType(results, ref useSiteInfo, returnRefKind, returnType);
-=======
-                    RemoveDelegateConversionsWithWrongReturnType(results, ref useSiteDiagnostics, returnRefKind, returnType, isFunctionPointerResolution);
->>>>>>> 29542b0a
+                    RemoveDelegateConversionsWithWrongReturnType(results, ref useSiteInfo, returnRefKind, returnType, isFunctionPointerResolution);
                 }
             }
 
@@ -462,9 +430,6 @@
             }
         }
 
-<<<<<<< HEAD
-        private bool FailsConstraintChecks(MethodSymbol method, out ArrayBuilder<TypeParameterDiagnosticInfo> constraintFailureDiagnosticsOpt, CompoundUseSiteInfo<AssemblySymbol> template)
-=======
 #nullable enable
         private void RemoveCallingConventionMismatches<TMember>(ArrayBuilder<MemberResolutionResult<TMember>> results, Cci.CallingConvention expectedConvention) where TMember : Symbol
         {
@@ -491,8 +456,7 @@
         }
 #nullable restore
 
-        private bool FailsConstraintChecks(MethodSymbol method, out ArrayBuilder<TypeParameterDiagnosticInfo> constraintFailureDiagnosticsOpt)
->>>>>>> 29542b0a
+        private bool FailsConstraintChecks(MethodSymbol method, out ArrayBuilder<TypeParameterDiagnosticInfo> constraintFailureDiagnosticsOpt, CompoundUseSiteInfo<AssemblySymbol> template)
         {
             if (method.Arity == 0 || method.OriginalDefinition == (object)method)
             {
@@ -556,12 +520,6 @@
                 }
 
                 var method = (MethodSymbol)(Symbol)result.Member;
-<<<<<<< HEAD
-                bool returnsMatch =
-                    (object)returnType == null ||
-                    method.ReturnType.Equals(returnType, TypeCompareKind.AllIgnoreOptions) ||
-                    returnRefKind == RefKind.None && Conversions.HasIdentityOrImplicitReferenceConversion(method.ReturnType, returnType, ref useSiteInfo);
-=======
                 bool returnsMatch;
 
                 if (returnType is null || method.ReturnType.Equals(returnType, TypeCompareKind.AllIgnoreOptions))
@@ -570,11 +528,11 @@
                 }
                 else if (returnRefKind == RefKind.None)
                 {
-                    returnsMatch = Conversions.HasIdentityOrImplicitReferenceConversion(method.ReturnType, returnType, ref useSiteDiagnostics);
+                    returnsMatch = Conversions.HasIdentityOrImplicitReferenceConversion(method.ReturnType, returnType, ref useSiteInfo);
                     if (!returnsMatch && isFunctionPointerConversion)
                     {
                         returnsMatch = ConversionsBase.HasImplicitPointerToVoidConversion(method.ReturnType, returnType)
-                                       || Conversions.HasImplicitPointerConversion(method.ReturnType, returnType, ref useSiteDiagnostics);
+                                       || Conversions.HasImplicitPointerConversion(method.ReturnType, returnType, ref useSiteInfo);
                     }
                 }
                 else
@@ -582,7 +540,6 @@
                     returnsMatch = false;
                 }
 
->>>>>>> 29542b0a
                 if (!returnsMatch)
                 {
                     results[f] = new MemberResolutionResult<TMember>(
@@ -2740,13 +2697,7 @@
         {
             if (conv.IsMethodGroup)
             {
-<<<<<<< HEAD
-                bool result = !_binder.MethodGroupIsCompatibleWithDelegate(node.ReceiverOpt, conv.IsExtensionMethod, conv.Method, delegateType, Location.None, BindingDiagnosticBag.Discarded);
-=======
-                DiagnosticBag ignore = DiagnosticBag.GetInstance();
-                bool result = !_binder.MethodIsCompatibleWithDelegateOrFunctionPointer(node.ReceiverOpt, conv.IsExtensionMethod, conv.Method, delegateType, Location.None, ignore);
-                ignore.Free();
->>>>>>> 29542b0a
+                bool result = !_binder.MethodIsCompatibleWithDelegateOrFunctionPointer(node.ReceiverOpt, conv.IsExtensionMethod, conv.Method, delegateType, Location.None, BindingDiagnosticBag.Discarded);
                 return result;
             }
 
