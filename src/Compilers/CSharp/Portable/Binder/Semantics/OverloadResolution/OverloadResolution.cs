--- conflicted
+++ resolved
@@ -126,11 +126,8 @@
             IsFunctionPointerResolution = 0b_00010000,
             IsExtensionMethodResolution = 0b_00100000,
             DynamicResolution = 0b_01000000,
-<<<<<<< HEAD
+            DynamicConvertsToAnything = 0b_10000000,
             InferringUniqueMethodGroupSignature = 0b_10000000,
-=======
-            DynamicConvertsToAnything = 0b_10000000,
->>>>>>> 1401f9bf
         }
 
         // Perform overload resolution on the given method group, with the given arguments and
