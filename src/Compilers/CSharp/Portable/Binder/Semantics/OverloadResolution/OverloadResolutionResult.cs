﻿// Copyright (c) Microsoft.  All Rights Reserved.  Licensed under the Apache License, Version 2.0.  See License.txt in the project root for license information.

using System.Collections.Immutable;
using System.Diagnostics;
using Microsoft.CodeAnalysis.CSharp.Symbols;
using Microsoft.CodeAnalysis.CSharp.Syntax;
using Roslyn.Utilities;

#if DEBUG
using System.Text;

#endif
namespace Microsoft.CodeAnalysis.CSharp
{
    /// <summary>
    /// Summarizes the results of an overload resolution analysis, as described in section 7.5 of
    /// the language specification. Describes whether overload resolution succeeded, and which
    /// method was selected if overload resolution succeeded, as well as detailed information about
    /// each method that was considered. 
    /// </summary>
    internal class OverloadResolutionResult<TMember> where TMember : Symbol
    {
        private MemberResolutionResult<TMember> _bestResult;
        private ThreeState _bestResultState;
        internal readonly ArrayBuilder<MemberResolutionResult<TMember>> ResultsBuilder;

        // Create an overload resolution result from a single result.
        internal OverloadResolutionResult()
        {
            this.ResultsBuilder = new ArrayBuilder<MemberResolutionResult<TMember>>();
        }

        internal void Clear()
        {
            _bestResult = default(MemberResolutionResult<TMember>);
            _bestResultState = ThreeState.Unknown;
            this.ResultsBuilder.Clear();
        }

        /// <summary>
        /// True if overload resolution successfully selected a single best method.
        /// </summary>
        public bool Succeeded
        {
            get
            {
                EnsureBestResultLoaded();

                return _bestResultState == ThreeState.True && _bestResult.Result.IsValid;
            }
        }

        /// <summary>
        /// If overload resolution successfully selected a single best method, returns information
        /// about that method. Otherwise returns null.
        /// </summary>
        public MemberResolutionResult<TMember> ValidResult
        {
            get
            {
                EnsureBestResultLoaded();

                Debug.Assert(_bestResultState == ThreeState.True && _bestResult.Result.IsValid);
                return _bestResult;
            }
        }

        private void EnsureBestResultLoaded()
        {
            if (!_bestResultState.HasValue())
            {
                _bestResultState = TryGetBestResult(this.ResultsBuilder, out _bestResult);
            }
        }

        /// <summary>
        /// If there was a method that overload resolution considered better than all others,
        /// returns information about that method. A method may be returned even if that method was
        /// not considered a successful overload resolution, as long as it was better that any other
        /// potential method considered.
        /// </summary>
        public MemberResolutionResult<TMember> BestResult
        {
            get
            {
                EnsureBestResultLoaded();

                Debug.Assert(_bestResultState == ThreeState.True);
                return _bestResult;
            }
        }

        /// <summary>
        /// Returns information about each method that was considered during overload resolution,
        /// and what the results of overload resolution were for that method.
        /// </summary>
        public ImmutableArray<MemberResolutionResult<TMember>> Results
        {
            get
            {
                return this.ResultsBuilder.ToImmutable();
            }
        }

        /// <summary>
        /// Returns true if one or more of the members in the group are applicable. (Note that
        /// Succeeded implies IsApplicable but IsApplicable does not imply Succeeded.  It is possible
        /// that no applicable member was better than all others.)
        /// </summary>
        internal bool HasAnyApplicableMember
        {
            get
            {
                foreach (var res in this.ResultsBuilder)
                {
                    if (res.Result.IsApplicable)
                    {
                        return true;
                    }
                }

                return false;
            }
        }

        /// <summary>
        /// Returns all methods in the group that are applicable, <see cref="HasAnyApplicableMember"/>.
        /// </summary>
        internal ImmutableArray<TMember> GetAllApplicableMembers()
        {
            var result = ArrayBuilder<TMember>.GetInstance();
            foreach (var res in this.ResultsBuilder)
            {
                if (res.Result.IsApplicable)
                {
                    result.Add(res.Member);
                }
            }

            return result.ToImmutableAndFree();
        }

        private static ThreeState TryGetBestResult(ArrayBuilder<MemberResolutionResult<TMember>> allResults, out MemberResolutionResult<TMember> best)
        {
            best = default(MemberResolutionResult<TMember>);
            ThreeState haveBest = ThreeState.False;

            foreach (var pair in allResults)
            {
                if (pair.Result.IsValid)
                {
                    if (haveBest == ThreeState.True)
                    {
                        Debug.Assert(false, "How did we manage to get two methods in the overload resolution results that were both better than every other method?");
                        best = default(MemberResolutionResult<TMember>);
                        return ThreeState.False;
                    }

                    haveBest = ThreeState.True;
                    best = pair;
                }
            }

            // TODO: There might be a situation in which there were no valid results but we still want to identify a "best of a bad lot" result for
            // TODO: error reporting.
            return haveBest;
        }

        /// <summary>
        /// Called when overload resolution has failed.  Figures out the best way to describe what went wrong.
        /// </summary>
        /// <remarks>
        /// Overload resolution (effectively) starts out assuming that all candidates are valid and then
        /// gradually disqualifies them.  Therefore, our strategy will be to perform our checks in the
        /// reverse order - the farther a candidate got through the process without being flagged, the
        /// "better" it was.
        /// 
        /// Note that "final validation" is performed after overload resolution,
        /// so final validation errors are not seen here. Final validation errors include
        /// violations of constraints on method type parameters, static/instance mismatches,
        /// and so on.
        /// </remarks>
        internal void ReportDiagnostics<T>(
            Binder binder,
            Location location,
            DiagnosticBag diagnostics,
            string name,
            BoundExpression receiver,
            AnalyzedArguments arguments,
            ImmutableArray<T> memberGroup, // the T is just a convenience for the caller
            NamedTypeSymbol typeContainingConstructor,
            NamedTypeSymbol delegateTypeBeingInvoked,
            CSharpSyntaxNode queryClause = null,
            bool isMethodGroupConversion = false) where T : Symbol
        {
            Debug.Assert(!this.Succeeded, "Don't ask for diagnostic info on a successful overload resolution result.");

            // Each argument must have non-null Display in case it is used in a diagnostic.
            Debug.Assert(arguments.Arguments.All(a => a.Display != null));

            // This kind is only used for default(MemberResolutionResult<T>), so we should never see it in
            // the candidate list.
            AssertNone(MemberResolutionKind.None);

            var symbols = StaticCast<Symbol>.From(memberGroup);

            //// PHASE 1: Valid candidates ////

            // Since we're here, we know that there isn't exactly one applicable candidate.  There may,
            // however, be more than one.  We'll check for that first, since applicable candidates are
            // always better than inapplicable candidates.

            if (HadAmbiguousBestMethods(diagnostics, symbols, location))
            {
                return;
            }

            // Since we didn't return, we know that there aren't two or more applicable candidates.
            // From above, we know there isn't exactly one either.  Therefore, there must not be any
            // applicable candidates.
            AssertNone(MemberResolutionKind.ApplicableInNormalForm);
            AssertNone(MemberResolutionKind.ApplicableInExpandedForm);

            // There are two ways that otherwise-applicable candidates can be ruled out by overload resolution:
            //   a) there is another applicable candidate that is strictly better, or
            //   b) there is another applicable candidate from a more derived type.
            // There can't be exactly one such candidate, since that would the existence of some better 
            // applicable candidate, which would have either won or been detected above.  It is possible,
            // however, that there are multiple candidates that are worse than each other in a cycle.
            // This might sound like a paradox, but it is in fact possible. Because there are
            // intransitivities in convertibility (where A-->B, B-->C and C-->A but none of the
            // opposite conversions are legal) there are also intransitivities in betterness. 
            // (Obviously, there can't be a LessDerived cycle, since we break type hierarchy cycles during
            // symbol table construction.)

            if (HadAmbiguousWorseMethods(diagnostics, symbols, location, queryClause != null, receiver, name))
            {
                return;
            }

            // Since we didn't return, we know that there aren't two or "worse" candidates.  As above,
            // there also can't be a single one.  Therefore, there are none.
            AssertNone(MemberResolutionKind.Worse);

            // If there's a less-derived candidate, it must be less derived than some applicable or
            // "worse" candidate.  Since there are none of those, there must not be any less-derived
            // candidates either.
            AssertNone(MemberResolutionKind.LessDerived);


            //// PHASE 2: Applicability failures ////

            // Overload resolution performed these checks just before weeding out less-derived and worse candidates.

            // If we got as far as converting a lambda to a delegate type, and we failed to
            // do so, then odds are extremely good that the failure is the ultimate cause
            // of the overload resolution failing to find any applicable method. Report
            // the errors out of each lambda argument, if there were any.

            if (HadLambdaConversionError(diagnostics, arguments))
            {
                return;
            }

            // NOTE: There isn't a MemberResolutionKind for this error condition.

            // If there is any such method that has a bad conversion or out/ref mismatch 
            // then the first such method found is the best bad method.

            if (HadBadArguments(diagnostics, binder.Compilation, name, arguments, symbols, location, binder.Flags, isMethodGroupConversion))
            {
                return;
            }

            // Since we didn't return...
            AssertNone(MemberResolutionKind.BadArguments);

            // Otherwise, if there is any such method where type inference succeeded but inferred
            // a type that violates its own constraints then the first such method is 
            // the best bad method.

            if (ConstraintsCheckFailed(binder.Conversions, binder.Compilation, diagnostics, location))
            {
                return;
            }

            // Since we didn't return...
            AssertNone(MemberResolutionKind.ConstructedParameterFailedConstraintCheck);

            // Otherwise, if there is any such method where type inference succeeded but inferred
            // an inaccessible type then the first such method found is the best bad method.

            if (InaccessibleTypeArgument(diagnostics, symbols, location))
            {
                return;
            }

            // Since we didn't return...
            AssertNone(MemberResolutionKind.InaccessibleTypeArgument);

            // Otherwise, if there is any such method where type inference failed then the
            // first such method is the best bad method.

            if (TypeInferenceFailed(binder, diagnostics, symbols, receiver, arguments, location, queryClause))
            {
                return;
            }

            // Since we didn't return...
            AssertNone(MemberResolutionKind.TypeInferenceFailed);
            AssertNone(MemberResolutionKind.TypeInferenceExtensionInstanceArgument);


            //// PHASE 3: Use site errors ////

            // Overload resolution checks for use site errors between argument analysis and applicability testing.

            // Otherwise, if there is any such method that cannot be used because it is
            // in an unreferenced assembly then the first such method is the best bad method.

            if (UseSiteError())
            {
                return;
            }

            // Since we didn't return...
            AssertNone(MemberResolutionKind.UseSiteError);


            //// PHASE 4: Argument analysis failures and unsupported metadata ////

            // The first to checks in overload resolution are for unsupported metadata (Symbol.HasUnsupportedMetadata)
            // and argument analysis.  We don't want to report unsupported metadata unless nothing else went wrong -
            // otherwise we'd report errors about losing candidates, effectively "pulling in" unnecessary assemblies.

            bool supportedRequiredParameterMissingConflicts = false;
            MemberResolutionResult<TMember> firstSupported = default(MemberResolutionResult<TMember>);
            MemberResolutionResult<TMember> firstUnsupported = default(MemberResolutionResult<TMember>);

            var supportedInPriorityOrder = new MemberResolutionResult<TMember>[4]; // from highest to lowest priority
            const int requiredParameterMissingPriority = 0;
            const int nameUsedForPositionalPriority = 1;
            const int noCorrespondingNamedParameterPriority = 2;
            const int noCorrespondingParameterPriority = 3;

            foreach (MemberResolutionResult<TMember> result in this.ResultsBuilder)
            {
                switch (result.Result.Kind)
                {
                    case MemberResolutionKind.UnsupportedMetadata:
                        if (firstSupported.IsNull)
                        {
                            firstUnsupported = result;
                        }
                        break;
                    case MemberResolutionKind.NoCorrespondingNamedParameter:
                        if (supportedInPriorityOrder[noCorrespondingNamedParameterPriority].IsNull ||
                            result.Result.BadArgumentsOpt[0] > supportedInPriorityOrder[noCorrespondingNamedParameterPriority].Result.BadArgumentsOpt[0])
                        {
                            supportedInPriorityOrder[noCorrespondingNamedParameterPriority] = result;
                        }
                        break;
                    case MemberResolutionKind.NoCorrespondingParameter:
                        if (supportedInPriorityOrder[noCorrespondingParameterPriority].IsNull)
                        {
                            supportedInPriorityOrder[noCorrespondingParameterPriority] = result;
                        }
                        break;
                    case MemberResolutionKind.RequiredParameterMissing:
                        if (supportedInPriorityOrder[requiredParameterMissingPriority].IsNull)
                        {
                            Debug.Assert(!supportedRequiredParameterMissingConflicts);
                            supportedInPriorityOrder[requiredParameterMissingPriority] = result;
                        }
                        else
                        {
                            supportedRequiredParameterMissingConflicts = true;
                        }
                        break;
                    case MemberResolutionKind.NameUsedForPositional:
                        if (supportedInPriorityOrder[nameUsedForPositionalPriority].IsNull ||
                            result.Result.BadArgumentsOpt[0] > supportedInPriorityOrder[nameUsedForPositionalPriority].Result.BadArgumentsOpt[0])
                        {
                            supportedInPriorityOrder[nameUsedForPositionalPriority] = result;
                        }
                        break;
                    default:
                        // Based on the asserts above, we know that only the kinds above
                        // are possible at this point.  This should only throw if a new
                        // kind is added without appropriate checking above.
                        throw ExceptionUtilities.UnexpectedValue(result.Result.Kind);
                }
            }

            foreach (var supported in supportedInPriorityOrder)
            {
                if (supported.IsNotNull)
                {
                    firstSupported = supported;
                    break;
                }
            }

            // If there are any supported candidates, we don't care about unsupported candidates.
            if (firstSupported.IsNotNull)
            {
                // If there are multiple supported candidates, we don't have a good way to choose the best
                // one so we report a general diagnostic (below).
                if (!(firstSupported.Result.Kind == MemberResolutionKind.RequiredParameterMissing && supportedRequiredParameterMissingConflicts) && !isMethodGroupConversion)
                {
                    switch (firstSupported.Result.Kind)
                    {
                        // Otherwise, if there is any such method that has a named argument and a positional 
                        // argument for the same parameter then the first such method is the best bad method.
                        case MemberResolutionKind.NameUsedForPositional:
                            ReportNameUsedForPositional(firstSupported, diagnostics, arguments, symbols);
                            return;

                        // Otherwise, if there is any such method that has a named argument that corresponds
                        // to no parameter then the first such method is the best bad method.
                        case MemberResolutionKind.NoCorrespondingNamedParameter:
                            ReportNoCorrespondingNamedParameter(firstSupported, name, diagnostics, arguments, delegateTypeBeingInvoked, symbols);
                            return;

                        // Otherwise, if there is any such method that has a required parameter
                        // but no argument was supplied for it then the first such method is 
                        // the best bad method.
                        case MemberResolutionKind.RequiredParameterMissing:
                            // CONSIDER: for consistency with dev12, we would goto default except in omitted ref cases.
                            ReportMissingRequiredParameter(firstSupported, diagnostics, delegateTypeBeingInvoked, symbols, location);
                            return;

                        // NOTE: For some reason, there is no specific handling for this result kind.
                        case MemberResolutionKind.NoCorrespondingParameter:
                            break;
                    }
                }
            }
            else if (firstUnsupported.IsNotNull)
            {
                // Otherwise, if there is any such method that cannot be used because it is                
                // unsupported by the language then the first such method is the best bad method.
                // This is the first kind of problem overload resolution checks for, so it should
                // be the last MemberResolutionKind we check for.  Candidates with this kind
                // failed the soonest.

                // CONSIDER: report his on every unsupported candidate?
                ReportUnsupportedMetadata(location, diagnostics, symbols, firstUnsupported);
                return;
            }

            // If the user provided a number of arguments that works for no possible method in the method
            // group then we give an error saying that.  Every method will have an error of the form
            // "missing required parameter" or "argument corresponds to no parameter", and therefore we
            // have no way of choosing a "best bad method" to report the error on. We should simply
            // say that no possible method can take the given number of arguments.

            // CAVEAT: For method group conversions, the caller reports a different diagnostics.

            if (!isMethodGroupConversion)
            {
                ReportBadParameterCount(diagnostics, name, arguments, symbols, location, typeContainingConstructor, delegateTypeBeingInvoked);
            }
        }

        private static void ReportUnsupportedMetadata(Location location, DiagnosticBag diagnostics, ImmutableArray<Symbol> symbols, MemberResolutionResult<TMember> firstUnsupported)
        {
            DiagnosticInfo diagInfo = firstUnsupported.Member.GetUseSiteDiagnostic();
            Debug.Assert(diagInfo != null);
            Debug.Assert(diagInfo.Severity == DiagnosticSeverity.Error);

            // Attach symbols to the diagnostic info.
            diagInfo = new DiagnosticInfoWithSymbols(
                (ErrorCode)diagInfo.Code,
                diagInfo.Arguments,
                symbols);

            Symbol.ReportUseSiteDiagnostic(diagInfo, diagnostics, location);
        }

        private bool UseSiteError()
        {
            var bad = GetFirstMemberKind(MemberResolutionKind.UseSiteError);
            if (bad.IsNull)
            {
                return false;
            }

            Debug.Assert(bad.Member.GetUseSiteDiagnostic().Severity == DiagnosticSeverity.Error,
                "Why did we use MemberResolutionKind.UseSiteError if we didn't have a use site error?");

            // Use site errors are reported unconditionally in PerformMemberOverloadResolution/PerformObjectCreationOverloadResolution.

            return true;
        }

        private bool InaccessibleTypeArgument(
            DiagnosticBag diagnostics,
            ImmutableArray<Symbol> symbols,
            Location location)
        {
            var inaccessible = GetFirstMemberKind(MemberResolutionKind.InaccessibleTypeArgument);
            if (inaccessible.IsNull)
            {
                return false;
            }

            // error CS0122: 'M<X>(I<X>)' is inaccessible due to its protection level
            diagnostics.Add(new DiagnosticInfoWithSymbols(
                ErrorCode.ERR_BadAccess,
                new object[] { inaccessible.Member },
                symbols), location);
            return true;
        }

        private bool TypeInferenceFailed(
            Binder binder,
            DiagnosticBag diagnostics,
            ImmutableArray<Symbol> symbols,
            BoundExpression receiver,
            AnalyzedArguments arguments,
            Location location,
            CSharpSyntaxNode queryClause = null)
        {
            var inferenceFailed = GetFirstMemberKind(MemberResolutionKind.TypeInferenceFailed);
            if (inferenceFailed.IsNotNull)
            {
                if (queryClause != null)
                {
                    Binder.ReportQueryInferenceFailed(queryClause, inferenceFailed.Member.Name, receiver, arguments, symbols, diagnostics);
                }
                else
                {
                    // error CS0411: The type arguments for method 'M<T>(T)' cannot be inferred
                    // from the usage. Try specifying the type arguments explicitly.
                    diagnostics.Add(new DiagnosticInfoWithSymbols(
                        ErrorCode.ERR_CantInferMethTypeArgs,
                        new object[] { inferenceFailed.Member },
                        symbols), location);
                }

                return true;
            }

            inferenceFailed = GetFirstMemberKind(MemberResolutionKind.TypeInferenceExtensionInstanceArgument);
            if (inferenceFailed.IsNotNull)
            {
                Debug.Assert(arguments.Arguments.Count > 0);
                var instanceArgument = arguments.Arguments[0];
                if (queryClause != null)
                {
                    binder.ReportQueryLookupFailed(queryClause, instanceArgument, inferenceFailed.Member.Name, symbols, diagnostics);
                }
                else
                {
                    diagnostics.Add(new DiagnosticInfoWithSymbols(
                        ErrorCode.ERR_NoSuchMemberOrExtension,
                        new object[] { instanceArgument.Type, inferenceFailed.Member.Name },
                        symbols), location);
                }

                return true;
            }

            return false;
        }

        private static void ReportNameUsedForPositional(
            MemberResolutionResult<TMember> bad,
            DiagnosticBag diagnostics,
            AnalyzedArguments arguments,
            ImmutableArray<Symbol> symbols)
        {
            int badArg = bad.Result.BadArgumentsOpt[0];
            // We would not have gotten this error had there not been a named argument.
            Debug.Assert(arguments.Names.Count > badArg);
            IdentifierNameSyntax badName = arguments.Names[badArg];
            Debug.Assert(badName != null);

            // Named argument 'x' specifies a parameter for which a positional argument has already been given
            Location location = new SourceLocation(badName);

            diagnostics.Add(new DiagnosticInfoWithSymbols(
                ErrorCode.ERR_NamedArgumentUsedInPositional,
                new object[] { badName.Identifier.ValueText },
                symbols), location);
        }

        private static void ReportNoCorrespondingNamedParameter(
            MemberResolutionResult<TMember> bad,
            string methodName,
            DiagnosticBag diagnostics,
            AnalyzedArguments arguments,
            NamedTypeSymbol delegateTypeBeingInvoked,
            ImmutableArray<Symbol> symbols)
        {
            // We know that there is at least one method that had a number of arguments
            // passed that was valid for *some* method in the candidate set. Given that
            // fact, we seek the *best* method in the candidate set to report the error
            // on. If we have a method that has a valid number of arguments, but the
            // call was inapplicable because there was a bad name, that's a candidate
            // for the "best" overload.

            int badArg = bad.Result.BadArgumentsOpt[0];
            // We would not have gotten this error had there not been a named argument.
            Debug.Assert(arguments.Names.Count > badArg);
            IdentifierNameSyntax badName = arguments.Names[badArg];
            Debug.Assert(badName != null);

            // error CS1739: The best overload for 'M' does not have a parameter named 'x'
            // Error CS1746: The delegate 'D' does not have a parameter named 'x'

            Location location = new SourceLocation(badName);

            ErrorCode code = (object)delegateTypeBeingInvoked != null ?
                ErrorCode.ERR_BadNamedArgumentForDelegateInvoke :
                ErrorCode.ERR_BadNamedArgument;

            object obj = (object)delegateTypeBeingInvoked ?? methodName;

            diagnostics.Add(new DiagnosticInfoWithSymbols(
                code,
                new object[] { obj, badName.Identifier.ValueText },
                symbols), location);
        }

        private static void ReportMissingRequiredParameter(
            MemberResolutionResult<TMember> bad,
            DiagnosticBag diagnostics,
            NamedTypeSymbol delegateTypeBeingInvoked,
            ImmutableArray<Symbol> symbols,
            Location location)
        {
            // We know that there is at least one method that had a number of arguments
            // passed that was valid for *some* method in the candidate set. Given that
            // fact, we seek the *best* method in the candidate set to report the error
            // on. If we have a method that has a valid number of arguments, but the
            // call was inapplicable because a required parameter does not have a 
            // corresponding argument then that's a candidate for the "best" overload.
            //
            // For example, you might have M(int x, int y, int z = 3) and a call
            // M(1, z:4) -- the error cannot be "no overload of M takes 2 arguments"
            // because M does take two arguments; M(1, 2) would be legal. The
            // error instead has to be that there was no argument corresponding
            // to required formal parameter 'y'.

            TMember badMember = bad.Member;
            ImmutableArray<ParameterSymbol> parameters = badMember.GetParameters();
            int badParamIndex = bad.Result.BadParameter;
            string badParamName;
            if (badParamIndex == parameters.Length)
            {
                Debug.Assert(badMember.Kind == SymbolKind.Method);
                Debug.Assert(((MethodSymbol)(object)badMember).IsVararg);
                badParamName = SyntaxFacts.GetText(SyntaxKind.ArgListKeyword);
            }
            else
            {
                badParamName = parameters[badParamIndex].Name;
            }

            // There is no argument given that corresponds to the required formal parameter '{0}' of '{1}'

            object obj = (object)delegateTypeBeingInvoked ?? badMember;

            diagnostics.Add(new DiagnosticInfoWithSymbols(
                ErrorCode.ERR_NoCorrespondingArgument,
                new object[] { badParamName, obj },
                symbols), location);
        }

        private static void ReportBadParameterCount(
            DiagnosticBag diagnostics,
            string name,
            AnalyzedArguments arguments,
            ImmutableArray<Symbol> symbols,
            Location location,
            NamedTypeSymbol typeContainingConstructor,
            NamedTypeSymbol delegateTypeBeingInvoked)
        {
            // error CS1501: No overload for method 'M' takes n arguments
            // error CS1729: 'M' does not contain a constructor that takes n arguments
            // error CS1593: Delegate 'M' does not take n arguments

            var code =
                (object)typeContainingConstructor != null ? ErrorCode.ERR_BadCtorArgCount :
                (object)delegateTypeBeingInvoked != null ? ErrorCode.ERR_BadDelArgCount :
                ErrorCode.ERR_BadArgCount;
            var target = (object)typeContainingConstructor ?? (object)delegateTypeBeingInvoked ?? name;

            int argCount = arguments.Arguments.Count;
            if (arguments.IsExtensionMethodInvocation)
            {
                argCount--;
            }

            diagnostics.Add(new DiagnosticInfoWithSymbols(
                code,
                new object[] { target, argCount },
                symbols), location);

            return;
        }

        private bool ConstraintsCheckFailed(
            ConversionsBase conversions,
            Compilation compilation,
            DiagnosticBag diagnostics,
            Location location)
        {
            // We know that there is at least one method that had a number of arguments
            // passed that was valid for *some* method in the candidate set. Given that
            // fact, we seek the *best* method in the candidate set to report the error
            // on. If we have a generic method that has a valid number of arguments, but the
            // call was inapplicable because a formal parameter type failed to meet its
            // constraints, give an error.
            //
            // That could happen like this:
            //
            // void Q<T>(T t1, Nullable<T> t2) where T : struct
            //
            // Q("", null);
            //
            // Every required parameter has a corresponding argument. Type inference succeeds and infers
            // that T is string. Each argument is convertible to the corresponding formal parameter type.
            // What makes this a not-applicable candidate is not that the constraint on T is violated, but
            // rather that the constraint on *Nullable<T>* is violated; Nullable<string> is not a legal 
            // type, and so this is not an applicable candidate.
            //
            // Checking whether constraints are violated *on T in Q<T>* happens *after* overload resolution
            // successfully chooses a unique best method.
            //
            // Note that this failure need not involve type inference; Q<string>(null, null) would also be
            // illegal for the same reason. 
            // 
            // The question then arises as to what error to report here. The native compiler reports that
            // the constraint is violated on the method, even though the fact that precipitates the 
            // failure of overload resolution to classify this as an applicable candidate is the constraint
            // violation on Nullable<T>. Most of the time this is actually a pretty sensible error message;
            // if you say Q<string>(...) then it seems reasonable to give an error that says that string is
            // bad for Q, not that it is bad for its formal parameters under construction. Since the compiler
            // will not allow Q<T> to be declared without a constraint that ensures that Nullable<T>'s 
            // constraints are met, typically a failure to provide a type argument that works for the 
            // formal parameter type will also be a failure for the method type parameter.
            //
            // However, there could be error recovery scenarios. Suppose instead we had said
            //
            // void Q<T>(T t1, Nullable<T> t2) 
            //
            // with no constraint on T. We will give an error at declaration time, but if later we
            // are asked to provide an analysis of Q<string>("", null), the right thing to do is NOT
            // to say "constraint is violated on T in Q<T>" because there is no constraint to be 
            // violated here. The error is (1) that the constraint is violated on Nullable<T> and
            // (2) that there is a constraint missing on Q<T>. 
            //
            // Another error-recovery scenario in which the method's constraint is not violated:
            //
            // struct C<U> where U : struct {}
            // ...
            // void Q<T>(Nullable<T> nt) where T : struct {}
            // ...
            // Q<C<string>>(null);
            //
            // C<string> is clearly an error, but equally clearly it does not violate the constraint
            // on T because it is a struct. If we attempt overload resolution then overload resolution
            // will say that Q<C<string>> is not an applicable candidate because N<C<string>> is not
            // a valid type. N is not the problem; C<string> is a struct. C<string> is the problem.
            //
            // See test case CS0310ERR_NewConstraintNotSatisfied02 for an even more complex version
            // of this flavor of error recovery.

            var result = GetFirstMemberKind(MemberResolutionKind.ConstructedParameterFailedConstraintCheck);
            if (result.IsNull)
            {
                return false;
            }

            // We would not have gotten as far as type inference succeeding if the argument count
            // was invalid.

            // Normally a failure to meet constraints on a formal parameter type is also a failure
            // to meet constraints on the method's type argument. See if that's the case; if it
            // is, then just report that error.

            MethodSymbol method = (MethodSymbol)(Symbol)result.Member;
            if (!method.CheckConstraints(conversions, location, compilation, diagnostics))
            {
                // The error is already reported into the diagnostics bag.
                return true;
            }

            // We are in the unusual position that a constraint has been violated on a formal parameter type
            // without being violated on the method. Report that the constraint is violated on the 
            // formal parameter type.

            TypeSymbol formalParameterType = method.ParameterTypes[result.Result.BadParameter];
            formalParameterType.CheckAllConstraints(conversions, location, diagnostics);

            return true;
        }

        private static bool HadLambdaConversionError(DiagnosticBag diagnostics, AnalyzedArguments arguments)
        {
            bool hadError = false;
            foreach (var argument in arguments.Arguments)
            {
                if (argument.Kind == BoundKind.UnboundLambda)
                {
                    hadError |= ((UnboundLambda)argument).GenerateSummaryErrors(diagnostics);
                }
            }

            return hadError;
        }

        private bool HadBadArguments(
            DiagnosticBag diagnostics,
            Compilation compilation,
            string name,
            AnalyzedArguments arguments,
            ImmutableArray<Symbol> symbols,
            Location location,
            BinderFlags flags,
            bool isMethodGroupConversion)
        {
            var badArg = GetFirstMemberKind(MemberResolutionKind.BadArguments);
            if (badArg.IsNull)
            {
                return false;
            }

            if (isMethodGroupConversion)
            {
                return true;
            }

            var method = badArg.Member;

            // The best overloaded method match for '{0}' has some invalid arguments
            // Since we have bad arguments to report, there is no need to report an error on the invocation itself.
            //var di = new DiagnosticInfoWithSymbols(
            //    ErrorCode.ERR_BadArgTypes,
            //    new object[] { badArg.Method },
            //    symbols);
            //

            if (flags.Includes(BinderFlags.CollectionInitializerAddMethod))
            {
                // However, if we are binding the collection initializer Add method, we do want to generate
                // ErrorCode.ERR_BadArgTypesForCollectionAdd or ErrorCode.ERR_InitializerAddHasParamModifiers
                // as there is no explicit call to Add method.

                foreach (var parameter in method.GetParameters())
                {
                    if (parameter.RefKind != RefKind.None)
                    {
                        //  The best overloaded method match '{0}' for the collection initializer element cannot be used. Collection initializer 'Add' methods cannot have ref or out parameters.
                        diagnostics.Add(ErrorCode.ERR_InitializerAddHasParamModifiers, location, symbols, method);
                        return true;
                    }
                }

                //  The best overloaded Add method '{0}' for the collection initializer has some invalid arguments
                diagnostics.Add(ErrorCode.ERR_BadArgTypesForCollectionAdd, location, symbols, method);
            }

            foreach (var arg in badArg.Result.BadArgumentsOpt)
            {
                ReportBadArgumentError(diagnostics, compilation, name, arguments, symbols, location, badArg, method, arg);
            }

            return true;
        }

        private static void ReportBadArgumentError(
            DiagnosticBag diagnostics,
            Compilation compilation,
            string name,
            AnalyzedArguments arguments,
            ImmutableArray<Symbol> symbols,
            Location location,
            MemberResolutionResult<TMember> badArg,
            TMember method,
            int arg)
        {
            BoundExpression argument = arguments.Argument(arg);
            if (argument.HasAnyErrors)
            {
                // If the argument had an error reported then do not report further errors for 
                // overload resolution failure.
                return;
            }

            int parm = badArg.Result.ParameterFromArgument(arg);
            SourceLocation sourceLocation = new SourceLocation(argument.Syntax);

            // Early out: if the bad argument is an __arglist parameter then simply report that:

            if (method.GetIsVararg() && parm == method.GetParameterCount())
            {
                // NOTE: No SymbolDistinguisher required, since one of the arguments is "__arglist".

                // CS1503: Argument {0}: cannot convert from '{1}' to '{2}'
                diagnostics.Add(
                    ErrorCode.ERR_BadArgType,
                    sourceLocation,
                    symbols,
                    arg + 1,
                    argument.Display,
                    "__arglist");
                return;
            }

            ParameterSymbol parameter = method.GetParameters()[parm];
            bool isLastParameter = method.GetParameterCount() == parm; // This is used to later decide if we need to try to unwrap an params array
            RefKind refArg = arguments.RefKind(arg);
            RefKind refParm = parameter.RefKind;

            // If the expression is untyped because it is a lambda, anonymous method, method group or null
            // then we never want to report the error "you need a ref on that thing". Rather, we want to
            // say that you can't convert "null" to "ref int".
            if (!argument.HasExpressionType() &&
                argument.Kind != BoundKind.OutDeconstructVarPendingInference &&
                argument.Kind != BoundKind.OutVariablePendingInference &&
                argument.Kind != BoundKind.DiscardExpression)
            {
                // If the problem is that a lambda isn't convertible to the given type, also report why.
                // The argument and parameter type might match, but may not have same in/out modifiers
                if (argument.Kind == BoundKind.UnboundLambda && refArg == refParm)
                {
                    ((UnboundLambda)argument).GenerateAnonymousFunctionConversionError(diagnostics, parameter.Type);
                }
                else
                {
                    // There's no symbol for the argument, so we don't need a SymbolDistinguisher.

                    // Argument 1: cannot convert from '<null>' to 'ref int'
                    diagnostics.Add(
                        ErrorCode.ERR_BadArgType,
                        sourceLocation,
                        symbols,
                        arg + 1,
                        argument.Display, //'<null>' doesn't need refkind
                        UnwrapIfParamsArray(parameter, isLastParameter));
                }
            }
            else if (refArg != refParm)
            {
                if (refParm == RefKind.None)
                {
                    //  Argument {0} should not be passed with the {1} keyword
                    diagnostics.Add(
                        ErrorCode.ERR_BadArgExtraRef,
                        sourceLocation,
                        symbols,
                        arg + 1,
                        refArg.ToDisplayString());
                }
                else
                {
                    //  Argument {0} must be passed with the '{1}' keyword
                    diagnostics.Add(
                        ErrorCode.ERR_BadArgRef,
                        sourceLocation,
                        symbols,
                        arg + 1,
                        refParm.ToDisplayString());
                }
            }
            else
            {
                Debug.Assert(argument.Kind != BoundKind.OutDeconstructVarPendingInference);
                Debug.Assert(argument.Kind != BoundKind.OutVariablePendingInference);
                Debug.Assert(argument.Kind != BoundKind.DiscardExpression || argument.HasExpressionType());
                Debug.Assert(argument.Display != null);

                if (arguments.IsExtensionMethodThisArgument(arg))
                {
                    Debug.Assert((arg == 0) && (parm == arg));
                    Debug.Assert(!badArg.Result.ConversionForArg(parm).IsImplicit);

<<<<<<< HEAD
                    if (conversion.IsImplicit)
                    {
                        // CS1928: '{0}' does not contain a definition for '{1}' and the best extension method overload '{2}' has some invalid arguments
                        diagnostics.Add(
                            ErrorCode.ERR_BadExtensionArgTypes,
                            location,
                            symbols,
                            argument.Display,
                            name,
                            method);
                    }
                    else
                    {
                        // CS1929: '{0}' does not contain a definition for '{1}' and the best extension method overload '{2}' requires a receiver of type '{3}'
                        diagnostics.Add(
                            ErrorCode.ERR_BadInstanceArgType,
                            sourceLocation,
                            symbols,
                            argument.Display,
                            name,
                            method,
                            parameter);
                        Debug.Assert((object)parameter == UnwrapIfParamsArray(parameter, isLastParameter), "If they ever differ, just call the method when constructing the diagnostic.");
                    }
=======
                    // CS1929: '{0}' does not contain a definition for '{1}' and the best extension method overload '{2}' requires a receiver of type '{3}'
                    diagnostics.Add(
                        ErrorCode.ERR_BadInstanceArgType,
                        sourceLocation,
                        symbols,
                        argument.Display,
                        name,
                        method,
                        parameter);
                    Debug.Assert((object)parameter == UnwrapIfParamsArray(parameter), "If they ever differ, just call the method when constructing the diagnostic.");
>>>>>>> 43c1d43c
                }
                else
                {
                    // There's only one slot in the error message for the refkind + arg type, but there isn't a single
                    // object that contains both values, so we have to construct our own.
                    // NOTE: since this is a symbol, it will use the SymbolDisplay options for parameters (i.e. will
                    // have the same format as the display value of the parameter).
                    if (argument.Display is TypeSymbol argType)
                    {
                        SignatureOnlyParameterSymbol displayArg = new SignatureOnlyParameterSymbol(
                            argType,
                            ImmutableArray<CustomModifier>.Empty,
                            ImmutableArray<CustomModifier>.Empty,
                            isParams: false,
                            refKind: refArg);

                        SymbolDistinguisher distinguisher = new SymbolDistinguisher(compilation, displayArg, UnwrapIfParamsArray(parameter, isLastParameter));

                        // CS1503: Argument {0}: cannot convert from '{1}' to '{2}'
                        diagnostics.Add(
                            ErrorCode.ERR_BadArgType,
                            sourceLocation,
                            symbols,
                            arg + 1,
                            distinguisher.First,
                            distinguisher.Second);

                    }
                    else
                    {
                        diagnostics.Add(
                            ErrorCode.ERR_BadArgType,
                            sourceLocation,
                            symbols,
                            arg + 1,
                            argument.Display,
                            UnwrapIfParamsArray(parameter, isLastParameter));
                    }
                }
            }
        }

        /// <summary>
        /// If an argument fails to convert to the type of the corresponding parameter and that
        /// parameter is a params array, then the error message should reflect the element type
        /// of the params array - not the array type.
        /// </summary>
        private static Symbol UnwrapIfParamsArray(ParameterSymbol parameter, bool isLastParameter)
        {
            // We only try to unwrap parameters if they are an parameter array and are on the last position
            if (parameter.IsParams && isLastParameter)
            {
                ArrayTypeSymbol arrayType = parameter.Type as ArrayTypeSymbol;
                if ((object)arrayType != null && arrayType.IsSZArray)
                {
                    return arrayType.ElementType;
                }
            }
            return parameter;
        }

        private bool HadAmbiguousWorseMethods(DiagnosticBag diagnostics, ImmutableArray<Symbol> symbols, Location location, bool isQuery, BoundExpression receiver, string name)
        {
            MemberResolutionResult<TMember> worseResult1;
            MemberResolutionResult<TMember> worseResult2;

            // UNDONE: It is unfortunate that we simply choose the first two methods as the 
            // UNDONE: two to say that are ambiguous; they might not actually be ambiguous
            // UNDONE: with each other. We might consider building a better heuristic here.

            int nWorse = TryGetFirstTwoWorseResults(out worseResult1, out worseResult2);
            if (nWorse <= 1)
            {
                Debug.Assert(nWorse == 0, "How is it that there is exactly one applicable but worse method, and exactly zero applicable best methods?  What was better than this thing?");
                return false;
            }

            if (isQuery)
            {
                // Multiple implementations of the query pattern were found for source type '{0}'.  Ambiguous call to '{1}'.
                diagnostics.Add(ErrorCode.ERR_QueryMultipleProviders, location, receiver.Type, name);
            }
            else
            {
                // error CS0121: The call is ambiguous between the following methods or properties: 'P.W(A)' and 'P.W(B)'
                diagnostics.Add(
                    CreateAmbiguousCallDiagnosticInfo(
                        worseResult1.LeastOverriddenMember.OriginalDefinition,
                        worseResult2.LeastOverriddenMember.OriginalDefinition,
                        symbols),
                    location);
            }

            return true;
        }

        private int TryGetFirstTwoWorseResults(out MemberResolutionResult<TMember> first, out MemberResolutionResult<TMember> second)
        {
            int count = 0;
            bool foundFirst = false;
            bool foundSecond = false;
            first = default(MemberResolutionResult<TMember>);
            second = default(MemberResolutionResult<TMember>);

            foreach (var res in this.ResultsBuilder)
            {
                if (res.Result.Kind == MemberResolutionKind.Worse)
                {
                    count++;
                    if (!foundFirst)
                    {
                        first = res;
                        foundFirst = true;
                    }
                    else if (!foundSecond)
                    {
                        second = res;
                        foundSecond = true;
                    }
                }
            }

            return count;
        }

        private bool HadAmbiguousBestMethods(DiagnosticBag diagnostics, ImmutableArray<Symbol> symbols, Location location)
        {
            MemberResolutionResult<TMember> validResult1;
            MemberResolutionResult<TMember> validResult2;
            var nValid = TryGetFirstTwoValidResults(out validResult1, out validResult2);
            if (nValid <= 1)
            {
                Debug.Assert(nValid == 0, "Why are we doing error reporting on an overload resolution problem that had one valid result?");
                return false;
            }

            // error CS0121: The call is ambiguous between the following methods or properties:
            // 'P.Ambiguous(object, string)' and 'P.Ambiguous(string, object)'
            diagnostics.Add(
                CreateAmbiguousCallDiagnosticInfo(
                    validResult1.LeastOverriddenMember.OriginalDefinition,
                    validResult2.LeastOverriddenMember.OriginalDefinition,
                    symbols),
                location);

            return true;
        }

        private int TryGetFirstTwoValidResults(out MemberResolutionResult<TMember> first, out MemberResolutionResult<TMember> second)
        {
            int count = 0;
            bool foundFirst = false;
            bool foundSecond = false;
            first = default(MemberResolutionResult<TMember>);
            second = default(MemberResolutionResult<TMember>);

            foreach (var res in this.ResultsBuilder)
            {
                if (res.Result.IsValid)
                {
                    count++;
                    if (!foundFirst)
                    {
                        first = res;
                        foundFirst = true;
                    }
                    else if (!foundSecond)
                    {
                        second = res;
                        foundSecond = true;
                    }
                }
            }

            return count;
        }

        private static DiagnosticInfoWithSymbols CreateAmbiguousCallDiagnosticInfo(Symbol first, Symbol second, ImmutableArray<Symbol> symbols)
        {
            var arguments = (first.ContainingNamespace != second.ContainingNamespace) ?
                new object[]
                    {
                            new FormattedSymbol(first, SymbolDisplayFormat.CSharpErrorMessageFormat),
                            new FormattedSymbol(second, SymbolDisplayFormat.CSharpErrorMessageFormat)
                    } :
                new object[]
                    {
                            first,
                            second
                    };
            return new DiagnosticInfoWithSymbols(ErrorCode.ERR_AmbigCall, arguments, symbols);
        }

        [Conditional("DEBUG")]
        private void AssertNone(MemberResolutionKind kind)
        {
            foreach (var result in this.ResultsBuilder)
            {
                if (result.Result.Kind == kind)
                {
                    throw ExceptionUtilities.UnexpectedValue(kind);
                }
            }
        }

        private MemberResolutionResult<TMember> GetFirstMemberKind(MemberResolutionKind kind)
        {
            foreach (var result in this.ResultsBuilder)
            {
                if (result.Result.Kind == kind)
                {
                    return result;
                }
            }

            return default(MemberResolutionResult<TMember>);
        }

#if DEBUG
        internal string Dump()
        {
            if (ResultsBuilder.Count == 0)
            {
                return "Overload resolution failed because the method group was empty.";
            }

            var sb = new StringBuilder();
            if (this.Succeeded)
            {
                sb.AppendLine("Overload resolution succeeded and chose " + this.ValidResult.Member.ToString());
            }
            else if (System.Linq.Enumerable.Count(ResultsBuilder, x => x.Result.IsValid) > 1)
            {
                sb.AppendLine("Overload resolution failed because of ambiguous possible best methods.");
            }
            else if (System.Linq.Enumerable.Any(ResultsBuilder, x => (x.Result.Kind == MemberResolutionKind.TypeInferenceFailed) || (x.Result.Kind == MemberResolutionKind.TypeInferenceExtensionInstanceArgument)))
            {
                sb.AppendLine("Overload resolution failed (possibly) because type inference was unable to infer type parameters.");
            }

            sb.AppendLine("Detailed results:");
            foreach (var result in ResultsBuilder)
            {
                sb.AppendFormat("method: {0} reason: {1}\n", result.Member.ToString(), result.Result.Kind.ToString());
            }

            return sb.ToString();
        }
#endif

        #region "Poolable"

        internal static OverloadResolutionResult<TMember> GetInstance()
        {
            return s_pool.Allocate();
        }

        internal void Free()
        {
            this.Clear();
            s_pool.Free(this);
        }

        //2) Expose the pool or the way to create a pool or the way to get an instance.
        //       for now we will expose both and figure which way works better
        private static readonly ObjectPool<OverloadResolutionResult<TMember>> s_pool = CreatePool();

        private static ObjectPool<OverloadResolutionResult<TMember>> CreatePool()
        {
            ObjectPool<OverloadResolutionResult<TMember>> pool = null;
            pool = new ObjectPool<OverloadResolutionResult<TMember>>(() => new OverloadResolutionResult<TMember>(), 10);
            return pool;
        }

        #endregion
    }
}<|MERGE_RESOLUTION|>--- conflicted
+++ resolved
@@ -979,32 +979,6 @@
                     Debug.Assert((arg == 0) && (parm == arg));
                     Debug.Assert(!badArg.Result.ConversionForArg(parm).IsImplicit);
 
-<<<<<<< HEAD
-                    if (conversion.IsImplicit)
-                    {
-                        // CS1928: '{0}' does not contain a definition for '{1}' and the best extension method overload '{2}' has some invalid arguments
-                        diagnostics.Add(
-                            ErrorCode.ERR_BadExtensionArgTypes,
-                            location,
-                            symbols,
-                            argument.Display,
-                            name,
-                            method);
-                    }
-                    else
-                    {
-                        // CS1929: '{0}' does not contain a definition for '{1}' and the best extension method overload '{2}' requires a receiver of type '{3}'
-                        diagnostics.Add(
-                            ErrorCode.ERR_BadInstanceArgType,
-                            sourceLocation,
-                            symbols,
-                            argument.Display,
-                            name,
-                            method,
-                            parameter);
-                        Debug.Assert((object)parameter == UnwrapIfParamsArray(parameter, isLastParameter), "If they ever differ, just call the method when constructing the diagnostic.");
-                    }
-=======
                     // CS1929: '{0}' does not contain a definition for '{1}' and the best extension method overload '{2}' requires a receiver of type '{3}'
                     diagnostics.Add(
                         ErrorCode.ERR_BadInstanceArgType,
@@ -1014,8 +988,7 @@
                         name,
                         method,
                         parameter);
-                    Debug.Assert((object)parameter == UnwrapIfParamsArray(parameter), "If they ever differ, just call the method when constructing the diagnostic.");
->>>>>>> 43c1d43c
+                    Debug.Assert((object)parameter == UnwrapIfParamsArray(parameter, isLastParameter), "If they ever differ, just call the method when constructing the diagnostic.");
                 }
                 else
                 {
