﻿// Copyright (c) Microsoft.  All Rights Reserved.  Licensed under the Apache License, Version 2.0.  See License.txt in the project root for license information.

using System.Collections.Generic;
using System.Collections.Immutable;
using System.Diagnostics;
using Microsoft.CodeAnalysis.CSharp.Symbols;
using Microsoft.CodeAnalysis.CSharp.Syntax;
using Microsoft.CodeAnalysis.PooledObjects;
using Roslyn.Utilities;

namespace Microsoft.CodeAnalysis.CSharp
{
    internal abstract partial class ConversionsBase
    {
        private const int MaximumRecursionDepth = 50;

        protected readonly AssemblySymbol corLibrary;
        protected readonly int currentRecursionDepth;

        internal readonly bool IncludeNullability;

        /// <summary>
        /// An optional clone of this instance with distinct IncludeNullability.
        /// Used to avoid unnecessary allocations when calling WithNullability() repeatedly.
        /// </summary>
        private ConversionsBase _lazyOtherNullability;

        protected ConversionsBase(AssemblySymbol corLibrary, int currentRecursionDepth, bool includeNullability, ConversionsBase otherNullabilityOpt)
        {
            Debug.Assert((object)corLibrary != null);
            Debug.Assert(otherNullabilityOpt == null || includeNullability != otherNullabilityOpt.IncludeNullability);
            Debug.Assert(otherNullabilityOpt == null || currentRecursionDepth == otherNullabilityOpt.currentRecursionDepth);

            this.corLibrary = corLibrary;
            this.currentRecursionDepth = currentRecursionDepth;
            IncludeNullability = includeNullability;
            _lazyOtherNullability = otherNullabilityOpt;
        }

        /// <summary>
        /// Returns this instance if includeNullability is correct, and returns a
        /// cached clone of this instance with distinct IncludeNullability otherwise.
        /// </summary>
        internal ConversionsBase WithNullability(bool includeNullability)
        {
            if (IncludeNullability == includeNullability)
            {
                return this;
            }
            if (_lazyOtherNullability == null)
            {
                _lazyOtherNullability = WithNullabilityCore(includeNullability);
            }
            Debug.Assert(_lazyOtherNullability.IncludeNullability == includeNullability);
            Debug.Assert(_lazyOtherNullability._lazyOtherNullability == this);
            return _lazyOtherNullability;
        }

        protected abstract ConversionsBase WithNullabilityCore(bool includeNullability);

        public abstract Conversion GetMethodGroupConversion(BoundMethodGroup source, TypeSymbol destination, ref CompoundUseSiteInfo useSiteInfo);

        public abstract Conversion GetStackAllocConversion(BoundStackAllocArrayCreation sourceExpression, TypeSymbol destination, ref CompoundUseSiteInfo useSiteInfo);

        protected abstract ConversionsBase CreateInstance(int currentRecursionDepth);

        protected abstract Conversion GetInterpolatedStringConversion(BoundInterpolatedString source, TypeSymbol destination, ref CompoundUseSiteInfo useSiteInfo);

        internal AssemblySymbol CorLibrary { get { return corLibrary; } }

        /// <summary>
        /// Determines if the source expression is convertible to the destination type via
        /// any built-in or user-defined implicit conversion.
        /// </summary>
        public Conversion ClassifyImplicitConversionFromExpression(BoundExpression sourceExpression, TypeSymbol destination, ref CompoundUseSiteInfo useSiteInfo)
        {
            Debug.Assert(sourceExpression != null);
            Debug.Assert((object)destination != null);

            var sourceType = sourceExpression.Type;

            //PERF: identity conversion is by far the most common implicit conversion, check for that first
            if ((object)sourceType != null && HasIdentityConversionInternal(sourceType, destination))
            {
                return Conversion.Identity;
            }

            Conversion conversion = ClassifyImplicitBuiltInConversionFromExpression(sourceExpression, sourceType, destination, ref useSiteInfo);
            if (conversion.Exists)
            {
                return conversion;
            }

            if ((object)sourceType != null)
            {
                // Try using the short-circuit "fast-conversion" path.
                Conversion fastConversion = FastClassifyConversion(sourceType, destination);
                if (fastConversion.Exists)
                {
                    return fastConversion.IsImplicit ? fastConversion : Conversion.NoConversion;
                }
                else
                {
                    conversion = ClassifyImplicitBuiltInConversionSlow(sourceType, destination, ref useSiteInfo);
                    if (conversion.Exists)
                    {
                        return conversion;
                    }
                }
            }

<<<<<<< HEAD
            conversion = GetSwitchExpressionConversion(sourceExpression, destination, ref useSiteInfo);
=======
            conversion = GetImplicitUserDefinedConversion(sourceExpression, sourceType, destination, ref useSiteDiagnostics);
>>>>>>> 0f03fa51
            if (conversion.Exists)
            {
                return conversion;
            }

<<<<<<< HEAD
            return GetImplicitUserDefinedConversion(sourceExpression, sourceType, destination, ref useSiteInfo);
=======
            // The switch expression conversion is "lowest priority", so that if there is a conversion from the expression's
            // type it will be preferred over the switch expression conversion.  Technically, we would want the language
            // specification to say that the switch expression conversion only "exists" if there is no implicit conversion
            // from the type, and we accomplish that by making it lowest priority.
            return GetSwitchExpressionConversion(sourceExpression, destination, ref useSiteDiagnostics);
>>>>>>> 0f03fa51
        }

        /// <summary>
        /// Determines if the source type is convertible to the destination type via
        /// any built-in or user-defined implicit conversion.
        /// </summary>
        public Conversion ClassifyImplicitConversionFromType(TypeSymbol source, TypeSymbol destination, ref CompoundUseSiteInfo useSiteInfo)
        {
            Debug.Assert((object)source != null);
            Debug.Assert((object)destination != null);

            //PERF: identity conversions are very common, check for that first.
            if (HasIdentityConversionInternal(source, destination))
            {
                return Conversion.Identity;
            }

            // Try using the short-circuit "fast-conversion" path.
            Conversion fastConversion = FastClassifyConversion(source, destination);
            if (fastConversion.Exists)
            {
                return fastConversion.IsImplicit ? fastConversion : Conversion.NoConversion;
            }
            else
            {
                Conversion conversion = ClassifyImplicitBuiltInConversionSlow(source, destination, ref useSiteInfo);
                if (conversion.Exists)
                {
                    return conversion;
                }
            }

            return GetImplicitUserDefinedConversion(null, source, destination, ref useSiteInfo);
        }

        /// <summary>
        /// Determines if the source expression of given type is convertible to the destination type via
        /// any built-in or user-defined conversion.
        /// 
        /// This helper is used in rare cases involving synthesized expressions where we know the type of an expression, but do not have the actual expression.
        /// The reason for this helper (as opposed to ClassifyConversionFromType) is that conversions from expressions could be different
        /// from conversions from type. For example expressions of dynamic type are implicitly convertable to any type, while dynamic type itself is not.
        /// </summary>
        public Conversion ClassifyConversionFromExpressionType(TypeSymbol source, TypeSymbol destination, ref CompoundUseSiteInfo useSiteInfo)
        {
            Debug.Assert((object)source != null);
            Debug.Assert((object)destination != null);

            // since we are converting from expression, we may have implicit dynamic conversion
            if (HasImplicitDynamicConversionFromExpression(source, destination))
            {
                return Conversion.ImplicitDynamic;
            }

            return ClassifyConversionFromType(source, destination, ref useSiteInfo);
        }

        private static bool TryGetVoidConversion(TypeSymbol source, TypeSymbol destination, out Conversion conversion)
        {
            var sourceIsVoid = source?.SpecialType == SpecialType.System_Void;
            var destIsVoid = destination.SpecialType == SpecialType.System_Void;

            // 'void' is not supposed to be able to convert to or from anything, but in practice,
            // a lot of code depends on checking whether an expression of type 'void' is convertible to 'void'.
            // (e.g. for an expression lambda which returns void).
            // Therefore we allow an identity conversion between 'void' and 'void'.
            if (sourceIsVoid && destIsVoid)
            {
                conversion = Conversion.Identity;
                return true;
            }

            // If exactly one of source or destination is of type 'void' then no conversion may exist.
            if (sourceIsVoid || destIsVoid)
            {
                conversion = Conversion.NoConversion;
                return true;
            }

            conversion = default;
            return false;
        }

        /// <summary>
        /// Determines if the source expression is convertible to the destination type via
        /// any conversion: implicit, explicit, user-defined or built-in.
        /// </summary>
        /// <remarks>
        /// It is rare but possible for a source expression to be convertible to a destination type
        /// by both an implicit user-defined conversion and a built-in explicit conversion.
        /// In that circumstance, this method classifies the conversion as the implicit conversion or explicit depending on "forCast"
        /// </remarks>
        public Conversion ClassifyConversionFromExpression(BoundExpression sourceExpression, TypeSymbol destination, ref CompoundUseSiteInfo useSiteInfo, bool forCast = false)
        {
            Debug.Assert(sourceExpression != null);
            Debug.Assert((object)destination != null);

            if (TryGetVoidConversion(sourceExpression.Type, destination, out var conversion))
            {
                return conversion;
            }

            if (forCast)
            {
                return ClassifyConversionFromExpressionForCast(sourceExpression, destination, ref useSiteInfo);
            }

            var result = ClassifyImplicitConversionFromExpression(sourceExpression, destination, ref useSiteInfo);
            if (result.Exists)
            {
                return result;
            }

            return ClassifyExplicitOnlyConversionFromExpression(sourceExpression, destination, ref useSiteInfo, forCast: false);
        }

        /// <summary>
        /// Determines if the source type is convertible to the destination type via
        /// any conversion: implicit, explicit, user-defined or built-in.
        /// </summary>
        /// <remarks>
        /// It is rare but possible for a source type to be convertible to a destination type
        /// by both an implicit user-defined conversion and a built-in explicit conversion.
        /// In that circumstance, this method classifies the conversion as the implicit conversion or explicit depending on "forCast"
        /// </remarks>
        public Conversion ClassifyConversionFromType(TypeSymbol source, TypeSymbol destination, ref CompoundUseSiteInfo useSiteInfo, bool forCast = false)
        {
            Debug.Assert((object)source != null);
            Debug.Assert((object)destination != null);

            if (TryGetVoidConversion(source, destination, out var voidConversion))
            {
                return voidConversion;
            }

            if (forCast)
            {
                return ClassifyConversionFromTypeForCast(source, destination, ref useSiteInfo);
            }

            // Try using the short-circuit "fast-conversion" path.
            Conversion fastConversion = FastClassifyConversion(source, destination);
            if (fastConversion.Exists)
            {
                return fastConversion;
            }
            else
            {
                Conversion conversion1 = ClassifyImplicitBuiltInConversionSlow(source, destination, ref useSiteInfo);
                if (conversion1.Exists)
                {
                    return conversion1;
                }
            }

            Conversion conversion = GetImplicitUserDefinedConversion(null, source, destination, ref useSiteInfo);
            if (conversion.Exists)
            {
                return conversion;
            }

            conversion = ClassifyExplicitBuiltInOnlyConversion(source, destination, ref useSiteInfo, forCast: false);
            if (conversion.Exists)
            {
                return conversion;
            }

            return GetExplicitUserDefinedConversion(null, source, destination, ref useSiteInfo);
        }

        /// <summary>
        /// Determines if the source expression is convertible to the destination type via
        /// any conversion: implicit, explicit, user-defined or built-in.
        /// </summary>
        /// <remarks>
        /// It is rare but possible for a source expression to be convertible to a destination type
        /// by both an implicit user-defined conversion and a built-in explicit conversion.
        /// In that circumstance, this method classifies the conversion as the built-in conversion.
        /// 
        /// An implicit conversion exists from an expression of a dynamic type to any type.
        /// An explicit conversion exists from a dynamic type to any type. 
        /// When casting we prefer the explicit conversion.
        /// </remarks>
        private Conversion ClassifyConversionFromExpressionForCast(BoundExpression source, TypeSymbol destination, ref CompoundUseSiteInfo useSiteInfo)
        {
            Debug.Assert(source != null);
            Debug.Assert((object)destination != null);

            Conversion implicitConversion = ClassifyImplicitConversionFromExpression(source, destination, ref useSiteInfo);
            if (implicitConversion.Exists && !ExplicitConversionMayDifferFromImplicit(implicitConversion))
            {
                return implicitConversion;
            }

            Conversion explicitConversion = ClassifyExplicitOnlyConversionFromExpression(source, destination, ref useSiteInfo, forCast: true);
            if (explicitConversion.Exists)
            {
                return explicitConversion;
            }

            // It is possible for a user-defined conversion to be unambiguous when considered as
            // an implicit conversion and ambiguous when considered as an explicit conversion.
            // The native compiler does not check to see if a cast could be successfully bound as
            // an unambiguous user-defined implicit conversion; it goes right to the ambiguous
            // user-defined explicit conversion and produces an error. This means that in
            // C# 5 it is possible to have:
            //
            // Y y = new Y();
            // Z z1 = y;
            // 
            // succeed but
            //
            // Z z2 = (Z)y;
            //
            // fail.
            //
            // However, there is another interesting wrinkle. It is possible for both
            // an implicit user-defined conversion and an explicit user-defined conversion
            // to exist and be unambiguous. For example, if there is an implicit conversion
            // double-->C and an explicit conversion from int-->C, and the user casts a short
            // to C, then both the implicit and explicit conversions are applicable and
            // unambiguous. The native compiler in this case prefers the explicit conversion,
            // and for backwards compatibility, we match it.

            return implicitConversion.Exists ? implicitConversion : Conversion.NoConversion;
        }

        /// <summary>
        /// Determines if the source type is convertible to the destination type via
        /// any conversion: implicit, explicit, user-defined or built-in.
        /// </summary>
        /// <remarks>
        /// It is rare but possible for a source type to be convertible to a destination type
        /// by both an implicit user-defined conversion and a built-in explicit conversion.
        /// In that circumstance, this method classifies the conversion as the built-in conversion.
        /// </remarks>
        private Conversion ClassifyConversionFromTypeForCast(TypeSymbol source, TypeSymbol destination, ref CompoundUseSiteInfo useSiteInfo)
        {
            Debug.Assert((object)source != null);
            Debug.Assert((object)destination != null);

            // Try using the short-circuit "fast-conversion" path.
            Conversion fastConversion = FastClassifyConversion(source, destination);
            if (fastConversion.Exists)
            {
                return fastConversion;
            }

            Conversion implicitBuiltInConversion = ClassifyImplicitBuiltInConversionSlow(source, destination, ref useSiteInfo);
            if (implicitBuiltInConversion.Exists && !ExplicitConversionMayDifferFromImplicit(implicitBuiltInConversion))
            {
                return implicitBuiltInConversion;
            }

            Conversion explicitBuiltInConversion = ClassifyExplicitBuiltInOnlyConversion(source, destination, ref useSiteInfo, forCast: true);
            if (explicitBuiltInConversion.Exists)
            {
                return explicitBuiltInConversion;
            }

            if (implicitBuiltInConversion.Exists)
            {
                return implicitBuiltInConversion;
            }

            // It is possible for a user-defined conversion to be unambiguous when considered as
            // an implicit conversion and ambiguous when considered as an explicit conversion.
            // The native compiler does not check to see if a cast could be successfully bound as
            // an unambiguous user-defined implicit conversion; it goes right to the ambiguous
            // user-defined explicit conversion and produces an error. This means that in
            // C# 5 it is possible to have:
            //
            // Y y = new Y();
            // Z z1 = y;
            // 
            // succeed but
            //
            // Z z2 = (Z)y;
            //
            // fail.

            var conversion = GetExplicitUserDefinedConversion(null, source, destination, ref useSiteInfo);
            if (conversion.Exists)
            {
                return conversion;
            }

            return GetImplicitUserDefinedConversion(null, source, destination, ref useSiteInfo);
        }

        /// <summary>
        /// Attempt a quick classification of builtin conversions.  As result of "no conversion"
        /// means that there is no built-in conversion, though there still may be a user-defined
        /// conversion if compiling against a custom mscorlib.
        /// </summary>
        public static Conversion FastClassifyConversion(TypeSymbol source, TypeSymbol target)
        {
            ConversionKind convKind = ConversionEasyOut.ClassifyConversion(source, target);
            if (convKind != ConversionKind.ImplicitNullable && convKind != ConversionKind.ExplicitNullable)
            {
                return Conversion.GetTrivialConversion(convKind);
            }

            return Conversion.MakeNullableConversion(convKind, FastClassifyConversion(source.StrippedType(), target.StrippedType()));
        }

        public Conversion ClassifyBuiltInConversion(TypeSymbol source, TypeSymbol destination, ref CompoundUseSiteInfo useSiteInfo)
        {
            Debug.Assert((object)source != null);
            Debug.Assert((object)destination != null);

            // Try using the short-circuit "fast-conversion" path.
            Conversion fastConversion = FastClassifyConversion(source, destination);
            if (fastConversion.Exists)
            {
                return fastConversion;
            }
            else
            {
                Conversion conversion = ClassifyImplicitBuiltInConversionSlow(source, destination, ref useSiteInfo);
                if (conversion.Exists)
                {
                    return conversion;
                }
            }

            return ClassifyExplicitBuiltInOnlyConversion(source, destination, ref useSiteInfo, forCast: false);
        }

        /// <summary>
        /// Determines if the source type is convertible to the destination type via
        /// any standard implicit or standard explicit conversion.
        /// </summary>
        /// <remarks>
        /// Not all built-in explicit conversions are standard explicit conversions.
        /// </remarks>
        public Conversion ClassifyStandardConversion(BoundExpression sourceExpression, TypeSymbol source, TypeSymbol destination, ref CompoundUseSiteInfo useSiteInfo)
        {
            Debug.Assert(sourceExpression != null || (object)source != null);
            Debug.Assert((object)destination != null);

            // Note that the definition of explicit standard conversion does not include all explicit
            // reference conversions! There is a standard implicit reference conversion from
            // Action<Object> to Action<Exception>, thanks to contravariance. There is a standard
            // implicit reference conversion from Action<Object> to Action<String> for the same reason.
            // Therefore there is an explicit reference conversion from Action<Exception> to
            // Action<String>; a given Action<Exception> might be an Action<Object>, and hence
            // convertible to Action<String>.  However, this is not a *standard* explicit conversion. The
            // standard explicit conversions are all the standard implicit conversions and their
            // opposites. Therefore Action<Object>-->Action<String> and Action<String>-->Action<Object>
            // are both standard conversions. But Action<String>-->Action<Exception> is not a standard
            // explicit conversion because neither it nor its opposite is a standard implicit
            // conversion.
            //
            // Similarly, there is no standard explicit conversion from double to decimal, because
            // there is no standard implicit conversion between the two types.

            // SPEC: The standard explicit conversions are all standard implicit conversions plus 
            // SPEC: the subset of the explicit conversions for which an opposite standard implicit 
            // SPEC: conversion exists. In other words, if a standard implicit conversion exists from
            // SPEC: a type A to a type B, then a standard explicit conversion exists from type A to 
            // SPEC: type B and from type B to type A.

            Conversion conversion = ClassifyStandardImplicitConversion(sourceExpression, source, destination, ref useSiteInfo);
            if (conversion.Exists)
            {
                return conversion;
            }

            if ((object)source != null)
            {
                return DeriveStandardExplicitFromOppositeStandardImplicitConversion(source, destination, ref useSiteInfo);
            }

            return Conversion.NoConversion;
        }

        private Conversion ClassifyStandardImplicitConversion(BoundExpression sourceExpression, TypeSymbol source, TypeSymbol destination, ref CompoundUseSiteInfo useSiteInfo)
        {
            Debug.Assert(sourceExpression != null || (object)source != null);
            Debug.Assert(sourceExpression == null || (object)sourceExpression.Type == (object)source);
            Debug.Assert((object)destination != null);

            // SPEC: The following implicit conversions are classified as standard implicit conversions:
            // SPEC: Identity conversions
            // SPEC: Implicit numeric conversions
            // SPEC: Implicit nullable conversions
            // SPEC: Implicit reference conversions
            // SPEC: Boxing conversions
            // SPEC: Implicit constant expression conversions
            // SPEC: Implicit conversions involving type parameters
            //
            // and in unsafe code:
            //
            // SPEC: From any pointer type to void*
            //
            // SPEC ERROR: 
            // The specification does not say to take into account the conversion from
            // the *expression*, only its *type*. But the expression may not have a type
            // (because it is null, a method group, or a lambda), or the expression might
            // be convertible to the destination type via a constant numeric conversion.
            // For example, the native compiler allows "C c = 1;" to work if C is a class which
            // has an implicit conversion from byte to C, despite the fact that there is
            // obviously no standard implicit conversion from *int* to *byte*. 
            // Similarly, if a struct S has an implicit conversion from string to S, then
            // "S s = null;" should be allowed. 
            // 
            // We extend the definition of standard implicit conversions to include
            // all of the implicit conversions that are allowed based on an expression,
            // with the exception of the switch expression conversion.

            Conversion conversion = ClassifyImplicitBuiltInConversionFromExpression(sourceExpression, source, destination, ref useSiteInfo);
            if (conversion.Exists)
            {
                return conversion;
            }

            if ((object)source != null)
            {
                return ClassifyStandardImplicitConversion(source, destination, ref useSiteInfo);
            }

            return Conversion.NoConversion;
        }

        private Conversion ClassifyStandardImplicitConversion(TypeSymbol source, TypeSymbol destination, ref CompoundUseSiteInfo useSiteInfo)
        {
            Debug.Assert((object)source != null);
            Debug.Assert((object)destination != null);

            if (HasIdentityConversionInternal(source, destination))
            {
                return Conversion.Identity;
            }

            if (HasImplicitNumericConversion(source, destination))
            {
                return Conversion.ImplicitNumeric;
            }

            var nullableConversion = ClassifyImplicitNullableConversion(source, destination, ref useSiteInfo);
            if (nullableConversion.Exists)
            {
                return nullableConversion;
            }

            if (HasImplicitReferenceConversion(source, destination, ref useSiteInfo))
            {
                return Conversion.ImplicitReference;
            }

            if (HasBoxingConversion(source, destination, ref useSiteInfo))
            {
                return Conversion.Boxing;
            }

            if (HasImplicitPointerConversion(source, destination))
            {
                return Conversion.PointerToVoid;
            }

            var tupleConversion = ClassifyImplicitTupleConversion(source, destination, ref useSiteInfo);
            if (tupleConversion.Exists)
            {
                return tupleConversion;
            }

            return Conversion.NoConversion;
        }

        private Conversion ClassifyImplicitBuiltInConversionSlow(TypeSymbol source, TypeSymbol destination, ref CompoundUseSiteInfo useSiteInfo)
        {
            Debug.Assert((object)source != null);
            Debug.Assert((object)destination != null);

            if (source.IsVoidType() || destination.IsVoidType())
            {
                return Conversion.NoConversion;
            }

            Conversion conversion = ClassifyStandardImplicitConversion(source, destination, ref useSiteInfo);
            if (conversion.Exists)
            {
                return conversion;
            }

            return Conversion.NoConversion;
        }

        private Conversion GetImplicitUserDefinedConversion(BoundExpression sourceExpression, TypeSymbol source, TypeSymbol destination, ref CompoundUseSiteInfo useSiteInfo)
        {
            var conversionResult = AnalyzeImplicitUserDefinedConversions(sourceExpression, source, destination, ref useSiteInfo);
            return new Conversion(conversionResult, isImplicit: true);
        }

        private Conversion ClassifyExplicitBuiltInOnlyConversion(TypeSymbol source, TypeSymbol destination, ref CompoundUseSiteInfo useSiteInfo, bool forCast)
        {
            Debug.Assert((object)source != null);
            Debug.Assert((object)destination != null);

            if (source.IsVoidType() || destination.IsVoidType())
            {
                return Conversion.NoConversion;
            }

            // The call to HasExplicitNumericConversion isn't necessary, because it is always tested
            // already by the "FastConversion" code.
            Debug.Assert(!HasExplicitNumericConversion(source, destination));

            //if (HasExplicitNumericConversion(source, specialTypeSource, destination, specialTypeDest))
            //{
            //    return Conversion.ExplicitNumeric;
            //}

            if (HasSpecialIntPtrConversion(source, destination))
            {
                return Conversion.IntPtr;
            }

            if (HasExplicitEnumerationConversion(source, destination))
            {
                return Conversion.ExplicitEnumeration;
            }

            var nullableConversion = ClassifyExplicitNullableConversion(source, destination, ref useSiteInfo, forCast);
            if (nullableConversion.Exists)
            {
                return nullableConversion;
            }

            if (HasExplicitReferenceConversion(source, destination, ref useSiteInfo))
            {
                return (source.Kind == SymbolKind.DynamicType) ? Conversion.ExplicitDynamic : Conversion.ExplicitReference;
            }

            if (HasUnboxingConversion(source, destination, ref useSiteInfo))
            {
                return Conversion.Unboxing;
            }

            var tupleConversion = ClassifyExplicitTupleConversion(source, destination, ref useSiteInfo, forCast);
            if (tupleConversion.Exists)
            {
                return tupleConversion;
            }

            if (HasPointerToPointerConversion(source, destination))
            {
                return Conversion.PointerToPointer;
            }

            if (HasPointerToIntegerConversion(source, destination))
            {
                return Conversion.PointerToInteger;
            }

            if (HasIntegerToPointerConversion(source, destination))
            {
                return Conversion.IntegerToPointer;
            }

            if (HasExplicitDynamicConversion(source, destination))
            {
                return Conversion.ExplicitDynamic;
            }

            return Conversion.NoConversion;
        }

        private Conversion GetExplicitUserDefinedConversion(BoundExpression sourceExpression, TypeSymbol source, TypeSymbol destination, ref CompoundUseSiteInfo useSiteInfo)
        {
            UserDefinedConversionResult conversionResult = AnalyzeExplicitUserDefinedConversions(sourceExpression, source, destination, ref useSiteInfo);
            return new Conversion(conversionResult, isImplicit: false);
        }

        private Conversion DeriveStandardExplicitFromOppositeStandardImplicitConversion(TypeSymbol source, TypeSymbol destination, ref CompoundUseSiteInfo useSiteInfo)
        {
            var oppositeConversion = ClassifyStandardImplicitConversion(destination, source, ref useSiteInfo);
            Conversion impliedExplicitConversion;

            switch (oppositeConversion.Kind)
            {
                case ConversionKind.Identity:
                    impliedExplicitConversion = Conversion.Identity;
                    break;
                case ConversionKind.ImplicitNumeric:
                    impliedExplicitConversion = Conversion.ExplicitNumeric;
                    break;
                case ConversionKind.ImplicitReference:
                    impliedExplicitConversion = Conversion.ExplicitReference;
                    break;
                case ConversionKind.Boxing:
                    impliedExplicitConversion = Conversion.Unboxing;
                    break;
                case ConversionKind.NoConversion:
                    impliedExplicitConversion = Conversion.NoConversion;
                    break;
                case ConversionKind.PointerToVoid:
                    impliedExplicitConversion = Conversion.PointerToPointer;
                    break;

                case ConversionKind.ImplicitTuple:
                    // only implicit tuple conversions are standard conversions, 
                    // having implicit conversion in the other direction does not help here.
                    impliedExplicitConversion = Conversion.NoConversion;
                    break;

                case ConversionKind.ImplicitNullable:
                    var strippedSource = source.StrippedType();
                    var strippedDestination = destination.StrippedType();
                    var underlyingConversion = DeriveStandardExplicitFromOppositeStandardImplicitConversion(strippedSource, strippedDestination, ref useSiteInfo);

                    // the opposite underlying conversion may not exist 
                    // for example if underlying conversion is implicit tuple
                    impliedExplicitConversion = underlyingConversion.Exists ?
                        Conversion.MakeNullableConversion(ConversionKind.ExplicitNullable, underlyingConversion) :
                        Conversion.NoConversion;

                    break;

                default:
                    throw ExceptionUtilities.UnexpectedValue(oppositeConversion.Kind);
            }

            return impliedExplicitConversion;
        }

        /// <summary>
        /// IsBaseInterface returns true if baseType is on the base interface list of derivedType or
        /// any base class of derivedType. It may be on the base interface list either directly or
        /// indirectly.
        /// * baseType must be an interface.
        /// * type parameters do not have base interfaces. (They have an "effective interface list".)
        /// * an interface is not a base of itself.
        /// * this does not check for variance conversions; if a type inherits from
        ///   IEnumerable&lt;string> then IEnumerable&lt;object> is not a base interface.
        /// </summary>
        public bool IsBaseInterface(TypeSymbol baseType, TypeSymbol derivedType, ref CompoundUseSiteInfo useSiteInfo)
        {
            Debug.Assert((object)baseType != null);
            Debug.Assert((object)derivedType != null);

            if (!baseType.IsInterfaceType())
            {
                return false;
            }

            var d = derivedType as NamedTypeSymbol;
            if ((object)d == null)
            {
                return false;
            }

            foreach (var iface in d.AllInterfacesWithDefinitionUseSiteDiagnostics(ref useSiteInfo))
            {
                if (HasIdentityConversionInternal(iface, baseType))
                {
                    return true;
                }
            }

            return false;
        }

        // IsBaseClass returns true if and only if baseType is a base class of derivedType, period.
        //
        // * interfaces do not have base classes. (Structs, enums and classes other than object do.)
        // * a class is not a base class of itself
        // * type parameters do not have base classes. (They have "effective base classes".)
        // * all base classes must be classes
        // * dynamics are removed; if we have class D : B<dynamic> then B<object> is a 
        //   base class of D. However, dynamic is never a base class of anything.
        public bool IsBaseClass(TypeSymbol derivedType, TypeSymbol baseType, ref CompoundUseSiteInfo useSiteInfo)
        {
            Debug.Assert((object)derivedType != null);
            Debug.Assert((object)baseType != null);

            // A base class has got to be a class. The derived type might be a struct, enum, or delegate.
            if (!baseType.IsClassType())
            {
                return false;
            }

            for (TypeSymbol b = derivedType.BaseTypeWithDefinitionUseSiteDiagnostics(ref useSiteInfo); (object)b != null; b = b.BaseTypeWithDefinitionUseSiteDiagnostics(ref useSiteInfo))
            {
                if (HasIdentityConversionInternal(b, baseType))
                {
                    return true;
                }
            }

            return false;
        }

        /// <summary>
        /// returns true when implicit conversion is not necessarily the same as explicit conversion
        /// </summary>
        private static bool ExplicitConversionMayDifferFromImplicit(Conversion implicitConversion)
        {
            switch (implicitConversion.Kind)
            {
                case ConversionKind.ImplicitUserDefined:
                case ConversionKind.ImplicitDynamic:
                case ConversionKind.ImplicitTuple:
                case ConversionKind.ImplicitTupleLiteral:
                case ConversionKind.ImplicitNullable:
                    return true;

                default:
                    return false;
            }
        }

        private Conversion ClassifyImplicitBuiltInConversionFromExpression(BoundExpression sourceExpression, TypeSymbol source, TypeSymbol destination, ref CompoundUseSiteInfo useSiteInfo)
        {
            Debug.Assert(sourceExpression != null || (object)source != null);
            Debug.Assert(sourceExpression == null || (object)sourceExpression.Type == (object)source);
            Debug.Assert((object)destination != null);

            if (HasImplicitDynamicConversionFromExpression(source, destination))
            {
                return Conversion.ImplicitDynamic;
            }

            // The following conversions only exist for certain form of expressions, 
            // if we have no expression none if them is applicable.
            if (sourceExpression == null)
            {
                return Conversion.NoConversion;
            }

            if (HasImplicitEnumerationConversion(sourceExpression, destination))
            {
                return Conversion.ImplicitEnumeration;
            }

            var constantConversion = ClassifyImplicitConstantExpressionConversion(sourceExpression, destination);
            if (constantConversion.Exists)
            {
                return constantConversion;
            }

            switch (sourceExpression.Kind)
            {
                case BoundKind.Literal:
                    var nullLiteralConversion = ClassifyNullLiteralConversion(sourceExpression, destination);
                    if (nullLiteralConversion.Exists)
                    {
                        return nullLiteralConversion;
                    }
                    break;

                case BoundKind.DefaultLiteral:
                    return Conversion.DefaultLiteral;

                case BoundKind.ExpressionWithNullability:
                    {
                        var innerExpression = ((BoundExpressionWithNullability)sourceExpression).Expression;
                        var innerConversion = ClassifyImplicitBuiltInConversionFromExpression(innerExpression, innerExpression.Type, destination, ref useSiteInfo);
                        if (innerConversion.Exists)
                        {
                            return innerConversion;
                        }
                        break;
                    }
                case BoundKind.TupleLiteral:
                    var tupleConversion = ClassifyImplicitTupleLiteralConversion((BoundTupleLiteral)sourceExpression, destination, ref useSiteInfo);
                    if (tupleConversion.Exists)
                    {
                        return tupleConversion;
                    }
                    break;

                case BoundKind.UnboundLambda:
                    if (HasAnonymousFunctionConversion(sourceExpression, destination))
                    {
                        return Conversion.AnonymousFunction;
                    }
                    break;

                case BoundKind.MethodGroup:
                    Conversion methodGroupConversion = GetMethodGroupConversion((BoundMethodGroup)sourceExpression, destination, ref useSiteInfo);
                    if (methodGroupConversion.Exists)
                    {
                        return methodGroupConversion;
                    }
                    break;

                case BoundKind.InterpolatedString:
                    Conversion interpolatedStringConversion = GetInterpolatedStringConversion((BoundInterpolatedString)sourceExpression, destination, ref useSiteInfo);
                    if (interpolatedStringConversion.Exists)
                    {
                        return interpolatedStringConversion;
                    }
                    break;

                case BoundKind.StackAllocArrayCreation:
                    var stackAllocConversion = GetStackAllocConversion((BoundStackAllocArrayCreation)sourceExpression, destination, ref useSiteInfo);
                    if (stackAllocConversion.Exists)
                    {
                        return stackAllocConversion;
                    }
                    break;

                case BoundKind.ThrowExpression:
                    return Conversion.ImplicitThrow;
            }

            return Conversion.NoConversion;
        }

        private Conversion GetSwitchExpressionConversion(BoundExpression source, TypeSymbol destination, ref CompoundUseSiteInfo useSiteInfo)
        {
            switch (source)
            {
                case BoundConvertedSwitchExpression _:
                    // It has already been subjected to a switch expression conversion.
                    return Conversion.NoConversion;
                case BoundUnconvertedSwitchExpression switchExpression:
                    var innerConversions = ArrayBuilder<Conversion>.GetInstance(switchExpression.SwitchArms.Length);
                    foreach (var arm in switchExpression.SwitchArms)
                    {
<<<<<<< HEAD
                        if (!this.ClassifyConversionFromExpression(arm.Value, destination, ref useSiteInfo).IsImplicit)
=======
                        var nestedConversion = this.ClassifyImplicitConversionFromExpression(arm.Value, destination, ref useSiteDiagnostics);
                        if (!nestedConversion.Exists)
>>>>>>> 0f03fa51
                        {
                            innerConversions.Free();
                            return Conversion.NoConversion;
                        }

                        innerConversions.Add(nestedConversion);
                    }

                    return Conversion.MakeSwitchExpression(innerConversions.ToImmutableAndFree());
                default:
                    return Conversion.NoConversion;
            }
        }

        private static Conversion ClassifyNullLiteralConversion(BoundExpression source, TypeSymbol destination)
        {
            Debug.Assert((object)source != null);
            Debug.Assert((object)destination != null);

            if (!source.IsLiteralNull())
            {
                return Conversion.NoConversion;
            }

            // SPEC: An implicit conversion exists from the null literal to any nullable type. 
            if (destination.IsNullableType())
            {
                // The spec defines a "null literal conversion" specifically as a conversion from
                // null to nullable type.
                return Conversion.NullLiteral;
            }

            // SPEC: An implicit conversion exists from the null literal to any reference type. 
            // SPEC: An implicit conversion exists from the null literal to type parameter T, 
            // SPEC: provided T is known to be a reference type. [...] The conversion [is] classified 
            // SPEC: as implicit reference conversion. 

            if (destination.IsReferenceType)
            {
                return Conversion.ImplicitReference;
            }

            // SPEC: The set of implicit conversions is extended to include...
            // SPEC: ... from the null literal to any pointer type.

            if (destination is PointerTypeSymbol)
            {
                return Conversion.NullToPointer;
            }

            return Conversion.NoConversion;
        }

        private static Conversion ClassifyImplicitConstantExpressionConversion(BoundExpression source, TypeSymbol destination)
        {
            if (HasImplicitConstantExpressionConversion(source, destination))
            {
                return Conversion.ImplicitConstant;
            }

            // strip nullable from the destination
            //
            // the following should work and it is an ImplicitNullable conversion
            //    int? x = 1;
            if (destination.Kind == SymbolKind.NamedType)
            {
                var nt = (NamedTypeSymbol)destination;
                if (nt.OriginalDefinition.GetSpecialTypeSafe() == SpecialType.System_Nullable_T &&
                    HasImplicitConstantExpressionConversion(source, nt.TypeArgumentsWithAnnotationsNoUseSiteDiagnostics[0].Type))
                {
                    return new Conversion(ConversionKind.ImplicitNullable, Conversion.ImplicitConstantUnderlying);
                }
            }

            return Conversion.NoConversion;
        }

        private Conversion ClassifyImplicitTupleLiteralConversion(BoundTupleLiteral source, TypeSymbol destination, ref CompoundUseSiteInfo useSiteInfo)
        {
            var tupleConversion = GetImplicitTupleLiteralConversion(source, destination, ref useSiteInfo);
            if (tupleConversion.Exists)
            {
                return tupleConversion;
            }

            // strip nullable from the destination
            //
            // the following should work and it is an ImplicitNullable conversion
            //    (int, double)? x = (1,2);
            if (destination.Kind == SymbolKind.NamedType)
            {
                var nt = (NamedTypeSymbol)destination;
                if (nt.OriginalDefinition.GetSpecialTypeSafe() == SpecialType.System_Nullable_T)
                {
                    var underlyingTupleConversion = GetImplicitTupleLiteralConversion(source, nt.TypeArgumentsWithAnnotationsNoUseSiteDiagnostics[0].Type, ref useSiteInfo);

                    if (underlyingTupleConversion.Exists)
                    {
                        return new Conversion(ConversionKind.ImplicitNullable, ImmutableArray.Create(underlyingTupleConversion));
                    }
                }
            }

            return Conversion.NoConversion;
        }

        private Conversion ClassifyExplicitTupleLiteralConversion(BoundTupleLiteral source, TypeSymbol destination, ref CompoundUseSiteInfo useSiteInfo, bool forCast)
        {
            var tupleConversion = GetExplicitTupleLiteralConversion(source, destination, ref useSiteInfo, forCast);
            if (tupleConversion.Exists)
            {
                return tupleConversion;
            }

            // strip nullable from the destination
            //
            // the following should work and it is an ExplicitNullable conversion
            //    var x = ((byte, string)?)(1,null);
            if (destination.Kind == SymbolKind.NamedType)
            {
                var nt = (NamedTypeSymbol)destination;
                if (nt.OriginalDefinition.GetSpecialTypeSafe() == SpecialType.System_Nullable_T)
                {
                    var underlyingTupleConversion = GetExplicitTupleLiteralConversion(source, nt.TypeArgumentsWithAnnotationsNoUseSiteDiagnostics[0].Type, ref useSiteInfo, forCast);

                    if (underlyingTupleConversion.Exists)
                    {
                        return new Conversion(ConversionKind.ExplicitNullable, ImmutableArray.Create(underlyingTupleConversion));
                    }
                }
            }

            return Conversion.NoConversion;
        }

        internal static bool HasImplicitConstantExpressionConversion(BoundExpression source, TypeSymbol destination)
        {
            var constantValue = source.ConstantValue;

            if (constantValue == null || (object)source.Type == null)
            {
                return false;
            }

            // An implicit constant expression conversion permits the following conversions:

            // A constant-expression of type int can be converted to type sbyte, byte, short, 
            // ushort, uint, or ulong, provided the value of the constant-expression is within the
            // range of the destination type.
            var specialSource = source.Type.GetSpecialTypeSafe();

            if (specialSource == SpecialType.System_Int32)
            {
                //if the constant value could not be computed, be generous and assume the conversion will work
                int value = constantValue.IsBad ? 0 : constantValue.Int32Value;
                switch (destination.GetSpecialTypeSafe())
                {
                    case SpecialType.System_Byte:
                        return byte.MinValue <= value && value <= byte.MaxValue;
                    case SpecialType.System_SByte:
                        return sbyte.MinValue <= value && value <= sbyte.MaxValue;
                    case SpecialType.System_Int16:
                        return short.MinValue <= value && value <= short.MaxValue;
                    case SpecialType.System_UInt32:
                        return uint.MinValue <= value;
                    case SpecialType.System_UInt64:
                        return (int)ulong.MinValue <= value;
                    case SpecialType.System_UInt16:
                        return ushort.MinValue <= value && value <= ushort.MaxValue;
                    default:
                        return false;
                }
            }
            else if (specialSource == SpecialType.System_Int64 && destination.GetSpecialTypeSafe() == SpecialType.System_UInt64 && (constantValue.IsBad || 0 <= constantValue.Int64Value))
            {
                // A constant-expression of type long can be converted to type ulong, provided the
                // value of the constant-expression is not negative.
                return true;
            }

            return false;
        }

        private Conversion ClassifyExplicitOnlyConversionFromExpression(BoundExpression sourceExpression, TypeSymbol destination, ref CompoundUseSiteInfo useSiteInfo, bool forCast)
        {
            Debug.Assert(sourceExpression != null);
            Debug.Assert((object)destination != null);

            var sourceType = sourceExpression.Type;

            // NB: need to check for explicit tuple literal conversion before checking for explicit conversion from type
            //     The same literal may have both explicit tuple conversion and explicit tuple literal conversion to the target type.
            //     They are, however, observably different conversions via the order of argument evaluations and element-wise conversions
            if (sourceExpression.Kind == BoundKind.TupleLiteral)
            {
                Conversion tupleConversion = ClassifyExplicitTupleLiteralConversion((BoundTupleLiteral)sourceExpression, destination, ref useSiteInfo, forCast);
                if (tupleConversion.Exists)
                {
                    return tupleConversion;
                }
            }

            if ((object)sourceType != null)
            {
                // Try using the short-circuit "fast-conversion" path.
                Conversion fastConversion = FastClassifyConversion(sourceType, destination);
                if (fastConversion.Exists)
                {
                    return fastConversion;
                }
                else
                {
                    var conversion = ClassifyExplicitBuiltInOnlyConversion(sourceType, destination, ref useSiteInfo, forCast);
                    if (conversion.Exists)
                    {
                        return conversion;
                    }
                }
            }

            return GetExplicitUserDefinedConversion(sourceExpression, sourceType, destination, ref useSiteInfo);
        }

        private static bool HasImplicitEnumerationConversion(BoundExpression source, TypeSymbol destination)
        {
            Debug.Assert((object)source != null);
            Debug.Assert((object)destination != null);

            // SPEC: An implicit enumeration conversion permits the decimal-integer-literal 0 to be converted to any enum-type 
            // SPEC: and to any nullable-type whose underlying type is an enum-type. 
            //
            // For historical reasons we actually allow a conversion from any *numeric constant
            // zero* to be converted to any enum type, not just the literal integer zero.

            bool validType = destination.IsEnumType() ||
                destination.IsNullableType() && destination.GetNullableUnderlyingType().IsEnumType();

            if (!validType)
            {
                return false;
            }

            var sourceConstantValue = source.ConstantValue;
            return sourceConstantValue != null &&
                IsNumericType(source.Type.GetSpecialTypeSafe()) &&
                IsConstantNumericZero(sourceConstantValue);
        }

        private static LambdaConversionResult IsAnonymousFunctionCompatibleWithDelegate(UnboundLambda anonymousFunction, TypeSymbol type)
        {
            Debug.Assert((object)anonymousFunction != null);
            Debug.Assert((object)type != null);

            // SPEC: An anonymous-method-expression or lambda-expression is classified as an anonymous function. 
            // SPEC: The expression does not have a type but can be implicitly converted to a compatible delegate 
            // SPEC: type or expression tree type. Specifically, a delegate type D is compatible with an 
            // SPEC: anonymous function F provided:

            var delegateType = (NamedTypeSymbol)type;
            var invokeMethod = delegateType.DelegateInvokeMethod;

            if ((object)invokeMethod == null || invokeMethod.HasUseSiteError)
            {
                return LambdaConversionResult.BadTargetType;
            }

            var delegateParameters = invokeMethod.Parameters;

            // SPEC: If F contains an anonymous-function-signature, then D and F have the same number of parameters.
            // SPEC: If F does not contain an anonymous-function-signature, then D may have zero or more parameters 
            // SPEC: of any type, as long as no parameter of D has the out parameter modifier.

            if (anonymousFunction.HasSignature)
            {
                if (anonymousFunction.ParameterCount != invokeMethod.ParameterCount)
                {
                    return LambdaConversionResult.BadParameterCount;
                }

                // SPEC: If F has an explicitly typed parameter list, each parameter in D has the same type 
                // SPEC: and modifiers as the corresponding parameter in F.
                // SPEC: If F has an implicitly typed parameter list, D has no ref or out parameters.

                if (anonymousFunction.HasExplicitlyTypedParameterList)
                {
                    for (int p = 0; p < delegateParameters.Length; ++p)
                    {
                        if (delegateParameters[p].RefKind != anonymousFunction.RefKind(p) ||
                            !delegateParameters[p].Type.Equals(anonymousFunction.ParameterType(p), TypeCompareKind.AllIgnoreOptions))
                        {
                            return LambdaConversionResult.MismatchedParameterType;
                        }
                    }
                }
                else
                {
                    for (int p = 0; p < delegateParameters.Length; ++p)
                    {
                        if (delegateParameters[p].RefKind != RefKind.None)
                        {
                            return LambdaConversionResult.RefInImplicitlyTypedLambda;
                        }
                    }

                    // In C# it is not possible to make a delegate type
                    // such that one of its parameter types is a static type. But static types are 
                    // in metadata just sealed abstract types; there is nothing stopping someone in
                    // another language from creating a delegate with a static type for a parameter,
                    // though the only argument you could pass for that parameter is null.
                    // 
                    // In the native compiler we forbid conversion of an anonymous function that has
                    // an implicitly-typed parameter list to a delegate type that has a static type
                    // for a formal parameter type. However, we do *not* forbid it for an explicitly-
                    // typed lambda (because we already require that the explicitly typed parameter not
                    // be static) and we do not forbid it for an anonymous method with the entire
                    // parameter list missing (because the body cannot possibly have a parameter that
                    // is of static type, even though this means that we will be generating a hidden
                    // method with a parameter of static type.)
                    //
                    // We also allow more exotic situations to work in the native compiler. For example,
                    // though it is not possible to convert x=>{} to Action<GC>, it is possible to convert
                    // it to Action<List<GC>> should there be a language that allows you to construct 
                    // a variable of that type.
                    //
                    // We might consider beefing up this rule to disallow a conversion of *any* anonymous
                    // function to *any* delegate that has a static type *anywhere* in the parameter list.

                    for (int p = 0; p < delegateParameters.Length; ++p)
                    {
                        if (delegateParameters[p].TypeWithAnnotations.IsStatic)
                        {
                            return LambdaConversionResult.StaticTypeInImplicitlyTypedLambda;
                        }
                    }
                }
            }
            else
            {
                for (int p = 0; p < delegateParameters.Length; ++p)
                {
                    if (delegateParameters[p].RefKind == RefKind.Out)
                    {
                        return LambdaConversionResult.MissingSignatureWithOutParameter;
                    }
                }
            }

            // Ensure the body can be converted to that delegate type
            var bound = anonymousFunction.Bind(delegateType);
            if (ErrorFacts.PreventsSuccessfulDelegateConversion(bound.Diagnostics))
            {
                return LambdaConversionResult.BindingFailed;
            }

            return LambdaConversionResult.Success;
        }

        private static LambdaConversionResult IsAnonymousFunctionCompatibleWithExpressionTree(UnboundLambda anonymousFunction, NamedTypeSymbol type)
        {
            Debug.Assert((object)anonymousFunction != null);
            Debug.Assert((object)type != null);
            Debug.Assert(type.IsExpressionTree());

            // SPEC OMISSION:
            // 
            // The C# 3 spec said that anonymous methods and statement lambdas are *convertible* to expression tree
            // types if the anonymous method/statement lambda is convertible to its delegate type; however, actually
            // *using* such a conversion is an error. However, that is not what we implemented. In C# 3 we implemented
            // that an anonymous method is *not convertible* to an expression tree type, period. (Statement lambdas
            // used the rule described in the spec.)  
            //
            // This appears to be a spec omission; the intention is to make old-style anonymous methods not 
            // convertible to expression trees.

            var delegateType = type.TypeArgumentsWithAnnotationsNoUseSiteDiagnostics[0].Type;
            if (!delegateType.IsDelegateType())
            {
                return LambdaConversionResult.ExpressionTreeMustHaveDelegateTypeArgument;
            }

            if (anonymousFunction.Syntax.Kind() == SyntaxKind.AnonymousMethodExpression)
            {
                return LambdaConversionResult.ExpressionTreeFromAnonymousMethod;
            }

            return IsAnonymousFunctionCompatibleWithDelegate(anonymousFunction, delegateType);
        }

        public static LambdaConversionResult IsAnonymousFunctionCompatibleWithType(UnboundLambda anonymousFunction, TypeSymbol type)
        {
            Debug.Assert((object)anonymousFunction != null);
            Debug.Assert((object)type != null);

            if (type.IsDelegateType())
            {
                return IsAnonymousFunctionCompatibleWithDelegate(anonymousFunction, type);
            }
            else if (type.IsExpressionTree())
            {
                return IsAnonymousFunctionCompatibleWithExpressionTree(anonymousFunction, (NamedTypeSymbol)type);
            }

            return LambdaConversionResult.BadTargetType;
        }

        private static bool HasAnonymousFunctionConversion(BoundExpression source, TypeSymbol destination)
        {
            Debug.Assert(source != null);
            Debug.Assert((object)destination != null);

            if (source.Kind != BoundKind.UnboundLambda)
            {
                return false;
            }

            return IsAnonymousFunctionCompatibleWithType((UnboundLambda)source, destination) == LambdaConversionResult.Success;
        }

        internal Conversion ClassifyImplicitUserDefinedConversionForV6SwitchGoverningType(TypeSymbol sourceType, out TypeSymbol switchGoverningType, ref CompoundUseSiteInfo useSiteInfo)
        {
            // SPEC:    The governing type of a switch statement is established by the switch expression.
            // SPEC:    1) If the type of the switch expression is sbyte, byte, short, ushort, int, uint,
            // SPEC:       long, ulong, bool, char, string, or an enum-type, or if it is the nullable type
            // SPEC:       corresponding to one of these types, then that is the governing type of the switch statement. 
            // SPEC:    2) Otherwise, exactly one user-defined implicit conversion (§6.4) must exist from the
            // SPEC:       type of the switch expression to one of the following possible governing types:
            // SPEC:       sbyte, byte, short, ushort, int, uint, long, ulong, char, string, or, a nullable type
            // SPEC:       corresponding to one of those types

            // NOTE:    We should be called only if (1) is false for source type.
            Debug.Assert((object)sourceType != null);
            Debug.Assert(!sourceType.IsValidV6SwitchGoverningType());

            UserDefinedConversionResult result = AnalyzeImplicitUserDefinedConversionForV6SwitchGoverningType(sourceType, ref useSiteInfo);

            if (result.Kind == UserDefinedConversionResultKind.Valid)
            {
                UserDefinedConversionAnalysis analysis = result.Results[result.Best];

                switchGoverningType = analysis.ToType;
                Debug.Assert(switchGoverningType.IsValidV6SwitchGoverningType(isTargetTypeOfUserDefinedOp: true));
            }
            else
            {
                switchGoverningType = null;
            }

            return new Conversion(result, isImplicit: true);
        }

        internal Conversion GetCallerLineNumberConversion(TypeSymbol destination, ref CompoundUseSiteInfo useSiteInfo)
        {
            var greenNode = new Syntax.InternalSyntax.LiteralExpressionSyntax(SyntaxKind.NumericLiteralExpression, new Syntax.InternalSyntax.SyntaxToken(SyntaxKind.NumericLiteralToken));
            var syntaxNode = new LiteralExpressionSyntax(greenNode, null, 0);

            TypeSymbol expectedAttributeType = corLibrary.GetSpecialType(SpecialType.System_Int32);
            BoundLiteral intMaxValueLiteral = new BoundLiteral(syntaxNode, ConstantValue.Create(int.MaxValue), expectedAttributeType);
            return ClassifyStandardImplicitConversion(intMaxValueLiteral, expectedAttributeType, destination, ref useSiteInfo);
        }

        internal bool HasCallerLineNumberConversion(TypeSymbol destination, ref CompoundUseSiteInfo useSiteInfo)
        {
            return GetCallerLineNumberConversion(destination, ref useSiteInfo).Exists;
        }

        internal bool HasCallerInfoStringConversion(TypeSymbol destination, ref CompoundUseSiteInfo useSiteInfo)
        {
            TypeSymbol expectedAttributeType = corLibrary.GetSpecialType(SpecialType.System_String);
            Conversion conversion = ClassifyStandardImplicitConversion(expectedAttributeType, destination, ref useSiteInfo);
            return conversion.Exists;
        }

        public static bool HasIdentityConversion(TypeSymbol type1, TypeSymbol type2)
        {
            return HasIdentityConversionInternal(type1, type2, includeNullability: false);
        }

        private static bool HasIdentityConversionInternal(TypeSymbol type1, TypeSymbol type2, bool includeNullability)
        {
            // Spec (6.1.1):
            // An identity conversion converts from any type to the same type. This conversion exists 
            // such that an entity that already has a required type can be said to be convertible to 
            // that type.
            //
            // Because object and dynamic are considered equivalent there is an identity conversion 
            // between object and dynamic, and between constructed types that are the same when replacing 
            // all occurrences of dynamic with object.

            Debug.Assert((object)type1 != null);
            Debug.Assert((object)type2 != null);

            // Note, when we are paying attention to nullability, we ignore oblivious mismatch.
            // See TypeCompareKind.ObliviousNullableModifierMatchesAny
            var compareKind = includeNullability ?
                TypeCompareKind.AllIgnoreOptions & ~TypeCompareKind.IgnoreNullableModifiersForReferenceTypes :
                TypeCompareKind.AllIgnoreOptions;
            return type1.Equals(type2, compareKind);
        }

        private bool HasIdentityConversionInternal(TypeSymbol type1, TypeSymbol type2)
        {
            return HasIdentityConversionInternal(type1, type2, IncludeNullability);
        }

        /// <summary>
        /// Returns true if:
        /// - Either type has no nullability information (oblivious).
        /// - Both types cannot have different nullability at the same time,
        ///   including the case of type parameters that by themselves can represent nullable and not nullable reference types.
        /// </summary>
        internal bool HasTopLevelNullabilityIdentityConversion(TypeWithAnnotations source, TypeWithAnnotations destination)
        {
            if (!IncludeNullability)
            {
                return true;
            }

            if (source.NullableAnnotation.IsOblivious() || destination.NullableAnnotation.IsOblivious())
            {
                return true;
            }

            if (source.IsPossiblyNullableTypeTypeParameter() && !destination.IsPossiblyNullableTypeTypeParameter())
            {
                return destination.NullableAnnotation.IsAnnotated();
            }

            if (destination.IsPossiblyNullableTypeTypeParameter() && !source.IsPossiblyNullableTypeTypeParameter())
            {
                return source.NullableAnnotation.IsAnnotated();
            }

            return source.NullableAnnotation.IsAnnotated() == destination.NullableAnnotation.IsAnnotated();
        }

        /// <summary>
        /// Returns false if source type can be nullable at the same time when destination type can be not nullable, 
        /// including the case of type parameters that by themselves can represent nullable and not nullable reference types.
        /// When either type has no nullability information (oblivious), this method returns true.
        /// </summary>
        internal bool HasTopLevelNullabilityImplicitConversion(TypeWithAnnotations source, TypeWithAnnotations destination)
        {
            if (!IncludeNullability)
            {
                return true;
            }

            if (source.NullableAnnotation.IsOblivious() || destination.NullableAnnotation.IsOblivious() || destination.NullableAnnotation.IsAnnotated())
            {
                return true;
            }

            if (source.IsPossiblyNullableTypeTypeParameter() && !destination.IsPossiblyNullableTypeTypeParameter())
            {
                return false;
            }

            return !source.NullableAnnotation.IsAnnotated();
        }

        /// <summary>
        /// Returns false if the source does not have an implicit conversion to the destination
        /// because of either incompatible top level or nested nullability.
        /// </summary>
        public bool HasAnyNullabilityImplicitConversion(TypeWithAnnotations source, TypeWithAnnotations destination)
        {
            Debug.Assert(IncludeNullability);
            var discardedUseSiteInfo = CompoundUseSiteInfo.Discarded;
            return HasTopLevelNullabilityImplicitConversion(source, destination) &&
                ClassifyImplicitConversionFromType(source.Type, destination.Type, ref discardedUseSiteInfo).Kind != ConversionKind.NoConversion;
        }

        public static bool HasIdentityConversionToAny<T>(T type, ArrayBuilder<T> targetTypes)
            where T : TypeSymbol
        {
            foreach (var targetType in targetTypes)
            {
                if (HasIdentityConversionInternal(type, targetType, includeNullability: false))
                {
                    return true;
                }
            }

            return false;
        }

        public Conversion ConvertExtensionMethodThisArg(TypeSymbol parameterType, TypeSymbol thisType, ref CompoundUseSiteInfo useSiteInfo)
        {
            Debug.Assert((object)thisType != null);
            var conversion = this.ClassifyImplicitExtensionMethodThisArgConversion(null, thisType, parameterType, ref useSiteInfo);
            return IsValidExtensionMethodThisArgConversion(conversion) ? conversion : Conversion.NoConversion;
        }

        // Spec 7.6.5.2: "An extension method ... is eligible if ... [an] implicit identity, reference,
        // or boxing conversion exists from expr to the type of the first parameter"
        public Conversion ClassifyImplicitExtensionMethodThisArgConversion(BoundExpression sourceExpressionOpt, TypeSymbol sourceType, TypeSymbol destination, ref CompoundUseSiteInfo useSiteInfo)
        {
            Debug.Assert(sourceExpressionOpt == null || (object)sourceExpressionOpt.Type == sourceType);
            Debug.Assert((object)destination != null);

            if ((object)sourceType != null)
            {
                if (HasIdentityConversionInternal(sourceType, destination))
                {
                    return Conversion.Identity;
                }

                if (HasBoxingConversion(sourceType, destination, ref useSiteInfo))
                {
                    return Conversion.Boxing;
                }

                if (HasImplicitReferenceConversion(sourceType, destination, ref useSiteInfo))
                {
                    return Conversion.ImplicitReference;
                }
            }

            if (sourceExpressionOpt?.Kind == BoundKind.TupleLiteral)
            {
                // GetTupleLiteralConversion is not used with IncludeNullability currently.
                // If that changes, the delegate below will need to consider top-level nullability.
                Debug.Assert(!IncludeNullability);
                var tupleConversion = GetTupleLiteralConversion(
                    (BoundTupleLiteral)sourceExpressionOpt,
                    destination,
                    ref useSiteInfo,
                    ConversionKind.ImplicitTupleLiteral,
                    (ConversionsBase conversions, BoundExpression s, TypeWithAnnotations d, ref CompoundUseSiteInfo u, bool a) =>
                        conversions.ClassifyImplicitExtensionMethodThisArgConversion(s, s.Type, d.Type, ref u),
                    arg: false);
                if (tupleConversion.Exists)
                {
                    return tupleConversion;
                }
            }

            if ((object)sourceType != null)
            {
                var tupleConversion = ClassifyTupleConversion(
                    sourceType,
                    destination,
                    ref useSiteInfo,
                    ConversionKind.ImplicitTuple,
                    (ConversionsBase conversions, TypeWithAnnotations s, TypeWithAnnotations d, ref CompoundUseSiteInfo u, bool a) =>
                    {
                        if (!conversions.HasTopLevelNullabilityImplicitConversion(s, d))
                        {
                            return Conversion.NoConversion;
                        }
                        return conversions.ClassifyImplicitExtensionMethodThisArgConversion(null, s.Type, d.Type, ref u);
                    },
                    arg: false);
                if (tupleConversion.Exists)
                {
                    return tupleConversion;
                }
            }

            return Conversion.NoConversion;
        }

        // It should be possible to remove IsValidExtensionMethodThisArgConversion
        // since ClassifyImplicitExtensionMethodThisArgConversion should only
        // return valid conversions. https://github.com/dotnet/roslyn/issues/19622

        // Spec 7.6.5.2: "An extension method ... is eligible if ... [an] implicit identity, reference,
        // or boxing conversion exists from expr to the type of the first parameter"
        public static bool IsValidExtensionMethodThisArgConversion(Conversion conversion)
        {
            switch (conversion.Kind)
            {
                case ConversionKind.Identity:
                case ConversionKind.Boxing:
                case ConversionKind.ImplicitReference:
                    return true;

                case ConversionKind.ImplicitTuple:
                case ConversionKind.ImplicitTupleLiteral:
                    // check if all element conversions satisfy the requirement
                    foreach (var elementConversion in conversion.UnderlyingConversions)
                    {
                        if (!IsValidExtensionMethodThisArgConversion(elementConversion))
                        {
                            return false;
                        }
                    }
                    return true;

                default:
                    // Caller should have not have calculated another conversion.
                    Debug.Assert(conversion.Kind == ConversionKind.NoConversion);
                    return false;
            }
        }

        private const bool F = false;
        private const bool T = true;

        // Notice that there is no implicit numeric conversion from a type to itself. That's an
        // identity conversion.
        private static readonly bool[,] s_implicitNumericConversions =
        {
            // to     sb  b  s  us i ui  l ul  c  f  d  m
            // from
            /* sb */
         { F, F, T, F, T, F, T, F, F, T, T, T },
            /*  b */
         { F, F, T, T, T, T, T, T, F, T, T, T },
            /*  s */
         { F, F, F, F, T, F, T, F, F, T, T, T },
            /* us */
         { F, F, F, F, T, T, T, T, F, T, T, T },
            /*  i */
         { F, F, F, F, F, F, T, F, F, T, T, T },
            /* ui */
         { F, F, F, F, F, F, T, T, F, T, T, T },
            /*  l */
         { F, F, F, F, F, F, F, F, F, T, T, T },
            /* ul */
         { F, F, F, F, F, F, F, F, F, T, T, T },
            /*  c */
         { F, F, F, T, T, T, T, T, F, T, T, T },
            /*  f */
         { F, F, F, F, F, F, F, F, F, F, T, F },
            /*  d */
         { F, F, F, F, F, F, F, F, F, F, F, F },
            /*  m */
         { F, F, F, F, F, F, F, F, F, F, F, F }
        };

        private static readonly bool[,] s_explicitNumericConversions =
        {
            // to     sb  b  s us  i ui  l ul  c  f  d  m
            // from
            /* sb */
         { F, T, F, T, F, T, F, T, T, F, F, F },
            /*  b */
         { T, F, F, F, F, F, F, F, T, F, F, F },
            /*  s */
         { T, T, F, T, F, T, F, T, T, F, F, F },
            /* us */
         { T, T, T, F, F, F, F, F, T, F, F, F },
            /*  i */
         { T, T, T, T, F, T, F, T, T, F, F, F },
            /* ui */
         { T, T, T, T, T, F, F, F, T, F, F, F },
            /*  l */
         { T, T, T, T, T, T, F, T, T, F, F, F },
            /* ul */
         { T, T, T, T, T, T, T, F, T, F, F, F },
            /*  c */
         { T, T, T, F, F, F, F, F, F, F, F, F },
            /*  f */
         { T, T, T, T, T, T, T, T, T, F, F, T },
            /*  d */
         { T, T, T, T, T, T, T, T, T, T, F, T },
            /*  m */
         { T, T, T, T, T, T, T, T, T, T, T, F }
        };

        private static int GetNumericTypeIndex(SpecialType specialType)
        {
            switch (specialType)
            {
                case SpecialType.System_SByte: return 0;
                case SpecialType.System_Byte: return 1;
                case SpecialType.System_Int16: return 2;
                case SpecialType.System_UInt16: return 3;
                case SpecialType.System_Int32: return 4;
                case SpecialType.System_UInt32: return 5;
                case SpecialType.System_Int64: return 6;
                case SpecialType.System_UInt64: return 7;
                case SpecialType.System_Char: return 8;
                case SpecialType.System_Single: return 9;
                case SpecialType.System_Double: return 10;
                case SpecialType.System_Decimal: return 11;
                default: return -1;
            }
        }

        private static bool HasImplicitNumericConversion(TypeSymbol source, TypeSymbol destination)
        {
            Debug.Assert((object)source != null);
            Debug.Assert((object)destination != null);

            int sourceIndex = GetNumericTypeIndex(source.SpecialType);
            if (sourceIndex < 0)
            {
                return false;
            }

            int destinationIndex = GetNumericTypeIndex(destination.SpecialType);
            if (destinationIndex < 0)
            {
                return false;
            }

            return s_implicitNumericConversions[sourceIndex, destinationIndex];
        }

        private static bool HasExplicitNumericConversion(TypeSymbol source, TypeSymbol destination)
        {
            // SPEC: The explicit numeric conversions are the conversions from a numeric-type to another 
            // SPEC: numeric-type for which an implicit numeric conversion does not already exist.
            Debug.Assert((object)source != null);
            Debug.Assert((object)destination != null);

            int sourceIndex = GetNumericTypeIndex(source.SpecialType);
            if (sourceIndex < 0)
            {
                return false;
            }

            int destinationIndex = GetNumericTypeIndex(destination.SpecialType);
            if (destinationIndex < 0)
            {
                return false;
            }

            return s_explicitNumericConversions[sourceIndex, destinationIndex];
        }

        public static bool IsConstantNumericZero(ConstantValue value)
        {
            switch (value.Discriminator)
            {
                case ConstantValueTypeDiscriminator.SByte:
                    return value.SByteValue == 0;
                case ConstantValueTypeDiscriminator.Byte:
                    return value.ByteValue == 0;
                case ConstantValueTypeDiscriminator.Int16:
                    return value.Int16Value == 0;
                case ConstantValueTypeDiscriminator.Int32:
                    return value.Int32Value == 0;
                case ConstantValueTypeDiscriminator.Int64:
                    return value.Int64Value == 0;
                case ConstantValueTypeDiscriminator.UInt16:
                    return value.UInt16Value == 0;
                case ConstantValueTypeDiscriminator.UInt32:
                    return value.UInt32Value == 0;
                case ConstantValueTypeDiscriminator.UInt64:
                    return value.UInt64Value == 0;
                case ConstantValueTypeDiscriminator.Single:
                case ConstantValueTypeDiscriminator.Double:
                    return value.DoubleValue == 0;
                case ConstantValueTypeDiscriminator.Decimal:
                    return value.DecimalValue == 0;
            }
            return false;
        }

        public static bool IsNumericType(SpecialType specialType)
        {
            switch (specialType)
            {
                case SpecialType.System_Char:
                case SpecialType.System_SByte:
                case SpecialType.System_Byte:
                case SpecialType.System_Int16:
                case SpecialType.System_UInt16:
                case SpecialType.System_Int32:
                case SpecialType.System_UInt32:
                case SpecialType.System_Int64:
                case SpecialType.System_UInt64:
                case SpecialType.System_Single:
                case SpecialType.System_Double:
                case SpecialType.System_Decimal:
                    return true;
                default:
                    return false;
            }
        }

        private static bool HasSpecialIntPtrConversion(TypeSymbol source, TypeSymbol target)
        {
            Debug.Assert((object)source != null);
            Debug.Assert((object)target != null);

            // There are only a total of twelve user-defined explicit conversions on IntPtr and UIntPtr:
            //
            // IntPtr  <---> int
            // IntPtr  <---> long
            // IntPtr  <---> void*
            // UIntPtr <---> uint
            // UIntPtr <---> ulong
            // UIntPtr <---> void*
            //
            // The specification says that you can put any *standard* implicit or explicit conversion
            // on "either side" of a user-defined explicit conversion, so the specification allows, say,
            // UIntPtr --> byte because the conversion UIntPtr --> uint is user-defined and the 
            // conversion uint --> byte is "standard". It is "standard" because the conversion 
            // byte --> uint is an implicit numeric conversion.

            // This means that certain conversions should be illegal. For example, IntPtr --> ulong
            // should be illegal because none of int --> ulong, long --> ulong and void* --> ulong 
            // are "standard" conversions. 

            // Similarly, some conversions involving IntPtr should be illegal because they are 
            // ambiguous. byte --> IntPtr?, for example, is ambiguous. (There are four possible
            // UD operators: int --> IntPtr and long --> IntPtr, and their lifted versions. The
            // best possible source type is int, the best possible target type is IntPtr?, and
            // there is an ambiguity between the unlifted int --> IntPtr, and the lifted 
            // int? --> IntPtr? conversions.)

            // In practice, the native compiler, and hence, the Roslyn compiler, allows all 
            // these conversions. Any conversion from a numeric type to IntPtr, or from an IntPtr
            // to a numeric type, is allowed. Also, any conversion from a pointer type to IntPtr
            // or vice versa is allowed.

            var s0 = source.StrippedType();
            var t0 = target.StrippedType();

            if (s0.SpecialType != SpecialType.System_UIntPtr &&
                s0.SpecialType != SpecialType.System_IntPtr &&
                t0.SpecialType != SpecialType.System_UIntPtr &&
                t0.SpecialType != SpecialType.System_IntPtr)
            {
                return false;
            }

            TypeSymbol otherType = (s0.SpecialType == SpecialType.System_UIntPtr || s0.SpecialType == SpecialType.System_IntPtr) ? t0 : s0;

            if (otherType.TypeKind == TypeKind.Pointer)
            {
                return true;
            }

            if (otherType.TypeKind == TypeKind.Enum)
            {
                return true;
            }

            switch (otherType.SpecialType)
            {
                case SpecialType.System_SByte:
                case SpecialType.System_Byte:
                case SpecialType.System_Int16:
                case SpecialType.System_UInt16:
                case SpecialType.System_Char:
                case SpecialType.System_Int32:
                case SpecialType.System_UInt32:
                case SpecialType.System_Int64:
                case SpecialType.System_UInt64:
                case SpecialType.System_Double:
                case SpecialType.System_Single:
                case SpecialType.System_Decimal:
                    return true;
            }

            return false;
        }

        private static bool HasExplicitEnumerationConversion(TypeSymbol source, TypeSymbol destination)
        {
            Debug.Assert((object)source != null);
            Debug.Assert((object)destination != null);

            // SPEC: The explicit enumeration conversions are:
            // SPEC: From sbyte, byte, short, ushort, int, uint, long, ulong, char, float, double, or decimal to any enum-type.
            // SPEC: From any enum-type to sbyte, byte, short, ushort, int, uint, long, ulong, char, float, double, or decimal.
            // SPEC: From any enum-type to any other enum-type.

            if (IsNumericType(source.SpecialType) && destination.IsEnumType())
            {
                return true;
            }

            if (IsNumericType(destination.SpecialType) && source.IsEnumType())
            {
                return true;
            }

            if (source.IsEnumType() && destination.IsEnumType())
            {
                return true;
            }

            return false;
        }

        private Conversion ClassifyImplicitNullableConversion(TypeSymbol source, TypeSymbol destination, ref CompoundUseSiteInfo useSiteInfo)
        {
            Debug.Assert((object)source != null);
            Debug.Assert((object)destination != null);

            // SPEC: Predefined implicit conversions that operate on non-nullable value types can also be used with 
            // SPEC: nullable forms of those types. For each of the predefined implicit identity, numeric and tuple conversions
            // SPEC: that convert from a non-nullable value type S to a non-nullable value type T, the following implicit 
            // SPEC: nullable conversions exist:
            // SPEC: * An implicit conversion from S? to T?.
            // SPEC: * An implicit conversion from S to T?.
            if (!destination.IsNullableType())
            {
                return Conversion.NoConversion;
            }

            TypeSymbol unwrappedDestination = destination.GetNullableUnderlyingType();
            TypeSymbol unwrappedSource = source.StrippedType();

            if (!unwrappedSource.IsValueType)
            {
                return Conversion.NoConversion;
            }

            if (HasIdentityConversionInternal(unwrappedSource, unwrappedDestination))
            {
                return new Conversion(ConversionKind.ImplicitNullable, Conversion.IdentityUnderlying);
            }

            if (HasImplicitNumericConversion(unwrappedSource, unwrappedDestination))
            {
                return new Conversion(ConversionKind.ImplicitNullable, Conversion.ImplicitNumericUnderlying);
            }

            var tupleConversion = ClassifyImplicitTupleConversion(unwrappedSource, unwrappedDestination, ref useSiteInfo);
            if (tupleConversion.Exists)
            {
                return new Conversion(ConversionKind.ImplicitNullable, ImmutableArray.Create(tupleConversion));
            }

            return Conversion.NoConversion;
        }

        private delegate Conversion ClassifyConversionFromExpressionDelegate(ConversionsBase conversions, BoundExpression sourceExpression, TypeWithAnnotations destination, ref CompoundUseSiteInfo useSiteInfo, bool arg);
        private delegate Conversion ClassifyConversionFromTypeDelegate(ConversionsBase conversions, TypeWithAnnotations source, TypeWithAnnotations destination, ref CompoundUseSiteInfo useSiteInfo, bool arg);

        private Conversion GetImplicitTupleLiteralConversion(BoundTupleLiteral source, TypeSymbol destination, ref CompoundUseSiteInfo useSiteInfo)
        {
            // GetTupleLiteralConversion is not used with IncludeNullability currently.
            // If that changes, the delegate below will need to consider top-level nullability.
            Debug.Assert(!IncludeNullability);
            return GetTupleLiteralConversion(
                source,
                destination,
                ref useSiteInfo,
                ConversionKind.ImplicitTupleLiteral,
                (ConversionsBase conversions, BoundExpression s, TypeWithAnnotations d, ref CompoundUseSiteInfo u, bool a)
                    => conversions.ClassifyImplicitConversionFromExpression(s, d.Type, ref u),
                arg: false);
        }

        private Conversion GetExplicitTupleLiteralConversion(BoundTupleLiteral source, TypeSymbol destination, ref CompoundUseSiteInfo useSiteInfo, bool forCast)
        {
            // GetTupleLiteralConversion is not used with IncludeNullability currently.
            // If that changes, the delegate below will need to consider top-level nullability.
            Debug.Assert(!IncludeNullability);
            return GetTupleLiteralConversion(
                source,
                destination,
                ref useSiteInfo,
                ConversionKind.ExplicitTupleLiteral,
                (ConversionsBase conversions, BoundExpression s, TypeWithAnnotations d, ref CompoundUseSiteInfo u, bool a) => conversions.ClassifyConversionFromExpression(s, d.Type, ref u, a),
                forCast);
        }

        private Conversion GetTupleLiteralConversion(
            BoundTupleLiteral source,
            TypeSymbol destination,
            ref CompoundUseSiteInfo useSiteInfo,
            ConversionKind kind,
            ClassifyConversionFromExpressionDelegate classifyConversion,
            bool arg)
        {
            var arguments = source.Arguments;

            // check if the type is actually compatible type for a tuple of given cardinality
            if (!destination.IsTupleOrCompatibleWithTupleOfCardinality(arguments.Length))
            {
                return Conversion.NoConversion;
            }

            var targetElementTypes = destination.GetElementTypesOfTupleOrCompatible();
            Debug.Assert(arguments.Length == targetElementTypes.Length);

            // check arguments against flattened list of target element types 
            var argumentConversions = ArrayBuilder<Conversion>.GetInstance(arguments.Length);
            for (int i = 0; i < arguments.Length; i++)
            {
                var argument = arguments[i];
                var result = classifyConversion(this, argument, targetElementTypes[i], ref useSiteInfo, arg);
                if (!result.Exists)
                {
                    argumentConversions.Free();
                    return Conversion.NoConversion;
                }

                argumentConversions.Add(result);
            }

            return new Conversion(kind, argumentConversions.ToImmutableAndFree());
        }

        private Conversion ClassifyImplicitTupleConversion(TypeSymbol source, TypeSymbol destination, ref CompoundUseSiteInfo useSiteInfo)
        {
            return ClassifyTupleConversion(
                source,
                destination,
                ref useSiteInfo,
                ConversionKind.ImplicitTuple,
                (ConversionsBase conversions, TypeWithAnnotations s, TypeWithAnnotations d, ref CompoundUseSiteInfo u, bool a) =>
                {
                    if (!conversions.HasTopLevelNullabilityImplicitConversion(s, d))
                    {
                        return Conversion.NoConversion;
                    }
                    return conversions.ClassifyImplicitConversionFromType(s.Type, d.Type, ref u);
                },
                arg: false);
        }

        private Conversion ClassifyExplicitTupleConversion(TypeSymbol source, TypeSymbol destination, ref CompoundUseSiteInfo useSiteInfo, bool forCast)
        {
            return ClassifyTupleConversion(
                source,
                destination,
                ref useSiteInfo,
                ConversionKind.ExplicitTuple,
                (ConversionsBase conversions, TypeWithAnnotations s, TypeWithAnnotations d, ref CompoundUseSiteInfo u, bool a) =>
                {
                    if (!conversions.HasTopLevelNullabilityImplicitConversion(s, d))
                    {
                        return Conversion.NoConversion;
                    }
                    return conversions.ClassifyConversionFromType(s.Type, d.Type, ref u, a);
                },
                forCast);
        }

        private Conversion ClassifyTupleConversion(
            TypeSymbol source,
            TypeSymbol destination,
            ref CompoundUseSiteInfo useSiteInfo,
            ConversionKind kind,
            ClassifyConversionFromTypeDelegate classifyConversion,
            bool arg)
        {
            ImmutableArray<TypeWithAnnotations> sourceTypes;
            ImmutableArray<TypeWithAnnotations> destTypes;

            if (!source.TryGetElementTypesWithAnnotationsIfTupleOrCompatible(out sourceTypes) ||
                !destination.TryGetElementTypesWithAnnotationsIfTupleOrCompatible(out destTypes) ||
                sourceTypes.Length != destTypes.Length)
            {
                return Conversion.NoConversion;
            }

            var nestedConversions = ArrayBuilder<Conversion>.GetInstance(sourceTypes.Length);
            for (int i = 0; i < sourceTypes.Length; i++)
            {
                var conversion = classifyConversion(this, sourceTypes[i], destTypes[i], ref useSiteInfo, arg);
                if (!conversion.Exists)
                {
                    nestedConversions.Free();
                    return Conversion.NoConversion;
                }

                nestedConversions.Add(conversion);
            }

            return new Conversion(kind, nestedConversions.ToImmutableAndFree());
        }

        private Conversion ClassifyExplicitNullableConversion(TypeSymbol source, TypeSymbol destination, ref CompoundUseSiteInfo useSiteInfo, bool forCast)
        {
            Debug.Assert((object)source != null);
            Debug.Assert((object)destination != null);

            // SPEC: Explicit nullable conversions permit predefined explicit conversions that operate on 
            // SPEC: non-nullable value types to also be used with nullable forms of those types. For 
            // SPEC: each of the predefined explicit conversions that convert from a non-nullable value type 
            // SPEC: S to a non-nullable value type T, the following nullable conversions exist:
            // SPEC: An explicit conversion from S? to T?.
            // SPEC: An explicit conversion from S to T?.
            // SPEC: An explicit conversion from S? to T.

            if (!source.IsNullableType() && !destination.IsNullableType())
            {
                return Conversion.NoConversion;
            }

            TypeSymbol unwrappedSource = source.StrippedType();
            TypeSymbol unwrappedDestination = destination.StrippedType();

            if (HasIdentityConversionInternal(unwrappedSource, unwrappedDestination))
            {
                return new Conversion(ConversionKind.ExplicitNullable, Conversion.IdentityUnderlying);
            }

            if (HasImplicitNumericConversion(unwrappedSource, unwrappedDestination))
            {
                return new Conversion(ConversionKind.ExplicitNullable, Conversion.ImplicitNumericUnderlying);
            }

            if (HasExplicitNumericConversion(unwrappedSource, unwrappedDestination))
            {
                return new Conversion(ConversionKind.ExplicitNullable, Conversion.ExplicitNumericUnderlying);
            }

            var tupleConversion = ClassifyExplicitTupleConversion(unwrappedSource, unwrappedDestination, ref useSiteInfo, forCast);
            if (tupleConversion.Exists)
            {
                return new Conversion(ConversionKind.ExplicitNullable, ImmutableArray.Create(tupleConversion));
            }

            if (HasExplicitEnumerationConversion(unwrappedSource, unwrappedDestination))
            {
                return new Conversion(ConversionKind.ExplicitNullable, Conversion.ExplicitEnumerationUnderlying);
            }

            if (HasPointerToIntegerConversion(unwrappedSource, unwrappedDestination))
            {
                return new Conversion(ConversionKind.ExplicitNullable, Conversion.PointerToIntegerUnderlying);
            }

            return Conversion.NoConversion;
        }

        private bool HasCovariantArrayConversion(TypeSymbol source, TypeSymbol destination, ref CompoundUseSiteInfo useSiteInfo)
        {
            Debug.Assert((object)source != null);
            Debug.Assert((object)destination != null);
            var s = source as ArrayTypeSymbol;
            var d = destination as ArrayTypeSymbol;
            if ((object)s == null || (object)d == null)
            {
                return false;
            }

            // * S and T differ only in element type. In other words, S and T have the same number of dimensions.
            if (!s.HasSameShapeAs(d))
            {
                return false;
            }

            // * Both SE and TE are reference types.
            // * An implicit reference conversion exists from SE to TE.
            return HasImplicitReferenceConversion(s.ElementTypeWithAnnotations, d.ElementTypeWithAnnotations, ref useSiteInfo);
        }

        public bool HasIdentityOrImplicitReferenceConversion(TypeSymbol source, TypeSymbol destination, ref CompoundUseSiteInfo useSiteInfo)
        {
            Debug.Assert((object)source != null);
            Debug.Assert((object)destination != null);

            if (HasIdentityConversionInternal(source, destination))
            {
                return true;
            }

            return HasImplicitReferenceConversion(source, destination, ref useSiteInfo);
        }

        private static bool HasImplicitDynamicConversionFromExpression(TypeSymbol expressionType, TypeSymbol destination)
        {
            // Spec (§6.1.8)
            // An implicit dynamic conversion exists from an expression of type dynamic to any type T.

            Debug.Assert((object)destination != null);
            return expressionType?.Kind == SymbolKind.DynamicType && !destination.IsPointerType();
        }

        private static bool HasExplicitDynamicConversion(TypeSymbol source, TypeSymbol destination)
        {
            // SPEC: An explicit dynamic conversion exists from an expression of [sic] type dynamic to any type T.
            // ISSUE: The "an expression of" part of the spec is probably an error; see https://github.com/dotnet/csharplang/issues/132

            Debug.Assert((object)source != null);
            Debug.Assert((object)destination != null);
            return source.Kind == SymbolKind.DynamicType && !destination.IsPointerType();
        }

        private bool HasArrayConversionToInterface(ArrayTypeSymbol source, TypeSymbol destination, ref CompoundUseSiteInfo useSiteInfo)
        {
            Debug.Assert((object)source != null);
            Debug.Assert((object)destination != null);

            if (!source.IsSZArray)
            {
                return false;
            }

            if (!destination.IsInterfaceType())
            {
                return false;
            }

            // The specification says that there is a conversion:

            // * From a single-dimensional array type S[] to IList<T> and its base
            //   interfaces, provided that there is an implicit identity or reference
            //   conversion from S to T.
            //
            // Newer versions of the framework also have arrays be convertible to
            // IReadOnlyList<T> and IReadOnlyCollection<T>; we honor that as well.
            //
            // Therefore we must check for:
            //
            // IList<T>
            // ICollection<T>
            // IEnumerable<T>
            // IEnumerable
            // IReadOnlyList<T>
            // IReadOnlyCollection<T>

            if (destination.SpecialType == SpecialType.System_Collections_IEnumerable)
            {
                return true;
            }

            NamedTypeSymbol destinationAgg = (NamedTypeSymbol)destination;

            if (destinationAgg.AllTypeArgumentCount() != 1)
            {
                return false;
            }

            if (!destinationAgg.IsPossibleArrayGenericInterface())
            {
                return false;
            }

            TypeWithAnnotations elementType = source.ElementTypeWithAnnotations;
            TypeWithAnnotations argument0 = destinationAgg.TypeArgumentWithDefinitionUseSiteDiagnostics(0, ref useSiteInfo);

            if (IncludeNullability && !HasTopLevelNullabilityImplicitConversion(elementType, argument0))
            {
                return false;
            }

            return HasIdentityOrImplicitReferenceConversion(elementType.Type, argument0.Type, ref useSiteInfo);
        }

        private bool HasImplicitReferenceConversion(TypeWithAnnotations source, TypeWithAnnotations destination, ref CompoundUseSiteInfo useSiteInfo)
        {
            if (IncludeNullability)
            {
                if (!HasTopLevelNullabilityImplicitConversion(source, destination))
                {
                    return false;
                }
                // Check for identity conversion of underlying types if the top-level nullability is distinct.
                // (An identity conversion where nullability matches is not considered an implicit reference conversion.)
                if (source.NullableAnnotation != destination.NullableAnnotation &&
                    HasIdentityConversionInternal(source.Type, destination.Type, includeNullability: true))
                {
                    return true;
                }
            }
            return HasImplicitReferenceConversion(source.Type, destination.Type, ref useSiteInfo);
        }

        private bool HasImplicitReferenceConversion(TypeSymbol source, TypeSymbol destination, ref CompoundUseSiteInfo useSiteInfo)
        {
            Debug.Assert((object)source != null);
            Debug.Assert((object)destination != null);

            if (source.IsErrorType())
            {
                return false;
            }

            if (!source.IsReferenceType)
            {
                return false;
            }

            // SPEC: The implicit reference conversions are:

            // SPEC: UNDONE: From any reference-type to a reference-type T if it has an implicit identity 
            // SPEC: UNDONE: or reference conversion to a reference-type T0 and T0 has an identity conversion to T.
            // UNDONE: Is the right thing to do here to strip dynamic off and check for convertibility?

            // SPEC: From any reference type to object and dynamic.
            if (destination.SpecialType == SpecialType.System_Object || destination.Kind == SymbolKind.DynamicType)
            {
                return true;
            }

            switch (source.TypeKind)
            {
                case TypeKind.Class:
                    // SPEC:  From any class type S to any class type T provided S is derived from T.
                    if (destination.IsClassType() && IsBaseClass(source, destination, ref useSiteInfo))
                    {
                        return true;
                    }

                    return HasImplicitConversionToInterface(source, destination, ref useSiteInfo);

                case TypeKind.Interface:
                    // SPEC: From any interface-type S to any interface-type T, provided S is derived from T.
                    // NOTE: This handles variance conversions
                    return HasImplicitConversionToInterface(source, destination, ref useSiteInfo);

                case TypeKind.Delegate:
                    // SPEC: From any delegate-type to System.Delegate and the interfaces it implements.
                    // NOTE: This handles variance conversions.
                    return HasImplicitConversionFromDelegate(source, destination, ref useSiteInfo);

                case TypeKind.TypeParameter:
                    return HasImplicitReferenceTypeParameterConversion((TypeParameterSymbol)source, destination, ref useSiteInfo);

                case TypeKind.Array:
                    // SPEC: From an array-type S ... to an array-type T, provided ...
                    // SPEC: From any array-type to System.Array and the interfaces it implements.
                    // SPEC: From a single-dimensional array type S[] to IList<T>, provided ...
                    return HasImplicitConversionFromArray(source, destination, ref useSiteInfo);
            }

            // UNDONE: Implicit conversions involving type parameters that are known to be reference types.

            return false;
        }

        private bool HasImplicitConversionToInterface(TypeSymbol source, TypeSymbol destination, ref CompoundUseSiteInfo useSiteInfo)
        {
            if (!destination.IsInterfaceType())
            {
                return false;
            }

            // * From any class type S to any interface type T provided S implements an interface
            //   convertible to T.
            if (source.IsClassType())
            {
                return HasAnyBaseInterfaceConversion(source, destination, ref useSiteInfo);
            }

            // * From any interface type S to any interface type T provided S implements an interface
            //   convertible to T.
            // * From any interface type S to any interface type T provided S is not T and S is 
            //   an interface convertible to T.
            if (source.IsInterfaceType())
            {
                if (HasAnyBaseInterfaceConversion(source, destination, ref useSiteInfo))
                {
                    return true;
                }

                if (!HasIdentityConversionInternal(source, destination) && HasInterfaceVarianceConversion(source, destination, ref useSiteInfo))
                {
                    return true;
                }
            }

            return false;
        }

        private bool HasImplicitConversionFromArray(TypeSymbol source, TypeSymbol destination, ref CompoundUseSiteInfo useSiteInfo)
        {
            ArrayTypeSymbol s = source as ArrayTypeSymbol;
            if ((object)s == null)
            {
                return false;
            }

            // * From an array type S with an element type SE to an array type T with element type TE
            //   provided that all of the following are true:
            //   * S and T differ only in element type. In other words, S and T have the same number of dimensions.
            //   * Both SE and TE are reference types.
            //   * An implicit reference conversion exists from SE to TE.
            if (HasCovariantArrayConversion(source, destination, ref useSiteInfo))
            {
                return true;
            }

            // * From any array type to System.Array or any interface implemented by System.Array.
            if (destination.GetSpecialTypeSafe() == SpecialType.System_Array)
            {
                return true;
            }

            if (IsBaseInterface(destination, this.corLibrary.GetDeclaredSpecialType(SpecialType.System_Array), ref useSiteInfo))
            {
                return true;
            }

            // * From a single-dimensional array type S[] to IList<T> and its base
            //   interfaces, provided that there is an implicit identity or reference
            //   conversion from S to T.

            if (HasArrayConversionToInterface(s, destination, ref useSiteInfo))
            {
                return true;
            }

            return false;
        }

        private bool HasImplicitConversionFromDelegate(TypeSymbol source, TypeSymbol destination, ref CompoundUseSiteInfo useSiteInfo)
        {
            if (!source.IsDelegateType())
            {
                return false;
            }

            // * From any delegate type to System.Delegate
            // 
            // SPEC OMISSION:
            // 
            // The spec should actually say
            //
            // * From any delegate type to System.Delegate 
            // * From any delegate type to System.MulticastDelegate
            // * From any delegate type to any interface implemented by System.MulticastDelegate
            var specialDestination = destination.GetSpecialTypeSafe();

            if (specialDestination == SpecialType.System_MulticastDelegate ||
                specialDestination == SpecialType.System_Delegate ||
                IsBaseInterface(destination, this.corLibrary.GetDeclaredSpecialType(SpecialType.System_MulticastDelegate), ref useSiteInfo))
            {
                return true;
            }

            // * From any delegate type S to a delegate type T provided S is not T and
            //   S is a delegate convertible to T

            if (HasDelegateVarianceConversion(source, destination, ref useSiteInfo))
            {
                return true;
            }

            return false;
        }

        public bool HasImplicitTypeParameterConversion(TypeParameterSymbol source, TypeSymbol destination, ref CompoundUseSiteInfo useSiteInfo)
        {
            if (HasImplicitReferenceTypeParameterConversion(source, destination, ref useSiteInfo))
            {
                return true;
            }

            if (HasImplicitBoxingTypeParameterConversion(source, destination, ref useSiteInfo))
            {
                return true;
            }

            if ((destination.TypeKind == TypeKind.TypeParameter) &&
                source.DependsOn((TypeParameterSymbol)destination))
            {
                return true;
            }

            return false;
        }

        private bool HasImplicitReferenceTypeParameterConversion(TypeParameterSymbol source, TypeSymbol destination, ref CompoundUseSiteInfo useSiteInfo)
        {
            Debug.Assert((object)source != null);
            Debug.Assert((object)destination != null);

            if (source.IsValueType)
            {
                return false; // Not a reference conversion.
            }

            // The following implicit conversions exist for a given type parameter T:
            //
            // * From T to its effective base class C.
            // * From T to any base class of C.
            // * From T to any interface implemented by C (or any interface variance-compatible with such)
            if (HasImplicitEffectiveBaseConversion(source, destination, ref useSiteInfo))
            {
                return true;
            }

            // * From T to any interface type I in T's effective interface set, and
            //   from T to any base interface of I (or any interface variance-compatible with such)
            if (HasImplicitEffectiveInterfaceSetConversion(source, destination, ref useSiteInfo))
            {
                return true;
            }

            // * From T to a type parameter U, provided T depends on U.
            if ((destination.TypeKind == TypeKind.TypeParameter) &&
                source.DependsOn((TypeParameterSymbol)destination))
            {
                return true;
            }

            return false;
        }

        // Spec 6.1.10: Implicit conversions involving type parameters
        private bool HasImplicitEffectiveBaseConversion(TypeParameterSymbol source, TypeSymbol destination, ref CompoundUseSiteInfo useSiteInfo)
        {
            // * From T to its effective base class C.
            var effectiveBaseClass = source.EffectiveBaseClass(ref useSiteInfo);
            if (HasIdentityConversionInternal(effectiveBaseClass, destination))
            {
                return true;
            }

            // * From T to any base class of C.
            if (IsBaseClass(effectiveBaseClass, destination, ref useSiteInfo))
            {
                return true;
            }

            // * From T to any interface implemented by C (or any interface variance-compatible with such)
            if (HasAnyBaseInterfaceConversion(effectiveBaseClass, destination, ref useSiteInfo))
            {
                return true;
            }

            return false;
        }

        private bool HasImplicitEffectiveInterfaceSetConversion(TypeParameterSymbol source, TypeSymbol destination, ref CompoundUseSiteInfo useSiteInfo)
        {
            if (!destination.IsInterfaceType())
            {
                return false;
            }

            // * From T to any interface type I in T's effective interface set, and
            //   from T to any base interface of I (or any interface variance-compatible with such)
            foreach (var i in source.AllEffectiveInterfacesWithDefinitionUseSiteDiagnostics(ref useSiteInfo))
            {
                if (HasInterfaceVarianceConversion(i, destination, ref useSiteInfo))
                {
                    return true;
                }
            }

            return false;
        }

        private bool HasAnyBaseInterfaceConversion(TypeSymbol derivedType, TypeSymbol baseType, ref CompoundUseSiteInfo useSiteInfo)
        {
            Debug.Assert((object)derivedType != null);
            Debug.Assert((object)baseType != null);
            if (!baseType.IsInterfaceType())
            {
                return false;
            }

            var d = derivedType as NamedTypeSymbol;
            if ((object)d == null)
            {
                return false;
            }

            foreach (var i in d.AllInterfacesWithDefinitionUseSiteDiagnostics(ref useSiteInfo))
            {
                if (HasInterfaceVarianceConversion(i, baseType, ref useSiteInfo))
                {
                    return true;
                }
            }

            return false;
        }

        ////////////////////////////////////////////////////////////////////////////////
        // The rules for variant interface and delegate conversions are the same:
        //
        // An interface/delegate type S is convertible to an interface/delegate type T 
        // if and only if T is U<S1, ... Sn> and T is U<T1, ... Tn> such that for all
        // parameters of U:
        //
        // * if the ith parameter of U is invariant then Si is exactly equal to Ti.
        // * if the ith parameter of U is covariant then either Si is exactly equal
        //   to Ti, or there is an implicit reference conversion from Si to Ti.
        // * if the ith parameter of U is contravariant then either Si is exactly
        //   equal to Ti, or there is an implicit reference conversion from Ti to Si.

        private bool HasInterfaceVarianceConversion(TypeSymbol source, TypeSymbol destination, ref CompoundUseSiteInfo useSiteInfo)
        {
            Debug.Assert((object)source != null);
            Debug.Assert((object)destination != null);
            NamedTypeSymbol s = source as NamedTypeSymbol;
            NamedTypeSymbol d = destination as NamedTypeSymbol;
            if ((object)s == null || (object)d == null)
            {
                return false;
            }

            if (!s.IsInterfaceType() || !d.IsInterfaceType())
            {
                return false;
            }

            return HasVariantConversion(s, d, ref useSiteInfo);
        }

        private bool HasDelegateVarianceConversion(TypeSymbol source, TypeSymbol destination, ref CompoundUseSiteInfo useSiteInfo)
        {
            Debug.Assert((object)source != null);
            Debug.Assert((object)destination != null);
            NamedTypeSymbol s = source as NamedTypeSymbol;
            NamedTypeSymbol d = destination as NamedTypeSymbol;
            if ((object)s == null || (object)d == null)
            {
                return false;
            }

            if (!s.IsDelegateType() || !d.IsDelegateType())
            {
                return false;
            }

            return HasVariantConversion(s, d, ref useSiteInfo);
        }

        private bool HasVariantConversion(NamedTypeSymbol source, NamedTypeSymbol destination, ref CompoundUseSiteInfo useSiteInfo)
        {
            // We check for overflows in HasVariantConversion, because they are only an issue
            // in the presence of contravariant type parameters, which are not involved in 
            // most conversions.
            // See VarianceTests for examples (e.g. TestVarianceConversionCycle, 
            // TestVarianceConversionInfiniteExpansion).
            //
            // CONSIDER: A more rigorous solution would mimic the CLI approach, which uses
            // a combination of requiring finite instantiation closures (see section 9.2 of
            // the CLI spec) and records previous conversion steps to check for cycles.
            if (currentRecursionDepth >= MaximumRecursionDepth)
            {
                // NOTE: The spec doesn't really address what happens if there's an overflow
                // in our conversion check.  It's sort of implied that the conversion "proof"
                // should be finite, so we'll just say that no conversion is possible.
                return false;
            }

            // Do a quick check up front to avoid instantiating a new Conversions object,
            // if possible.
            var quickResult = HasVariantConversionQuick(source, destination);
            if (quickResult.HasValue())
            {
                return quickResult.Value();
            }

            return this.CreateInstance(currentRecursionDepth + 1).
                HasVariantConversionNoCycleCheck(source, destination, ref useSiteInfo);
        }

        private ThreeState HasVariantConversionQuick(NamedTypeSymbol source, NamedTypeSymbol destination)
        {
            Debug.Assert((object)source != null);
            Debug.Assert((object)destination != null);

            if (HasIdentityConversionInternal(source, destination))
            {
                return ThreeState.True;
            }

            NamedTypeSymbol typeSymbol = source.OriginalDefinition;
            if (!TypeSymbol.Equals(typeSymbol, destination.OriginalDefinition, TypeCompareKind.ConsiderEverything2))
            {
                return ThreeState.False;
            }

            return ThreeState.Unknown;
        }

        private bool HasVariantConversionNoCycleCheck(NamedTypeSymbol source, NamedTypeSymbol destination, ref CompoundUseSiteInfo useSiteInfo)
        {
            Debug.Assert((object)source != null);
            Debug.Assert((object)destination != null);

            var typeParameters = ArrayBuilder<TypeWithAnnotations>.GetInstance();
            var sourceTypeArguments = ArrayBuilder<TypeWithAnnotations>.GetInstance();
            var destinationTypeArguments = ArrayBuilder<TypeWithAnnotations>.GetInstance();

            try
            {
                source.OriginalDefinition.GetAllTypeArguments(typeParameters, ref useSiteInfo);
                source.GetAllTypeArguments(sourceTypeArguments, ref useSiteInfo);
                destination.GetAllTypeArguments(destinationTypeArguments, ref useSiteInfo);

                Debug.Assert(TypeSymbol.Equals(source.OriginalDefinition, destination.OriginalDefinition, TypeCompareKind.AllIgnoreOptions));
                Debug.Assert(typeParameters.Count == sourceTypeArguments.Count);
                Debug.Assert(typeParameters.Count == destinationTypeArguments.Count);

                for (int paramIndex = 0; paramIndex < typeParameters.Count; ++paramIndex)
                {
                    var sourceTypeArgument = sourceTypeArguments[paramIndex];
                    var destinationTypeArgument = destinationTypeArguments[paramIndex];

                    // If they're identical then this one is automatically good, so skip it.
                    if (HasIdentityConversionInternal(sourceTypeArgument.Type, destinationTypeArgument.Type) &&
                        HasTopLevelNullabilityIdentityConversion(sourceTypeArgument, destinationTypeArgument))
                    {
                        continue;
                    }

                    TypeParameterSymbol typeParameterSymbol = (TypeParameterSymbol)typeParameters[paramIndex].Type;

                    switch (typeParameterSymbol.Variance)
                    {
                        case VarianceKind.None:
                            // System.IEquatable<T> is invariant for back compat reasons (dynamic type checks could start
                            // to succeed where they previously failed, creating different runtime behavior), but the uses
                            // require treatment specifically of nullability as contravariant, so we special case the
                            // behavior here. Normally we use GetWellKnownType for these kinds of checks, but in this
                            // case we don't want just the canonical IEquatable to be special-cased, we want all definitions
                            // to be treated as contravariant, in case there are other definitions in metadata that were
                            // compiled with that expectation.
                            if (isTypeIEquatable(destination.OriginalDefinition) &&
                                TypeSymbol.Equals(destinationTypeArgument.Type, sourceTypeArgument.Type, TypeCompareKind.AllNullableIgnoreOptions) &&
                                HasAnyNullabilityImplicitConversion(destinationTypeArgument, sourceTypeArgument))
                            {
                                return true;
                            }
                            return false;

                        case VarianceKind.Out:
                            if (!HasImplicitReferenceConversion(sourceTypeArgument, destinationTypeArgument, ref useSiteInfo))
                            {
                                return false;
                            }
                            break;

                        case VarianceKind.In:
                            if (!HasImplicitReferenceConversion(destinationTypeArgument, sourceTypeArgument, ref useSiteInfo))
                            {
                                return false;
                            }
                            break;

                        default:
                            throw ExceptionUtilities.UnexpectedValue(typeParameterSymbol.Variance);
                    }
                }
            }
            finally
            {
                typeParameters.Free();
                sourceTypeArguments.Free();
                destinationTypeArguments.Free();
            }

            return true;

            static bool isTypeIEquatable(NamedTypeSymbol type)
            {
                return type is
                {
                    IsInterface: true,
                    Name: "IEquatable",
                    ContainingNamespace: { Name: "System", ContainingNamespace: { IsGlobalNamespace: true } },
                    ContainingSymbol: { Kind: SymbolKind.Namespace },
                    TypeParameters: { Length: 1 }
                };
            }

        }

        // Spec 6.1.10
        private bool HasImplicitBoxingTypeParameterConversion(TypeParameterSymbol source, TypeSymbol destination, ref CompoundUseSiteInfo useSiteInfo)
        {
            Debug.Assert((object)source != null);
            Debug.Assert((object)destination != null);

            if (source.IsReferenceType)
            {
                return false; // Not a boxing conversion; both source and destination are references.
            }

            // The following implicit conversions exist for a given type parameter T:
            //
            // * From T to its effective base class C.
            // * From T to any base class of C.
            // * From T to any interface implemented by C (or any interface variance-compatible with such)
            if (HasImplicitEffectiveBaseConversion(source, destination, ref useSiteInfo))
            {
                return true;
            }

            // * From T to any interface type I in T's effective interface set, and
            //   from T to any base interface of I (or any interface variance-compatible with such)
            if (HasImplicitEffectiveInterfaceSetConversion(source, destination, ref useSiteInfo))
            {
                return true;
            }

            // SPEC: From T to a type parameter U, provided T depends on U
            if ((destination.TypeKind == TypeKind.TypeParameter) &&
                source.DependsOn((TypeParameterSymbol)destination))
            {
                return true;
            }

            // SPEC: From T to a reference type I if it has an implicit conversion to a reference 
            // SPEC: type S0 and S0 has an identity conversion to S. At run-time the conversion 
            // SPEC: is executed the same way as the conversion to S0.

            // REVIEW: If T is not known to be a reference type then the only way this clause can
            // REVIEW: come into effect is if the target type is dynamic. Is that correct?

            if (destination.Kind == SymbolKind.DynamicType)
            {
                return true;
            }

            return false;
        }

        public bool HasBoxingConversion(TypeSymbol source, TypeSymbol destination, ref CompoundUseSiteInfo useSiteInfo)
        {
            Debug.Assert((object)source != null);
            Debug.Assert((object)destination != null);

            // Certain type parameter conversions are classified as boxing conversions.
            if ((source.TypeKind == TypeKind.TypeParameter) &&
                HasImplicitBoxingTypeParameterConversion((TypeParameterSymbol)source, destination, ref useSiteInfo))
            {
                return true;
            }

            // The rest of the boxing conversions only operate when going from a value type to a
            // reference type.
            if (!source.IsValueType || !destination.IsReferenceType)
            {
                return false;
            }

            // A boxing conversion exists from a nullable type to a reference type if and only if a
            // boxing conversion exists from the underlying type.
            if (source.IsNullableType())
            {
                return HasBoxingConversion(source.GetNullableUnderlyingType(), destination, ref useSiteInfo);
            }

            // A boxing conversion exists from any non-nullable value type to object and dynamic, to
            // System.ValueType, and to any interface type variance-compatible with one implemented
            // by the non-nullable value type.  

            // Furthermore, an enum type can be converted to the type System.Enum.

            // We set the base class of the structs to System.ValueType, System.Enum, etc, so we can
            // just check here.

            // There are a couple of exceptions. The very special types ArgIterator, ArgumentHandle and 
            // TypedReference are not boxable: 

            if (source.IsRestrictedType())
            {
                return false;
            }

            if (destination.Kind == SymbolKind.DynamicType)
            {
                return !source.IsPointerType();
            }

            if (IsBaseClass(source, destination, ref useSiteInfo))
            {
                return true;
            }

            if (HasAnyBaseInterfaceConversion(source, destination, ref useSiteInfo))
            {
                return true;
            }

            return false;
        }

        private static bool HasImplicitPointerConversion(TypeSymbol source, TypeSymbol destination)
        {
            Debug.Assert((object)source != null);
            Debug.Assert((object)destination != null);

            // SPEC: The set of implicit conversions is extended to include...
            // SPEC: ... from any pointer type to the type void*.

            PointerTypeSymbol pd = destination as PointerTypeSymbol;
            PointerTypeSymbol ps = source as PointerTypeSymbol;
            return (object)pd != null && (object)ps != null && pd.PointedAtType.IsVoidType();
        }

        private bool HasIdentityOrReferenceConversion(TypeSymbol source, TypeSymbol destination, ref CompoundUseSiteInfo useSiteInfo)
        {
            Debug.Assert((object)source != null);
            Debug.Assert((object)destination != null);

            if (HasIdentityConversionInternal(source, destination))
            {
                return true;
            }

            if (HasImplicitReferenceConversion(source, destination, ref useSiteInfo))
            {
                return true;
            }

            if (HasExplicitReferenceConversion(source, destination, ref useSiteInfo))
            {
                return true;
            }

            return false;
        }

        private bool HasExplicitReferenceConversion(TypeSymbol source, TypeSymbol destination, ref CompoundUseSiteInfo useSiteInfo)
        {
            Debug.Assert((object)source != null);
            Debug.Assert((object)destination != null);

            // SPEC: The explicit reference conversions are:
            // SPEC: From object and dynamic to any other reference type.

            if (source.SpecialType == SpecialType.System_Object)
            {
                if (destination.IsReferenceType)
                {
                    return true;
                }
            }
            else if (source.Kind == SymbolKind.DynamicType && destination.IsReferenceType)
            {
                return true;
            }

            // SPEC: From any class-type S to any class-type T, provided S is a base class of T.
            if (destination.IsClassType() && IsBaseClass(destination, source, ref useSiteInfo))
            {
                return true;
            }

            // SPEC: From any class-type S to any interface-type T, provided S is not sealed and provided S does not implement T.
            // ISSUE: class C : IEnumerable<Mammal> { } converting this to IEnumerable<Animal> is not an explicit conversion,
            // ISSUE: it is an implicit conversion.
            if (source.IsClassType() && destination.IsInterfaceType() && !source.IsSealed && !HasAnyBaseInterfaceConversion(source, destination, ref useSiteInfo))
            {
                return true;
            }

            // SPEC: From any interface-type S to any class-type T, provided T is not sealed or provided T implements S.
            // ISSUE: What if T is sealed and implements an interface variance-convertible to S?
            // ISSUE: eg, sealed class C : IEnum<Mammal> { ... } you should be able to cast an IEnum<Animal> to C.
            if (source.IsInterfaceType() && destination.IsClassType() && (!destination.IsSealed || HasAnyBaseInterfaceConversion(destination, source, ref useSiteInfo)))
            {
                return true;
            }

            // SPEC: From any interface-type S to any interface-type T, provided S is not derived from T.
            // ISSUE: This does not rule out identity conversions, which ought not to be classified as 
            // ISSUE: explicit reference conversions.
            // ISSUE: IEnumerable<Mammal> and IEnumerable<Animal> do not derive from each other but this is
            // ISSUE: not an explicit reference conversion, this is an implicit reference conversion.
            if (source.IsInterfaceType() && destination.IsInterfaceType() && !HasImplicitConversionToInterface(source, destination, ref useSiteInfo))
            {
                return true;
            }

            // SPEC: UNDONE: From a reference type to a reference type T if it has an explicit reference conversion to a reference type T0 and T0 has an identity conversion T.
            // SPEC: UNDONE: From a reference type to an interface or delegate type T if it has an explicit reference conversion to an interface or delegate type T0 and either T0 is variance-convertible to T or T is variance-convertible to T0 (Â§13.1.3.2).

            if (HasExplicitArrayConversion(source, destination, ref useSiteInfo))
            {
                return true;
            }

            if (HasExplicitDelegateConversion(source, destination, ref useSiteInfo))
            {
                return true;
            }

            if (HasExplicitReferenceTypeParameterConversion(source, destination, ref useSiteInfo))
            {
                return true;
            }

            return false;
        }

        // Spec 6.2.7 Explicit conversions involving type parameters
        private bool HasExplicitReferenceTypeParameterConversion(TypeSymbol source, TypeSymbol destination, ref CompoundUseSiteInfo useSiteInfo)
        {
            Debug.Assert((object)source != null);
            Debug.Assert((object)destination != null);

            TypeParameterSymbol s = source as TypeParameterSymbol;
            TypeParameterSymbol t = destination as TypeParameterSymbol;

            // SPEC: The following explicit conversions exist for a given type parameter T:

            // SPEC: If T is known to be a reference type, the conversions are all classified as explicit reference conversions.
            // SPEC: If T is not known to be a reference type, the conversions are classified as unboxing conversions.

            // SPEC: From the effective base class C of T to T and from any base class of C to T. 
            if ((object)t != null && t.IsReferenceType)
            {
                for (var type = t.EffectiveBaseClass(ref useSiteInfo); (object)type != null; type = type.BaseTypeWithDefinitionUseSiteDiagnostics(ref useSiteInfo))
                {
                    if (HasIdentityConversionInternal(type, source))
                    {
                        return true;
                    }
                }
            }

            // SPEC: From any interface type to T. 
            if ((object)t != null && source.IsInterfaceType() && t.IsReferenceType)
            {
                return true;
            }

            // SPEC: From T to any interface-type I provided there is not already an implicit conversion from T to I.
            if ((object)s != null && s.IsReferenceType && destination.IsInterfaceType() && !HasImplicitReferenceTypeParameterConversion(s, destination, ref useSiteInfo))
            {
                return true;
            }

            // SPEC: From a type parameter U to T, provided T depends on U (Â§10.1.5)
            if ((object)s != null && (object)t != null && t.IsReferenceType && t.DependsOn(s))
            {
                return true;
            }

            return false;
        }

        // Spec 6.2.7 Explicit conversions involving type parameters
        private bool HasUnboxingTypeParameterConversion(TypeSymbol source, TypeSymbol destination, ref CompoundUseSiteInfo useSiteInfo)
        {
            Debug.Assert((object)source != null);
            Debug.Assert((object)destination != null);

            TypeParameterSymbol s = source as TypeParameterSymbol;
            TypeParameterSymbol t = destination as TypeParameterSymbol;

            // SPEC: The following explicit conversions exist for a given type parameter T:

            // SPEC: If T is known to be a reference type, the conversions are all classified as explicit reference conversions.
            // SPEC: If T is not known to be a reference type, the conversions are classified as unboxing conversions.

            // SPEC: From the effective base class C of T to T and from any base class of C to T. 
            if ((object)t != null && !t.IsReferenceType)
            {
                for (var type = t.EffectiveBaseClass(ref useSiteInfo); (object)type != null; type = type.BaseTypeWithDefinitionUseSiteDiagnostics(ref useSiteInfo))
                {
                    if (TypeSymbol.Equals(type, source, TypeCompareKind.ConsiderEverything2))
                    {
                        return true;
                    }
                }
            }

            // SPEC: From any interface type to T. 
            if (source.IsInterfaceType() && (object)t != null && !t.IsReferenceType)
            {
                return true;
            }

            // SPEC: From T to any interface-type I provided there is not already an implicit conversion from T to I.
            if ((object)s != null && !s.IsReferenceType && destination.IsInterfaceType() && !HasImplicitReferenceTypeParameterConversion(s, destination, ref useSiteInfo))
            {
                return true;
            }

            // SPEC: From a type parameter U to T, provided T depends on U (Â§10.1.5)
            if ((object)s != null && (object)t != null && !t.IsReferenceType && t.DependsOn(s))
            {
                return true;
            }

            return false;
        }

        private bool HasExplicitDelegateConversion(TypeSymbol source, TypeSymbol destination, ref CompoundUseSiteInfo useSiteInfo)
        {
            Debug.Assert((object)source != null);
            Debug.Assert((object)destination != null);

            // SPEC: From System.Delegate and the interfaces it implements to any delegate-type.
            // We also support System.MulticastDelegate in the implementation, in spite of it not being mentioned in the spec.
            if (destination.IsDelegateType())
            {
                if (source.SpecialType == SpecialType.System_Delegate || source.SpecialType == SpecialType.System_MulticastDelegate)
                {
                    return true;
                }

                if (HasImplicitConversionToInterface(this.corLibrary.GetDeclaredSpecialType(SpecialType.System_Delegate), source, ref useSiteInfo))
                {
                    return true;
                }
            }

            // SPEC: From D<S1...Sn> to a D<T1...Tn> where D<X1...Xn> is a generic delegate type, D<S1...Sn> is not compatible with or identical to D<T1...Tn>, 
            // SPEC: and for each type parameter Xi of D the following holds:
            // SPEC: If Xi is invariant, then Si is identical to Ti.
            // SPEC: If Xi is covariant, then there is an implicit or explicit identity or reference conversion from Si to Ti.
            // SPECL If Xi is contravariant, then Si and Ti are either identical or both reference types.

            if (!source.IsDelegateType() || !destination.IsDelegateType())
            {
                return false;
            }

            if (!TypeSymbol.Equals(source.OriginalDefinition, destination.OriginalDefinition, TypeCompareKind.ConsiderEverything2))
            {
                return false;
            }

            var sourceType = (NamedTypeSymbol)source;
            var destinationType = (NamedTypeSymbol)destination;
            var original = sourceType.OriginalDefinition;

            if (HasIdentityConversionInternal(source, destination))
            {
                return false;
            }

            if (HasDelegateVarianceConversion(source, destination, ref useSiteInfo))
            {
                return false;
            }

            var sourceTypeArguments = sourceType.TypeArgumentsWithDefinitionUseSiteDiagnostics(ref useSiteInfo);
            var destinationTypeArguments = destinationType.TypeArgumentsWithDefinitionUseSiteDiagnostics(ref useSiteInfo);

            for (int i = 0; i < sourceTypeArguments.Length; ++i)
            {
                var sourceArg = sourceTypeArguments[i].Type;
                var destinationArg = destinationTypeArguments[i].Type;

                switch (original.TypeParameters[i].Variance)
                {
                    case VarianceKind.None:
                        if (!HasIdentityConversionInternal(sourceArg, destinationArg))
                        {
                            return false;
                        }

                        break;
                    case VarianceKind.Out:
                        if (!HasIdentityOrReferenceConversion(sourceArg, destinationArg, ref useSiteInfo))
                        {
                            return false;
                        }

                        break;
                    case VarianceKind.In:
                        bool hasIdentityConversion = HasIdentityConversionInternal(sourceArg, destinationArg);
                        bool bothAreReferenceTypes = sourceArg.IsReferenceType && destinationArg.IsReferenceType;
                        if (!(hasIdentityConversion || bothAreReferenceTypes))
                        {
                            return false;
                        }

                        break;
                }
            }

            return true;
        }

        private bool HasExplicitArrayConversion(TypeSymbol source, TypeSymbol destination, ref CompoundUseSiteInfo useSiteInfo)
        {
            Debug.Assert((object)source != null);
            Debug.Assert((object)destination != null);

            var sourceArray = source as ArrayTypeSymbol;
            var destinationArray = destination as ArrayTypeSymbol;

            // SPEC: From an array-type S with an element type SE to an array-type T with an element type TE, provided all of the following are true:
            // SPEC: S and T differ only in element type. (In other words, S and T have the same number of dimensions.)
            // SPEC: Both SE and TE are reference-types.
            // SPEC: An explicit reference conversion exists from SE to TE.
            if ((object)sourceArray != null && (object)destinationArray != null)
            {
                // HasExplicitReferenceConversion checks that SE and TE are reference types so
                // there's no need for that check here. Moreover, it's not as simple as checking
                // IsReferenceType, at least not in the case of type parameters, since SE will be
                // considered a reference type implicitly in the case of "where TE : class, SE" even
                // though SE.IsReferenceType may be false. Again, HasExplicitReferenceConversion
                // already handles these cases.
                return sourceArray.HasSameShapeAs(destinationArray) &&
                    HasExplicitReferenceConversion(sourceArray.ElementType, destinationArray.ElementType, ref useSiteInfo);
            }

            // SPEC: From System.Array and the interfaces it implements to any array-type.
            if ((object)destinationArray != null)
            {
                if (source.SpecialType == SpecialType.System_Array)
                {
                    return true;
                }

                foreach (var iface in this.corLibrary.GetDeclaredSpecialType(SpecialType.System_Array).AllInterfacesWithDefinitionUseSiteDiagnostics(ref useSiteInfo))
                {
                    if (HasIdentityConversionInternal(iface, source))
                    {
                        return true;
                    }
                }
            }

            // SPEC: From a single-dimensional array type S[] to System.Collections.Generic.IList<T> and its base interfaces
            // SPEC: provided that there is an explicit reference conversion from S to T.

            // The framework now also allows arrays to be converted to IReadOnlyList<T> and IReadOnlyCollection<T>; we 
            // honor that as well.

            if ((object)sourceArray != null && sourceArray.IsSZArray && destination.IsPossibleArrayGenericInterface())
            {
                if (HasExplicitReferenceConversion(sourceArray.ElementType, ((NamedTypeSymbol)destination).TypeArgumentWithDefinitionUseSiteDiagnostics(0, ref useSiteInfo).Type, ref useSiteInfo))
                {
                    return true;
                }
            }

            // SPEC: From System.Collections.Generic.IList<S> and its base interfaces to a single-dimensional array type T[], 
            // provided that there is an explicit identity or reference conversion from S to T.

            // Similarly, we honor IReadOnlyList<S> and IReadOnlyCollection<S> in the same way.
            if ((object)destinationArray != null && destinationArray.IsSZArray)
            {
                var specialDefinition = ((TypeSymbol)source.OriginalDefinition).SpecialType;

                if (specialDefinition == SpecialType.System_Collections_Generic_IList_T ||
                    specialDefinition == SpecialType.System_Collections_Generic_ICollection_T ||
                    specialDefinition == SpecialType.System_Collections_Generic_IEnumerable_T ||
                    specialDefinition == SpecialType.System_Collections_Generic_IReadOnlyList_T ||
                    specialDefinition == SpecialType.System_Collections_Generic_IReadOnlyCollection_T)
                {
                    var sourceElement = ((NamedTypeSymbol)source).TypeArgumentWithDefinitionUseSiteDiagnostics(0, ref useSiteInfo).Type;
                    var destinationElement = destinationArray.ElementType;

                    if (HasIdentityConversionInternal(sourceElement, destinationElement))
                    {
                        return true;
                    }

                    if (HasImplicitReferenceConversion(sourceElement, destinationElement, ref useSiteInfo))
                    {
                        return true;
                    }

                    if (HasExplicitReferenceConversion(sourceElement, destinationElement, ref useSiteInfo))
                    {
                        return true;
                    }
                }
            }

            return false;
        }

        private bool HasUnboxingConversion(TypeSymbol source, TypeSymbol destination, ref CompoundUseSiteInfo useSiteInfo)
        {
            Debug.Assert((object)source != null);
            Debug.Assert((object)destination != null);

            if (destination.IsPointerType())
            {
                return false;
            }

            // Ref-like types cannot be boxed or unboxed
            if (destination.IsRestrictedType())
            {
                return false;
            }

            // SPEC: An unboxing conversion permits a reference type to be explicitly converted to a value-type. 
            // SPEC: An unboxing conversion exists from the types object and System.ValueType to any non-nullable-value-type, 
            var specialTypeSource = source.SpecialType;

            if (specialTypeSource == SpecialType.System_Object || specialTypeSource == SpecialType.System_ValueType)
            {
                if (destination.IsValueType && !destination.IsNullableType())
                {
                    return true;
                }
            }

            // SPEC: and from any interface-type to any non-nullable-value-type that implements the interface-type. 

            if (source.IsInterfaceType() &&
                destination.IsValueType &&
                !destination.IsNullableType() &&
                HasBoxingConversion(destination, source, ref useSiteInfo))
            {
                return true;
            }

            // SPEC: Furthermore type System.Enum can be unboxed to any enum-type.
            if (source.SpecialType == SpecialType.System_Enum && destination.IsEnumType())
            {
                return true;
            }

            // SPEC: An unboxing conversion exists from a reference type to a nullable-type if an unboxing 
            // SPEC: conversion exists from the reference type to the underlying non-nullable-value-type 
            // SPEC: of the nullable-type.
            if (source.IsReferenceType &&
                destination.IsNullableType() &&
                HasUnboxingConversion(source, destination.GetNullableUnderlyingType(), ref useSiteInfo))
            {
                return true;
            }

            // SPEC: UNDONE A value type S has an unboxing conversion from an interface type I if it has an unboxing 
            // SPEC: UNDONE conversion from an interface type I0 and I0 has an identity conversion to I.

            // SPEC: UNDONE A value type S has an unboxing conversion from an interface type I if it has an unboxing conversion 
            // SPEC: UNDONE from an interface or delegate type I0 and either I0 is variance-convertible to I or I is variance-convertible to I0.

            if (HasUnboxingTypeParameterConversion(source, destination, ref useSiteInfo))
            {
                return true;
            }

            return false;
        }

        private static bool HasPointerToPointerConversion(TypeSymbol source, TypeSymbol destination)
        {
            Debug.Assert((object)source != null);
            Debug.Assert((object)destination != null);

            return source is PointerTypeSymbol && destination is PointerTypeSymbol;
        }

        private static bool HasPointerToIntegerConversion(TypeSymbol source, TypeSymbol destination)
        {
            Debug.Assert((object)source != null);
            Debug.Assert((object)destination != null);

            if (!(source is PointerTypeSymbol))
            {
                return false;
            }

            // SPEC OMISSION: 
            // 
            // The spec should state that any pointer type is convertible to
            // sbyte, byte, ... etc, or any corresponding nullable type.

            switch (destination.StrippedType().SpecialType)
            {
                case SpecialType.System_SByte:
                case SpecialType.System_Byte:
                case SpecialType.System_Int16:
                case SpecialType.System_UInt16:
                case SpecialType.System_Int32:
                case SpecialType.System_UInt32:
                case SpecialType.System_Int64:
                case SpecialType.System_UInt64:
                    return true;
            }

            return false;
        }

        private static bool HasIntegerToPointerConversion(TypeSymbol source, TypeSymbol destination)
        {
            Debug.Assert((object)source != null);
            Debug.Assert((object)destination != null);

            if (!(destination is PointerTypeSymbol))
            {
                return false;
            }

            // Note that void* is convertible to int?, but int? is not convertible to void*.

            switch (source.SpecialType)
            {
                case SpecialType.System_SByte:
                case SpecialType.System_Byte:
                case SpecialType.System_Int16:
                case SpecialType.System_UInt16:
                case SpecialType.System_Int32:
                case SpecialType.System_UInt32:
                case SpecialType.System_Int64:
                case SpecialType.System_UInt64:
                    return true;
            }

            return false;
        }
    }
}<|MERGE_RESOLUTION|>--- conflicted
+++ resolved
@@ -109,25 +109,17 @@
                 }
             }
 
-<<<<<<< HEAD
-            conversion = GetSwitchExpressionConversion(sourceExpression, destination, ref useSiteInfo);
-=======
-            conversion = GetImplicitUserDefinedConversion(sourceExpression, sourceType, destination, ref useSiteDiagnostics);
->>>>>>> 0f03fa51
+            conversion = GetImplicitUserDefinedConversion(sourceExpression, sourceType, destination, ref useSiteInfo);
             if (conversion.Exists)
             {
                 return conversion;
             }
 
-<<<<<<< HEAD
-            return GetImplicitUserDefinedConversion(sourceExpression, sourceType, destination, ref useSiteInfo);
-=======
             // The switch expression conversion is "lowest priority", so that if there is a conversion from the expression's
             // type it will be preferred over the switch expression conversion.  Technically, we would want the language
             // specification to say that the switch expression conversion only "exists" if there is no implicit conversion
             // from the type, and we accomplish that by making it lowest priority.
-            return GetSwitchExpressionConversion(sourceExpression, destination, ref useSiteDiagnostics);
->>>>>>> 0f03fa51
+            return GetSwitchExpressionConversion(sourceExpression, destination, ref useSiteInfo);
         }
 
         /// <summary>
@@ -950,12 +942,8 @@
                     var innerConversions = ArrayBuilder<Conversion>.GetInstance(switchExpression.SwitchArms.Length);
                     foreach (var arm in switchExpression.SwitchArms)
                     {
-<<<<<<< HEAD
-                        if (!this.ClassifyConversionFromExpression(arm.Value, destination, ref useSiteInfo).IsImplicit)
-=======
-                        var nestedConversion = this.ClassifyImplicitConversionFromExpression(arm.Value, destination, ref useSiteDiagnostics);
+                        var nestedConversion = this.ClassifyImplicitConversionFromExpression(arm.Value, destination, ref useSiteInfo);
                         if (!nestedConversion.Exists)
->>>>>>> 0f03fa51
                         {
                             innerConversions.Free();
                             return Conversion.NoConversion;
