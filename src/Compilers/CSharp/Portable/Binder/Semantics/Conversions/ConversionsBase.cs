﻿// Licensed to the .NET Foundation under one or more agreements.
// The .NET Foundation licenses this file to you under the MIT license.
// See the LICENSE file in the project root for more information.

#nullable disable

using System.Collections.Immutable;
using System.Diagnostics;
using System.Diagnostics.CodeAnalysis;
using System.Threading;
using Microsoft.CodeAnalysis.CSharp.Symbols;
using Microsoft.CodeAnalysis.CSharp.Syntax;
using Microsoft.CodeAnalysis.PooledObjects;
using Roslyn.Utilities;

namespace Microsoft.CodeAnalysis.CSharp
{
    internal abstract partial class ConversionsBase
    {
        private const int MaximumRecursionDepth = 50;

        protected readonly AssemblySymbol corLibrary;
        protected readonly int currentRecursionDepth;

        internal readonly bool IncludeNullability;

        /// <summary>
        /// An optional clone of this instance with distinct IncludeNullability.
        /// Used to avoid unnecessary allocations when calling WithNullability() repeatedly.
        /// </summary>
        private ConversionsBase _lazyOtherNullability;

        protected ConversionsBase(AssemblySymbol corLibrary, int currentRecursionDepth, bool includeNullability, ConversionsBase otherNullabilityOpt)
        {
            Debug.Assert((object)corLibrary != null);
            Debug.Assert(otherNullabilityOpt == null || includeNullability != otherNullabilityOpt.IncludeNullability);
            Debug.Assert(otherNullabilityOpt == null || currentRecursionDepth == otherNullabilityOpt.currentRecursionDepth);
            Debug.Assert(corLibrary == corLibrary.CorLibrary);

            this.corLibrary = corLibrary;
            this.currentRecursionDepth = currentRecursionDepth;
            IncludeNullability = includeNullability;
            _lazyOtherNullability = otherNullabilityOpt;
        }

        /// <summary>
        /// Returns this instance if includeNullability is correct, and returns a
        /// cached clone of this instance with distinct IncludeNullability otherwise.
        /// </summary>
        internal ConversionsBase WithNullability(bool includeNullability)
        {
            if (IncludeNullability == includeNullability)
            {
                return this;
            }
            if (_lazyOtherNullability == null)
            {
                Interlocked.CompareExchange(ref _lazyOtherNullability, WithNullabilityCore(includeNullability), null);
            }
            Debug.Assert(_lazyOtherNullability.IncludeNullability == includeNullability);
            Debug.Assert(_lazyOtherNullability._lazyOtherNullability == this);
            return _lazyOtherNullability;
        }

        protected abstract ConversionsBase WithNullabilityCore(bool includeNullability);

        public abstract Conversion GetMethodGroupDelegateConversion(BoundMethodGroup source, TypeSymbol destination, ref CompoundUseSiteInfo<AssemblySymbol> useSiteInfo);

        public abstract Conversion GetMethodGroupFunctionPointerConversion(BoundMethodGroup source, FunctionPointerTypeSymbol destination, ref CompoundUseSiteInfo<AssemblySymbol> useSiteInfo);

        public abstract Conversion GetStackAllocConversion(BoundStackAllocArrayCreation sourceExpression, TypeSymbol destination, ref CompoundUseSiteInfo<AssemblySymbol> useSiteInfo);

        protected abstract ConversionsBase CreateInstance(int currentRecursionDepth);

        protected abstract Conversion GetInterpolatedStringConversion(BoundExpression source, TypeSymbol destination, ref CompoundUseSiteInfo<AssemblySymbol> useSiteInfo);

#nullable enable
        protected abstract Conversion GetCollectionExpressionConversion(BoundUnconvertedCollectionExpression source, TypeSymbol destination, ref CompoundUseSiteInfo<AssemblySymbol> useSiteInfo);
#nullable disable

        protected abstract bool IsAttributeArgumentBinding { get; }

        protected abstract bool IsParameterDefaultValueBinding { get; }

        internal AssemblySymbol CorLibrary { get { return corLibrary; } }

#nullable enable

        /// <summary>
        /// Derived types should provide non-null value for proper classification of conversions from expression.
        /// </summary>
        protected abstract CSharpCompilation? Compilation { get; }

        /// <summary>
        /// Determines if the source expression is convertible to the destination type via
        /// any built-in or user-defined implicit conversion.
        /// </summary>
        public Conversion ClassifyImplicitConversionFromExpression(BoundExpression sourceExpression, TypeSymbol destination, ref CompoundUseSiteInfo<AssemblySymbol> useSiteInfo)
        {
            Debug.Assert(sourceExpression != null);
            Debug.Assert(Compilation != null);
            Debug.Assert((object)destination != null);

            var sourceType = sourceExpression.Type;

            //PERF: identity conversion is by far the most common implicit conversion, check for that first
            if (sourceType is { } && HasIdentityConversionInternal(sourceType, destination))
            {
                return Conversion.Identity;
            }

            Conversion conversion = ClassifyImplicitBuiltInConversionFromExpression(sourceExpression, sourceType, destination, ref useSiteInfo);
            if (conversion.Exists)
            {
                return conversion;
            }

            if (sourceType is { })
            {
                // Try using the short-circuit "fast-conversion" path.
                Conversion fastConversion = FastClassifyConversion(sourceType, destination);
                if (fastConversion.Exists)
                {
                    if (fastConversion.IsImplicit)
                    {
                        return fastConversion;
                    }
                }
                else
                {
                    conversion = ClassifyImplicitBuiltInConversionSlow(sourceType, destination, ref useSiteInfo);
                    if (conversion.Exists)
                    {
                        return conversion;
                    }
                }
            }
            else if (sourceExpression.GetFunctionType() is { } sourceFunctionType)
            {
                if (HasImplicitFunctionTypeConversion(sourceFunctionType, destination, ref useSiteInfo))
                {
                    return Conversion.FunctionType;
                }
            }

            conversion = GetImplicitUserDefinedConversion(sourceExpression, sourceType, destination, ref useSiteInfo);
            if (conversion.Exists)
            {
                return conversion;
            }

            // The switch expression conversion is "lowest priority", so that if there is a conversion from the expression's
            // type it will be preferred over the switch expression conversion.  Technically, we would want the language
            // specification to say that the switch expression conversion only "exists" if there is no implicit conversion
            // from the type, and we accomplish that by making it lowest priority.  The same is true for the conditional
            // expression conversion.
            conversion = GetSwitchExpressionConversion(sourceExpression, destination, ref useSiteInfo);
            if (conversion.Exists)
            {
                return conversion;
            }
            return GetConditionalExpressionConversion(sourceExpression, destination, ref useSiteInfo);
        }

        /// <summary>
        /// Determines if the source type is convertible to the destination type via
        /// any built-in or user-defined implicit conversion.
        /// </summary>
        public Conversion ClassifyImplicitConversionFromType(TypeSymbol source, TypeSymbol destination, ref CompoundUseSiteInfo<AssemblySymbol> useSiteInfo)
        {
            Debug.Assert((object)source != null);
            Debug.Assert((object)destination != null);

            //PERF: identity conversions are very common, check for that first.
            if (HasIdentityConversionInternal(source, destination))
            {
                return Conversion.Identity;
            }

            // Try using the short-circuit "fast-conversion" path.
            Conversion fastConversion = FastClassifyConversion(source, destination);
            if (fastConversion.Exists)
            {
                return fastConversion.IsImplicit ? fastConversion : Conversion.NoConversion;
            }
            else
            {
                Conversion conversion = ClassifyImplicitBuiltInConversionSlow(source, destination, ref useSiteInfo);
                if (conversion.Exists)
                {
                    return conversion;
                }
            }

            return GetImplicitUserDefinedConversion(source, destination, ref useSiteInfo);
        }

        /// <summary>
        /// Helper method that calls <see cref="ClassifyImplicitConversionFromType"/> or
        /// <see cref="HasImplicitFunctionTypeToFunctionTypeConversion"/> depending on whether the
        /// types are <see cref="FunctionTypeSymbol"/> instances.
        /// Used by method type inference and best common type only.
        /// </summary>
        public Conversion ClassifyImplicitConversionFromTypeWhenNeitherOrBothFunctionTypes(TypeSymbol source, TypeSymbol destination, ref CompoundUseSiteInfo<AssemblySymbol> useSiteInfo)
        {
            var sourceFunctionType = source as FunctionTypeSymbol;
            var destinationFunctionType = destination as FunctionTypeSymbol;

            if (sourceFunctionType is null && destinationFunctionType is null)
            {
                return ClassifyImplicitConversionFromType(source, destination, ref useSiteInfo);
            }

            if (sourceFunctionType is { } && destinationFunctionType is { })
            {
                return HasImplicitFunctionTypeToFunctionTypeConversion(sourceFunctionType, destinationFunctionType, ref useSiteInfo) ?
                    Conversion.FunctionType :
                    Conversion.NoConversion;
            }

            Debug.Assert(false);
            return Conversion.NoConversion;
        }
#nullable disable

        /// <summary>
        /// Determines if the source expression of given type is convertible to the destination type via
        /// any built-in or user-defined conversion.
        /// 
        /// This helper is used in rare cases involving synthesized expressions where we know the type of an expression, but do not have the actual expression.
        /// The reason for this helper (as opposed to ClassifyConversionFromType) is that conversions from expressions could be different
        /// from conversions from type. For example expressions of dynamic type are implicitly convertable to any type, while dynamic type itself is not.
        /// </summary>
        public Conversion ClassifyConversionFromExpressionType(TypeSymbol source, TypeSymbol destination, bool isChecked, ref CompoundUseSiteInfo<AssemblySymbol> useSiteInfo)
        {
            Debug.Assert((object)source != null);
            Debug.Assert((object)destination != null);

            // since we are converting from expression, we may have implicit dynamic conversion
            if (HasImplicitDynamicConversionFromExpression(source, destination))
            {
                return Conversion.ImplicitDynamic;
            }

            return ClassifyConversionFromType(source, destination, isChecked: isChecked, ref useSiteInfo);
        }

        private static bool TryGetVoidConversion(TypeSymbol source, TypeSymbol destination, out Conversion conversion)
        {
            var sourceIsVoid = source?.SpecialType == SpecialType.System_Void;
            var destIsVoid = destination.SpecialType == SpecialType.System_Void;

            // 'void' is not supposed to be able to convert to or from anything, but in practice,
            // a lot of code depends on checking whether an expression of type 'void' is convertible to 'void'.
            // (e.g. for an expression lambda which returns void).
            // Therefore we allow an identity conversion between 'void' and 'void'.
            if (sourceIsVoid && destIsVoid)
            {
                conversion = Conversion.Identity;
                return true;
            }

            // If exactly one of source or destination is of type 'void' then no conversion may exist.
            if (sourceIsVoid || destIsVoid)
            {
                conversion = Conversion.NoConversion;
                return true;
            }

            conversion = default;
            return false;
        }

        /// <summary>
        /// Determines if the source expression is convertible to the destination type via
        /// any conversion: implicit, explicit, user-defined or built-in.
        /// </summary>
        /// <remarks>
        /// It is rare but possible for a source expression to be convertible to a destination type
        /// by both an implicit user-defined conversion and a built-in explicit conversion.
        /// In that circumstance, this method classifies the conversion as the implicit conversion or explicit depending on "forCast"
        /// </remarks>
        public Conversion ClassifyConversionFromExpression(BoundExpression sourceExpression, TypeSymbol destination, bool isChecked, ref CompoundUseSiteInfo<AssemblySymbol> useSiteInfo, bool forCast = false)
        {
            Debug.Assert(sourceExpression != null);
            Debug.Assert(Compilation != null);
            Debug.Assert((object)destination != null);

            if (TryGetVoidConversion(sourceExpression.Type, destination, out var conversion))
            {
                return conversion;
            }

            if (forCast)
            {
                return ClassifyConversionFromExpressionForCast(sourceExpression, destination, isChecked: isChecked, ref useSiteInfo);
            }

            var result = ClassifyImplicitConversionFromExpression(sourceExpression, destination, ref useSiteInfo);
            if (result.Exists)
            {
                return result;
            }

            return ClassifyExplicitOnlyConversionFromExpression(sourceExpression, destination, isChecked: isChecked, ref useSiteInfo, forCast: false);
        }

        /// <summary>
        /// Determines if the source type is convertible to the destination type via
        /// any conversion: implicit, explicit, user-defined or built-in.
        /// </summary>
        /// <remarks>
        /// It is rare but possible for a source type to be convertible to a destination type
        /// by both an implicit user-defined conversion and a built-in explicit conversion.
        /// In that circumstance, this method classifies the conversion as the implicit conversion or explicit depending on "forCast"
        /// </remarks>
        public Conversion ClassifyConversionFromType(TypeSymbol source, TypeSymbol destination, bool isChecked, ref CompoundUseSiteInfo<AssemblySymbol> useSiteInfo, bool forCast = false)
        {
            Debug.Assert((object)source != null);
            Debug.Assert((object)destination != null);

            if (TryGetVoidConversion(source, destination, out var voidConversion))
            {
                return voidConversion;
            }

            if (forCast)
            {
                return ClassifyConversionFromTypeForCast(source, destination, isChecked: isChecked, ref useSiteInfo);
            }

            // Try using the short-circuit "fast-conversion" path.
            Conversion fastConversion = FastClassifyConversion(source, destination);
            if (fastConversion.Exists)
            {
                return fastConversion;
            }
            else
            {
                Conversion conversion1 = ClassifyImplicitBuiltInConversionSlow(source, destination, ref useSiteInfo);
                if (conversion1.Exists)
                {
                    return conversion1;
                }
            }

            Conversion conversion = GetImplicitUserDefinedConversion(source, destination, ref useSiteInfo);
            if (conversion.Exists)
            {
                return conversion;
            }

            conversion = ClassifyExplicitBuiltInOnlyConversion(source, destination, isChecked: isChecked, ref useSiteInfo, forCast: false);
            if (conversion.Exists)
            {
                return conversion;
            }

            return GetExplicitUserDefinedConversion(source, destination, isChecked: isChecked, ref useSiteInfo);
        }

        /// <summary>
        /// Determines if the source expression is convertible to the destination type via
        /// any conversion: implicit, explicit, user-defined or built-in.
        /// </summary>
        /// <remarks>
        /// It is rare but possible for a source expression to be convertible to a destination type
        /// by both an implicit user-defined conversion and a built-in explicit conversion.
        /// In that circumstance, this method classifies the conversion as the built-in conversion.
        /// 
        /// An implicit conversion exists from an expression of a dynamic type to any type.
        /// An explicit conversion exists from a dynamic type to any type. 
        /// When casting we prefer the explicit conversion.
        /// </remarks>
        private Conversion ClassifyConversionFromExpressionForCast(BoundExpression source, TypeSymbol destination, bool isChecked, ref CompoundUseSiteInfo<AssemblySymbol> useSiteInfo)
        {
            Debug.Assert(source != null);
            Debug.Assert(Compilation != null);
            Debug.Assert((object)destination != null);

            Conversion implicitConversion = ClassifyImplicitConversionFromExpression(source, destination, ref useSiteInfo);
            if (implicitConversion.Exists && !ExplicitConversionMayDifferFromImplicit(implicitConversion))
            {
                return implicitConversion;
            }

            Conversion explicitConversion = ClassifyExplicitOnlyConversionFromExpression(source, destination, isChecked: isChecked, ref useSiteInfo, forCast: true);
            if (explicitConversion.Exists)
            {
                return explicitConversion;
            }

            // It is possible for a user-defined conversion to be unambiguous when considered as
            // an implicit conversion and ambiguous when considered as an explicit conversion.
            // The native compiler does not check to see if a cast could be successfully bound as
            // an unambiguous user-defined implicit conversion; it goes right to the ambiguous
            // user-defined explicit conversion and produces an error. This means that in
            // C# 5 it is possible to have:
            //
            // Y y = new Y();
            // Z z1 = y;
            // 
            // succeed but
            //
            // Z z2 = (Z)y;
            //
            // fail.
            //
            // However, there is another interesting wrinkle. It is possible for both
            // an implicit user-defined conversion and an explicit user-defined conversion
            // to exist and be unambiguous. For example, if there is an implicit conversion
            // double-->C and an explicit conversion from int-->C, and the user casts a short
            // to C, then both the implicit and explicit conversions are applicable and
            // unambiguous. The native compiler in this case prefers the explicit conversion,
            // and for backwards compatibility, we match it.

            return implicitConversion;
        }

        /// <summary>
        /// Determines if the source type is convertible to the destination type via
        /// any conversion: implicit, explicit, user-defined or built-in.
        /// </summary>
        /// <remarks>
        /// It is rare but possible for a source type to be convertible to a destination type
        /// by both an implicit user-defined conversion and a built-in explicit conversion.
        /// In that circumstance, this method classifies the conversion as the built-in conversion.
        /// </remarks>
        private Conversion ClassifyConversionFromTypeForCast(TypeSymbol source, TypeSymbol destination, bool isChecked, ref CompoundUseSiteInfo<AssemblySymbol> useSiteInfo)
        {
            Debug.Assert((object)source != null);
            Debug.Assert((object)destination != null);

            // Try using the short-circuit "fast-conversion" path.
            Conversion fastConversion = FastClassifyConversion(source, destination);
            if (fastConversion.Exists)
            {
                return fastConversion;
            }

            Conversion implicitBuiltInConversion = ClassifyImplicitBuiltInConversionSlow(source, destination, ref useSiteInfo);
            if (implicitBuiltInConversion.Exists && !ExplicitConversionMayDifferFromImplicit(implicitBuiltInConversion))
            {
                return implicitBuiltInConversion;
            }

            Conversion explicitBuiltInConversion = ClassifyExplicitBuiltInOnlyConversion(source, destination, isChecked: isChecked, ref useSiteInfo, forCast: true);
            if (explicitBuiltInConversion.Exists)
            {
                return explicitBuiltInConversion;
            }

            if (implicitBuiltInConversion.Exists)
            {
                return implicitBuiltInConversion;
            }

            // It is possible for a user-defined conversion to be unambiguous when considered as
            // an implicit conversion and ambiguous when considered as an explicit conversion.
            // The native compiler does not check to see if a cast could be successfully bound as
            // an unambiguous user-defined implicit conversion; it goes right to the ambiguous
            // user-defined explicit conversion and produces an error. This means that in
            // C# 5 it is possible to have:
            //
            // Y y = new Y();
            // Z z1 = y;
            // 
            // succeed but
            //
            // Z z2 = (Z)y;
            //
            // fail.

            var conversion = GetExplicitUserDefinedConversion(source, destination, isChecked: isChecked, ref useSiteInfo);
            if (conversion.Exists)
            {
                return conversion;
            }

            return GetImplicitUserDefinedConversion(source, destination, ref useSiteInfo);
        }

        /// <summary>
        /// Attempt a quick classification of builtin conversions.  As result of "no conversion"
        /// means that there is no built-in conversion, though there still may be a user-defined
        /// conversion if compiling against a custom mscorlib.
        /// </summary>
        public static Conversion FastClassifyConversion(TypeSymbol source, TypeSymbol target)
        {
            ConversionKind convKind = ConversionEasyOut.ClassifyConversion(source, target);
            if (convKind != ConversionKind.ImplicitNullable && convKind != ConversionKind.ExplicitNullable)
            {
                return Conversion.GetTrivialConversion(convKind);
            }

            return Conversion.MakeNullableConversion(convKind, FastClassifyConversion(source.StrippedType(), target.StrippedType()));
        }

        public Conversion ClassifyBuiltInConversion(TypeSymbol source, TypeSymbol destination, bool isChecked, ref CompoundUseSiteInfo<AssemblySymbol> useSiteInfo)
        {
            Debug.Assert((object)source != null);
            Debug.Assert((object)destination != null);

            // Try using the short-circuit "fast-conversion" path.
            Conversion fastConversion = FastClassifyConversion(source, destination);
            if (fastConversion.Exists)
            {
                return fastConversion;
            }
            else
            {
                Conversion conversion = ClassifyImplicitBuiltInConversionSlow(source, destination, ref useSiteInfo);
                if (conversion.Exists)
                {
                    return conversion;
                }
            }

            return ClassifyExplicitBuiltInOnlyConversion(source, destination, isChecked: isChecked, ref useSiteInfo, forCast: false);
        }

        /// <summary>
        /// Determines if the source type is convertible to the destination type via
        /// any standard implicit or standard explicit conversion.
        /// </summary>
        /// <remarks>
        /// Not all built-in explicit conversions are standard explicit conversions.
        /// </remarks>
        public Conversion ClassifyStandardConversion(TypeSymbol source, TypeSymbol destination, ref CompoundUseSiteInfo<AssemblySymbol> useSiteInfo)
        {
            return ClassifyStandardConversion(sourceExpression: null, source, destination, ref useSiteInfo);
        }

        /// <summary>
        /// Determines if the source type is convertible to the destination type via
        /// any standard implicit or standard explicit conversion.
        /// </summary>
        /// <remarks>
        /// Not all built-in explicit conversions are standard explicit conversions.
        /// </remarks>
        public Conversion ClassifyStandardConversion(BoundExpression sourceExpression, TypeSymbol source, TypeSymbol destination, ref CompoundUseSiteInfo<AssemblySymbol> useSiteInfo)
        {
            Debug.Assert(sourceExpression is null || Compilation is not null);
            Debug.Assert(sourceExpression != null || (object)source != null);
            Debug.Assert((object)destination != null);

            // Note that the definition of explicit standard conversion does not include all explicit
            // reference conversions! There is a standard implicit reference conversion from
            // Action<Object> to Action<Exception>, thanks to contravariance. There is a standard
            // implicit reference conversion from Action<Object> to Action<String> for the same reason.
            // Therefore there is an explicit reference conversion from Action<Exception> to
            // Action<String>; a given Action<Exception> might be an Action<Object>, and hence
            // convertible to Action<String>.  However, this is not a *standard* explicit conversion. The
            // standard explicit conversions are all the standard implicit conversions and their
            // opposites. Therefore Action<Object>-->Action<String> and Action<String>-->Action<Object>
            // are both standard conversions. But Action<String>-->Action<Exception> is not a standard
            // explicit conversion because neither it nor its opposite is a standard implicit
            // conversion.
            //
            // Similarly, there is no standard explicit conversion from double to decimal, because
            // there is no standard implicit conversion between the two types.

            // SPEC: The standard explicit conversions are all standard implicit conversions plus 
            // SPEC: the subset of the explicit conversions for which an opposite standard implicit 
            // SPEC: conversion exists. In other words, if a standard implicit conversion exists from
            // SPEC: a type A to a type B, then a standard explicit conversion exists from type A to 
            // SPEC: type B and from type B to type A.

            Conversion conversion = ClassifyStandardImplicitConversion(sourceExpression, source, destination, ref useSiteInfo);
            if (conversion.Exists)
            {
                return conversion;
            }

            if ((object)source != null)
            {
                return DeriveStandardExplicitFromOppositeStandardImplicitConversion(source, destination, ref useSiteInfo);
            }

            return Conversion.NoConversion;
        }

        // See https://github.com/dotnet/csharpstandard/blob/standard-v7/standard/conversions.md#1042-standard-implicit-conversions:
        // "The standard conversions are those pre-defined conversions that can occur as part of a user-defined conversion."
        private static bool IsStandardImplicitConversionFromType(ConversionKind kind)
        {
            switch (kind)
            {
                case ConversionKind.Identity:
                case ConversionKind.ImplicitNumeric:
                case ConversionKind.ImplicitNullable:
                case ConversionKind.ImplicitReference:
                case ConversionKind.Boxing:
                case ConversionKind.ImplicitConstant:
                case ConversionKind.ImplicitPointer:
                case ConversionKind.ImplicitPointerToVoid:
                case ConversionKind.ImplicitTuple:
                    return true;
                default:
                    return false;
            }
        }

        private Conversion ClassifyStandardImplicitConversion(BoundExpression sourceExpression, TypeSymbol source, TypeSymbol destination, ref CompoundUseSiteInfo<AssemblySymbol> useSiteInfo)
        {
            Debug.Assert(sourceExpression is null || Compilation is not null);
            Debug.Assert(sourceExpression != null || (object)source != null);
            Debug.Assert(sourceExpression == null || (object)sourceExpression.Type == (object)source);
            Debug.Assert((object)destination != null);

            // SPEC: The following implicit conversions are classified as standard implicit conversions:
            // SPEC: Identity conversions
            // SPEC: Implicit numeric conversions
            // SPEC: Implicit nullable conversions
            // SPEC: Null literal conversions
            // SPEC: Implicit reference conversions
            // SPEC: Boxing conversions
            // SPEC: Implicit constant expression conversions
            // SPEC: Implicit conversions involving type parameters
            //
            // and in unsafe code:
            //
            // SPEC: From any pointer type to void*
            //
            // SPEC ERROR: 
            // The specification does not say to take into account the conversion from
            // the *expression*, only its *type*. But the expression may not have a type
            // (because it is null, a method group, or a lambda), or the expression might
            // be convertible to the destination type via a constant numeric conversion.
            // For example, the native compiler allows "C c = 1;" to work if C is a class which
            // has an implicit conversion from byte to C, despite the fact that there is
            // obviously no standard implicit conversion from *int* to *byte*. 
            // Similarly, if a struct S has an implicit conversion from string to S, then
            // "S s = null;" should be allowed. 
            // 
            // We extend the definition of standard implicit conversions to include
            // all of the implicit conversions that are allowed based on an expression,
            // with the exception of switch expression, interpolated string builder,
            // and collection expression conversions.

            Conversion conversion = ClassifyImplicitBuiltInConversionFromExpression(sourceExpression, source, destination, ref useSiteInfo);
            if (conversion.Exists &&
                !conversion.IsInterpolatedStringHandler &&
                !isImplicitCollectionExpressionConversion(conversion))
            {
<<<<<<< HEAD
                // <Metalama> This Assert sometimes fails on valid code
                // Debug.Assert(IsStandardImplicitConversionFromExpression(conversion.Kind));
                // </Metalama>
=======
                Debug.Assert(isStandardImplicitConversionFromExpression(conversion.Kind));
>>>>>>> d30a570b
                return conversion;
            }

            if ((object)source != null)
            {
                return ClassifyStandardImplicitConversion(source, destination, ref useSiteInfo);
            }

            return Conversion.NoConversion;

            static bool isImplicitCollectionExpressionConversion(Conversion conversion)
            {
                return conversion switch
                {
                    { Kind: ConversionKind.CollectionExpression } => true,
                    { Kind: ConversionKind.ImplicitNullable, UnderlyingConversions: [{ Kind: ConversionKind.CollectionExpression }] } => true,
                    _ => false,
                };
            }

            static bool isStandardImplicitConversionFromExpression(ConversionKind kind)
            {
                if (IsStandardImplicitConversionFromType(kind))
                {
                    return true;
                }

                switch (kind)
                {
                    case ConversionKind.NullLiteral:
                    case ConversionKind.AnonymousFunction:
                    case ConversionKind.MethodGroup:
                    case ConversionKind.ImplicitEnumeration:
                    case ConversionKind.ImplicitDynamic:
                    case ConversionKind.ImplicitNullToPointer:
                    case ConversionKind.ImplicitTupleLiteral:
                    case ConversionKind.StackAllocToPointerType:
                    case ConversionKind.StackAllocToSpanType:
                    case ConversionKind.InlineArray:
                    case ConversionKind.InterpolatedString:
                        return true;
                    default:
                        return false;
                }
            }
        }

        private Conversion ClassifyStandardImplicitConversion(TypeSymbol source, TypeSymbol destination, ref CompoundUseSiteInfo<AssemblySymbol> useSiteInfo)
        {
            var conversion = classifyConversion(source, destination, ref useSiteInfo);
            Debug.Assert(conversion.Kind == ConversionKind.NoConversion || IsStandardImplicitConversionFromType(conversion.Kind));
            return conversion;

            Conversion classifyConversion(TypeSymbol source, TypeSymbol destination, ref CompoundUseSiteInfo<AssemblySymbol> useSiteInfo)
            {
                Debug.Assert((object)source != null);
                Debug.Assert((object)destination != null);

                if (HasIdentityConversionInternal(source, destination))
                {
                    return Conversion.Identity;
                }

                if (HasImplicitNumericConversion(source, destination))
                {
                    return Conversion.ImplicitNumeric;
                }

                var nullableConversion = ClassifyImplicitNullableConversion(source, destination, ref useSiteInfo);
                if (nullableConversion.Exists)
                {
                    return nullableConversion;
                }

                if (source is FunctionTypeSymbol)
                {
                    Debug.Assert(false);
                    return Conversion.NoConversion;
                }

                if (HasImplicitReferenceConversion(source, destination, ref useSiteInfo))
                {
                    return Conversion.ImplicitReference;
                }

                if (HasBoxingConversion(source, destination, ref useSiteInfo))
                {
                    return Conversion.Boxing;
                }

                if (HasImplicitPointerToVoidConversion(source, destination))
                {
                    return Conversion.PointerToVoid;
                }

                if (HasImplicitPointerConversion(source, destination, ref useSiteInfo))
                {
                    return Conversion.ImplicitPointer;
                }

                var tupleConversion = ClassifyImplicitTupleConversion(source, destination, ref useSiteInfo);
                if (tupleConversion.Exists)
                {
                    return tupleConversion;
                }

                return Conversion.NoConversion;
            }
        }

        private Conversion ClassifyImplicitBuiltInConversionSlow(TypeSymbol source, TypeSymbol destination, ref CompoundUseSiteInfo<AssemblySymbol> useSiteInfo)
        {
            Debug.Assert((object)source != null);
            Debug.Assert((object)destination != null);

            if (source.IsVoidType() || destination.IsVoidType())
            {
                return Conversion.NoConversion;
            }

            Conversion conversion = ClassifyStandardImplicitConversion(source, destination, ref useSiteInfo);
            if (conversion.Exists)
            {
                return conversion;
            }

            return Conversion.NoConversion;
        }

        private Conversion GetImplicitUserDefinedConversion(BoundExpression sourceExpression, TypeSymbol source, TypeSymbol destination, ref CompoundUseSiteInfo<AssemblySymbol> useSiteInfo)
        {
            var conversionResult = AnalyzeImplicitUserDefinedConversions(sourceExpression, source, destination, ref useSiteInfo);
            return new Conversion(conversionResult, isImplicit: true);
        }

        private Conversion GetImplicitUserDefinedConversion(TypeSymbol source, TypeSymbol destination, ref CompoundUseSiteInfo<AssemblySymbol> useSiteInfo)
        {
            return GetImplicitUserDefinedConversion(sourceExpression: null, source, destination, ref useSiteInfo);
        }

        private Conversion ClassifyExplicitBuiltInOnlyConversion(TypeSymbol source, TypeSymbol destination, bool isChecked, ref CompoundUseSiteInfo<AssemblySymbol> useSiteInfo, bool forCast)
        {
            Debug.Assert((object)source != null);
            Debug.Assert((object)destination != null);

            if (source.IsVoidType() || destination.IsVoidType())
            {
                return Conversion.NoConversion;
            }

            // The call to HasExplicitNumericConversion isn't necessary, because it is always tested
            // already by the "FastConversion" code.
            Debug.Assert(!HasExplicitNumericConversion(source, destination));

            //if (HasExplicitNumericConversion(source, specialTypeSource, destination, specialTypeDest))
            //{
            //    return Conversion.ExplicitNumeric;
            //}

            if (HasSpecialIntPtrConversion(source, destination))
            {
                return Conversion.IntPtr;
            }

            if (HasExplicitEnumerationConversion(source, destination))
            {
                return Conversion.ExplicitEnumeration;
            }

            var nullableConversion = ClassifyExplicitNullableConversion(source, destination, isChecked: isChecked, ref useSiteInfo, forCast);
            if (nullableConversion.Exists)
            {
                return nullableConversion;
            }

            if (HasExplicitReferenceConversion(source, destination, ref useSiteInfo))
            {
                return (source.Kind == SymbolKind.DynamicType) ? Conversion.ExplicitDynamic : Conversion.ExplicitReference;
            }

            if (HasUnboxingConversion(source, destination, ref useSiteInfo))
            {
                return Conversion.Unboxing;
            }

            var tupleConversion = ClassifyExplicitTupleConversion(source, destination, isChecked: isChecked, ref useSiteInfo, forCast);
            if (tupleConversion.Exists)
            {
                return tupleConversion;
            }

            if (HasPointerToPointerConversion(source, destination))
            {
                return Conversion.PointerToPointer;
            }

            if (HasPointerToIntegerConversion(source, destination))
            {
                return Conversion.PointerToInteger;
            }

            if (HasIntegerToPointerConversion(source, destination))
            {
                return Conversion.IntegerToPointer;
            }

            if (HasExplicitDynamicConversion(source, destination))
            {
                return Conversion.ExplicitDynamic;
            }

            return Conversion.NoConversion;
        }

        private Conversion GetExplicitUserDefinedConversion(BoundExpression sourceExpression, TypeSymbol source, TypeSymbol destination, bool isChecked, ref CompoundUseSiteInfo<AssemblySymbol> useSiteInfo)
        {
            UserDefinedConversionResult conversionResult = AnalyzeExplicitUserDefinedConversions(sourceExpression, source, destination, isChecked: isChecked, ref useSiteInfo);
            return new Conversion(conversionResult, isImplicit: false);
        }

        private Conversion GetExplicitUserDefinedConversion(TypeSymbol source, TypeSymbol destination, bool isChecked, ref CompoundUseSiteInfo<AssemblySymbol> useSiteInfo)
        {
            return GetExplicitUserDefinedConversion(sourceExpression: null, source, destination, isChecked, ref useSiteInfo);
        }

        private Conversion DeriveStandardExplicitFromOppositeStandardImplicitConversion(TypeSymbol source, TypeSymbol destination, ref CompoundUseSiteInfo<AssemblySymbol> useSiteInfo)
        {
            var oppositeConversion = ClassifyStandardImplicitConversion(destination, source, ref useSiteInfo);
            Conversion impliedExplicitConversion;

            switch (oppositeConversion.Kind)
            {
                case ConversionKind.Identity:
                    impliedExplicitConversion = Conversion.Identity;
                    break;
                case ConversionKind.ImplicitNumeric:
                    impliedExplicitConversion = Conversion.ExplicitNumeric;
                    break;
                case ConversionKind.ImplicitReference:
                    impliedExplicitConversion = Conversion.ExplicitReference;
                    break;
                case ConversionKind.Boxing:
                    impliedExplicitConversion = Conversion.Unboxing;
                    break;
                case ConversionKind.NoConversion:
                    impliedExplicitConversion = Conversion.NoConversion;
                    break;
                case ConversionKind.ImplicitPointerToVoid:
                    impliedExplicitConversion = Conversion.PointerToPointer;
                    break;

                case ConversionKind.ImplicitTuple:
                    // only implicit tuple conversions are standard conversions, 
                    // having implicit conversion in the other direction does not help here.
                    impliedExplicitConversion = Conversion.NoConversion;
                    break;

                case ConversionKind.ImplicitNullable:
                    var strippedSource = source.StrippedType();
                    var strippedDestination = destination.StrippedType();
                    var underlyingConversion = DeriveStandardExplicitFromOppositeStandardImplicitConversion(strippedSource, strippedDestination, ref useSiteInfo);

                    // the opposite underlying conversion may not exist 
                    // for example if underlying conversion is implicit tuple
                    impliedExplicitConversion = underlyingConversion.Exists ?
                        Conversion.MakeNullableConversion(ConversionKind.ExplicitNullable, underlyingConversion) :
                        Conversion.NoConversion;

                    break;

                default:
                    throw ExceptionUtilities.UnexpectedValue(oppositeConversion.Kind);
            }

            return impliedExplicitConversion;
        }

#nullable enable
        /// <summary>
        /// IsBaseInterface returns true if baseType is on the base interface list of derivedType or
        /// any base class of derivedType. It may be on the base interface list either directly or
        /// indirectly.
        /// * baseType must be an interface.
        /// * type parameters do not have base interfaces. (They have an "effective interface list".)
        /// * an interface is not a base of itself.
        /// * this does not check for variance conversions; if a type inherits from
        ///   IEnumerable&lt;string> then IEnumerable&lt;object> is not a base interface.
        /// </summary>
        public bool IsBaseInterface(TypeSymbol baseType, TypeSymbol derivedType, ref CompoundUseSiteInfo<AssemblySymbol> useSiteInfo)
        {
            Debug.Assert((object)baseType != null);
            Debug.Assert((object)derivedType != null);

            if (!baseType.IsInterfaceType())
            {
                return false;
            }

            var d = derivedType as NamedTypeSymbol;
            if (d is null)
            {
                return false;
            }

            foreach (var iface in d.AllInterfacesWithDefinitionUseSiteDiagnostics(ref useSiteInfo))
            {
                if (HasIdentityConversionInternal(iface, baseType))
                {
                    return true;
                }
            }

            return false;
        }

        // IsBaseClass returns true if and only if baseType is a base class of derivedType, period.
        //
        // * interfaces do not have base classes. (Structs, enums and classes other than object do.)
        // * a class is not a base class of itself
        // * type parameters do not have base classes. (They have "effective base classes".)
        // * all base classes must be classes
        // * dynamics are removed; if we have class D : B<dynamic> then B<object> is a 
        //   base class of D. However, dynamic is never a base class of anything.
        public bool IsBaseClass(TypeSymbol derivedType, TypeSymbol baseType, ref CompoundUseSiteInfo<AssemblySymbol> useSiteInfo)
        {
            Debug.Assert((object)derivedType != null);
            Debug.Assert((object)baseType != null);

            // A base class has got to be a class. The derived type might be a struct, enum, or delegate.
            if (!baseType.IsClassType())
            {
                return false;
            }

            for (TypeSymbol b = derivedType.BaseTypeWithDefinitionUseSiteDiagnostics(ref useSiteInfo); (object)b != null; b = b.BaseTypeWithDefinitionUseSiteDiagnostics(ref useSiteInfo))
            {
                if (HasIdentityConversionInternal(b, baseType))
                {
                    return true;
                }
            }

            return false;
        }

        /// <summary>
        /// returns true when implicit conversion is not necessarily the same as explicit conversion
        /// </summary>
        private static bool ExplicitConversionMayDifferFromImplicit(Conversion implicitConversion)
        {
            switch (implicitConversion.Kind)
            {
                case ConversionKind.ImplicitUserDefined:
                case ConversionKind.ImplicitDynamic:
                case ConversionKind.ImplicitTuple:
                case ConversionKind.ImplicitTupleLiteral:
                case ConversionKind.ImplicitNullable:
                case ConversionKind.ConditionalExpression:
                    return true;

                default:
                    return false;
            }
        }
#nullable disable

        private Conversion ClassifyImplicitBuiltInConversionFromExpression(BoundExpression sourceExpression, TypeSymbol source, TypeSymbol destination, ref CompoundUseSiteInfo<AssemblySymbol> useSiteInfo)
        {
            Debug.Assert(sourceExpression is null || Compilation is not null);
            Debug.Assert(sourceExpression != null || (object)source != null);
            Debug.Assert(sourceExpression == null || (object)sourceExpression.Type == (object)source);
            Debug.Assert((object)destination != null);

            if (HasImplicitDynamicConversionFromExpression(source, destination))
            {
                return Conversion.ImplicitDynamic;
            }

            // The following conversions only exist for certain form of expressions, 
            // if we have no expression none if them is applicable.
            if (sourceExpression == null)
            {
                return Conversion.NoConversion;
            }

            if (HasImplicitEnumerationConversion(sourceExpression, destination))
            {
                return Conversion.ImplicitEnumeration;
            }

            var constantConversion = ClassifyImplicitConstantExpressionConversion(sourceExpression, destination);
            if (constantConversion.Exists)
            {
                return constantConversion;
            }

            switch (sourceExpression.Kind)
            {
                case BoundKind.Literal:
                    var nullLiteralConversion = ClassifyNullLiteralConversion(sourceExpression, destination);
                    if (nullLiteralConversion.Exists)
                    {
                        return nullLiteralConversion;
                    }
                    break;

                case BoundKind.DefaultLiteral:
                    return Conversion.DefaultLiteral;

                case BoundKind.ExpressionWithNullability:
                    {
                        var innerExpression = ((BoundExpressionWithNullability)sourceExpression).Expression;
                        var innerConversion = ClassifyImplicitBuiltInConversionFromExpression(innerExpression, innerExpression.Type, destination, ref useSiteInfo);
                        if (innerConversion.Exists)
                        {
                            return innerConversion;
                        }
                        break;
                    }
                case BoundKind.TupleLiteral:
                    var tupleConversion = ClassifyImplicitTupleLiteralConversion((BoundTupleLiteral)sourceExpression, destination, ref useSiteInfo);
                    if (tupleConversion.Exists)
                    {
                        return tupleConversion;
                    }
                    break;

                case BoundKind.UnboundLambda:
                    if (HasAnonymousFunctionConversion(sourceExpression, destination, this.Compilation))
                    {
                        return Conversion.AnonymousFunction;
                    }
                    break;

                case BoundKind.MethodGroup:
                    Conversion methodGroupConversion = GetMethodGroupDelegateConversion((BoundMethodGroup)sourceExpression, destination, ref useSiteInfo);
                    if (methodGroupConversion.Exists)
                    {
                        return methodGroupConversion;
                    }
                    break;

                case BoundKind.UnconvertedInterpolatedString:
                case BoundKind.BinaryOperator when ((BoundBinaryOperator)sourceExpression).IsUnconvertedInterpolatedStringAddition:
                    Conversion interpolatedStringConversion = GetInterpolatedStringConversion(sourceExpression, destination, ref useSiteInfo);
                    if (interpolatedStringConversion.Exists)
                    {
                        return interpolatedStringConversion;
                    }
                    break;
                case BoundKind.StackAllocArrayCreation:
                    var stackAllocConversion = GetStackAllocConversion((BoundStackAllocArrayCreation)sourceExpression, destination, ref useSiteInfo);
                    if (stackAllocConversion.Exists)
                    {
                        return stackAllocConversion;
                    }
                    break;

                case BoundKind.UnconvertedAddressOfOperator when destination is FunctionPointerTypeSymbol funcPtrType:
                    var addressOfConversion = GetMethodGroupFunctionPointerConversion(((BoundUnconvertedAddressOfOperator)sourceExpression).Operand, funcPtrType, ref useSiteInfo);
                    if (addressOfConversion.Exists)
                    {
                        return addressOfConversion;
                    }
                    break;

                case BoundKind.ThrowExpression:
                    return Conversion.ImplicitThrow;

                case BoundKind.UnconvertedObjectCreationExpression:
                    return Conversion.ObjectCreation;

                case BoundKind.UnconvertedCollectionExpression:
                    var collectionExpressionConversion = GetImplicitCollectionExpressionConversion((BoundUnconvertedCollectionExpression)sourceExpression, destination, ref useSiteInfo);
                    if (collectionExpressionConversion.Exists)
                    {
                        return collectionExpressionConversion;
                    }
                    break;
            }

            // Neither Span<T>, nor ReadOnlySpan<T> can be wrapped into a Nullable<T>, therefore, there is no point to check for an attempt to convert to Nullable types here. 
            if (!IsAttributeArgumentBinding && !IsParameterDefaultValueBinding && // These checks prevent cycles caused by attribute binding when HasInlineArrayAttribute check triggers that.
                source?.HasInlineArrayAttribute(out _) == true &&
                source.TryGetInlineArrayElementField() is { TypeWithAnnotations: var elementType } &&
                (destination.OriginalDefinition.Equals(Compilation.GetWellKnownType(WellKnownType.System_Span_T), TypeCompareKind.AllIgnoreOptions) ||
                 destination.OriginalDefinition.Equals(Compilation.GetWellKnownType(WellKnownType.System_ReadOnlySpan_T), TypeCompareKind.AllIgnoreOptions)) &&
                HasIdentityConversionInternal(((NamedTypeSymbol)destination.OriginalDefinition).Construct(ImmutableArray.Create(elementType)), destination))
            {
                return Conversion.InlineArray;
            }

            return Conversion.NoConversion;
        }

#nullable enable
        private Conversion GetImplicitCollectionExpressionConversion(BoundUnconvertedCollectionExpression collectionExpression, TypeSymbol destination, ref CompoundUseSiteInfo<AssemblySymbol> useSiteInfo)
        {
            var collectionExpressionConversion = GetCollectionExpressionConversion(collectionExpression, destination, ref useSiteInfo);
            if (collectionExpressionConversion.Exists)
            {
                return collectionExpressionConversion;
            }

            // strip nullable from the destination
            //
            // the following should work and it is an ImplicitNullable conversion
            //    ImmutableArray<int>? x = [1, 2];
            if (destination.IsNullableType(out var underlyingDestination))
            {
                var underlyingConversion = GetCollectionExpressionConversion(collectionExpression, underlyingDestination, ref useSiteInfo);
                if (underlyingConversion.Exists)
                {
                    return new Conversion(ConversionKind.ImplicitNullable, ImmutableArray.Create(underlyingConversion));
                }
            }

            return Conversion.NoConversion;
        }
#nullable disable

        private Conversion GetSwitchExpressionConversion(BoundExpression source, TypeSymbol destination, ref CompoundUseSiteInfo<AssemblySymbol> useSiteInfo)
        {
            Debug.Assert(Compilation is not null);

            switch (source)
            {
                case BoundConvertedSwitchExpression _:
                    // It has already been subjected to a switch expression conversion.
                    return Conversion.NoConversion;
                case BoundUnconvertedSwitchExpression switchExpression:
                    var innerConversions = ArrayBuilder<Conversion>.GetInstance(switchExpression.SwitchArms.Length);
                    foreach (var arm in switchExpression.SwitchArms)
                    {
                        var nestedConversion = this.ClassifyImplicitConversionFromExpression(arm.Value, destination, ref useSiteInfo);
                        if (!nestedConversion.Exists)
                        {
                            innerConversions.Free();
                            return Conversion.NoConversion;
                        }

                        innerConversions.Add(nestedConversion);
                    }

                    return Conversion.MakeSwitchExpression(innerConversions.ToImmutableAndFree());
                default:
                    return Conversion.NoConversion;
            }
        }

        private Conversion GetConditionalExpressionConversion(BoundExpression source, TypeSymbol destination, ref CompoundUseSiteInfo<AssemblySymbol> useSiteInfo)
        {
            Debug.Assert(Compilation is not null);

            if (!(source is BoundUnconvertedConditionalOperator conditionalOperator))
                return Conversion.NoConversion;

            var trueConversion = this.ClassifyImplicitConversionFromExpression(conditionalOperator.Consequence, destination, ref useSiteInfo);
            if (!trueConversion.Exists)
                return Conversion.NoConversion;

            var falseConversion = this.ClassifyImplicitConversionFromExpression(conditionalOperator.Alternative, destination, ref useSiteInfo);
            if (!falseConversion.Exists)
                return Conversion.NoConversion;

            return Conversion.MakeConditionalExpression(ImmutableArray.Create(trueConversion, falseConversion));
        }

        private static Conversion ClassifyNullLiteralConversion(BoundExpression source, TypeSymbol destination)
        {
            Debug.Assert((object)source != null);
            Debug.Assert((object)destination != null);

            if (!source.IsLiteralNull())
            {
                return Conversion.NoConversion;
            }

            // SPEC: An implicit conversion exists from the null literal to any nullable type. 
            if (destination.IsNullableType())
            {
                // The spec defines a "null literal conversion" specifically as a conversion from
                // null to nullable type.
                return Conversion.NullLiteral;
            }

            // SPEC: An implicit conversion exists from the null literal to any reference type. 
            // SPEC: An implicit conversion exists from the null literal to type parameter T, 
            // SPEC: provided T is known to be a reference type. [...] The conversion [is] classified 
            // SPEC: as implicit reference conversion. 

            if (destination.IsReferenceType)
            {
                return Conversion.ImplicitReference;
            }

            // SPEC: The set of implicit conversions is extended to include...
            // SPEC: ... from the null literal to any pointer type.

            if (destination.IsPointerOrFunctionPointer())
            {
                return Conversion.NullToPointer;
            }

            return Conversion.NoConversion;
        }

        private static Conversion ClassifyImplicitConstantExpressionConversion(BoundExpression source, TypeSymbol destination)
        {
            if (HasImplicitConstantExpressionConversion(source, destination))
            {
                return Conversion.ImplicitConstant;
            }

            // strip nullable from the destination
            //
            // the following should work and it is an ImplicitNullable conversion
            //    int? x = 1;
            if (destination.Kind == SymbolKind.NamedType)
            {
                if (destination.IsNullableType(out var underlyingDestination) &&
                    HasImplicitConstantExpressionConversion(source, underlyingDestination))
                {
                    return Conversion.ImplicitNullableWithImplicitConstantUnderlying;
                }
            }

            return Conversion.NoConversion;
        }

        private Conversion ClassifyImplicitTupleLiteralConversion(BoundTupleLiteral source, TypeSymbol destination, ref CompoundUseSiteInfo<AssemblySymbol> useSiteInfo)
        {
            Debug.Assert(Compilation is not null);

            var tupleConversion = GetImplicitTupleLiteralConversion(source, destination, ref useSiteInfo);
            if (tupleConversion.Exists)
            {
                return tupleConversion;
            }

            // strip nullable from the destination
            //
            // the following should work and it is an ImplicitNullable conversion
            //    (int, double)? x = (1,2);
            if (destination.IsNullableType(out var underlyingDestination))
            {
                var underlyingTupleConversion = GetImplicitTupleLiteralConversion(source, underlyingDestination, ref useSiteInfo);
                if (underlyingTupleConversion.Exists)
                {
                    return new Conversion(ConversionKind.ImplicitNullable, ImmutableArray.Create(underlyingTupleConversion));
                }
            }

            return Conversion.NoConversion;
        }

        private Conversion ClassifyExplicitTupleLiteralConversion(BoundTupleLiteral source, TypeSymbol destination, bool isChecked, ref CompoundUseSiteInfo<AssemblySymbol> useSiteInfo, bool forCast)
        {
            Debug.Assert(Compilation is not null);

            var tupleConversion = GetExplicitTupleLiteralConversion(source, destination, isChecked: isChecked, ref useSiteInfo, forCast);
            if (tupleConversion.Exists)
            {
                return tupleConversion;
            }

            // strip nullable from the destination
            //
            // the following should work and it is an ExplicitNullable conversion
            //    var x = ((byte, string)?)(1,null);
            if (destination.Kind == SymbolKind.NamedType)
            {
                if (destination.IsNullableType(out var underlyingDestination))
                {
                    var underlyingTupleConversion = GetExplicitTupleLiteralConversion(source, underlyingDestination, isChecked: isChecked, ref useSiteInfo, forCast);

                    if (underlyingTupleConversion.Exists)
                    {
                        return new Conversion(ConversionKind.ExplicitNullable, ImmutableArray.Create(underlyingTupleConversion));
                    }
                }
            }

            return Conversion.NoConversion;
        }

        internal static bool HasImplicitConstantExpressionConversion(BoundExpression source, TypeSymbol destination)
        {
            var constantValue = source.ConstantValueOpt;

            if (constantValue == null || (object)source.Type == null)
            {
                return false;
            }

            // An implicit constant expression conversion permits the following conversions:

            // A constant-expression of type int can be converted to type sbyte, byte, short, 
            // ushort, uint, or ulong, provided the value of the constant-expression is within the
            // range of the destination type.
            var specialSource = source.Type.GetSpecialTypeSafe();

            if (specialSource == SpecialType.System_Int32)
            {
                //if the constant value could not be computed, be generous and assume the conversion will work
                int value = constantValue.IsBad ? 0 : constantValue.Int32Value;
                switch (destination.GetSpecialTypeSafe())
                {
                    case SpecialType.System_Byte:
                        return byte.MinValue <= value && value <= byte.MaxValue;
                    case SpecialType.System_SByte:
                        return sbyte.MinValue <= value && value <= sbyte.MaxValue;
                    case SpecialType.System_Int16:
                        return short.MinValue <= value && value <= short.MaxValue;
                    case SpecialType.System_IntPtr when destination.IsNativeIntegerType:
                        return true;
                    case SpecialType.System_UInt32:
                    case SpecialType.System_UIntPtr when destination.IsNativeIntegerType:
                        return uint.MinValue <= value;
                    case SpecialType.System_UInt64:
                        return (int)ulong.MinValue <= value;
                    case SpecialType.System_UInt16:
                        return ushort.MinValue <= value && value <= ushort.MaxValue;
                    default:
                        return false;
                }
            }
            else if (specialSource == SpecialType.System_Int64 && destination.GetSpecialTypeSafe() == SpecialType.System_UInt64 && (constantValue.IsBad || 0 <= constantValue.Int64Value))
            {
                // A constant-expression of type long can be converted to type ulong, provided the
                // value of the constant-expression is not negative.
                return true;
            }

            return false;
        }

#nullable enable
        private Conversion ClassifyExplicitOnlyConversionFromExpression(BoundExpression sourceExpression, TypeSymbol destination, bool isChecked, ref CompoundUseSiteInfo<AssemblySymbol> useSiteInfo, bool forCast)
        {
            Debug.Assert(sourceExpression != null);
            Debug.Assert(Compilation != null);
            Debug.Assert((object)destination != null);

            // NB: need to check for explicit tuple literal conversion before checking for explicit conversion from type
            //     The same literal may have both explicit tuple conversion and explicit tuple literal conversion to the target type.
            //     They are, however, observably different conversions via the order of argument evaluations and element-wise conversions
            if (sourceExpression.Kind == BoundKind.TupleLiteral)
            {
                Conversion tupleConversion = ClassifyExplicitTupleLiteralConversion((BoundTupleLiteral)sourceExpression, destination, isChecked: isChecked, ref useSiteInfo, forCast);
                if (tupleConversion.Exists)
                {
                    return tupleConversion;
                }
            }

            var sourceType = sourceExpression.Type;
            if (sourceType is { })
            {
                // Try using the short-circuit "fast-conversion" path.
                Conversion fastConversion = FastClassifyConversion(sourceType, destination);
                if (fastConversion.Exists)
                {
                    return fastConversion;
                }
                else
                {
                    var conversion = ClassifyExplicitBuiltInOnlyConversion(sourceType, destination, isChecked: isChecked, ref useSiteInfo, forCast);
                    if (conversion.Exists)
                    {
                        return conversion;
                    }
                }
            }

            return GetExplicitUserDefinedConversion(sourceExpression, sourceType, destination, isChecked: isChecked, ref useSiteInfo);
        }

        private static bool HasImplicitEnumerationConversion(BoundExpression source, TypeSymbol destination)
        {
            Debug.Assert((object)source != null);
            Debug.Assert((object)destination != null);

            // SPEC: An implicit enumeration conversion permits the decimal-integer-literal 0 to be converted to any enum-type 
            // SPEC: and to any nullable-type whose underlying type is an enum-type. 
            //
            // For historical reasons we actually allow a conversion from any *numeric constant
            // zero* to be converted to any enum type, not just the literal integer zero.

            bool validType = destination.IsEnumType() ||
                destination.IsNullableType() && destination.GetNullableUnderlyingType().IsEnumType();

            if (!validType)
            {
                return false;
            }

            var sourceConstantValue = source.ConstantValueOpt;
            return sourceConstantValue != null &&
                source.Type is object &&
                IsNumericType(source.Type) &&
                IsConstantNumericZero(sourceConstantValue);
        }

        private static LambdaConversionResult IsAnonymousFunctionCompatibleWithDelegate(UnboundLambda anonymousFunction, TypeSymbol type, CSharpCompilation compilation, bool isTargetExpressionTree)
        {
            Debug.Assert((object)anonymousFunction != null);
            Debug.Assert((object)type != null);

            // SPEC: An anonymous-method-expression or lambda-expression is classified as an anonymous function. 
            // SPEC: The expression does not have a type but can be implicitly converted to a compatible delegate 
            // SPEC: type or expression tree type. Specifically, a delegate type D is compatible with an 
            // SPEC: anonymous function F provided:

            var delegateType = (NamedTypeSymbol)type;
            var invokeMethod = delegateType.DelegateInvokeMethod;

            if (invokeMethod is null || invokeMethod.HasUseSiteError)
            {
                return LambdaConversionResult.BadTargetType;
            }

            if (anonymousFunction.HasExplicitReturnType(out var refKind, out var returnType))
            {
                if (invokeMethod.RefKind != refKind ||
                    !invokeMethod.ReturnType.Equals(returnType.Type, TypeCompareKind.AllIgnoreOptions))
                {
                    return LambdaConversionResult.MismatchedReturnType;
                }
            }

            var delegateParameters = invokeMethod.Parameters;

            // SPEC: If F contains an anonymous-function-signature, then D and F have the same number of parameters.
            // SPEC: If F does not contain an anonymous-function-signature, then D may have zero or more parameters 
            // SPEC: of any type, as long as no parameter of D has the out parameter modifier.

            if (anonymousFunction.HasSignature)
            {
                if (anonymousFunction.ParameterCount != invokeMethod.ParameterCount)
                {
                    return LambdaConversionResult.BadParameterCount;
                }

                // SPEC: If F has an explicitly typed parameter list, each parameter in D has the same type 
                // SPEC: and modifiers as the corresponding parameter in F.
                // SPEC: If F has an implicitly typed parameter list, D has no ref or out parameters.

                if (anonymousFunction.HasExplicitlyTypedParameterList)
                {
                    for (int p = 0; p < delegateParameters.Length; ++p)
                    {
                        if (!OverloadResolution.AreRefsCompatibleForMethodConversion(
                                candidateMethodParameterRefKind: anonymousFunction.RefKind(p),
                                delegateParameterRefKind: delegateParameters[p].RefKind,
                                compilation) ||
                            !delegateParameters[p].Type.Equals(anonymousFunction.ParameterType(p), TypeCompareKind.AllIgnoreOptions))
                        {
                            return LambdaConversionResult.MismatchedParameterType;
                        }
                    }
                }
                else
                {
                    for (int p = 0; p < delegateParameters.Length; ++p)
                    {
                        if (delegateParameters[p].RefKind != RefKind.None)
                        {
                            return LambdaConversionResult.RefInImplicitlyTypedLambda;
                        }
                    }

                    // In C# it is not possible to make a delegate type
                    // such that one of its parameter types is a static type. But static types are 
                    // in metadata just sealed abstract types; there is nothing stopping someone in
                    // another language from creating a delegate with a static type for a parameter,
                    // though the only argument you could pass for that parameter is null.
                    // 
                    // In the native compiler we forbid conversion of an anonymous function that has
                    // an implicitly-typed parameter list to a delegate type that has a static type
                    // for a formal parameter type. However, we do *not* forbid it for an explicitly-
                    // typed lambda (because we already require that the explicitly typed parameter not
                    // be static) and we do not forbid it for an anonymous method with the entire
                    // parameter list missing (because the body cannot possibly have a parameter that
                    // is of static type, even though this means that we will be generating a hidden
                    // method with a parameter of static type.)
                    //
                    // We also allow more exotic situations to work in the native compiler. For example,
                    // though it is not possible to convert x=>{} to Action<GC>, it is possible to convert
                    // it to Action<List<GC>> should there be a language that allows you to construct 
                    // a variable of that type.
                    //
                    // We might consider beefing up this rule to disallow a conversion of *any* anonymous
                    // function to *any* delegate that has a static type *anywhere* in the parameter list.

                    for (int p = 0; p < delegateParameters.Length; ++p)
                    {
                        if (delegateParameters[p].TypeWithAnnotations.IsStatic)
                        {
                            return LambdaConversionResult.StaticTypeInImplicitlyTypedLambda;
                        }
                    }
                }
            }
            else
            {
                for (int p = 0; p < delegateParameters.Length; ++p)
                {
                    if (delegateParameters[p].RefKind == RefKind.Out)
                    {
                        return LambdaConversionResult.MissingSignatureWithOutParameter;
                    }
                }
            }

            // Ensure the body can be converted to that delegate type
            var bound = anonymousFunction.Bind(delegateType, isTargetExpressionTree);
            if (ErrorFacts.PreventsSuccessfulDelegateConversion(bound.Diagnostics.Diagnostics))
            {
                return LambdaConversionResult.BindingFailed;
            }

            return LambdaConversionResult.Success;
        }

        private static LambdaConversionResult IsAnonymousFunctionCompatibleWithExpressionTree(UnboundLambda anonymousFunction, NamedTypeSymbol type, CSharpCompilation compilation)
        {
            Debug.Assert((object)anonymousFunction != null);
            Debug.Assert((object)type != null);
            Debug.Assert(type.IsExpressionTree());

            // SPEC OMISSION:
            // 
            // The C# 3 spec said that anonymous methods and statement lambdas are *convertible* to expression tree
            // types if the anonymous method/statement lambda is convertible to its delegate type; however, actually
            // *using* such a conversion is an error. However, that is not what we implemented. In C# 3 we implemented
            // that an anonymous method is *not convertible* to an expression tree type, period. (Statement lambdas
            // used the rule described in the spec.)  
            //
            // This appears to be a spec omission; the intention is to make old-style anonymous methods not 
            // convertible to expression trees.

            var delegateType = type.TypeArgumentsWithAnnotationsNoUseSiteDiagnostics[0].Type;
            if (!delegateType.IsDelegateType())
            {
                return LambdaConversionResult.ExpressionTreeMustHaveDelegateTypeArgument;
            }

            if (anonymousFunction.Syntax.Kind() == SyntaxKind.AnonymousMethodExpression)
            {
                return LambdaConversionResult.ExpressionTreeFromAnonymousMethod;
            }

            return IsAnonymousFunctionCompatibleWithDelegate(anonymousFunction, delegateType, compilation, isTargetExpressionTree: true);
        }

        internal bool IsAssignableFromMulticastDelegate(TypeSymbol type, ref CompoundUseSiteInfo<AssemblySymbol> useSiteInfo)
        {
            var multicastDelegateType = corLibrary.GetSpecialType(SpecialType.System_MulticastDelegate);
            multicastDelegateType.AddUseSiteInfo(ref useSiteInfo);
            return ClassifyImplicitConversionFromType(multicastDelegateType, type, ref useSiteInfo).Exists;
        }

        public static LambdaConversionResult IsAnonymousFunctionCompatibleWithType(UnboundLambda anonymousFunction, TypeSymbol type, CSharpCompilation compilation)
        {
            Debug.Assert((object)anonymousFunction != null);
            Debug.Assert((object)type != null);

            if (type.IsDelegateType())
            {
                return IsAnonymousFunctionCompatibleWithDelegate(anonymousFunction, type, compilation, isTargetExpressionTree: false);
            }
            else if (type.IsExpressionTree())
            {
                return IsAnonymousFunctionCompatibleWithExpressionTree(anonymousFunction, (NamedTypeSymbol)type, compilation);
            }

            return LambdaConversionResult.BadTargetType;
        }

        private static bool HasAnonymousFunctionConversion(BoundExpression source, TypeSymbol destination, CSharpCompilation compilation)
        {
            Debug.Assert(source != null);
            Debug.Assert((object)destination != null);

            if (source.Kind != BoundKind.UnboundLambda)
            {
                return false;
            }

            return IsAnonymousFunctionCompatibleWithType((UnboundLambda)source, destination, compilation) == LambdaConversionResult.Success;
        }

        internal static CollectionExpressionTypeKind GetCollectionExpressionTypeKind(CSharpCompilation compilation, TypeSymbol destination, out TypeWithAnnotations elementType)
        {
            Debug.Assert(compilation is { });

            if (destination is ArrayTypeSymbol arrayType)
            {
                if (arrayType.IsSZArray)
                {
                    elementType = arrayType.ElementTypeWithAnnotations;
                    return CollectionExpressionTypeKind.Array;
                }
            }
            else if (IsSpanOrListType(compilation, destination, WellKnownType.System_Span_T, out elementType))
            {
                return CollectionExpressionTypeKind.Span;
            }
            else if (IsSpanOrListType(compilation, destination, WellKnownType.System_ReadOnlySpan_T, out elementType))
            {
                return CollectionExpressionTypeKind.ReadOnlySpan;
            }
            else if ((destination as NamedTypeSymbol)?.HasCollectionBuilderAttribute(out _, out _) == true)
            {
                elementType = default;
                return CollectionExpressionTypeKind.CollectionBuilder;
            }
            else if (implementsSpecialInterface(compilation, destination, SpecialType.System_Collections_IEnumerable))
            {
                // ^ This implementation differs from Binder.CollectionInitializerTypeImplementsIEnumerable().
                // That method checks for an implicit conversion from IEnumerable to the collection type, to
                // match earlier implementation, even though it states that walking the implemented interfaces
                // would be better. If we use CollectionInitializerTypeImplementsIEnumerable() here, we'd need
                // to check for nullable to disallow: Nullable<StructCollection> s = [];
                // Instead, we just walk the implemented interfaces.
                elementType = default;
                return CollectionExpressionTypeKind.ImplementsIEnumerable;
            }
            else if (destination.IsArrayInterface(out elementType))
            {
                return CollectionExpressionTypeKind.ArrayInterface;
            }

            elementType = default;
            return CollectionExpressionTypeKind.None;

            static bool implementsSpecialInterface(CSharpCompilation compilation, TypeSymbol targetType, SpecialType specialInterface)
            {
                var allInterfaces = targetType.GetAllInterfacesOrEffectiveInterfaces();
                var specialType = compilation.GetSpecialType(specialInterface);
                return allInterfaces.Any(static (a, b) => ReferenceEquals(a.OriginalDefinition, b), specialType);
            }
        }

        internal static bool IsSpanOrListType(CSharpCompilation compilation, TypeSymbol targetType, WellKnownType spanType, [NotNullWhen(true)] out TypeWithAnnotations elementType)
        {
            if (targetType is NamedTypeSymbol { Arity: 1 } namedType
                && ReferenceEquals(namedType.OriginalDefinition, compilation.GetWellKnownType(spanType)))
            {
                elementType = namedType.TypeArgumentsWithAnnotationsNoUseSiteDiagnostics[0];
                return true;
            }
            elementType = default;
            return false;
        }
#nullable disable

        internal Conversion ClassifyImplicitUserDefinedConversionForV6SwitchGoverningType(TypeSymbol sourceType, out TypeSymbol switchGoverningType, ref CompoundUseSiteInfo<AssemblySymbol> useSiteInfo)
        {
            // SPEC:    The governing type of a switch statement is established by the switch expression.
            // SPEC:    1) If the type of the switch expression is sbyte, byte, short, ushort, int, uint,
            // SPEC:       long, ulong, bool, char, string, or an enum-type, or if it is the nullable type
            // SPEC:       corresponding to one of these types, then that is the governing type of the switch statement. 
            // SPEC:    2) Otherwise, exactly one user-defined implicit conversion (§6.4) must exist from the
            // SPEC:       type of the switch expression to one of the following possible governing types:
            // SPEC:       sbyte, byte, short, ushort, int, uint, long, ulong, char, string, or, a nullable type
            // SPEC:       corresponding to one of those types

            // NOTE:    We should be called only if (1) is false for source type.
            Debug.Assert((object)sourceType != null);
            Debug.Assert(!sourceType.IsValidV6SwitchGoverningType());

            UserDefinedConversionResult result = AnalyzeImplicitUserDefinedConversionForV6SwitchGoverningType(sourceType, ref useSiteInfo);

            if (result.Kind == UserDefinedConversionResultKind.Valid)
            {
                UserDefinedConversionAnalysis analysis = result.Results[result.Best];

                switchGoverningType = analysis.ToType;
                Debug.Assert(switchGoverningType.IsValidV6SwitchGoverningType(isTargetTypeOfUserDefinedOp: true));
            }
            else
            {
                switchGoverningType = null;
            }

            return new Conversion(result, isImplicit: true);
        }

        internal Conversion GetCallerLineNumberConversion(TypeSymbol destination, ref CompoundUseSiteInfo<AssemblySymbol> useSiteInfo)
        {
            var greenNode = new Syntax.InternalSyntax.LiteralExpressionSyntax(SyntaxKind.NumericLiteralExpression, new Syntax.InternalSyntax.SyntaxToken(SyntaxKind.NumericLiteralToken));
            var syntaxNode = new LiteralExpressionSyntax(greenNode, null, 0);

            TypeSymbol expectedAttributeType = corLibrary.GetSpecialType(SpecialType.System_Int32);
            BoundLiteral intMaxValueLiteral = new BoundLiteral(syntaxNode, ConstantValue.Create(int.MaxValue), expectedAttributeType);

            // Below is a duplication of relevant parts of ClassifyStandardImplicitConversion method.
            // It needs a compilation instance, but we don't have it and the relevant parts actually do not depend on
            // a compilation.
            if (HasImplicitEnumerationConversion(intMaxValueLiteral, destination))
            {
                return Conversion.ImplicitEnumeration;
            }

            var constantConversion = ClassifyImplicitConstantExpressionConversion(intMaxValueLiteral, destination);
            if (constantConversion.Exists)
            {
                return constantConversion;
            }

            return ClassifyStandardImplicitConversion(expectedAttributeType, destination, ref useSiteInfo);
        }

        internal bool HasCallerLineNumberConversion(TypeSymbol destination, ref CompoundUseSiteInfo<AssemblySymbol> useSiteInfo)
        {
            return GetCallerLineNumberConversion(destination, ref useSiteInfo).Exists;
        }

        internal bool HasCallerInfoStringConversion(TypeSymbol destination, ref CompoundUseSiteInfo<AssemblySymbol> useSiteInfo)
        {
            TypeSymbol expectedAttributeType = corLibrary.GetSpecialType(SpecialType.System_String);
            Conversion conversion = ClassifyStandardImplicitConversion(expectedAttributeType, destination, ref useSiteInfo);
            return conversion.Exists;
        }

        public static bool HasIdentityConversion(TypeSymbol type1, TypeSymbol type2)
        {
            return HasIdentityConversionInternal(type1, type2, includeNullability: false);
        }

        private static bool HasIdentityConversionInternal(TypeSymbol type1, TypeSymbol type2, bool includeNullability)
        {
            // Spec (6.1.1):
            // An identity conversion converts from any type to the same type. This conversion exists 
            // such that an entity that already has a required type can be said to be convertible to 
            // that type.
            //
            // Because object and dynamic are considered equivalent there is an identity conversion 
            // between object and dynamic, and between constructed types that are the same when replacing 
            // all occurrences of dynamic with object.

            Debug.Assert((object)type1 != null);
            Debug.Assert((object)type2 != null);

            // Note, when we are paying attention to nullability, we ignore oblivious mismatch.
            // See TypeCompareKind.ObliviousNullableModifierMatchesAny
            var compareKind = includeNullability ?
                TypeCompareKind.AllIgnoreOptions & ~TypeCompareKind.IgnoreNullableModifiersForReferenceTypes :
                TypeCompareKind.AllIgnoreOptions;
            return type1.Equals(type2, compareKind);
        }

        private bool HasIdentityConversionInternal(TypeSymbol type1, TypeSymbol type2)
        {
            return HasIdentityConversionInternal(type1, type2, IncludeNullability);
        }

        /// <summary>
        /// Returns true if:
        /// - Either type has no nullability information (oblivious).
        /// - Both types cannot have different nullability at the same time,
        ///   including the case of type parameters that by themselves can represent nullable and not nullable reference types.
        /// </summary>
        internal bool HasTopLevelNullabilityIdentityConversion(TypeWithAnnotations source, TypeWithAnnotations destination)
        {
            if (!IncludeNullability)
            {
                return true;
            }

            if (source.NullableAnnotation.IsOblivious() || destination.NullableAnnotation.IsOblivious())
            {
                return true;
            }

            var sourceIsPossiblyNullableTypeParameter = IsPossiblyNullableTypeTypeParameter(source);
            var destinationIsPossiblyNullableTypeParameter = IsPossiblyNullableTypeTypeParameter(destination);
            if (sourceIsPossiblyNullableTypeParameter && !destinationIsPossiblyNullableTypeParameter)
            {
                return destination.NullableAnnotation.IsAnnotated();
            }

            if (destinationIsPossiblyNullableTypeParameter && !sourceIsPossiblyNullableTypeParameter)
            {
                return source.NullableAnnotation.IsAnnotated();
            }

            return source.NullableAnnotation.IsAnnotated() == destination.NullableAnnotation.IsAnnotated();
        }

        /// <summary>
        /// Returns false if source type can be nullable at the same time when destination type can be not nullable, 
        /// including the case of type parameters that by themselves can represent nullable and not nullable reference types.
        /// When either type has no nullability information (oblivious), this method returns true.
        /// </summary>
        internal bool HasTopLevelNullabilityImplicitConversion(TypeWithAnnotations source, TypeWithAnnotations destination)
        {
            if (!IncludeNullability)
            {
                return true;
            }

            if (source.NullableAnnotation.IsOblivious() || destination.NullableAnnotation.IsOblivious() || destination.NullableAnnotation.IsAnnotated())
            {
                return true;
            }

            if (IsPossiblyNullableTypeTypeParameter(source) && !IsPossiblyNullableTypeTypeParameter(destination))
            {
                return false;
            }

            return !source.NullableAnnotation.IsAnnotated();
        }

        private static bool IsPossiblyNullableTypeTypeParameter(in TypeWithAnnotations typeWithAnnotations)
        {
            var type = typeWithAnnotations.Type;
            return type is object &&
                (type.IsPossiblyNullableReferenceTypeTypeParameter() || type.IsNullableTypeOrTypeParameter());
        }

        /// <summary>
        /// Returns false if the source does not have an implicit conversion to the destination
        /// because of either incompatible top level or nested nullability.
        /// </summary>
        public bool HasAnyNullabilityImplicitConversion(TypeWithAnnotations source, TypeWithAnnotations destination)
        {
            Debug.Assert(IncludeNullability);
            var discardedUseSiteInfo = CompoundUseSiteInfo<AssemblySymbol>.Discarded;
            return HasTopLevelNullabilityImplicitConversion(source, destination) &&
                ClassifyImplicitConversionFromType(source.Type, destination.Type, ref discardedUseSiteInfo).Kind != ConversionKind.NoConversion;
        }

        private static bool HasIdentityConversionToAny(NamedTypeSymbol type, ArrayBuilder<(NamedTypeSymbol ParticipatingType, TypeParameterSymbol ConstrainedToTypeOpt)> targetTypes)
        {
            foreach (var targetType in targetTypes)
            {
                if (HasIdentityConversionInternal(type, targetType.ParticipatingType, includeNullability: false))
                {
                    return true;
                }
            }

            return false;
        }

        public Conversion ConvertExtensionMethodThisArg(TypeSymbol parameterType, TypeSymbol thisType, ref CompoundUseSiteInfo<AssemblySymbol> useSiteInfo)
        {
            Debug.Assert((object)thisType != null);
            var conversion = this.ClassifyImplicitExtensionMethodThisArgConversion(sourceExpressionOpt: null, thisType, parameterType, ref useSiteInfo);
            return IsValidExtensionMethodThisArgConversion(conversion) ? conversion : Conversion.NoConversion;
        }

        // Spec 7.6.5.2: "An extension method ... is eligible if ... [an] implicit identity, reference,
        // or boxing conversion exists from expr to the type of the first parameter"
        public Conversion ClassifyImplicitExtensionMethodThisArgConversion(BoundExpression sourceExpressionOpt, TypeSymbol sourceType, TypeSymbol destination, ref CompoundUseSiteInfo<AssemblySymbol> useSiteInfo)
        {
            Debug.Assert(sourceExpressionOpt is null || Compilation is not null);
            Debug.Assert(sourceExpressionOpt == null || (object)sourceExpressionOpt.Type == sourceType);
            Debug.Assert((object)destination != null);

            if ((object)sourceType != null)
            {
                if (HasIdentityConversionInternal(sourceType, destination))
                {
                    return Conversion.Identity;
                }

                if (HasBoxingConversion(sourceType, destination, ref useSiteInfo))
                {
                    return Conversion.Boxing;
                }

                if (HasImplicitReferenceConversion(sourceType, destination, ref useSiteInfo))
                {
                    return Conversion.ImplicitReference;
                }
            }

            if (sourceExpressionOpt?.Kind == BoundKind.TupleLiteral)
            {
                // GetTupleLiteralConversion is not used with IncludeNullability currently.
                // If that changes, the delegate below will need to consider top-level nullability.
                Debug.Assert(!IncludeNullability);
                var tupleConversion = GetTupleLiteralConversion(
                    (BoundTupleLiteral)sourceExpressionOpt,
                    destination,
                    ref useSiteInfo,
                    ConversionKind.ImplicitTupleLiteral,
                    (ConversionsBase conversions, BoundExpression s, TypeWithAnnotations d, bool isChecked, ref CompoundUseSiteInfo<AssemblySymbol> u, bool forCast) =>
                        conversions.ClassifyImplicitExtensionMethodThisArgConversion(s, s.Type, d.Type, ref u),
                    isChecked: false,
                    forCast: false);
                if (tupleConversion.Exists)
                {
                    return tupleConversion;
                }
            }

            if ((object)sourceType != null)
            {
                var tupleConversion = ClassifyTupleConversion(
                    sourceType,
                    destination,
                    ref useSiteInfo,
                    ConversionKind.ImplicitTuple,
                    (ConversionsBase conversions, TypeWithAnnotations s, TypeWithAnnotations d, bool _, ref CompoundUseSiteInfo<AssemblySymbol> u, bool _) =>
                    {
                        if (!conversions.HasTopLevelNullabilityImplicitConversion(s, d))
                        {
                            return Conversion.NoConversion;
                        }
                        return conversions.ClassifyImplicitExtensionMethodThisArgConversion(sourceExpressionOpt: null, s.Type, d.Type, ref u);
                    },
                    isChecked: false,
                    forCast: false);
                if (tupleConversion.Exists)
                {
                    return tupleConversion;
                }
            }

            return Conversion.NoConversion;
        }

        // It should be possible to remove IsValidExtensionMethodThisArgConversion
        // since ClassifyImplicitExtensionMethodThisArgConversion should only
        // return valid conversions. https://github.com/dotnet/roslyn/issues/19622

        // Spec 7.6.5.2: "An extension method ... is eligible if ... [an] implicit identity, reference,
        // or boxing conversion exists from expr to the type of the first parameter"
        public static bool IsValidExtensionMethodThisArgConversion(Conversion conversion)
        {
            switch (conversion.Kind)
            {
                case ConversionKind.Identity:
                case ConversionKind.Boxing:
                case ConversionKind.ImplicitReference:
                    return true;

                case ConversionKind.ImplicitTuple:
                case ConversionKind.ImplicitTupleLiteral:
                    // check if all element conversions satisfy the requirement
                    foreach (var elementConversion in conversion.UnderlyingConversions)
                    {
                        if (!IsValidExtensionMethodThisArgConversion(elementConversion))
                        {
                            return false;
                        }
                    }
                    return true;

                default:
                    // Caller should have not have calculated another conversion.
                    Debug.Assert(conversion.Kind == ConversionKind.NoConversion);
                    return false;
            }
        }

#nullable enable

        private static ConversionKind GetNumericConversion(TypeSymbol source, TypeSymbol destination)
        {
            Debug.Assert((object)source != null);
            Debug.Assert((object)destination != null);

            if (!IsNumericType(source) || !IsNumericType(destination))
            {
                return ConversionKind.UnsetConversionKind;
            }

            if (source.SpecialType == destination.SpecialType)
            {
                // Notice that there is no implicit numeric conversion from a type to itself. That's an
                // identity conversion.
                return ConversionKind.UnsetConversionKind;
            }

            var conversionKind = ConversionEasyOut.ClassifyConversion(source, destination);
            Debug.Assert(conversionKind is ConversionKind.ImplicitNumeric or ConversionKind.ExplicitNumeric);
            return conversionKind;
        }

        private static bool HasImplicitNumericConversion(TypeSymbol source, TypeSymbol destination)
        {
            return GetNumericConversion(source, destination) == ConversionKind.ImplicitNumeric;
        }

        private static bool HasExplicitNumericConversion(TypeSymbol source, TypeSymbol destination)
        {
            // SPEC: The explicit numeric conversions are the conversions from a numeric-type to another 
            // SPEC: numeric-type for which an implicit numeric conversion does not already exist.
            return GetNumericConversion(source, destination) == ConversionKind.ExplicitNumeric;
        }

        private static bool IsConstantNumericZero(ConstantValue value)
        {
            switch (value.Discriminator)
            {
                case ConstantValueTypeDiscriminator.SByte:
                    return value.SByteValue == 0;
                case ConstantValueTypeDiscriminator.Byte:
                    return value.ByteValue == 0;
                case ConstantValueTypeDiscriminator.Int16:
                    return value.Int16Value == 0;
                case ConstantValueTypeDiscriminator.Int32:
                case ConstantValueTypeDiscriminator.NInt:
                    return value.Int32Value == 0;
                case ConstantValueTypeDiscriminator.Int64:
                    return value.Int64Value == 0;
                case ConstantValueTypeDiscriminator.UInt16:
                    return value.UInt16Value == 0;
                case ConstantValueTypeDiscriminator.UInt32:
                case ConstantValueTypeDiscriminator.NUInt:
                    return value.UInt32Value == 0;
                case ConstantValueTypeDiscriminator.UInt64:
                    return value.UInt64Value == 0;
                case ConstantValueTypeDiscriminator.Single:
                case ConstantValueTypeDiscriminator.Double:
                    return value.DoubleValue == 0;
                case ConstantValueTypeDiscriminator.Decimal:
                    return value.DecimalValue == 0;
            }
            return false;
        }

        private static bool IsNumericType(TypeSymbol type)
        {
            switch (type.SpecialType)
            {
                case SpecialType.System_Char:
                case SpecialType.System_SByte:
                case SpecialType.System_Byte:
                case SpecialType.System_Int16:
                case SpecialType.System_UInt16:
                case SpecialType.System_Int32:
                case SpecialType.System_UInt32:
                case SpecialType.System_Int64:
                case SpecialType.System_UInt64:
                case SpecialType.System_Single:
                case SpecialType.System_Double:
                case SpecialType.System_Decimal:
                case SpecialType.System_IntPtr when type.IsNativeIntegerType:
                case SpecialType.System_UIntPtr when type.IsNativeIntegerType:
                    return true;
                default:
                    return false;
            }
        }

        private static bool HasSpecialIntPtrConversion(TypeSymbol source, TypeSymbol target)
        {
            Debug.Assert((object)source != null);
            Debug.Assert((object)target != null);

            // There are only a total of twelve user-defined explicit conversions on IntPtr and UIntPtr:
            //
            // IntPtr  <---> int
            // IntPtr  <---> long
            // IntPtr  <---> void*
            // UIntPtr <---> uint
            // UIntPtr <---> ulong
            // UIntPtr <---> void*
            //
            // The specification says that you can put any *standard* implicit or explicit conversion
            // on "either side" of a user-defined explicit conversion, so the specification allows, say,
            // UIntPtr --> byte because the conversion UIntPtr --> uint is user-defined and the 
            // conversion uint --> byte is "standard". It is "standard" because the conversion 
            // byte --> uint is an implicit numeric conversion.

            // This means that certain conversions should be illegal. For example, IntPtr --> ulong
            // should be illegal because none of int --> ulong, long --> ulong and void* --> ulong 
            // are "standard" conversions. 

            // Similarly, some conversions involving IntPtr should be illegal because they are 
            // ambiguous. byte --> IntPtr?, for example, is ambiguous. (There are four possible
            // UD operators: int --> IntPtr and long --> IntPtr, and their lifted versions. The
            // best possible source type is int, the best possible target type is IntPtr?, and
            // there is an ambiguity between the unlifted int --> IntPtr, and the lifted 
            // int? --> IntPtr? conversions.)

            // In practice, the native compiler, and hence, the Roslyn compiler, allows all 
            // these conversions. Any conversion from a numeric type to IntPtr, or from an IntPtr
            // to a numeric type, is allowed. Also, any conversion from a pointer type to IntPtr
            // or vice versa is allowed.

            var s0 = source.StrippedType();
            var t0 = target.StrippedType();

            TypeSymbol otherType;
            if (isIntPtrOrUIntPtr(s0))
            {
                otherType = t0;
            }
            else if (isIntPtrOrUIntPtr(t0))
            {
                otherType = s0;
            }
            else
            {
                return false;
            }

            if (otherType.IsPointerOrFunctionPointer())
            {
                return true;
            }

            if (otherType.TypeKind == TypeKind.Enum)
            {
                return true;
            }

            switch (otherType.SpecialType)
            {
                case SpecialType.System_SByte:
                case SpecialType.System_Byte:
                case SpecialType.System_Int16:
                case SpecialType.System_UInt16:
                case SpecialType.System_Char:
                case SpecialType.System_Int32:
                case SpecialType.System_UInt32:
                case SpecialType.System_Int64:
                case SpecialType.System_UInt64:
                case SpecialType.System_Double:
                case SpecialType.System_Single:
                case SpecialType.System_Decimal:
                    return true;
            }

            return false;

            static bool isIntPtrOrUIntPtr(TypeSymbol type) =>
                (type.SpecialType == SpecialType.System_IntPtr || type.SpecialType == SpecialType.System_UIntPtr) && !type.IsNativeIntegerType;
        }

        private static bool HasExplicitEnumerationConversion(TypeSymbol source, TypeSymbol destination)
        {
            Debug.Assert((object)source != null);
            Debug.Assert((object)destination != null);

            // SPEC: The explicit enumeration conversions are:
            // SPEC: From sbyte, byte, short, ushort, int, uint, long, ulong, nint, nuint, char, float, double, or decimal to any enum-type.
            // SPEC: From any enum-type to sbyte, byte, short, ushort, int, uint, long, ulong, nint, nuint, char, float, double, or decimal.
            // SPEC: From any enum-type to any other enum-type.

            if (IsNumericType(source) && destination.IsEnumType())
            {
                return true;
            }

            if (IsNumericType(destination) && source.IsEnumType())
            {
                return true;
            }

            if (source.IsEnumType() && destination.IsEnumType())
            {
                return true;
            }

            return false;
        }
#nullable disable

        private Conversion ClassifyImplicitNullableConversion(TypeSymbol source, TypeSymbol destination, ref CompoundUseSiteInfo<AssemblySymbol> useSiteInfo)
        {
            Debug.Assert((object)source != null);
            Debug.Assert((object)destination != null);

            // SPEC: Predefined implicit conversions that operate on non-nullable value types can also be used with 
            // SPEC: nullable forms of those types. For each of the predefined implicit identity, numeric and tuple conversions
            // SPEC: that convert from a non-nullable value type S to a non-nullable value type T, the following implicit 
            // SPEC: nullable conversions exist:
            // SPEC: * An implicit conversion from S? to T?.
            // SPEC: * An implicit conversion from S to T?.
            if (!destination.IsNullableType())
            {
                return Conversion.NoConversion;
            }

            TypeSymbol unwrappedDestination = destination.GetNullableUnderlyingType();
            TypeSymbol unwrappedSource = source.StrippedType();

            if (!unwrappedSource.IsValueType)
            {
                return Conversion.NoConversion;
            }

            if (HasIdentityConversionInternal(unwrappedSource, unwrappedDestination))
            {
                return Conversion.ImplicitNullableWithIdentityUnderlying;
            }

            if (HasImplicitNumericConversion(unwrappedSource, unwrappedDestination))
            {
                return Conversion.ImplicitNullableWithImplicitNumericUnderlying;
            }

            var tupleConversion = ClassifyImplicitTupleConversion(unwrappedSource, unwrappedDestination, ref useSiteInfo);
            if (tupleConversion.Exists)
            {
                return new Conversion(ConversionKind.ImplicitNullable, ImmutableArray.Create(tupleConversion));
            }

            return Conversion.NoConversion;
        }

        private delegate Conversion ClassifyConversionFromExpressionDelegate(ConversionsBase conversions, BoundExpression sourceExpression, TypeWithAnnotations destination, bool isChecked, ref CompoundUseSiteInfo<AssemblySymbol> useSiteInfo, bool forCast);
        private delegate Conversion ClassifyConversionFromTypeDelegate(ConversionsBase conversions, TypeWithAnnotations source, TypeWithAnnotations destination, bool isChecked, ref CompoundUseSiteInfo<AssemblySymbol> useSiteInfo, bool forCast);

        private Conversion GetImplicitTupleLiteralConversion(BoundTupleLiteral source, TypeSymbol destination, ref CompoundUseSiteInfo<AssemblySymbol> useSiteInfo)
        {
            Debug.Assert(Compilation is not null);

            // GetTupleLiteralConversion is not used with IncludeNullability currently.
            // If that changes, the delegate below will need to consider top-level nullability.
            Debug.Assert(!IncludeNullability);
            return GetTupleLiteralConversion(
                source,
                destination,
                ref useSiteInfo,
                ConversionKind.ImplicitTupleLiteral,
                (ConversionsBase conversions, BoundExpression s, TypeWithAnnotations d, bool isChecked, ref CompoundUseSiteInfo<AssemblySymbol> u, bool forCast)
                    => conversions.ClassifyImplicitConversionFromExpression(s, d.Type, ref u),
                isChecked: false,
                forCast: false);
        }

        private Conversion GetExplicitTupleLiteralConversion(BoundTupleLiteral source, TypeSymbol destination, bool isChecked, ref CompoundUseSiteInfo<AssemblySymbol> useSiteInfo, bool forCast)
        {
            Debug.Assert(Compilation is not null);

            // GetTupleLiteralConversion is not used with IncludeNullability currently.
            // If that changes, the delegate below will need to consider top-level nullability.
            Debug.Assert(!IncludeNullability);
            return GetTupleLiteralConversion(
                source,
                destination,
                ref useSiteInfo,
                ConversionKind.ExplicitTupleLiteral,
                (ConversionsBase conversions, BoundExpression s, TypeWithAnnotations d, bool isChecked, ref CompoundUseSiteInfo<AssemblySymbol> u, bool forCast) =>
                    conversions.ClassifyConversionFromExpression(s, d.Type, isChecked: isChecked, ref u, forCast: forCast),
                isChecked: isChecked,
                forCast: forCast);
        }

        private Conversion GetTupleLiteralConversion(
            BoundTupleLiteral source,
            TypeSymbol destination,
            ref CompoundUseSiteInfo<AssemblySymbol> useSiteInfo,
            ConversionKind kind,
            ClassifyConversionFromExpressionDelegate classifyConversion,
            bool isChecked,
            bool forCast)
        {
            Debug.Assert(Compilation is not null);

            var arguments = source.Arguments;

            // check if the type is actually compatible type for a tuple of given cardinality
            if (!destination.IsTupleTypeOfCardinality(arguments.Length))
            {
                return Conversion.NoConversion;
            }

            var targetElementTypes = destination.TupleElementTypesWithAnnotations;
            Debug.Assert(arguments.Length == targetElementTypes.Length);

            // check arguments against flattened list of target element types 
            var argumentConversions = ArrayBuilder<Conversion>.GetInstance(arguments.Length);
            for (int i = 0; i < arguments.Length; i++)
            {
                var argument = arguments[i];
                var result = classifyConversion(this, argument, targetElementTypes[i], isChecked: isChecked, ref useSiteInfo, forCast: forCast);
                if (!result.Exists)
                {
                    argumentConversions.Free();
                    return Conversion.NoConversion;
                }

                argumentConversions.Add(result);
            }

            return new Conversion(kind, argumentConversions.ToImmutableAndFree());
        }

        private Conversion ClassifyImplicitTupleConversion(TypeSymbol source, TypeSymbol destination, ref CompoundUseSiteInfo<AssemblySymbol> useSiteInfo)
        {
            return ClassifyTupleConversion(
                source,
                destination,
                ref useSiteInfo,
                ConversionKind.ImplicitTuple,
                (ConversionsBase conversions, TypeWithAnnotations s, TypeWithAnnotations d, bool _, ref CompoundUseSiteInfo<AssemblySymbol> u, bool _) =>
                {
                    if (!conversions.HasTopLevelNullabilityImplicitConversion(s, d))
                    {
                        return Conversion.NoConversion;
                    }
                    return conversions.ClassifyImplicitConversionFromType(s.Type, d.Type, ref u);
                },
                isChecked: false,
                forCast: false);
        }

        private Conversion ClassifyExplicitTupleConversion(TypeSymbol source, TypeSymbol destination, bool isChecked, ref CompoundUseSiteInfo<AssemblySymbol> useSiteInfo, bool forCast)
        {
            return ClassifyTupleConversion(
                source,
                destination,
                ref useSiteInfo,
                ConversionKind.ExplicitTuple,
                (ConversionsBase conversions, TypeWithAnnotations s, TypeWithAnnotations d, bool isChecked, ref CompoundUseSiteInfo<AssemblySymbol> u, bool forCast) =>
                {
                    if (!conversions.HasTopLevelNullabilityImplicitConversion(s, d))
                    {
                        return Conversion.NoConversion;
                    }
                    return conversions.ClassifyConversionFromType(s.Type, d.Type, isChecked: isChecked, ref u, forCast);
                },
                isChecked: isChecked,
                forCast);
        }

        private Conversion ClassifyTupleConversion(
            TypeSymbol source,
            TypeSymbol destination,
            ref CompoundUseSiteInfo<AssemblySymbol> useSiteInfo,
            ConversionKind kind,
            ClassifyConversionFromTypeDelegate classifyConversion,
            bool isChecked,
            bool forCast)
        {
            ImmutableArray<TypeWithAnnotations> sourceTypes;
            ImmutableArray<TypeWithAnnotations> destTypes;

            if (!source.TryGetElementTypesWithAnnotationsIfTupleType(out sourceTypes) ||
                !destination.TryGetElementTypesWithAnnotationsIfTupleType(out destTypes) ||
                sourceTypes.Length != destTypes.Length)
            {
                return Conversion.NoConversion;
            }

            var nestedConversions = ArrayBuilder<Conversion>.GetInstance(sourceTypes.Length);
            for (int i = 0; i < sourceTypes.Length; i++)
            {
                var conversion = classifyConversion(this, sourceTypes[i], destTypes[i], isChecked: isChecked, ref useSiteInfo, forCast);
                if (!conversion.Exists)
                {
                    nestedConversions.Free();
                    return Conversion.NoConversion;
                }

                nestedConversions.Add(conversion);
            }

            return new Conversion(kind, nestedConversions.ToImmutableAndFree());
        }

        private Conversion ClassifyExplicitNullableConversion(TypeSymbol source, TypeSymbol destination, bool isChecked, ref CompoundUseSiteInfo<AssemblySymbol> useSiteInfo, bool forCast)
        {
            Debug.Assert((object)source != null);
            Debug.Assert((object)destination != null);

            // SPEC: Explicit nullable conversions permit predefined explicit conversions that operate on 
            // SPEC: non-nullable value types to also be used with nullable forms of those types. For 
            // SPEC: each of the predefined explicit conversions that convert from a non-nullable value type 
            // SPEC: S to a non-nullable value type T, the following nullable conversions exist:
            // SPEC: An explicit conversion from S? to T?.
            // SPEC: An explicit conversion from S to T?.
            // SPEC: An explicit conversion from S? to T.

            if (!source.IsNullableType() && !destination.IsNullableType())
            {
                return Conversion.NoConversion;
            }

            TypeSymbol unwrappedSource = source.StrippedType();
            TypeSymbol unwrappedDestination = destination.StrippedType();

            if (HasIdentityConversionInternal(unwrappedSource, unwrappedDestination))
            {
                return Conversion.ExplicitNullableWithIdentityUnderlying;
            }

            if (HasImplicitNumericConversion(unwrappedSource, unwrappedDestination))
            {
                return Conversion.ExplicitNullableWithImplicitNumericUnderlying;
            }

            if (HasExplicitNumericConversion(unwrappedSource, unwrappedDestination))
            {
                return Conversion.ExplicitNullableWithExplicitNumericUnderlying;
            }

            var tupleConversion = ClassifyExplicitTupleConversion(unwrappedSource, unwrappedDestination, isChecked: isChecked, ref useSiteInfo, forCast);
            if (tupleConversion.Exists)
            {
                return new Conversion(ConversionKind.ExplicitNullable, ImmutableArray.Create(tupleConversion));
            }

            if (HasExplicitEnumerationConversion(unwrappedSource, unwrappedDestination))
            {
                return Conversion.ExplicitNullableWithExplicitEnumerationUnderlying;
            }

            if (HasPointerToIntegerConversion(unwrappedSource, unwrappedDestination))
            {
                return Conversion.ExplicitNullableWithPointerToIntegerUnderlying;
            }

            return Conversion.NoConversion;
        }

        private bool HasCovariantArrayConversion(TypeSymbol source, TypeSymbol destination, ref CompoundUseSiteInfo<AssemblySymbol> useSiteInfo)
        {
            Debug.Assert((object)source != null);
            Debug.Assert((object)destination != null);
            var s = source as ArrayTypeSymbol;
            var d = destination as ArrayTypeSymbol;
            if ((object)s == null || (object)d == null)
            {
                return false;
            }

            // * S and T differ only in element type. In other words, S and T have the same number of dimensions.
            if (!s.HasSameShapeAs(d))
            {
                return false;
            }

            // * Both SE and TE are reference types.
            // * An implicit reference conversion exists from SE to TE.
            return HasImplicitReferenceConversion(s.ElementTypeWithAnnotations, d.ElementTypeWithAnnotations, ref useSiteInfo);
        }

        public bool HasIdentityOrImplicitReferenceConversion(TypeSymbol source, TypeSymbol destination, ref CompoundUseSiteInfo<AssemblySymbol> useSiteInfo)
        {
            Debug.Assert((object)source != null);
            Debug.Assert((object)destination != null);

            if (HasIdentityConversionInternal(source, destination))
            {
                return true;
            }

            return HasImplicitReferenceConversion(source, destination, ref useSiteInfo);
        }

        private static bool HasImplicitDynamicConversionFromExpression(TypeSymbol expressionType, TypeSymbol destination)
        {
            // Spec (§6.1.8)
            // An implicit dynamic conversion exists from an expression of type dynamic to any type T.

            Debug.Assert((object)destination != null);
            return expressionType?.Kind == SymbolKind.DynamicType && !destination.IsPointerOrFunctionPointer();
        }

        private static bool HasExplicitDynamicConversion(TypeSymbol source, TypeSymbol destination)
        {
            // SPEC: An explicit dynamic conversion exists from an expression of [sic] type dynamic to any type T.
            // ISSUE: The "an expression of" part of the spec is probably an error; see https://github.com/dotnet/csharplang/issues/132

            Debug.Assert((object)source != null);
            Debug.Assert((object)destination != null);
            return source.Kind == SymbolKind.DynamicType && !destination.IsPointerOrFunctionPointer();
        }

        private bool HasArrayConversionToInterface(ArrayTypeSymbol source, TypeSymbol destination, ref CompoundUseSiteInfo<AssemblySymbol> useSiteInfo)
        {
            Debug.Assert((object)source != null);
            Debug.Assert((object)destination != null);

            if (!source.IsSZArray)
            {
                return false;
            }

            if (!destination.IsInterfaceType())
            {
                return false;
            }

            // The specification says that there is a conversion:

            // * From a single-dimensional array type S[] to IList<T> and its base
            //   interfaces, provided that there is an implicit identity or reference
            //   conversion from S to T.
            //
            // Newer versions of the framework also have arrays be convertible to
            // IReadOnlyList<T> and IReadOnlyCollection<T>; we honor that as well.
            //
            // Therefore we must check for:
            //
            // IList<T>
            // ICollection<T>
            // IEnumerable<T>
            // IEnumerable
            // IReadOnlyList<T>
            // IReadOnlyCollection<T>

            if (destination.SpecialType == SpecialType.System_Collections_IEnumerable)
            {
                return true;
            }

            NamedTypeSymbol destinationAgg = (NamedTypeSymbol)destination;

            if (destinationAgg.AllTypeArgumentCount() != 1)
            {
                return false;
            }

            if (!destinationAgg.IsPossibleArrayGenericInterface())
            {
                return false;
            }

            TypeWithAnnotations elementType = source.ElementTypeWithAnnotations;
            TypeWithAnnotations argument0 = destinationAgg.TypeArgumentWithDefinitionUseSiteDiagnostics(0, ref useSiteInfo);

            if (IncludeNullability && !HasTopLevelNullabilityImplicitConversion(elementType, argument0))
            {
                return false;
            }

            return HasIdentityOrImplicitReferenceConversion(elementType.Type, argument0.Type, ref useSiteInfo);
        }

        private bool HasImplicitReferenceConversion(TypeWithAnnotations source, TypeWithAnnotations destination, ref CompoundUseSiteInfo<AssemblySymbol> useSiteInfo)
        {
            if (IncludeNullability)
            {
                if (!HasTopLevelNullabilityImplicitConversion(source, destination))
                {
                    return false;
                }
                // Check for identity conversion of underlying types if the top-level nullability is distinct.
                // (An identity conversion where nullability matches is not considered an implicit reference conversion.)
                if (source.NullableAnnotation != destination.NullableAnnotation &&
                    HasIdentityConversionInternal(source.Type, destination.Type, includeNullability: true))
                {
                    return true;
                }
            }
            return HasImplicitReferenceConversion(source.Type, destination.Type, ref useSiteInfo);
        }

#nullable enable
        internal bool HasImplicitReferenceConversion(TypeSymbol source, TypeSymbol destination, ref CompoundUseSiteInfo<AssemblySymbol> useSiteInfo)
        {
            Debug.Assert((object)source != null);
            Debug.Assert((object)destination != null);

            if (source.IsErrorType())
            {
                return false;
            }

            if (!source.IsReferenceType)
            {
                return false;
            }

            // SPEC: The implicit reference conversions are:

            // SPEC: UNDONE: From any reference-type to a reference-type T if it has an implicit identity 
            // SPEC: UNDONE: or reference conversion to a reference-type T0 and T0 has an identity conversion to T.
            // UNDONE: Is the right thing to do here to strip dynamic off and check for convertibility?

            // SPEC: From any reference type to object and dynamic.
            if (destination.SpecialType == SpecialType.System_Object || destination.Kind == SymbolKind.DynamicType)
            {
                return true;
            }

            switch (source.TypeKind)
            {
                case TypeKind.Class:
                    // SPEC:  From any class type S to any class type T provided S is derived from T.
                    if (destination.IsClassType() && IsBaseClass(source, destination, ref useSiteInfo))
                    {
                        return true;
                    }

                    return HasImplicitConversionToInterface(source, destination, ref useSiteInfo);

                case TypeKind.Interface:
                    // SPEC: From any interface-type S to any interface-type T, provided S is derived from T.
                    // NOTE: This handles variance conversions
                    return HasImplicitConversionToInterface(source, destination, ref useSiteInfo);

                case TypeKind.Delegate:
                    // SPEC: From any delegate-type to System.Delegate and the interfaces it implements.
                    // NOTE: This handles variance conversions.
                    return HasImplicitConversionFromDelegate(source, destination, ref useSiteInfo);

                case TypeKind.TypeParameter:
                    return HasImplicitReferenceTypeParameterConversion((TypeParameterSymbol)source, destination, ref useSiteInfo);

                case TypeKind.Array:
                    // SPEC: From an array-type S ... to an array-type T, provided ...
                    // SPEC: From any array-type to System.Array and the interfaces it implements.
                    // SPEC: From a single-dimensional array type S[] to IList<T>, provided ...
                    return HasImplicitConversionFromArray(source, destination, ref useSiteInfo);
            }

            // UNDONE: Implicit conversions involving type parameters that are known to be reference types.

            return false;
        }

        private bool HasImplicitConversionToInterface(TypeSymbol source, TypeSymbol destination, ref CompoundUseSiteInfo<AssemblySymbol> useSiteInfo)
        {
            if (!destination.IsInterfaceType())
            {
                return false;
            }

            // * From any class type S to any interface type T provided S implements an interface
            //   convertible to T.
            if (source.IsClassType())
            {
                return HasAnyBaseInterfaceConversion(source, destination, ref useSiteInfo);
            }

            // * From any interface type S to any interface type T provided S implements an interface
            //   convertible to T.
            // * From any interface type S to any interface type T provided S is not T and S is 
            //   an interface convertible to T.
            if (source.IsInterfaceType())
            {
                if (HasAnyBaseInterfaceConversion(source, destination, ref useSiteInfo))
                {
                    return true;
                }

                if (!HasIdentityConversionInternal(source, destination) && HasInterfaceVarianceConversion(source, destination, ref useSiteInfo))
                {
                    return true;
                }
            }

            return false;
        }

        private bool HasImplicitConversionFromArray(TypeSymbol source, TypeSymbol destination, ref CompoundUseSiteInfo<AssemblySymbol> useSiteInfo)
        {
            var s = source as ArrayTypeSymbol;
            if (s is null)
            {
                return false;
            }

            // * From an array type S with an element type SE to an array type T with element type TE
            //   provided that all of the following are true:
            //   * S and T differ only in element type. In other words, S and T have the same number of dimensions.
            //   * Both SE and TE are reference types.
            //   * An implicit reference conversion exists from SE to TE.
            if (HasCovariantArrayConversion(source, destination, ref useSiteInfo))
            {
                return true;
            }

            // * From any array type to System.Array or any interface implemented by System.Array.
            if (destination.GetSpecialTypeSafe() == SpecialType.System_Array)
            {
                return true;
            }

            if (IsBaseInterface(destination, this.corLibrary.GetDeclaredSpecialType(SpecialType.System_Array), ref useSiteInfo))
            {
                return true;
            }

            // * From a single-dimensional array type S[] to IList<T> and its base
            //   interfaces, provided that there is an implicit identity or reference
            //   conversion from S to T.

            if (HasArrayConversionToInterface(s, destination, ref useSiteInfo))
            {
                return true;
            }

            return false;
        }

        private bool HasImplicitConversionFromDelegate(TypeSymbol source, TypeSymbol destination, ref CompoundUseSiteInfo<AssemblySymbol> useSiteInfo)
        {
            if (!source.IsDelegateType())
            {
                return false;
            }

            // * From any delegate type to System.Delegate
            // 
            // SPEC OMISSION:
            // 
            // The spec should actually say
            //
            // * From any delegate type to System.Delegate 
            // * From any delegate type to System.MulticastDelegate
            // * From any delegate type to any interface implemented by System.MulticastDelegate
            var specialDestination = destination.GetSpecialTypeSafe();

            if (specialDestination == SpecialType.System_MulticastDelegate ||
                specialDestination == SpecialType.System_Delegate ||
                IsBaseInterface(destination, this.corLibrary.GetDeclaredSpecialType(SpecialType.System_MulticastDelegate), ref useSiteInfo))
            {
                return true;
            }

            // * From any delegate type S to a delegate type T provided S is not T and
            //   S is a delegate convertible to T

            if (HasDelegateVarianceConversion(source, destination, ref useSiteInfo))
            {
                return true;
            }

            return false;
        }

        private bool HasImplicitFunctionTypeConversion(FunctionTypeSymbol source, TypeSymbol destination, ref CompoundUseSiteInfo<AssemblySymbol> useSiteInfo)
        {
            if (destination is FunctionTypeSymbol destinationFunctionType)
            {
                return HasImplicitFunctionTypeToFunctionTypeConversion(source, destinationFunctionType, ref useSiteInfo);
            }

            return IsValidFunctionTypeConversionTarget(destination, ref useSiteInfo) &&
                source.GetInternalDelegateType() is { };
        }

        internal bool IsValidFunctionTypeConversionTarget(TypeSymbol destination, ref CompoundUseSiteInfo<AssemblySymbol> useSiteInfo)
        {
            if (destination.SpecialType == SpecialType.System_MulticastDelegate)
            {
                return true;
            }

            if (destination.IsNonGenericExpressionType())
            {
                return true;
            }

            var derivedType = this.corLibrary.GetDeclaredSpecialType(SpecialType.System_MulticastDelegate);
            if (IsBaseClass(derivedType, destination, ref useSiteInfo) ||
                IsBaseInterface(destination, derivedType, ref useSiteInfo))
            {
                return true;
            }

            return false;
        }

        private bool HasImplicitFunctionTypeToFunctionTypeConversion(FunctionTypeSymbol sourceType, FunctionTypeSymbol destinationType, ref CompoundUseSiteInfo<AssemblySymbol> useSiteInfo)
        {
            var sourceDelegate = sourceType.GetInternalDelegateType();
            if (sourceDelegate is null)
            {
                return false;
            }

            var destinationDelegate = destinationType.GetInternalDelegateType();
            if (destinationDelegate is null)
            {
                return false;
            }

            // https://github.com/dotnet/roslyn/issues/55909: We're relying on the variance of
            // FunctionTypeSymbol.GetInternalDelegateType() which fails for synthesized
            // delegate types where the type parameters are invariant.
            return HasDelegateVarianceConversion(sourceDelegate, destinationDelegate, ref useSiteInfo);
        }
#nullable disable

        public bool HasImplicitTypeParameterConversion(TypeParameterSymbol source, TypeSymbol destination, ref CompoundUseSiteInfo<AssemblySymbol> useSiteInfo)
        {
            if (HasImplicitReferenceTypeParameterConversion(source, destination, ref useSiteInfo))
            {
                return true;
            }

            if (HasImplicitBoxingTypeParameterConversion(source, destination, ref useSiteInfo))
            {
                return true;
            }

            if (destination is TypeParameterSymbol { AllowsRefLikeType: false } &&
                !source.AllowsRefLikeType &&
                source.DependsOn((TypeParameterSymbol)destination))
            {
                return true;
            }

            return false;
        }

        private bool HasImplicitReferenceTypeParameterConversion(TypeParameterSymbol source, TypeSymbol destination, ref CompoundUseSiteInfo<AssemblySymbol> useSiteInfo)
        {
            Debug.Assert((object)source != null);
            Debug.Assert((object)destination != null);

            if (source.IsValueType)
            {
                return false; // Not a reference conversion.
            }

            if (source.AllowsRefLikeType)
            {
                return false;
            }

            // The following implicit conversions exist for a given type parameter T:
            //
            // * From T to its effective base class C.
            // * From T to any base class of C.
            // * From T to any interface implemented by C (or any interface variance-compatible with such)
            if (HasImplicitEffectiveBaseConversion(source, destination, ref useSiteInfo))
            {
                return true;
            }

            // * From T to any interface type I in T's effective interface set, and
            //   from T to any base interface of I (or any interface variance-compatible with such)
            if (HasImplicitEffectiveInterfaceSetConversion(source, destination, ref useSiteInfo))
            {
                return true;
            }

            // * From T to a type parameter U, provided T depends on U.
            if (destination is TypeParameterSymbol { AllowsRefLikeType: false } &&
                source.DependsOn((TypeParameterSymbol)destination))
            {
                return true;
            }

            return false;
        }

        // Spec 6.1.10: Implicit conversions involving type parameters
        private bool HasImplicitEffectiveBaseConversion(TypeParameterSymbol source, TypeSymbol destination, ref CompoundUseSiteInfo<AssemblySymbol> useSiteInfo)
        {
            // * From T to its effective base class C.
            var effectiveBaseClass = source.EffectiveBaseClass(ref useSiteInfo);
            if (HasIdentityConversionInternal(effectiveBaseClass, destination))
            {
                return true;
            }

            // * From T to any base class of C.
            if (IsBaseClass(effectiveBaseClass, destination, ref useSiteInfo))
            {
                return true;
            }

            // * From T to any interface implemented by C (or any interface variance-compatible with such)
            if (HasAnyBaseInterfaceConversion(effectiveBaseClass, destination, ref useSiteInfo))
            {
                return true;
            }

            return false;
        }

        private bool HasImplicitEffectiveInterfaceSetConversion(TypeParameterSymbol source, TypeSymbol destination, ref CompoundUseSiteInfo<AssemblySymbol> useSiteInfo)
        {
            return HasVarianceCompatibleInterfaceInEffectiveInterfaceSet(source, destination, ref useSiteInfo);
        }

        private bool HasVarianceCompatibleInterfaceInEffectiveInterfaceSet(TypeParameterSymbol source, TypeSymbol destination, ref CompoundUseSiteInfo<AssemblySymbol> useSiteInfo)
        {
            if (!destination.IsInterfaceType())
            {
                return false;
            }

            // * From T to any interface type I in T's effective interface set, and
            //   from T to any base interface of I (or any interface variance-compatible with such)
            foreach (var i in source.AllEffectiveInterfacesWithDefinitionUseSiteDiagnostics(ref useSiteInfo))
            {
                if (HasInterfaceVarianceConversion(i, destination, ref useSiteInfo))
                {
                    return true;
                }
            }

            return false;
        }

        private bool HasAnyBaseInterfaceConversion(TypeSymbol derivedType, TypeSymbol baseType, ref CompoundUseSiteInfo<AssemblySymbol> useSiteInfo)
        {
            return ImplementsVarianceCompatibleInterface(derivedType, baseType, ref useSiteInfo);
        }

        private bool ImplementsVarianceCompatibleInterface(TypeSymbol derivedType, TypeSymbol baseType, ref CompoundUseSiteInfo<AssemblySymbol> useSiteInfo)
        {
            Debug.Assert((object)derivedType != null);
            Debug.Assert((object)baseType != null);
            if (!baseType.IsInterfaceType())
            {
                return false;
            }

            var d = derivedType as NamedTypeSymbol;
            if ((object)d == null)
            {
                return false;
            }

            foreach (var i in d.AllInterfacesWithDefinitionUseSiteDiagnostics(ref useSiteInfo))
            {
                if (HasInterfaceVarianceConversion(i, baseType, ref useSiteInfo))
                {
                    return true;
                }
            }

            return false;
        }

        internal bool ImplementsVarianceCompatibleInterface(NamedTypeSymbol derivedType, TypeSymbol baseType, ref CompoundUseSiteInfo<AssemblySymbol> useSiteInfo)
        {
            return ImplementsVarianceCompatibleInterface((TypeSymbol)derivedType, baseType, ref useSiteInfo);
        }

        internal bool HasImplicitConversionToOrImplementsVarianceCompatibleInterface(TypeSymbol typeToCheck, NamedTypeSymbol targetInterfaceType, ref CompoundUseSiteInfo<AssemblySymbol> useSiteInfo, out bool needSupportForRefStructInterfaces)
        {
            Debug.Assert(targetInterfaceType.IsErrorType() || targetInterfaceType.IsInterface);

            if (ClassifyImplicitConversionFromType(typeToCheck, targetInterfaceType, ref useSiteInfo).IsImplicit)
            {
                needSupportForRefStructInterfaces = false;
                return true;
            }

            if (IsRefLikeOrAllowsRefLikeTypeImplementingVarianceCompatibleInterface(typeToCheck, targetInterfaceType, ref useSiteInfo))
            {
                needSupportForRefStructInterfaces = true;
                return true;
            }

            needSupportForRefStructInterfaces = false;
            return false;
        }

        private bool IsRefLikeOrAllowsRefLikeTypeImplementingVarianceCompatibleInterface(TypeSymbol typeToCheck, NamedTypeSymbol targetInterfaceType, ref CompoundUseSiteInfo<AssemblySymbol> useSiteInfo)
        {
            if (typeToCheck is TypeParameterSymbol typeParameter)
            {
                return typeParameter.AllowsRefLikeType && HasVarianceCompatibleInterfaceInEffectiveInterfaceSet(typeParameter, targetInterfaceType, ref useSiteInfo);
            }
            else if (typeToCheck.IsRefLikeType)
            {
                return ImplementsVarianceCompatibleInterface(typeToCheck, targetInterfaceType, ref useSiteInfo);
            }

            return false;
        }

        internal bool HasImplicitConversionToOrImplementsVarianceCompatibleInterface(BoundExpression expressionToCheck, NamedTypeSymbol targetInterfaceType, ref CompoundUseSiteInfo<AssemblySymbol> useSiteInfo, out bool needSupportForRefStructInterfaces)
        {
            Debug.Assert(targetInterfaceType.IsErrorType() || targetInterfaceType.IsInterface);

            if (ClassifyImplicitConversionFromExpression(expressionToCheck, targetInterfaceType, ref useSiteInfo).IsImplicit)
            {
                needSupportForRefStructInterfaces = false;
                return true;
            }

            if (expressionToCheck.Type is TypeSymbol typeToCheck && IsRefLikeOrAllowsRefLikeTypeImplementingVarianceCompatibleInterface(typeToCheck, targetInterfaceType, ref useSiteInfo))
            {
                needSupportForRefStructInterfaces = true;
                return true;
            }

            needSupportForRefStructInterfaces = false;
            return false;
        }

        ////////////////////////////////////////////////////////////////////////////////
        // The rules for variant interface and delegate conversions are the same:
        //
        // An interface/delegate type S is convertible to an interface/delegate type T 
        // if and only if T is U<S1, ... Sn> and T is U<T1, ... Tn> such that for all
        // parameters of U:
        //
        // * if the ith parameter of U is invariant then Si is exactly equal to Ti.
        // * if the ith parameter of U is covariant then either Si is exactly equal
        //   to Ti, or there is an implicit reference conversion from Si to Ti.
        // * if the ith parameter of U is contravariant then either Si is exactly
        //   equal to Ti, or there is an implicit reference conversion from Ti to Si.

#nullable enable
        private bool HasInterfaceVarianceConversion(TypeSymbol source, TypeSymbol destination, ref CompoundUseSiteInfo<AssemblySymbol> useSiteInfo)
        {
            Debug.Assert((object)source != null);
            Debug.Assert((object)destination != null);
            NamedTypeSymbol? s = source as NamedTypeSymbol;
            NamedTypeSymbol? d = destination as NamedTypeSymbol;
            if (s is null || d is null)
            {
                return false;
            }

            if (!s.IsInterfaceType() || !d.IsInterfaceType())
            {
                return false;
            }

            return HasVariantConversion(s, d, ref useSiteInfo);
        }

        private bool HasDelegateVarianceConversion(TypeSymbol source, TypeSymbol destination, ref CompoundUseSiteInfo<AssemblySymbol> useSiteInfo)
        {
            Debug.Assert((object)source != null);
            Debug.Assert((object)destination != null);
            NamedTypeSymbol? s = source as NamedTypeSymbol;
            NamedTypeSymbol? d = destination as NamedTypeSymbol;
            if (s is null || d is null)
            {
                return false;
            }

            if (!s.IsDelegateType() || !d.IsDelegateType())
            {
                return false;
            }

            return HasVariantConversion(s, d, ref useSiteInfo);
        }

        private bool HasVariantConversion(NamedTypeSymbol source, NamedTypeSymbol destination, ref CompoundUseSiteInfo<AssemblySymbol> useSiteInfo)
        {
            // We check for overflows in HasVariantConversion, because they are only an issue
            // in the presence of contravariant type parameters, which are not involved in 
            // most conversions.
            // See VarianceTests for examples (e.g. TestVarianceConversionCycle, 
            // TestVarianceConversionInfiniteExpansion).
            //
            // CONSIDER: A more rigorous solution would mimic the CLI approach, which uses
            // a combination of requiring finite instantiation closures (see section 9.2 of
            // the CLI spec) and records previous conversion steps to check for cycles.
            if (currentRecursionDepth >= MaximumRecursionDepth)
            {
                // NOTE: The spec doesn't really address what happens if there's an overflow
                // in our conversion check.  It's sort of implied that the conversion "proof"
                // should be finite, so we'll just say that no conversion is possible.
                return false;
            }

            // Do a quick check up front to avoid instantiating a new Conversions object,
            // if possible.
            var quickResult = HasVariantConversionQuick(source, destination);
            if (quickResult.HasValue())
            {
                return quickResult.Value();
            }

            return this.CreateInstance(currentRecursionDepth + 1).
                HasVariantConversionNoCycleCheck(source, destination, ref useSiteInfo);
        }

        private ThreeState HasVariantConversionQuick(NamedTypeSymbol source, NamedTypeSymbol destination)
        {
            Debug.Assert((object)source != null);
            Debug.Assert((object)destination != null);

            if (HasIdentityConversionInternal(source, destination))
            {
                return ThreeState.True;
            }

            NamedTypeSymbol typeSymbol = source.OriginalDefinition;
            if (!TypeSymbol.Equals(typeSymbol, destination.OriginalDefinition, TypeCompareKind.ConsiderEverything2))
            {
                return ThreeState.False;
            }

            return ThreeState.Unknown;
        }

        private bool HasVariantConversionNoCycleCheck(NamedTypeSymbol source, NamedTypeSymbol destination, ref CompoundUseSiteInfo<AssemblySymbol> useSiteInfo)
        {
            Debug.Assert((object)source != null);
            Debug.Assert((object)destination != null);

            var typeParameters = ArrayBuilder<TypeWithAnnotations>.GetInstance();
            var sourceTypeArguments = ArrayBuilder<TypeWithAnnotations>.GetInstance();
            var destinationTypeArguments = ArrayBuilder<TypeWithAnnotations>.GetInstance();

            try
            {
                source.OriginalDefinition.GetAllTypeArguments(typeParameters, ref useSiteInfo);
                source.GetAllTypeArguments(sourceTypeArguments, ref useSiteInfo);
                destination.GetAllTypeArguments(destinationTypeArguments, ref useSiteInfo);

                Debug.Assert(TypeSymbol.Equals(source.OriginalDefinition, destination.OriginalDefinition, TypeCompareKind.AllIgnoreOptions));
                Debug.Assert(typeParameters.Count == sourceTypeArguments.Count);
                Debug.Assert(typeParameters.Count == destinationTypeArguments.Count);

                for (int paramIndex = 0; paramIndex < typeParameters.Count; ++paramIndex)
                {
                    var sourceTypeArgument = sourceTypeArguments[paramIndex];
                    var destinationTypeArgument = destinationTypeArguments[paramIndex];

                    // If they're identical then this one is automatically good, so skip it.
                    if (HasIdentityConversionInternal(sourceTypeArgument.Type, destinationTypeArgument.Type) &&
                        HasTopLevelNullabilityIdentityConversion(sourceTypeArgument, destinationTypeArgument))
                    {
                        continue;
                    }

                    TypeParameterSymbol typeParameterSymbol = (TypeParameterSymbol)typeParameters[paramIndex].Type;

                    switch (typeParameterSymbol.Variance)
                    {
                        case VarianceKind.None:
                            // System.IEquatable<T> is invariant for back compat reasons (dynamic type checks could start
                            // to succeed where they previously failed, creating different runtime behavior), but the uses
                            // require treatment specifically of nullability as contravariant, so we special case the
                            // behavior here. Normally we use GetWellKnownType for these kinds of checks, but in this
                            // case we don't want just the canonical IEquatable to be special-cased, we want all definitions
                            // to be treated as contravariant, in case there are other definitions in metadata that were
                            // compiled with that expectation.
                            if (isTypeIEquatable(destination.OriginalDefinition) &&
                                TypeSymbol.Equals(destinationTypeArgument.Type, sourceTypeArgument.Type, TypeCompareKind.AllNullableIgnoreOptions) &&
                                HasAnyNullabilityImplicitConversion(destinationTypeArgument, sourceTypeArgument))
                            {
                                return true;
                            }
                            return false;

                        case VarianceKind.Out:
                            if (!HasImplicitReferenceConversion(sourceTypeArgument, destinationTypeArgument, ref useSiteInfo))
                            {
                                return false;
                            }
                            break;

                        case VarianceKind.In:
                            if (!HasImplicitReferenceConversion(destinationTypeArgument, sourceTypeArgument, ref useSiteInfo))
                            {
                                return false;
                            }
                            break;

                        default:
                            throw ExceptionUtilities.UnexpectedValue(typeParameterSymbol.Variance);
                    }
                }
            }
            finally
            {
                typeParameters.Free();
                sourceTypeArguments.Free();
                destinationTypeArguments.Free();
            }

            return true;

            static bool isTypeIEquatable(NamedTypeSymbol type)
            {
                return type is
                {
                    IsInterface: true,
                    Name: "IEquatable",
                    ContainingNamespace: { Name: "System", ContainingNamespace: { IsGlobalNamespace: true } },
                    ContainingSymbol: { Kind: SymbolKind.Namespace },
                    TypeParameters: { Length: 1 }
                };
            }
        }

        // Spec 6.1.10
        private bool HasImplicitBoxingTypeParameterConversion(TypeParameterSymbol source, TypeSymbol destination, ref CompoundUseSiteInfo<AssemblySymbol> useSiteInfo)
        {
            Debug.Assert((object)source != null);
            Debug.Assert((object)destination != null);

            if (source.IsReferenceType)
            {
                return false; // Not a boxing conversion; both source and destination are references.
            }

            if (source.AllowsRefLikeType)
            {
                return false;
            }

            // The following implicit conversions exist for a given type parameter T:
            //
            // * From T to its effective base class C.
            // * From T to any base class of C.
            // * From T to any interface implemented by C (or any interface variance-compatible with such)
            if (HasImplicitEffectiveBaseConversion(source, destination, ref useSiteInfo))
            {
                return true;
            }

            // * From T to any interface type I in T's effective interface set, and
            //   from T to any base interface of I (or any interface variance-compatible with such)
            if (HasImplicitEffectiveInterfaceSetConversion(source, destination, ref useSiteInfo))
            {
                return true;
            }

            // SPEC: From T to a type parameter U, provided T depends on U
            if (destination is TypeParameterSymbol { AllowsRefLikeType: false } d &&
                source.DependsOn(d))
            {
                return true;
            }

            // SPEC: From T to a reference type I if it has an implicit conversion to a reference 
            // SPEC: type S0 and S0 has an identity conversion to S. At run-time the conversion 
            // SPEC: is executed the same way as the conversion to S0.

            // REVIEW: If T is not known to be a reference type then the only way this clause can
            // REVIEW: come into effect is if the target type is dynamic. Is that correct?

            if (destination.Kind == SymbolKind.DynamicType)
            {
                return true;
            }

            return false;
        }

        public bool HasBoxingConversion(TypeSymbol source, TypeSymbol destination, ref CompoundUseSiteInfo<AssemblySymbol> useSiteInfo)
        {
            Debug.Assert((object)source != null);
            Debug.Assert((object)destination != null);

            // Certain type parameter conversions are classified as boxing conversions.
            if ((source.TypeKind == TypeKind.TypeParameter) &&
                HasImplicitBoxingTypeParameterConversion((TypeParameterSymbol)source, destination, ref useSiteInfo))
            {
                return true;
            }

            // The rest of the boxing conversions only operate when going from a value type to a
            // reference type.
            if (!source.IsValueType || !destination.IsReferenceType)
            {
                return false;
            }

            // A boxing conversion exists from a nullable type to a reference type if and only if a
            // boxing conversion exists from the underlying type.
            if (source.IsNullableType())
            {
                return HasBoxingConversion(source.GetNullableUnderlyingType(), destination, ref useSiteInfo);
            }

            // A boxing conversion exists from any non-nullable value type to object and dynamic, to
            // System.ValueType, and to any interface type variance-compatible with one implemented
            // by the non-nullable value type.  

            // Furthermore, an enum type can be converted to the type System.Enum.

            // We set the base class of the structs to System.ValueType, System.Enum, etc, so we can
            // just check here.

            // There are a couple of exceptions. The very special types ArgIterator, ArgumentHandle and 
            // TypedReference are not boxable: 

            if (source.IsRestrictedType())
            {
                return false;
            }

            if (destination.Kind == SymbolKind.DynamicType)
            {
                return !source.IsPointerOrFunctionPointer();
            }

            if (IsBaseClass(source, destination, ref useSiteInfo))
            {
                return true;
            }

            if (HasAnyBaseInterfaceConversion(source, destination, ref useSiteInfo))
            {
                return true;
            }

            return false;
        }

        internal static bool HasImplicitPointerToVoidConversion(TypeSymbol source, TypeSymbol destination)
        {
            Debug.Assert((object)source != null);
            Debug.Assert((object)destination != null);

            // SPEC: The set of implicit conversions is extended to include...
            // SPEC: ... from any pointer type to the type void*.

            return source.IsPointerOrFunctionPointer() && destination is PointerTypeSymbol { PointedAtType: { SpecialType: SpecialType.System_Void } };
        }

        internal bool HasImplicitPointerConversion(TypeSymbol? source, TypeSymbol? destination, ref CompoundUseSiteInfo<AssemblySymbol> useSiteInfo)
        {
            if (!(source is FunctionPointerTypeSymbol { Signature: { } sourceSig })
                || !(destination is FunctionPointerTypeSymbol { Signature: { } destinationSig }))
            {
                return false;
            }

            if (sourceSig.ParameterCount != destinationSig.ParameterCount ||
                sourceSig.CallingConvention != destinationSig.CallingConvention)
            {
                return false;
            }

            if (sourceSig.CallingConvention == Cci.CallingConvention.Unmanaged &&
                !sourceSig.GetCallingConventionModifiers().SetEqualsWithoutIntermediateHashSet(destinationSig.GetCallingConventionModifiers()))
            {
                return false;
            }

            for (int i = 0; i < sourceSig.ParameterCount; i++)
            {
                var sourceParam = sourceSig.Parameters[i];
                var destinationParam = destinationSig.Parameters[i];

                if (sourceParam.RefKind != destinationParam.RefKind)
                {
                    return false;
                }

                if (!hasConversion(sourceParam.RefKind, destinationSig.Parameters[i].TypeWithAnnotations, sourceSig.Parameters[i].TypeWithAnnotations, ref useSiteInfo))
                {
                    return false;
                }
            }

            return sourceSig.RefKind == destinationSig.RefKind
                   && hasConversion(sourceSig.RefKind, sourceSig.ReturnTypeWithAnnotations, destinationSig.ReturnTypeWithAnnotations, ref useSiteInfo);

            bool hasConversion(RefKind refKind, TypeWithAnnotations sourceType, TypeWithAnnotations destinationType, ref CompoundUseSiteInfo<AssemblySymbol> useSiteInfo)
            {
                switch (refKind)
                {
                    case RefKind.None:
                        return (!IncludeNullability || HasTopLevelNullabilityImplicitConversion(sourceType, destinationType))
                               && (HasIdentityOrImplicitReferenceConversion(sourceType.Type, destinationType.Type, ref useSiteInfo)
                                   || HasImplicitPointerToVoidConversion(sourceType.Type, destinationType.Type)
                                   || HasImplicitPointerConversion(sourceType.Type, destinationType.Type, ref useSiteInfo));

                    default:
                        return (!IncludeNullability || HasTopLevelNullabilityIdentityConversion(sourceType, destinationType))
                               && HasIdentityConversion(sourceType.Type, destinationType.Type);
                }
            }
        }
#nullable disable

        private bool HasIdentityOrReferenceConversion(TypeSymbol source, TypeSymbol destination, ref CompoundUseSiteInfo<AssemblySymbol> useSiteInfo)
        {
            Debug.Assert((object)source != null);
            Debug.Assert((object)destination != null);

            if (HasIdentityConversionInternal(source, destination))
            {
                return true;
            }

            if (HasImplicitReferenceConversion(source, destination, ref useSiteInfo))
            {
                return true;
            }

            if (HasExplicitReferenceConversion(source, destination, ref useSiteInfo))
            {
                return true;
            }

            return false;
        }

        private bool HasExplicitReferenceConversion(TypeSymbol source, TypeSymbol destination, ref CompoundUseSiteInfo<AssemblySymbol> useSiteInfo)
        {
            Debug.Assert((object)source != null);
            Debug.Assert((object)destination != null);

            // SPEC: The explicit reference conversions are:
            // SPEC: From object and dynamic to any other reference type.

            if (source.SpecialType == SpecialType.System_Object)
            {
                if (destination.IsReferenceType)
                {
                    return true;
                }
            }
            else if (source.Kind == SymbolKind.DynamicType && destination.IsReferenceType)
            {
                return true;
            }

            // SPEC: From any class-type S to any class-type T, provided S is a base class of T.
            if (destination.IsClassType() && IsBaseClass(destination, source, ref useSiteInfo))
            {
                return true;
            }

            // SPEC: From any class-type S to any interface-type T, provided S is not sealed and provided S does not implement T.
            // ISSUE: class C : IEnumerable<Mammal> { } converting this to IEnumerable<Animal> is not an explicit conversion,
            // ISSUE: it is an implicit conversion.
            if (source.IsClassType() && destination.IsInterfaceType() && !source.IsSealed && !HasAnyBaseInterfaceConversion(source, destination, ref useSiteInfo))
            {
                return true;
            }

            // SPEC: From any interface-type S to any class-type T, provided T is not sealed or provided T implements S.
            // ISSUE: What if T is sealed and implements an interface variance-convertible to S?
            // ISSUE: eg, sealed class C : IEnum<Mammal> { ... } you should be able to cast an IEnum<Animal> to C.
            if (source.IsInterfaceType() && destination.IsClassType() && (!destination.IsSealed || HasAnyBaseInterfaceConversion(destination, source, ref useSiteInfo)))
            {
                return true;
            }

            // SPEC: From any interface-type S to any interface-type T, provided S is not derived from T.
            // ISSUE: This does not rule out identity conversions, which ought not to be classified as 
            // ISSUE: explicit reference conversions.
            // ISSUE: IEnumerable<Mammal> and IEnumerable<Animal> do not derive from each other but this is
            // ISSUE: not an explicit reference conversion, this is an implicit reference conversion.
            if (source.IsInterfaceType() && destination.IsInterfaceType() && !HasImplicitConversionToInterface(source, destination, ref useSiteInfo))
            {
                return true;
            }

            // SPEC: UNDONE: From a reference type to a reference type T if it has an explicit reference conversion to a reference type T0 and T0 has an identity conversion T.
            // SPEC: UNDONE: From a reference type to an interface or delegate type T if it has an explicit reference conversion to an interface or delegate type T0 and either T0 is variance-convertible to T or T is variance-convertible to T0 (Â§13.1.3.2).

            if (HasExplicitArrayConversion(source, destination, ref useSiteInfo))
            {
                return true;
            }

            if (HasExplicitDelegateConversion(source, destination, ref useSiteInfo))
            {
                return true;
            }

            if (HasExplicitReferenceTypeParameterConversion(source, destination, ref useSiteInfo))
            {
                return true;
            }

            return false;
        }

        // Spec 6.2.7 Explicit conversions involving type parameters
        private bool HasExplicitReferenceTypeParameterConversion(TypeSymbol source, TypeSymbol destination, ref CompoundUseSiteInfo<AssemblySymbol> useSiteInfo)
        {
            Debug.Assert((object)source != null);
            Debug.Assert((object)destination != null);

            TypeParameterSymbol s = source as TypeParameterSymbol;
            TypeParameterSymbol t = destination as TypeParameterSymbol;

            if (s?.AllowsRefLikeType == true || t?.AllowsRefLikeType == true)
            {
                return false;
            }

            // SPEC: The following explicit conversions exist for a given type parameter T:

            // SPEC: If T is known to be a reference type, the conversions are all classified as explicit reference conversions.
            // SPEC: If T is not known to be a reference type, the conversions are classified as unboxing conversions.

            // SPEC: From the effective base class C of T to T and from any base class of C to T. 
            if ((object)t != null && t.IsReferenceType)
            {
                for (var type = t.EffectiveBaseClass(ref useSiteInfo); (object)type != null; type = type.BaseTypeWithDefinitionUseSiteDiagnostics(ref useSiteInfo))
                {
                    if (HasIdentityConversionInternal(type, source))
                    {
                        return true;
                    }
                }
            }

            // SPEC: From any interface type to T. 
            if ((object)t != null && source.IsInterfaceType() && t.IsReferenceType)
            {
                return true;
            }

            // SPEC: From T to any interface-type I provided there is not already an implicit conversion from T to I.
            if ((object)s != null && s.IsReferenceType && destination.IsInterfaceType() && !HasImplicitReferenceTypeParameterConversion(s, destination, ref useSiteInfo))
            {
                return true;
            }

            // SPEC: From a type parameter U to T, provided T depends on U (Â§10.1.5)
            if ((object)s != null && (object)t != null && t.IsReferenceType && t.DependsOn(s))
            {
                return true;
            }

            return false;
        }

        // Spec 6.2.7 Explicit conversions involving type parameters
        private bool HasUnboxingTypeParameterConversion(TypeSymbol source, TypeSymbol destination, ref CompoundUseSiteInfo<AssemblySymbol> useSiteInfo)
        {
            Debug.Assert((object)source != null);
            Debug.Assert((object)destination != null);

            TypeParameterSymbol s = source as TypeParameterSymbol;
            TypeParameterSymbol t = destination as TypeParameterSymbol;

            if (s?.AllowsRefLikeType == true || t?.AllowsRefLikeType == true)
            {
                return false;
            }

            // SPEC: The following explicit conversions exist for a given type parameter T:

            // SPEC: If T is known to be a reference type, the conversions are all classified as explicit reference conversions.
            // SPEC: If T is not known to be a reference type, the conversions are classified as unboxing conversions.

            // SPEC: From the effective base class C of T to T and from any base class of C to T. 
            if ((object)t != null && !t.IsReferenceType)
            {
                for (var type = t.EffectiveBaseClass(ref useSiteInfo); (object)type != null; type = type.BaseTypeWithDefinitionUseSiteDiagnostics(ref useSiteInfo))
                {
                    if (TypeSymbol.Equals(type, source, TypeCompareKind.ConsiderEverything2))
                    {
                        return true;
                    }
                }
            }

            // SPEC: From any interface type to T. 
            if (source.IsInterfaceType() && (object)t != null && !t.IsReferenceType)
            {
                return true;
            }

            // SPEC: From T to any interface-type I provided there is not already an implicit conversion from T to I.
            if ((object)s != null && !s.IsReferenceType && destination.IsInterfaceType() && !HasImplicitReferenceTypeParameterConversion(s, destination, ref useSiteInfo))
            {
                return true;
            }

            // SPEC: From a type parameter U to T, provided T depends on U (Â§10.1.5)
            if ((object)s != null && (object)t != null && !t.IsReferenceType && t.DependsOn(s))
            {
                return true;
            }

            return false;
        }

        private bool HasExplicitDelegateConversion(TypeSymbol source, TypeSymbol destination, ref CompoundUseSiteInfo<AssemblySymbol> useSiteInfo)
        {
            Debug.Assert((object)source != null);
            Debug.Assert((object)destination != null);

            // SPEC: From System.Delegate and the interfaces it implements to any delegate-type.
            // We also support System.MulticastDelegate in the implementation, in spite of it not being mentioned in the spec.
            if (destination.IsDelegateType())
            {
                if (source.SpecialType == SpecialType.System_Delegate || source.SpecialType == SpecialType.System_MulticastDelegate)
                {
                    return true;
                }

                if (HasImplicitConversionToInterface(this.corLibrary.GetDeclaredSpecialType(SpecialType.System_Delegate), source, ref useSiteInfo))
                {
                    return true;
                }
            }

            // SPEC: From D<S1...Sn> to a D<T1...Tn> where D<X1...Xn> is a generic delegate type, D<S1...Sn> is not compatible with or identical to D<T1...Tn>, 
            // SPEC: and for each type parameter Xi of D the following holds:
            // SPEC: If Xi is invariant, then Si is identical to Ti.
            // SPEC: If Xi is covariant, then there is an implicit or explicit identity or reference conversion from Si to Ti.
            // SPECL If Xi is contravariant, then Si and Ti are either identical or both reference types.

            if (!source.IsDelegateType() || !destination.IsDelegateType())
            {
                return false;
            }

            if (!TypeSymbol.Equals(source.OriginalDefinition, destination.OriginalDefinition, TypeCompareKind.ConsiderEverything2))
            {
                return false;
            }

            var sourceType = (NamedTypeSymbol)source;
            var destinationType = (NamedTypeSymbol)destination;
            var original = sourceType.OriginalDefinition;

            if (HasIdentityConversionInternal(source, destination))
            {
                return false;
            }

            if (HasDelegateVarianceConversion(source, destination, ref useSiteInfo))
            {
                return false;
            }

            var sourceTypeArguments = sourceType.TypeArgumentsWithDefinitionUseSiteDiagnostics(ref useSiteInfo);
            var destinationTypeArguments = destinationType.TypeArgumentsWithDefinitionUseSiteDiagnostics(ref useSiteInfo);

            for (int i = 0; i < sourceTypeArguments.Length; ++i)
            {
                var sourceArg = sourceTypeArguments[i].Type;
                var destinationArg = destinationTypeArguments[i].Type;

                switch (original.TypeParameters[i].Variance)
                {
                    case VarianceKind.None:
                        if (!HasIdentityConversionInternal(sourceArg, destinationArg))
                        {
                            return false;
                        }

                        break;
                    case VarianceKind.Out:
                        if (!HasIdentityOrReferenceConversion(sourceArg, destinationArg, ref useSiteInfo))
                        {
                            return false;
                        }

                        break;
                    case VarianceKind.In:
                        bool hasIdentityConversion = HasIdentityConversionInternal(sourceArg, destinationArg);
                        bool bothAreReferenceTypes = sourceArg.IsReferenceType && destinationArg.IsReferenceType;
                        if (!(hasIdentityConversion || bothAreReferenceTypes))
                        {
                            return false;
                        }

                        break;
                }
            }

            return true;
        }

        private bool HasExplicitArrayConversion(TypeSymbol source, TypeSymbol destination, ref CompoundUseSiteInfo<AssemblySymbol> useSiteInfo)
        {
            Debug.Assert((object)source != null);
            Debug.Assert((object)destination != null);

            var sourceArray = source as ArrayTypeSymbol;
            var destinationArray = destination as ArrayTypeSymbol;

            // SPEC: From an array-type S with an element type SE to an array-type T with an element type TE, provided all of the following are true:
            // SPEC: S and T differ only in element type. (In other words, S and T have the same number of dimensions.)
            // SPEC: Both SE and TE are reference-types.
            // SPEC: An explicit reference conversion exists from SE to TE.
            if ((object)sourceArray != null && (object)destinationArray != null)
            {
                // HasExplicitReferenceConversion checks that SE and TE are reference types so
                // there's no need for that check here. Moreover, it's not as simple as checking
                // IsReferenceType, at least not in the case of type parameters, since SE will be
                // considered a reference type implicitly in the case of "where TE : class, SE" even
                // though SE.IsReferenceType may be false. Again, HasExplicitReferenceConversion
                // already handles these cases.
                return sourceArray.HasSameShapeAs(destinationArray) &&
                    HasExplicitReferenceConversion(sourceArray.ElementType, destinationArray.ElementType, ref useSiteInfo);
            }

            // SPEC: From System.Array and the interfaces it implements to any array-type.
            if ((object)destinationArray != null)
            {
                if (source.SpecialType == SpecialType.System_Array)
                {
                    return true;
                }

                foreach (var iface in this.corLibrary.GetDeclaredSpecialType(SpecialType.System_Array).AllInterfacesWithDefinitionUseSiteDiagnostics(ref useSiteInfo))
                {
                    if (HasIdentityConversionInternal(iface, source))
                    {
                        return true;
                    }
                }
            }

            // SPEC: From a single-dimensional array type S[] to System.Collections.Generic.IList<T> and its base interfaces
            // SPEC: provided that there is an explicit reference conversion from S to T.

            // The framework now also allows arrays to be converted to IReadOnlyList<T> and IReadOnlyCollection<T>; we 
            // honor that as well.

            if ((object)sourceArray != null && sourceArray.IsSZArray && destination.IsPossibleArrayGenericInterface())
            {
                if (HasExplicitReferenceConversion(sourceArray.ElementType, ((NamedTypeSymbol)destination).TypeArgumentWithDefinitionUseSiteDiagnostics(0, ref useSiteInfo).Type, ref useSiteInfo))
                {
                    return true;
                }
            }

            // SPEC: From System.Collections.Generic.IList<S> and its base interfaces to a single-dimensional array type T[], 
            // provided that there is an explicit identity or reference conversion from S to T.

            // Similarly, we honor IReadOnlyList<S> and IReadOnlyCollection<S> in the same way.
            if ((object)destinationArray != null && destinationArray.IsSZArray)
            {
                var specialDefinition = ((TypeSymbol)source.OriginalDefinition).SpecialType;

                if (specialDefinition == SpecialType.System_Collections_Generic_IList_T ||
                    specialDefinition == SpecialType.System_Collections_Generic_ICollection_T ||
                    specialDefinition == SpecialType.System_Collections_Generic_IEnumerable_T ||
                    specialDefinition == SpecialType.System_Collections_Generic_IReadOnlyList_T ||
                    specialDefinition == SpecialType.System_Collections_Generic_IReadOnlyCollection_T)
                {
                    var sourceElement = ((NamedTypeSymbol)source).TypeArgumentWithDefinitionUseSiteDiagnostics(0, ref useSiteInfo).Type;
                    var destinationElement = destinationArray.ElementType;

                    if (HasIdentityConversionInternal(sourceElement, destinationElement))
                    {
                        return true;
                    }

                    if (HasImplicitReferenceConversion(sourceElement, destinationElement, ref useSiteInfo))
                    {
                        return true;
                    }

                    if (HasExplicitReferenceConversion(sourceElement, destinationElement, ref useSiteInfo))
                    {
                        return true;
                    }
                }
            }

            return false;
        }

        private bool HasUnboxingConversion(TypeSymbol source, TypeSymbol destination, ref CompoundUseSiteInfo<AssemblySymbol> useSiteInfo)
        {
            Debug.Assert((object)source != null);
            Debug.Assert((object)destination != null);

            if (destination.IsPointerOrFunctionPointer())
            {
                return false;
            }

            // Ref-like types cannot be boxed or unboxed
            if (destination.IsRestrictedType())
            {
                return false;
            }

            // SPEC: An unboxing conversion permits a reference type to be explicitly converted to a value-type. 
            // SPEC: An unboxing conversion exists from the types object and System.ValueType to any non-nullable-value-type, 
            var specialTypeSource = source.SpecialType;

            if (specialTypeSource == SpecialType.System_Object || specialTypeSource == SpecialType.System_ValueType)
            {
                if (destination.IsValueType && !destination.IsNullableType())
                {
                    return true;
                }
            }

            // SPEC: and from any interface-type to any non-nullable-value-type that implements the interface-type. 

            if (source.IsInterfaceType() &&
                destination.IsValueType &&
                !destination.IsNullableType() &&
                HasBoxingConversion(destination, source, ref useSiteInfo))
            {
                return true;
            }

            // SPEC: Furthermore type System.Enum can be unboxed to any enum-type.
            if (source.SpecialType == SpecialType.System_Enum && destination.IsEnumType())
            {
                return true;
            }

            // SPEC: An unboxing conversion exists from a reference type to a nullable-type if an unboxing 
            // SPEC: conversion exists from the reference type to the underlying non-nullable-value-type 
            // SPEC: of the nullable-type.
            if (source.IsReferenceType &&
                destination.IsNullableType() &&
                HasUnboxingConversion(source, destination.GetNullableUnderlyingType(), ref useSiteInfo))
            {
                return true;
            }

            // SPEC: UNDONE A value type S has an unboxing conversion from an interface type I if it has an unboxing 
            // SPEC: UNDONE conversion from an interface type I0 and I0 has an identity conversion to I.

            // SPEC: UNDONE A value type S has an unboxing conversion from an interface type I if it has an unboxing conversion 
            // SPEC: UNDONE from an interface or delegate type I0 and either I0 is variance-convertible to I or I is variance-convertible to I0.

            if (HasUnboxingTypeParameterConversion(source, destination, ref useSiteInfo))
            {
                return true;
            }

            return false;
        }

        private static bool HasPointerToPointerConversion(TypeSymbol source, TypeSymbol destination)
        {
            Debug.Assert((object)source != null);
            Debug.Assert((object)destination != null);

            return source.IsPointerOrFunctionPointer() && destination.IsPointerOrFunctionPointer();
        }

        private static bool HasPointerToIntegerConversion(TypeSymbol source, TypeSymbol destination)
        {
            Debug.Assert((object)source != null);
            Debug.Assert((object)destination != null);

            if (!source.IsPointerOrFunctionPointer())
            {
                return false;
            }

            // SPEC OMISSION: 
            // 
            // The spec should state that any pointer type is convertible to
            // sbyte, byte, ... etc, or any corresponding nullable type.

            return IsIntegerTypeSupportingPointerConversions(destination.StrippedType());
        }

        private static bool HasIntegerToPointerConversion(TypeSymbol source, TypeSymbol destination)
        {
            Debug.Assert((object)source != null);
            Debug.Assert((object)destination != null);

            if (!destination.IsPointerOrFunctionPointer())
            {
                return false;
            }

            // Note that void* is convertible to int?, but int? is not convertible to void*.
            return IsIntegerTypeSupportingPointerConversions(source);
        }

        private static bool IsIntegerTypeSupportingPointerConversions(TypeSymbol type)
        {
            switch (type.SpecialType)
            {
                case SpecialType.System_SByte:
                case SpecialType.System_Byte:
                case SpecialType.System_Int16:
                case SpecialType.System_UInt16:
                case SpecialType.System_Int32:
                case SpecialType.System_UInt32:
                case SpecialType.System_Int64:
                case SpecialType.System_UInt64:
                    return true;
                case SpecialType.System_IntPtr:
                case SpecialType.System_UIntPtr:
                    return type.IsNativeIntegerType;
            }

            return false;
        }
    }
}<|MERGE_RESOLUTION|>--- conflicted
+++ resolved
@@ -643,13 +643,9 @@
                 !conversion.IsInterpolatedStringHandler &&
                 !isImplicitCollectionExpressionConversion(conversion))
             {
-<<<<<<< HEAD
                 // <Metalama> This Assert sometimes fails on valid code
-                // Debug.Assert(IsStandardImplicitConversionFromExpression(conversion.Kind));
+                // Debug.Assert(isStandardImplicitConversionFromExpression(conversion.Kind));
                 // </Metalama>
-=======
-                Debug.Assert(isStandardImplicitConversionFromExpression(conversion.Kind));
->>>>>>> d30a570b
                 return conversion;
             }
 
