﻿// Licensed to the .NET Foundation under one or more agreements.
// The .NET Foundation licenses this file to you under the MIT license.
// See the LICENSE file in the project root for more information.

#nullable disable

using System.Collections.Immutable;
using System.Diagnostics;
using System.Diagnostics.CodeAnalysis;
using System.Threading;
using Microsoft.CodeAnalysis.CSharp.Symbols;
using Microsoft.CodeAnalysis.CSharp.Syntax;
using Microsoft.CodeAnalysis.PooledObjects;
using Roslyn.Utilities;

namespace Microsoft.CodeAnalysis.CSharp
{
    internal abstract partial class ConversionsBase
    {
        private const int MaximumRecursionDepth = 50;

        protected readonly AssemblySymbol corLibrary;
        protected readonly int currentRecursionDepth;

        internal readonly bool IncludeNullability;

        /// <summary>
        /// An optional clone of this instance with distinct IncludeNullability.
        /// Used to avoid unnecessary allocations when calling WithNullability() repeatedly.
        /// </summary>
        private ConversionsBase _lazyOtherNullability;

        protected ConversionsBase(AssemblySymbol corLibrary, int currentRecursionDepth, bool includeNullability, ConversionsBase otherNullabilityOpt)
        {
            Debug.Assert((object)corLibrary != null);
            Debug.Assert(otherNullabilityOpt == null || includeNullability != otherNullabilityOpt.IncludeNullability);
            Debug.Assert(otherNullabilityOpt == null || currentRecursionDepth == otherNullabilityOpt.currentRecursionDepth);
            Debug.Assert(corLibrary == corLibrary.CorLibrary);

            this.corLibrary = corLibrary;
            this.currentRecursionDepth = currentRecursionDepth;
            IncludeNullability = includeNullability;
            _lazyOtherNullability = otherNullabilityOpt;
        }

        /// <summary>
        /// Returns this instance if includeNullability is correct, and returns a
        /// cached clone of this instance with distinct IncludeNullability otherwise.
        /// </summary>
        internal ConversionsBase WithNullability(bool includeNullability)
        {
            if (IncludeNullability == includeNullability)
            {
                return this;
            }
            if (_lazyOtherNullability == null)
            {
                Interlocked.CompareExchange(ref _lazyOtherNullability, WithNullabilityCore(includeNullability), null);
            }
            Debug.Assert(_lazyOtherNullability.IncludeNullability == includeNullability);
            Debug.Assert(_lazyOtherNullability._lazyOtherNullability == this);
            return _lazyOtherNullability;
        }

        protected abstract ConversionsBase WithNullabilityCore(bool includeNullability);

        public abstract Conversion GetMethodGroupDelegateConversion(BoundMethodGroup source, TypeSymbol destination, ref CompoundUseSiteInfo<AssemblySymbol> useSiteInfo);

        public abstract Conversion GetMethodGroupFunctionPointerConversion(BoundMethodGroup source, FunctionPointerTypeSymbol destination, ref CompoundUseSiteInfo<AssemblySymbol> useSiteInfo);

        public abstract Conversion GetStackAllocConversion(BoundStackAllocArrayCreation sourceExpression, TypeSymbol destination, ref CompoundUseSiteInfo<AssemblySymbol> useSiteInfo);

        protected abstract ConversionsBase CreateInstance(int currentRecursionDepth);

        protected abstract Conversion GetInterpolatedStringConversion(BoundExpression source, TypeSymbol destination, ref CompoundUseSiteInfo<AssemblySymbol> useSiteInfo);

#nullable enable
        protected abstract Conversion GetCollectionExpressionConversion(BoundUnconvertedCollectionExpression source, TypeSymbol destination, ref CompoundUseSiteInfo<AssemblySymbol> useSiteInfo);
#nullable disable

        protected abstract bool IsAttributeArgumentBinding { get; }

        protected abstract bool IsParameterDefaultValueBinding { get; }

        internal AssemblySymbol CorLibrary { get { return corLibrary; } }

#nullable enable

        /// <summary>
        /// Derived types should provide non-null value for proper classification of conversions from expression.
        /// </summary>
        protected abstract CSharpCompilation? Compilation { get; }

        /// <summary>
        /// Determines if the source expression is convertible to the destination type via
        /// any built-in or user-defined implicit conversion.
        /// </summary>
        public Conversion ClassifyImplicitConversionFromExpression(BoundExpression sourceExpression, TypeSymbol destination, ref CompoundUseSiteInfo<AssemblySymbol> useSiteInfo)
        {
            Debug.Assert(sourceExpression != null);
            Debug.Assert(Compilation != null);
            Debug.Assert((object)destination != null);

            var sourceType = sourceExpression.Type;

            //PERF: identity conversion is by far the most common implicit conversion, check for that first
            if (sourceType is { } && HasIdentityConversionInternal(sourceType, destination))
            {
                return Conversion.Identity;
            }

            Conversion conversion = ClassifyImplicitBuiltInConversionFromExpression(sourceExpression, sourceType, destination, ref useSiteInfo);
            if (conversion.Exists)
            {
                return conversion;
            }

            if (sourceType is { })
            {
                // Try using the short-circuit "fast-conversion" path.
                Conversion fastConversion = FastClassifyConversion(sourceType, destination);
                if (fastConversion.Exists)
                {
                    if (fastConversion.IsImplicit)
                    {
                        return fastConversion;
                    }
                }
                else
                {
                    conversion = ClassifyImplicitBuiltInConversionSlow(sourceType, destination, ref useSiteInfo);
                    if (conversion.Exists)
                    {
                        return conversion;
                    }
                }
            }
            else if (sourceExpression.GetFunctionType() is { } sourceFunctionType)
            {
                if (HasImplicitFunctionTypeConversion(sourceFunctionType, destination, ref useSiteInfo))
                {
                    return Conversion.FunctionType;
                }
            }

            conversion = GetImplicitUserDefinedConversion(sourceExpression, sourceType, destination, ref useSiteInfo);
            if (conversion.Exists)
            {
                return conversion;
            }

            // The switch expression conversion is "lowest priority", so that if there is a conversion from the expression's
            // type it will be preferred over the switch expression conversion.  Technically, we would want the language
            // specification to say that the switch expression conversion only "exists" if there is no implicit conversion
            // from the type, and we accomplish that by making it lowest priority.  The same is true for the conditional
            // expression conversion.
            conversion = GetSwitchExpressionConversion(sourceExpression, destination, ref useSiteInfo);
            if (conversion.Exists)
            {
                return conversion;
            }
            return GetConditionalExpressionConversion(sourceExpression, destination, ref useSiteInfo);
        }

        /// <summary>
        /// Determines if the source type is convertible to the destination type via
        /// any built-in or user-defined implicit conversion.
        /// </summary>
        public Conversion ClassifyImplicitConversionFromType(TypeSymbol source, TypeSymbol destination, ref CompoundUseSiteInfo<AssemblySymbol> useSiteInfo)
        {
            Debug.Assert((object)source != null);
            Debug.Assert((object)destination != null);

            //PERF: identity conversions are very common, check for that first.
            if (HasIdentityConversionInternal(source, destination))
            {
                return Conversion.Identity;
            }

            // Try using the short-circuit "fast-conversion" path.
            Conversion fastConversion = FastClassifyConversion(source, destination);
            if (fastConversion.Exists)
            {
                return fastConversion.IsImplicit ? fastConversion : Conversion.NoConversion;
            }
            else
            {
                Conversion conversion = ClassifyImplicitBuiltInConversionSlow(source, destination, ref useSiteInfo);
                if (conversion.Exists)
                {
                    return conversion;
                }
            }

            return GetImplicitUserDefinedConversion(source, destination, ref useSiteInfo);
        }

        /// <summary>
        /// Helper method that calls <see cref="ClassifyImplicitConversionFromType"/> or
        /// <see cref="HasImplicitFunctionTypeToFunctionTypeConversion"/> depending on whether the
        /// types are <see cref="FunctionTypeSymbol"/> instances.
        /// Used by method type inference and best common type only.
        /// </summary>
        public Conversion ClassifyImplicitConversionFromTypeWhenNeitherOrBothFunctionTypes(TypeSymbol source, TypeSymbol destination, ref CompoundUseSiteInfo<AssemblySymbol> useSiteInfo)
        {
            var sourceFunctionType = source as FunctionTypeSymbol;
            var destinationFunctionType = destination as FunctionTypeSymbol;

            if (sourceFunctionType is null && destinationFunctionType is null)
            {
                return ClassifyImplicitConversionFromType(source, destination, ref useSiteInfo);
            }

            if (sourceFunctionType is { } && destinationFunctionType is { })
            {
                return HasImplicitFunctionTypeToFunctionTypeConversion(sourceFunctionType, destinationFunctionType, ref useSiteInfo) ?
                    Conversion.FunctionType :
                    Conversion.NoConversion;
            }

            Debug.Assert(false);
            return Conversion.NoConversion;
        }
#nullable disable

        /// <summary>
        /// Determines if the source expression of given type is convertible to the destination type via
        /// any built-in or user-defined conversion.
        /// 
        /// This helper is used in rare cases involving synthesized expressions where we know the type of an expression, but do not have the actual expression.
        /// The reason for this helper (as opposed to ClassifyConversionFromType) is that conversions from expressions could be different
        /// from conversions from type. For example expressions of dynamic type are implicitly convertable to any type, while dynamic type itself is not.
        /// </summary>
        public Conversion ClassifyConversionFromExpressionType(TypeSymbol source, TypeSymbol destination, bool isChecked, ref CompoundUseSiteInfo<AssemblySymbol> useSiteInfo)
        {
            Debug.Assert((object)source != null);
            Debug.Assert((object)destination != null);

            // since we are converting from expression, we may have implicit dynamic conversion
            if (HasImplicitDynamicConversionFromExpression(source, destination))
            {
                return Conversion.ImplicitDynamic;
            }

            return ClassifyConversionFromType(source, destination, isChecked: isChecked, ref useSiteInfo);
        }

        private static bool TryGetVoidConversion(TypeSymbol source, TypeSymbol destination, out Conversion conversion)
        {
            var sourceIsVoid = source?.SpecialType == SpecialType.System_Void;
            var destIsVoid = destination.SpecialType == SpecialType.System_Void;

            // 'void' is not supposed to be able to convert to or from anything, but in practice,
            // a lot of code depends on checking whether an expression of type 'void' is convertible to 'void'.
            // (e.g. for an expression lambda which returns void).
            // Therefore we allow an identity conversion between 'void' and 'void'.
            if (sourceIsVoid && destIsVoid)
            {
                conversion = Conversion.Identity;
                return true;
            }

            // If exactly one of source or destination is of type 'void' then no conversion may exist.
            if (sourceIsVoid || destIsVoid)
            {
                conversion = Conversion.NoConversion;
                return true;
            }

            conversion = default;
            return false;
        }

        /// <summary>
        /// Determines if the source expression is convertible to the destination type via
        /// any conversion: implicit, explicit, user-defined or built-in.
        /// </summary>
        /// <remarks>
        /// It is rare but possible for a source expression to be convertible to a destination type
        /// by both an implicit user-defined conversion and a built-in explicit conversion.
        /// In that circumstance, this method classifies the conversion as the implicit conversion or explicit depending on "forCast"
        /// </remarks>
        public Conversion ClassifyConversionFromExpression(BoundExpression sourceExpression, TypeSymbol destination, bool isChecked, ref CompoundUseSiteInfo<AssemblySymbol> useSiteInfo, bool forCast = false)
        {
            Debug.Assert(sourceExpression != null);
            Debug.Assert(Compilation != null);
            Debug.Assert((object)destination != null);

            if (TryGetVoidConversion(sourceExpression.Type, destination, out var conversion))
            {
                return conversion;
            }

            if (forCast)
            {
                return ClassifyConversionFromExpressionForCast(sourceExpression, destination, isChecked: isChecked, ref useSiteInfo);
            }

            var result = ClassifyImplicitConversionFromExpression(sourceExpression, destination, ref useSiteInfo);
            if (result.Exists)
            {
                return result;
            }

            return ClassifyExplicitOnlyConversionFromExpression(sourceExpression, destination, isChecked: isChecked, ref useSiteInfo, forCast: false);
        }

        /// <summary>
        /// Determines if the source type is convertible to the destination type via
        /// any conversion: implicit, explicit, user-defined or built-in.
        /// </summary>
        /// <remarks>
        /// It is rare but possible for a source type to be convertible to a destination type
        /// by both an implicit user-defined conversion and a built-in explicit conversion.
        /// In that circumstance, this method classifies the conversion as the implicit conversion or explicit depending on "forCast"
        /// </remarks>
        public Conversion ClassifyConversionFromType(TypeSymbol source, TypeSymbol destination, bool isChecked, ref CompoundUseSiteInfo<AssemblySymbol> useSiteInfo, bool forCast = false)
        {
            Debug.Assert((object)source != null);
            Debug.Assert((object)destination != null);

            if (TryGetVoidConversion(source, destination, out var voidConversion))
            {
                return voidConversion;
            }

            if (forCast)
            {
                return ClassifyConversionFromTypeForCast(source, destination, isChecked: isChecked, ref useSiteInfo);
            }

            // Try using the short-circuit "fast-conversion" path.
            Conversion fastConversion = FastClassifyConversion(source, destination);
            if (fastConversion.Exists)
            {
                return fastConversion;
            }
            else
            {
                Conversion conversion1 = ClassifyImplicitBuiltInConversionSlow(source, destination, ref useSiteInfo);
                if (conversion1.Exists)
                {
                    return conversion1;
                }
            }

            Conversion conversion = GetImplicitUserDefinedConversion(source, destination, ref useSiteInfo);
            if (conversion.Exists)
            {
                return conversion;
            }

            conversion = ClassifyExplicitBuiltInOnlyConversion(source, destination, isChecked: isChecked, ref useSiteInfo, forCast: false);
            if (conversion.Exists)
            {
                return conversion;
            }

            return GetExplicitUserDefinedConversion(source, destination, isChecked: isChecked, ref useSiteInfo);
        }

        /// <summary>
        /// Determines if the source expression is convertible to the destination type via
        /// any conversion: implicit, explicit, user-defined or built-in.
        /// </summary>
        /// <remarks>
        /// It is rare but possible for a source expression to be convertible to a destination type
        /// by both an implicit user-defined conversion and a built-in explicit conversion.
        /// In that circumstance, this method classifies the conversion as the built-in conversion.
        /// 
        /// An implicit conversion exists from an expression of a dynamic type to any type.
        /// An explicit conversion exists from a dynamic type to any type. 
        /// When casting we prefer the explicit conversion.
        /// </remarks>
        private Conversion ClassifyConversionFromExpressionForCast(BoundExpression source, TypeSymbol destination, bool isChecked, ref CompoundUseSiteInfo<AssemblySymbol> useSiteInfo)
        {
            Debug.Assert(source != null);
            Debug.Assert(Compilation != null);
            Debug.Assert((object)destination != null);

            Conversion implicitConversion = ClassifyImplicitConversionFromExpression(source, destination, ref useSiteInfo);
            if (implicitConversion.Exists && !ExplicitConversionMayDifferFromImplicit(implicitConversion))
            {
                return implicitConversion;
            }

            Conversion explicitConversion = ClassifyExplicitOnlyConversionFromExpression(source, destination, isChecked: isChecked, ref useSiteInfo, forCast: true);
            if (explicitConversion.Exists)
            {
                return explicitConversion;
            }

            // It is possible for a user-defined conversion to be unambiguous when considered as
            // an implicit conversion and ambiguous when considered as an explicit conversion.
            // The native compiler does not check to see if a cast could be successfully bound as
            // an unambiguous user-defined implicit conversion; it goes right to the ambiguous
            // user-defined explicit conversion and produces an error. This means that in
            // C# 5 it is possible to have:
            //
            // Y y = new Y();
            // Z z1 = y;
            // 
            // succeed but
            //
            // Z z2 = (Z)y;
            //
            // fail.
            //
            // However, there is another interesting wrinkle. It is possible for both
            // an implicit user-defined conversion and an explicit user-defined conversion
            // to exist and be unambiguous. For example, if there is an implicit conversion
            // double-->C and an explicit conversion from int-->C, and the user casts a short
            // to C, then both the implicit and explicit conversions are applicable and
            // unambiguous. The native compiler in this case prefers the explicit conversion,
            // and for backwards compatibility, we match it.

            return implicitConversion;
        }

        /// <summary>
        /// Determines if the source type is convertible to the destination type via
        /// any conversion: implicit, explicit, user-defined or built-in.
        /// </summary>
        /// <remarks>
        /// It is rare but possible for a source type to be convertible to a destination type
        /// by both an implicit user-defined conversion and a built-in explicit conversion.
        /// In that circumstance, this method classifies the conversion as the built-in conversion.
        /// </remarks>
        private Conversion ClassifyConversionFromTypeForCast(TypeSymbol source, TypeSymbol destination, bool isChecked, ref CompoundUseSiteInfo<AssemblySymbol> useSiteInfo)
        {
            Debug.Assert((object)source != null);
            Debug.Assert((object)destination != null);

            // Try using the short-circuit "fast-conversion" path.
            Conversion fastConversion = FastClassifyConversion(source, destination);
            if (fastConversion.Exists)
            {
                return fastConversion;
            }

            Conversion implicitBuiltInConversion = ClassifyImplicitBuiltInConversionSlow(source, destination, ref useSiteInfo);
            if (implicitBuiltInConversion.Exists && !ExplicitConversionMayDifferFromImplicit(implicitBuiltInConversion))
            {
                return implicitBuiltInConversion;
            }

            Conversion explicitBuiltInConversion = ClassifyExplicitBuiltInOnlyConversion(source, destination, isChecked: isChecked, ref useSiteInfo, forCast: true);
            if (explicitBuiltInConversion.Exists)
            {
                return explicitBuiltInConversion;
            }

            if (implicitBuiltInConversion.Exists)
            {
                return implicitBuiltInConversion;
            }

            // It is possible for a user-defined conversion to be unambiguous when considered as
            // an implicit conversion and ambiguous when considered as an explicit conversion.
            // The native compiler does not check to see if a cast could be successfully bound as
            // an unambiguous user-defined implicit conversion; it goes right to the ambiguous
            // user-defined explicit conversion and produces an error. This means that in
            // C# 5 it is possible to have:
            //
            // Y y = new Y();
            // Z z1 = y;
            // 
            // succeed but
            //
            // Z z2 = (Z)y;
            //
            // fail.

            var conversion = GetExplicitUserDefinedConversion(source, destination, isChecked: isChecked, ref useSiteInfo);
            if (conversion.Exists)
            {
                return conversion;
            }

            return GetImplicitUserDefinedConversion(source, destination, ref useSiteInfo);
        }

        /// <summary>
        /// Attempt a quick classification of builtin conversions.  As result of "no conversion"
        /// means that there is no built-in conversion, though there still may be a user-defined
        /// conversion if compiling against a custom mscorlib.
        /// </summary>
        public static Conversion FastClassifyConversion(TypeSymbol source, TypeSymbol target)
        {
            ConversionKind convKind = ConversionEasyOut.ClassifyConversion(source, target);
            if (convKind != ConversionKind.ImplicitNullable && convKind != ConversionKind.ExplicitNullable)
            {
                return Conversion.GetTrivialConversion(convKind);
            }

            return Conversion.MakeNullableConversion(convKind, FastClassifyConversion(source.StrippedType(), target.StrippedType()));
        }

        public Conversion ClassifyBuiltInConversion(TypeSymbol source, TypeSymbol destination, bool isChecked, ref CompoundUseSiteInfo<AssemblySymbol> useSiteInfo)
        {
            Debug.Assert((object)source != null);
            Debug.Assert((object)destination != null);

            // Try using the short-circuit "fast-conversion" path.
            Conversion fastConversion = FastClassifyConversion(source, destination);
            if (fastConversion.Exists)
            {
                return fastConversion;
            }
            else
            {
                Conversion conversion = ClassifyImplicitBuiltInConversionSlow(source, destination, ref useSiteInfo);
                if (conversion.Exists)
                {
                    return conversion;
                }
            }

            return ClassifyExplicitBuiltInOnlyConversion(source, destination, isChecked: isChecked, ref useSiteInfo, forCast: false);
        }

        /// <summary>
        /// Determines if the source type is convertible to the destination type via
        /// any standard implicit or standard explicit conversion.
        /// </summary>
        /// <remarks>
        /// Not all built-in explicit conversions are standard explicit conversions.
        /// </remarks>
        public Conversion ClassifyStandardConversion(TypeSymbol source, TypeSymbol destination, ref CompoundUseSiteInfo<AssemblySymbol> useSiteInfo)
        {
            return ClassifyStandardConversion(sourceExpression: null, source, destination, ref useSiteInfo);
        }

        /// <summary>
        /// Determines if the source type is convertible to the destination type via
        /// any standard implicit or standard explicit conversion.
        /// </summary>
        /// <remarks>
        /// Not all built-in explicit conversions are standard explicit conversions.
        /// </remarks>
        public Conversion ClassifyStandardConversion(BoundExpression sourceExpression, TypeSymbol source, TypeSymbol destination, ref CompoundUseSiteInfo<AssemblySymbol> useSiteInfo)
        {
            Debug.Assert(sourceExpression is null || Compilation is not null);
            Debug.Assert(sourceExpression != null || (object)source != null);
            Debug.Assert((object)destination != null);

            // Note that the definition of explicit standard conversion does not include all explicit
            // reference conversions! There is a standard implicit reference conversion from
            // Action<Object> to Action<Exception>, thanks to contravariance. There is a standard
            // implicit reference conversion from Action<Object> to Action<String> for the same reason.
            // Therefore there is an explicit reference conversion from Action<Exception> to
            // Action<String>; a given Action<Exception> might be an Action<Object>, and hence
            // convertible to Action<String>.  However, this is not a *standard* explicit conversion. The
            // standard explicit conversions are all the standard implicit conversions and their
            // opposites. Therefore Action<Object>-->Action<String> and Action<String>-->Action<Object>
            // are both standard conversions. But Action<String>-->Action<Exception> is not a standard
            // explicit conversion because neither it nor its opposite is a standard implicit
            // conversion.
            //
            // Similarly, there is no standard explicit conversion from double to decimal, because
            // there is no standard implicit conversion between the two types.

            // SPEC: The standard explicit conversions are all standard implicit conversions plus 
            // SPEC: the subset of the explicit conversions for which an opposite standard implicit 
            // SPEC: conversion exists. In other words, if a standard implicit conversion exists from
            // SPEC: a type A to a type B, then a standard explicit conversion exists from type A to 
            // SPEC: type B and from type B to type A.

            Conversion conversion = ClassifyStandardImplicitConversion(sourceExpression, source, destination, ref useSiteInfo);
            if (conversion.Exists)
            {
                return conversion;
            }

            if ((object)source != null)
            {
                return DeriveStandardExplicitFromOppositeStandardImplicitConversion(source, destination, ref useSiteInfo);
            }

            return Conversion.NoConversion;
        }

        private static bool IsStandardImplicitConversionFromExpression(ConversionKind kind)
        {
            if (IsStandardImplicitConversionFromType(kind))
            {
                return true;
            }

            // See comment in ClassifyStandardImplicitConversion(BoundExpression, ...)
            // where the set of standard implicit conversions is extended from the spec
            // to include conversions from expression.
            switch (kind)
            {
                case ConversionKind.AnonymousFunction:
                case ConversionKind.MethodGroup:
                case ConversionKind.ImplicitEnumeration:
                case ConversionKind.ImplicitDynamic:
                case ConversionKind.ImplicitNullToPointer:
                case ConversionKind.ImplicitTupleLiteral:
                case ConversionKind.StackAllocToPointerType:
                case ConversionKind.StackAllocToSpanType:
                case ConversionKind.InlineArray:
                    return true;
                default:
                    return false;
            }
        }

        // See https://github.com/dotnet/csharplang/blob/main/spec/conversions.md#standard-conversions:
        // "The standard conversions are those pre-defined conversions that can occur as part of a user-defined conversion."
        private static bool IsStandardImplicitConversionFromType(ConversionKind kind)
        {
            switch (kind)
            {
                case ConversionKind.Identity:
                case ConversionKind.ImplicitNumeric:
                case ConversionKind.ImplicitNullable:
                case ConversionKind.ImplicitReference:
                case ConversionKind.Boxing:
                case ConversionKind.ImplicitConstant:
                case ConversionKind.ImplicitPointer:
                case ConversionKind.ImplicitPointerToVoid:
                case ConversionKind.ImplicitTuple:
                    return true;
                default:
                    return false;
            }
        }

        private Conversion ClassifyStandardImplicitConversion(BoundExpression sourceExpression, TypeSymbol source, TypeSymbol destination, ref CompoundUseSiteInfo<AssemblySymbol> useSiteInfo)
        {
            Debug.Assert(sourceExpression is null || Compilation is not null);
            Debug.Assert(sourceExpression != null || (object)source != null);
            Debug.Assert(sourceExpression == null || (object)sourceExpression.Type == (object)source);
            Debug.Assert((object)destination != null);

            // SPEC: The following implicit conversions are classified as standard implicit conversions:
            // SPEC: Identity conversions
            // SPEC: Implicit numeric conversions
            // SPEC: Implicit nullable conversions
            // SPEC: Implicit reference conversions
            // SPEC: Boxing conversions
            // SPEC: Implicit constant expression conversions
            // SPEC: Implicit conversions involving type parameters
            //
            // and in unsafe code:
            //
            // SPEC: From any pointer type to void*
            //
            // SPEC ERROR: 
            // The specification does not say to take into account the conversion from
            // the *expression*, only its *type*. But the expression may not have a type
            // (because it is null, a method group, or a lambda), or the expression might
            // be convertible to the destination type via a constant numeric conversion.
            // For example, the native compiler allows "C c = 1;" to work if C is a class which
            // has an implicit conversion from byte to C, despite the fact that there is
            // obviously no standard implicit conversion from *int* to *byte*. 
            // Similarly, if a struct S has an implicit conversion from string to S, then
            // "S s = null;" should be allowed. 
            // 
            // We extend the definition of standard implicit conversions to include
            // all of the implicit conversions that are allowed based on an expression,
            // with the exception of switch expression, interpolated string builder,
            // and collection expression conversions.

            Conversion conversion = ClassifyImplicitBuiltInConversionFromExpression(sourceExpression, source, destination, ref useSiteInfo);
            if (conversion.Exists &&
                !conversion.IsInterpolatedStringHandler &&
                !conversion.IsCollectionExpression)
            {
                Debug.Assert(IsStandardImplicitConversionFromExpression(conversion.Kind));
                return conversion;
            }

            if ((object)source != null)
            {
                return ClassifyStandardImplicitConversion(source, destination, ref useSiteInfo);
            }

            return Conversion.NoConversion;
        }

        private Conversion ClassifyStandardImplicitConversion(TypeSymbol source, TypeSymbol destination, ref CompoundUseSiteInfo<AssemblySymbol> useSiteInfo)
        {
            var conversion = classifyConversion(source, destination, ref useSiteInfo);
            Debug.Assert(conversion.Kind == ConversionKind.NoConversion || IsStandardImplicitConversionFromType(conversion.Kind));
            return conversion;

            Conversion classifyConversion(TypeSymbol source, TypeSymbol destination, ref CompoundUseSiteInfo<AssemblySymbol> useSiteInfo)
            {
                Debug.Assert((object)source != null);
                Debug.Assert((object)destination != null);

                if (HasIdentityConversionInternal(source, destination))
                {
                    return Conversion.Identity;
                }

                if (HasImplicitNumericConversion(source, destination))
                {
                    return Conversion.ImplicitNumeric;
                }

                var nullableConversion = ClassifyImplicitNullableConversion(source, destination, ref useSiteInfo);
                if (nullableConversion.Exists)
                {
                    return nullableConversion;
                }

                if (source is FunctionTypeSymbol)
                {
                    Debug.Assert(false);
                    return Conversion.NoConversion;
                }

                if (HasImplicitReferenceConversion(source, destination, ref useSiteInfo))
                {
                    return Conversion.ImplicitReference;
                }

                if (HasBoxingConversion(source, destination, ref useSiteInfo))
                {
                    return Conversion.Boxing;
                }

                if (HasImplicitPointerToVoidConversion(source, destination))
                {
                    return Conversion.PointerToVoid;
                }

                if (HasImplicitPointerConversion(source, destination, ref useSiteInfo))
                {
                    return Conversion.ImplicitPointer;
                }

                var tupleConversion = ClassifyImplicitTupleConversion(source, destination, ref useSiteInfo);
                if (tupleConversion.Exists)
                {
                    return tupleConversion;
                }

                return Conversion.NoConversion;
            }
        }

        private Conversion ClassifyImplicitBuiltInConversionSlow(TypeSymbol source, TypeSymbol destination, ref CompoundUseSiteInfo<AssemblySymbol> useSiteInfo)
        {
            Debug.Assert((object)source != null);
            Debug.Assert((object)destination != null);

            if (source.IsVoidType() || destination.IsVoidType())
            {
                return Conversion.NoConversion;
            }

            Conversion conversion = ClassifyStandardImplicitConversion(source, destination, ref useSiteInfo);
            if (conversion.Exists)
            {
                return conversion;
            }

            return Conversion.NoConversion;
        }

        private Conversion GetImplicitUserDefinedConversion(BoundExpression sourceExpression, TypeSymbol source, TypeSymbol destination, ref CompoundUseSiteInfo<AssemblySymbol> useSiteInfo)
        {
            var conversionResult = AnalyzeImplicitUserDefinedConversions(sourceExpression, source, destination, ref useSiteInfo);
            return new Conversion(conversionResult, isImplicit: true);
        }

        private Conversion GetImplicitUserDefinedConversion(TypeSymbol source, TypeSymbol destination, ref CompoundUseSiteInfo<AssemblySymbol> useSiteInfo)
        {
            return GetImplicitUserDefinedConversion(sourceExpression: null, source, destination, ref useSiteInfo);
        }

        private Conversion ClassifyExplicitBuiltInOnlyConversion(TypeSymbol source, TypeSymbol destination, bool isChecked, ref CompoundUseSiteInfo<AssemblySymbol> useSiteInfo, bool forCast)
        {
            Debug.Assert((object)source != null);
            Debug.Assert((object)destination != null);

            if (source.IsVoidType() || destination.IsVoidType())
            {
                return Conversion.NoConversion;
            }

            // The call to HasExplicitNumericConversion isn't necessary, because it is always tested
            // already by the "FastConversion" code.
            Debug.Assert(!HasExplicitNumericConversion(source, destination));

            //if (HasExplicitNumericConversion(source, specialTypeSource, destination, specialTypeDest))
            //{
            //    return Conversion.ExplicitNumeric;
            //}

            if (HasSpecialIntPtrConversion(source, destination))
            {
                return Conversion.IntPtr;
            }

            if (HasExplicitEnumerationConversion(source, destination))
            {
                return Conversion.ExplicitEnumeration;
            }

            var nullableConversion = ClassifyExplicitNullableConversion(source, destination, isChecked: isChecked, ref useSiteInfo, forCast);
            if (nullableConversion.Exists)
            {
                return nullableConversion;
            }

            if (HasExplicitReferenceConversion(source, destination, ref useSiteInfo))
            {
                return (source.Kind == SymbolKind.DynamicType) ? Conversion.ExplicitDynamic : Conversion.ExplicitReference;
            }

            if (HasUnboxingConversion(source, destination, ref useSiteInfo))
            {
                return Conversion.Unboxing;
            }

            var tupleConversion = ClassifyExplicitTupleConversion(source, destination, isChecked: isChecked, ref useSiteInfo, forCast);
            if (tupleConversion.Exists)
            {
                return tupleConversion;
            }

            if (HasPointerToPointerConversion(source, destination))
            {
                return Conversion.PointerToPointer;
            }

            if (HasPointerToIntegerConversion(source, destination))
            {
                return Conversion.PointerToInteger;
            }

            if (HasIntegerToPointerConversion(source, destination))
            {
                return Conversion.IntegerToPointer;
            }

            if (HasExplicitDynamicConversion(source, destination))
            {
                return Conversion.ExplicitDynamic;
            }

            return Conversion.NoConversion;
        }

        private Conversion GetExplicitUserDefinedConversion(BoundExpression sourceExpression, TypeSymbol source, TypeSymbol destination, bool isChecked, ref CompoundUseSiteInfo<AssemblySymbol> useSiteInfo)
        {
            UserDefinedConversionResult conversionResult = AnalyzeExplicitUserDefinedConversions(sourceExpression, source, destination, isChecked: isChecked, ref useSiteInfo);
            return new Conversion(conversionResult, isImplicit: false);
        }

        private Conversion GetExplicitUserDefinedConversion(TypeSymbol source, TypeSymbol destination, bool isChecked, ref CompoundUseSiteInfo<AssemblySymbol> useSiteInfo)
        {
            return GetExplicitUserDefinedConversion(sourceExpression: null, source, destination, isChecked, ref useSiteInfo);
        }

        private Conversion DeriveStandardExplicitFromOppositeStandardImplicitConversion(TypeSymbol source, TypeSymbol destination, ref CompoundUseSiteInfo<AssemblySymbol> useSiteInfo)
        {
            var oppositeConversion = ClassifyStandardImplicitConversion(destination, source, ref useSiteInfo);
            Conversion impliedExplicitConversion;

            switch (oppositeConversion.Kind)
            {
                case ConversionKind.Identity:
                    impliedExplicitConversion = Conversion.Identity;
                    break;
                case ConversionKind.ImplicitNumeric:
                    impliedExplicitConversion = Conversion.ExplicitNumeric;
                    break;
                case ConversionKind.ImplicitReference:
                    impliedExplicitConversion = Conversion.ExplicitReference;
                    break;
                case ConversionKind.Boxing:
                    impliedExplicitConversion = Conversion.Unboxing;
                    break;
                case ConversionKind.NoConversion:
                    impliedExplicitConversion = Conversion.NoConversion;
                    break;
                case ConversionKind.ImplicitPointerToVoid:
                    impliedExplicitConversion = Conversion.PointerToPointer;
                    break;

                case ConversionKind.ImplicitTuple:
                    // only implicit tuple conversions are standard conversions, 
                    // having implicit conversion in the other direction does not help here.
                    impliedExplicitConversion = Conversion.NoConversion;
                    break;

                case ConversionKind.ImplicitNullable:
                    var strippedSource = source.StrippedType();
                    var strippedDestination = destination.StrippedType();
                    var underlyingConversion = DeriveStandardExplicitFromOppositeStandardImplicitConversion(strippedSource, strippedDestination, ref useSiteInfo);

                    // the opposite underlying conversion may not exist 
                    // for example if underlying conversion is implicit tuple
                    impliedExplicitConversion = underlyingConversion.Exists ?
                        Conversion.MakeNullableConversion(ConversionKind.ExplicitNullable, underlyingConversion) :
                        Conversion.NoConversion;

                    break;

                default:
                    throw ExceptionUtilities.UnexpectedValue(oppositeConversion.Kind);
            }

            return impliedExplicitConversion;
        }

#nullable enable
        /// <summary>
        /// IsBaseInterface returns true if baseType is on the base interface list of derivedType or
        /// any base class of derivedType. It may be on the base interface list either directly or
        /// indirectly.
        /// * baseType must be an interface.
        /// * type parameters do not have base interfaces. (They have an "effective interface list".)
        /// * an interface is not a base of itself.
        /// * this does not check for variance conversions; if a type inherits from
        ///   IEnumerable&lt;string> then IEnumerable&lt;object> is not a base interface.
        /// </summary>
        public bool IsBaseInterface(TypeSymbol baseType, TypeSymbol derivedType, ref CompoundUseSiteInfo<AssemblySymbol> useSiteInfo)
        {
            Debug.Assert((object)baseType != null);
            Debug.Assert((object)derivedType != null);

            if (!baseType.IsInterfaceType())
            {
                return false;
            }

            var d = derivedType as NamedTypeSymbol;
            if (d is null)
            {
                return false;
            }

            foreach (var iface in d.AllInterfacesWithDefinitionUseSiteDiagnostics(ref useSiteInfo))
            {
                if (HasIdentityConversionInternal(iface, baseType))
                {
                    return true;
                }
            }

            return false;
        }

        // IsBaseClass returns true if and only if baseType is a base class of derivedType, period.
        //
        // * interfaces do not have base classes. (Structs, enums and classes other than object do.)
        // * a class is not a base class of itself
        // * type parameters do not have base classes. (They have "effective base classes".)
        // * all base classes must be classes
        // * dynamics are removed; if we have class D : B<dynamic> then B<object> is a 
        //   base class of D. However, dynamic is never a base class of anything.
        public bool IsBaseClass(TypeSymbol derivedType, TypeSymbol baseType, ref CompoundUseSiteInfo<AssemblySymbol> useSiteInfo)
        {
            Debug.Assert((object)derivedType != null);
            Debug.Assert((object)baseType != null);

            // A base class has got to be a class. The derived type might be a struct, enum, or delegate.
            if (!baseType.IsClassType())
            {
                return false;
            }

            for (TypeSymbol b = derivedType.BaseTypeWithDefinitionUseSiteDiagnostics(ref useSiteInfo); (object)b != null; b = b.BaseTypeWithDefinitionUseSiteDiagnostics(ref useSiteInfo))
            {
                if (HasIdentityConversionInternal(b, baseType))
                {
                    return true;
                }
            }

            return false;
        }

        /// <summary>
        /// returns true when implicit conversion is not necessarily the same as explicit conversion
        /// </summary>
        private static bool ExplicitConversionMayDifferFromImplicit(Conversion implicitConversion)
        {
            switch (implicitConversion.Kind)
            {
                case ConversionKind.ImplicitUserDefined:
                case ConversionKind.ImplicitDynamic:
                case ConversionKind.ImplicitTuple:
                case ConversionKind.ImplicitTupleLiteral:
                case ConversionKind.ImplicitNullable:
                case ConversionKind.ConditionalExpression:
                    return true;

                default:
                    return false;
            }
        }
#nullable disable

        private Conversion ClassifyImplicitBuiltInConversionFromExpression(BoundExpression sourceExpression, TypeSymbol source, TypeSymbol destination, ref CompoundUseSiteInfo<AssemblySymbol> useSiteInfo)
        {
            Debug.Assert(sourceExpression is null || Compilation is not null);
            Debug.Assert(sourceExpression != null || (object)source != null);
            Debug.Assert(sourceExpression == null || (object)sourceExpression.Type == (object)source);
            Debug.Assert((object)destination != null);

            if (HasImplicitDynamicConversionFromExpression(source, destination))
            {
                return Conversion.ImplicitDynamic;
            }

            // The following conversions only exist for certain form of expressions, 
            // if we have no expression none if them is applicable.
            if (sourceExpression == null)
            {
                return Conversion.NoConversion;
            }

            if (HasImplicitEnumerationConversion(sourceExpression, destination))
            {
                return Conversion.ImplicitEnumeration;
            }

            var constantConversion = ClassifyImplicitConstantExpressionConversion(sourceExpression, destination);
            if (constantConversion.Exists)
            {
                return constantConversion;
            }

            switch (sourceExpression.Kind)
            {
                case BoundKind.Literal:
                    var nullLiteralConversion = ClassifyNullLiteralConversion(sourceExpression, destination);
                    if (nullLiteralConversion.Exists)
                    {
                        return nullLiteralConversion;
                    }
                    break;

                case BoundKind.DefaultLiteral:
                    return Conversion.DefaultLiteral;

                case BoundKind.ExpressionWithNullability:
                    {
                        var innerExpression = ((BoundExpressionWithNullability)sourceExpression).Expression;
                        var innerConversion = ClassifyImplicitBuiltInConversionFromExpression(innerExpression, innerExpression.Type, destination, ref useSiteInfo);
                        if (innerConversion.Exists)
                        {
                            return innerConversion;
                        }
                        break;
                    }
                case BoundKind.TupleLiteral:
                    var tupleConversion = ClassifyImplicitTupleLiteralConversion((BoundTupleLiteral)sourceExpression, destination, ref useSiteInfo);
                    if (tupleConversion.Exists)
                    {
                        return tupleConversion;
                    }
                    break;

                case BoundKind.UnboundLambda:
                    if (HasAnonymousFunctionConversion(sourceExpression, destination, this.Compilation))
                    {
                        return Conversion.AnonymousFunction;
                    }
                    break;

                case BoundKind.MethodGroup:
                    Conversion methodGroupConversion = GetMethodGroupDelegateConversion((BoundMethodGroup)sourceExpression, destination, ref useSiteInfo);
                    if (methodGroupConversion.Exists)
                    {
                        return methodGroupConversion;
                    }
                    break;

                case BoundKind.UnconvertedInterpolatedString:
                case BoundKind.BinaryOperator when ((BoundBinaryOperator)sourceExpression).IsUnconvertedInterpolatedStringAddition:
                    Conversion interpolatedStringConversion = GetInterpolatedStringConversion(sourceExpression, destination, ref useSiteInfo);
                    if (interpolatedStringConversion.Exists)
                    {
                        return interpolatedStringConversion;
                    }
                    break;
                case BoundKind.StackAllocArrayCreation:
                    var stackAllocConversion = GetStackAllocConversion((BoundStackAllocArrayCreation)sourceExpression, destination, ref useSiteInfo);
                    if (stackAllocConversion.Exists)
                    {
                        return stackAllocConversion;
                    }
                    break;

                case BoundKind.UnconvertedAddressOfOperator when destination is FunctionPointerTypeSymbol funcPtrType:
                    var addressOfConversion = GetMethodGroupFunctionPointerConversion(((BoundUnconvertedAddressOfOperator)sourceExpression).Operand, funcPtrType, ref useSiteInfo);
                    if (addressOfConversion.Exists)
                    {
                        return addressOfConversion;
                    }
                    break;

                case BoundKind.ThrowExpression:
                    return Conversion.ImplicitThrow;

                case BoundKind.UnconvertedObjectCreationExpression:
                    return Conversion.ObjectCreation;

                case BoundKind.UnconvertedCollectionExpression:
                    var collectionExpressionConversion = GetImplicitCollectionExpressionConversion((BoundUnconvertedCollectionExpression)sourceExpression, destination, ref useSiteInfo);
                    if (collectionExpressionConversion.Exists)
                    {
                        return collectionExpressionConversion;
                    }
                    break;
            }

            // Neither Span<T>, nor ReadOnlySpan<T> can be wrapped into a Nullable<T>, therefore, there is no point to check for an attempt to convert to Nullable types here. 
            if (!IsAttributeArgumentBinding && !IsParameterDefaultValueBinding && // These checks prevent cycles caused by attribute binding when HasInlineArrayAttribute check triggers that.
                source?.HasInlineArrayAttribute(out _) == true &&
                source.TryGetInlineArrayElementField() is { TypeWithAnnotations: var elementType } &&
                (destination.OriginalDefinition.Equals(Compilation.GetWellKnownType(WellKnownType.System_Span_T), TypeCompareKind.AllIgnoreOptions) ||
                 destination.OriginalDefinition.Equals(Compilation.GetWellKnownType(WellKnownType.System_ReadOnlySpan_T), TypeCompareKind.AllIgnoreOptions)) &&
                HasIdentityConversionInternal(((NamedTypeSymbol)destination.OriginalDefinition).Construct(ImmutableArray.Create(elementType)), destination))
            {
                return Conversion.InlineArray;
            }

            return Conversion.NoConversion;
        }

#nullable enable
        private Conversion GetImplicitCollectionExpressionConversion(BoundUnconvertedCollectionExpression collectionExpression, TypeSymbol destination, ref CompoundUseSiteInfo<AssemblySymbol> useSiteInfo)
        {
            var collectionExpressionConversion = GetCollectionExpressionConversion(collectionExpression, destination, ref useSiteInfo);
            if (collectionExpressionConversion.Exists)
            {
                return collectionExpressionConversion;
            }

            // strip nullable from the destination
            //
            // the following should work and it is an ImplicitNullable conversion
            //    ImmutableArray<int>? x = [1, 2];
            if (destination.IsNullableType(out var underlyingDestination))
            {
                var underlyingConversion = GetCollectionExpressionConversion(collectionExpression, underlyingDestination, ref useSiteInfo);
                if (underlyingConversion.Exists)
                {
                    return new Conversion(ConversionKind.ImplicitNullable, ImmutableArray.Create(underlyingConversion));
                }
            }

            return Conversion.NoConversion;
        }
#nullable disable

        private Conversion GetSwitchExpressionConversion(BoundExpression source, TypeSymbol destination, ref CompoundUseSiteInfo<AssemblySymbol> useSiteInfo)
        {
            Debug.Assert(Compilation is not null);

            switch (source)
            {
                case BoundConvertedSwitchExpression _:
                    // It has already been subjected to a switch expression conversion.
                    return Conversion.NoConversion;
                case BoundUnconvertedSwitchExpression switchExpression:
                    var innerConversions = ArrayBuilder<Conversion>.GetInstance(switchExpression.SwitchArms.Length);
                    foreach (var arm in switchExpression.SwitchArms)
                    {
                        var nestedConversion = this.ClassifyImplicitConversionFromExpression(arm.Value, destination, ref useSiteInfo);
                        if (!nestedConversion.Exists)
                        {
                            innerConversions.Free();
                            return Conversion.NoConversion;
                        }

                        innerConversions.Add(nestedConversion);
                    }

                    return Conversion.MakeSwitchExpression(innerConversions.ToImmutableAndFree());
                default:
                    return Conversion.NoConversion;
            }
        }

        private Conversion GetConditionalExpressionConversion(BoundExpression source, TypeSymbol destination, ref CompoundUseSiteInfo<AssemblySymbol> useSiteInfo)
        {
            Debug.Assert(Compilation is not null);

            if (!(source is BoundUnconvertedConditionalOperator conditionalOperator))
                return Conversion.NoConversion;

            var trueConversion = this.ClassifyImplicitConversionFromExpression(conditionalOperator.Consequence, destination, ref useSiteInfo);
            if (!trueConversion.Exists)
                return Conversion.NoConversion;

            var falseConversion = this.ClassifyImplicitConversionFromExpression(conditionalOperator.Alternative, destination, ref useSiteInfo);
            if (!falseConversion.Exists)
                return Conversion.NoConversion;

            return Conversion.MakeConditionalExpression(ImmutableArray.Create(trueConversion, falseConversion));
        }

        private static Conversion ClassifyNullLiteralConversion(BoundExpression source, TypeSymbol destination)
        {
            Debug.Assert((object)source != null);
            Debug.Assert((object)destination != null);

            if (!source.IsLiteralNull())
            {
                return Conversion.NoConversion;
            }

            // SPEC: An implicit conversion exists from the null literal to any nullable type. 
            if (destination.IsNullableType())
            {
                // The spec defines a "null literal conversion" specifically as a conversion from
                // null to nullable type.
                return Conversion.NullLiteral;
            }

            // SPEC: An implicit conversion exists from the null literal to any reference type. 
            // SPEC: An implicit conversion exists from the null literal to type parameter T, 
            // SPEC: provided T is known to be a reference type. [...] The conversion [is] classified 
            // SPEC: as implicit reference conversion. 

            if (destination.IsReferenceType)
            {
                return Conversion.ImplicitReference;
            }

            // SPEC: The set of implicit conversions is extended to include...
            // SPEC: ... from the null literal to any pointer type.

            if (destination.IsPointerOrFunctionPointer())
            {
                return Conversion.NullToPointer;
            }

            return Conversion.NoConversion;
        }

        private static Conversion ClassifyImplicitConstantExpressionConversion(BoundExpression source, TypeSymbol destination)
        {
            if (HasImplicitConstantExpressionConversion(source, destination))
            {
                return Conversion.ImplicitConstant;
            }

            // strip nullable from the destination
            //
            // the following should work and it is an ImplicitNullable conversion
            //    int? x = 1;
            if (destination.Kind == SymbolKind.NamedType)
            {
                if (destination.IsNullableType(out var underlyingDestination) &&
                    HasImplicitConstantExpressionConversion(source, underlyingDestination))
                {
                    return Conversion.ImplicitNullableWithImplicitConstantUnderlying;
                }
            }

            return Conversion.NoConversion;
        }

        private Conversion ClassifyImplicitTupleLiteralConversion(BoundTupleLiteral source, TypeSymbol destination, ref CompoundUseSiteInfo<AssemblySymbol> useSiteInfo)
        {
            Debug.Assert(Compilation is not null);

            var tupleConversion = GetImplicitTupleLiteralConversion(source, destination, ref useSiteInfo);
            if (tupleConversion.Exists)
            {
                return tupleConversion;
            }

            // strip nullable from the destination
            //
            // the following should work and it is an ImplicitNullable conversion
            //    (int, double)? x = (1,2);
            if (destination.IsNullableType(out var underlyingDestination))
            {
                var underlyingTupleConversion = GetImplicitTupleLiteralConversion(source, underlyingDestination, ref useSiteInfo);
                if (underlyingTupleConversion.Exists)
                {
                    return new Conversion(ConversionKind.ImplicitNullable, ImmutableArray.Create(underlyingTupleConversion));
                }
            }

            return Conversion.NoConversion;
        }

        private Conversion ClassifyExplicitTupleLiteralConversion(BoundTupleLiteral source, TypeSymbol destination, bool isChecked, ref CompoundUseSiteInfo<AssemblySymbol> useSiteInfo, bool forCast)
        {
            Debug.Assert(Compilation is not null);

            var tupleConversion = GetExplicitTupleLiteralConversion(source, destination, isChecked: isChecked, ref useSiteInfo, forCast);
            if (tupleConversion.Exists)
            {
                return tupleConversion;
            }

            // strip nullable from the destination
            //
            // the following should work and it is an ExplicitNullable conversion
            //    var x = ((byte, string)?)(1,null);
            if (destination.Kind == SymbolKind.NamedType)
            {
                if (destination.IsNullableType(out var underlyingDestination))
                {
                    var underlyingTupleConversion = GetExplicitTupleLiteralConversion(source, underlyingDestination, isChecked: isChecked, ref useSiteInfo, forCast);

                    if (underlyingTupleConversion.Exists)
                    {
                        return new Conversion(ConversionKind.ExplicitNullable, ImmutableArray.Create(underlyingTupleConversion));
                    }
                }
            }

            return Conversion.NoConversion;
        }

        internal static bool HasImplicitConstantExpressionConversion(BoundExpression source, TypeSymbol destination)
        {
            var constantValue = source.ConstantValueOpt;

            if (constantValue == null || (object)source.Type == null)
            {
                return false;
            }

            // An implicit constant expression conversion permits the following conversions:

            // A constant-expression of type int can be converted to type sbyte, byte, short, 
            // ushort, uint, or ulong, provided the value of the constant-expression is within the
            // range of the destination type.
            var specialSource = source.Type.GetSpecialTypeSafe();

            if (specialSource == SpecialType.System_Int32)
            {
                //if the constant value could not be computed, be generous and assume the conversion will work
                int value = constantValue.IsBad ? 0 : constantValue.Int32Value;
                switch (destination.GetSpecialTypeSafe())
                {
                    case SpecialType.System_Byte:
                        return byte.MinValue <= value && value <= byte.MaxValue;
                    case SpecialType.System_SByte:
                        return sbyte.MinValue <= value && value <= sbyte.MaxValue;
                    case SpecialType.System_Int16:
                        return short.MinValue <= value && value <= short.MaxValue;
                    case SpecialType.System_IntPtr when destination.IsNativeIntegerType:
                        return true;
                    case SpecialType.System_UInt32:
                    case SpecialType.System_UIntPtr when destination.IsNativeIntegerType:
                        return uint.MinValue <= value;
                    case SpecialType.System_UInt64:
                        return (int)ulong.MinValue <= value;
                    case SpecialType.System_UInt16:
                        return ushort.MinValue <= value && value <= ushort.MaxValue;
                    default:
                        return false;
                }
            }
            else if (specialSource == SpecialType.System_Int64 && destination.GetSpecialTypeSafe() == SpecialType.System_UInt64 && (constantValue.IsBad || 0 <= constantValue.Int64Value))
            {
                // A constant-expression of type long can be converted to type ulong, provided the
                // value of the constant-expression is not negative.
                return true;
            }

            return false;
        }

#nullable enable
        private Conversion ClassifyExplicitOnlyConversionFromExpression(BoundExpression sourceExpression, TypeSymbol destination, bool isChecked, ref CompoundUseSiteInfo<AssemblySymbol> useSiteInfo, bool forCast)
        {
            Debug.Assert(sourceExpression != null);
            Debug.Assert(Compilation != null);
            Debug.Assert((object)destination != null);

            // NB: need to check for explicit tuple literal conversion before checking for explicit conversion from type
            //     The same literal may have both explicit tuple conversion and explicit tuple literal conversion to the target type.
            //     They are, however, observably different conversions via the order of argument evaluations and element-wise conversions
            if (sourceExpression.Kind == BoundKind.TupleLiteral)
            {
                Conversion tupleConversion = ClassifyExplicitTupleLiteralConversion((BoundTupleLiteral)sourceExpression, destination, isChecked: isChecked, ref useSiteInfo, forCast);
                if (tupleConversion.Exists)
                {
                    return tupleConversion;
                }
            }

            var sourceType = sourceExpression.Type;
            if (sourceType is { })
            {
                // Try using the short-circuit "fast-conversion" path.
                Conversion fastConversion = FastClassifyConversion(sourceType, destination);
                if (fastConversion.Exists)
                {
                    return fastConversion;
                }
                else
                {
                    var conversion = ClassifyExplicitBuiltInOnlyConversion(sourceType, destination, isChecked: isChecked, ref useSiteInfo, forCast);
                    if (conversion.Exists)
                    {
                        return conversion;
                    }
                }
            }

            return GetExplicitUserDefinedConversion(sourceExpression, sourceType, destination, isChecked: isChecked, ref useSiteInfo);
        }

        private static bool HasImplicitEnumerationConversion(BoundExpression source, TypeSymbol destination)
        {
            Debug.Assert((object)source != null);
            Debug.Assert((object)destination != null);

            // SPEC: An implicit enumeration conversion permits the decimal-integer-literal 0 to be converted to any enum-type 
            // SPEC: and to any nullable-type whose underlying type is an enum-type. 
            //
            // For historical reasons we actually allow a conversion from any *numeric constant
            // zero* to be converted to any enum type, not just the literal integer zero.

            bool validType = destination.IsEnumType() ||
                destination.IsNullableType() && destination.GetNullableUnderlyingType().IsEnumType();

            if (!validType)
            {
                return false;
            }

            var sourceConstantValue = source.ConstantValueOpt;
            return sourceConstantValue != null &&
                source.Type is object &&
                IsNumericType(source.Type) &&
                IsConstantNumericZero(sourceConstantValue);
        }

        private static LambdaConversionResult IsAnonymousFunctionCompatibleWithDelegate(UnboundLambda anonymousFunction, TypeSymbol type, CSharpCompilation compilation, bool isTargetExpressionTree)
        {
            Debug.Assert((object)anonymousFunction != null);
            Debug.Assert((object)type != null);

            // SPEC: An anonymous-method-expression or lambda-expression is classified as an anonymous function. 
            // SPEC: The expression does not have a type but can be implicitly converted to a compatible delegate 
            // SPEC: type or expression tree type. Specifically, a delegate type D is compatible with an 
            // SPEC: anonymous function F provided:

            var delegateType = (NamedTypeSymbol)type;
            var invokeMethod = delegateType.DelegateInvokeMethod;

            if (invokeMethod is null || invokeMethod.HasUseSiteError)
            {
                return LambdaConversionResult.BadTargetType;
            }

            if (anonymousFunction.HasExplicitReturnType(out var refKind, out var returnType))
            {
                if (invokeMethod.RefKind != refKind ||
                    !invokeMethod.ReturnType.Equals(returnType.Type, TypeCompareKind.AllIgnoreOptions))
                {
                    return LambdaConversionResult.MismatchedReturnType;
                }
            }

            var delegateParameters = invokeMethod.Parameters;

            // SPEC: If F contains an anonymous-function-signature, then D and F have the same number of parameters.
            // SPEC: If F does not contain an anonymous-function-signature, then D may have zero or more parameters 
            // SPEC: of any type, as long as no parameter of D has the out parameter modifier.

            if (anonymousFunction.HasSignature)
            {
                if (anonymousFunction.ParameterCount != invokeMethod.ParameterCount)
                {
                    return LambdaConversionResult.BadParameterCount;
                }

                // SPEC: If F has an explicitly typed parameter list, each parameter in D has the same type 
                // SPEC: and modifiers as the corresponding parameter in F.
                // SPEC: If F has an implicitly typed parameter list, D has no ref or out parameters.

                if (anonymousFunction.HasExplicitlyTypedParameterList)
                {
                    for (int p = 0; p < delegateParameters.Length; ++p)
                    {
                        if (!OverloadResolution.AreRefsCompatibleForMethodConversion(delegateParameters[p].RefKind, anonymousFunction.RefKind(p), compilation) ||
                            !delegateParameters[p].Type.Equals(anonymousFunction.ParameterType(p), TypeCompareKind.AllIgnoreOptions))
                        {
                            return LambdaConversionResult.MismatchedParameterType;
                        }
                    }
                }
                else
                {
                    for (int p = 0; p < delegateParameters.Length; ++p)
                    {
                        if (delegateParameters[p].RefKind != RefKind.None)
                        {
                            return LambdaConversionResult.RefInImplicitlyTypedLambda;
                        }
                    }

                    // In C# it is not possible to make a delegate type
                    // such that one of its parameter types is a static type. But static types are 
                    // in metadata just sealed abstract types; there is nothing stopping someone in
                    // another language from creating a delegate with a static type for a parameter,
                    // though the only argument you could pass for that parameter is null.
                    // 
                    // In the native compiler we forbid conversion of an anonymous function that has
                    // an implicitly-typed parameter list to a delegate type that has a static type
                    // for a formal parameter type. However, we do *not* forbid it for an explicitly-
                    // typed lambda (because we already require that the explicitly typed parameter not
                    // be static) and we do not forbid it for an anonymous method with the entire
                    // parameter list missing (because the body cannot possibly have a parameter that
                    // is of static type, even though this means that we will be generating a hidden
                    // method with a parameter of static type.)
                    //
                    // We also allow more exotic situations to work in the native compiler. For example,
                    // though it is not possible to convert x=>{} to Action<GC>, it is possible to convert
                    // it to Action<List<GC>> should there be a language that allows you to construct 
                    // a variable of that type.
                    //
                    // We might consider beefing up this rule to disallow a conversion of *any* anonymous
                    // function to *any* delegate that has a static type *anywhere* in the parameter list.

                    for (int p = 0; p < delegateParameters.Length; ++p)
                    {
                        if (delegateParameters[p].TypeWithAnnotations.IsStatic)
                        {
                            return LambdaConversionResult.StaticTypeInImplicitlyTypedLambda;
                        }
                    }
                }
            }
            else
            {
                for (int p = 0; p < delegateParameters.Length; ++p)
                {
                    if (delegateParameters[p].RefKind == RefKind.Out)
                    {
                        return LambdaConversionResult.MissingSignatureWithOutParameter;
                    }
                }
            }

            // Ensure the body can be converted to that delegate type
            var bound = anonymousFunction.Bind(delegateType, isTargetExpressionTree);
            if (ErrorFacts.PreventsSuccessfulDelegateConversion(bound.Diagnostics.Diagnostics))
            {
                return LambdaConversionResult.BindingFailed;
            }

            return LambdaConversionResult.Success;
        }

        private static LambdaConversionResult IsAnonymousFunctionCompatibleWithExpressionTree(UnboundLambda anonymousFunction, NamedTypeSymbol type, CSharpCompilation compilation)
        {
            Debug.Assert((object)anonymousFunction != null);
            Debug.Assert((object)type != null);
            Debug.Assert(type.IsExpressionTree());

            // SPEC OMISSION:
            // 
            // The C# 3 spec said that anonymous methods and statement lambdas are *convertible* to expression tree
            // types if the anonymous method/statement lambda is convertible to its delegate type; however, actually
            // *using* such a conversion is an error. However, that is not what we implemented. In C# 3 we implemented
            // that an anonymous method is *not convertible* to an expression tree type, period. (Statement lambdas
            // used the rule described in the spec.)  
            //
            // This appears to be a spec omission; the intention is to make old-style anonymous methods not 
            // convertible to expression trees.

            var delegateType = type.TypeArgumentsWithAnnotationsNoUseSiteDiagnostics[0].Type;
            if (!delegateType.IsDelegateType())
            {
                return LambdaConversionResult.ExpressionTreeMustHaveDelegateTypeArgument;
            }

            if (anonymousFunction.Syntax.Kind() == SyntaxKind.AnonymousMethodExpression)
            {
                return LambdaConversionResult.ExpressionTreeFromAnonymousMethod;
            }

            return IsAnonymousFunctionCompatibleWithDelegate(anonymousFunction, delegateType, compilation, isTargetExpressionTree: true);
        }

        internal bool IsAssignableFromMulticastDelegate(TypeSymbol type, ref CompoundUseSiteInfo<AssemblySymbol> useSiteInfo)
        {
            var multicastDelegateType = corLibrary.GetSpecialType(SpecialType.System_MulticastDelegate);
            multicastDelegateType.AddUseSiteInfo(ref useSiteInfo);
            return ClassifyImplicitConversionFromType(multicastDelegateType, type, ref useSiteInfo).Exists;
        }

        public static LambdaConversionResult IsAnonymousFunctionCompatibleWithType(UnboundLambda anonymousFunction, TypeSymbol type, CSharpCompilation compilation)
        {
            Debug.Assert((object)anonymousFunction != null);
            Debug.Assert((object)type != null);

            if (type.IsDelegateType())
            {
                return IsAnonymousFunctionCompatibleWithDelegate(anonymousFunction, type, compilation, isTargetExpressionTree: false);
            }
            else if (type.IsExpressionTree())
            {
                return IsAnonymousFunctionCompatibleWithExpressionTree(anonymousFunction, (NamedTypeSymbol)type, compilation);
            }

            return LambdaConversionResult.BadTargetType;
        }

        private static bool HasAnonymousFunctionConversion(BoundExpression source, TypeSymbol destination, CSharpCompilation compilation)
        {
            Debug.Assert(source != null);
            Debug.Assert((object)destination != null);

            if (source.Kind != BoundKind.UnboundLambda)
            {
                return false;
            }

            return IsAnonymousFunctionCompatibleWithType((UnboundLambda)source, destination, compilation) == LambdaConversionResult.Success;
        }

        internal static CollectionExpressionTypeKind GetCollectionExpressionTypeKind(CSharpCompilation compilation, TypeSymbol destination, out TypeWithAnnotations elementType)
        {
            Debug.Assert(compilation is { });

            if (destination is ArrayTypeSymbol arrayType)
            {
                if (arrayType.IsSZArray)
                {
                    elementType = arrayType.ElementTypeWithAnnotations;
                    return CollectionExpressionTypeKind.Array;
                }
            }
            else if (isSpanOrListType(compilation, destination, WellKnownType.System_Collections_Immutable_ImmutableArray_T, out elementType)
                && compilation.GetWellKnownTypeMember(WellKnownMember.System_Runtime_InteropServices_ImmutableCollectionsMarshal__AsImmutableArray_T) is not null)
            {
                return CollectionExpressionTypeKind.ImmutableArray;
            }
            else if (isSpanOrListType(compilation, destination, WellKnownType.System_Span_T, out elementType))
            {
                return CollectionExpressionTypeKind.Span;
            }
            else if (isSpanOrListType(compilation, destination, WellKnownType.System_ReadOnlySpan_T, out elementType))
            {
                return CollectionExpressionTypeKind.ReadOnlySpan;
            }
            else if (isSpanOrListType(compilation, destination, WellKnownType.System_Collections_Generic_List_T, out elementType))
            {
                return CollectionExpressionTypeKind.List;
            }
            else if ((destination as NamedTypeSymbol)?.HasCollectionBuilderAttribute(out _, out _) == true)
            {
                return CollectionExpressionTypeKind.CollectionBuilder;
            }
            else if (implementsSpecialInterface(compilation, destination, SpecialType.System_Collections_Generic_IEnumerable_T))
            {
                elementType = default;
                return CollectionExpressionTypeKind.ImplementsIEnumerableT;
            }
            else if (implementsSpecialInterface(compilation, destination, SpecialType.System_Collections_IEnumerable))
            {
                // ^ This implementation differs from Binder.CollectionInitializerTypeImplementsIEnumerable().
                // That method checks for an implicit conversion from IEnumerable to the collection type, to
                // match earlier implementation, even though it states that walking the implemented interfaces
                // would be better. If we use CollectionInitializerTypeImplementsIEnumerable() here, we'd need
                // to check for nullable to disallow: Nullable<StructCollection> s = [];
                // Instead, we just walk the implemented interfaces.
                elementType = default;
                return CollectionExpressionTypeKind.ImplementsIEnumerable;
            }
            else if (destination.IsArrayInterface(out TypeWithAnnotations typeArg))
            {
                elementType = typeArg.Type;
                return CollectionExpressionTypeKind.ArrayInterface;
            }

            elementType = default;
            return CollectionExpressionTypeKind.None;

            static bool isSpanOrListType(CSharpCompilation compilation, TypeSymbol targetType, WellKnownType spanType, [NotNullWhen(true)] out TypeWithAnnotations elementType)
            {
                if (targetType is NamedTypeSymbol { Arity: 1 } namedType
                    && ReferenceEquals(namedType.OriginalDefinition, compilation.GetWellKnownType(spanType)))
                {
                    elementType = namedType.TypeArgumentsWithAnnotationsNoUseSiteDiagnostics[0];
                    return true;
                }
                elementType = default;
                return false;
            }

            static bool implementsSpecialInterface(CSharpCompilation compilation, TypeSymbol targetType, SpecialType specialInterface)
            {
                var allInterfaces = targetType.GetAllInterfacesOrEffectiveInterfaces();
                var specialType = compilation.GetSpecialType(specialInterface);
                return allInterfaces.Any(static (a, b) => ReferenceEquals(a.OriginalDefinition, b), specialType);
            }
<<<<<<< HEAD

            static bool isListInterface(CSharpCompilation compilation, TypeSymbol targetType, [NotNullWhen(true)] out TypeWithAnnotations elementType)
            {
                if (targetType is NamedTypeSymbol
                    {
                        OriginalDefinition.SpecialType:
                            SpecialType.System_Collections_Generic_IEnumerable_T or
                            SpecialType.System_Collections_Generic_IReadOnlyCollection_T or
                            SpecialType.System_Collections_Generic_IReadOnlyList_T or
                            SpecialType.System_Collections_Generic_ICollection_T or
                            SpecialType.System_Collections_Generic_IList_T,
                        TypeArgumentsWithAnnotationsNoUseSiteDiagnostics: [var typeArg]
                    })
                {
                    elementType = typeArg;
                    return true;
                }
                elementType = default;
                return false;
            }
=======
>>>>>>> 4f7b1647
        }
#nullable disable

        internal Conversion ClassifyImplicitUserDefinedConversionForV6SwitchGoverningType(TypeSymbol sourceType, out TypeSymbol switchGoverningType, ref CompoundUseSiteInfo<AssemblySymbol> useSiteInfo)
        {
            // SPEC:    The governing type of a switch statement is established by the switch expression.
            // SPEC:    1) If the type of the switch expression is sbyte, byte, short, ushort, int, uint,
            // SPEC:       long, ulong, bool, char, string, or an enum-type, or if it is the nullable type
            // SPEC:       corresponding to one of these types, then that is the governing type of the switch statement. 
            // SPEC:    2) Otherwise, exactly one user-defined implicit conversion (§6.4) must exist from the
            // SPEC:       type of the switch expression to one of the following possible governing types:
            // SPEC:       sbyte, byte, short, ushort, int, uint, long, ulong, char, string, or, a nullable type
            // SPEC:       corresponding to one of those types

            // NOTE:    We should be called only if (1) is false for source type.
            Debug.Assert((object)sourceType != null);
            Debug.Assert(!sourceType.IsValidV6SwitchGoverningType());

            UserDefinedConversionResult result = AnalyzeImplicitUserDefinedConversionForV6SwitchGoverningType(sourceType, ref useSiteInfo);

            if (result.Kind == UserDefinedConversionResultKind.Valid)
            {
                UserDefinedConversionAnalysis analysis = result.Results[result.Best];

                switchGoverningType = analysis.ToType;
                Debug.Assert(switchGoverningType.IsValidV6SwitchGoverningType(isTargetTypeOfUserDefinedOp: true));
            }
            else
            {
                switchGoverningType = null;
            }

            return new Conversion(result, isImplicit: true);
        }

        internal Conversion GetCallerLineNumberConversion(TypeSymbol destination, ref CompoundUseSiteInfo<AssemblySymbol> useSiteInfo)
        {
            var greenNode = new Syntax.InternalSyntax.LiteralExpressionSyntax(SyntaxKind.NumericLiteralExpression, new Syntax.InternalSyntax.SyntaxToken(SyntaxKind.NumericLiteralToken));
            var syntaxNode = new LiteralExpressionSyntax(greenNode, null, 0);

            TypeSymbol expectedAttributeType = corLibrary.GetSpecialType(SpecialType.System_Int32);
            BoundLiteral intMaxValueLiteral = new BoundLiteral(syntaxNode, ConstantValue.Create(int.MaxValue), expectedAttributeType);

            // Below is a duplication of relevant parts of ClassifyStandardImplicitConversion method.
            // It needs a compilation instance, but we don't have it and the relevant parts actually do not depend on
            // a compilation.
            if (HasImplicitEnumerationConversion(intMaxValueLiteral, destination))
            {
                return Conversion.ImplicitEnumeration;
            }

            var constantConversion = ClassifyImplicitConstantExpressionConversion(intMaxValueLiteral, destination);
            if (constantConversion.Exists)
            {
                return constantConversion;
            }

            return ClassifyStandardImplicitConversion(expectedAttributeType, destination, ref useSiteInfo);
        }

        internal bool HasCallerLineNumberConversion(TypeSymbol destination, ref CompoundUseSiteInfo<AssemblySymbol> useSiteInfo)
        {
            return GetCallerLineNumberConversion(destination, ref useSiteInfo).Exists;
        }

        internal bool HasCallerInfoStringConversion(TypeSymbol destination, ref CompoundUseSiteInfo<AssemblySymbol> useSiteInfo)
        {
            TypeSymbol expectedAttributeType = corLibrary.GetSpecialType(SpecialType.System_String);
            Conversion conversion = ClassifyStandardImplicitConversion(expectedAttributeType, destination, ref useSiteInfo);
            return conversion.Exists;
        }

        public static bool HasIdentityConversion(TypeSymbol type1, TypeSymbol type2)
        {
            return HasIdentityConversionInternal(type1, type2, includeNullability: false);
        }

        private static bool HasIdentityConversionInternal(TypeSymbol type1, TypeSymbol type2, bool includeNullability)
        {
            // Spec (6.1.1):
            // An identity conversion converts from any type to the same type. This conversion exists 
            // such that an entity that already has a required type can be said to be convertible to 
            // that type.
            //
            // Because object and dynamic are considered equivalent there is an identity conversion 
            // between object and dynamic, and between constructed types that are the same when replacing 
            // all occurrences of dynamic with object.

            Debug.Assert((object)type1 != null);
            Debug.Assert((object)type2 != null);

            // Note, when we are paying attention to nullability, we ignore oblivious mismatch.
            // See TypeCompareKind.ObliviousNullableModifierMatchesAny
            var compareKind = includeNullability ?
                TypeCompareKind.AllIgnoreOptions & ~TypeCompareKind.IgnoreNullableModifiersForReferenceTypes :
                TypeCompareKind.AllIgnoreOptions;
            return type1.Equals(type2, compareKind);
        }

        private bool HasIdentityConversionInternal(TypeSymbol type1, TypeSymbol type2)
        {
            return HasIdentityConversionInternal(type1, type2, IncludeNullability);
        }

        /// <summary>
        /// Returns true if:
        /// - Either type has no nullability information (oblivious).
        /// - Both types cannot have different nullability at the same time,
        ///   including the case of type parameters that by themselves can represent nullable and not nullable reference types.
        /// </summary>
        internal bool HasTopLevelNullabilityIdentityConversion(TypeWithAnnotations source, TypeWithAnnotations destination)
        {
            if (!IncludeNullability)
            {
                return true;
            }

            if (source.NullableAnnotation.IsOblivious() || destination.NullableAnnotation.IsOblivious())
            {
                return true;
            }

            var sourceIsPossiblyNullableTypeParameter = IsPossiblyNullableTypeTypeParameter(source);
            var destinationIsPossiblyNullableTypeParameter = IsPossiblyNullableTypeTypeParameter(destination);
            if (sourceIsPossiblyNullableTypeParameter && !destinationIsPossiblyNullableTypeParameter)
            {
                return destination.NullableAnnotation.IsAnnotated();
            }

            if (destinationIsPossiblyNullableTypeParameter && !sourceIsPossiblyNullableTypeParameter)
            {
                return source.NullableAnnotation.IsAnnotated();
            }

            return source.NullableAnnotation.IsAnnotated() == destination.NullableAnnotation.IsAnnotated();
        }

        /// <summary>
        /// Returns false if source type can be nullable at the same time when destination type can be not nullable, 
        /// including the case of type parameters that by themselves can represent nullable and not nullable reference types.
        /// When either type has no nullability information (oblivious), this method returns true.
        /// </summary>
        internal bool HasTopLevelNullabilityImplicitConversion(TypeWithAnnotations source, TypeWithAnnotations destination)
        {
            if (!IncludeNullability)
            {
                return true;
            }

            if (source.NullableAnnotation.IsOblivious() || destination.NullableAnnotation.IsOblivious() || destination.NullableAnnotation.IsAnnotated())
            {
                return true;
            }

            if (IsPossiblyNullableTypeTypeParameter(source) && !IsPossiblyNullableTypeTypeParameter(destination))
            {
                return false;
            }

            return !source.NullableAnnotation.IsAnnotated();
        }

        private static bool IsPossiblyNullableTypeTypeParameter(in TypeWithAnnotations typeWithAnnotations)
        {
            var type = typeWithAnnotations.Type;
            return type is object &&
                (type.IsPossiblyNullableReferenceTypeTypeParameter() || type.IsNullableTypeOrTypeParameter());
        }

        /// <summary>
        /// Returns false if the source does not have an implicit conversion to the destination
        /// because of either incompatible top level or nested nullability.
        /// </summary>
        public bool HasAnyNullabilityImplicitConversion(TypeWithAnnotations source, TypeWithAnnotations destination)
        {
            Debug.Assert(IncludeNullability);
            var discardedUseSiteInfo = CompoundUseSiteInfo<AssemblySymbol>.Discarded;
            return HasTopLevelNullabilityImplicitConversion(source, destination) &&
                ClassifyImplicitConversionFromType(source.Type, destination.Type, ref discardedUseSiteInfo).Kind != ConversionKind.NoConversion;
        }

        private static bool HasIdentityConversionToAny(NamedTypeSymbol type, ArrayBuilder<(NamedTypeSymbol ParticipatingType, TypeParameterSymbol ConstrainedToTypeOpt)> targetTypes)
        {
            foreach (var targetType in targetTypes)
            {
                if (HasIdentityConversionInternal(type, targetType.ParticipatingType, includeNullability: false))
                {
                    return true;
                }
            }

            return false;
        }

        public Conversion ConvertExtensionMethodThisArg(TypeSymbol parameterType, TypeSymbol thisType, ref CompoundUseSiteInfo<AssemblySymbol> useSiteInfo)
        {
            Debug.Assert((object)thisType != null);
            var conversion = this.ClassifyImplicitExtensionMethodThisArgConversion(sourceExpressionOpt: null, thisType, parameterType, ref useSiteInfo);
            return IsValidExtensionMethodThisArgConversion(conversion) ? conversion : Conversion.NoConversion;
        }

        // Spec 7.6.5.2: "An extension method ... is eligible if ... [an] implicit identity, reference,
        // or boxing conversion exists from expr to the type of the first parameter"
        public Conversion ClassifyImplicitExtensionMethodThisArgConversion(BoundExpression sourceExpressionOpt, TypeSymbol sourceType, TypeSymbol destination, ref CompoundUseSiteInfo<AssemblySymbol> useSiteInfo)
        {
            Debug.Assert(sourceExpressionOpt is null || Compilation is not null);
            Debug.Assert(sourceExpressionOpt == null || (object)sourceExpressionOpt.Type == sourceType);
            Debug.Assert((object)destination != null);

            if ((object)sourceType != null)
            {
                if (HasIdentityConversionInternal(sourceType, destination))
                {
                    return Conversion.Identity;
                }

                if (HasBoxingConversion(sourceType, destination, ref useSiteInfo))
                {
                    return Conversion.Boxing;
                }

                if (HasImplicitReferenceConversion(sourceType, destination, ref useSiteInfo))
                {
                    return Conversion.ImplicitReference;
                }
            }

            if (sourceExpressionOpt?.Kind == BoundKind.TupleLiteral)
            {
                // GetTupleLiteralConversion is not used with IncludeNullability currently.
                // If that changes, the delegate below will need to consider top-level nullability.
                Debug.Assert(!IncludeNullability);
                var tupleConversion = GetTupleLiteralConversion(
                    (BoundTupleLiteral)sourceExpressionOpt,
                    destination,
                    ref useSiteInfo,
                    ConversionKind.ImplicitTupleLiteral,
                    (ConversionsBase conversions, BoundExpression s, TypeWithAnnotations d, bool isChecked, ref CompoundUseSiteInfo<AssemblySymbol> u, bool forCast) =>
                        conversions.ClassifyImplicitExtensionMethodThisArgConversion(s, s.Type, d.Type, ref u),
                    isChecked: false,
                    forCast: false);
                if (tupleConversion.Exists)
                {
                    return tupleConversion;
                }
            }

            if ((object)sourceType != null)
            {
                var tupleConversion = ClassifyTupleConversion(
                    sourceType,
                    destination,
                    ref useSiteInfo,
                    ConversionKind.ImplicitTuple,
                    (ConversionsBase conversions, TypeWithAnnotations s, TypeWithAnnotations d, bool _, ref CompoundUseSiteInfo<AssemblySymbol> u, bool _) =>
                    {
                        if (!conversions.HasTopLevelNullabilityImplicitConversion(s, d))
                        {
                            return Conversion.NoConversion;
                        }
                        return conversions.ClassifyImplicitExtensionMethodThisArgConversion(sourceExpressionOpt: null, s.Type, d.Type, ref u);
                    },
                    isChecked: false,
                    forCast: false);
                if (tupleConversion.Exists)
                {
                    return tupleConversion;
                }
            }

            return Conversion.NoConversion;
        }

        // It should be possible to remove IsValidExtensionMethodThisArgConversion
        // since ClassifyImplicitExtensionMethodThisArgConversion should only
        // return valid conversions. https://github.com/dotnet/roslyn/issues/19622

        // Spec 7.6.5.2: "An extension method ... is eligible if ... [an] implicit identity, reference,
        // or boxing conversion exists from expr to the type of the first parameter"
        public static bool IsValidExtensionMethodThisArgConversion(Conversion conversion)
        {
            switch (conversion.Kind)
            {
                case ConversionKind.Identity:
                case ConversionKind.Boxing:
                case ConversionKind.ImplicitReference:
                    return true;

                case ConversionKind.ImplicitTuple:
                case ConversionKind.ImplicitTupleLiteral:
                    // check if all element conversions satisfy the requirement
                    foreach (var elementConversion in conversion.UnderlyingConversions)
                    {
                        if (!IsValidExtensionMethodThisArgConversion(elementConversion))
                        {
                            return false;
                        }
                    }
                    return true;

                default:
                    // Caller should have not have calculated another conversion.
                    Debug.Assert(conversion.Kind == ConversionKind.NoConversion);
                    return false;
            }
        }

#nullable enable

        private static ConversionKind GetNumericConversion(TypeSymbol source, TypeSymbol destination)
        {
            Debug.Assert((object)source != null);
            Debug.Assert((object)destination != null);

            if (!IsNumericType(source) || !IsNumericType(destination))
            {
                return ConversionKind.UnsetConversionKind;
            }

            if (source.SpecialType == destination.SpecialType)
            {
                // Notice that there is no implicit numeric conversion from a type to itself. That's an
                // identity conversion.
                return ConversionKind.UnsetConversionKind;
            }

            var conversionKind = ConversionEasyOut.ClassifyConversion(source, destination);
            Debug.Assert(conversionKind is ConversionKind.ImplicitNumeric or ConversionKind.ExplicitNumeric);
            return conversionKind;
        }

        private static bool HasImplicitNumericConversion(TypeSymbol source, TypeSymbol destination)
        {
            return GetNumericConversion(source, destination) == ConversionKind.ImplicitNumeric;
        }

        private static bool HasExplicitNumericConversion(TypeSymbol source, TypeSymbol destination)
        {
            // SPEC: The explicit numeric conversions are the conversions from a numeric-type to another 
            // SPEC: numeric-type for which an implicit numeric conversion does not already exist.
            return GetNumericConversion(source, destination) == ConversionKind.ExplicitNumeric;
        }

        private static bool IsConstantNumericZero(ConstantValue value)
        {
            switch (value.Discriminator)
            {
                case ConstantValueTypeDiscriminator.SByte:
                    return value.SByteValue == 0;
                case ConstantValueTypeDiscriminator.Byte:
                    return value.ByteValue == 0;
                case ConstantValueTypeDiscriminator.Int16:
                    return value.Int16Value == 0;
                case ConstantValueTypeDiscriminator.Int32:
                case ConstantValueTypeDiscriminator.NInt:
                    return value.Int32Value == 0;
                case ConstantValueTypeDiscriminator.Int64:
                    return value.Int64Value == 0;
                case ConstantValueTypeDiscriminator.UInt16:
                    return value.UInt16Value == 0;
                case ConstantValueTypeDiscriminator.UInt32:
                case ConstantValueTypeDiscriminator.NUInt:
                    return value.UInt32Value == 0;
                case ConstantValueTypeDiscriminator.UInt64:
                    return value.UInt64Value == 0;
                case ConstantValueTypeDiscriminator.Single:
                case ConstantValueTypeDiscriminator.Double:
                    return value.DoubleValue == 0;
                case ConstantValueTypeDiscriminator.Decimal:
                    return value.DecimalValue == 0;
            }
            return false;
        }

        private static bool IsNumericType(TypeSymbol type)
        {
            switch (type.SpecialType)
            {
                case SpecialType.System_Char:
                case SpecialType.System_SByte:
                case SpecialType.System_Byte:
                case SpecialType.System_Int16:
                case SpecialType.System_UInt16:
                case SpecialType.System_Int32:
                case SpecialType.System_UInt32:
                case SpecialType.System_Int64:
                case SpecialType.System_UInt64:
                case SpecialType.System_Single:
                case SpecialType.System_Double:
                case SpecialType.System_Decimal:
                case SpecialType.System_IntPtr when type.IsNativeIntegerType:
                case SpecialType.System_UIntPtr when type.IsNativeIntegerType:
                    return true;
                default:
                    return false;
            }
        }

        private static bool HasSpecialIntPtrConversion(TypeSymbol source, TypeSymbol target)
        {
            Debug.Assert((object)source != null);
            Debug.Assert((object)target != null);

            // There are only a total of twelve user-defined explicit conversions on IntPtr and UIntPtr:
            //
            // IntPtr  <---> int
            // IntPtr  <---> long
            // IntPtr  <---> void*
            // UIntPtr <---> uint
            // UIntPtr <---> ulong
            // UIntPtr <---> void*
            //
            // The specification says that you can put any *standard* implicit or explicit conversion
            // on "either side" of a user-defined explicit conversion, so the specification allows, say,
            // UIntPtr --> byte because the conversion UIntPtr --> uint is user-defined and the 
            // conversion uint --> byte is "standard". It is "standard" because the conversion 
            // byte --> uint is an implicit numeric conversion.

            // This means that certain conversions should be illegal. For example, IntPtr --> ulong
            // should be illegal because none of int --> ulong, long --> ulong and void* --> ulong 
            // are "standard" conversions. 

            // Similarly, some conversions involving IntPtr should be illegal because they are 
            // ambiguous. byte --> IntPtr?, for example, is ambiguous. (There are four possible
            // UD operators: int --> IntPtr and long --> IntPtr, and their lifted versions. The
            // best possible source type is int, the best possible target type is IntPtr?, and
            // there is an ambiguity between the unlifted int --> IntPtr, and the lifted 
            // int? --> IntPtr? conversions.)

            // In practice, the native compiler, and hence, the Roslyn compiler, allows all 
            // these conversions. Any conversion from a numeric type to IntPtr, or from an IntPtr
            // to a numeric type, is allowed. Also, any conversion from a pointer type to IntPtr
            // or vice versa is allowed.

            var s0 = source.StrippedType();
            var t0 = target.StrippedType();

            TypeSymbol otherType;
            if (isIntPtrOrUIntPtr(s0))
            {
                otherType = t0;
            }
            else if (isIntPtrOrUIntPtr(t0))
            {
                otherType = s0;
            }
            else
            {
                return false;
            }

            if (otherType.IsPointerOrFunctionPointer())
            {
                return true;
            }

            if (otherType.TypeKind == TypeKind.Enum)
            {
                return true;
            }

            switch (otherType.SpecialType)
            {
                case SpecialType.System_SByte:
                case SpecialType.System_Byte:
                case SpecialType.System_Int16:
                case SpecialType.System_UInt16:
                case SpecialType.System_Char:
                case SpecialType.System_Int32:
                case SpecialType.System_UInt32:
                case SpecialType.System_Int64:
                case SpecialType.System_UInt64:
                case SpecialType.System_Double:
                case SpecialType.System_Single:
                case SpecialType.System_Decimal:
                    return true;
            }

            return false;

            static bool isIntPtrOrUIntPtr(TypeSymbol type) =>
                (type.SpecialType == SpecialType.System_IntPtr || type.SpecialType == SpecialType.System_UIntPtr) && !type.IsNativeIntegerType;
        }

        private static bool HasExplicitEnumerationConversion(TypeSymbol source, TypeSymbol destination)
        {
            Debug.Assert((object)source != null);
            Debug.Assert((object)destination != null);

            // SPEC: The explicit enumeration conversions are:
            // SPEC: From sbyte, byte, short, ushort, int, uint, long, ulong, nint, nuint, char, float, double, or decimal to any enum-type.
            // SPEC: From any enum-type to sbyte, byte, short, ushort, int, uint, long, ulong, nint, nuint, char, float, double, or decimal.
            // SPEC: From any enum-type to any other enum-type.

            if (IsNumericType(source) && destination.IsEnumType())
            {
                return true;
            }

            if (IsNumericType(destination) && source.IsEnumType())
            {
                return true;
            }

            if (source.IsEnumType() && destination.IsEnumType())
            {
                return true;
            }

            return false;
        }
#nullable disable

        private Conversion ClassifyImplicitNullableConversion(TypeSymbol source, TypeSymbol destination, ref CompoundUseSiteInfo<AssemblySymbol> useSiteInfo)
        {
            Debug.Assert((object)source != null);
            Debug.Assert((object)destination != null);

            // SPEC: Predefined implicit conversions that operate on non-nullable value types can also be used with 
            // SPEC: nullable forms of those types. For each of the predefined implicit identity, numeric and tuple conversions
            // SPEC: that convert from a non-nullable value type S to a non-nullable value type T, the following implicit 
            // SPEC: nullable conversions exist:
            // SPEC: * An implicit conversion from S? to T?.
            // SPEC: * An implicit conversion from S to T?.
            if (!destination.IsNullableType())
            {
                return Conversion.NoConversion;
            }

            TypeSymbol unwrappedDestination = destination.GetNullableUnderlyingType();
            TypeSymbol unwrappedSource = source.StrippedType();

            if (!unwrappedSource.IsValueType)
            {
                return Conversion.NoConversion;
            }

            if (HasIdentityConversionInternal(unwrappedSource, unwrappedDestination))
            {
                return Conversion.ImplicitNullableWithIdentityUnderlying;
            }

            if (HasImplicitNumericConversion(unwrappedSource, unwrappedDestination))
            {
                return Conversion.ImplicitNullableWithImplicitNumericUnderlying;
            }

            var tupleConversion = ClassifyImplicitTupleConversion(unwrappedSource, unwrappedDestination, ref useSiteInfo);
            if (tupleConversion.Exists)
            {
                return new Conversion(ConversionKind.ImplicitNullable, ImmutableArray.Create(tupleConversion));
            }

            return Conversion.NoConversion;
        }

        private delegate Conversion ClassifyConversionFromExpressionDelegate(ConversionsBase conversions, BoundExpression sourceExpression, TypeWithAnnotations destination, bool isChecked, ref CompoundUseSiteInfo<AssemblySymbol> useSiteInfo, bool forCast);
        private delegate Conversion ClassifyConversionFromTypeDelegate(ConversionsBase conversions, TypeWithAnnotations source, TypeWithAnnotations destination, bool isChecked, ref CompoundUseSiteInfo<AssemblySymbol> useSiteInfo, bool forCast);

        private Conversion GetImplicitTupleLiteralConversion(BoundTupleLiteral source, TypeSymbol destination, ref CompoundUseSiteInfo<AssemblySymbol> useSiteInfo)
        {
            Debug.Assert(Compilation is not null);

            // GetTupleLiteralConversion is not used with IncludeNullability currently.
            // If that changes, the delegate below will need to consider top-level nullability.
            Debug.Assert(!IncludeNullability);
            return GetTupleLiteralConversion(
                source,
                destination,
                ref useSiteInfo,
                ConversionKind.ImplicitTupleLiteral,
                (ConversionsBase conversions, BoundExpression s, TypeWithAnnotations d, bool isChecked, ref CompoundUseSiteInfo<AssemblySymbol> u, bool forCast)
                    => conversions.ClassifyImplicitConversionFromExpression(s, d.Type, ref u),
                isChecked: false,
                forCast: false);
        }

        private Conversion GetExplicitTupleLiteralConversion(BoundTupleLiteral source, TypeSymbol destination, bool isChecked, ref CompoundUseSiteInfo<AssemblySymbol> useSiteInfo, bool forCast)
        {
            Debug.Assert(Compilation is not null);

            // GetTupleLiteralConversion is not used with IncludeNullability currently.
            // If that changes, the delegate below will need to consider top-level nullability.
            Debug.Assert(!IncludeNullability);
            return GetTupleLiteralConversion(
                source,
                destination,
                ref useSiteInfo,
                ConversionKind.ExplicitTupleLiteral,
                (ConversionsBase conversions, BoundExpression s, TypeWithAnnotations d, bool isChecked, ref CompoundUseSiteInfo<AssemblySymbol> u, bool forCast) =>
                    conversions.ClassifyConversionFromExpression(s, d.Type, isChecked: isChecked, ref u, forCast: forCast),
                isChecked: isChecked,
                forCast: forCast);
        }

        private Conversion GetTupleLiteralConversion(
            BoundTupleLiteral source,
            TypeSymbol destination,
            ref CompoundUseSiteInfo<AssemblySymbol> useSiteInfo,
            ConversionKind kind,
            ClassifyConversionFromExpressionDelegate classifyConversion,
            bool isChecked,
            bool forCast)
        {
            Debug.Assert(Compilation is not null);

            var arguments = source.Arguments;

            // check if the type is actually compatible type for a tuple of given cardinality
            if (!destination.IsTupleTypeOfCardinality(arguments.Length))
            {
                return Conversion.NoConversion;
            }

            var targetElementTypes = destination.TupleElementTypesWithAnnotations;
            Debug.Assert(arguments.Length == targetElementTypes.Length);

            // check arguments against flattened list of target element types 
            var argumentConversions = ArrayBuilder<Conversion>.GetInstance(arguments.Length);
            for (int i = 0; i < arguments.Length; i++)
            {
                var argument = arguments[i];
                var result = classifyConversion(this, argument, targetElementTypes[i], isChecked: isChecked, ref useSiteInfo, forCast: forCast);
                if (!result.Exists)
                {
                    argumentConversions.Free();
                    return Conversion.NoConversion;
                }

                argumentConversions.Add(result);
            }

            return new Conversion(kind, argumentConversions.ToImmutableAndFree());
        }

        private Conversion ClassifyImplicitTupleConversion(TypeSymbol source, TypeSymbol destination, ref CompoundUseSiteInfo<AssemblySymbol> useSiteInfo)
        {
            return ClassifyTupleConversion(
                source,
                destination,
                ref useSiteInfo,
                ConversionKind.ImplicitTuple,
                (ConversionsBase conversions, TypeWithAnnotations s, TypeWithAnnotations d, bool _, ref CompoundUseSiteInfo<AssemblySymbol> u, bool _) =>
                {
                    if (!conversions.HasTopLevelNullabilityImplicitConversion(s, d))
                    {
                        return Conversion.NoConversion;
                    }
                    return conversions.ClassifyImplicitConversionFromType(s.Type, d.Type, ref u);
                },
                isChecked: false,
                forCast: false);
        }

        private Conversion ClassifyExplicitTupleConversion(TypeSymbol source, TypeSymbol destination, bool isChecked, ref CompoundUseSiteInfo<AssemblySymbol> useSiteInfo, bool forCast)
        {
            return ClassifyTupleConversion(
                source,
                destination,
                ref useSiteInfo,
                ConversionKind.ExplicitTuple,
                (ConversionsBase conversions, TypeWithAnnotations s, TypeWithAnnotations d, bool isChecked, ref CompoundUseSiteInfo<AssemblySymbol> u, bool forCast) =>
                {
                    if (!conversions.HasTopLevelNullabilityImplicitConversion(s, d))
                    {
                        return Conversion.NoConversion;
                    }
                    return conversions.ClassifyConversionFromType(s.Type, d.Type, isChecked: isChecked, ref u, forCast);
                },
                isChecked: isChecked,
                forCast);
        }

        private Conversion ClassifyTupleConversion(
            TypeSymbol source,
            TypeSymbol destination,
            ref CompoundUseSiteInfo<AssemblySymbol> useSiteInfo,
            ConversionKind kind,
            ClassifyConversionFromTypeDelegate classifyConversion,
            bool isChecked,
            bool forCast)
        {
            ImmutableArray<TypeWithAnnotations> sourceTypes;
            ImmutableArray<TypeWithAnnotations> destTypes;

            if (!source.TryGetElementTypesWithAnnotationsIfTupleType(out sourceTypes) ||
                !destination.TryGetElementTypesWithAnnotationsIfTupleType(out destTypes) ||
                sourceTypes.Length != destTypes.Length)
            {
                return Conversion.NoConversion;
            }

            var nestedConversions = ArrayBuilder<Conversion>.GetInstance(sourceTypes.Length);
            for (int i = 0; i < sourceTypes.Length; i++)
            {
                var conversion = classifyConversion(this, sourceTypes[i], destTypes[i], isChecked: isChecked, ref useSiteInfo, forCast);
                if (!conversion.Exists)
                {
                    nestedConversions.Free();
                    return Conversion.NoConversion;
                }

                nestedConversions.Add(conversion);
            }

            return new Conversion(kind, nestedConversions.ToImmutableAndFree());
        }

        private Conversion ClassifyExplicitNullableConversion(TypeSymbol source, TypeSymbol destination, bool isChecked, ref CompoundUseSiteInfo<AssemblySymbol> useSiteInfo, bool forCast)
        {
            Debug.Assert((object)source != null);
            Debug.Assert((object)destination != null);

            // SPEC: Explicit nullable conversions permit predefined explicit conversions that operate on 
            // SPEC: non-nullable value types to also be used with nullable forms of those types. For 
            // SPEC: each of the predefined explicit conversions that convert from a non-nullable value type 
            // SPEC: S to a non-nullable value type T, the following nullable conversions exist:
            // SPEC: An explicit conversion from S? to T?.
            // SPEC: An explicit conversion from S to T?.
            // SPEC: An explicit conversion from S? to T.

            if (!source.IsNullableType() && !destination.IsNullableType())
            {
                return Conversion.NoConversion;
            }

            TypeSymbol unwrappedSource = source.StrippedType();
            TypeSymbol unwrappedDestination = destination.StrippedType();

            if (HasIdentityConversionInternal(unwrappedSource, unwrappedDestination))
            {
                return Conversion.ExplicitNullableWithIdentityUnderlying;
            }

            if (HasImplicitNumericConversion(unwrappedSource, unwrappedDestination))
            {
                return Conversion.ExplicitNullableWithImplicitNumericUnderlying;
            }

            if (HasExplicitNumericConversion(unwrappedSource, unwrappedDestination))
            {
                return Conversion.ExplicitNullableWithExplicitNumericUnderlying;
            }

            var tupleConversion = ClassifyExplicitTupleConversion(unwrappedSource, unwrappedDestination, isChecked: isChecked, ref useSiteInfo, forCast);
            if (tupleConversion.Exists)
            {
                return new Conversion(ConversionKind.ExplicitNullable, ImmutableArray.Create(tupleConversion));
            }

            if (HasExplicitEnumerationConversion(unwrappedSource, unwrappedDestination))
            {
                return Conversion.ExplicitNullableWithExplicitEnumerationUnderlying;
            }

            if (HasPointerToIntegerConversion(unwrappedSource, unwrappedDestination))
            {
                return Conversion.ExplicitNullableWithPointerToIntegerUnderlying;
            }

            return Conversion.NoConversion;
        }

        private bool HasCovariantArrayConversion(TypeSymbol source, TypeSymbol destination, ref CompoundUseSiteInfo<AssemblySymbol> useSiteInfo)
        {
            Debug.Assert((object)source != null);
            Debug.Assert((object)destination != null);
            var s = source as ArrayTypeSymbol;
            var d = destination as ArrayTypeSymbol;
            if ((object)s == null || (object)d == null)
            {
                return false;
            }

            // * S and T differ only in element type. In other words, S and T have the same number of dimensions.
            if (!s.HasSameShapeAs(d))
            {
                return false;
            }

            // * Both SE and TE are reference types.
            // * An implicit reference conversion exists from SE to TE.
            return HasImplicitReferenceConversion(s.ElementTypeWithAnnotations, d.ElementTypeWithAnnotations, ref useSiteInfo);
        }

        public bool HasIdentityOrImplicitReferenceConversion(TypeSymbol source, TypeSymbol destination, ref CompoundUseSiteInfo<AssemblySymbol> useSiteInfo)
        {
            Debug.Assert((object)source != null);
            Debug.Assert((object)destination != null);

            if (HasIdentityConversionInternal(source, destination))
            {
                return true;
            }

            return HasImplicitReferenceConversion(source, destination, ref useSiteInfo);
        }

        private static bool HasImplicitDynamicConversionFromExpression(TypeSymbol expressionType, TypeSymbol destination)
        {
            // Spec (§6.1.8)
            // An implicit dynamic conversion exists from an expression of type dynamic to any type T.

            Debug.Assert((object)destination != null);
            return expressionType?.Kind == SymbolKind.DynamicType && !destination.IsPointerOrFunctionPointer();
        }

        private static bool HasExplicitDynamicConversion(TypeSymbol source, TypeSymbol destination)
        {
            // SPEC: An explicit dynamic conversion exists from an expression of [sic] type dynamic to any type T.
            // ISSUE: The "an expression of" part of the spec is probably an error; see https://github.com/dotnet/csharplang/issues/132

            Debug.Assert((object)source != null);
            Debug.Assert((object)destination != null);
            return source.Kind == SymbolKind.DynamicType && !destination.IsPointerOrFunctionPointer();
        }

        private bool HasArrayConversionToInterface(ArrayTypeSymbol source, TypeSymbol destination, ref CompoundUseSiteInfo<AssemblySymbol> useSiteInfo)
        {
            Debug.Assert((object)source != null);
            Debug.Assert((object)destination != null);

            if (!source.IsSZArray)
            {
                return false;
            }

            if (!destination.IsInterfaceType())
            {
                return false;
            }

            // The specification says that there is a conversion:

            // * From a single-dimensional array type S[] to IList<T> and its base
            //   interfaces, provided that there is an implicit identity or reference
            //   conversion from S to T.
            //
            // Newer versions of the framework also have arrays be convertible to
            // IReadOnlyList<T> and IReadOnlyCollection<T>; we honor that as well.
            //
            // Therefore we must check for:
            //
            // IList<T>
            // ICollection<T>
            // IEnumerable<T>
            // IEnumerable
            // IReadOnlyList<T>
            // IReadOnlyCollection<T>

            if (destination.SpecialType == SpecialType.System_Collections_IEnumerable)
            {
                return true;
            }

            NamedTypeSymbol destinationAgg = (NamedTypeSymbol)destination;

            if (destinationAgg.AllTypeArgumentCount() != 1)
            {
                return false;
            }

            if (!destinationAgg.IsPossibleArrayGenericInterface())
            {
                return false;
            }

            TypeWithAnnotations elementType = source.ElementTypeWithAnnotations;
            TypeWithAnnotations argument0 = destinationAgg.TypeArgumentWithDefinitionUseSiteDiagnostics(0, ref useSiteInfo);

            if (IncludeNullability && !HasTopLevelNullabilityImplicitConversion(elementType, argument0))
            {
                return false;
            }

            return HasIdentityOrImplicitReferenceConversion(elementType.Type, argument0.Type, ref useSiteInfo);
        }

        private bool HasImplicitReferenceConversion(TypeWithAnnotations source, TypeWithAnnotations destination, ref CompoundUseSiteInfo<AssemblySymbol> useSiteInfo)
        {
            if (IncludeNullability)
            {
                if (!HasTopLevelNullabilityImplicitConversion(source, destination))
                {
                    return false;
                }
                // Check for identity conversion of underlying types if the top-level nullability is distinct.
                // (An identity conversion where nullability matches is not considered an implicit reference conversion.)
                if (source.NullableAnnotation != destination.NullableAnnotation &&
                    HasIdentityConversionInternal(source.Type, destination.Type, includeNullability: true))
                {
                    return true;
                }
            }
            return HasImplicitReferenceConversion(source.Type, destination.Type, ref useSiteInfo);
        }

#nullable enable
        internal bool HasImplicitReferenceConversion(TypeSymbol source, TypeSymbol destination, ref CompoundUseSiteInfo<AssemblySymbol> useSiteInfo)
        {
            Debug.Assert((object)source != null);
            Debug.Assert((object)destination != null);

            if (source.IsErrorType())
            {
                return false;
            }

            if (!source.IsReferenceType)
            {
                return false;
            }

            // SPEC: The implicit reference conversions are:

            // SPEC: UNDONE: From any reference-type to a reference-type T if it has an implicit identity 
            // SPEC: UNDONE: or reference conversion to a reference-type T0 and T0 has an identity conversion to T.
            // UNDONE: Is the right thing to do here to strip dynamic off and check for convertibility?

            // SPEC: From any reference type to object and dynamic.
            if (destination.SpecialType == SpecialType.System_Object || destination.Kind == SymbolKind.DynamicType)
            {
                return true;
            }

            switch (source.TypeKind)
            {
                case TypeKind.Class:
                    // SPEC:  From any class type S to any class type T provided S is derived from T.
                    if (destination.IsClassType() && IsBaseClass(source, destination, ref useSiteInfo))
                    {
                        return true;
                    }

                    return HasImplicitConversionToInterface(source, destination, ref useSiteInfo);

                case TypeKind.Interface:
                    // SPEC: From any interface-type S to any interface-type T, provided S is derived from T.
                    // NOTE: This handles variance conversions
                    return HasImplicitConversionToInterface(source, destination, ref useSiteInfo);

                case TypeKind.Delegate:
                    // SPEC: From any delegate-type to System.Delegate and the interfaces it implements.
                    // NOTE: This handles variance conversions.
                    return HasImplicitConversionFromDelegate(source, destination, ref useSiteInfo);

                case TypeKind.TypeParameter:
                    return HasImplicitReferenceTypeParameterConversion((TypeParameterSymbol)source, destination, ref useSiteInfo);

                case TypeKind.Array:
                    // SPEC: From an array-type S ... to an array-type T, provided ...
                    // SPEC: From any array-type to System.Array and the interfaces it implements.
                    // SPEC: From a single-dimensional array type S[] to IList<T>, provided ...
                    return HasImplicitConversionFromArray(source, destination, ref useSiteInfo);
            }

            // UNDONE: Implicit conversions involving type parameters that are known to be reference types.

            return false;
        }

        private bool HasImplicitConversionToInterface(TypeSymbol source, TypeSymbol destination, ref CompoundUseSiteInfo<AssemblySymbol> useSiteInfo)
        {
            if (!destination.IsInterfaceType())
            {
                return false;
            }

            // * From any class type S to any interface type T provided S implements an interface
            //   convertible to T.
            if (source.IsClassType())
            {
                return HasAnyBaseInterfaceConversion(source, destination, ref useSiteInfo);
            }

            // * From any interface type S to any interface type T provided S implements an interface
            //   convertible to T.
            // * From any interface type S to any interface type T provided S is not T and S is 
            //   an interface convertible to T.
            if (source.IsInterfaceType())
            {
                if (HasAnyBaseInterfaceConversion(source, destination, ref useSiteInfo))
                {
                    return true;
                }

                if (!HasIdentityConversionInternal(source, destination) && HasInterfaceVarianceConversion(source, destination, ref useSiteInfo))
                {
                    return true;
                }
            }

            return false;
        }

        private bool HasImplicitConversionFromArray(TypeSymbol source, TypeSymbol destination, ref CompoundUseSiteInfo<AssemblySymbol> useSiteInfo)
        {
            var s = source as ArrayTypeSymbol;
            if (s is null)
            {
                return false;
            }

            // * From an array type S with an element type SE to an array type T with element type TE
            //   provided that all of the following are true:
            //   * S and T differ only in element type. In other words, S and T have the same number of dimensions.
            //   * Both SE and TE are reference types.
            //   * An implicit reference conversion exists from SE to TE.
            if (HasCovariantArrayConversion(source, destination, ref useSiteInfo))
            {
                return true;
            }

            // * From any array type to System.Array or any interface implemented by System.Array.
            if (destination.GetSpecialTypeSafe() == SpecialType.System_Array)
            {
                return true;
            }

            if (IsBaseInterface(destination, this.corLibrary.GetDeclaredSpecialType(SpecialType.System_Array), ref useSiteInfo))
            {
                return true;
            }

            // * From a single-dimensional array type S[] to IList<T> and its base
            //   interfaces, provided that there is an implicit identity or reference
            //   conversion from S to T.

            if (HasArrayConversionToInterface(s, destination, ref useSiteInfo))
            {
                return true;
            }

            return false;
        }

        private bool HasImplicitConversionFromDelegate(TypeSymbol source, TypeSymbol destination, ref CompoundUseSiteInfo<AssemblySymbol> useSiteInfo)
        {
            if (!source.IsDelegateType())
            {
                return false;
            }

            // * From any delegate type to System.Delegate
            // 
            // SPEC OMISSION:
            // 
            // The spec should actually say
            //
            // * From any delegate type to System.Delegate 
            // * From any delegate type to System.MulticastDelegate
            // * From any delegate type to any interface implemented by System.MulticastDelegate
            var specialDestination = destination.GetSpecialTypeSafe();

            if (specialDestination == SpecialType.System_MulticastDelegate ||
                specialDestination == SpecialType.System_Delegate ||
                IsBaseInterface(destination, this.corLibrary.GetDeclaredSpecialType(SpecialType.System_MulticastDelegate), ref useSiteInfo))
            {
                return true;
            }

            // * From any delegate type S to a delegate type T provided S is not T and
            //   S is a delegate convertible to T

            if (HasDelegateVarianceConversion(source, destination, ref useSiteInfo))
            {
                return true;
            }

            return false;
        }

        private bool HasImplicitFunctionTypeConversion(FunctionTypeSymbol source, TypeSymbol destination, ref CompoundUseSiteInfo<AssemblySymbol> useSiteInfo)
        {
            if (destination is FunctionTypeSymbol destinationFunctionType)
            {
                return HasImplicitFunctionTypeToFunctionTypeConversion(source, destinationFunctionType, ref useSiteInfo);
            }

            return IsValidFunctionTypeConversionTarget(destination, ref useSiteInfo) &&
                source.GetInternalDelegateType() is { };
        }

        internal bool IsValidFunctionTypeConversionTarget(TypeSymbol destination, ref CompoundUseSiteInfo<AssemblySymbol> useSiteInfo)
        {
            if (destination.SpecialType == SpecialType.System_MulticastDelegate)
            {
                return true;
            }

            if (destination.IsNonGenericExpressionType())
            {
                return true;
            }

            var derivedType = this.corLibrary.GetDeclaredSpecialType(SpecialType.System_MulticastDelegate);
            if (IsBaseClass(derivedType, destination, ref useSiteInfo) ||
                IsBaseInterface(destination, derivedType, ref useSiteInfo))
            {
                return true;
            }

            return false;
        }

        private bool HasImplicitFunctionTypeToFunctionTypeConversion(FunctionTypeSymbol sourceType, FunctionTypeSymbol destinationType, ref CompoundUseSiteInfo<AssemblySymbol> useSiteInfo)
        {
            var sourceDelegate = sourceType.GetInternalDelegateType();
            if (sourceDelegate is null)
            {
                return false;
            }

            var destinationDelegate = destinationType.GetInternalDelegateType();
            if (destinationDelegate is null)
            {
                return false;
            }

            // https://github.com/dotnet/roslyn/issues/55909: We're relying on the variance of
            // FunctionTypeSymbol.GetInternalDelegateType() which fails for synthesized
            // delegate types where the type parameters are invariant.
            return HasDelegateVarianceConversion(sourceDelegate, destinationDelegate, ref useSiteInfo);
        }
#nullable disable

        public bool HasImplicitTypeParameterConversion(TypeParameterSymbol source, TypeSymbol destination, ref CompoundUseSiteInfo<AssemblySymbol> useSiteInfo)
        {
            if (HasImplicitReferenceTypeParameterConversion(source, destination, ref useSiteInfo))
            {
                return true;
            }

            if (HasImplicitBoxingTypeParameterConversion(source, destination, ref useSiteInfo))
            {
                return true;
            }

            if ((destination.TypeKind == TypeKind.TypeParameter) &&
                source.DependsOn((TypeParameterSymbol)destination))
            {
                return true;
            }

            return false;
        }

        private bool HasImplicitReferenceTypeParameterConversion(TypeParameterSymbol source, TypeSymbol destination, ref CompoundUseSiteInfo<AssemblySymbol> useSiteInfo)
        {
            Debug.Assert((object)source != null);
            Debug.Assert((object)destination != null);

            if (source.IsValueType)
            {
                return false; // Not a reference conversion.
            }

            // The following implicit conversions exist for a given type parameter T:
            //
            // * From T to its effective base class C.
            // * From T to any base class of C.
            // * From T to any interface implemented by C (or any interface variance-compatible with such)
            if (HasImplicitEffectiveBaseConversion(source, destination, ref useSiteInfo))
            {
                return true;
            }

            // * From T to any interface type I in T's effective interface set, and
            //   from T to any base interface of I (or any interface variance-compatible with such)
            if (HasImplicitEffectiveInterfaceSetConversion(source, destination, ref useSiteInfo))
            {
                return true;
            }

            // * From T to a type parameter U, provided T depends on U.
            if ((destination.TypeKind == TypeKind.TypeParameter) &&
                source.DependsOn((TypeParameterSymbol)destination))
            {
                return true;
            }

            return false;
        }

        // Spec 6.1.10: Implicit conversions involving type parameters
        private bool HasImplicitEffectiveBaseConversion(TypeParameterSymbol source, TypeSymbol destination, ref CompoundUseSiteInfo<AssemblySymbol> useSiteInfo)
        {
            // * From T to its effective base class C.
            var effectiveBaseClass = source.EffectiveBaseClass(ref useSiteInfo);
            if (HasIdentityConversionInternal(effectiveBaseClass, destination))
            {
                return true;
            }

            // * From T to any base class of C.
            if (IsBaseClass(effectiveBaseClass, destination, ref useSiteInfo))
            {
                return true;
            }

            // * From T to any interface implemented by C (or any interface variance-compatible with such)
            if (HasAnyBaseInterfaceConversion(effectiveBaseClass, destination, ref useSiteInfo))
            {
                return true;
            }

            return false;
        }

        private bool HasImplicitEffectiveInterfaceSetConversion(TypeParameterSymbol source, TypeSymbol destination, ref CompoundUseSiteInfo<AssemblySymbol> useSiteInfo)
        {
            if (!destination.IsInterfaceType())
            {
                return false;
            }

            // * From T to any interface type I in T's effective interface set, and
            //   from T to any base interface of I (or any interface variance-compatible with such)
            foreach (var i in source.AllEffectiveInterfacesWithDefinitionUseSiteDiagnostics(ref useSiteInfo))
            {
                if (HasInterfaceVarianceConversion(i, destination, ref useSiteInfo))
                {
                    return true;
                }
            }

            return false;
        }

        private bool HasAnyBaseInterfaceConversion(TypeSymbol derivedType, TypeSymbol baseType, ref CompoundUseSiteInfo<AssemblySymbol> useSiteInfo)
        {
            Debug.Assert((object)derivedType != null);
            Debug.Assert((object)baseType != null);
            if (!baseType.IsInterfaceType())
            {
                return false;
            }

            var d = derivedType as NamedTypeSymbol;
            if ((object)d == null)
            {
                return false;
            }

            foreach (var i in d.AllInterfacesWithDefinitionUseSiteDiagnostics(ref useSiteInfo))
            {
                if (HasInterfaceVarianceConversion(i, baseType, ref useSiteInfo))
                {
                    return true;
                }
            }

            return false;
        }

        ////////////////////////////////////////////////////////////////////////////////
        // The rules for variant interface and delegate conversions are the same:
        //
        // An interface/delegate type S is convertible to an interface/delegate type T 
        // if and only if T is U<S1, ... Sn> and T is U<T1, ... Tn> such that for all
        // parameters of U:
        //
        // * if the ith parameter of U is invariant then Si is exactly equal to Ti.
        // * if the ith parameter of U is covariant then either Si is exactly equal
        //   to Ti, or there is an implicit reference conversion from Si to Ti.
        // * if the ith parameter of U is contravariant then either Si is exactly
        //   equal to Ti, or there is an implicit reference conversion from Ti to Si.

#nullable enable
        private bool HasInterfaceVarianceConversion(TypeSymbol source, TypeSymbol destination, ref CompoundUseSiteInfo<AssemblySymbol> useSiteInfo)
        {
            Debug.Assert((object)source != null);
            Debug.Assert((object)destination != null);
            NamedTypeSymbol? s = source as NamedTypeSymbol;
            NamedTypeSymbol? d = destination as NamedTypeSymbol;
            if (s is null || d is null)
            {
                return false;
            }

            if (!s.IsInterfaceType() || !d.IsInterfaceType())
            {
                return false;
            }

            return HasVariantConversion(s, d, ref useSiteInfo);
        }

        private bool HasDelegateVarianceConversion(TypeSymbol source, TypeSymbol destination, ref CompoundUseSiteInfo<AssemblySymbol> useSiteInfo)
        {
            Debug.Assert((object)source != null);
            Debug.Assert((object)destination != null);
            NamedTypeSymbol? s = source as NamedTypeSymbol;
            NamedTypeSymbol? d = destination as NamedTypeSymbol;
            if (s is null || d is null)
            {
                return false;
            }

            if (!s.IsDelegateType() || !d.IsDelegateType())
            {
                return false;
            }

            return HasVariantConversion(s, d, ref useSiteInfo);
        }

        private bool HasVariantConversion(NamedTypeSymbol source, NamedTypeSymbol destination, ref CompoundUseSiteInfo<AssemblySymbol> useSiteInfo)
        {
            // We check for overflows in HasVariantConversion, because they are only an issue
            // in the presence of contravariant type parameters, which are not involved in 
            // most conversions.
            // See VarianceTests for examples (e.g. TestVarianceConversionCycle, 
            // TestVarianceConversionInfiniteExpansion).
            //
            // CONSIDER: A more rigorous solution would mimic the CLI approach, which uses
            // a combination of requiring finite instantiation closures (see section 9.2 of
            // the CLI spec) and records previous conversion steps to check for cycles.
            if (currentRecursionDepth >= MaximumRecursionDepth)
            {
                // NOTE: The spec doesn't really address what happens if there's an overflow
                // in our conversion check.  It's sort of implied that the conversion "proof"
                // should be finite, so we'll just say that no conversion is possible.
                return false;
            }

            // Do a quick check up front to avoid instantiating a new Conversions object,
            // if possible.
            var quickResult = HasVariantConversionQuick(source, destination);
            if (quickResult.HasValue())
            {
                return quickResult.Value();
            }

            return this.CreateInstance(currentRecursionDepth + 1).
                HasVariantConversionNoCycleCheck(source, destination, ref useSiteInfo);
        }

        private ThreeState HasVariantConversionQuick(NamedTypeSymbol source, NamedTypeSymbol destination)
        {
            Debug.Assert((object)source != null);
            Debug.Assert((object)destination != null);

            if (HasIdentityConversionInternal(source, destination))
            {
                return ThreeState.True;
            }

            NamedTypeSymbol typeSymbol = source.OriginalDefinition;
            if (!TypeSymbol.Equals(typeSymbol, destination.OriginalDefinition, TypeCompareKind.ConsiderEverything2))
            {
                return ThreeState.False;
            }

            return ThreeState.Unknown;
        }

        private bool HasVariantConversionNoCycleCheck(NamedTypeSymbol source, NamedTypeSymbol destination, ref CompoundUseSiteInfo<AssemblySymbol> useSiteInfo)
        {
            Debug.Assert((object)source != null);
            Debug.Assert((object)destination != null);

            var typeParameters = ArrayBuilder<TypeWithAnnotations>.GetInstance();
            var sourceTypeArguments = ArrayBuilder<TypeWithAnnotations>.GetInstance();
            var destinationTypeArguments = ArrayBuilder<TypeWithAnnotations>.GetInstance();

            try
            {
                source.OriginalDefinition.GetAllTypeArguments(typeParameters, ref useSiteInfo);
                source.GetAllTypeArguments(sourceTypeArguments, ref useSiteInfo);
                destination.GetAllTypeArguments(destinationTypeArguments, ref useSiteInfo);

                Debug.Assert(TypeSymbol.Equals(source.OriginalDefinition, destination.OriginalDefinition, TypeCompareKind.AllIgnoreOptions));
                Debug.Assert(typeParameters.Count == sourceTypeArguments.Count);
                Debug.Assert(typeParameters.Count == destinationTypeArguments.Count);

                for (int paramIndex = 0; paramIndex < typeParameters.Count; ++paramIndex)
                {
                    var sourceTypeArgument = sourceTypeArguments[paramIndex];
                    var destinationTypeArgument = destinationTypeArguments[paramIndex];

                    // If they're identical then this one is automatically good, so skip it.
                    if (HasIdentityConversionInternal(sourceTypeArgument.Type, destinationTypeArgument.Type) &&
                        HasTopLevelNullabilityIdentityConversion(sourceTypeArgument, destinationTypeArgument))
                    {
                        continue;
                    }

                    TypeParameterSymbol typeParameterSymbol = (TypeParameterSymbol)typeParameters[paramIndex].Type;

                    switch (typeParameterSymbol.Variance)
                    {
                        case VarianceKind.None:
                            // System.IEquatable<T> is invariant for back compat reasons (dynamic type checks could start
                            // to succeed where they previously failed, creating different runtime behavior), but the uses
                            // require treatment specifically of nullability as contravariant, so we special case the
                            // behavior here. Normally we use GetWellKnownType for these kinds of checks, but in this
                            // case we don't want just the canonical IEquatable to be special-cased, we want all definitions
                            // to be treated as contravariant, in case there are other definitions in metadata that were
                            // compiled with that expectation.
                            if (isTypeIEquatable(destination.OriginalDefinition) &&
                                TypeSymbol.Equals(destinationTypeArgument.Type, sourceTypeArgument.Type, TypeCompareKind.AllNullableIgnoreOptions) &&
                                HasAnyNullabilityImplicitConversion(destinationTypeArgument, sourceTypeArgument))
                            {
                                return true;
                            }
                            return false;

                        case VarianceKind.Out:
                            if (!HasImplicitReferenceConversion(sourceTypeArgument, destinationTypeArgument, ref useSiteInfo))
                            {
                                return false;
                            }
                            break;

                        case VarianceKind.In:
                            if (!HasImplicitReferenceConversion(destinationTypeArgument, sourceTypeArgument, ref useSiteInfo))
                            {
                                return false;
                            }
                            break;

                        default:
                            throw ExceptionUtilities.UnexpectedValue(typeParameterSymbol.Variance);
                    }
                }
            }
            finally
            {
                typeParameters.Free();
                sourceTypeArguments.Free();
                destinationTypeArguments.Free();
            }

            return true;

            static bool isTypeIEquatable(NamedTypeSymbol type)
            {
                return type is
                {
                    IsInterface: true,
                    Name: "IEquatable",
                    ContainingNamespace: { Name: "System", ContainingNamespace: { IsGlobalNamespace: true } },
                    ContainingSymbol: { Kind: SymbolKind.Namespace },
                    TypeParameters: { Length: 1 }
                };
            }
        }

        // Spec 6.1.10
        private bool HasImplicitBoxingTypeParameterConversion(TypeParameterSymbol source, TypeSymbol destination, ref CompoundUseSiteInfo<AssemblySymbol> useSiteInfo)
        {
            Debug.Assert((object)source != null);
            Debug.Assert((object)destination != null);

            if (source.IsReferenceType)
            {
                return false; // Not a boxing conversion; both source and destination are references.
            }

            // The following implicit conversions exist for a given type parameter T:
            //
            // * From T to its effective base class C.
            // * From T to any base class of C.
            // * From T to any interface implemented by C (or any interface variance-compatible with such)
            if (HasImplicitEffectiveBaseConversion(source, destination, ref useSiteInfo))
            {
                return true;
            }

            // * From T to any interface type I in T's effective interface set, and
            //   from T to any base interface of I (or any interface variance-compatible with such)
            if (HasImplicitEffectiveInterfaceSetConversion(source, destination, ref useSiteInfo))
            {
                return true;
            }

            // SPEC: From T to a type parameter U, provided T depends on U
            if ((destination.TypeKind == TypeKind.TypeParameter) &&
                source.DependsOn((TypeParameterSymbol)destination))
            {
                return true;
            }

            // SPEC: From T to a reference type I if it has an implicit conversion to a reference 
            // SPEC: type S0 and S0 has an identity conversion to S. At run-time the conversion 
            // SPEC: is executed the same way as the conversion to S0.

            // REVIEW: If T is not known to be a reference type then the only way this clause can
            // REVIEW: come into effect is if the target type is dynamic. Is that correct?

            if (destination.Kind == SymbolKind.DynamicType)
            {
                return true;
            }

            return false;
        }

        public bool HasBoxingConversion(TypeSymbol source, TypeSymbol destination, ref CompoundUseSiteInfo<AssemblySymbol> useSiteInfo)
        {
            Debug.Assert((object)source != null);
            Debug.Assert((object)destination != null);

            // Certain type parameter conversions are classified as boxing conversions.
            if ((source.TypeKind == TypeKind.TypeParameter) &&
                HasImplicitBoxingTypeParameterConversion((TypeParameterSymbol)source, destination, ref useSiteInfo))
            {
                return true;
            }

            // The rest of the boxing conversions only operate when going from a value type to a
            // reference type.
            if (!source.IsValueType || !destination.IsReferenceType)
            {
                return false;
            }

            // A boxing conversion exists from a nullable type to a reference type if and only if a
            // boxing conversion exists from the underlying type.
            if (source.IsNullableType())
            {
                return HasBoxingConversion(source.GetNullableUnderlyingType(), destination, ref useSiteInfo);
            }

            // A boxing conversion exists from any non-nullable value type to object and dynamic, to
            // System.ValueType, and to any interface type variance-compatible with one implemented
            // by the non-nullable value type.  

            // Furthermore, an enum type can be converted to the type System.Enum.

            // We set the base class of the structs to System.ValueType, System.Enum, etc, so we can
            // just check here.

            // There are a couple of exceptions. The very special types ArgIterator, ArgumentHandle and 
            // TypedReference are not boxable: 

            if (source.IsRestrictedType())
            {
                return false;
            }

            if (destination.Kind == SymbolKind.DynamicType)
            {
                return !source.IsPointerOrFunctionPointer();
            }

            if (IsBaseClass(source, destination, ref useSiteInfo))
            {
                return true;
            }

            if (HasAnyBaseInterfaceConversion(source, destination, ref useSiteInfo))
            {
                return true;
            }

            return false;
        }

        internal static bool HasImplicitPointerToVoidConversion(TypeSymbol source, TypeSymbol destination)
        {
            Debug.Assert((object)source != null);
            Debug.Assert((object)destination != null);

            // SPEC: The set of implicit conversions is extended to include...
            // SPEC: ... from any pointer type to the type void*.

            return source.IsPointerOrFunctionPointer() && destination is PointerTypeSymbol { PointedAtType: { SpecialType: SpecialType.System_Void } };
        }

        internal bool HasImplicitPointerConversion(TypeSymbol? source, TypeSymbol? destination, ref CompoundUseSiteInfo<AssemblySymbol> useSiteInfo)
        {
            if (!(source is FunctionPointerTypeSymbol { Signature: { } sourceSig })
                || !(destination is FunctionPointerTypeSymbol { Signature: { } destinationSig }))
            {
                return false;
            }

            if (sourceSig.ParameterCount != destinationSig.ParameterCount ||
                sourceSig.CallingConvention != destinationSig.CallingConvention)
            {
                return false;
            }

            if (sourceSig.CallingConvention == Cci.CallingConvention.Unmanaged &&
                !sourceSig.GetCallingConventionModifiers().SetEqualsWithoutIntermediateHashSet(destinationSig.GetCallingConventionModifiers()))
            {
                return false;
            }

            for (int i = 0; i < sourceSig.ParameterCount; i++)
            {
                var sourceParam = sourceSig.Parameters[i];
                var destinationParam = destinationSig.Parameters[i];

                if (sourceParam.RefKind != destinationParam.RefKind)
                {
                    return false;
                }

                if (!hasConversion(sourceParam.RefKind, destinationSig.Parameters[i].TypeWithAnnotations, sourceSig.Parameters[i].TypeWithAnnotations, ref useSiteInfo))
                {
                    return false;
                }
            }

            return sourceSig.RefKind == destinationSig.RefKind
                   && hasConversion(sourceSig.RefKind, sourceSig.ReturnTypeWithAnnotations, destinationSig.ReturnTypeWithAnnotations, ref useSiteInfo);

            bool hasConversion(RefKind refKind, TypeWithAnnotations sourceType, TypeWithAnnotations destinationType, ref CompoundUseSiteInfo<AssemblySymbol> useSiteInfo)
            {
                switch (refKind)
                {
                    case RefKind.None:
                        return (!IncludeNullability || HasTopLevelNullabilityImplicitConversion(sourceType, destinationType))
                               && (HasIdentityOrImplicitReferenceConversion(sourceType.Type, destinationType.Type, ref useSiteInfo)
                                   || HasImplicitPointerToVoidConversion(sourceType.Type, destinationType.Type)
                                   || HasImplicitPointerConversion(sourceType.Type, destinationType.Type, ref useSiteInfo));

                    default:
                        return (!IncludeNullability || HasTopLevelNullabilityIdentityConversion(sourceType, destinationType))
                               && HasIdentityConversion(sourceType.Type, destinationType.Type);
                }
            }
        }
#nullable disable

        private bool HasIdentityOrReferenceConversion(TypeSymbol source, TypeSymbol destination, ref CompoundUseSiteInfo<AssemblySymbol> useSiteInfo)
        {
            Debug.Assert((object)source != null);
            Debug.Assert((object)destination != null);

            if (HasIdentityConversionInternal(source, destination))
            {
                return true;
            }

            if (HasImplicitReferenceConversion(source, destination, ref useSiteInfo))
            {
                return true;
            }

            if (HasExplicitReferenceConversion(source, destination, ref useSiteInfo))
            {
                return true;
            }

            return false;
        }

        private bool HasExplicitReferenceConversion(TypeSymbol source, TypeSymbol destination, ref CompoundUseSiteInfo<AssemblySymbol> useSiteInfo)
        {
            Debug.Assert((object)source != null);
            Debug.Assert((object)destination != null);

            // SPEC: The explicit reference conversions are:
            // SPEC: From object and dynamic to any other reference type.

            if (source.SpecialType == SpecialType.System_Object)
            {
                if (destination.IsReferenceType)
                {
                    return true;
                }
            }
            else if (source.Kind == SymbolKind.DynamicType && destination.IsReferenceType)
            {
                return true;
            }

            // SPEC: From any class-type S to any class-type T, provided S is a base class of T.
            if (destination.IsClassType() && IsBaseClass(destination, source, ref useSiteInfo))
            {
                return true;
            }

            // SPEC: From any class-type S to any interface-type T, provided S is not sealed and provided S does not implement T.
            // ISSUE: class C : IEnumerable<Mammal> { } converting this to IEnumerable<Animal> is not an explicit conversion,
            // ISSUE: it is an implicit conversion.
            if (source.IsClassType() && destination.IsInterfaceType() && !source.IsSealed && !HasAnyBaseInterfaceConversion(source, destination, ref useSiteInfo))
            {
                return true;
            }

            // SPEC: From any interface-type S to any class-type T, provided T is not sealed or provided T implements S.
            // ISSUE: What if T is sealed and implements an interface variance-convertible to S?
            // ISSUE: eg, sealed class C : IEnum<Mammal> { ... } you should be able to cast an IEnum<Animal> to C.
            if (source.IsInterfaceType() && destination.IsClassType() && (!destination.IsSealed || HasAnyBaseInterfaceConversion(destination, source, ref useSiteInfo)))
            {
                return true;
            }

            // SPEC: From any interface-type S to any interface-type T, provided S is not derived from T.
            // ISSUE: This does not rule out identity conversions, which ought not to be classified as 
            // ISSUE: explicit reference conversions.
            // ISSUE: IEnumerable<Mammal> and IEnumerable<Animal> do not derive from each other but this is
            // ISSUE: not an explicit reference conversion, this is an implicit reference conversion.
            if (source.IsInterfaceType() && destination.IsInterfaceType() && !HasImplicitConversionToInterface(source, destination, ref useSiteInfo))
            {
                return true;
            }

            // SPEC: UNDONE: From a reference type to a reference type T if it has an explicit reference conversion to a reference type T0 and T0 has an identity conversion T.
            // SPEC: UNDONE: From a reference type to an interface or delegate type T if it has an explicit reference conversion to an interface or delegate type T0 and either T0 is variance-convertible to T or T is variance-convertible to T0 (Â§13.1.3.2).

            if (HasExplicitArrayConversion(source, destination, ref useSiteInfo))
            {
                return true;
            }

            if (HasExplicitDelegateConversion(source, destination, ref useSiteInfo))
            {
                return true;
            }

            if (HasExplicitReferenceTypeParameterConversion(source, destination, ref useSiteInfo))
            {
                return true;
            }

            return false;
        }

        // Spec 6.2.7 Explicit conversions involving type parameters
        private bool HasExplicitReferenceTypeParameterConversion(TypeSymbol source, TypeSymbol destination, ref CompoundUseSiteInfo<AssemblySymbol> useSiteInfo)
        {
            Debug.Assert((object)source != null);
            Debug.Assert((object)destination != null);

            TypeParameterSymbol s = source as TypeParameterSymbol;
            TypeParameterSymbol t = destination as TypeParameterSymbol;

            // SPEC: The following explicit conversions exist for a given type parameter T:

            // SPEC: If T is known to be a reference type, the conversions are all classified as explicit reference conversions.
            // SPEC: If T is not known to be a reference type, the conversions are classified as unboxing conversions.

            // SPEC: From the effective base class C of T to T and from any base class of C to T. 
            if ((object)t != null && t.IsReferenceType)
            {
                for (var type = t.EffectiveBaseClass(ref useSiteInfo); (object)type != null; type = type.BaseTypeWithDefinitionUseSiteDiagnostics(ref useSiteInfo))
                {
                    if (HasIdentityConversionInternal(type, source))
                    {
                        return true;
                    }
                }
            }

            // SPEC: From any interface type to T. 
            if ((object)t != null && source.IsInterfaceType() && t.IsReferenceType)
            {
                return true;
            }

            // SPEC: From T to any interface-type I provided there is not already an implicit conversion from T to I.
            if ((object)s != null && s.IsReferenceType && destination.IsInterfaceType() && !HasImplicitReferenceTypeParameterConversion(s, destination, ref useSiteInfo))
            {
                return true;
            }

            // SPEC: From a type parameter U to T, provided T depends on U (Â§10.1.5)
            if ((object)s != null && (object)t != null && t.IsReferenceType && t.DependsOn(s))
            {
                return true;
            }

            return false;
        }

        // Spec 6.2.7 Explicit conversions involving type parameters
        private bool HasUnboxingTypeParameterConversion(TypeSymbol source, TypeSymbol destination, ref CompoundUseSiteInfo<AssemblySymbol> useSiteInfo)
        {
            Debug.Assert((object)source != null);
            Debug.Assert((object)destination != null);

            TypeParameterSymbol s = source as TypeParameterSymbol;
            TypeParameterSymbol t = destination as TypeParameterSymbol;

            // SPEC: The following explicit conversions exist for a given type parameter T:

            // SPEC: If T is known to be a reference type, the conversions are all classified as explicit reference conversions.
            // SPEC: If T is not known to be a reference type, the conversions are classified as unboxing conversions.

            // SPEC: From the effective base class C of T to T and from any base class of C to T. 
            if ((object)t != null && !t.IsReferenceType)
            {
                for (var type = t.EffectiveBaseClass(ref useSiteInfo); (object)type != null; type = type.BaseTypeWithDefinitionUseSiteDiagnostics(ref useSiteInfo))
                {
                    if (TypeSymbol.Equals(type, source, TypeCompareKind.ConsiderEverything2))
                    {
                        return true;
                    }
                }
            }

            // SPEC: From any interface type to T. 
            if (source.IsInterfaceType() && (object)t != null && !t.IsReferenceType)
            {
                return true;
            }

            // SPEC: From T to any interface-type I provided there is not already an implicit conversion from T to I.
            if ((object)s != null && !s.IsReferenceType && destination.IsInterfaceType() && !HasImplicitReferenceTypeParameterConversion(s, destination, ref useSiteInfo))
            {
                return true;
            }

            // SPEC: From a type parameter U to T, provided T depends on U (Â§10.1.5)
            if ((object)s != null && (object)t != null && !t.IsReferenceType && t.DependsOn(s))
            {
                return true;
            }

            return false;
        }

        private bool HasExplicitDelegateConversion(TypeSymbol source, TypeSymbol destination, ref CompoundUseSiteInfo<AssemblySymbol> useSiteInfo)
        {
            Debug.Assert((object)source != null);
            Debug.Assert((object)destination != null);

            // SPEC: From System.Delegate and the interfaces it implements to any delegate-type.
            // We also support System.MulticastDelegate in the implementation, in spite of it not being mentioned in the spec.
            if (destination.IsDelegateType())
            {
                if (source.SpecialType == SpecialType.System_Delegate || source.SpecialType == SpecialType.System_MulticastDelegate)
                {
                    return true;
                }

                if (HasImplicitConversionToInterface(this.corLibrary.GetDeclaredSpecialType(SpecialType.System_Delegate), source, ref useSiteInfo))
                {
                    return true;
                }
            }

            // SPEC: From D<S1...Sn> to a D<T1...Tn> where D<X1...Xn> is a generic delegate type, D<S1...Sn> is not compatible with or identical to D<T1...Tn>, 
            // SPEC: and for each type parameter Xi of D the following holds:
            // SPEC: If Xi is invariant, then Si is identical to Ti.
            // SPEC: If Xi is covariant, then there is an implicit or explicit identity or reference conversion from Si to Ti.
            // SPECL If Xi is contravariant, then Si and Ti are either identical or both reference types.

            if (!source.IsDelegateType() || !destination.IsDelegateType())
            {
                return false;
            }

            if (!TypeSymbol.Equals(source.OriginalDefinition, destination.OriginalDefinition, TypeCompareKind.ConsiderEverything2))
            {
                return false;
            }

            var sourceType = (NamedTypeSymbol)source;
            var destinationType = (NamedTypeSymbol)destination;
            var original = sourceType.OriginalDefinition;

            if (HasIdentityConversionInternal(source, destination))
            {
                return false;
            }

            if (HasDelegateVarianceConversion(source, destination, ref useSiteInfo))
            {
                return false;
            }

            var sourceTypeArguments = sourceType.TypeArgumentsWithDefinitionUseSiteDiagnostics(ref useSiteInfo);
            var destinationTypeArguments = destinationType.TypeArgumentsWithDefinitionUseSiteDiagnostics(ref useSiteInfo);

            for (int i = 0; i < sourceTypeArguments.Length; ++i)
            {
                var sourceArg = sourceTypeArguments[i].Type;
                var destinationArg = destinationTypeArguments[i].Type;

                switch (original.TypeParameters[i].Variance)
                {
                    case VarianceKind.None:
                        if (!HasIdentityConversionInternal(sourceArg, destinationArg))
                        {
                            return false;
                        }

                        break;
                    case VarianceKind.Out:
                        if (!HasIdentityOrReferenceConversion(sourceArg, destinationArg, ref useSiteInfo))
                        {
                            return false;
                        }

                        break;
                    case VarianceKind.In:
                        bool hasIdentityConversion = HasIdentityConversionInternal(sourceArg, destinationArg);
                        bool bothAreReferenceTypes = sourceArg.IsReferenceType && destinationArg.IsReferenceType;
                        if (!(hasIdentityConversion || bothAreReferenceTypes))
                        {
                            return false;
                        }

                        break;
                }
            }

            return true;
        }

        private bool HasExplicitArrayConversion(TypeSymbol source, TypeSymbol destination, ref CompoundUseSiteInfo<AssemblySymbol> useSiteInfo)
        {
            Debug.Assert((object)source != null);
            Debug.Assert((object)destination != null);

            var sourceArray = source as ArrayTypeSymbol;
            var destinationArray = destination as ArrayTypeSymbol;

            // SPEC: From an array-type S with an element type SE to an array-type T with an element type TE, provided all of the following are true:
            // SPEC: S and T differ only in element type. (In other words, S and T have the same number of dimensions.)
            // SPEC: Both SE and TE are reference-types.
            // SPEC: An explicit reference conversion exists from SE to TE.
            if ((object)sourceArray != null && (object)destinationArray != null)
            {
                // HasExplicitReferenceConversion checks that SE and TE are reference types so
                // there's no need for that check here. Moreover, it's not as simple as checking
                // IsReferenceType, at least not in the case of type parameters, since SE will be
                // considered a reference type implicitly in the case of "where TE : class, SE" even
                // though SE.IsReferenceType may be false. Again, HasExplicitReferenceConversion
                // already handles these cases.
                return sourceArray.HasSameShapeAs(destinationArray) &&
                    HasExplicitReferenceConversion(sourceArray.ElementType, destinationArray.ElementType, ref useSiteInfo);
            }

            // SPEC: From System.Array and the interfaces it implements to any array-type.
            if ((object)destinationArray != null)
            {
                if (source.SpecialType == SpecialType.System_Array)
                {
                    return true;
                }

                foreach (var iface in this.corLibrary.GetDeclaredSpecialType(SpecialType.System_Array).AllInterfacesWithDefinitionUseSiteDiagnostics(ref useSiteInfo))
                {
                    if (HasIdentityConversionInternal(iface, source))
                    {
                        return true;
                    }
                }
            }

            // SPEC: From a single-dimensional array type S[] to System.Collections.Generic.IList<T> and its base interfaces
            // SPEC: provided that there is an explicit reference conversion from S to T.

            // The framework now also allows arrays to be converted to IReadOnlyList<T> and IReadOnlyCollection<T>; we 
            // honor that as well.

            if ((object)sourceArray != null && sourceArray.IsSZArray && destination.IsPossibleArrayGenericInterface())
            {
                if (HasExplicitReferenceConversion(sourceArray.ElementType, ((NamedTypeSymbol)destination).TypeArgumentWithDefinitionUseSiteDiagnostics(0, ref useSiteInfo).Type, ref useSiteInfo))
                {
                    return true;
                }
            }

            // SPEC: From System.Collections.Generic.IList<S> and its base interfaces to a single-dimensional array type T[], 
            // provided that there is an explicit identity or reference conversion from S to T.

            // Similarly, we honor IReadOnlyList<S> and IReadOnlyCollection<S> in the same way.
            if ((object)destinationArray != null && destinationArray.IsSZArray)
            {
                var specialDefinition = ((TypeSymbol)source.OriginalDefinition).SpecialType;

                if (specialDefinition == SpecialType.System_Collections_Generic_IList_T ||
                    specialDefinition == SpecialType.System_Collections_Generic_ICollection_T ||
                    specialDefinition == SpecialType.System_Collections_Generic_IEnumerable_T ||
                    specialDefinition == SpecialType.System_Collections_Generic_IReadOnlyList_T ||
                    specialDefinition == SpecialType.System_Collections_Generic_IReadOnlyCollection_T)
                {
                    var sourceElement = ((NamedTypeSymbol)source).TypeArgumentWithDefinitionUseSiteDiagnostics(0, ref useSiteInfo).Type;
                    var destinationElement = destinationArray.ElementType;

                    if (HasIdentityConversionInternal(sourceElement, destinationElement))
                    {
                        return true;
                    }

                    if (HasImplicitReferenceConversion(sourceElement, destinationElement, ref useSiteInfo))
                    {
                        return true;
                    }

                    if (HasExplicitReferenceConversion(sourceElement, destinationElement, ref useSiteInfo))
                    {
                        return true;
                    }
                }
            }

            return false;
        }

        private bool HasUnboxingConversion(TypeSymbol source, TypeSymbol destination, ref CompoundUseSiteInfo<AssemblySymbol> useSiteInfo)
        {
            Debug.Assert((object)source != null);
            Debug.Assert((object)destination != null);

            if (destination.IsPointerOrFunctionPointer())
            {
                return false;
            }

            // Ref-like types cannot be boxed or unboxed
            if (destination.IsRestrictedType())
            {
                return false;
            }

            // SPEC: An unboxing conversion permits a reference type to be explicitly converted to a value-type. 
            // SPEC: An unboxing conversion exists from the types object and System.ValueType to any non-nullable-value-type, 
            var specialTypeSource = source.SpecialType;

            if (specialTypeSource == SpecialType.System_Object || specialTypeSource == SpecialType.System_ValueType)
            {
                if (destination.IsValueType && !destination.IsNullableType())
                {
                    return true;
                }
            }

            // SPEC: and from any interface-type to any non-nullable-value-type that implements the interface-type. 

            if (source.IsInterfaceType() &&
                destination.IsValueType &&
                !destination.IsNullableType() &&
                HasBoxingConversion(destination, source, ref useSiteInfo))
            {
                return true;
            }

            // SPEC: Furthermore type System.Enum can be unboxed to any enum-type.
            if (source.SpecialType == SpecialType.System_Enum && destination.IsEnumType())
            {
                return true;
            }

            // SPEC: An unboxing conversion exists from a reference type to a nullable-type if an unboxing 
            // SPEC: conversion exists from the reference type to the underlying non-nullable-value-type 
            // SPEC: of the nullable-type.
            if (source.IsReferenceType &&
                destination.IsNullableType() &&
                HasUnboxingConversion(source, destination.GetNullableUnderlyingType(), ref useSiteInfo))
            {
                return true;
            }

            // SPEC: UNDONE A value type S has an unboxing conversion from an interface type I if it has an unboxing 
            // SPEC: UNDONE conversion from an interface type I0 and I0 has an identity conversion to I.

            // SPEC: UNDONE A value type S has an unboxing conversion from an interface type I if it has an unboxing conversion 
            // SPEC: UNDONE from an interface or delegate type I0 and either I0 is variance-convertible to I or I is variance-convertible to I0.

            if (HasUnboxingTypeParameterConversion(source, destination, ref useSiteInfo))
            {
                return true;
            }

            return false;
        }

        private static bool HasPointerToPointerConversion(TypeSymbol source, TypeSymbol destination)
        {
            Debug.Assert((object)source != null);
            Debug.Assert((object)destination != null);

            return source.IsPointerOrFunctionPointer() && destination.IsPointerOrFunctionPointer();
        }

        private static bool HasPointerToIntegerConversion(TypeSymbol source, TypeSymbol destination)
        {
            Debug.Assert((object)source != null);
            Debug.Assert((object)destination != null);

            if (!source.IsPointerOrFunctionPointer())
            {
                return false;
            }

            // SPEC OMISSION: 
            // 
            // The spec should state that any pointer type is convertible to
            // sbyte, byte, ... etc, or any corresponding nullable type.

            return IsIntegerTypeSupportingPointerConversions(destination.StrippedType());
        }

        private static bool HasIntegerToPointerConversion(TypeSymbol source, TypeSymbol destination)
        {
            Debug.Assert((object)source != null);
            Debug.Assert((object)destination != null);

            if (!destination.IsPointerOrFunctionPointer())
            {
                return false;
            }

            // Note that void* is convertible to int?, but int? is not convertible to void*.
            return IsIntegerTypeSupportingPointerConversions(source);
        }

        private static bool IsIntegerTypeSupportingPointerConversions(TypeSymbol type)
        {
            switch (type.SpecialType)
            {
                case SpecialType.System_SByte:
                case SpecialType.System_Byte:
                case SpecialType.System_Int16:
                case SpecialType.System_UInt16:
                case SpecialType.System_Int32:
                case SpecialType.System_UInt32:
                case SpecialType.System_Int64:
                case SpecialType.System_UInt64:
                    return true;
                case SpecialType.System_IntPtr:
                case SpecialType.System_UIntPtr:
                    return type.IsNativeIntegerType;
            }

            return false;
        }
    }
}<|MERGE_RESOLUTION|>--- conflicted
+++ resolved
@@ -1700,9 +1700,8 @@
                 var specialType = compilation.GetSpecialType(specialInterface);
                 return allInterfaces.Any(static (a, b) => ReferenceEquals(a.OriginalDefinition, b), specialType);
             }
-<<<<<<< HEAD
-
-            static bool isListInterface(CSharpCompilation compilation, TypeSymbol targetType, [NotNullWhen(true)] out TypeWithAnnotations elementType)
+
+            static bool isListInterface(CSharpCompilation compilation, TypeSymbol targetType, [NotNullWhen(true)] out TypeSymbol? elementType)
             {
                 if (targetType is NamedTypeSymbol
                     {
@@ -1715,14 +1714,12 @@
                         TypeArgumentsWithAnnotationsNoUseSiteDiagnostics: [var typeArg]
                     })
                 {
-                    elementType = typeArg;
+                    elementType = typeArg.Type;
                     return true;
                 }
-                elementType = default;
-                return false;
-            }
-=======
->>>>>>> 4f7b1647
+                elementType = null;
+                return false;
+            }
         }
 #nullable disable
 
