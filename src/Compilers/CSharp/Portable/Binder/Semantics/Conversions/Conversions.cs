--- conflicted
+++ resolved
@@ -163,14 +163,9 @@
 
                 case CollectionExpressionTypeKind.CollectionBuilder:
                     {
-<<<<<<< HEAD
-                        _binder.TryGetCollectionIterationType((Syntax.ExpressionSyntax)syntax, targetType, out elementTypeWithAnnotations);
-                        if (elementTypeWithAnnotations.Type is null)
-=======
                         _binder.TryGetCollectionIterationType((Syntax.ExpressionSyntax)syntax, targetType, out TypeWithAnnotations elementTypeWithAnnotations);
                         elementType = elementTypeWithAnnotations.Type;
                         if (elementType is null)
->>>>>>> a56f7f55
                         {
                             return Conversion.NoConversion;
                         }
@@ -178,19 +173,13 @@
                     break;
             }
 
-<<<<<<< HEAD
-            var elementType = elementTypeWithAnnotations.Type;
-            Debug.Assert(collectionTypeKind == CollectionExpressionTypeKind.CollectionInitializer || elementType is { });
-
-            if (collectionTypeKind == CollectionExpressionTypeKind.CollectionInitializer)
-=======
+            Debug.Assert(collectionTypeKind == CollectionExpressionTypeKind.ImplementsIEnumerable || elementType is { });
             var elements = node.Elements;
             if (collectionTypeKind == CollectionExpressionTypeKind.ImplementsIEnumerable)
             {
                 return Conversion.CreateCollectionExpressionConversion(collectionTypeKind, elementType: null, default);
             }
             else if (collectionTypeKind == CollectionExpressionTypeKind.ImplementsIEnumerableT)
->>>>>>> a56f7f55
             {
                 var allInterfaces = targetType.GetAllInterfacesOrEffectiveInterfaces();
                 var ienumerableType = this.Compilation.GetSpecialType(SpecialType.System_Collections_Generic_IEnumerable_T);
