﻿// Licensed to the .NET Foundation under one or more agreements.
// The .NET Foundation licenses this file to you under the MIT license.
// See the LICENSE file in the project root for more information.

namespace Microsoft.CodeAnalysis.CSharp
{
    internal enum CollectionExpressionTypeKind
    {
        None = 0,
        Array,
        Span,
        ReadOnlySpan,
        List,
        CollectionBuilder,
<<<<<<< HEAD
        CollectionInitializer,
        ArrayInterface,
=======
        ImplementsIEnumerableT,
        ImplementsIEnumerable,
        ListInterface,
>>>>>>> a56f7f55
    }
}<|MERGE_RESOLUTION|>--- conflicted
+++ resolved
@@ -12,13 +12,8 @@
         ReadOnlySpan,
         List,
         CollectionBuilder,
-<<<<<<< HEAD
-        CollectionInitializer,
-        ArrayInterface,
-=======
         ImplementsIEnumerableT,
         ImplementsIEnumerable,
-        ListInterface,
->>>>>>> a56f7f55
+        ArrayInterface,
     }
 }