--- conflicted
+++ resolved
@@ -16,13 +16,9 @@
     internal sealed partial class OverloadResolution
     {
         private NamedTypeSymbol MakeNullable(TypeSymbol type)
-<<<<<<< HEAD
-            => Compilation.GetSpecialType(SpecialType.System_Nullable_T).Construct(type);
-=======
         {
             return Compilation.GetSpecialType(SpecialType.System_Nullable_T).Construct(type);
         }
->>>>>>> 5fe099cf
 
         public void UnaryOperatorOverloadResolution(UnaryOperatorKind kind, bool isChecked, BoundExpression operand, UnaryOperatorOverloadResolutionResult result, ref CompoundUseSiteInfo<AssemblySymbol> useSiteInfo)
         {
