--- conflicted
+++ resolved
@@ -388,14 +388,11 @@
                 return AccessorKind.Get;
             }
 
-<<<<<<< HEAD
-=======
             return GetAccessorKind(valueKind);
         }
 
         private static AccessorKind GetAccessorKind(BindValueKind valueKind)
         {
->>>>>>> a573b409
             var coreValueKind = valueKind & ValueKindSignificantBitsMask;
             return coreValueKind switch
             {
@@ -4630,7 +4627,6 @@
             }
 
             return result;
-<<<<<<< HEAD
 
             uint getIndexerEscape(
                 PropertySymbol indexer,
@@ -4647,22 +4643,10 @@
                 // If the indexer is readonly then none of the arguments can contribute to 
                 // the receiver escape
                 if (methodInfo.Method.IsEffectivelyReadOnly)
-=======
-
-            uint getIndexerEscape(
-                PropertySymbol indexer,
-                BoundObjectInitializerMember expr,
-                uint rightEscapeScope)
-            {
-                Debug.Assert(expr.AccessorKind != AccessorKind.Unknown);
-                var methodInfo = MethodInfo.Create(indexer, expr.AccessorKind);
-                if (methodInfo.Method is null)
->>>>>>> a573b409
                 {
                     return CallingMethodScope;
                 }
 
-<<<<<<< HEAD
                 var escapeValues = ArrayBuilder<EscapeValue>.GetInstance();
                 GetEscapeValues(
                     methodInfo,
@@ -4693,45 +4677,6 @@
                     receiverEscapeScope = Math.Max(escapeScope, receiverEscapeScope);
                 }
 
-=======
-                // If the indexer is readonly then none of the arguments can contribute to 
-                // the receiver escape
-                if (methodInfo.Method.IsEffectivelyReadOnly)
-                {
-                    return CallingMethodScope;
-                }
-
-                var escapeValues = ArrayBuilder<EscapeValue>.GetInstance();
-                GetEscapeValues(
-                    methodInfo,
-                    // This is calculating the actual receiver scope
-                    null,
-                    ThreeState.Unknown,
-                    methodInfo.Method.Parameters,
-                    expr.Arguments,
-                    expr.ArgumentRefKindsOpt,
-                    expr.ArgsToParamsOpt,
-                    ignoreArglistRefKinds: true,
-                    mixableArguments: null,
-                    escapeValues);
-
-                uint receiverEscapeScope = CallingMethodScope;
-                foreach (var escapeValue in escapeValues)
-                {
-                    // This is a call to an indexer so the ref escape scope can only impact the escape value if it
-                    // can be assigned to `this`. Return Only can't do this.
-                    if (escapeValue.IsRefEscape && escapeValue.EscapeLevel != EscapeLevel.CallingMethod)
-                    {
-                        continue;
-                    }
-
-                    uint escapeScope = escapeValue.IsRefEscape
-                        ? GetRefEscape(escapeValue.Argument, scopeOfTheContainingExpression)
-                        : GetValEscape(escapeValue.Argument, scopeOfTheContainingExpression);
-                    receiverEscapeScope = Math.Max(escapeScope, receiverEscapeScope);
-                }
-
->>>>>>> a573b409
                 escapeValues.Free();
                 return Math.Max(receiverEscapeScope, rightEscapeScope);
             }
