﻿// Licensed to the .NET Foundation under one or more agreements.
// The .NET Foundation licenses this file to you under the MIT license.
// See the LICENSE file in the project root for more information.

#nullable disable

using System;
using System.Collections.Generic;
using System.Collections.Immutable;
using System.Diagnostics;
using System.Diagnostics.CodeAnalysis;
using Microsoft.CodeAnalysis.CSharp.CodeGen;
using Microsoft.CodeAnalysis.CSharp.Symbols;
using Microsoft.CodeAnalysis.PooledObjects;
using Roslyn.Utilities;

namespace Microsoft.CodeAnalysis.CSharp
{
#nullable enable
    internal partial class RefSafetyAnalysis
    {
        private enum EscapeLevel : uint
        {
            CallingMethod = CallingMethodScope,
            ReturnOnly = ReturnOnlyScope,
        }

        /// <summary>
        /// The destination in a method arguments must match (MAMM) check. This is 
        /// created primarily for ref and out arguments of a ref struct. It also applies
        /// to function pointer this and arglist arguments.
        /// </summary>
        private readonly struct MixableDestination
        {
            internal BoundExpression Argument { get; }

            /// <summary>
            /// In the case this is the argument for a ref / out parameter this will refer
            /// to the corresponding parameter. This will be null in cases like arguments 
            /// passed to an arglist.
            /// </summary>
            internal ParameterSymbol? Parameter { get; }

            /// <summary>
            /// This destination can only be written to by arguments that have an equal or
            /// wider escape level. An destination that is <see cref="EscapeLevel.CallingMethod"/>
            /// can never be written to by an argument that has a level of <see cref="EscapeLevel.ReturnOnly"/>.
            /// </summary>
            internal EscapeLevel EscapeLevel { get; }

            internal MixableDestination(ParameterSymbol parameter, BoundExpression argument)
            {
                Debug.Assert(parameter.RefKind.IsWritableReference() && parameter.Type.IsRefLikeType);
                Debug.Assert(GetParameterValEscapeLevel(parameter).HasValue);
                Argument = argument;
                Parameter = parameter;
                EscapeLevel = GetParameterValEscapeLevel(parameter)!.Value;
            }

            internal MixableDestination(BoundExpression argument, EscapeLevel escapeLevel)
            {
                Argument = argument;
                Parameter = null;
                EscapeLevel = escapeLevel;
            }

            internal bool IsAssignableFrom(EscapeLevel level) => EscapeLevel switch
            {
                EscapeLevel.CallingMethod => level == EscapeLevel.CallingMethod,
                EscapeLevel.ReturnOnly => true,
                _ => throw ExceptionUtilities.UnexpectedValue(EscapeLevel)
            };

            public override string? ToString() => (Parameter, Argument, EscapeLevel).ToString();
        }

        /// <summary>
        /// Represents an argument being analyzed for escape analysis purposes. This represents the
        /// argument as written. For example a `ref x` will only be represented by a single 
        /// <see cref="EscapeArgument"/>.
        /// </summary>
        private readonly struct EscapeArgument
        {
            /// <summary>
            /// This will be null in cases like arglist or a function pointer receiver.
            /// </summary>
            internal ParameterSymbol? Parameter { get; }

            internal BoundExpression Argument { get; }

            internal RefKind RefKind { get; }

            internal EscapeArgument(ParameterSymbol? parameter, BoundExpression argument, RefKind refKind, bool isArgList = false)
            {
                Debug.Assert(!isArgList || parameter is null);
                Argument = argument;
                Parameter = parameter;
                RefKind = refKind;
            }

            public void Deconstruct(out ParameterSymbol? parameter, out BoundExpression argument, out RefKind refKind)
            {
                parameter = Parameter;
                argument = Argument;
                refKind = RefKind;
            }

            public override string? ToString() => Parameter is { } p
                ? p.ToString()
                : Argument.ToString();
        }

        /// <summary>
        /// Represents a value being analyzed for escape analysis purposes. This represents the value 
        /// as it contributes to escape analysis which means arguments can show up multiple times. For
        /// example `ref x` will be represented as both a val and ref escape.
        /// </summary>
        private readonly struct EscapeValue
        {
            /// <summary>
            /// This will be null in cases like arglist or a function pointer receiver.
            /// </summary>
            internal ParameterSymbol? Parameter { get; }

            internal BoundExpression Argument { get; }

            /// <summary>
            /// This is _only_ useful when calculating MAMM as it dictates to what level the value 
            /// escaped to. That allows it to be filtered against the parameters it could possibly
            /// write to.
            /// </summary>
            internal EscapeLevel EscapeLevel { get; }

            internal bool IsRefEscape { get; }

            internal EscapeValue(ParameterSymbol? parameter, BoundExpression argument, EscapeLevel escapeLevel, bool isRefEscape)
            {
                Argument = argument;
                Parameter = parameter;
                EscapeLevel = escapeLevel;
                IsRefEscape = isRefEscape;
            }

            public void Deconstruct(out ParameterSymbol? parameter, out BoundExpression argument, out EscapeLevel escapeLevel, out bool isRefEscape)
            {
                parameter = Parameter;
                argument = Argument;
                escapeLevel = EscapeLevel;
                isRefEscape = IsRefEscape;
            }

            public override string? ToString() => Parameter is { } p
                ? p.ToString()
                : Argument.ToString();
        }

        /// <summary>
        /// For the purpose of escape verification we operate with the depth of local scopes.
        /// The depth is a uint, with smaller number representing shallower/wider scopes.
        /// 0, 1 and 2 are special scopes - 
        /// 0 is the "calling method" scope that is outside of the containing method/lambda. 
        ///   If something can escape to scope 0, it can escape to any scope in a given method through a ref parameter or return.
        /// 1 is the "return-only" scope that is outside of the containing method/lambda. 
        ///   If something can escape to scope 1, it can escape to any scope in a given method or can be returned, but it can't escape through a ref parameter.
        /// 2 is the "current method" scope that is just inside the containing method/lambda. 
        ///   If something can escape to scope 1, it can escape to any scope in a given method, but cannot be returned.
        /// n + 1 corresponds to scopes immediately inside a scope of depth n. 
        ///   Since sibling scopes do not intersect and a value cannot escape from one to another without 
        ///   escaping to a wider scope, we can use simple depth numbering without ambiguity.
        /// </summary>
        private const uint CallingMethodScope = 0;
        private const uint ReturnOnlyScope = 1;
        private const uint CurrentMethodScope = 2;
    }
#nullable disable

    internal partial class Binder
    {
        // Some value kinds are semantically the same and the only distinction is how errors are reported
        // for those purposes we reserve lowest 2 bits
        private const int ValueKindInsignificantBits = 2;
        private const BindValueKind ValueKindSignificantBitsMask = unchecked((BindValueKind)~((1 << ValueKindInsignificantBits) - 1));

        /// <summary>
        /// Expression capabilities and requirements.
        /// </summary>
        [Flags]
        internal enum BindValueKind : ushort
        {
            ///////////////////
            // All expressions can be classified according to the following 4 capabilities:
            //

            /// <summary>
            /// Expression can be an RHS of an assignment operation.
            /// </summary>
            /// <remarks>
            /// The following are rvalues: values, variables, null literals, properties
            /// and indexers with getters, events. 
            /// 
            /// The following are not rvalues:
            /// namespaces, types, method groups, anonymous functions.
            /// </remarks>
            RValue = 1 << ValueKindInsignificantBits,

            /// <summary>
            /// Expression can be the LHS of a simple assignment operation.
            /// Example: 
            ///   property with a setter
            /// </summary>
            Assignable = 2 << ValueKindInsignificantBits,

            /// <summary>
            /// Expression represents a location. Often referred as a "variable"
            /// Examples:
            ///  local variable, parameter, field
            /// </summary>
            RefersToLocation = 4 << ValueKindInsignificantBits,

            /// <summary>
            /// Expression can be the LHS of a ref-assign operation.
            /// Example:
            ///  ref local, ref parameter, out parameter, ref field
            /// </summary>
            RefAssignable = 8 << ValueKindInsignificantBits,

            ///////////////////
            // The rest are just combinations of the above.
            //

            /// <summary>
            /// Expression is the RHS of an assignment operation
            /// and may be a method group.
            /// Basically an RValue, but could be treated differently for the purpose of error reporting
            /// </summary>
            RValueOrMethodGroup = RValue + 1,

            /// <summary>
            /// Expression can be an LHS of a compound assignment
            /// operation (such as +=).
            /// </summary>
            CompoundAssignment = RValue | Assignable,

            /// <summary>
            /// Expression can be the operand of an increment or decrement operation.
            /// Same as CompoundAssignment, the distinction is really just for error reporting.
            /// </summary>
            IncrementDecrement = CompoundAssignment + 1,

            /// <summary>
            /// Expression is a r/o reference.
            /// </summary>
            ReadonlyRef = RefersToLocation | RValue,

            /// <summary>
            /// Expression can be the operand of an address-of operation (&amp;).
            /// Same as ReadonlyRef. The difference is just for error reporting.
            /// </summary>
            AddressOf = ReadonlyRef + 1,

            /// <summary>
            /// Expression is the receiver of a fixed buffer field access
            /// Same as ReadonlyRef. The difference is just for error reporting.
            /// </summary>
            FixedReceiver = ReadonlyRef + 2,

            /// <summary>
            /// Expression is passed as a ref or out parameter or assigned to a byref variable.
            /// </summary>
            RefOrOut = RefersToLocation | RValue | Assignable,

            /// <summary>
            /// Expression is returned by an ordinary r/w reference.
            /// Same as RefOrOut. The difference is just for error reporting.
            /// </summary>
            RefReturn = RefOrOut + 1,
        }

        private static bool RequiresRValueOnly(BindValueKind kind)
        {
            return (kind & ValueKindSignificantBitsMask) == BindValueKind.RValue;
        }

        private static bool RequiresAssignmentOnly(BindValueKind kind)
        {
            return (kind & ValueKindSignificantBitsMask) == BindValueKind.Assignable;
        }

        private static bool RequiresVariable(BindValueKind kind)
        {
            return !RequiresRValueOnly(kind);
        }

        private static bool RequiresReferenceToLocation(BindValueKind kind)
        {
            return (kind & BindValueKind.RefersToLocation) != 0;
        }

        private static bool RequiresAssignableVariable(BindValueKind kind)
        {
            return (kind & BindValueKind.Assignable) != 0;
        }

        private static bool RequiresRefAssignableVariable(BindValueKind kind)
        {
            return (kind & BindValueKind.RefAssignable) != 0;
        }

        private static bool RequiresRefOrOut(BindValueKind kind)
        {
            return (kind & BindValueKind.RefOrOut) == BindValueKind.RefOrOut;
        }

#nullable enable

        private BoundIndexerAccess BindIndexerDefaultArguments(BoundIndexerAccess indexerAccess, BindValueKind valueKind, BindingDiagnosticBag diagnostics)
        {
            var useSetAccessor = valueKind == BindValueKind.Assignable && !indexerAccess.Indexer.ReturnsByRef;
            var accessorForDefaultArguments = useSetAccessor
                ? indexerAccess.Indexer.GetOwnOrInheritedSetMethod()
                : indexerAccess.Indexer.GetOwnOrInheritedGetMethod();
            if (accessorForDefaultArguments is not null)
            {
                var argumentsBuilder = ArrayBuilder<BoundExpression>.GetInstance(accessorForDefaultArguments.ParameterCount);
                argumentsBuilder.AddRange(indexerAccess.Arguments);

                ArrayBuilder<RefKind>? refKindsBuilderOpt;
                if (!indexerAccess.ArgumentRefKindsOpt.IsDefaultOrEmpty)
                {
                    refKindsBuilderOpt = ArrayBuilder<RefKind>.GetInstance(accessorForDefaultArguments.ParameterCount);
                    refKindsBuilderOpt.AddRange(indexerAccess.ArgumentRefKindsOpt);
                }
                else
                {
                    refKindsBuilderOpt = null;
                }
                var argsToParams = indexerAccess.ArgsToParamsOpt;

                // It is possible for the indexer 'value' parameter from metadata to have a default value, but the compiler will not use it.
                // However, we may still use any default values from the preceding parameters.
                var parameters = accessorForDefaultArguments.Parameters;
                if (useSetAccessor)
                {
                    parameters = parameters.RemoveAt(parameters.Length - 1);
                }

                BitVector defaultArguments = default;
                Debug.Assert(parameters.Length == indexerAccess.Indexer.Parameters.Length);

                // If OriginalIndexersOpt is set, there was an overload resolution failure, and we don't want to make guesses about the default
                // arguments that will end up being reflected in the SemanticModel/IOperation
                if (indexerAccess.OriginalIndexersOpt.IsDefault)
                {
                    BindDefaultArguments(indexerAccess.Syntax, parameters, argumentsBuilder, refKindsBuilderOpt, ref argsToParams, out defaultArguments, indexerAccess.Expanded, enableCallerInfo: true, diagnostics);
                }

                indexerAccess = indexerAccess.Update(
                    indexerAccess.ReceiverOpt,
                    indexerAccess.Indexer,
                    argumentsBuilder.ToImmutableAndFree(),
                    indexerAccess.ArgumentNamesOpt,
                    refKindsBuilderOpt?.ToImmutableOrNull() ?? default,
                    indexerAccess.Expanded,
                    argsToParams,
                    defaultArguments,
                    indexerAccess.Type);

                refKindsBuilderOpt?.Free();
            }

            return indexerAccess;
        }

#nullable disable

        /// <summary>
        /// Check the expression is of the required lvalue and rvalue specified by valueKind.
        /// The method returns the original expression if the expression is of the required
        /// type. Otherwise, an appropriate error is added to the diagnostics bag and the
        /// method returns a BoundBadExpression node. The method returns the original
        /// expression without generating any error if the expression has errors.
        /// </summary>
        private BoundExpression CheckValue(BoundExpression expr, BindValueKind valueKind, BindingDiagnosticBag diagnostics)
        {
            switch (expr.Kind)
            {
                case BoundKind.PropertyGroup:
                    expr = BindIndexedPropertyAccess((BoundPropertyGroup)expr, mustHaveAllOptionalParameters: false, diagnostics: diagnostics);
                    if (expr is BoundIndexerAccess indexerAccess)
                    {
                        expr = BindIndexerDefaultArguments(indexerAccess, valueKind, diagnostics);
                    }
                    break;

                case BoundKind.Local:
                    Debug.Assert(expr.Syntax.Kind() != SyntaxKind.Argument || valueKind == BindValueKind.RefOrOut);
                    break;

                case BoundKind.OutVariablePendingInference:
                case BoundKind.OutDeconstructVarPendingInference:
                    Debug.Assert(valueKind == BindValueKind.RefOrOut);
                    return expr;

                case BoundKind.DiscardExpression:
                    Debug.Assert(valueKind is (BindValueKind.Assignable or BindValueKind.RefOrOut or BindValueKind.RefAssignable) || diagnostics.DiagnosticBag is null || diagnostics.HasAnyResolvedErrors());
                    return expr;

                case BoundKind.IndexerAccess:
                    expr = BindIndexerDefaultArguments((BoundIndexerAccess)expr, valueKind, diagnostics);
                    break;

                case BoundKind.UnconvertedObjectCreationExpression:
                    if (valueKind == BindValueKind.RValue)
                    {
                        return expr;
                    }
                    break;

                case BoundKind.PointerIndirectionOperator:
                    if ((valueKind & BindValueKind.RefersToLocation) == BindValueKind.RefersToLocation)
                    {
                        var pointerIndirection = (BoundPointerIndirectionOperator)expr;
                        expr = pointerIndirection.Update(pointerIndirection.Operand, refersToLocation: true, pointerIndirection.Type);
                    }
                    break;

                case BoundKind.PointerElementAccess:
                    if ((valueKind & BindValueKind.RefersToLocation) == BindValueKind.RefersToLocation)
                    {
                        var elementAccess = (BoundPointerElementAccess)expr;
                        expr = elementAccess.Update(elementAccess.Expression, elementAccess.Index, elementAccess.Checked, refersToLocation: true, elementAccess.Type);
                    }
                    break;
            }

            bool hasResolutionErrors = false;

            // If this a MethodGroup where an rvalue is not expected or where the caller will not explicitly handle
            // (and resolve) MethodGroups (in short, cases where valueKind != BindValueKind.RValueOrMethodGroup),
            // resolve the MethodGroup here to generate the appropriate errors, otherwise resolution errors (such as
            // "member is inaccessible") will be dropped.
            if (expr.Kind == BoundKind.MethodGroup && valueKind != BindValueKind.RValueOrMethodGroup)
            {
                var methodGroup = (BoundMethodGroup)expr;
                CompoundUseSiteInfo<AssemblySymbol> useSiteInfo = GetNewCompoundUseSiteInfo(diagnostics);
                var resolution = this.ResolveMethodGroup(methodGroup, analyzedArguments: null, isMethodGroupConversion: false, useSiteInfo: ref useSiteInfo);
                diagnostics.Add(expr.Syntax, useSiteInfo);
                Symbol otherSymbol = null;
                bool resolvedToMethodGroup = resolution.MethodGroup != null;
                if (!expr.HasAnyErrors) diagnostics.AddRange(resolution.Diagnostics); // Suppress cascading.
                hasResolutionErrors = resolution.HasAnyErrors;
                if (hasResolutionErrors)
                {
                    otherSymbol = resolution.OtherSymbol;
                }
                resolution.Free();

                // It's possible the method group is not a method group at all, but simply a
                // delayed lookup that resolved to a non-method member (perhaps an inaccessible
                // field or property), or nothing at all. In those cases, the member should not be exposed as a
                // method group, not even within a BoundBadExpression. Instead, the
                // BoundBadExpression simply refers to the receiver and the resolved symbol (if any).
                if (!resolvedToMethodGroup)
                {
                    Debug.Assert(methodGroup.ResultKind != LookupResultKind.Viable);
                    var receiver = methodGroup.ReceiverOpt;
                    if ((object)otherSymbol != null && receiver?.Kind == BoundKind.TypeOrValueExpression)
                    {
                        // Since we're not accessing a method, this can't be a Color Color case, so TypeOrValueExpression should not have been used.
                        // CAVEAT: otherSymbol could be invalid in some way (e.g. inaccessible), in which case we would have fallen back on a
                        // method group lookup (to allow for extension methods), which would have required a TypeOrValueExpression.
                        Debug.Assert(methodGroup.LookupError != null);

                        // Since we have a concrete member in hand, we can resolve the receiver.
                        var typeOrValue = (BoundTypeOrValueExpression)receiver;
                        receiver = otherSymbol.RequiresInstanceReceiver()
                            ? typeOrValue.Data.ValueExpression
                            : null; // no receiver required
                    }
                    return new BoundBadExpression(
                        expr.Syntax,
                        methodGroup.ResultKind,
                        (object)otherSymbol == null ? ImmutableArray<Symbol>.Empty : ImmutableArray.Create(otherSymbol),
                        receiver == null ? ImmutableArray<BoundExpression>.Empty : ImmutableArray.Create(receiver),
                        GetNonMethodMemberType(otherSymbol));
                }
            }

            if (!hasResolutionErrors && CheckValueKind(expr.Syntax, expr, valueKind, checkingReceiver: false, diagnostics: diagnostics) ||
                expr.HasAnyErrors && valueKind == BindValueKind.RValueOrMethodGroup)
            {
                return expr;
            }

            var resultKind = (valueKind == BindValueKind.RValue || valueKind == BindValueKind.RValueOrMethodGroup) ?
                LookupResultKind.NotAValue :
                LookupResultKind.NotAVariable;

            return ToBadExpression(expr, resultKind);
        }

        internal static bool IsTypeOrValueExpression(BoundExpression expression)
        {
            switch (expression?.Kind)
            {
                case BoundKind.TypeOrValueExpression:
                case BoundKind.QueryClause when ((BoundQueryClause)expression).Value.Kind == BoundKind.TypeOrValueExpression:
                    return true;
                default:
                    return false;
            }
        }

        /// <summary>
        /// The purpose of this method is to determine if the expression satisfies desired capabilities. 
        /// If it is not then this code gives an appropriate error message.
        ///
        /// To determine the appropriate error message we need to know two things:
        ///
        /// (1) What capabilities we need - increment it, assign, return as a readonly reference, . . . ?
        ///
        /// (2) Are we trying to determine if the left hand side of a dot is a variable in order
        ///     to determine if the field or property on the right hand side of a dot is assignable?
        ///     
        /// (3) The syntax of the expression that started the analysis. (for error reporting purposes).
        /// </summary>
        internal bool CheckValueKind(SyntaxNode node, BoundExpression expr, BindValueKind valueKind, bool checkingReceiver, BindingDiagnosticBag diagnostics)
        {
            Debug.Assert(!checkingReceiver || expr.Type.IsValueType || expr.Type.IsTypeParameter());

            if (expr.HasAnyErrors)
            {
                return false;
            }

            switch (expr.Kind)
            {
                // we need to handle properties and event in a special way even in an RValue case because of getters
                case BoundKind.PropertyAccess:
                case BoundKind.IndexerAccess:
                case BoundKind.ImplicitIndexerAccess when ((BoundImplicitIndexerAccess)expr).IndexerOrSliceAccess.Kind == BoundKind.IndexerAccess:
                    return CheckPropertyValueKind(node, expr, valueKind, checkingReceiver, diagnostics);

                case BoundKind.EventAccess:
                    return CheckEventValueKind((BoundEventAccess)expr, valueKind, diagnostics);
            }

            // easy out for a very common RValue case.
            if (RequiresRValueOnly(valueKind))
            {
                return CheckNotNamespaceOrType(expr, diagnostics);
            }

            // constants/literals are strictly RValues
            // void is not even an RValue
            if ((expr.ConstantValueOpt != null) || (expr.Type.GetSpecialTypeSafe() == SpecialType.System_Void))
            {
                Error(diagnostics, GetStandardLvalueError(valueKind), node);
                return false;
            }

            switch (expr.Kind)
            {
                case BoundKind.NamespaceExpression:
                    var ns = (BoundNamespaceExpression)expr;
                    Error(diagnostics, ErrorCode.ERR_BadSKknown, node, ns.NamespaceSymbol, MessageID.IDS_SK_NAMESPACE.Localize(), MessageID.IDS_SK_VARIABLE.Localize());
                    return false;

                case BoundKind.TypeExpression:
                    var type = (BoundTypeExpression)expr;
                    Error(diagnostics, ErrorCode.ERR_BadSKknown, node, type.Type, MessageID.IDS_SK_TYPE.Localize(), MessageID.IDS_SK_VARIABLE.Localize());
                    return false;

                case BoundKind.Lambda:
                case BoundKind.UnboundLambda:
                    // lambdas can only be used as RValues
                    Error(diagnostics, GetStandardLvalueError(valueKind), node);
                    return false;

                case BoundKind.UnconvertedAddressOfOperator:
                    var unconvertedAddressOf = (BoundUnconvertedAddressOfOperator)expr;
                    Error(diagnostics, GetMethodGroupOrFunctionPointerLvalueError(valueKind), node, unconvertedAddressOf.Operand.Name, MessageID.IDS_AddressOfMethodGroup.Localize());
                    return false;

                case BoundKind.MethodGroup when valueKind == BindValueKind.AddressOf:
                    // If the addressof operator is used not as an rvalue, that will get flagged when CheckValue
                    // is called on the parent BoundUnconvertedAddressOf node.
                    return true;

                case BoundKind.MethodGroup:
                    // method groups can only be used as RValues except when taking the address of one
                    var methodGroup = (BoundMethodGroup)expr;
                    Error(diagnostics, GetMethodGroupOrFunctionPointerLvalueError(valueKind), node, methodGroup.Name, MessageID.IDS_MethodGroup.Localize());
                    return false;

                case BoundKind.RangeVariable:
                    {
                        // range variables can only be used as RValues
                        var queryref = (BoundRangeVariable)expr;
                        var errorCode = GetRangeLvalueError(valueKind);
                        if (errorCode is ErrorCode.ERR_InvalidAddrOp or ErrorCode.ERR_RefLocalOrParamExpected)
                        {
                            Error(diagnostics, errorCode, node);
                        }
                        else
                        {
                            Error(diagnostics, errorCode, node, queryref.RangeVariableSymbol.Name);
                        }
                        return false;
                    }

                case BoundKind.Conversion:
                    var conversion = (BoundConversion)expr;
                    // conversions are strict RValues, but unboxing has a specific error
                    if (conversion.ConversionKind == ConversionKind.Unboxing)
                    {
                        Error(diagnostics, ErrorCode.ERR_UnboxNotLValue, node);
                        return false;
                    }
                    break;

                // array access is readwrite variable if the indexing expression is not System.Range
                case BoundKind.ArrayAccess:
                    return checkArrayAccessValueKind(node, valueKind, ((BoundArrayAccess)expr).Indices, diagnostics);

                // pointer dereferencing is a readwrite variable
                case BoundKind.PointerIndirectionOperator:
                // The undocumented __refvalue(tr, T) expression results in a variable of type T.
                case BoundKind.RefValueOperator:
                // dynamic expressions are readwrite, and can even be passed by ref (which is implemented via a temp)
                case BoundKind.DynamicMemberAccess:
                case BoundKind.DynamicIndexerAccess:
                case BoundKind.DynamicObjectInitializerMember:
                    {
                        if (RequiresRefAssignableVariable(valueKind))
                        {
                            Error(diagnostics, ErrorCode.ERR_RefLocalOrParamExpected, node);
                            return false;
                        }

                        // These are readwrite variables
                        return true;
                    }

                case BoundKind.PointerElementAccess:
                    {
                        if (RequiresRefAssignableVariable(valueKind))
                        {
                            Error(diagnostics, ErrorCode.ERR_RefLocalOrParamExpected, node);
                            return false;
                        }

                        var receiver = ((BoundPointerElementAccess)expr).Expression;
                        if (receiver is BoundFieldAccess fieldAccess && fieldAccess.FieldSymbol.IsFixedSizeBuffer)
                        {
                            return CheckValueKind(node, fieldAccess.ReceiverOpt, valueKind, checkingReceiver: true, diagnostics);
                        }

                        return true;
                    }

                case BoundKind.Parameter:
                    var parameter = (BoundParameter)expr;
                    return CheckParameterValueKind(node, parameter, valueKind, checkingReceiver, diagnostics);

                case BoundKind.Local:
                    var local = (BoundLocal)expr;
                    return CheckLocalValueKind(node, local, valueKind, checkingReceiver, diagnostics);

                case BoundKind.ThisReference:
                    // `this` is never ref assignable
                    if (RequiresRefAssignableVariable(valueKind))
                    {
                        Error(diagnostics, ErrorCode.ERR_RefLocalOrParamExpected, node);
                        return false;
                    }

                    // We will already have given an error for "this" used outside of a constructor, 
                    // instance method, or instance accessor. Assume that "this" is a variable if it is in a struct.

                    // SPEC: when this is used in a primary-expression within an instance constructor of a struct, 
                    // SPEC: it is classified as a variable. 

                    // SPEC: When this is used in a primary-expression within an instance method or instance accessor
                    // SPEC: of a struct, it is classified as a variable. 

                    // Note: RValueOnly is checked at the beginning of this method. Since we are here we need more than readable.
                    // "this" is readonly in members marked "readonly" and in members of readonly structs, unless we are in a constructor.
                    var isValueType = ((BoundThisReference)expr).Type.IsValueType;
                    if (!isValueType || (RequiresAssignableVariable(valueKind) && (this.ContainingMemberOrLambda as MethodSymbol)?.IsEffectivelyReadOnly == true))
                    {
                        ReportThisLvalueError(node, valueKind, isValueType, isPrimaryConstructorParameter: false, diagnostics);
                        return false;
                    }

                    return true;

                case BoundKind.ImplicitReceiver:
                case BoundKind.ObjectOrCollectionValuePlaceholder:
                    Debug.Assert(!RequiresRefAssignableVariable(valueKind));
                    return true;

                case BoundKind.Call:
                    var call = (BoundCall)expr;
                    return CheckMethodReturnValueKind(call.Method, call.Syntax, node, valueKind, checkingReceiver, diagnostics);

                case BoundKind.FunctionPointerInvocation:
                    return CheckMethodReturnValueKind(((BoundFunctionPointerInvocation)expr).FunctionPointer.Signature,
                        expr.Syntax,
                        node,
                        valueKind,
                        checkingReceiver,
                        diagnostics);

                case BoundKind.ImplicitIndexerAccess:
                    var implicitIndexer = (BoundImplicitIndexerAccess)expr;
                    switch (implicitIndexer.IndexerOrSliceAccess)
                    {
                        case BoundArrayAccess arrayAccess:
                            return checkArrayAccessValueKind(node, valueKind, arrayAccess.Indices, diagnostics);

                        case BoundCall sliceAccess:
                            return CheckMethodReturnValueKind(sliceAccess.Method, sliceAccess.Syntax, node, valueKind, checkingReceiver, diagnostics);

                        default:
                            throw ExceptionUtilities.UnexpectedValue(implicitIndexer.IndexerOrSliceAccess.Kind);
                    }

                case BoundKind.ImplicitIndexerReceiverPlaceholder:
                    break;

                case BoundKind.DeconstructValuePlaceholder:
                    break;

                case BoundKind.ConditionalOperator:
                    var conditional = (BoundConditionalOperator)expr;

                    // byref conditional defers to its operands
                    if (conditional.IsRef &&
                        (CheckValueKind(conditional.Consequence.Syntax, conditional.Consequence, valueKind, checkingReceiver: false, diagnostics: diagnostics) &
                        CheckValueKind(conditional.Alternative.Syntax, conditional.Alternative, valueKind, checkingReceiver: false, diagnostics: diagnostics)))
                    {
                        return true;
                    }

                    // report standard lvalue error
                    break;

                case BoundKind.FieldAccess:
                    {
                        var fieldAccess = (BoundFieldAccess)expr;
                        return CheckFieldValueKind(node, fieldAccess, valueKind, checkingReceiver, diagnostics);
                    }

                case BoundKind.AssignmentOperator:
                    var assignment = (BoundAssignmentOperator)expr;
                    return CheckSimpleAssignmentValueKind(node, assignment, valueKind, diagnostics);

                default:
                    Debug.Assert(expr is not BoundValuePlaceholderBase, $"Placeholder kind {expr.Kind} should be explicitly handled");
                    break;
            }

            // At this point we should have covered all the possible cases for anything that is not a strict RValue.
            Error(diagnostics, GetStandardLvalueError(valueKind), node);
            return false;

            bool checkArrayAccessValueKind(SyntaxNode node, BindValueKind valueKind, ImmutableArray<BoundExpression> indices, BindingDiagnosticBag diagnostics)
            {
                if (RequiresRefAssignableVariable(valueKind))
                {
                    Error(diagnostics, ErrorCode.ERR_RefLocalOrParamExpected, node);
                    return false;
                }

                if (indices.Length == 1 &&
                    TypeSymbol.Equals(
                        indices[0].Type,
                        Compilation.GetWellKnownType(WellKnownType.System_Range),
                        TypeCompareKind.ConsiderEverything))
                {
                    // Range indexer is an rvalue
                    Error(diagnostics, GetStandardLvalueError(valueKind), node);
                    return false;
                }
                return true;
            }
        }

        private static void ReportThisLvalueError(SyntaxNode node, BindValueKind valueKind, bool isValueType, bool isPrimaryConstructorParameter, BindingDiagnosticBag diagnostics)
        {
            var errorCode = GetThisLvalueError(valueKind, isValueType, isPrimaryConstructorParameter);
            if (errorCode is ErrorCode.ERR_InvalidAddrOp or ErrorCode.ERR_IncrementLvalueExpected or ErrorCode.ERR_RefReturnThis or ErrorCode.ERR_RefLocalOrParamExpected or ErrorCode.ERR_RefLvalueExpected)
            {
                Error(diagnostics, errorCode, node);
            }
            else
            {
                Error(diagnostics, errorCode, node, node);
            }
        }

        private static bool CheckNotNamespaceOrType(BoundExpression expr, BindingDiagnosticBag diagnostics)
        {
            switch (expr.Kind)
            {
                case BoundKind.NamespaceExpression:
                    Error(diagnostics, ErrorCode.ERR_BadSKknown, expr.Syntax, ((BoundNamespaceExpression)expr).NamespaceSymbol, MessageID.IDS_SK_NAMESPACE.Localize(), MessageID.IDS_SK_VARIABLE.Localize());
                    return false;
                case BoundKind.TypeExpression:
                    Error(diagnostics, ErrorCode.ERR_BadSKunknown, expr.Syntax, expr.Type, MessageID.IDS_SK_TYPE.Localize());
                    return false;
                default:
                    return true;
            }
        }

        private bool CheckLocalValueKind(SyntaxNode node, BoundLocal local, BindValueKind valueKind, bool checkingReceiver, BindingDiagnosticBag diagnostics)
        {
            if ((valueKind & BindValueKind.AddressOf) != 0 && this.IsInAsyncMethod())
            {
                diagnostics.Add(ErrorCode.WRN_AddressOfInAsync, local.Syntax.Location);
            }

            // Local constants are never variables. Local variables are sometimes
            // not to be treated as variables, if they are fixed, declared in a using, 
            // or declared in a foreach.

            LocalSymbol localSymbol = local.LocalSymbol;
            if (RequiresAssignableVariable(valueKind))
            {
                if (this.LockedOrDisposedVariables.Contains(localSymbol))
                {
                    diagnostics.Add(ErrorCode.WRN_AssignmentToLockOrDispose, local.Syntax.Location, localSymbol);
                }

                // IsWritable means the variable is writable. If this is a ref variable, IsWritable
                // does not imply anything about the storage location
                if (localSymbol.RefKind == RefKind.RefReadOnly ||
                    (localSymbol.RefKind == RefKind.None && !localSymbol.IsWritableVariable))
                {
                    ReportReadonlyLocalError(node, localSymbol, valueKind, checkingReceiver, diagnostics);
                    return false;
                }
            }
            else if (RequiresRefAssignableVariable(valueKind))
            {
                if (localSymbol.RefKind == RefKind.None)
                {
                    diagnostics.Add(ErrorCode.ERR_RefLocalOrParamExpected, node.Location);
                    return false;
                }
                else if (!localSymbol.IsWritableVariable)
                {
                    ReportReadonlyLocalError(node, localSymbol, valueKind, checkingReceiver, diagnostics);
                    return false;
                }
            }

            return true;
        }
    }

    internal partial class RefSafetyAnalysis
    {
        private bool CheckLocalRefEscape(SyntaxNode node, BoundLocal local, uint escapeTo, bool checkingReceiver, BindingDiagnosticBag diagnostics)
        {
            LocalSymbol localSymbol = local.LocalSymbol;

            // if local symbol can escape to the same or wider/shallower scope then escapeTo
            // then it is all ok, otherwise it is an error.
            if (GetLocalScopes(localSymbol).RefEscapeScope <= escapeTo)
            {
                return true;
            }

            var inUnsafeRegion = _inUnsafeRegion;
            if (escapeTo is CallingMethodScope or ReturnOnlyScope)
            {
                if (localSymbol.RefKind == RefKind.None)
                {
                    if (checkingReceiver)
                    {
                        Error(diagnostics, inUnsafeRegion ? ErrorCode.WRN_RefReturnLocal2 : ErrorCode.ERR_RefReturnLocal2, local.Syntax, localSymbol);
                    }
                    else
                    {
                        Error(diagnostics, inUnsafeRegion ? ErrorCode.WRN_RefReturnLocal : ErrorCode.ERR_RefReturnLocal, node, localSymbol);
                    }
                    return inUnsafeRegion;
                }

                if (checkingReceiver)
                {
                    Error(diagnostics, inUnsafeRegion ? ErrorCode.WRN_RefReturnNonreturnableLocal2 : ErrorCode.ERR_RefReturnNonreturnableLocal2, local.Syntax, localSymbol);
                }
                else
                {
                    Error(diagnostics, inUnsafeRegion ? ErrorCode.WRN_RefReturnNonreturnableLocal : ErrorCode.ERR_RefReturnNonreturnableLocal, node, localSymbol);
                }
                return inUnsafeRegion;
            }

            Error(diagnostics, inUnsafeRegion ? ErrorCode.WRN_EscapeVariable : ErrorCode.ERR_EscapeVariable, node, localSymbol);
            return inUnsafeRegion;
        }
    }

    internal partial class Binder
    {
        private bool CheckParameterValueKind(SyntaxNode node, BoundParameter parameter, BindValueKind valueKind, bool checkingReceiver, BindingDiagnosticBag diagnostics)
        {
<<<<<<< HEAD
            if ((valueKind & BindValueKind.AddressOf) != 0 && this.IsInAsyncMethod())
            {
                Error(diagnostics, ErrorCode.WRN_AddressOfInAsync, node);
            }
=======
            Debug.Assert(!RequiresAssignableVariable(BindValueKind.AddressOf));
>>>>>>> ee6e99b3

            ParameterSymbol parameterSymbol = parameter.ParameterSymbol;
            if (this.LockedOrDisposedVariables.Contains(parameterSymbol))
            {
                // Consider: It would be more conventional to pass "symbol" rather than "symbol.Name".
                // The issue is that the error SymbolDisplayFormat doesn't display parameter
                // names - only their types - which works great in signatures, but not at all
                // at the top level.
                diagnostics.Add(ErrorCode.WRN_AssignmentToLockOrDispose, parameter.Syntax.Location, parameterSymbol.Name);
            }

            // all parameters can be passed by ref/out or assigned to
            // except "in" parameters, which are readonly
            if (parameterSymbol.RefKind == RefKind.In && RequiresAssignableVariable(valueKind))
            {
                ReportReadOnlyError(parameterSymbol, node, valueKind, checkingReceiver, diagnostics);
                return false;
            }
            else if (parameterSymbol.RefKind == RefKind.None && RequiresRefAssignableVariable(valueKind))
            {
                Error(diagnostics, ErrorCode.ERR_RefLocalOrParamExpected, node);
                return false;
            }

<<<<<<< HEAD
=======
            Debug.Assert(parameterSymbol.RefKind != RefKind.None || !RequiresRefAssignableVariable(valueKind));

            // It is an error to capture 'in', 'ref' or 'out' parameters.
            // Skipping them to simplify the logic.
            if (parameterSymbol.RefKind == RefKind.None &&
                parameterSymbol.ContainingSymbol is SynthesizedPrimaryConstructor primaryConstructor &&
                primaryConstructor.GetCapturedParameters().TryGetValue(parameterSymbol, out FieldSymbol backingField))
            {
                Debug.Assert(backingField.RefKind == RefKind.None);
                Debug.Assert(!RequiresRefAssignableVariable(valueKind));

                if (backingField.IsReadOnly)
                {
                    Debug.Assert(backingField.RefKind == RefKind.None);

                    if (RequiresAssignableVariable(valueKind) &&
                        !CanModifyReadonlyField(receiverIsThis: true, backingField))
                    {
                        reportReadOnlyParameterError(parameterSymbol, node, valueKind, checkingReceiver, diagnostics);
                        return false;
                    }
                }

                if (RequiresAssignableVariable(valueKind) && !backingField.ContainingType.IsReferenceType && (this.ContainingMemberOrLambda as MethodSymbol)?.IsEffectivelyReadOnly == true)
                {
                    ReportThisLvalueError(node, valueKind, isValueType: true, isPrimaryConstructorParameter: true, diagnostics);
                    return false;
                }
            }

            if (this.LockedOrDisposedVariables.Contains(parameterSymbol))
            {
                // Consider: It would be more conventional to pass "symbol" rather than "symbol.Name".
                // The issue is that the error SymbolDisplayFormat doesn't display parameter
                // names - only their types - which works great in signatures, but not at all
                // at the top level.
                diagnostics.Add(ErrorCode.WRN_AssignmentToLockOrDispose, parameter.Syntax.Location, parameterSymbol.Name);
            }

>>>>>>> ee6e99b3
            return true;
        }

        static void reportReadOnlyParameterError(ParameterSymbol parameterSymbol, SyntaxNode node, BindValueKind valueKind, bool checkingReceiver, BindingDiagnosticBag diagnostics)
        {
            // It's clearer to say that the address can't be taken than to say that the field can't be modified
            // (even though the latter message gives more explanation of why).
            Debug.Assert(valueKind != BindValueKind.AddressOf); // If this assert fails, we probably should report ErrorCode.ERR_InvalidAddrOp

            if (checkingReceiver)
            {
                ErrorCode errorCode;

                if (valueKind == BindValueKind.RefReturn)
                {
                    errorCode = ErrorCode.ERR_RefReturnReadonlyPrimaryConstructorParameter2;
                }
                else if (RequiresRefOrOut(valueKind))
                {
                    errorCode = ErrorCode.ERR_RefReadonlyPrimaryConstructorParameter2;
                }
                else
                {
                    errorCode = ErrorCode.ERR_AssgReadonlyPrimaryConstructorParameter2;
                }

                Error(diagnostics, errorCode, node, parameterSymbol);
            }
            else
            {
                ErrorCode errorCode;

                if (valueKind == BindValueKind.RefReturn)
                {
                    errorCode = ErrorCode.ERR_RefReturnReadonlyPrimaryConstructorParameter;
                }
                else if (RequiresRefOrOut(valueKind))
                {
                    errorCode = ErrorCode.ERR_RefReadonlyPrimaryConstructorParameter;
                }
                else
                {
                    errorCode = ErrorCode.ERR_AssgReadonlyPrimaryConstructorParameter;
                }

                Error(diagnostics, errorCode, node);
            }
        }
    }

    internal partial class RefSafetyAnalysis
    {
        private static EscapeLevel? EscapeLevelFromScope(uint scope) => scope switch
        {
            ReturnOnlyScope => EscapeLevel.ReturnOnly,
            CallingMethodScope => EscapeLevel.CallingMethod,
            _ => null,
        };

        private static uint GetParameterValEscape(ParameterSymbol parameter)
        {
            return parameter switch
            {
                { EffectiveScope: ScopedKind.ScopedValue } => CurrentMethodScope,
                { RefKind: RefKind.Out, UseUpdatedEscapeRules: true } => ReturnOnlyScope,
                _ => CallingMethodScope
            };
        }

        private static EscapeLevel? GetParameterValEscapeLevel(ParameterSymbol parameter) =>
            EscapeLevelFromScope(GetParameterValEscape(parameter));

        private static uint GetParameterRefEscape(ParameterSymbol parameter)
        {
            return parameter switch
            {
                { RefKind: RefKind.None } => CurrentMethodScope,
                { EffectiveScope: ScopedKind.ScopedRef } => CurrentMethodScope,
                { HasUnscopedRefAttribute: true, RefKind: RefKind.Out } => ReturnOnlyScope,
                { HasUnscopedRefAttribute: true, IsThis: false } => CallingMethodScope,
                _ => ReturnOnlyScope
            };
        }

        private static EscapeLevel? GetParameterRefEscapeLevel(ParameterSymbol parameter) =>
            EscapeLevelFromScope(GetParameterRefEscape(parameter));

        private bool CheckParameterValEscape(SyntaxNode node, ParameterSymbol parameter, uint escapeTo, BindingDiagnosticBag diagnostics)
        {
            Debug.Assert(escapeTo is CallingMethodScope or ReturnOnlyScope);
            if (_useUpdatedEscapeRules)
            {
                if (GetParameterValEscape(parameter) > escapeTo)
                {
                    Error(diagnostics, _inUnsafeRegion ? ErrorCode.WRN_EscapeVariable : ErrorCode.ERR_EscapeVariable, node, parameter);
                    return _inUnsafeRegion;
                }
                return true;
            }
            else
            {
                // always returnable
                return true;
            }
        }

        private bool CheckParameterRefEscape(SyntaxNode node, BoundExpression parameter, ParameterSymbol parameterSymbol, uint escapeTo, bool checkingReceiver, BindingDiagnosticBag diagnostics)
        {
            var refSafeToEscape = GetParameterRefEscape(parameterSymbol);
            if (refSafeToEscape > escapeTo)
            {
                var isRefScoped = parameterSymbol.EffectiveScope == ScopedKind.ScopedRef;
                Debug.Assert(parameterSymbol.RefKind == RefKind.None || isRefScoped || refSafeToEscape == ReturnOnlyScope);
                var inUnsafeRegion = _inUnsafeRegion;

                if (parameter is BoundThisReference)
                {
                    Error(diagnostics, inUnsafeRegion ? ErrorCode.WRN_RefReturnStructThis : ErrorCode.ERR_RefReturnStructThis, node);
                    return inUnsafeRegion;
                }

#pragma warning disable format
                var (errorCode, syntax) = (checkingReceiver, isRefScoped, inUnsafeRegion, refSafeToEscape) switch
                {
                    (checkingReceiver: true,  isRefScoped: true,  inUnsafeRegion: false, _)                      => (ErrorCode.ERR_RefReturnScopedParameter2, parameter.Syntax),
                    (checkingReceiver: true,  isRefScoped: true,  inUnsafeRegion: true,  _)                      => (ErrorCode.WRN_RefReturnScopedParameter2, parameter.Syntax),
                    (checkingReceiver: true,  isRefScoped: false, inUnsafeRegion: false, ReturnOnlyScope) => (ErrorCode.ERR_RefReturnOnlyParameter2,   parameter.Syntax),
                    (checkingReceiver: true,  isRefScoped: false, inUnsafeRegion: true,  ReturnOnlyScope) => (ErrorCode.WRN_RefReturnOnlyParameter2,   parameter.Syntax),
                    (checkingReceiver: true,  isRefScoped: false, inUnsafeRegion: false, _)                      => (ErrorCode.ERR_RefReturnParameter2,       parameter.Syntax),
                    (checkingReceiver: true,  isRefScoped: false, inUnsafeRegion: true,  _)                      => (ErrorCode.WRN_RefReturnParameter2,       parameter.Syntax),
                    (checkingReceiver: false, isRefScoped: true,  inUnsafeRegion: false, _)                      => (ErrorCode.ERR_RefReturnScopedParameter,  node),
                    (checkingReceiver: false, isRefScoped: true,  inUnsafeRegion: true,  _)                      => (ErrorCode.WRN_RefReturnScopedParameter,  node),
                    (checkingReceiver: false, isRefScoped: false, inUnsafeRegion: false, ReturnOnlyScope) => (ErrorCode.ERR_RefReturnOnlyParameter,    node),
                    (checkingReceiver: false, isRefScoped: false, inUnsafeRegion: true,  ReturnOnlyScope) => (ErrorCode.WRN_RefReturnOnlyParameter,    node),
                    (checkingReceiver: false, isRefScoped: false, inUnsafeRegion: false, _)                      => (ErrorCode.ERR_RefReturnParameter,        node),
                    (checkingReceiver: false, isRefScoped: false, inUnsafeRegion: true,  _)                      => (ErrorCode.WRN_RefReturnParameter,        node)
                };
#pragma warning restore format
                Error(diagnostics, errorCode, syntax, parameterSymbol.Name);
                return inUnsafeRegion;
            }

            // can ref-escape to any scope otherwise
            return true;
        }
    }

    internal partial class Binder
    {
        private bool CheckFieldValueKind(SyntaxNode node, BoundFieldAccess fieldAccess, BindValueKind valueKind, bool checkingReceiver, BindingDiagnosticBag diagnostics)
        {
            var fieldSymbol = fieldAccess.FieldSymbol;

            if (fieldSymbol.IsReadOnly)
            {
                // A field is writeable unless 
                // (1) it is readonly and we are not in a constructor or field initializer
                // (2) the receiver of the field is of value type and is not a variable or object creation expression.
                // For example, if you have a class C with readonly field f of type S, and
                // S has a mutable field x, then c.f.x is not a variable because c.f is not
                // writable.

                if ((fieldSymbol.RefKind == RefKind.None ? RequiresAssignableVariable(valueKind) : RequiresRefAssignableVariable(valueKind)) &&
                    !CanModifyReadonlyField(fieldAccess.ReceiverOpt is BoundThisReference, fieldSymbol))
                {
                    ReportReadOnlyFieldError(fieldSymbol, node, valueKind, checkingReceiver, diagnostics);
                    return false;
                }
            }

            if (RequiresAssignableVariable(valueKind))
            {
                switch (fieldSymbol.RefKind)
                {
                    case RefKind.None:
                        break;
                    case RefKind.Ref:
                        return true;
                    case RefKind.RefReadOnly:
                        ReportReadOnlyError(fieldSymbol, node, valueKind, checkingReceiver, diagnostics);
                        return false;
                    default:
                        throw ExceptionUtilities.UnexpectedValue(fieldSymbol.RefKind);
                }

                if (fieldSymbol.IsFixedSizeBuffer)
                {
                    Error(diagnostics, GetStandardLvalueError(valueKind), node);
                    return false;
                }
            }

            if (RequiresRefAssignableVariable(valueKind))
            {
                Debug.Assert(!fieldSymbol.IsStatic);
                Debug.Assert(valueKind == BindValueKind.RefAssignable);

                switch (fieldSymbol.RefKind)
                {
                    case RefKind.None:
                        Error(diagnostics, ErrorCode.ERR_RefLocalOrParamExpected, node);
                        return false;
                    case RefKind.Ref:
                    case RefKind.RefReadOnly:
                        return CheckIsValidReceiverForVariable(node, fieldAccess.ReceiverOpt, BindValueKind.Assignable, diagnostics);
                    default:
                        throw ExceptionUtilities.UnexpectedValue(fieldSymbol.RefKind);
                }
            }

            // r/w fields that are static or belong to reference types are writeable and returnable
            if (fieldSymbol.IsStatic || fieldSymbol.ContainingType.IsReferenceType)
            {
                return true;
            }

            // for other fields defer to the receiver.
            return CheckIsValidReceiverForVariable(node, fieldAccess.ReceiverOpt, valueKind, diagnostics);
        }

        private bool CanModifyReadonlyField(bool receiverIsThis, FieldSymbol fieldSymbol)
        {
            // A field is writeable unless 
            // (1) it is readonly and we are not in a constructor or field initializer
            // (2) the receiver of the field is of value type and is not a variable or object creation expression.
            // For example, if you have a class C with readonly field f of type S, and
            // S has a mutable field x, then c.f.x is not a variable because c.f is not
            // writable.

            var fieldIsStatic = fieldSymbol.IsStatic;
            var canModifyReadonly = false;

            Symbol containing = this.ContainingMemberOrLambda;
            if ((object)containing != null &&
                fieldIsStatic == containing.IsStatic &&
                (fieldIsStatic || receiverIsThis) &&
                (Compilation.FeatureStrictEnabled
                    ? TypeSymbol.Equals(fieldSymbol.ContainingType, containing.ContainingType, TypeCompareKind.AllIgnoreOptions)
                    // We duplicate a bug in the native compiler for compatibility in non-strict mode
                    : TypeSymbol.Equals(fieldSymbol.ContainingType.OriginalDefinition, containing.ContainingType.OriginalDefinition, TypeCompareKind.AllIgnoreOptions)))
            {
                if (containing.Kind == SymbolKind.Method)
                {
                    MethodSymbol containingMethod = (MethodSymbol)containing;
                    MethodKind desiredMethodKind = fieldIsStatic ? MethodKind.StaticConstructor : MethodKind.Constructor;
                    canModifyReadonly = (containingMethod.MethodKind == desiredMethodKind) ||
                        isAssignedFromInitOnlySetterOnThis(receiverIsThis);
                }
                else if (containing.Kind == SymbolKind.Field)
                {
                    canModifyReadonly = true;
                }
            }

            return canModifyReadonly;

            bool isAssignedFromInitOnlySetterOnThis(bool receiverIsThis)
            {
                // bad: other.readonlyField = ...
                // bad: base.readonlyField = ...
                if (!receiverIsThis)
                {
                    return false;
                }

                if (!(ContainingMemberOrLambda is MethodSymbol method))
                {
                    return false;
                }

                return method.IsInitOnly;
            }
        }

        private bool CheckSimpleAssignmentValueKind(SyntaxNode node, BoundAssignmentOperator assignment, BindValueKind valueKind, BindingDiagnosticBag diagnostics)
        {
            // Only ref-assigns produce LValues
            if (assignment.IsRef)
            {
                return CheckValueKind(node, assignment.Left, valueKind, checkingReceiver: false, diagnostics);
            }

            Error(diagnostics, GetStandardLvalueError(valueKind), node);
            return false;
        }
    }

    internal partial class RefSafetyAnalysis
    {
        private uint GetFieldRefEscape(BoundFieldAccess fieldAccess, uint scopeOfTheContainingExpression)
        {
            var fieldSymbol = fieldAccess.FieldSymbol;

            // fields that are static or belong to reference types can ref escape anywhere
            if (fieldSymbol.IsStatic || fieldSymbol.ContainingType.IsReferenceType)
            {
                return CallingMethodScope;
            }

            if (_useUpdatedEscapeRules)
            {
                // SPEC: If `F` is a `ref` field its ref-safe-to-escape scope is the safe-to-escape scope of `e`.
                if (fieldSymbol.RefKind != RefKind.None)
                {
                    return GetValEscape(fieldAccess.ReceiverOpt, scopeOfTheContainingExpression);
                }
            }

            // for other fields defer to the receiver.
            return GetRefEscape(fieldAccess.ReceiverOpt, scopeOfTheContainingExpression);
        }

        private bool CheckFieldRefEscape(SyntaxNode node, BoundFieldAccess fieldAccess, uint escapeFrom, uint escapeTo, BindingDiagnosticBag diagnostics)
        {
            var fieldSymbol = fieldAccess.FieldSymbol;
            // fields that are static or belong to reference types can ref escape anywhere
            if (fieldSymbol.IsStatic || fieldSymbol.ContainingType.IsReferenceType)
            {
                return true;
            }

            Debug.Assert(fieldAccess.ReceiverOpt is { });

            if (_useUpdatedEscapeRules)
            {
                // SPEC: If `F` is a `ref` field its ref-safe-to-escape scope is the safe-to-escape scope of `e`.
                if (fieldSymbol.RefKind != RefKind.None)
                {
                    return CheckValEscape(node, fieldAccess.ReceiverOpt, escapeFrom, escapeTo, checkingReceiver: true, diagnostics);
                }
            }

            // for other fields defer to the receiver.
            return CheckRefEscape(node, fieldAccess.ReceiverOpt, escapeFrom, escapeTo, checkingReceiver: true, diagnostics: diagnostics);
        }

        private bool CheckFieldLikeEventRefEscape(SyntaxNode node, BoundEventAccess eventAccess, uint escapeFrom, uint escapeTo, BindingDiagnosticBag diagnostics)
        {
            var eventSymbol = eventAccess.EventSymbol;

            // field-like events that are static or belong to reference types can ref escape anywhere
            if (eventSymbol.IsStatic || eventSymbol.ContainingType.IsReferenceType)
            {
                return true;
            }

            // for other events defer to the receiver.
            return CheckRefEscape(node, eventAccess.ReceiverOpt, escapeFrom, escapeTo, checkingReceiver: true, diagnostics: diagnostics);
        }
    }

    internal partial class Binder
    {
        private bool CheckEventValueKind(BoundEventAccess boundEvent, BindValueKind valueKind, BindingDiagnosticBag diagnostics)
        {
            // Compound assignment (actually "event assignment") is allowed "everywhere", subject to the restrictions of
            // accessibility, use site errors, and receiver variable-ness (for structs).
            // Other operations are allowed only for field-like events and only where the backing field is accessible
            // (i.e. in the declaring type) - subject to use site errors and receiver variable-ness.

            BoundExpression receiver = boundEvent.ReceiverOpt;
            SyntaxNode eventSyntax = GetEventName(boundEvent); //does not include receiver
            EventSymbol eventSymbol = boundEvent.EventSymbol;

            if (valueKind == BindValueKind.CompoundAssignment)
            {
                // NOTE: accessibility has already been checked by lookup.
                // NOTE: availability of well-known members is checked in BindEventAssignment because
                // we don't have the context to determine whether addition or subtraction is being performed.

                if (ReportUseSite(eventSymbol, diagnostics, eventSyntax))
                {
                    // NOTE: BindEventAssignment checks use site errors on the specific accessor 
                    // (since we don't know which is being used).
                    return false;
                }

                Debug.Assert(!RequiresVariableReceiver(receiver, eventSymbol));
                return true;
            }
            else
            {
                if (!boundEvent.IsUsableAsField)
                {
                    // Dev10 reports this in addition to ERR_BadAccess, but we won't even reach this point if the event isn't accessible (caught by lookup).
                    Error(diagnostics, GetBadEventUsageDiagnosticInfo(eventSymbol), eventSyntax);
                    return false;
                }
                else if (ReportUseSite(eventSymbol, diagnostics, eventSyntax))
                {
                    if (!CheckIsValidReceiverForVariable(eventSyntax, receiver, BindValueKind.Assignable, diagnostics))
                    {
                        return false;
                    }
                }
                else if (RequiresVariable(valueKind))
                {
                    if (eventSymbol.IsWindowsRuntimeEvent && valueKind != BindValueKind.Assignable)
                    {
                        // NOTE: Dev11 reports ERR_RefProperty, as if this were a property access (since that's how it will be lowered).
                        // Roslyn reports a new, more specific, error code.
                        if (valueKind == BindValueKind.RefOrOut)
                        {
                            Error(diagnostics, ErrorCode.ERR_WinRtEventPassedByRef, eventSyntax);
                        }
                        else
                        {
                            Error(diagnostics, GetStandardLvalueError(valueKind), eventSyntax, eventSymbol);
                        }
                        return false;
                    }
                    else if (RequiresVariableReceiver(receiver, eventSymbol.AssociatedField) && // NOTE: using field, not event
                        !CheckIsValidReceiverForVariable(eventSyntax, receiver, valueKind, diagnostics))
                    {
                        return false;
                    }
                }

                return true;
            }
        }

        private bool CheckIsValidReceiverForVariable(SyntaxNode node, BoundExpression receiver, BindValueKind kind, BindingDiagnosticBag diagnostics)
        {
            Debug.Assert(receiver != null);
            return Flags.Includes(BinderFlags.ObjectInitializerMember) && receiver.Kind == BoundKind.ObjectOrCollectionValuePlaceholder ||
                CheckValueKind(node, receiver, kind, true, diagnostics);
        }

        /// <summary>
        /// SPEC: When a property or indexer declared in a struct-type is the target of an 
        /// SPEC: assignment, the instance expression associated with the property or indexer 
        /// SPEC: access must be classified as a variable. If the instance expression is 
        /// SPEC: classified as a value, a compile-time error occurs. Because of 7.6.4, 
        /// SPEC: the same rule also applies to fields.
        /// </summary>
        /// <remarks>
        /// NOTE: The spec fails to impose the restriction that the event receiver must be classified
        /// as a variable (unlike for properties - 7.17.1).  This seems like a bug, but we have
        /// production code that won't build with the restriction in place (see DevDiv #15674).
        /// </remarks>
        private static bool RequiresVariableReceiver(BoundExpression receiver, Symbol symbol)
        {
            return symbol.RequiresInstanceReceiver()
                && symbol.Kind != SymbolKind.Event
                && receiver?.Type?.IsValueType == true;
        }

        protected bool CheckMethodReturnValueKind(
            MethodSymbol methodSymbol,
            SyntaxNode callSyntaxOpt,
            SyntaxNode node,
            BindValueKind valueKind,
            bool checkingReceiver,
            BindingDiagnosticBag diagnostics)
        {
            // A call can only be a variable if it returns by reference. If this is the case,
            // whether or not it is a valid variable depends on whether or not the call is the
            // RHS of a return or an assign by reference:
            // - If call is used in a context demanding ref-returnable reference all of its ref
            //   inputs must be ref-returnable

            if (RequiresVariable(valueKind) && methodSymbol.RefKind == RefKind.None)
            {
                if (checkingReceiver)
                {
                    // Error is associated with expression, not node which may be distinct.
                    Error(diagnostics, ErrorCode.ERR_ReturnNotLValue, callSyntaxOpt, methodSymbol);
                }
                else
                {
                    Error(diagnostics, GetStandardLvalueError(valueKind), node);
                }

                return false;
            }

            if (RequiresAssignableVariable(valueKind) && methodSymbol.RefKind == RefKind.RefReadOnly)
            {
                ReportReadOnlyError(methodSymbol, node, valueKind, checkingReceiver, diagnostics);
                return false;
            }

            if (RequiresRefAssignableVariable(valueKind))
            {
                Error(diagnostics, ErrorCode.ERR_RefLocalOrParamExpected, node);
                return false;
            }

            return true;

        }

        private bool CheckPropertyValueKind(SyntaxNode node, BoundExpression expr, BindValueKind valueKind, bool checkingReceiver, BindingDiagnosticBag diagnostics)
        {
            // SPEC: If the left operand is a property or indexer access, the property or indexer must
            // SPEC: have a set accessor. If this is not the case, a compile-time error occurs.

            // Addendum: Assignment is also allowed for get-only autoprops in their constructor

            BoundExpression receiver;
            SyntaxNode propertySyntax;
            var propertySymbol = GetPropertySymbol(expr, out receiver, out propertySyntax);

            Debug.Assert((object)propertySymbol != null);
            Debug.Assert(propertySyntax != null);

            if ((RequiresReferenceToLocation(valueKind) || checkingReceiver) &&
                propertySymbol.RefKind == RefKind.None)
            {
                if (checkingReceiver)
                {
                    // Error is associated with expression, not node which may be distinct.
                    // This error is reported for all values types. That is a breaking
                    // change from Dev10 which reports this error for struct types only,
                    // not for type parameters constrained to "struct".

                    Debug.Assert(propertySymbol.TypeWithAnnotations.HasType);
                    Error(diagnostics, ErrorCode.ERR_ReturnNotLValue, expr.Syntax, propertySymbol);
                }
                else if (valueKind == BindValueKind.RefOrOut)
                {
                    Error(diagnostics, ErrorCode.ERR_RefProperty, node);
                }
                else
                {
                    Error(diagnostics, GetStandardLvalueError(valueKind), node);
                }

                return false;
            }

            if (RequiresAssignableVariable(valueKind) && propertySymbol.RefKind == RefKind.RefReadOnly)
            {
                ReportReadOnlyError(propertySymbol, node, valueKind, checkingReceiver, diagnostics);
                return false;
            }

            var requiresSet = RequiresAssignableVariable(valueKind) && propertySymbol.RefKind == RefKind.None;
            if (requiresSet)
            {
                var setMethod = propertySymbol.GetOwnOrInheritedSetMethod();

                if (setMethod is null)
                {
                    var containing = this.ContainingMemberOrLambda;
                    if (!AccessingAutoPropertyFromConstructor(receiver, propertySymbol, containing)
                        && !isAllowedDespiteReadonly(receiver))
                    {
                        Error(diagnostics, ErrorCode.ERR_AssgReadonlyProp, node, propertySymbol);
                        return false;
                    }
                }
                else
                {
                    if (setMethod.IsInitOnly)
                    {
                        if (!isAllowedInitOnlySet(receiver))
                        {
                            Error(diagnostics, ErrorCode.ERR_AssignmentInitOnly, node, propertySymbol);
                            return false;
                        }

                        if (setMethod.DeclaringCompilation != this.Compilation)
                        {
                            // an error would have already been reported on declaring an init-only setter
                            CheckFeatureAvailability(node, MessageID.IDS_FeatureInitOnlySetters, diagnostics);
                        }
                    }

                    var accessThroughType = this.GetAccessThroughType(receiver);
                    bool failedThroughTypeCheck;
                    CompoundUseSiteInfo<AssemblySymbol> useSiteInfo = GetNewCompoundUseSiteInfo(diagnostics);
                    bool isAccessible = this.IsAccessible(setMethod, accessThroughType, out failedThroughTypeCheck, ref useSiteInfo);
                    diagnostics.Add(node, useSiteInfo);

                    if (!isAccessible)
                    {
                        if (failedThroughTypeCheck)
                        {
                            Error(diagnostics, ErrorCode.ERR_BadProtectedAccess, node, propertySymbol, accessThroughType, this.ContainingType);
                        }
                        else
                        {
                            Error(diagnostics, ErrorCode.ERR_InaccessibleSetter, node, propertySymbol);
                        }
                        return false;
                    }

                    ReportDiagnosticsIfObsolete(diagnostics, setMethod, node, receiver?.Kind == BoundKind.BaseReference);

                    var setValueKind = setMethod.IsEffectivelyReadOnly ? BindValueKind.RValue : BindValueKind.Assignable;
                    if (RequiresVariableReceiver(receiver, setMethod) && !CheckIsValidReceiverForVariable(node, receiver, setValueKind, diagnostics))
                    {
                        return false;
                    }

                    if (IsBadBaseAccess(node, receiver, setMethod, diagnostics, propertySymbol) ||
                        reportUseSite(setMethod))
                    {
                        return false;
                    }

                    CheckReceiverAndRuntimeSupportForSymbolAccess(node, receiver, setMethod, diagnostics);
                }
            }

            var requiresGet = !RequiresAssignmentOnly(valueKind) || propertySymbol.RefKind != RefKind.None;
            if (requiresGet)
            {
                var getMethod = propertySymbol.GetOwnOrInheritedGetMethod();

                if ((object)getMethod == null)
                {
                    Error(diagnostics, ErrorCode.ERR_PropertyLacksGet, node, propertySymbol);
                    return false;
                }
                else
                {
                    var accessThroughType = this.GetAccessThroughType(receiver);
                    bool failedThroughTypeCheck;
                    CompoundUseSiteInfo<AssemblySymbol> useSiteInfo = GetNewCompoundUseSiteInfo(diagnostics);
                    bool isAccessible = this.IsAccessible(getMethod, accessThroughType, out failedThroughTypeCheck, ref useSiteInfo);
                    diagnostics.Add(node, useSiteInfo);

                    if (!isAccessible)
                    {
                        if (failedThroughTypeCheck)
                        {
                            Error(diagnostics, ErrorCode.ERR_BadProtectedAccess, node, propertySymbol, accessThroughType, this.ContainingType);
                        }
                        else
                        {
                            Error(diagnostics, ErrorCode.ERR_InaccessibleGetter, node, propertySymbol);
                        }
                        return false;
                    }

                    CheckImplicitThisCopyInReadOnlyMember(receiver, getMethod, diagnostics);
                    ReportDiagnosticsIfObsolete(diagnostics, getMethod, node, receiver?.Kind == BoundKind.BaseReference);

                    if (IsBadBaseAccess(node, receiver, getMethod, diagnostics, propertySymbol) ||
                        reportUseSite(getMethod))
                    {
                        return false;
                    }

                    CheckReceiverAndRuntimeSupportForSymbolAccess(node, receiver, getMethod, diagnostics);
                }
            }

            if (RequiresRefAssignableVariable(valueKind))
            {
                Error(diagnostics, ErrorCode.ERR_RefLocalOrParamExpected, node);
                return false;
            }

            return true;

            bool reportUseSite(MethodSymbol accessor)
            {
                UseSiteInfo<AssemblySymbol> useSiteInfo = accessor.GetUseSiteInfo();
                if (!object.Equals(useSiteInfo.DiagnosticInfo, propertySymbol.GetUseSiteInfo().DiagnosticInfo))
                {
                    return diagnostics.Add(useSiteInfo, propertySyntax);
                }
                else
                {
                    diagnostics.AddDependencies(useSiteInfo);
                }

                return false;
            }

            static bool isAllowedDespiteReadonly(BoundExpression receiver)
            {
                // ok: anonymousType with { Property = ... }
                if (receiver is BoundObjectOrCollectionValuePlaceholder && receiver.Type.IsAnonymousType)
                {
                    return true;
                }

                return false;
            }

            bool isAllowedInitOnlySet(BoundExpression receiver)
            {
                // ok: new C() { InitOnlyProperty = ... }
                // bad: { ... = { InitOnlyProperty = ... } }
                if (receiver is BoundObjectOrCollectionValuePlaceholder placeholder)
                {
                    return placeholder.IsNewInstance;
                }

                // bad: other.InitOnlyProperty = ...
                if (!(receiver is BoundThisReference || receiver is BoundBaseReference))
                {
                    return false;
                }

                var containingMember = ContainingMemberOrLambda;
                if (!(containingMember is MethodSymbol method))
                {
                    return false;
                }

                if (method.MethodKind == MethodKind.Constructor || method.IsInitOnly)
                {
                    // ok: setting on `this` or `base` from an instance constructor or init-only setter
                    return true;
                }

                return false;
            }
        }

        private bool IsBadBaseAccess(SyntaxNode node, BoundExpression receiverOpt, Symbol member, BindingDiagnosticBag diagnostics,
                                     Symbol propertyOrEventSymbolOpt = null)
        {
            Debug.Assert(member.Kind != SymbolKind.Property);
            Debug.Assert(member.Kind != SymbolKind.Event);

            if (receiverOpt?.Kind == BoundKind.BaseReference && member.IsAbstract)
            {
                Error(diagnostics, ErrorCode.ERR_AbstractBaseCall, node, propertyOrEventSymbolOpt ?? member);
                return true;
            }

            return false;
        }
    }

    internal partial class RefSafetyAnalysis
    {
        internal uint GetInterpolatedStringHandlerConversionEscapeScope(
            BoundExpression expression,
            uint scopeOfTheContainingExpression)
        {
            var data = expression.GetInterpolatedStringHandlerData();
            uint escapeScope = GetValEscape(data.Construction, scopeOfTheContainingExpression);

            var arguments = ArrayBuilder<BoundExpression>.GetInstance();
            GetInterpolatedStringHandlerArgumentsForEscape(expression, arguments);

            foreach (var argument in arguments)
            {
                uint argEscape = GetValEscape(argument, scopeOfTheContainingExpression);
                escapeScope = Math.Max(escapeScope, argEscape);
            }

            arguments.Free();
            return escapeScope;
        }

#nullable enable

        /// <summary>
        /// Computes the scope to which the given invocation can escape
        /// NOTE: the escape scope for ref and val escapes is the same for invocations except for trivial cases (ordinary type returned by val) 
        ///       where escape is known otherwise. Therefore we do not have two ref/val variants of this.
        ///       
        /// NOTE: we need scopeOfTheContainingExpression as some expressions such as optional <c>in</c> parameters or <c>ref dynamic</c> behave as 
        ///       local variables declared at the scope of the invocation.
        /// </summary>
        private uint GetInvocationEscapeScope(
            Symbol symbol,
            BoundExpression? receiver,
            ImmutableArray<ParameterSymbol> parameters,
            ImmutableArray<BoundExpression> argsOpt,
            ImmutableArray<RefKind> argRefKindsOpt,
            ImmutableArray<int> argsToParamsOpt,
            uint scopeOfTheContainingExpression,
            bool isRefEscape
        )
        {
#if DEBUG
            Debug.Assert(AllParametersConsideredInEscapeAnalysisHaveArguments(argsOpt, parameters, argsToParamsOpt));
#endif

            if (UseUpdatedEscapeRulesForInvocation(symbol))
            {
                return GetInvocationEscapeWithUpdatedRules(symbol, receiver, parameters, argsOpt, argRefKindsOpt, argsToParamsOpt, scopeOfTheContainingExpression, isRefEscape);
            }

            // SPEC: (also applies to the CheckInvocationEscape counterpart)
            //
            //            An lvalue resulting from a ref-returning method invocation e1.M(e2, ...) is ref-safe - to - escape the smallest of the following scopes:
            //•	The entire enclosing method
            //•	the ref-safe-to-escape of all ref/out/in argument expressions(excluding the receiver)
            //•	the safe-to - escape of all argument expressions(including the receiver)
            //
            //            An rvalue resulting from a method invocation e1.M(e2, ...) is safe - to - escape from the smallest of the following scopes:
            //•	The entire enclosing method
            //•	the safe-to-escape of all argument expressions(including the receiver)
            //

            if (!symbol.RequiresInstanceReceiver())
            {
                // ignore receiver when symbol is static
                receiver = null;
            }

            //by default it is safe to escape
            uint escapeScope = CallingMethodScope;

            var escapeArguments = ArrayBuilder<EscapeArgument>.GetInstance();
            GetInvocationArgumentsForEscape(
                symbol,
                receiver: null, // receiver handled explicitly below
                parameters,
                argsOpt,
                argRefKindsOpt,
                argsToParamsOpt,
                // ref kinds of varargs are not interesting here. 
                // __refvalue is not ref-returnable, so ref varargs can't come back from a call
                ignoreArglistRefKinds: true,
                mixableArguments: null,
                escapeArguments);

            try
            {
                foreach (var (parameter, argument, effectiveRefKind) in escapeArguments)
                {
                    // ref escape scope is the narrowest of 
                    // - ref escape of all byref arguments
                    // - val escape of all byval arguments  (ref-like values can be unwrapped into refs, so treat val escape of values as possible ref escape of the result)
                    //
                    // val escape scope is the narrowest of 
                    // - val escape of all byval arguments  (refs cannot be wrapped into values, so their ref escape is irrelevant, only use val escapes)

                    var argEscape = effectiveRefKind != RefKind.None && isRefEscape ?
                                        GetRefEscape(argument, scopeOfTheContainingExpression) :
                                        GetValEscape(argument, scopeOfTheContainingExpression);

                    escapeScope = Math.Max(escapeScope, argEscape);

                    if (escapeScope >= scopeOfTheContainingExpression)
                    {
                        // can't get any worse
                        return escapeScope;
                    }
                }
            }
            finally
            {
                escapeArguments.Free();
            }

            // check receiver if ref-like
            if (receiver?.Type?.IsRefLikeType == true)
            {
                escapeScope = Math.Max(escapeScope, GetValEscape(receiver, scopeOfTheContainingExpression));
            }

            return escapeScope;
        }

        private uint GetInvocationEscapeWithUpdatedRules(
            Symbol symbol,
            BoundExpression? receiver,
            ImmutableArray<ParameterSymbol> parameters,
            ImmutableArray<BoundExpression> argsOpt,
            ImmutableArray<RefKind> argRefKindsOpt,
            ImmutableArray<int> argsToParamsOpt,
            uint scopeOfTheContainingExpression,
            bool isRefEscape)
        {
            //by default it is safe to escape
            uint escapeScope = CallingMethodScope;

            var argsAndParamsAll = ArrayBuilder<EscapeValue>.GetInstance();
            GetFilteredInvocationArgumentsForEscapeWithUpdatedRules(
                symbol,
                receiver,
                parameters,
                argsOpt,
                argRefKindsOpt,
                argsToParamsOpt,
                isRefEscape,
                ignoreArglistRefKinds: true, // https://github.com/dotnet/roslyn/issues/63325: for compatibility with C#10 implementation.
                argsAndParamsAll);

            var returnsRefToRefStruct = ReturnsRefToRefStruct(symbol);
            foreach (var (param, argument, _, isArgumentRefEscape) in argsAndParamsAll)
            {
                // SPEC:
                // If `M()` does return ref-to-ref-struct, the *safe-to-escape* is the same as the *safe-to-escape* of all arguments which are ref-to-ref-struct. It is an error if there are multiple arguments with different *safe-to-escape* because of *method arguments must match*.
                // If `M()` does return ref-to-ref-struct, the *ref-safe-to-escape* is the narrowest *ref-safe-to-escape* contributed by all arguments which are ref-to-ref-struct.
                //
                if (!returnsRefToRefStruct
                    || (param is null or { RefKind: not RefKind.None, Type.IsRefLikeType: true } && isArgumentRefEscape == isRefEscape))
                {
                    uint argEscape = isArgumentRefEscape ?
                        GetRefEscape(argument, scopeOfTheContainingExpression) :
                        GetValEscape(argument, scopeOfTheContainingExpression);

                    escapeScope = Math.Max(escapeScope, argEscape);
                    if (escapeScope >= scopeOfTheContainingExpression)
                    {
                        // can't get any worse
                        break;
                    }
                }
            }
            argsAndParamsAll.Free();

            return escapeScope;
        }

        private static bool ReturnsRefToRefStruct(Symbol symbol)
        {
            var method = symbol switch
            {
                MethodSymbol m => m,
                // We are only getting the method in order to handle a special condition where the method returns by-ref.
                // It is an error for a property to have a setter and return by-ref, so we only bother looking for a getter here.
                PropertySymbol p => p.GetMethod,
                _ => null
            };
            return method is { RefKind: not RefKind.None, ReturnType.IsRefLikeType: true };
        }

        /// <summary>
        /// Validates whether given invocation can allow its results to escape from <paramref name="escapeFrom"/> level to <paramref name="escapeTo"/> level.
        /// The result indicates whether the escape is possible. 
        /// Additionally, the method emits diagnostics (possibly more than one, recursively) that would help identify the cause for the failure.
        /// 
        /// NOTE: we need scopeOfTheContainingExpression as some expressions such as optional <c>in</c> parameters or <c>ref dynamic</c> behave as 
        ///       local variables declared at the scope of the invocation.
        /// </summary>
        private bool CheckInvocationEscape(
            SyntaxNode syntax,
            Symbol symbol,
            BoundExpression? receiver,
            ImmutableArray<ParameterSymbol> parameters,
            ImmutableArray<BoundExpression> argsOpt,
            ImmutableArray<RefKind> argRefKindsOpt,
            ImmutableArray<int> argsToParamsOpt,
            bool checkingReceiver,
            uint escapeFrom,
            uint escapeTo,
            BindingDiagnosticBag diagnostics,
            bool isRefEscape
        )
        {
#if DEBUG
            Debug.Assert(AllParametersConsideredInEscapeAnalysisHaveArguments(argsOpt, parameters, argsToParamsOpt));
#endif

            if (UseUpdatedEscapeRulesForInvocation(symbol))
            {
                return CheckInvocationEscapeWithUpdatedRules(syntax, symbol, receiver, parameters, argsOpt, argRefKindsOpt, argsToParamsOpt, checkingReceiver, escapeFrom, escapeTo, diagnostics, isRefEscape);
            }

            // SPEC: 
            //            In a method invocation, the following constraints apply:
            //•	If there is a ref or out argument to a ref struct type (including the receiver), with safe-to-escape E1, then
            //  o no ref or out argument(excluding the receiver and arguments of ref-like types) may have a narrower ref-safe-to-escape than E1; and
            //  o   no argument(including the receiver) may have a narrower safe-to-escape than E1.

            if (!symbol.RequiresInstanceReceiver())
            {
                // ignore receiver when symbol is static
                receiver = null;
            }

            var escapeArguments = ArrayBuilder<EscapeArgument>.GetInstance();
            GetInvocationArgumentsForEscape(
                symbol,
                receiver: null, // receiver handled explicitly below
                parameters,
                argsOpt,
                argRefKindsOpt,
                argsToParamsOpt,
                // ref kinds of varargs are not interesting here. 
                // __refvalue is not ref-returnable, so ref varargs can't come back from a call
                ignoreArglistRefKinds: true,
                mixableArguments: null,
                escapeArguments);

            try
            {
                foreach (var (parameter, argument, effectiveRefKind) in escapeArguments)
                {
                    // ref escape scope is the narrowest of 
                    // - ref escape of all byref arguments
                    // - val escape of all byval arguments  (ref-like values can be unwrapped into refs, so treat val escape of values as possible ref escape of the result)
                    //
                    // val escape scope is the narrowest of 
                    // - val escape of all byval arguments  (refs cannot be wrapped into values, so their ref escape is irrelevant, only use val escapes)

                    var valid = effectiveRefKind != RefKind.None && isRefEscape ?
                                        CheckRefEscape(argument.Syntax, argument, escapeFrom, escapeTo, false, diagnostics) :
                                        CheckValEscape(argument.Syntax, argument, escapeFrom, escapeTo, false, diagnostics);

                    if (!valid)
                    {
                        ReportInvocationEscapeError(syntax, symbol, parameter, checkingReceiver, diagnostics);
                        return false;
                    }
                }
            }
            finally
            {
                escapeArguments.Free();
            }

            // check receiver if ref-like
            if (receiver?.Type?.IsRefLikeType == true)
            {
                return CheckValEscape(receiver.Syntax, receiver, escapeFrom, escapeTo, false, diagnostics);
            }

            return true;
        }

        private bool CheckInvocationEscapeWithUpdatedRules(
            SyntaxNode syntax,
            Symbol symbol,
            BoundExpression? receiver,
            ImmutableArray<ParameterSymbol> parameters,
            ImmutableArray<BoundExpression> argsOpt,
            ImmutableArray<RefKind> argRefKindsOpt,
            ImmutableArray<int> argsToParamsOpt,
            bool checkingReceiver,
            uint escapeFrom,
            uint escapeTo,
            BindingDiagnosticBag diagnostics,
            bool isRefEscape)
        {
            bool result = true;

            var argsAndParamsAll = ArrayBuilder<EscapeValue>.GetInstance();
            GetFilteredInvocationArgumentsForEscapeWithUpdatedRules(
                symbol,
                receiver,
                parameters,
                argsOpt,
                argRefKindsOpt,
                argsToParamsOpt,
                isRefEscape,
                ignoreArglistRefKinds: true, // https://github.com/dotnet/roslyn/issues/63325: for compatibility with C#10 implementation.
                argsAndParamsAll);

            var returnsRefToRefStruct = ReturnsRefToRefStruct(symbol);
            foreach (var (param, argument, _, isArgumentRefEscape) in argsAndParamsAll)
            {
                // SPEC:
                // If `M()` does return ref-to-ref-struct, the *safe-to-escape* is the same as the *safe-to-escape* of all arguments which are ref-to-ref-struct. It is an error if there are multiple arguments with different *safe-to-escape* because of *method arguments must match*.
                // If `M()` does return ref-to-ref-struct, the *ref-safe-to-escape* is the narrowest *ref-safe-to-escape* contributed by all arguments which are ref-to-ref-struct.
                //
                if (!returnsRefToRefStruct
                    || (param is null or { RefKind: not RefKind.None, Type.IsRefLikeType: true } && isArgumentRefEscape == isRefEscape))
                {
                    bool valid = isArgumentRefEscape ?
                        CheckRefEscape(argument.Syntax, argument, escapeFrom, escapeTo, false, diagnostics) :
                        CheckValEscape(argument.Syntax, argument, escapeFrom, escapeTo, false, diagnostics);

                    if (!valid)
                    {
                        // For consistency with C#10 implementation, we don't report an additional error
                        // for the receiver. (In both implementations, the call to Check*Escape() above
                        // will have reported a specific escape error for the receiver though.)
                        if ((object)((argument as BoundCapturedReceiverPlaceholder)?.Receiver ?? argument) != receiver)
                        {
                            ReportInvocationEscapeError(syntax, symbol, param, checkingReceiver, diagnostics);
                        }
                        result = false;
                        break;
                    }
                }
            }
            argsAndParamsAll.Free();

            return result;
        }

        /// <summary>
        /// Returns the set of arguments to be considered for escape analysis of a method invocation.
        /// Each argument is returned with the correponding parameter and ref kind. Arguments are not
        /// filtered - all arguments are included exactly once in the array, and the caller is responsible for
        /// determining which arguments affect escape analysis. This method is used for method invocation
        /// analysis, regardless of whether UseUpdatedEscapeRules is set.
        /// </summary>
        private void GetInvocationArgumentsForEscape(
            Symbol symbol,
            BoundExpression? receiver,
            ImmutableArray<ParameterSymbol> parameters,
            ImmutableArray<BoundExpression> argsOpt,
            ImmutableArray<RefKind> argRefKindsOpt,
            ImmutableArray<int> argsToParamsOpt,
            bool ignoreArglistRefKinds,
            ArrayBuilder<MixableDestination>? mixableArguments,
            ArrayBuilder<EscapeArgument> escapeArguments)
        {
            if (receiver is { })
            {
                var method = symbol switch
                {
                    MethodSymbol m => m,
                    PropertySymbol p => p.GetMethod ?? p.SetMethod,
                    _ => throw ExceptionUtilities.UnexpectedValue(symbol)
                };

                Debug.Assert(receiver.Type is { });
                if (receiver is not BoundValuePlaceholderBase && method is not null && receiver.Type?.IsValueType == true)
                {
                    var receiverAddressKind = method.IsEffectivelyReadOnly ? Binder.AddressKind.ReadOnly : Binder.AddressKind.Writeable;

                    if (!Binder.HasHome(receiver,
                                        receiverAddressKind,
                                        _symbol,
                                        _compilation.IsPeVerifyCompatEnabled,
                                        stackLocalsOpt: null))
                    {
                        // Equivalent to a non-ref local with the underlying receiver as an initializer provided at declaration 
                        receiver = new BoundCapturedReceiverPlaceholder(receiver.Syntax, receiver, _localScopeDepth, receiver.Type).MakeCompilerGenerated();
                    }
                }

                var tuple = getReceiver(method, receiver);
                escapeArguments.Add(tuple);

                if (mixableArguments is not null && isMixableParameter(tuple.Parameter))
                {
                    mixableArguments.Add(new MixableDestination(tuple.Parameter, receiver));
                }
            }

            if (!argsOpt.IsDefault)
            {
                for (int argIndex = 0; argIndex < argsOpt.Length; argIndex++)
                {
                    var argument = argsOpt[argIndex];
                    if (argument.Kind == BoundKind.ArgListOperator)
                    {
                        Debug.Assert(argIndex == argsOpt.Length - 1);
                        // unwrap varargs and process as more arguments
                        var argList = (BoundArgListOperator)argument;
                        getArgList(
                            argList.Arguments,
                            ignoreArglistRefKinds ? default : argList.ArgumentRefKindsOpt,
                            mixableArguments,
                            escapeArguments);
                        break;
                    }

                    var parameter = argIndex < parameters.Length ?
                        parameters[argsToParamsOpt.IsDefault ? argIndex : argsToParamsOpt[argIndex]] :
                        null;

                    if (mixableArguments is not null
                        && isMixableParameter(parameter)
                        // assume any expression variable is a valid mixing destination,
                        // since we will infer a legal val-escape for it (if it doesn't already have a narrower one).
                        && isMixableArgument(argument))
                    {
                        mixableArguments.Add(new MixableDestination(parameter, argument));
                    }

                    var refKind = parameter?.RefKind ?? RefKind.None;
                    if (!argRefKindsOpt.IsDefault)
                    {
                        refKind = argRefKindsOpt[argIndex];
                    }
                    if (refKind == RefKind.None &&
                        parameter?.RefKind == RefKind.In)
                    {
                        refKind = RefKind.In;
                    }

                    escapeArguments.Add(new EscapeArgument(parameter, argument, refKind));
                }
            }

            static bool isMixableParameter([NotNullWhen(true)] ParameterSymbol? parameter) =>
                parameter is not null &&
                parameter.Type.IsRefLikeType &&
                parameter.RefKind.IsWritableReference();

            static bool isMixableArgument(BoundExpression argument)
            {
                if (argument is BoundDeconstructValuePlaceholder { VariableSymbol: not null } or BoundLocal { DeclarationKind: not BoundLocalDeclarationKind.None })
                {
                    return false;
                }
                if (argument.IsDiscardExpression())
                {
                    return false;
                }
                return true;
            }

            static EscapeArgument getReceiver(MethodSymbol? method, BoundExpression receiver)
            {
                if (method is FunctionPointerMethodSymbol)
                {
                    return new EscapeArgument(parameter: null, receiver, RefKind.None);
                }

                var refKind = RefKind.None;
                ParameterSymbol? thisParameter = null;
                if (method is not null &&
                    method.TryGetThisParameter(out thisParameter) &&
                    thisParameter is not null)
                {
                    refKind = thisParameter.RefKind;
                }

                return new EscapeArgument(thisParameter, receiver, refKind);
            }

            static void getArgList(
                ImmutableArray<BoundExpression> argsOpt,
                ImmutableArray<RefKind> argRefKindsOpt,
                ArrayBuilder<MixableDestination>? mixableArguments,
                ArrayBuilder<EscapeArgument> escapeArguments)
            {
                for (int argIndex = 0; argIndex < argsOpt.Length; argIndex++)
                {
                    var argument = argsOpt[argIndex];
                    var refKind = argRefKindsOpt.IsDefault ? RefKind.None : argRefKindsOpt[argIndex];
                    escapeArguments.Add(new EscapeArgument(parameter: null, argument, refKind, isArgList: true));

                    if (refKind == RefKind.Ref && mixableArguments is not null)
                    {
                        mixableArguments.Add(new MixableDestination(argument, EscapeLevel.CallingMethod));
                    }
                }
            }
        }

        /// <summary>
        /// Returns the set of arguments to be considered for escape analysis of a method
        /// invocation. Each argument is returned with the correponding parameter and
        /// whether analysis should consider value or ref escape. Not all method arguments
        /// are included, and some arguments may be included twice - once for value, once for ref.
        /// </summary>
        private void GetFilteredInvocationArgumentsForEscapeWithUpdatedRules(
            Symbol symbol,
            BoundExpression? receiver,
            ImmutableArray<ParameterSymbol> parameters,
            ImmutableArray<BoundExpression> argsOpt,
            ImmutableArray<RefKind> argRefKindsOpt,
            ImmutableArray<int> argsToParamsOpt,
            bool isInvokedWithRef,
            bool ignoreArglistRefKinds,
            ArrayBuilder<EscapeValue> escapeValues)
        {
            // This code is attempting to implement the following portion of the spec. Essentially if we're not 
            // either invoking a method by ref or have a ref struct return then there is no need to consider the 
            // argument escape scopes when calculating the return escape scope.
            //
            // > A value resulting from a method invocation `e1.M(e2, ...)` is *safe-to-escape* from the narrowest of the following scopes:
            // > 1. The *calling method*
            // > 2. When the return is a `ref struct` the *safe-to-escape* contributed by all argument expressions
            // > 3. When the return is a `ref struct` the *ref-safe-to-escape* contributed by all `ref` arguments
            // 
            // The `ref` calling rules can be simplified to:
            // 
            // > A value resulting from a method invocation `ref e1.M(e2, ...)` is *ref-safe-to-escape* the narrowest of the following scopes:
            // > 1. The *calling method*
            // > 2. The *safe-to-escape* contributed by all argument expressions
            // > 3. The *ref-safe-to-escape* contributed by all `ref` arguments

            // If we're not invoking with ref or returning a ref struct then the spec does not consider
            // any arguments hence the filter is always empty.
            if (!isInvokedWithRef && !hasRefLikeReturn(symbol))
            {
                return;
            }

            GetEscapeValuesForUpdatedRules(
                symbol,
                receiver,
                parameters,
                argsOpt,
                argRefKindsOpt,
                argsToParamsOpt,
                ignoreArglistRefKinds,
                mixableArguments: null,
                escapeValues);

            static bool hasRefLikeReturn(Symbol symbol)
            {
                switch (symbol)
                {
                    case MethodSymbol method:
                        if (method.MethodKind == MethodKind.Constructor)
                        {
                            return method.ContainingType.IsRefLikeType;
                        }

                        return method.ReturnType.IsRefLikeType;
                    case PropertySymbol property:
                        return property.Type.IsRefLikeType;
                    default:
                        return false;
                }
            }
        }

        /// <summary>
        /// Returns the set of <see cref="EscapeValue"/> to an invocation that impact ref analysis. 
        /// This will filter out everything that could never meaningfully contribute to ref analysis. For
        /// example: 
        ///   - For ref arguments it will return an <see cref="EscapeValue"/> for both ref and 
        ///     value escape (if appropriate based on scoped-ness of associated parameters).
        ///   - It will remove value escape for args which correspond to scoped parameters. 
        ///   - It will remove value escape for non-ref struct.
        ///   - It will remove ref escape for args which correspond to scoped refs.
        /// Optionally this will also return all of the <see cref="MixableDestination" /> that 
        /// result from this invocation. That is useful for MAMM analysis.
        /// </summary>
        private void GetEscapeValuesForUpdatedRules(
            Symbol symbol,
            BoundExpression? receiver,
            ImmutableArray<ParameterSymbol> parameters,
            ImmutableArray<BoundExpression> argsOpt,
            ImmutableArray<RefKind> argRefKindsOpt,
            ImmutableArray<int> argsToParamsOpt,
            bool ignoreArglistRefKinds,
            ArrayBuilder<MixableDestination>? mixableArguments,
            ArrayBuilder<EscapeValue> escapeValues)
        {
            if (!symbol.RequiresInstanceReceiver())
            {
                // ignore receiver when symbol is static
                receiver = null;
            }

            var escapeArguments = ArrayBuilder<EscapeArgument>.GetInstance();
            GetInvocationArgumentsForEscape(
                symbol,
                receiver,
                parameters,
                argsOpt,
                argRefKindsOpt,
                argsToParamsOpt,
                ignoreArglistRefKinds,
                mixableArguments,
                escapeArguments);

            foreach (var (parameter, argument, refKind) in escapeArguments)
            {
                // This means it's part of an __arglist or function pointer receiver. 
                if (parameter is null)
                {
                    if (refKind != RefKind.None)
                    {
                        escapeValues.Add(new EscapeValue(parameter: null, argument, EscapeLevel.ReturnOnly, isRefEscape: true));
                    }

                    if (argument.Type?.IsRefLikeType == true)
                    {
                        escapeValues.Add(new EscapeValue(parameter: null, argument, EscapeLevel.CallingMethod, isRefEscape: false));
                    }

                    continue;
                }

                if (parameter.Type.IsRefLikeType && parameter.RefKind != RefKind.Out && GetParameterValEscapeLevel(parameter) is { } valEscapeLevel)
                {
                    escapeValues.Add(new EscapeValue(parameter, argument, valEscapeLevel, isRefEscape: false));
                }

                // It's important to check values then references. Flipping will change the set of errors 
                // produced by MAMM because of the CheckRefEscape / CheckValEscape calls.
                if (parameter.RefKind != RefKind.None && GetParameterRefEscapeLevel(parameter) is { } refEscapeLevel)
                {
                    escapeValues.Add(new EscapeValue(parameter, argument, refEscapeLevel, isRefEscape: true));
                }
            }

            escapeArguments.Free();
        }

        private static string GetInvocationParameterName(ParameterSymbol? parameter)
        {
            if (parameter is null)
            {
                return "__arglist";
            }
            string parameterName = parameter.Name;
            if (string.IsNullOrEmpty(parameterName))
            {
                parameterName = parameter.Ordinal.ToString();
            }
            return parameterName;
        }

        private static void ReportInvocationEscapeError(
            SyntaxNode syntax,
            Symbol symbol,
            ParameterSymbol? parameter,
            bool checkingReceiver,
            BindingDiagnosticBag diagnostics)
        {
            ErrorCode errorCode = GetStandardCallEscapeError(checkingReceiver);
            string parameterName = GetInvocationParameterName(parameter);
            Error(diagnostics, errorCode, syntax, symbol, parameterName);
        }

        private bool UseUpdatedEscapeRulesForInvocation(Symbol symbol)
        {
            var method = symbol switch
            {
                MethodSymbol m => m,
                PropertySymbol p => p.GetMethod ?? p.SetMethod,
                _ => throw ExceptionUtilities.UnexpectedValue(symbol)
            };
            return method?.UseUpdatedEscapeRules == true;
        }

        private bool ShouldInferDeclarationExpressionValEscape(BoundExpression argument, [NotNullWhen(true)] out SourceLocalSymbol? localSymbol)
        {
            var symbol = argument switch
            {
                BoundDeconstructValuePlaceholder p => p.VariableSymbol,
                BoundLocal { DeclarationKind: not BoundLocalDeclarationKind.None } l => l.LocalSymbol,
                _ => null
            };
            if (symbol is SourceLocalSymbol local &&
                GetLocalScopes(local).ValEscapeScope == CallingMethodScope)
            {
                localSymbol = local;
                return true;
            }
            else
            {
                // No need to infer a val escape for a global variable.
                // These are only used in top-level statements in scripting mode,
                // and since they are class fields, their scope is always CallingMethod.
                Debug.Assert(symbol is null or SourceLocalSymbol or GlobalExpressionVariable);
                localSymbol = null;
                return false;
            }
        }

        /// <summary>
        /// Validates whether the invocation is valid per no-mixing rules.
        /// Returns <see langword="false"/> when it is not valid and produces diagnostics (possibly more than one recursively) that helps to figure the reason.
        /// </summary>
        private bool CheckInvocationArgMixing(
            SyntaxNode syntax,
            Symbol symbol,
            BoundExpression? receiverOpt,
            ImmutableArray<ParameterSymbol> parameters,
            ImmutableArray<BoundExpression> argsOpt,
            ImmutableArray<RefKind> argRefKindsOpt,
            ImmutableArray<int> argsToParamsOpt,
            uint scopeOfTheContainingExpression,
            BindingDiagnosticBag diagnostics)
        {
            if (UseUpdatedEscapeRulesForInvocation(symbol))
            {
                return CheckInvocationArgMixingWithUpdatedRules(syntax, symbol, receiverOpt, parameters, argsOpt, argRefKindsOpt, argsToParamsOpt, scopeOfTheContainingExpression, diagnostics);
            }

            // SPEC:
            // In a method invocation, the following constraints apply:
            // - If there is a ref or out argument of a ref struct type (including the receiver), with safe-to-escape E1, then
            // - no argument (including the receiver) may have a narrower safe-to-escape than E1.

            if (!symbol.RequiresInstanceReceiver())
            {
                // ignore receiver when symbol is static
                receiverOpt = null;
            }

            // widest possible escape via writeable ref-like receiver or ref/out argument.
            uint escapeTo = scopeOfTheContainingExpression;

            // collect all writeable ref-like arguments, including receiver
            var receiverType = receiverOpt?.Type;
            if (receiverType?.IsRefLikeType == true && !IsReceiverRefReadOnly(symbol))
            {
                escapeTo = GetValEscape(receiverOpt, scopeOfTheContainingExpression);
            }

            var escapeArguments = ArrayBuilder<EscapeArgument>.GetInstance();
            GetInvocationArgumentsForEscape(
                symbol,
                receiverOpt,
                parameters,
                argsOpt,
                argRefKindsOpt: default,
                argsToParamsOpt,
                ignoreArglistRefKinds: false,
                mixableArguments: null,
                escapeArguments);

            try
            {
                foreach (var (_, argument, refKind) in escapeArguments)
                {
                    if (ShouldInferDeclarationExpressionValEscape(argument, out _))
                    {
                        // assume any expression variable is a valid mixing destination,
                        // since we will infer a legal val-escape for it (if it doesn't already have a narrower one).
                        continue;
                    }

                    if (refKind.IsWritableReference()
                        && !argument.IsDiscardExpression()
                        && argument.Type?.IsRefLikeType == true)
                    {
                        escapeTo = Math.Min(escapeTo, GetValEscape(argument, scopeOfTheContainingExpression));
                    }
                }

                var hasMixingError = false;

                // track the widest scope that arguments could safely escape to.
                // use this scope as the inferred STE of declaration expressions.
                var inferredDestinationValEscape = CallingMethodScope;
                foreach (var (parameter, argument, _) in escapeArguments)
                {
                    // in the old rules, we assume that refs cannot escape into ref struct variables.
                    // e.g. in `dest = M(ref arg)`, we assume `ref arg` will not escape into `dest`, but `arg` might.
                    inferredDestinationValEscape = Math.Max(inferredDestinationValEscape, GetValEscape(argument, scopeOfTheContainingExpression));
                    if (!hasMixingError && !CheckValEscape(argument.Syntax, argument, scopeOfTheContainingExpression, escapeTo, false, diagnostics))
                    {
                        string parameterName = GetInvocationParameterName(parameter);
                        Error(diagnostics, ErrorCode.ERR_CallArgMixing, syntax, symbol, parameterName);
                        hasMixingError = true;
                    }
                }

                foreach (var (_, argument, _) in escapeArguments)
                {
                    if (ShouldInferDeclarationExpressionValEscape(argument, out var localSymbol))
                    {
                        SetLocalScopes(localSymbol, refEscapeScope: _localScopeDepth, valEscapeScope: inferredDestinationValEscape);
                    }
                }

                return !hasMixingError;
            }
            finally
            {
                escapeArguments.Free();
            }
        }

        private bool CheckInvocationArgMixingWithUpdatedRules(
            SyntaxNode syntax,
            Symbol symbol,
            BoundExpression? receiverOpt,
            ImmutableArray<ParameterSymbol> parameters,
            ImmutableArray<BoundExpression> argsOpt,
            ImmutableArray<RefKind> argRefKindsOpt,
            ImmutableArray<int> argsToParamsOpt,
            uint scopeOfTheContainingExpression,
            BindingDiagnosticBag diagnostics)
        {
            var mixableArguments = ArrayBuilder<MixableDestination>.GetInstance();
            var escapeValues = ArrayBuilder<EscapeValue>.GetInstance();
            GetEscapeValuesForUpdatedRules(
                symbol,
                receiverOpt,
                parameters,
                argsOpt,
                argRefKindsOpt,
                argsToParamsOpt,
                ignoreArglistRefKinds: false,
                mixableArguments,
                escapeValues);

            var valid = true;
            foreach (var mixableArg in mixableArguments)
            {
                var toArgEscape = GetValEscape(mixableArg.Argument, scopeOfTheContainingExpression);
                foreach (var (fromParameter, fromArg, escapeKind, isRefEscape) in escapeValues)
                {
                    if (mixableArg.Parameter is not null && object.ReferenceEquals(mixableArg.Parameter, fromParameter))
                    {
                        continue;
                    }

                    // This checks to see if the EscapeValue could ever be assigned to this argument based 
                    // on comparing the EscapeLevel of both. If this could never be assigned due to 
                    // this then we don't need to consider it for MAMM analysis.
                    if (!mixableArg.IsAssignableFrom(escapeKind))
                    {
                        continue;
                    }

                    valid = isRefEscape
                        ? CheckRefEscape(fromArg.Syntax, fromArg, scopeOfTheContainingExpression, toArgEscape, checkingReceiver: false, diagnostics)
                        : CheckValEscape(fromArg.Syntax, fromArg, scopeOfTheContainingExpression, toArgEscape, checkingReceiver: false, diagnostics);

                    if (!valid)
                    {
                        string parameterName = GetInvocationParameterName(fromParameter);
                        Error(diagnostics, ErrorCode.ERR_CallArgMixing, syntax, symbol, parameterName);
                        break;
                    }
                }

                if (!valid)
                {
                    break;
                }
            }

            inferDeclarationExpressionValEscape();

            mixableArguments.Free();
            escapeValues.Free();
            return valid;

            void inferDeclarationExpressionValEscape()
            {
                // find the widest scope that arguments could safely escape to.
                // use this scope as the inferred STE of declaration expressions.
                var inferredDestinationValEscape = CallingMethodScope;
                foreach (var (_, fromArg, _, isRefEscape) in escapeValues)
                {
                    inferredDestinationValEscape = Math.Max(inferredDestinationValEscape, isRefEscape
                        ? GetRefEscape(fromArg, scopeOfTheContainingExpression)
                        : GetValEscape(fromArg, scopeOfTheContainingExpression));
                }

                foreach (var argument in argsOpt)
                {
                    if (ShouldInferDeclarationExpressionValEscape(argument, out var localSymbol))
                    {
                        SetLocalScopes(localSymbol, refEscapeScope: _localScopeDepth, valEscapeScope: inferredDestinationValEscape);
                    }
                }
            }
        }

        private static bool IsReceiverRefReadOnly(Symbol methodOrPropertySymbol) => methodOrPropertySymbol switch
        {
            MethodSymbol m => m.IsEffectivelyReadOnly,
            // TODO: val escape checks should be skipped for property accesses when
            // we can determine the only accessors being called are readonly.
            // For now we are pessimistic and check escape if any accessor is non-readonly.
            // Tracking in https://github.com/dotnet/roslyn/issues/35606
            PropertySymbol p => p.GetMethod?.IsEffectivelyReadOnly != false && p.SetMethod?.IsEffectivelyReadOnly != false,
            _ => throw ExceptionUtilities.UnexpectedValue(methodOrPropertySymbol)
        };

#if DEBUG
        private static bool AllParametersConsideredInEscapeAnalysisHaveArguments(
            ImmutableArray<BoundExpression> argsOpt,
            ImmutableArray<ParameterSymbol> parameters,
            ImmutableArray<int> argsToParamsOpt)
        {
            if (parameters.IsDefaultOrEmpty) return true;

            var paramsMatched = BitVector.Create(parameters.Length);
            for (int argIndex = 0; argIndex < argsOpt.Length; argIndex++)
            {
                int paramIndex = argsToParamsOpt.IsDefault ? argIndex : argsToParamsOpt[argIndex];
                paramsMatched[paramIndex] = true;
            }
            for (int paramIndex = 0; paramIndex < parameters.Length; paramIndex++)
            {
                if (!paramsMatched[paramIndex])
                {
                    // Default arguments for params arrays are not created during
                    // binding (see https://github.com/dotnet/roslyn/issues/49602),
                    // but a params array cannot contain references or ref structs.
                    if (parameters[paramIndex] is not { IsParams: true, Type.TypeKind: TypeKind.Array })
                    {
                        return false;
                    }
                }
            }
            return true;
        }
#endif

#nullable disable

        private static ErrorCode GetStandardCallEscapeError(bool checkingReceiver)
        {
            return checkingReceiver ? ErrorCode.ERR_EscapeCall2 : ErrorCode.ERR_EscapeCall;
        }
    }

    internal partial class Binder
    {
        private static void ReportReadonlyLocalError(SyntaxNode node, LocalSymbol local, BindValueKind kind, bool checkingReceiver, BindingDiagnosticBag diagnostics)
        {
            Debug.Assert((object)local != null);
            Debug.Assert(kind != BindValueKind.RValue);

            MessageID cause;
            if (local.IsForEach)
            {
                cause = MessageID.IDS_FOREACHLOCAL;
            }
            else if (local.IsUsing)
            {
                cause = MessageID.IDS_USINGLOCAL;
            }
            else if (local.IsFixed)
            {
                cause = MessageID.IDS_FIXEDLOCAL;
            }
            else
            {
                Error(diagnostics, GetStandardLvalueError(kind), node);
                return;
            }

            ErrorCode[] ReadOnlyLocalErrors =
            {
                ErrorCode.ERR_RefReadonlyLocalCause,
                ErrorCode.ERR_AssgReadonlyLocalCause,

                ErrorCode.ERR_RefReadonlyLocal2Cause,
                ErrorCode.ERR_AssgReadonlyLocal2Cause
            };

            int index = (checkingReceiver ? 2 : 0) + (RequiresRefOrOut(kind) ? 0 : 1);

            Error(diagnostics, ReadOnlyLocalErrors[index], node, local, cause.Localize());
        }

        private static ErrorCode GetThisLvalueError(BindValueKind kind, bool isValueType, bool isPrimaryConstructorParameter)
        {
            switch (kind)
            {
                case BindValueKind.CompoundAssignment:
                case BindValueKind.Assignable:
                    return ErrorCode.ERR_AssgReadonlyLocal;

                case BindValueKind.RefOrOut:
                    return ErrorCode.ERR_RefReadonlyLocal;

                case BindValueKind.AddressOf:
                    return ErrorCode.ERR_InvalidAddrOp;

                case BindValueKind.IncrementDecrement:
                    return isValueType ? ErrorCode.ERR_AssgReadonlyLocal : ErrorCode.ERR_IncrementLvalueExpected;

                case BindValueKind.RefReturn:
                case BindValueKind.ReadonlyRef:
                    return isPrimaryConstructorParameter ? ErrorCode.ERR_RefReturnPrimaryConstructorParameter : ErrorCode.ERR_RefReturnThis;

                case BindValueKind.RefAssignable:
                    return ErrorCode.ERR_RefLocalOrParamExpected;
            }

            if (RequiresReferenceToLocation(kind))
            {
                return ErrorCode.ERR_RefLvalueExpected;
            }

            throw ExceptionUtilities.UnexpectedValue(kind);
        }

        private static ErrorCode GetRangeLvalueError(BindValueKind kind)
        {
            switch (kind)
            {
                case BindValueKind.Assignable:
                case BindValueKind.CompoundAssignment:
                case BindValueKind.IncrementDecrement:
                    return ErrorCode.ERR_QueryRangeVariableReadOnly;

                case BindValueKind.AddressOf:
                    return ErrorCode.ERR_InvalidAddrOp;

                case BindValueKind.RefReturn:
                case BindValueKind.ReadonlyRef:
                    return ErrorCode.ERR_RefReturnRangeVariable;

                case BindValueKind.RefAssignable:
                    return ErrorCode.ERR_RefLocalOrParamExpected;
            }

            if (RequiresReferenceToLocation(kind))
            {
                return ErrorCode.ERR_QueryOutRefRangeVariable;
            }

            throw ExceptionUtilities.UnexpectedValue(kind);
        }

        private static ErrorCode GetMethodGroupOrFunctionPointerLvalueError(BindValueKind valueKind)
        {
            if (RequiresReferenceToLocation(valueKind))
            {
                return ErrorCode.ERR_RefReadonlyLocalCause;
            }

            // Cannot assign to 'W' because it is a 'method group'
            return ErrorCode.ERR_AssgReadonlyLocalCause;
        }

        private static ErrorCode GetStandardLvalueError(BindValueKind kind)
        {
            switch (kind)
            {
                case BindValueKind.CompoundAssignment:
                case BindValueKind.Assignable:
                    return ErrorCode.ERR_AssgLvalueExpected;

                case BindValueKind.AddressOf:
                    return ErrorCode.ERR_InvalidAddrOp;

                case BindValueKind.IncrementDecrement:
                    return ErrorCode.ERR_IncrementLvalueExpected;

                case BindValueKind.FixedReceiver:
                    return ErrorCode.ERR_FixedNeedsLvalue;

                case BindValueKind.RefReturn:
                case BindValueKind.ReadonlyRef:
                    return ErrorCode.ERR_RefReturnLvalueExpected;

                case BindValueKind.RefAssignable:
                    return ErrorCode.ERR_RefLocalOrParamExpected;
            }

            if (RequiresReferenceToLocation(kind))
            {
                return ErrorCode.ERR_RefLvalueExpected;
            }

            throw ExceptionUtilities.UnexpectedValue(kind);
        }
    }

    internal partial class RefSafetyAnalysis
    {
        private static ErrorCode GetStandardRValueRefEscapeError(uint escapeTo)
        {
            if (escapeTo is CallingMethodScope or ReturnOnlyScope)
            {
                return ErrorCode.ERR_RefReturnLvalueExpected;
            }

            return ErrorCode.ERR_EscapeOther;
        }
    }

    internal partial class Binder
    {
        private static void ReportReadOnlyFieldError(FieldSymbol field, SyntaxNode node, BindValueKind kind, bool checkingReceiver, BindingDiagnosticBag diagnostics)
        {
            Debug.Assert((object)field != null);
            Debug.Assert(field.RefKind == RefKind.None ? RequiresAssignableVariable(kind) : RequiresRefAssignableVariable(kind));
            Debug.Assert(field.Type != (object)null);

            // It's clearer to say that the address can't be taken than to say that the field can't be modified
            // (even though the latter message gives more explanation of why).
            Debug.Assert(kind != BindValueKind.AddressOf); // If this assert fails, we probably should report ErrorCode.ERR_InvalidAddrOp

            ErrorCode[] ReadOnlyErrors =
            {
                ErrorCode.ERR_RefReturnReadonly,
                ErrorCode.ERR_RefReadonly,
                ErrorCode.ERR_AssgReadonly,
                ErrorCode.ERR_RefReturnReadonlyStatic,
                ErrorCode.ERR_RefReadonlyStatic,
                ErrorCode.ERR_AssgReadonlyStatic,
                ErrorCode.ERR_RefReturnReadonly2,
                ErrorCode.ERR_RefReadonly2,
                ErrorCode.ERR_AssgReadonly2,
                ErrorCode.ERR_RefReturnReadonlyStatic2,
                ErrorCode.ERR_RefReadonlyStatic2,
                ErrorCode.ERR_AssgReadonlyStatic2
            };
            int index = (checkingReceiver ? 6 : 0) + (field.IsStatic ? 3 : 0) + (kind == BindValueKind.RefReturn ? 0 : (RequiresRefOrOut(kind) ? 1 : 2));
            if (checkingReceiver)
            {
                Error(diagnostics, ReadOnlyErrors[index], node, field);
            }
            else
            {
                Error(diagnostics, ReadOnlyErrors[index], node);
            }
        }

        private static void ReportReadOnlyError(Symbol symbol, SyntaxNode node, BindValueKind kind, bool checkingReceiver, BindingDiagnosticBag diagnostics)
        {
            Debug.Assert((object)symbol != null);
            Debug.Assert(RequiresAssignableVariable(kind));

            // It's clearer to say that the address can't be taken than to say that the parameter can't be modified
            // (even though the latter message gives more explanation of why).
            if (kind == BindValueKind.AddressOf)
            {
                Error(diagnostics, ErrorCode.ERR_InvalidAddrOp, node);
                return;
            }

            var symbolKind = symbol.Kind.Localize();

            ErrorCode[] ReadOnlyErrors =
            {
                ErrorCode.ERR_RefReturnReadonlyNotField,
                ErrorCode.ERR_RefReadonlyNotField,
                ErrorCode.ERR_AssignReadonlyNotField,
                ErrorCode.ERR_RefReturnReadonlyNotField2,
                ErrorCode.ERR_RefReadonlyNotField2,
                ErrorCode.ERR_AssignReadonlyNotField2,
            };

            int index = (checkingReceiver ? 3 : 0) + (kind == BindValueKind.RefReturn ? 0 : (RequiresRefOrOut(kind) ? 1 : 2));
            Error(diagnostics, ReadOnlyErrors[index], node, symbolKind, new FormattedSymbol(symbol, SymbolDisplayFormat.ShortFormat));
        }
    }

    internal partial class RefSafetyAnalysis
    {
        /// <summary>
        /// Checks whether given expression can escape from the current scope to the <paramref name="escapeTo"/>.
        /// </summary>
        internal void ValidateEscape(BoundExpression expr, uint escapeTo, bool isByRef, BindingDiagnosticBag diagnostics)
        {
            // The result of escape analysis is affected by the expression's type.
            // We can't do escape analysis on expressions which lack a type, such as 'target typed new()', until they are converted.
            Debug.Assert(expr.Type is not null);

            if (isByRef)
            {
                CheckRefEscape(expr.Syntax, expr, _localScopeDepth, escapeTo, checkingReceiver: false, diagnostics: diagnostics);
            }
            else
            {
                CheckValEscape(expr.Syntax, expr, _localScopeDepth, escapeTo, checkingReceiver: false, diagnostics: diagnostics);
            }
        }

        /// <summary>
        /// Computes the widest scope depth to which the given expression can escape by reference.
        /// 
        /// NOTE: in a case if expression cannot be passed by an alias (RValue and similar), the ref-escape is scopeOfTheContainingExpression
        ///       There are few cases where RValues are permitted to be passed by reference which implies that a temporary local proxy is passed instead.
        ///       We reflect such behavior by constraining the escape value to the narrowest scope possible. 
        /// </summary>
        internal uint GetRefEscape(BoundExpression expr, uint scopeOfTheContainingExpression)
        {
            // cannot infer anything from errors
            if (expr.HasAnyErrors)
            {
                return CallingMethodScope;
            }

            // cannot infer anything from Void (broken code)
            if (expr.Type?.GetSpecialTypeSafe() == SpecialType.System_Void)
            {
                return CallingMethodScope;
            }

            // constants/literals cannot ref-escape current scope
            if (expr.ConstantValueOpt != null)
            {
                return scopeOfTheContainingExpression;
            }

            // cover case that cannot refer to local state
            // otherwise default to current scope (RValues, etc)
            switch (expr.Kind)
            {
                case BoundKind.ArrayAccess:
                case BoundKind.PointerIndirectionOperator:
                case BoundKind.PointerElementAccess:
                    // array elements and pointer dereferencing are readwrite variables
                    return CallingMethodScope;

                case BoundKind.RefValueOperator:
                    // The undocumented __refvalue(tr, T) expression results in an lvalue of type T.
                    // for compat reasons it is not ref-returnable (since TypedReference is not val-returnable)
                    // it can, however, ref-escape to any other level (since TypedReference can val-escape to any other level)
                    return CurrentMethodScope;

                case BoundKind.DiscardExpression:
                    // same as write-only byval local
                    break;

                case BoundKind.DynamicMemberAccess:
                case BoundKind.DynamicIndexerAccess:
                    // dynamic expressions can be read and written to
                    // can even be passed by reference (which is implemented via a temp)
                    // it is not valid to escape them by reference though, so treat them as RValues here
                    break;

                case BoundKind.Parameter:
                    return GetParameterRefEscape(((BoundParameter)expr).ParameterSymbol);

                case BoundKind.Local:
                    return GetLocalScopes(((BoundLocal)expr).LocalSymbol).RefEscapeScope;

                case BoundKind.CapturedReceiverPlaceholder:
                    // Equivalent to a non-ref local with the underlying receiver as an initializer provided at declaration 
                    return ((BoundCapturedReceiverPlaceholder)expr).LocalScopeDepth;

                case BoundKind.ThisReference:
                    var thisParam = ((MethodSymbol)_symbol).ThisParameter;
                    Debug.Assert(thisParam.Type.Equals(((BoundThisReference)expr).Type, TypeCompareKind.ConsiderEverything));
                    return GetParameterRefEscape(thisParam);

                case BoundKind.ConditionalOperator:
                    var conditional = (BoundConditionalOperator)expr;

                    if (conditional.IsRef)
                    {
                        // ref conditional defers to its operands
                        return Math.Max(GetRefEscape(conditional.Consequence, scopeOfTheContainingExpression),
                                        GetRefEscape(conditional.Alternative, scopeOfTheContainingExpression));
                    }

                    // otherwise it is an RValue
                    break;

                case BoundKind.FieldAccess:
                    return GetFieldRefEscape((BoundFieldAccess)expr, scopeOfTheContainingExpression);

                case BoundKind.EventAccess:
                    var eventAccess = (BoundEventAccess)expr;
                    if (!eventAccess.IsUsableAsField)
                    {
                        // not field-like events are RValues
                        break;
                    }

                    var eventSymbol = eventAccess.EventSymbol;

                    // field-like events that are static or belong to reference types can ref escape anywhere
                    if (eventSymbol.IsStatic || eventSymbol.ContainingType.IsReferenceType)
                    {
                        return CallingMethodScope;
                    }

                    // for other events defer to the receiver.
                    return GetRefEscape(eventAccess.ReceiverOpt, scopeOfTheContainingExpression);

                case BoundKind.Call:
                    {
                        var call = (BoundCall)expr;

                        var methodSymbol = call.Method;
                        if (methodSymbol.RefKind == RefKind.None)
                        {
                            break;
                        }

                        return GetInvocationEscapeScope(
                            call.Method,
                            call.ReceiverOpt,
                            methodSymbol.Parameters,
                            call.Arguments,
                            call.ArgumentRefKindsOpt,
                            call.ArgsToParamsOpt,
                            scopeOfTheContainingExpression,
                            isRefEscape: true);
                    }

                case BoundKind.FunctionPointerInvocation:
                    {
                        var ptrInvocation = (BoundFunctionPointerInvocation)expr;

                        var methodSymbol = ptrInvocation.FunctionPointer.Signature;
                        if (methodSymbol.RefKind == RefKind.None)
                        {
                            break;
                        }

                        return GetInvocationEscapeScope(
                            methodSymbol,
                            receiver: null,
                            methodSymbol.Parameters,
                            ptrInvocation.Arguments,
                            ptrInvocation.ArgumentRefKindsOpt,
                            argsToParamsOpt: default,
                            scopeOfTheContainingExpression,
                            isRefEscape: true);
                    }

                case BoundKind.IndexerAccess:
                    {
                        var indexerAccess = (BoundIndexerAccess)expr;
                        var indexerSymbol = indexerAccess.Indexer;

                        return GetInvocationEscapeScope(
                            indexerSymbol,
                            indexerAccess.ReceiverOpt,
                            indexerSymbol.Parameters,
                            indexerAccess.Arguments,
                            indexerAccess.ArgumentRefKindsOpt,
                            indexerAccess.ArgsToParamsOpt,
                            scopeOfTheContainingExpression,
                            isRefEscape: true);
                    }

                case BoundKind.ImplicitIndexerAccess:
                    var implicitIndexerAccess = (BoundImplicitIndexerAccess)expr;

                    // Note: the Argument and LengthOrCountAccess use is purely local

                    switch (implicitIndexerAccess.IndexerOrSliceAccess)
                    {
                        case BoundIndexerAccess indexerAccess:
                            var indexerSymbol = indexerAccess.Indexer;

                            return GetInvocationEscapeScope(
                                indexerSymbol,
                                implicitIndexerAccess.Receiver,
                                indexerSymbol.Parameters,
                                indexerAccess.Arguments,
                                indexerAccess.ArgumentRefKindsOpt,
                                indexerAccess.ArgsToParamsOpt,
                                scopeOfTheContainingExpression,
                                isRefEscape: true);

                        case BoundArrayAccess:
                            // array elements are readwrite variables
                            return CallingMethodScope;

                        case BoundCall call:
                            var methodSymbol = call.Method;
                            if (methodSymbol.RefKind == RefKind.None)
                            {
                                break;
                            }

                            return GetInvocationEscapeScope(
                                call.Method,
                                implicitIndexerAccess.Receiver,
                                methodSymbol.Parameters,
                                call.Arguments,
                                call.ArgumentRefKindsOpt,
                                call.ArgsToParamsOpt,
                                scopeOfTheContainingExpression,
                                isRefEscape: true);

                        default:
                            throw ExceptionUtilities.UnexpectedValue(implicitIndexerAccess.IndexerOrSliceAccess.Kind);
                    }
                    break;

                case BoundKind.PropertyAccess:
                    var propertyAccess = (BoundPropertyAccess)expr;

                    // not passing any arguments/parameters
                    return GetInvocationEscapeScope(
                        propertyAccess.PropertySymbol,
                        propertyAccess.ReceiverOpt,
                        default,
                        default,
                        default,
                        default,
                        scopeOfTheContainingExpression,
                        isRefEscape: true);

                case BoundKind.AssignmentOperator:
                    var assignment = (BoundAssignmentOperator)expr;

                    if (!assignment.IsRef)
                    {
                        // non-ref assignments are RValues
                        break;
                    }

                    return GetRefEscape(assignment.Left, scopeOfTheContainingExpression);
            }

            // At this point we should have covered all the possible cases for anything that is not a strict RValue.
            return scopeOfTheContainingExpression;
        }

        /// <summary>
        /// A counterpart to the GetRefEscape, which validates if given escape demand can be met by the expression.
        /// The result indicates whether the escape is possible. 
        /// Additionally, the method emits diagnostics (possibly more than one, recursively) that would help identify the cause for the failure.
        /// </summary>
        internal bool CheckRefEscape(SyntaxNode node, BoundExpression expr, uint escapeFrom, uint escapeTo, bool checkingReceiver, BindingDiagnosticBag diagnostics)
        {
            Debug.Assert(!checkingReceiver || expr.Type.IsValueType || expr.Type.IsTypeParameter());

            if (escapeTo >= escapeFrom)
            {
                // escaping to same or narrower scope is ok.
                return true;
            }

            if (expr.HasAnyErrors)
            {
                // already an error
                return true;
            }

            // void references cannot escape (error should be reported somewhere)
            if (expr.Type?.GetSpecialTypeSafe() == SpecialType.System_Void)
            {
                return true;
            }

            // references to constants/literals cannot escape higher.
            if (expr.ConstantValueOpt != null)
            {
                Error(diagnostics, GetStandardRValueRefEscapeError(escapeTo), node);
                return false;
            }

            switch (expr.Kind)
            {
                case BoundKind.ArrayAccess:
                case BoundKind.PointerIndirectionOperator:
                case BoundKind.PointerElementAccess:
                    // array elements and pointer dereferencing are readwrite variables
                    return true;

                case BoundKind.RefValueOperator:
                    // The undocumented __refvalue(tr, T) expression results in an lvalue of type T.
                    // for compat reasons it is not ref-returnable (since TypedReference is not val-returnable)
                    if (escapeTo is CallingMethodScope or ReturnOnlyScope)
                    {
                        break;
                    }

                    // it can, however, ref-escape to any other level (since TypedReference can val-escape to any other level)
                    return true;

                case BoundKind.DiscardExpression:
                    // same as write-only byval local
                    break;

                case BoundKind.DynamicMemberAccess:
                case BoundKind.DynamicIndexerAccess:
                    // dynamic expressions can be read and written to
                    // can even be passed by reference (which is implemented via a temp)
                    // it is not valid to escape them by reference though.
                    break;

                case BoundKind.Parameter:
                    var parameter = (BoundParameter)expr;
                    return CheckParameterRefEscape(node, parameter, parameter.ParameterSymbol, escapeTo, checkingReceiver, diagnostics);

                case BoundKind.Local:
                    var local = (BoundLocal)expr;
                    return CheckLocalRefEscape(node, local, escapeTo, checkingReceiver, diagnostics);

                case BoundKind.CapturedReceiverPlaceholder:
                    // Equivalent to a non-ref local with the underlying receiver as an initializer provided at declaration 
                    if (((BoundCapturedReceiverPlaceholder)expr).LocalScopeDepth <= escapeTo)
                    {
                        return true;
                    }
                    break;

                case BoundKind.ThisReference:
                    var thisParam = ((MethodSymbol)_symbol).ThisParameter;
                    Debug.Assert(thisParam.Type.Equals(((BoundThisReference)expr).Type, TypeCompareKind.ConsiderEverything));
                    return CheckParameterRefEscape(node, expr, thisParam, escapeTo, checkingReceiver, diagnostics);

                case BoundKind.ConditionalOperator:
                    var conditional = (BoundConditionalOperator)expr;

                    if (conditional.IsRef)
                    {
                        return CheckRefEscape(conditional.Consequence.Syntax, conditional.Consequence, escapeFrom, escapeTo, checkingReceiver: false, diagnostics: diagnostics) &&
                               CheckRefEscape(conditional.Alternative.Syntax, conditional.Alternative, escapeFrom, escapeTo, checkingReceiver: false, diagnostics: diagnostics);
                    }

                    // report standard lvalue error
                    break;

                case BoundKind.FieldAccess:
                    var fieldAccess = (BoundFieldAccess)expr;
                    return CheckFieldRefEscape(node, fieldAccess, escapeFrom, escapeTo, diagnostics);

                case BoundKind.EventAccess:
                    var eventAccess = (BoundEventAccess)expr;
                    if (!eventAccess.IsUsableAsField)
                    {
                        // not field-like events are RValues
                        break;
                    }

                    return CheckFieldLikeEventRefEscape(node, eventAccess, escapeFrom, escapeTo, diagnostics);

                case BoundKind.Call:
                    {
                        var call = (BoundCall)expr;

                        var methodSymbol = call.Method;
                        if (methodSymbol.RefKind == RefKind.None)
                        {
                            break;
                        }

                        return CheckInvocationEscape(
                            call.Syntax,
                            methodSymbol,
                            call.ReceiverOpt,
                            methodSymbol.Parameters,
                            call.Arguments,
                            call.ArgumentRefKindsOpt,
                            call.ArgsToParamsOpt,
                            checkingReceiver,
                            escapeFrom,
                            escapeTo,
                            diagnostics,
                            isRefEscape: true);
                    }

                case BoundKind.IndexerAccess:
                    {
                        var indexerAccess = (BoundIndexerAccess)expr;
                        var indexerSymbol = indexerAccess.Indexer;

                        if (indexerSymbol.RefKind == RefKind.None)
                        {
                            break;
                        }

                        return CheckInvocationEscape(
                            indexerAccess.Syntax,
                            indexerSymbol,
                            indexerAccess.ReceiverOpt,
                            indexerSymbol.Parameters,
                            indexerAccess.Arguments,
                            indexerAccess.ArgumentRefKindsOpt,
                            indexerAccess.ArgsToParamsOpt,
                            checkingReceiver,
                            escapeFrom,
                            escapeTo,
                            diagnostics,
                            isRefEscape: true);
                    }

                case BoundKind.ImplicitIndexerAccess:
                    var implicitIndexerAccess = (BoundImplicitIndexerAccess)expr;

                    // Note: the Argument and LengthOrCountAccess use is purely local

                    switch (implicitIndexerAccess.IndexerOrSliceAccess)
                    {
                        case BoundIndexerAccess indexerAccess:
                            var indexerSymbol = indexerAccess.Indexer;

                            if (indexerSymbol.RefKind == RefKind.None)
                            {
                                break;
                            }

                            return CheckInvocationEscape(
                                indexerAccess.Syntax,
                                indexerSymbol,
                                implicitIndexerAccess.Receiver,
                                indexerSymbol.Parameters,
                                indexerAccess.Arguments,
                                indexerAccess.ArgumentRefKindsOpt,
                                indexerAccess.ArgsToParamsOpt,
                                checkingReceiver,
                                escapeFrom,
                                escapeTo,
                                diagnostics,
                                isRefEscape: true);

                        case BoundArrayAccess:
                            // array elements are readwrite variables
                            return true;

                        case BoundCall call:
                            var methodSymbol = call.Method;
                            if (methodSymbol.RefKind == RefKind.None)
                            {
                                break;
                            }

                            return CheckInvocationEscape(
                                call.Syntax,
                                methodSymbol,
                                implicitIndexerAccess.Receiver,
                                methodSymbol.Parameters,
                                call.Arguments,
                                call.ArgumentRefKindsOpt,
                                call.ArgsToParamsOpt,
                                checkingReceiver,
                                escapeFrom,
                                escapeTo,
                                diagnostics,
                                isRefEscape: true);

                        default:
                            throw ExceptionUtilities.UnexpectedValue(implicitIndexerAccess.IndexerOrSliceAccess.Kind);
                    }
                    break;

                case BoundKind.FunctionPointerInvocation:
                    var functionPointerInvocation = (BoundFunctionPointerInvocation)expr;

                    FunctionPointerMethodSymbol signature = functionPointerInvocation.FunctionPointer.Signature;
                    if (signature.RefKind == RefKind.None)
                    {
                        break;
                    }

                    return CheckInvocationEscape(
                        functionPointerInvocation.Syntax,
                        signature,
                        functionPointerInvocation.InvokedExpression,
                        signature.Parameters,
                        functionPointerInvocation.Arguments,
                        functionPointerInvocation.ArgumentRefKindsOpt,
                        argsToParamsOpt: default,
                        checkingReceiver,
                        escapeFrom,
                        escapeTo,
                        diagnostics,
                        isRefEscape: true);

                case BoundKind.PropertyAccess:
                    var propertyAccess = (BoundPropertyAccess)expr;
                    var propertySymbol = propertyAccess.PropertySymbol;

                    if (propertySymbol.RefKind == RefKind.None)
                    {
                        break;
                    }

                    // not passing any arguments/parameters
                    return CheckInvocationEscape(
                        propertyAccess.Syntax,
                        propertySymbol,
                        propertyAccess.ReceiverOpt,
                        default,
                        default,
                        default,
                        default,
                        checkingReceiver,
                        escapeFrom,
                        escapeTo,
                        diagnostics,
                        isRefEscape: true);

                case BoundKind.AssignmentOperator:
                    var assignment = (BoundAssignmentOperator)expr;

                    // Only ref-assignments can be LValues
                    if (!assignment.IsRef)
                    {
                        break;
                    }

                    return CheckRefEscape(
                        node,
                        assignment.Left,
                        escapeFrom,
                        escapeTo,
                        checkingReceiver: false,
                        diagnostics);

                case BoundKind.Conversion:
                    var conversion = (BoundConversion)expr;
                    if (conversion.Conversion == Conversion.ImplicitThrow)
                    {
                        return CheckRefEscape(node, conversion.Operand, escapeFrom, escapeTo, checkingReceiver, diagnostics);
                    }
                    break;

                case BoundKind.ThrowExpression:
                    return true;
            }

            // At this point we should have covered all the possible cases for anything that is not a strict RValue.
            Error(diagnostics, GetStandardRValueRefEscapeError(escapeTo), node);
            return false;
        }

        internal uint GetBroadestValEscape(BoundTupleExpression expr, uint scopeOfTheContainingExpression)
        {
            uint broadest = scopeOfTheContainingExpression;
            foreach (var element in expr.Arguments)
            {
                uint valEscape;
                if (element is BoundTupleExpression te)
                {
                    valEscape = GetBroadestValEscape(te, scopeOfTheContainingExpression);
                }
                else
                {
                    valEscape = GetValEscape(element, scopeOfTheContainingExpression);
                }

                broadest = Math.Min(broadest, valEscape);
            }

            return broadest;
        }

        /// <summary>
        /// Computes the widest scope depth to which the given expression can escape by value.
        /// 
        /// NOTE: unless the type of expression is ref-like, the result is Binder.ExternalScope since ordinary values can always be returned from methods. 
        /// </summary>
        internal uint GetValEscape(BoundExpression expr, uint scopeOfTheContainingExpression)
        {
            // cannot infer anything from errors
            if (expr.HasAnyErrors)
            {
                return CallingMethodScope;
            }

            // constants/literals cannot refer to local state
            if (expr.ConstantValueOpt != null)
            {
                return CallingMethodScope;
            }

            // to have local-referring values an expression must have a ref-like type
            if (expr.Type?.IsRefLikeType != true)
            {
                return CallingMethodScope;
            }

            // cover case that can refer to local state
            // otherwise default to ExternalScope (ordinary values)
            switch (expr.Kind)
            {
                case BoundKind.ThisReference:
                    var thisParam = ((MethodSymbol)_symbol).ThisParameter;
                    Debug.Assert(thisParam.Type.Equals(((BoundThisReference)expr).Type, TypeCompareKind.ConsiderEverything));
                    return GetParameterValEscape(thisParam);
                case BoundKind.DefaultLiteral:
                case BoundKind.DefaultExpression:
                case BoundKind.Utf8String:
                    // always returnable
                    return CallingMethodScope;

                case BoundKind.Parameter:
                    return GetParameterValEscape(((BoundParameter)expr).ParameterSymbol);

                case BoundKind.FromEndIndexExpression:
                    // We are going to call a constructor that takes an integer and a bool. Cannot leak any references through them.
                    // always returnable
                    return CallingMethodScope;

                case BoundKind.TupleLiteral:
                case BoundKind.ConvertedTupleLiteral:
                    var tupleLiteral = (BoundTupleExpression)expr;
                    return GetTupleValEscape(tupleLiteral.Arguments, scopeOfTheContainingExpression);

                case BoundKind.MakeRefOperator:
                case BoundKind.RefValueOperator:
                    // for compat reasons
                    // NB: it also means can`t assign stackalloc spans to a __refvalue
                    //     we are ok with that.
                    return CallingMethodScope;

                case BoundKind.DiscardExpression:
                    return CallingMethodScope;

                case BoundKind.DeconstructValuePlaceholder:
                case BoundKind.InterpolatedStringArgumentPlaceholder:
                case BoundKind.AwaitableValuePlaceholder:
                    return GetPlaceholderScope((BoundValuePlaceholderBase)expr);

                case BoundKind.Local:
                    return GetLocalScopes(((BoundLocal)expr).LocalSymbol).ValEscapeScope;

                case BoundKind.CapturedReceiverPlaceholder:
                    // Equivalent to a non-ref local with the underlying receiver as an initializer provided at declaration 
                    var placeholder = (BoundCapturedReceiverPlaceholder)expr;
                    return GetValEscape(placeholder.Receiver, placeholder.LocalScopeDepth);

                case BoundKind.StackAllocArrayCreation:
                case BoundKind.ConvertedStackAllocExpression:
                    return CurrentMethodScope;

                case BoundKind.ConditionalOperator:
                    var conditional = (BoundConditionalOperator)expr;

                    var consEscape = GetValEscape(conditional.Consequence, scopeOfTheContainingExpression);

                    if (conditional.IsRef)
                    {
                        // ref conditional defers to one operand. 
                        // the other one is the same or we will be reporting errors anyways.
                        return consEscape;
                    }

                    // val conditional gets narrowest of its operands
                    return Math.Max(consEscape,
                                    GetValEscape(conditional.Alternative, scopeOfTheContainingExpression));

                case BoundKind.NullCoalescingOperator:
                    var coalescingOp = (BoundNullCoalescingOperator)expr;

                    return Math.Max(GetValEscape(coalescingOp.LeftOperand, scopeOfTheContainingExpression),
                                    GetValEscape(coalescingOp.RightOperand, scopeOfTheContainingExpression));

                case BoundKind.FieldAccess:
                    var fieldAccess = (BoundFieldAccess)expr;
                    var fieldSymbol = fieldAccess.FieldSymbol;

                    if (fieldSymbol.IsStatic || !fieldSymbol.ContainingType.IsRefLikeType)
                    {
                        // Already an error state.
                        return CallingMethodScope;
                    }

                    // for ref-like fields defer to the receiver.
                    return GetValEscape(fieldAccess.ReceiverOpt, scopeOfTheContainingExpression);

                case BoundKind.Call:
                    {
                        var call = (BoundCall)expr;

                        return GetInvocationEscapeScope(
                            call.Method,
                            call.ReceiverOpt,
                            call.Method.Parameters,
                            call.Arguments,
                            call.ArgumentRefKindsOpt,
                            call.ArgsToParamsOpt,
                            scopeOfTheContainingExpression,
                            isRefEscape: false);
                    }

                case BoundKind.FunctionPointerInvocation:
                    var ptrInvocation = (BoundFunctionPointerInvocation)expr;
                    var ptrSymbol = ptrInvocation.FunctionPointer.Signature;

                    return GetInvocationEscapeScope(
                        ptrSymbol,
                        receiver: null,
                        ptrSymbol.Parameters,
                        ptrInvocation.Arguments,
                        ptrInvocation.ArgumentRefKindsOpt,
                        argsToParamsOpt: default,
                        scopeOfTheContainingExpression,
                        isRefEscape: false);

                case BoundKind.IndexerAccess:
                    {
                        var indexerAccess = (BoundIndexerAccess)expr;
                        var indexerSymbol = indexerAccess.Indexer;

                        return GetInvocationEscapeScope(
                            indexerSymbol,
                            indexerAccess.ReceiverOpt,
                            indexerSymbol.Parameters,
                            indexerAccess.Arguments,
                            indexerAccess.ArgumentRefKindsOpt,
                            indexerAccess.ArgsToParamsOpt,
                            scopeOfTheContainingExpression,
                            isRefEscape: false);
                    }

                case BoundKind.ImplicitIndexerAccess:
                    var implicitIndexerAccess = (BoundImplicitIndexerAccess)expr;

                    // Note: the Argument and LengthOrCountAccess use is purely local

                    switch (implicitIndexerAccess.IndexerOrSliceAccess)
                    {
                        case BoundIndexerAccess indexerAccess:
                            var indexerSymbol = indexerAccess.Indexer;

                            return GetInvocationEscapeScope(
                                indexerSymbol,
                                implicitIndexerAccess.Receiver,
                                indexerSymbol.Parameters,
                                indexerAccess.Arguments,
                                indexerAccess.ArgumentRefKindsOpt,
                                indexerAccess.ArgsToParamsOpt,
                                scopeOfTheContainingExpression,
                                isRefEscape: false);

                        case BoundArrayAccess:
                            // only possible in error cases (if possible at all)
                            return scopeOfTheContainingExpression;

                        case BoundCall call:
                            return GetInvocationEscapeScope(
                                call.Method,
                                implicitIndexerAccess.Receiver,
                                call.Method.Parameters,
                                call.Arguments,
                                call.ArgumentRefKindsOpt,
                                call.ArgsToParamsOpt,
                                scopeOfTheContainingExpression,
                                isRefEscape: false);

                        default:
                            throw ExceptionUtilities.UnexpectedValue(implicitIndexerAccess.IndexerOrSliceAccess.Kind);
                    }

                case BoundKind.PropertyAccess:
                    var propertyAccess = (BoundPropertyAccess)expr;

                    // not passing any arguments/parameters
                    return GetInvocationEscapeScope(
                        propertyAccess.PropertySymbol,
                        propertyAccess.ReceiverOpt,
                        default,
                        default,
                        default,
                        default,
                        scopeOfTheContainingExpression,
                        isRefEscape: false);

                case BoundKind.ObjectCreationExpression:
                    var objectCreation = (BoundObjectCreationExpression)expr;
                    var constructorSymbol = objectCreation.Constructor;

                    var escape = GetInvocationEscapeScope(
                        constructorSymbol,
                        null,
                        constructorSymbol.Parameters,
                        objectCreation.Arguments,
                        objectCreation.ArgumentRefKindsOpt,
                        objectCreation.ArgsToParamsOpt,
                        scopeOfTheContainingExpression,
                        isRefEscape: false);

                    var initializerOpt = objectCreation.InitializerExpressionOpt;
                    if (initializerOpt != null)
                    {
                        escape = Math.Max(escape, GetValEscape(initializerOpt, scopeOfTheContainingExpression));
                    }

                    return escape;

                case BoundKind.WithExpression:
                    var withExpression = (BoundWithExpression)expr;

                    return Math.Max(GetValEscape(withExpression.Receiver, scopeOfTheContainingExpression),
                                    GetValEscape(withExpression.InitializerExpression, scopeOfTheContainingExpression));

                case BoundKind.UnaryOperator:
                    return GetValEscape(((BoundUnaryOperator)expr).Operand, scopeOfTheContainingExpression);

                case BoundKind.Conversion:
                    var conversion = (BoundConversion)expr;
                    Debug.Assert(conversion.ConversionKind != ConversionKind.StackAllocToSpanType, "StackAllocToSpanType unexpected");

                    if (conversion.ConversionKind == ConversionKind.InterpolatedStringHandler)
                    {
                        return GetInterpolatedStringHandlerConversionEscapeScope(conversion.Operand, scopeOfTheContainingExpression);
                    }

                    return GetValEscape(conversion.Operand, scopeOfTheContainingExpression);

                case BoundKind.AssignmentOperator:
                    return GetValEscape(((BoundAssignmentOperator)expr).Right, scopeOfTheContainingExpression);

                case BoundKind.IncrementOperator:
                    return GetValEscape(((BoundIncrementOperator)expr).Operand, scopeOfTheContainingExpression);

                case BoundKind.CompoundAssignmentOperator:
                    var compound = (BoundCompoundAssignmentOperator)expr;

                    return Math.Max(GetValEscape(compound.Left, scopeOfTheContainingExpression),
                                    GetValEscape(compound.Right, scopeOfTheContainingExpression));

                case BoundKind.BinaryOperator:
                    var binary = (BoundBinaryOperator)expr;

                    return Math.Max(GetValEscape(binary.Left, scopeOfTheContainingExpression),
                                    GetValEscape(binary.Right, scopeOfTheContainingExpression));

                case BoundKind.RangeExpression:
                    var range = (BoundRangeExpression)expr;

                    return Math.Max((range.LeftOperandOpt is { } left ? GetValEscape(left, scopeOfTheContainingExpression) : CallingMethodScope),
                                    (range.RightOperandOpt is { } right ? GetValEscape(right, scopeOfTheContainingExpression) : CallingMethodScope));

                case BoundKind.UserDefinedConditionalLogicalOperator:
                    var uo = (BoundUserDefinedConditionalLogicalOperator)expr;

                    return Math.Max(GetValEscape(uo.Left, scopeOfTheContainingExpression),
                                    GetValEscape(uo.Right, scopeOfTheContainingExpression));

                case BoundKind.QueryClause:
                    return GetValEscape(((BoundQueryClause)expr).Value, scopeOfTheContainingExpression);

                case BoundKind.RangeVariable:
                    return GetValEscape(((BoundRangeVariable)expr).Value, scopeOfTheContainingExpression);

                case BoundKind.ObjectInitializerExpression:
                    var initExpr = (BoundObjectInitializerExpression)expr;
                    return GetValEscapeOfObjectInitializer(initExpr, scopeOfTheContainingExpression);

                case BoundKind.CollectionInitializerExpression:
                    var colExpr = (BoundCollectionInitializerExpression)expr;
                    return GetValEscape(colExpr.Initializers, scopeOfTheContainingExpression);

                case BoundKind.CollectionElementInitializer:
                    var colElement = (BoundCollectionElementInitializer)expr;
                    return GetValEscape(colElement.Arguments, scopeOfTheContainingExpression);

                case BoundKind.ObjectInitializerMember:
                    // this node generally makes no sense outside of the context of containing initializer
                    // however binder uses it as a placeholder when binding assignments inside an object initializer
                    // just say it does not escape anywhere, so that we do not get false errors.
                    return scopeOfTheContainingExpression;

                case BoundKind.ImplicitReceiver:
                case BoundKind.ObjectOrCollectionValuePlaceholder:
                    // binder uses this as a placeholder when binding members inside an object initializer
                    // just say it does not escape anywhere, so that we do not get false errors.
                    return scopeOfTheContainingExpression;

                case BoundKind.InterpolatedStringHandlerPlaceholder:
                    // The handler placeholder cannot escape out of the current expression, as it's a compiler-synthesized
                    // location.
                    return scopeOfTheContainingExpression;

                case BoundKind.DisposableValuePlaceholder:
                    // Disposable value placeholder is only ever used to lookup a pattern dispose method
                    // then immediately discarded. The actual expression will be generated during lowering 
                    return scopeOfTheContainingExpression;

                case BoundKind.PointerElementAccess:
                case BoundKind.PointerIndirectionOperator:
                    // Unsafe code will always be allowed to escape.
                    return CallingMethodScope;

                case BoundKind.AsOperator:
                case BoundKind.AwaitExpression:
                case BoundKind.ConditionalAccess:
                case BoundKind.ConditionalReceiver:
                case BoundKind.ArrayAccess:
                    // only possible in error cases (if possible at all)
                    return scopeOfTheContainingExpression;

                case BoundKind.ConvertedSwitchExpression:
                case BoundKind.UnconvertedSwitchExpression:
                    var switchExpr = (BoundSwitchExpression)expr;
                    return GetValEscape(switchExpr.SwitchArms.SelectAsArray(a => a.Value), scopeOfTheContainingExpression);

                default:
                    // in error situations some unexpected nodes could make here
                    // returning "scopeOfTheContainingExpression" seems safer than throwing.
                    // we will still assert to make sure that all nodes are accounted for. 
                    Debug.Assert(false, $"{expr.Kind} expression of {expr.Type} type");
                    return scopeOfTheContainingExpression;
            }
        }

        private uint GetTupleValEscape(ImmutableArray<BoundExpression> elements, uint scopeOfTheContainingExpression)
        {
            uint narrowestScope = scopeOfTheContainingExpression;
            foreach (var element in elements)
            {
                narrowestScope = Math.Max(narrowestScope, GetValEscape(element, scopeOfTheContainingExpression));
            }

            return narrowestScope;
        }

        private uint GetValEscapeOfObjectInitializer(BoundObjectInitializerExpression initExpr, uint scopeOfTheContainingExpression)
        {
            var result = CallingMethodScope;
            foreach (var expression in initExpr.Initializers)
            {
                if (expression.Kind == BoundKind.AssignmentOperator)
                {
                    var assignment = (BoundAssignmentOperator)expression;
                    var rightValEscape = assignment.IsRef
                        ? GetRefEscape(assignment.Right, scopeOfTheContainingExpression)
                        : GetValEscape(assignment.Right, scopeOfTheContainingExpression);

                    result = Math.Max(result, rightValEscape);

                    var left = (BoundObjectInitializerMember)assignment.Left;
                    result = Math.Max(result, GetValEscape(left.Arguments, scopeOfTheContainingExpression));
                }
                else
                {
                    result = Math.Max(result, GetValEscape(expression, scopeOfTheContainingExpression));
                }
            }

            return result;
        }

        private uint GetValEscape(ImmutableArray<BoundExpression> expressions, uint scopeOfTheContainingExpression)
        {
            var result = CallingMethodScope;
            foreach (var expression in expressions)
            {
                result = Math.Max(result, GetValEscape(expression, scopeOfTheContainingExpression));
            }

            return result;
        }

        /// <summary>
        /// A counterpart to the GetValEscape, which validates if given escape demand can be met by the expression.
        /// The result indicates whether the escape is possible.
        /// Additionally, the method emits diagnostics (possibly more than one, recursively) that would help identify the cause for the failure.
        /// </summary>
        internal bool CheckValEscape(SyntaxNode node, BoundExpression expr, uint escapeFrom, uint escapeTo, bool checkingReceiver, BindingDiagnosticBag diagnostics)
        {
            Debug.Assert(!checkingReceiver || expr.Type.IsValueType || expr.Type.IsTypeParameter());

            if (escapeTo >= escapeFrom)
            {
                // escaping to same or narrower scope is ok.
                return true;
            }

            // cannot infer anything from errors
            if (expr.HasAnyErrors)
            {
                return true;
            }

            // constants/literals cannot refer to local state
            if (expr.ConstantValueOpt != null)
            {
                return true;
            }

            // to have local-referring values an expression must have a ref-like type
            if (expr.Type?.IsRefLikeType != true)
            {
                return true;
            }

            bool inUnsafeRegion = _inUnsafeRegion;

            switch (expr.Kind)
            {
                case BoundKind.ThisReference:
                    var thisParam = ((MethodSymbol)_symbol).ThisParameter;
                    Debug.Assert(thisParam.Type.Equals(((BoundThisReference)expr).Type, TypeCompareKind.ConsiderEverything));
                    return CheckParameterValEscape(node, thisParam, escapeTo, diagnostics);

                case BoundKind.DefaultLiteral:
                case BoundKind.DefaultExpression:
                case BoundKind.Utf8String:
                    // always returnable
                    return true;

                case BoundKind.Parameter:
                    return CheckParameterValEscape(node, ((BoundParameter)expr).ParameterSymbol, escapeTo, diagnostics);

                case BoundKind.TupleLiteral:
                case BoundKind.ConvertedTupleLiteral:
                    var tupleLiteral = (BoundTupleExpression)expr;
                    return CheckTupleValEscape(tupleLiteral.Arguments, escapeFrom, escapeTo, diagnostics);

                case BoundKind.MakeRefOperator:
                case BoundKind.RefValueOperator:
                    // for compat reasons
                    return true;

                case BoundKind.DiscardExpression:
                    // same as uninitialized local
                    return true;

                case BoundKind.DeconstructValuePlaceholder:
                case BoundKind.AwaitableValuePlaceholder:
                case BoundKind.InterpolatedStringArgumentPlaceholder:
                    if (GetPlaceholderScope((BoundValuePlaceholderBase)expr) > escapeTo)
                    {
                        Error(diagnostics, inUnsafeRegion ? ErrorCode.WRN_EscapeVariable : ErrorCode.ERR_EscapeVariable, node, expr.Syntax);
                        return inUnsafeRegion;
                    }
                    return true;

                case BoundKind.Local:
                    var localSymbol = ((BoundLocal)expr).LocalSymbol;
                    if (GetLocalScopes(localSymbol).ValEscapeScope > escapeTo)
                    {
                        Error(diagnostics, inUnsafeRegion ? ErrorCode.WRN_EscapeVariable : ErrorCode.ERR_EscapeVariable, node, localSymbol);
                        return inUnsafeRegion;
                    }
                    return true;

                case BoundKind.CapturedReceiverPlaceholder:
                    // Equivalent to a non-ref local with the underlying receiver as an initializer provided at declaration 
                    BoundExpression underlyingReceiver = ((BoundCapturedReceiverPlaceholder)expr).Receiver;
                    return CheckValEscape(underlyingReceiver.Syntax, underlyingReceiver, escapeFrom, escapeTo, checkingReceiver, diagnostics);

                case BoundKind.StackAllocArrayCreation:
                case BoundKind.ConvertedStackAllocExpression:
                    if (escapeTo < CurrentMethodScope)
                    {
                        Error(diagnostics, inUnsafeRegion ? ErrorCode.WRN_EscapeStackAlloc : ErrorCode.ERR_EscapeStackAlloc, node, expr.Type);
                        return inUnsafeRegion;
                    }
                    return true;

                case BoundKind.UnconvertedConditionalOperator:
                    {
                        var conditional = (BoundUnconvertedConditionalOperator)expr;
                        return
                            CheckValEscape(conditional.Consequence.Syntax, conditional.Consequence, escapeFrom, escapeTo, checkingReceiver: false, diagnostics: diagnostics) &&
                            CheckValEscape(conditional.Alternative.Syntax, conditional.Alternative, escapeFrom, escapeTo, checkingReceiver: false, diagnostics: diagnostics);
                    }

                case BoundKind.ConditionalOperator:
                    {
                        var conditional = (BoundConditionalOperator)expr;

                        var consValid = CheckValEscape(conditional.Consequence.Syntax, conditional.Consequence, escapeFrom, escapeTo, checkingReceiver: false, diagnostics: diagnostics);

                        if (!consValid || conditional.IsRef)
                        {
                            // ref conditional defers to one operand. 
                            // the other one is the same or we will be reporting errors anyways.
                            return consValid;
                        }

                        return CheckValEscape(conditional.Alternative.Syntax, conditional.Alternative, escapeFrom, escapeTo, checkingReceiver: false, diagnostics: diagnostics);
                    }

                case BoundKind.NullCoalescingOperator:
                    var coalescingOp = (BoundNullCoalescingOperator)expr;
                    return CheckValEscape(coalescingOp.LeftOperand.Syntax, coalescingOp.LeftOperand, escapeFrom, escapeTo, checkingReceiver, diagnostics) &&
                            CheckValEscape(coalescingOp.RightOperand.Syntax, coalescingOp.RightOperand, escapeFrom, escapeTo, checkingReceiver, diagnostics);

                case BoundKind.FieldAccess:
                    var fieldAccess = (BoundFieldAccess)expr;
                    var fieldSymbol = fieldAccess.FieldSymbol;

                    if (fieldSymbol.IsStatic || !fieldSymbol.ContainingType.IsRefLikeType)
                    {
                        // Already an error state.
                        return true;
                    }

                    // for ref-like fields defer to the receiver.
                    return CheckValEscape(node, fieldAccess.ReceiverOpt, escapeFrom, escapeTo, true, diagnostics);

                case BoundKind.Call:
                    {
                        var call = (BoundCall)expr;
                        var methodSymbol = call.Method;

                        return CheckInvocationEscape(
                            call.Syntax,
                            methodSymbol,
                            call.ReceiverOpt,
                            methodSymbol.Parameters,
                            call.Arguments,
                            call.ArgumentRefKindsOpt,
                            call.ArgsToParamsOpt,
                            checkingReceiver,
                            escapeFrom,
                            escapeTo,
                            diagnostics,
                            isRefEscape: false);
                    }

                case BoundKind.FunctionPointerInvocation:
                    var ptrInvocation = (BoundFunctionPointerInvocation)expr;
                    var ptrSymbol = ptrInvocation.FunctionPointer.Signature;

                    return CheckInvocationEscape(
                        ptrInvocation.Syntax,
                        ptrSymbol,
                        receiver: null,
                        ptrSymbol.Parameters,
                        ptrInvocation.Arguments,
                        ptrInvocation.ArgumentRefKindsOpt,
                        argsToParamsOpt: default,
                        checkingReceiver,
                        escapeFrom,
                        escapeTo,
                        diagnostics,
                        isRefEscape: false);

                case BoundKind.IndexerAccess:
                    {
                        var indexerAccess = (BoundIndexerAccess)expr;
                        var indexerSymbol = indexerAccess.Indexer;

                        return CheckInvocationEscape(
                            indexerAccess.Syntax,
                            indexerSymbol,
                            indexerAccess.ReceiverOpt,
                            indexerSymbol.Parameters,
                            indexerAccess.Arguments,
                            indexerAccess.ArgumentRefKindsOpt,
                            indexerAccess.ArgsToParamsOpt,
                            checkingReceiver,
                            escapeFrom,
                            escapeTo,
                            diagnostics,
                            isRefEscape: false);
                    }

                case BoundKind.ImplicitIndexerAccess:
                    var implicitIndexerAccess = (BoundImplicitIndexerAccess)expr;

                    // Note: the Argument and LengthOrCountAccess use is purely local

                    switch (implicitIndexerAccess.IndexerOrSliceAccess)
                    {
                        case BoundIndexerAccess indexerAccess:
                            var indexerSymbol = indexerAccess.Indexer;

                            return CheckInvocationEscape(
                                indexerAccess.Syntax,
                                indexerSymbol,
                                implicitIndexerAccess.Receiver,
                                indexerSymbol.Parameters,
                                indexerAccess.Arguments,
                                indexerAccess.ArgumentRefKindsOpt,
                                indexerAccess.ArgsToParamsOpt,
                                checkingReceiver,
                                escapeFrom,
                                escapeTo,
                                diagnostics,
                                isRefEscape: false);

                        case BoundArrayAccess:
                            // only possible in error cases (if possible at all)
                            return false;

                        case BoundCall call:
                            var methodSymbol = call.Method;

                            return CheckInvocationEscape(
                                call.Syntax,
                                methodSymbol,
                                implicitIndexerAccess.Receiver,
                                methodSymbol.Parameters,
                                call.Arguments,
                                call.ArgumentRefKindsOpt,
                                call.ArgsToParamsOpt,
                                checkingReceiver,
                                escapeFrom,
                                escapeTo,
                                diagnostics,
                                isRefEscape: false);

                        default:
                            throw ExceptionUtilities.UnexpectedValue(implicitIndexerAccess.IndexerOrSliceAccess.Kind);
                    }

                case BoundKind.PropertyAccess:
                    var propertyAccess = (BoundPropertyAccess)expr;

                    // not passing any arguments/parameters
                    return CheckInvocationEscape(
                        propertyAccess.Syntax,
                        propertyAccess.PropertySymbol,
                        propertyAccess.ReceiverOpt,
                        default,
                        default,
                        default,
                        default,
                        checkingReceiver,
                        escapeFrom,
                        escapeTo,
                        diagnostics,
                        isRefEscape: false);

                case BoundKind.ObjectCreationExpression:
                    {
                        var objectCreation = (BoundObjectCreationExpression)expr;
                        var constructorSymbol = objectCreation.Constructor;

                        var escape = CheckInvocationEscape(
                            objectCreation.Syntax,
                            constructorSymbol,
                            null,
                            constructorSymbol.Parameters,
                            objectCreation.Arguments,
                            objectCreation.ArgumentRefKindsOpt,
                            objectCreation.ArgsToParamsOpt,
                            checkingReceiver,
                            escapeFrom,
                            escapeTo,
                            diagnostics,
                            isRefEscape: false);

                        var initializerExpr = objectCreation.InitializerExpressionOpt;
                        if (initializerExpr != null)
                        {
                            escape = escape &&
                                CheckValEscape(
                                    initializerExpr.Syntax,
                                    initializerExpr,
                                    escapeFrom,
                                    escapeTo,
                                    checkingReceiver: false,
                                    diagnostics: diagnostics);
                        }

                        return escape;
                    }

                case BoundKind.WithExpression:
                    {
                        var withExpr = (BoundWithExpression)expr;
                        var escape = CheckValEscape(node, withExpr.Receiver, escapeFrom, escapeTo, checkingReceiver: false, diagnostics);

                        var initializerExpr = withExpr.InitializerExpression;
                        escape = escape && CheckValEscape(initializerExpr.Syntax, initializerExpr, escapeFrom, escapeTo, checkingReceiver: false, diagnostics: diagnostics);

                        return escape;
                    }

                case BoundKind.UnaryOperator:
                    var unary = (BoundUnaryOperator)expr;
                    return CheckValEscape(node, unary.Operand, escapeFrom, escapeTo, checkingReceiver: false, diagnostics: diagnostics);

                case BoundKind.FromEndIndexExpression:
                    // We are going to call a constructor that takes an integer and a bool. Cannot leak any references through them.
                    return true;

                case BoundKind.Conversion:
                    var conversion = (BoundConversion)expr;
                    Debug.Assert(conversion.ConversionKind != ConversionKind.StackAllocToSpanType, "StackAllocToSpanType unexpected");

                    if (conversion.ConversionKind == ConversionKind.InterpolatedStringHandler)
                    {
                        return CheckInterpolatedStringHandlerConversionEscape(conversion.Operand, escapeFrom, escapeTo, diagnostics);
                    }

                    return CheckValEscape(node, conversion.Operand, escapeFrom, escapeTo, checkingReceiver: false, diagnostics: diagnostics);

                case BoundKind.AssignmentOperator:
                    var assignment = (BoundAssignmentOperator)expr;
                    return CheckValEscape(node, assignment.Left, escapeFrom, escapeTo, checkingReceiver: false, diagnostics: diagnostics);

                case BoundKind.IncrementOperator:
                    var increment = (BoundIncrementOperator)expr;
                    return CheckValEscape(node, increment.Operand, escapeFrom, escapeTo, checkingReceiver: false, diagnostics: diagnostics);

                case BoundKind.CompoundAssignmentOperator:
                    var compound = (BoundCompoundAssignmentOperator)expr;

                    return CheckValEscape(compound.Left.Syntax, compound.Left, escapeFrom, escapeTo, checkingReceiver: false, diagnostics: diagnostics) &&
                           CheckValEscape(compound.Right.Syntax, compound.Right, escapeFrom, escapeTo, checkingReceiver: false, diagnostics: diagnostics);

                case BoundKind.BinaryOperator:
                    var binary = (BoundBinaryOperator)expr;

                    if (binary.OperatorKind == BinaryOperatorKind.Utf8Addition)
                    {
                        return true;
                    }

                    return CheckValEscape(binary.Left.Syntax, binary.Left, escapeFrom, escapeTo, checkingReceiver: false, diagnostics: diagnostics) &&
                           CheckValEscape(binary.Right.Syntax, binary.Right, escapeFrom, escapeTo, checkingReceiver: false, diagnostics: diagnostics);

                case BoundKind.RangeExpression:
                    var range = (BoundRangeExpression)expr;

                    if (range.LeftOperandOpt is { } left && !CheckValEscape(left.Syntax, left, escapeFrom, escapeTo, checkingReceiver: false, diagnostics: diagnostics))
                    {
                        return false;
                    }

                    return !(range.RightOperandOpt is { } right && !CheckValEscape(right.Syntax, right, escapeFrom, escapeTo, checkingReceiver: false, diagnostics: diagnostics));

                case BoundKind.UserDefinedConditionalLogicalOperator:
                    var uo = (BoundUserDefinedConditionalLogicalOperator)expr;

                    return CheckValEscape(uo.Left.Syntax, uo.Left, escapeFrom, escapeTo, checkingReceiver: false, diagnostics: diagnostics) &&
                           CheckValEscape(uo.Right.Syntax, uo.Right, escapeFrom, escapeTo, checkingReceiver: false, diagnostics: diagnostics);

                case BoundKind.QueryClause:
                    var clauseValue = ((BoundQueryClause)expr).Value;
                    return CheckValEscape(clauseValue.Syntax, clauseValue, escapeFrom, escapeTo, checkingReceiver: false, diagnostics: diagnostics);

                case BoundKind.RangeVariable:
                    var variableValue = ((BoundRangeVariable)expr).Value;
                    return CheckValEscape(variableValue.Syntax, variableValue, escapeFrom, escapeTo, checkingReceiver: false, diagnostics: diagnostics);

                case BoundKind.ObjectInitializerExpression:
                    var initExpr = (BoundObjectInitializerExpression)expr;
                    return CheckValEscapeOfObjectInitializer(initExpr, escapeFrom, escapeTo, diagnostics);

                // this would be correct implementation for CollectionInitializerExpression 
                // however it is unclear if it is reachable since the initialized type must implement IEnumerable
                case BoundKind.CollectionInitializerExpression:
                    var colExpr = (BoundCollectionInitializerExpression)expr;
                    return CheckValEscape(colExpr.Initializers, escapeFrom, escapeTo, diagnostics);

                // this would be correct implementation for CollectionElementInitializer 
                // however it is unclear if it is reachable since the initialized type must implement IEnumerable
                case BoundKind.CollectionElementInitializer:
                    var colElement = (BoundCollectionElementInitializer)expr;
                    return CheckValEscape(colElement.Arguments, escapeFrom, escapeTo, diagnostics);

                case BoundKind.PointerElementAccess:
                    var accessedExpression = ((BoundPointerElementAccess)expr).Expression;
                    return CheckValEscape(accessedExpression.Syntax, accessedExpression, escapeFrom, escapeTo, checkingReceiver, diagnostics);

                case BoundKind.PointerIndirectionOperator:
                    var operandExpression = ((BoundPointerIndirectionOperator)expr).Operand;
                    return CheckValEscape(operandExpression.Syntax, operandExpression, escapeFrom, escapeTo, checkingReceiver, diagnostics);

                case BoundKind.AsOperator:
                case BoundKind.AwaitExpression:
                case BoundKind.ConditionalAccess:
                case BoundKind.ArrayAccess:
                    // only possible in error cases (if possible at all)
                    return false;

                case BoundKind.UnconvertedSwitchExpression:
                case BoundKind.ConvertedSwitchExpression:
                    foreach (var arm in ((BoundSwitchExpression)expr).SwitchArms)
                    {
                        var result = arm.Value;
                        if (!CheckValEscape(result.Syntax, result, escapeFrom, escapeTo, checkingReceiver: false, diagnostics: diagnostics))
                            return false;
                    }

                    return true;

                default:
                    // in error situations some unexpected nodes could make here
                    // returning "false" seems safer than throwing.
                    // we will still assert to make sure that all nodes are accounted for.
                    Debug.Assert(false, $"{expr.Kind} expression of {expr.Type} type");
                    diagnostics.Add(ErrorCode.ERR_InternalError, node.Location);
                    return false;

                    #region "cannot produce ref-like values"
                    //                case BoundKind.ThrowExpression:
                    //                case BoundKind.ArgListOperator:
                    //                case BoundKind.ArgList:
                    //                case BoundKind.RefTypeOperator:
                    //                case BoundKind.AddressOfOperator:
                    //                case BoundKind.TypeOfOperator:
                    //                case BoundKind.IsOperator:
                    //                case BoundKind.SizeOfOperator:
                    //                case BoundKind.DynamicMemberAccess:
                    //                case BoundKind.DynamicInvocation:
                    //                case BoundKind.NewT:
                    //                case BoundKind.DelegateCreationExpression:
                    //                case BoundKind.ArrayCreation:
                    //                case BoundKind.AnonymousObjectCreationExpression:
                    //                case BoundKind.NameOfOperator:
                    //                case BoundKind.InterpolatedString:
                    //                case BoundKind.StringInsert:
                    //                case BoundKind.DynamicIndexerAccess:
                    //                case BoundKind.Lambda:
                    //                case BoundKind.DynamicObjectCreationExpression:
                    //                case BoundKind.NoPiaObjectCreationExpression:
                    //                case BoundKind.BaseReference:
                    //                case BoundKind.Literal:
                    //                case BoundKind.IsPatternExpression:
                    //                case BoundKind.DeconstructionAssignmentOperator:
                    //                case BoundKind.EventAccess:

                    #endregion

                    #region "not expression that can produce a value"
                    //                case BoundKind.FieldEqualsValue:
                    //                case BoundKind.PropertyEqualsValue:
                    //                case BoundKind.ParameterEqualsValue:
                    //                case BoundKind.NamespaceExpression:
                    //                case BoundKind.TypeExpression:
                    //                case BoundKind.BadStatement:
                    //                case BoundKind.MethodDefIndex:
                    //                case BoundKind.SourceDocumentIndex:
                    //                case BoundKind.ArgList:
                    //                case BoundKind.ArgListOperator:
                    //                case BoundKind.Block:
                    //                case BoundKind.Scope:
                    //                case BoundKind.NoOpStatement:
                    //                case BoundKind.ReturnStatement:
                    //                case BoundKind.YieldReturnStatement:
                    //                case BoundKind.YieldBreakStatement:
                    //                case BoundKind.ThrowStatement:
                    //                case BoundKind.ExpressionStatement:
                    //                case BoundKind.SwitchStatement:
                    //                case BoundKind.SwitchSection:
                    //                case BoundKind.SwitchLabel:
                    //                case BoundKind.BreakStatement:
                    //                case BoundKind.LocalFunctionStatement:
                    //                case BoundKind.ContinueStatement:
                    //                case BoundKind.PatternSwitchStatement:
                    //                case BoundKind.PatternSwitchSection:
                    //                case BoundKind.PatternSwitchLabel:
                    //                case BoundKind.IfStatement:
                    //                case BoundKind.DoStatement:
                    //                case BoundKind.WhileStatement:
                    //                case BoundKind.ForStatement:
                    //                case BoundKind.ForEachStatement:
                    //                case BoundKind.ForEachDeconstructStep:
                    //                case BoundKind.UsingStatement:
                    //                case BoundKind.FixedStatement:
                    //                case BoundKind.LockStatement:
                    //                case BoundKind.TryStatement:
                    //                case BoundKind.CatchBlock:
                    //                case BoundKind.LabelStatement:
                    //                case BoundKind.GotoStatement:
                    //                case BoundKind.LabeledStatement:
                    //                case BoundKind.Label:
                    //                case BoundKind.StatementList:
                    //                case BoundKind.ConditionalGoto:
                    //                case BoundKind.LocalDeclaration:
                    //                case BoundKind.MultipleLocalDeclarations:
                    //                case BoundKind.ArrayInitialization:
                    //                case BoundKind.AnonymousPropertyDeclaration:
                    //                case BoundKind.MethodGroup:
                    //                case BoundKind.PropertyGroup:
                    //                case BoundKind.EventAssignmentOperator:
                    //                case BoundKind.Attribute:
                    //                case BoundKind.FixedLocalCollectionInitializer:
                    //                case BoundKind.DynamicObjectInitializerMember:
                    //                case BoundKind.DynamicCollectionElementInitializer:
                    //                case BoundKind.ImplicitReceiver:
                    //                case BoundKind.FieldInitializer:
                    //                case BoundKind.GlobalStatementInitializer:
                    //                case BoundKind.TypeOrInstanceInitializers:
                    //                case BoundKind.DeclarationPattern:
                    //                case BoundKind.ConstantPattern:
                    //                case BoundKind.WildcardPattern:

                    #endregion

                    #region "not found as an operand in no-error unlowered bound tree"
                    //                case BoundKind.MaximumMethodDefIndex:
                    //                case BoundKind.InstrumentationPayloadRoot:
                    //                case BoundKind.ModuleVersionId:
                    //                case BoundKind.ModuleVersionIdString:
                    //                case BoundKind.Dup:
                    //                case BoundKind.TypeOrValueExpression:
                    //                case BoundKind.BadExpression:
                    //                case BoundKind.ArrayLength:
                    //                case BoundKind.MethodInfo:
                    //                case BoundKind.FieldInfo:
                    //                case BoundKind.SequencePoint:
                    //                case BoundKind.SequencePointExpression:
                    //                case BoundKind.SequencePointWithSpan:
                    //                case BoundKind.StateMachineScope:
                    //                case BoundKind.ConditionalReceiver:
                    //                case BoundKind.ComplexConditionalReceiver:
                    //                case BoundKind.PreviousSubmissionReference:
                    //                case BoundKind.HostObjectMemberReference:
                    //                case BoundKind.UnboundLambda:
                    //                case BoundKind.LoweredConditionalAccess:
                    //                case BoundKind.Sequence:
                    //                case BoundKind.HoistedFieldAccess:
                    //                case BoundKind.OutVariablePendingInference:
                    //                case BoundKind.DeconstructionVariablePendingInference:
                    //                case BoundKind.OutDeconstructVarPendingInference:
                    //                case BoundKind.PseudoVariable:

                    #endregion
            }
        }

        private bool CheckTupleValEscape(ImmutableArray<BoundExpression> elements, uint escapeFrom, uint escapeTo, BindingDiagnosticBag diagnostics)
        {
            foreach (var element in elements)
            {
                if (!CheckValEscape(element.Syntax, element, escapeFrom, escapeTo, checkingReceiver: false, diagnostics: diagnostics))
                {
                    return false;
                }
            }

            return true;
        }

        private bool CheckValEscapeOfObjectInitializer(BoundObjectInitializerExpression initExpr, uint escapeFrom, uint escapeTo, BindingDiagnosticBag diagnostics)
        {
            foreach (var expression in initExpr.Initializers)
            {
                if (expression.Kind == BoundKind.AssignmentOperator)
                {
                    var assignment = (BoundAssignmentOperator)expression;
                    bool valid = assignment.IsRef
                        ? CheckRefEscape(expression.Syntax, assignment.Right, escapeFrom, escapeTo, checkingReceiver: false, diagnostics: diagnostics)
                        : CheckValEscape(expression.Syntax, assignment.Right, escapeFrom, escapeTo, checkingReceiver: false, diagnostics: diagnostics);

                    if (!valid)
                    {
                        return false;
                    }

                    var left = (BoundObjectInitializerMember)assignment.Left;
                    if (!CheckValEscape(left.Arguments, escapeFrom, escapeTo, diagnostics: diagnostics))
                    {
                        return false;
                    }
                }
                else
                {
                    if (!CheckValEscape(expression.Syntax, expression, escapeFrom, escapeTo, checkingReceiver: false, diagnostics: diagnostics))
                    {
                        return false;
                    }
                }
            }

            return true;
        }

        private bool CheckValEscape(ImmutableArray<BoundExpression> expressions, uint escapeFrom, uint escapeTo, BindingDiagnosticBag diagnostics)
        {
            foreach (var expression in expressions)
            {
                if (!CheckValEscape(expression.Syntax, expression, escapeFrom, escapeTo, checkingReceiver: false, diagnostics: diagnostics))
                {
                    return false;
                }
            }

            return true;
        }

        private bool CheckInterpolatedStringHandlerConversionEscape(BoundExpression expression, uint escapeFrom, uint escapeTo, BindingDiagnosticBag diagnostics)
        {
            var data = expression.GetInterpolatedStringHandlerData();

            // We need to check to see if any values could potentially escape outside the max depth via the handler type.
            // Consider the case where a ref-struct handler saves off the result of one call to AppendFormatted,
            // and then on a subsequent call it either assigns that saved value to another ref struct with a larger
            // escape, or does the opposite. In either case, we need to check.

            CheckValEscape(expression.Syntax, data.Construction, escapeFrom, escapeTo, checkingReceiver: false, diagnostics);

            var arguments = ArrayBuilder<BoundExpression>.GetInstance();
            GetInterpolatedStringHandlerArgumentsForEscape(expression, arguments);

            bool result = true;
            foreach (var argument in arguments)
            {
                if (!CheckValEscape(argument.Syntax, argument, escapeFrom, escapeTo, checkingReceiver: false, diagnostics))
                {
                    result = false;
                    break;
                }
            }

            arguments.Free();
            return result;
        }

        private void GetInterpolatedStringHandlerArgumentsForEscape(BoundExpression expression, ArrayBuilder<BoundExpression> arguments)
        {
            while (true)
            {
                switch (expression)
                {
                    case BoundBinaryOperator binary:
                        getParts((BoundInterpolatedString)binary.Right);
                        expression = binary.Left;
                        break;

                    case BoundInterpolatedString interpolatedString:
                        getParts(interpolatedString);
                        return;

                    default:
                        throw ExceptionUtilities.UnexpectedValue(expression.Kind);
                }
            }

            void getParts(BoundInterpolatedString interpolatedString)
            {
                foreach (var part in interpolatedString.Parts)
                {
                    if (part is not BoundCall { Method.Name: BoundInterpolatedString.AppendFormattedMethod } call)
                    {
                        // Dynamic calls cannot have ref struct parameters, and AppendLiteral calls will always have literal
                        // string arguments and do not require us to be concerned with escape
                        continue;
                    }

                    // The interpolation component is always the first argument to the method, and it was not passed by name
                    // so there can be no reordering.

                    // SPEC: For a given argument `a` that is passed to parameter `p`:
                    // SPEC: 1. ...
                    // SPEC: 2. If `p` is `scoped` then `a` does not contribute *safe-to-escape* when considering arguments.
                    if (_useUpdatedEscapeRules &&
                        call.Method.Parameters[0].EffectiveScope == ScopedKind.ScopedValue)
                    {
                        continue;
                    }

                    arguments.Add(call.Arguments[0]);
                }
            }
        }
    }

    internal partial class Binder
    {
        internal enum AddressKind
        {
            // reference may be written to
            Writeable,

            // reference itself will not be written to, but may be used for call, callvirt.
            // for all purposes it is the same as Writeable, except when fetching an address of an array element
            // where it results in a ".readonly" prefix to deal with array covariance.
            Constrained,

            // reference itself will not be written to, nor it will be used to modify fields.
            ReadOnly,

            // same as ReadOnly, but we are not supposed to get a reference to a clone
            // regardless of compat settings.
            ReadOnlyStrict,
        }

        internal static bool IsAnyReadOnly(AddressKind addressKind) => addressKind >= AddressKind.ReadOnly;

        /// <summary>
        /// Checks if expression directly or indirectly represents a value with its own home. In
        /// such cases it is possible to get a reference without loading into a temporary.
        /// </summary>
        internal static bool HasHome(
            BoundExpression expression,
            AddressKind addressKind,
            Symbol containingSymbol,
            bool peVerifyCompatEnabled,
            HashSet<LocalSymbol> stackLocalsOpt)
        {
            Debug.Assert(containingSymbol is object);

            switch (expression.Kind)
            {
                case BoundKind.ArrayAccess:
                    if (addressKind == AddressKind.ReadOnly && !expression.Type.IsValueType && peVerifyCompatEnabled)
                    {
                        // due to array covariance getting a reference may throw ArrayTypeMismatch when element is not a struct, 
                        // passing "readonly." prefix would prevent that, but it is unverifiable, so will make a copy in compat case
                        return false;
                    }

                    return true;

                case BoundKind.PointerIndirectionOperator:
                case BoundKind.RefValueOperator:
                    return true;

                case BoundKind.ThisReference:
                    var type = expression.Type;
                    if (type.IsReferenceType)
                    {
                        Debug.Assert(IsAnyReadOnly(addressKind), "`this` is readonly in classes");
                        return true;
                    }

                    if (!IsAnyReadOnly(addressKind) && containingSymbol is MethodSymbol { ContainingSymbol: NamedTypeSymbol, IsEffectivelyReadOnly: true })
                    {
                        return false;
                    }

                    return true;

                case BoundKind.ThrowExpression:
                    // vacuously this is true, we can take address of throw without temps
                    return true;

                case BoundKind.Parameter:
                    return IsAnyReadOnly(addressKind) ||
                        ((BoundParameter)expression).ParameterSymbol.RefKind != RefKind.In;

                case BoundKind.Local:
                    // locals have home unless they are byval stack locals or ref-readonly
                    // locals in a mutating call
                    var local = ((BoundLocal)expression).LocalSymbol;
                    return !((CodeGenerator.IsStackLocal(local, stackLocalsOpt) && local.RefKind == RefKind.None) ||
                        (!IsAnyReadOnly(addressKind) && local.RefKind == RefKind.RefReadOnly));

                case BoundKind.Call:
                    var methodRefKind = ((BoundCall)expression).Method.RefKind;
                    return methodRefKind == RefKind.Ref ||
                           (IsAnyReadOnly(addressKind) && methodRefKind == RefKind.RefReadOnly);

                case BoundKind.Dup:
                    //NB: Dup represents locals that do not need IL slot
                    var dupRefKind = ((BoundDup)expression).RefKind;
                    return dupRefKind == RefKind.Ref ||
                        (IsAnyReadOnly(addressKind) && dupRefKind == RefKind.RefReadOnly);

                case BoundKind.FieldAccess:
                    return FieldAccessHasHome((BoundFieldAccess)expression, addressKind, containingSymbol, peVerifyCompatEnabled, stackLocalsOpt);

                case BoundKind.Sequence:
                    return HasHome(((BoundSequence)expression).Value, addressKind, containingSymbol, peVerifyCompatEnabled, stackLocalsOpt);

                case BoundKind.AssignmentOperator:
                    var assignment = (BoundAssignmentOperator)expression;
                    if (!assignment.IsRef)
                    {
                        return false;
                    }
                    var lhsRefKind = assignment.Left.GetRefKind();
                    return lhsRefKind == RefKind.Ref ||
                        (IsAnyReadOnly(addressKind) && lhsRefKind == RefKind.RefReadOnly);

                case BoundKind.ComplexConditionalReceiver:
                    Debug.Assert(HasHome(
                        ((BoundComplexConditionalReceiver)expression).ValueTypeReceiver,
                        addressKind,
                        containingSymbol,
                        peVerifyCompatEnabled,
                        stackLocalsOpt));
                    Debug.Assert(HasHome(
                        ((BoundComplexConditionalReceiver)expression).ReferenceTypeReceiver,
                        addressKind,
                        containingSymbol,
                        peVerifyCompatEnabled,
                        stackLocalsOpt));
                    goto case BoundKind.ConditionalReceiver;

                case BoundKind.ConditionalReceiver:
                    //ConditionalReceiver is a noop from Emit point of view. - it represents something that has already been pushed. 
                    //We should never need a temp for it. 
                    return true;

                case BoundKind.ConditionalOperator:
                    var conditional = (BoundConditionalOperator)expression;

                    // only ref conditional may be referenced as a variable
                    if (!conditional.IsRef)
                    {
                        return false;
                    }

                    // branch that has no home will need a temporary
                    // if both have no home, just say whole expression has no home 
                    // so we could just use one temp for the whole thing
                    return HasHome(conditional.Consequence, addressKind, containingSymbol, peVerifyCompatEnabled, stackLocalsOpt)
                        && HasHome(conditional.Alternative, addressKind, containingSymbol, peVerifyCompatEnabled, stackLocalsOpt);

                default:
                    return false;
            }
        }

        /// <summary>
        /// Special HasHome for fields.
        /// A field has a readable home unless the field is a constant.
        /// A ref readonly field doesn't have a writable home.
        /// Other fields have a writable home unless the field is a readonly value
        /// and is used outside of a constructor or init method.
        /// </summary>
        private static bool FieldAccessHasHome(
            BoundFieldAccess fieldAccess,
            AddressKind addressKind,
            Symbol containingSymbol,
            bool peVerifyCompatEnabled,
            HashSet<LocalSymbol> stackLocalsOpt)
        {
            Debug.Assert(containingSymbol is object);

            FieldSymbol field = fieldAccess.FieldSymbol;

            // const fields are literal values with no homes. (ex: decimal.Zero)
            if (field.IsConst)
            {
                return false;
            }

            if (field.RefKind is RefKind.Ref)
            {
                return true;
            }

            // in readonly situations where ref to a copy is not allowed, consider fields as addressable
            if (addressKind == AddressKind.ReadOnlyStrict)
            {
                return true;
            }

            // ReadOnly references can always be taken unless we are in peverify compat mode
            if (addressKind == AddressKind.ReadOnly && !peVerifyCompatEnabled)
            {
                return true;
            }

            // Some field accesses must be values; values do not have homes.
            if (fieldAccess.IsByValue)
            {
                return false;
            }

            if (field.RefKind == RefKind.RefReadOnly)
            {
                return false;
            }

            Debug.Assert(field.RefKind == RefKind.None);

            if (!field.IsReadOnly)
            {
                // in a case if we have a writeable struct field with a receiver that only has a readable home we would need to pass it via a temp.
                // it would be advantageous to make a temp for the field, not for the outer struct, since the field is smaller and we can get to is by fetching references.
                // NOTE: this would not be profitable if we have to satisfy verifier, since for verifiability 
                //       we would not be able to dig for the inner field using references and the outer struct will have to be copied to a temp anyways.
                if (!peVerifyCompatEnabled)
                {
                    Debug.Assert(!IsAnyReadOnly(addressKind));

                    var receiver = fieldAccess.ReceiverOpt;
                    if (receiver?.Type.IsValueType == true)
                    {
                        // Check receiver:
                        // has writeable home -> return true - the whole chain has writeable home (also a more common case)
                        // has readable home -> return false - we need to copy the field
                        // otherwise         -> return true  - the copy will be made at higher level so the leaf field can have writeable home

                        return HasHome(receiver, addressKind, containingSymbol, peVerifyCompatEnabled, stackLocalsOpt)
                            || !HasHome(receiver, AddressKind.ReadOnly, containingSymbol, peVerifyCompatEnabled, stackLocalsOpt);
                    }
                }

                return true;
            }

            // while readonly fields have home it is not valid to refer to it when not constructing.
            if (!TypeSymbol.Equals(field.ContainingType, containingSymbol.ContainingSymbol as NamedTypeSymbol, TypeCompareKind.AllIgnoreOptions))
            {
                return false;
            }

            if (field.IsStatic)
            {
                return containingSymbol is MethodSymbol { MethodKind: MethodKind.StaticConstructor } or FieldSymbol { IsStatic: true };
            }
            else
            {
                return (containingSymbol is MethodSymbol { MethodKind: MethodKind.Constructor } or FieldSymbol { IsStatic: false } or MethodSymbol { IsInitOnly: true }) &&
                    fieldAccess.ReceiverOpt.Kind == BoundKind.ThisReference;
            }
        }
    }
}<|MERGE_RESOLUTION|>--- conflicted
+++ resolved
@@ -910,14 +910,11 @@
     {
         private bool CheckParameterValueKind(SyntaxNode node, BoundParameter parameter, BindValueKind valueKind, bool checkingReceiver, BindingDiagnosticBag diagnostics)
         {
-<<<<<<< HEAD
+            Debug.Assert(!RequiresAssignableVariable(BindValueKind.AddressOf));
             if ((valueKind & BindValueKind.AddressOf) != 0 && this.IsInAsyncMethod())
             {
                 Error(diagnostics, ErrorCode.WRN_AddressOfInAsync, node);
             }
-=======
-            Debug.Assert(!RequiresAssignableVariable(BindValueKind.AddressOf));
->>>>>>> ee6e99b3
 
             ParameterSymbol parameterSymbol = parameter.ParameterSymbol;
             if (this.LockedOrDisposedVariables.Contains(parameterSymbol))
@@ -942,8 +939,6 @@
                 return false;
             }
 
-<<<<<<< HEAD
-=======
             Debug.Assert(parameterSymbol.RefKind != RefKind.None || !RequiresRefAssignableVariable(valueKind));
 
             // It is an error to capture 'in', 'ref' or 'out' parameters.
@@ -974,16 +969,6 @@
                 }
             }
 
-            if (this.LockedOrDisposedVariables.Contains(parameterSymbol))
-            {
-                // Consider: It would be more conventional to pass "symbol" rather than "symbol.Name".
-                // The issue is that the error SymbolDisplayFormat doesn't display parameter
-                // names - only their types - which works great in signatures, but not at all
-                // at the top level.
-                diagnostics.Add(ErrorCode.WRN_AssignmentToLockOrDispose, parameter.Syntax.Location, parameterSymbol.Name);
-            }
-
->>>>>>> ee6e99b3
             return true;
         }
 
