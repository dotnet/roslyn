--- conflicted
+++ resolved
@@ -2319,7 +2319,6 @@
             return escapeScope;
         }
 
-<<<<<<< HEAD
         private SafeContext GetInvocationEscapeToReceiver(
             in MethodInfo methodInfo,
             ImmutableArray<ParameterSymbol> parameters,
@@ -2361,12 +2360,7 @@
             return escapeScope;
         }
 
-        private static MethodInfo ReplaceWithExtensionImplementationIfNeeded(MethodInfo methodInfo, ref ImmutableArray<ParameterSymbol> parameters,
-            ref BoundExpression? receiver, ref ImmutableArray<BoundExpression> argsOpt, ref ImmutableArray<RefKind> argRefKindsOpt,
-            ref ImmutableArray<int> argsToParamsOpt)
-=======
         private static MethodInvocationInfo ReplaceWithExtensionImplementationIfNeeded(ref readonly MethodInvocationInfo methodInvocationInfo)
->>>>>>> 3f1b9b0a
         {
             Symbol? symbol = methodInvocationInfo.MethodInfo.Symbol;
             if (symbol?.GetIsNewExtensionMember() != true || symbol.IsStatic)
