--- conflicted
+++ resolved
@@ -2133,7 +2133,6 @@
             return escapeScope;
         }
 
-<<<<<<< HEAD
         private SafeContext GetInvocationEscapeToReceiver(
             in MethodInfo methodInfo,
             ImmutableArray<ParameterSymbol> parameters,
@@ -2171,7 +2170,8 @@
             escapeValues.Free();
 
             return escapeScope;
-=======
+        }
+
         private static MethodInfo ReplaceWithExtensionImplementationIfNeeded(MethodInfo methodInfo, ref ImmutableArray<ParameterSymbol> parameters,
             ref BoundExpression? receiver, ref ImmutableArray<BoundExpression> argsOpt, ref ImmutableArray<RefKind> argRefKindsOpt,
             ref ImmutableArray<int> argsToParamsOpt)
@@ -2214,7 +2214,6 @@
             }
 
             return replacedMethodInfo;
->>>>>>> 604c1764
         }
 
         /// <summary>
