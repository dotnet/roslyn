﻿// Copyright (c) Microsoft.  All Rights Reserved.  Licensed under the Apache License, Version 2.0.  See License.txt in the project root for license information.

using System.Collections.Generic;
using System.Collections.Immutable;
using System.Diagnostics;
using Microsoft.CodeAnalysis.CodeGen;
using Microsoft.CodeAnalysis.CSharp.Symbols;
<<<<<<< HEAD
=======
using Microsoft.CodeAnalysis.Emit;
>>>>>>> 8dd264ba
using Microsoft.CodeAnalysis.PooledObjects;
using Roslyn.Utilities;

namespace Microsoft.CodeAnalysis.CSharp
{
    /// <summary>
    /// The synthesized type added to a compilation to hold captured variables for closures.
    /// </summary>
    internal sealed class SynthesizedClosureEnvironment : SynthesizedContainer, ISynthesizedMethodBodyImplementationSymbol
    {
        private readonly MethodSymbol _topLevelMethod;
        internal readonly SyntaxNode ScopeSyntaxOpt;
        internal readonly int ClosureOrdinal;
        /// <summary>
        /// The closest method/lambda that this frame is originally from. Null if nongeneric static closure.
        /// Useful because this frame's type parameters are constructed from this method and all methods containing this method.
        /// </summary>
        internal readonly MethodSymbol OriginalContainingMethodOpt;
        internal readonly FieldSymbol SingletonCache;
        internal readonly MethodSymbol StaticConstructor;
        internal readonly SynthesizedFieldSymbol EncStructExpansionField;

        private ArrayBuilder<Symbol> _membersBuilder = ArrayBuilder<Symbol>.GetInstance();
        private ImmutableArray<Symbol> _members;

        public override TypeKind TypeKind { get; }
        internal override MethodSymbol Constructor { get; }

        internal SynthesizedClosureEnvironment(
            MethodSymbol topLevelMethod,
            MethodSymbol containingMethod,
            bool isStruct,
            SyntaxNode scopeSyntaxOpt,
            DebugId methodId,
            DebugId closureId)
            : base(MakeName(scopeSyntaxOpt, methodId, closureId), containingMethod)
        {
            TypeKind = isStruct ? TypeKind.Struct : TypeKind.Class;
            _topLevelMethod = topLevelMethod;
            OriginalContainingMethodOpt = containingMethod;
            Constructor = isStruct ? null : new SynthesizedClosureEnvironmentConstructor(this);
            this.ClosureOrdinal = closureId.Ordinal;

            // static lambdas technically have the class scope so the scope syntax is null 
            if (scopeSyntaxOpt == null)
            {
                StaticConstructor = new SynthesizedStaticConstructor(this);
                var cacheVariableName = GeneratedNames.MakeCachedFrameInstanceFieldName();
                SingletonCache = new SynthesizedLambdaCacheFieldSymbol(this, this, cacheVariableName, topLevelMethod, isReadOnly: true, isStatic: true);
            }

            if (isStruct && ContainingSymbol.DeclaringCompilation.Options.EnableEditAndContinue)
            {
                // Add an extra object field for EnC.
                TypeSymbol objectType = this.DeclaringCompilation.GetSpecialType(SpecialType.System_Object);
                EncStructExpansionField = new SynthesizedFieldSymbol(this, objectType, GeneratedNames.MakeEncStructExpansionFieldName(), isPublic: false, isReadOnly: false, isStatic: false);
            }

            AssertIsClosureScopeSyntax(scopeSyntaxOpt);
            this.ScopeSyntaxOpt = scopeSyntaxOpt;
        }

        internal void AddHoistedField(LambdaCapturedVariable captured) => _membersBuilder.Add(captured);

        private static string MakeName(SyntaxNode scopeSyntaxOpt, DebugId methodId, DebugId closureId)
        {
            if (scopeSyntaxOpt == null)
            {
                // Display class is shared among static non-generic lambdas across generations, method ordinal is -1 in that case.
                // A new display class of a static generic lambda is created for each method and each generation.
                return GeneratedNames.MakeStaticLambdaDisplayClassName(methodId.Ordinal, methodId.Generation);
            }

            Debug.Assert(methodId.Ordinal >= 0);
            return GeneratedNames.MakeLambdaDisplayClassName(methodId.Ordinal, methodId.Generation, closureId.Ordinal, closureId.Generation);
        }

        [Conditional("DEBUG")]
        private static void AssertIsClosureScopeSyntax(SyntaxNode syntaxOpt)
        {
            // See C# specification, chapter 3.7 Scopes.

            // static lambdas technically have the class scope so the scope syntax is null 
            if (syntaxOpt == null)
            {
                return;
            }

            if (LambdaUtilities.IsClosureScope(syntaxOpt))
            {
                return;
            }

            throw ExceptionUtilities.UnexpectedValue(syntaxOpt.Kind());
        }

        public override ImmutableArray<Symbol> GetMembers()
        {
<<<<<<< HEAD
            var builder = ArrayBuilder<Symbol>.GetInstance();
            if ((object)StaticConstructor != null)
            {
                builder.Add(StaticConstructor);
                builder.Add(SingletonCache);
            }

            if ((object)EncStructExpansionField != null)
            {
                builder.Add(EncStructExpansionField);
            }

            builder.AddRange(base.GetMembers());
            return builder.ToImmutableAndFree();
=======
            if (_members.IsDefault)
            {
                var builder = _membersBuilder;
                if ((object)StaticConstructor != null)
                {
                    builder.Add(StaticConstructor);
                    builder.Add(SingletonCache);
                }
                builder.AddRange(base.GetMembers());
                _members = builder.ToImmutableAndFree();
                _membersBuilder = null;
            }

            return _members;
>>>>>>> 8dd264ba
        }

        /// <summary>
        /// All fields should have already been added as synthesized members on the
        /// <see cref="CommonPEModuleBuilder" />, so we don't want to duplicate them here.
        /// </summary>
        internal override IEnumerable<FieldSymbol> GetFieldsToEmit()
            => (object)SingletonCache != null
            ? SpecializedCollections.SingletonEnumerable(SingletonCache)
            : SpecializedCollections.EmptyEnumerable<FieldSymbol>();

        // display classes for static lambdas do not have any data and can be serialized.
        internal override bool IsSerializable => (object)SingletonCache != null;

        public override Symbol ContainingSymbol => _topLevelMethod.ContainingSymbol;

        // The lambda method contains user code from the lambda
        bool ISynthesizedMethodBodyImplementationSymbol.HasMethodBodyDependency => true;

        IMethodSymbol ISynthesizedMethodBodyImplementationSymbol.Method => _topLevelMethod;
    }
}<|MERGE_RESOLUTION|>--- conflicted
+++ resolved
@@ -5,10 +5,7 @@
 using System.Diagnostics;
 using Microsoft.CodeAnalysis.CodeGen;
 using Microsoft.CodeAnalysis.CSharp.Symbols;
-<<<<<<< HEAD
-=======
 using Microsoft.CodeAnalysis.Emit;
->>>>>>> 8dd264ba
 using Microsoft.CodeAnalysis.PooledObjects;
 using Roslyn.Utilities;
 
@@ -107,22 +104,6 @@
 
         public override ImmutableArray<Symbol> GetMembers()
         {
-<<<<<<< HEAD
-            var builder = ArrayBuilder<Symbol>.GetInstance();
-            if ((object)StaticConstructor != null)
-            {
-                builder.Add(StaticConstructor);
-                builder.Add(SingletonCache);
-            }
-
-            if ((object)EncStructExpansionField != null)
-            {
-                builder.Add(EncStructExpansionField);
-            }
-
-            builder.AddRange(base.GetMembers());
-            return builder.ToImmutableAndFree();
-=======
             if (_members.IsDefault)
             {
                 var builder = _membersBuilder;
@@ -131,13 +112,16 @@
                     builder.Add(StaticConstructor);
                     builder.Add(SingletonCache);
                 }
+                if ((object)EncStructExpansionField != null)
+                {
+                    builder.Add(EncStructExpansionField);            
+                }
                 builder.AddRange(base.GetMembers());
                 _members = builder.ToImmutableAndFree();
                 _membersBuilder = null;
             }
 
             return _members;
->>>>>>> 8dd264ba
         }
 
         /// <summary>
