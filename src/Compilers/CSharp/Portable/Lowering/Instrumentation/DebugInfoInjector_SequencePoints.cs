﻿// Licensed to the .NET Foundation under one or more agreements.
// The .NET Foundation licenses this file to you under the MIT license.
// See the LICENSE file in the project root for more information.

using System.Collections.Immutable;
using System.Diagnostics;
using Microsoft.CodeAnalysis.CSharp.Syntax;
using Microsoft.CodeAnalysis.Text;
using Roslyn.Utilities;
using Metalama.Compiler;

namespace Microsoft.CodeAnalysis.CSharp
{
    internal partial class DebugInfoInjector
    {
        private static BoundStatement AddSequencePoint(BoundStatement node)
        {
            // <Metalama> changed from constructor call to call to Create method
            var nodeSyntax = TreeTracker.GetSourceSyntaxNode(node.Syntax);

            return BoundSequencePoint.Create(nodeSyntax, node);
            // </Metalama>
        }

        internal static BoundStatement AddSequencePoint(VariableDeclaratorSyntax declaratorSyntax, BoundStatement rewrittenStatement)
        {
<<<<<<< HEAD
            SyntaxNode node;
            TextSpan? part;
            GetBreakpointSpan(declaratorSyntax, out node, out part);
            // <Metalama> changed from constructor call to call to Create method
            var result = BoundSequencePoint.Create(node, part, rewrittenStatement);
            // </Metalama>
=======
            GetBreakpointSpan(declaratorSyntax, out _, out TextSpan? part);
            var result = BoundSequencePoint.Create(declaratorSyntax, part, rewrittenStatement);
>>>>>>> c3cc1d0c
            result.WasCompilerGenerated = rewrittenStatement.WasCompilerGenerated;
            return result;
        }

        internal static BoundStatement AddSequencePoint(PropertyDeclarationSyntax declarationSyntax, BoundStatement rewrittenStatement)
        {
            Debug.Assert(declarationSyntax.Initializer != null);
            int start = declarationSyntax.Initializer.Value.SpanStart;
            int end = declarationSyntax.Initializer.Span.End;
            TextSpan part = TextSpan.FromBounds(start, end);

            var result = BoundSequencePoint.Create(declarationSyntax, part, rewrittenStatement);
            result.WasCompilerGenerated = rewrittenStatement.WasCompilerGenerated;
            return result;
        }

        internal static BoundStatement AddSequencePoint(UsingStatementSyntax usingSyntax, BoundStatement rewrittenStatement)
        {
            int start = usingSyntax.Span.Start;
            int end = usingSyntax.CloseParenToken.Span.End;
            TextSpan span = TextSpan.FromBounds(start, end);
            return new BoundSequencePointWithSpan(usingSyntax, rewrittenStatement, span);
        }

        private static TextSpan CreateSpanForConstructorInitializer(ConstructorDeclarationSyntax constructorSyntax)
        {
            if (constructorSyntax.Initializer != null)
            {
                //  [SomeAttribute] public MyCtorName(params int[] values): [|base()|] { ... }
                var start = constructorSyntax.Initializer.ThisOrBaseKeyword.SpanStart;
                var end = constructorSyntax.Initializer.ArgumentList.CloseParenToken.Span.End;
                return TextSpan.FromBounds(start, end);
            }

            if (constructorSyntax.Modifiers.Any(SyntaxKind.StaticKeyword))
            {
                Debug.Assert(constructorSyntax.Body != null);

                // [SomeAttribute] static MyCtorName(...) [|{|] ... }
                var start = constructorSyntax.Body.OpenBraceToken.SpanStart;
                var end = constructorSyntax.Body.OpenBraceToken.Span.End;
                return TextSpan.FromBounds(start, end);
            }

            //  [SomeAttribute] [|public MyCtorName(params int[] values)|] { ... }
            return CreateSpan(constructorSyntax.Modifiers, constructorSyntax.Identifier, constructorSyntax.ParameterList.CloseParenToken);
        }

        private static TextSpan CreateSpan(SyntaxTokenList startOpt, SyntaxNodeOrToken startFallbackOpt, SyntaxNodeOrToken endOpt)
        {
            Debug.Assert(startFallbackOpt != default || endOpt != default);

            int startPos;
            if (startOpt.Count > 0)
            {
                startPos = startOpt.First().SpanStart;
            }
            else if (startFallbackOpt != default)
            {
                startPos = startFallbackOpt.SpanStart;
            }
            else
            {
                startPos = endOpt.SpanStart;
            }

            int endPos;
            if (endOpt != default)
            {
                endPos = GetEndPosition(endOpt);
            }
            else
            {
                endPos = GetEndPosition(startFallbackOpt);
            }

            return TextSpan.FromBounds(startPos, endPos);
        }

        private static int GetEndPosition(SyntaxNodeOrToken nodeOrToken)
            => nodeOrToken.AsNode(out var node) ? node.GetLastToken().Span.End : nodeOrToken.Span.End;

        internal static void GetBreakpointSpan(VariableDeclaratorSyntax declaratorSyntax, out SyntaxNode node, out TextSpan? part)
        {
            Debug.Assert(declaratorSyntax.Parent != null);
            var declarationSyntax = (VariableDeclarationSyntax)declaratorSyntax.Parent;
            Debug.Assert(declarationSyntax.Parent != null);

            if (declarationSyntax.Variables.First() == declaratorSyntax)
            {
                switch (declarationSyntax.Parent.Kind())
                {
                    case SyntaxKind.EventFieldDeclaration:
                    case SyntaxKind.FieldDeclaration:
                        {
                            var modifiers = ((BaseFieldDeclarationSyntax)declarationSyntax.Parent).Modifiers;
                            GetFirstLocalOrFieldBreakpointSpan(modifiers.Any() ? modifiers[0] : (SyntaxToken?)null, declaratorSyntax, out node, out part);
                        }
                        break;

                    case SyntaxKind.LocalDeclarationStatement:
                        {
                            var parent = (LocalDeclarationStatementSyntax)declarationSyntax.Parent;
                            var modifiers = parent.Modifiers;
                            Debug.Assert(!modifiers.Any(SyntaxKind.ConstKeyword)); // const locals don't have a sequence point
                            var firstToken =
                                modifiers.Any() ? modifiers[0] :
                                parent.UsingKeyword == default ? (SyntaxToken?)null :
                                parent.AwaitKeyword == default ? parent.UsingKeyword :
                                parent.AwaitKeyword;
                            GetFirstLocalOrFieldBreakpointSpan(firstToken, declaratorSyntax, out node, out part);
                        }
                        break;

                    case SyntaxKind.UsingStatement:
                    case SyntaxKind.FixedStatement:
                    case SyntaxKind.ForStatement:
                        // for ([|int i = 1|]; i < 10; i++)
                        // for ([|int i = 1|], j = 0; i < 10; i++)
                        node = declarationSyntax;
                        part = TextSpan.FromBounds(declarationSyntax.SpanStart, declaratorSyntax.Span.End);
                        break;

                    default:
                        throw ExceptionUtilities.UnexpectedValue(declarationSyntax.Parent.Kind());
                }
            }
            else
            {
                // int x = 1, [|y = 2|];
                // public static int x = 1, [|y = 2|];
                // for (int i = 1, [|j = 0|]; i < 10; i++)
                node = declaratorSyntax;
                part = null;
            }
        }

        internal static void GetFirstLocalOrFieldBreakpointSpan(SyntaxToken? firstToken, VariableDeclaratorSyntax declaratorSyntax, out SyntaxNode node, out TextSpan? part)
        {
            Debug.Assert(declaratorSyntax.Parent != null);

            var declarationSyntax = (VariableDeclarationSyntax)declaratorSyntax.Parent;

            Debug.Assert(declarationSyntax.Parent != null);

            // The first token may be a modifier (like public) or using or await
            int start = firstToken?.SpanStart ?? declarationSyntax.SpanStart;

            int end;
            if (declarationSyntax.Variables.Count == 1)
            {
                // [|int x = 1;|]
                // [|public static int x = 1;|]
                end = declarationSyntax.Parent.Span.End;
            }
            else
            {
                // [|int x = 1|], y = 2;
                // [|public static int x = 1|], y = 2;
                end = declaratorSyntax.Span.End;
            }

            part = TextSpan.FromBounds(start, end);
            node = declarationSyntax.Parent;
        }

        private static BoundExpression AddConditionSequencePoint(BoundExpression condition, SyntaxNode synthesizedVariableSyntax, SyntheticBoundNodeFactory factory)
        {
            Debug.Assert(condition.Type is not null);

            if (!factory.Compilation.Options.EnableEditAndContinue)
            {
                return condition;
            }

            // The local has to be associated with a syntax that is tracked by EnC source mapping.
            // At most one ConditionalBranchDiscriminator variable shall be associated with any given EnC tracked syntax node.
            var local = factory.SynthesizedLocal(condition.Type, synthesizedVariableSyntax, kind: SynthesizedLocalKind.ConditionalBranchDiscriminator);

            // Add hidden sequence point unless the condition is a constant expression.
            // Constant expression must stay a const to not invalidate results of control flow analysis.
            var valueExpression = (condition.ConstantValueOpt == null) ?
                new BoundSequencePointExpression(syntax: null!, expression: factory.Local(local), type: condition.Type) :
                condition;

            return new BoundSequence(
                condition.Syntax,
                ImmutableArray.Create(local),
                ImmutableArray.Create<BoundExpression>(factory.AssignmentExpression(factory.Local(local), condition)),
                valueExpression,
                condition.Type);
        }
    }
}<|MERGE_RESOLUTION|>--- conflicted
+++ resolved
@@ -24,17 +24,8 @@
 
         internal static BoundStatement AddSequencePoint(VariableDeclaratorSyntax declaratorSyntax, BoundStatement rewrittenStatement)
         {
-<<<<<<< HEAD
-            SyntaxNode node;
-            TextSpan? part;
-            GetBreakpointSpan(declaratorSyntax, out node, out part);
-            // <Metalama> changed from constructor call to call to Create method
-            var result = BoundSequencePoint.Create(node, part, rewrittenStatement);
-            // </Metalama>
-=======
             GetBreakpointSpan(declaratorSyntax, out _, out TextSpan? part);
             var result = BoundSequencePoint.Create(declaratorSyntax, part, rewrittenStatement);
->>>>>>> c3cc1d0c
             result.WasCompilerGenerated = rewrittenStatement.WasCompilerGenerated;
             return result;
         }
