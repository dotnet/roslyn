--- conflicted
+++ resolved
@@ -144,22 +144,7 @@
 
         public override void InstrumentBlock(BoundBlock original, LocalRewriter rewriter, ref TemporaryArray<LocalSymbol> additionalLocals, out BoundStatement? prologue, out BoundStatement? epilogue, out BoundBlockInstrumentation? instrumentation)
         {
-<<<<<<< HEAD
-            var previous = base.CreateBlockPrologue(original, out synthesizedLocal);
-            if (original.Syntax.Kind() == SyntaxKind.Block && !original.WasCompilerGenerated)
-            {
-                var oBspan = ((BlockSyntax)original.Syntax).OpenBraceToken.Span;
-                return new BoundSequencePointWithSpan(original.Syntax, previous, oBspan);
-            }
-            else if (previous != null)
-            {
-                // <Metalama> changed from constructor call to call to Create method
-                return BoundSequencePoint.Create(original.Syntax, previous);
-                // </Metalama>
-            }
-=======
             base.InstrumentBlock(original, rewriter, ref additionalLocals, out var previousPrologue, out var previousEpilogue, out instrumentation);
->>>>>>> c3cc1d0c
 
             prologue = previousPrologue;
             epilogue = previousEpilogue;
