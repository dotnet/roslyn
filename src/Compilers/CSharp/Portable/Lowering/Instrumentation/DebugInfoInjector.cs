--- conflicted
+++ resolved
@@ -373,14 +373,10 @@
             // <Metalama> changed from constructor call to call to Create method
             return BoundSequencePoint.Create(
                 syntax,
-<<<<<<< HEAD
-=======
-                base.InstrumentIfStatementConditionalGoto(original, rewritten),
->>>>>>> 73eff2b5
                 TextSpan.FromBounds(
                     syntax.IfKeyword.SpanStart,
                     syntax.CloseParenToken.Span.End),
-                base.InstrumentIfStatement(original, rewritten),
+                base.InstrumentIfStatementConditionalGoto(original, rewritten),
                 original.HasErrors);
             // </Metalama>
         }
