﻿// Copyright (c) Microsoft.  All Rights Reserved.  Licensed under the Apache License, Version 2.0.  See License.txt in the project root for license information.

#nullable enable

using System;
using System.Diagnostics;
using Microsoft.CodeAnalysis.CodeGen;
using Microsoft.CodeAnalysis.CSharp.Symbols;
using Microsoft.CodeAnalysis.Symbols;
using Roslyn.Utilities;

namespace Microsoft.CodeAnalysis.CSharp
{
    /// <summary>
    /// Represents a synthesized state machine field.
    /// </summary>
    internal sealed class StateMachineFieldSymbol : SynthesizedFieldSymbolBase, ISynthesizedMethodBodyImplementationSymbol
    {
        private readonly TypeWithAnnotations _type;
        private readonly bool _isThis;

        // -1 if the field doesn't represent a long-lived local or an awaiter.
        internal readonly int SlotIndex;

        internal readonly LocalSlotDebugInfo SlotDebugInfo;

        // Some fields need to be public since they are initialized directly by the kickoff method.
        public StateMachineFieldSymbol(NamedTypeSymbol stateMachineType, TypeWithAnnotations type, string name, bool isPublic, bool isThis)
            : this(stateMachineType, type, name, new LocalSlotDebugInfo(SynthesizedLocalKind.LoweringTemp, LocalDebugId.None), slotIndex: -1, isPublic: isPublic)
        {
            _isThis = isThis;
        }

        public StateMachineFieldSymbol(NamedTypeSymbol stateMachineType, TypeSymbol type, string name, SynthesizedLocalKind synthesizedKind, int slotIndex, bool isPublic)
            : this(stateMachineType, type, name, new LocalSlotDebugInfo(synthesizedKind, LocalDebugId.None), slotIndex, isPublic: isPublic)
        {
        }

        public StateMachineFieldSymbol(NamedTypeSymbol stateMachineType, TypeSymbol type, string name, LocalSlotDebugInfo slotDebugInfo, int slotIndex, bool isPublic) :
            this(stateMachineType, TypeWithAnnotations.Create(type), name, slotDebugInfo, slotIndex, isPublic)
        {
        }

        public StateMachineFieldSymbol(NamedTypeSymbol stateMachineType, TypeWithAnnotations type, string name, LocalSlotDebugInfo slotDebugInfo, int slotIndex, bool isPublic)
            : base(stateMachineType, name, isPublic: isPublic, isReadOnly: false, isStatic: false)
        {
            Debug.Assert((object)type != null);
            Debug.Assert(slotDebugInfo.SynthesizedKind.IsLongLived() == (slotIndex >= 0));

            _type = type;
            this.SlotIndex = slotIndex;
            this.SlotDebugInfo = slotDebugInfo;
        }

        internal override bool SuppressDynamicAttribute
        {
            get { return true; }
        }

        internal override TypeWithAnnotations GetFieldType(ConsList<FieldSymbol> fieldsBeingBound)
        {
            return _type;
        }

        bool ISynthesizedMethodBodyImplementationSymbol.HasMethodBodyDependency
        {
            get { return true; }
        }

<<<<<<< HEAD
        IMethodSymbol? ISynthesizedMethodBodyImplementationSymbol.Method
=======
        IMethodSymbolInternal ISynthesizedMethodBodyImplementationSymbol.Method
>>>>>>> e8bec7d0
        {
            get { return ((ISynthesizedMethodBodyImplementationSymbol)ContainingSymbol).Method; }
        }

        internal override bool IsCapturedFrame
        {
            get { return _isThis; }
        }
    }
}<|MERGE_RESOLUTION|>--- conflicted
+++ resolved
@@ -67,11 +67,7 @@
             get { return true; }
         }
 
-<<<<<<< HEAD
-        IMethodSymbol? ISynthesizedMethodBodyImplementationSymbol.Method
-=======
-        IMethodSymbolInternal ISynthesizedMethodBodyImplementationSymbol.Method
->>>>>>> e8bec7d0
+        IMethodSymbolInternal? ISynthesizedMethodBodyImplementationSymbol.Method
         {
             get { return ((ISynthesizedMethodBodyImplementationSymbol)ContainingSymbol).Method; }
         }
