﻿// Licensed to the .NET Foundation under one or more agreements.
// The .NET Foundation licenses this file to you under the MIT license.
// See the LICENSE file in the project root for more information.

#nullable disable

using System.Collections.Immutable;
using System.Diagnostics;
using Microsoft.CodeAnalysis.CSharp.Symbols;
using Microsoft.CodeAnalysis.CSharp.Syntax;

namespace Microsoft.CodeAnalysis.CSharp
{
    /// <summary>
    /// This pass detects and reports diagnostics that do not affect lambda convertibility.
    /// This part of the partial class focuses on features that cannot be used in expression trees.
    /// CAVEAT: Errors may be produced for ObsoleteAttribute, but such errors don't affect lambda convertibility.
    /// </summary>
    internal sealed partial class DiagnosticsPass
    {
        private readonly BindingDiagnosticBag _diagnostics;
        private readonly CSharpCompilation _compilation;
        private bool _inExpressionLambda;
        private bool _reportedUnsafe;
        private readonly MethodSymbol _containingSymbol;

        // Containing static local function, static anonymous function, or static lambda.
        private SourceMethodSymbol _staticLocalOrAnonymousFunction;

        public static void IssueDiagnostics(CSharpCompilation compilation, BoundNode node, BindingDiagnosticBag diagnostics, MethodSymbol containingSymbol)
        {
            Debug.Assert(node != null);
            Debug.Assert((object)containingSymbol != null);

            ExecutableCodeBinder.ValidateIteratorMethod(compilation, containingSymbol, diagnostics);

            try
            {
                var diagnosticPass = new DiagnosticsPass(compilation, diagnostics, containingSymbol);
                diagnosticPass.Visit(node);
            }
            catch (CancelledByStackGuardException ex)
            {
                ex.AddAnError(diagnostics);
            }
        }

        private DiagnosticsPass(CSharpCompilation compilation, BindingDiagnosticBag diagnostics, MethodSymbol containingSymbol)
        {
            Debug.Assert(diagnostics != null);
            Debug.Assert((object)containingSymbol != null);

            _compilation = compilation;
            _diagnostics = diagnostics;
            _containingSymbol = containingSymbol;
        }

        private void Error(ErrorCode code, BoundNode node, params object[] args)
        {
            _diagnostics.Add(code, node.Syntax.Location, args);
        }

        private void CheckUnsafeType(BoundExpression e)
        {
            if (e != null && (object)e.Type != null && e.Type.IsPointerOrFunctionPointer()) NoteUnsafe(e);
        }

        private void NoteUnsafe(BoundNode node)
        {
            if (_inExpressionLambda && !_reportedUnsafe)
            {
                Error(ErrorCode.ERR_ExpressionTreeContainsPointerOp, node);
                _reportedUnsafe = true;
            }
        }

        public override BoundNode VisitArrayCreation(BoundArrayCreation node)
        {
            var arrayType = (ArrayTypeSymbol)node.Type;
            if (_inExpressionLambda && node.InitializerOpt != null && !arrayType.IsSZArray)
            {
                Error(ErrorCode.ERR_ExpressionTreeContainsMultiDimensionalArrayInitializer, node);
            }

            return base.VisitArrayCreation(node);
        }

        public override BoundNode VisitArrayAccess(BoundArrayAccess node)
        {
            if (_inExpressionLambda &&
                node.Indices.Length == 1 &&
                node.Indices[0].Type!.SpecialType == SpecialType.None)
            {
                Error(ErrorCode.ERR_ExpressionTreeContainsPatternImplicitIndexer, node);
            }

            return base.VisitArrayAccess(node);
        }

        public override BoundNode VisitImplicitIndexerAccess(BoundImplicitIndexerAccess node)
        {
            if (_inExpressionLambda)
            {
                Error(ErrorCode.ERR_ExpressionTreeContainsPatternImplicitIndexer, node);
            }

            return base.VisitImplicitIndexerAccess(node);
        }

        public override BoundNode VisitFromEndIndexExpression(BoundFromEndIndexExpression node)
        {
            if (_inExpressionLambda)
            {
                Error(ErrorCode.ERR_ExpressionTreeContainsFromEndIndexExpression, node);
            }

            return base.VisitFromEndIndexExpression(node);
        }

        public override BoundNode VisitRangeExpression(BoundRangeExpression node)
        {
            if (_inExpressionLambda)
            {
                Error(ErrorCode.ERR_ExpressionTreeContainsRangeExpression, node);
            }

            return base.VisitRangeExpression(node);
        }

        public override BoundNode VisitSizeOfOperator(BoundSizeOfOperator node)
        {
            if (_inExpressionLambda && node.ConstantValueOpt == null)
            {
                Error(ErrorCode.ERR_ExpressionTreeContainsPointerOp, node);
            }

            return base.VisitSizeOfOperator(node);
        }

        public override BoundNode VisitLocalFunctionStatement(BoundLocalFunctionStatement node)
        {
            ExecutableCodeBinder.ValidateIteratorMethod(_compilation, node.Symbol, _diagnostics);

            var outerLocalFunction = _staticLocalOrAnonymousFunction;
            if (node.Symbol.IsStatic)
            {
                _staticLocalOrAnonymousFunction = node.Symbol;
            }
            var result = base.VisitLocalFunctionStatement(node);
            _staticLocalOrAnonymousFunction = outerLocalFunction;
            return result;
        }

        public override BoundNode VisitThisReference(BoundThisReference node)
        {
            CheckReferenceToThisOrBase(node);
            return base.VisitThisReference(node);
        }

        public override BoundNode VisitBaseReference(BoundBaseReference node)
        {
            if (_inExpressionLambda)
            {
                Error(ErrorCode.ERR_ExpressionTreeContainsBaseAccess, node);
            }
            CheckReferenceToThisOrBase(node);
            return base.VisitBaseReference(node);
        }

        public override BoundNode VisitLocal(BoundLocal node)
        {
            CheckReferenceToVariable(node, node.LocalSymbol);
            return base.VisitLocal(node);
        }

        public override BoundNode VisitParameter(BoundParameter node)
        {
            CheckReferenceToVariable(node, node.ParameterSymbol);
            return base.VisitParameter(node);
        }

        private void CheckReferenceToThisOrBase(BoundExpression node)
        {
            if (_staticLocalOrAnonymousFunction is object)
            {
                var diagnostic = _staticLocalOrAnonymousFunction.MethodKind == MethodKind.LocalFunction
                    ? ErrorCode.ERR_StaticLocalFunctionCannotCaptureThis
                    : ErrorCode.ERR_StaticAnonymousFunctionCannotCaptureThis;

                Error(diagnostic, node);
            }
        }

#nullable enable
        private void CheckReferenceToVariable(BoundExpression node, Symbol symbol)
        {
            Debug.Assert(symbol.Kind == SymbolKind.Local || symbol.Kind == SymbolKind.Parameter || symbol is LocalFunctionSymbol);

            if (_staticLocalOrAnonymousFunction is object && Symbol.IsCaptured(symbol, _staticLocalOrAnonymousFunction))
            {
                var diagnostic = _staticLocalOrAnonymousFunction.MethodKind == MethodKind.LocalFunction
                    ? ErrorCode.ERR_StaticLocalFunctionCannotCaptureVariable
                    : ErrorCode.ERR_StaticAnonymousFunctionCannotCaptureVariable;

                Error(diagnostic, node, new FormattedSymbol(symbol, SymbolDisplayFormat.ShortFormat));
            }
        }
#nullable disable

        private void CheckReferenceToMethodIfLocalFunction(BoundExpression node, MethodSymbol method)
        {
            if (method?.OriginalDefinition is LocalFunctionSymbol localFunction)
            {
                CheckReferenceToVariable(node, localFunction);
            }
        }

        public override BoundNode VisitConvertedSwitchExpression(BoundConvertedSwitchExpression node)
        {
            if (_inExpressionLambda)
            {
                Error(ErrorCode.ERR_ExpressionTreeContainsSwitchExpression, node);
            }

            return base.VisitConvertedSwitchExpression(node);
        }

        public override BoundNode VisitDeconstructionAssignmentOperator(BoundDeconstructionAssignmentOperator node)
        {
            if (!node.HasAnyErrors)
            {
                CheckForDeconstructionAssignmentToSelf((BoundTupleExpression)node.Left, node.Right);
            }

            return base.VisitDeconstructionAssignmentOperator(node);
        }

        public override BoundNode VisitAssignmentOperator(BoundAssignmentOperator node)
        {
            CheckForAssignmentToSelf(node);

            if (_inExpressionLambda && node.Left.Kind != BoundKind.ObjectInitializerMember && node.Left.Kind != BoundKind.DynamicObjectInitializerMember)
            {
                Error(ErrorCode.ERR_ExpressionTreeContainsAssignment, node);
            }

            return base.VisitAssignmentOperator(node);
        }

        public override BoundNode VisitDynamicObjectInitializerMember(BoundDynamicObjectInitializerMember node)
        {
            if (_inExpressionLambda)
            {
                Error(ErrorCode.ERR_ExpressionTreeContainsDynamicOperation, node);
            }

            return base.VisitDynamicObjectInitializerMember(node);
        }

        public override BoundNode VisitEventAccess(BoundEventAccess node)
        {
            // Don't bother reporting an obsolete diagnostic if the access is already wrong for other reasons
            // (specifically, we can't use it as a field here).
            if (node.IsUsableAsField)
            {
                bool hasBaseReceiver = node.ReceiverOpt != null && node.ReceiverOpt.Kind == BoundKind.BaseReference;
                Binder.ReportDiagnosticsIfObsolete(_diagnostics, node.EventSymbol.AssociatedField, node.Syntax, hasBaseReceiver, _containingSymbol, _containingSymbol.ContainingType, BinderFlags.None);
            }
            CheckReceiverIfField(node.ReceiverOpt);
            return base.VisitEventAccess(node);
        }

        public override BoundNode VisitEventAssignmentOperator(BoundEventAssignmentOperator node)
        {
            if (_inExpressionLambda)
            {
                Error(ErrorCode.ERR_ExpressionTreeContainsAssignment, node);
            }

            bool hasBaseReceiver = node.ReceiverOpt != null && node.ReceiverOpt.Kind == BoundKind.BaseReference;
            Binder.ReportDiagnosticsIfObsolete(_diagnostics, node.Event, ((AssignmentExpressionSyntax)node.Syntax).Left, hasBaseReceiver, _containingSymbol, _containingSymbol.ContainingType, BinderFlags.None);
            CheckReceiverIfField(node.ReceiverOpt);
            return base.VisitEventAssignmentOperator(node);
        }

        public override BoundNode VisitCompoundAssignmentOperator(BoundCompoundAssignmentOperator node)
        {
            CheckCompoundAssignmentOperator(node);

            return base.VisitCompoundAssignmentOperator(node);
        }

        private void VisitCall(
            MethodSymbol method,
            PropertySymbol propertyAccess,
            ImmutableArray<BoundExpression> arguments,
            ImmutableArray<RefKind> argumentRefKindsOpt,
            ImmutableArray<string> argumentNamesOpt,
            BitVector defaultArguments,
            BoundNode node)
        {
            Debug.Assert((object)method != null);
            Debug.Assert(((object)propertyAccess == null) ||
                (method == propertyAccess.GetOwnOrInheritedGetMethod()) ||
                (method == propertyAccess.GetOwnOrInheritedSetMethod()) ||
                propertyAccess.MustCallMethodsDirectly);

            CheckArguments(argumentRefKindsOpt, arguments, method);

            if (_inExpressionLambda)
            {
                if (method.CallsAreOmitted(node.SyntaxTree))
                {
                    Error(ErrorCode.ERR_PartialMethodInExpressionTree, node);
                }
                else if ((object)propertyAccess != null && propertyAccess.IsIndexedProperty() && !propertyAccess.IsIndexer)
                {
                    Error(ErrorCode.ERR_ExpressionTreeContainsIndexedProperty, node);
                }
                else if (hasDefaultArgument(arguments, defaultArguments))
                {
                    Error(ErrorCode.ERR_ExpressionTreeContainsOptionalArgument, node);
                }
                else if (!argumentNamesOpt.IsDefaultOrEmpty)
                {
                    Error(ErrorCode.ERR_ExpressionTreeContainsNamedArgument, node);
                }
                else if (IsComCallWithRefOmitted(method, arguments, argumentRefKindsOpt))
                {
                    Error(ErrorCode.ERR_ComRefCallInExpressionTree, node);
                }
                else if (method.MethodKind == MethodKind.LocalFunction)
                {
                    Error(ErrorCode.ERR_ExpressionTreeContainsLocalFunction, node);
                }
                else if (method.RefKind != RefKind.None)
                {
                    Error(ErrorCode.ERR_RefReturningCallInExpressionTree, node);
                }
                else if ((method.IsAbstract || method.IsVirtual) && method.IsStatic)
                {
                    Error(ErrorCode.ERR_ExpressionTreeContainsAbstractStaticMemberAccess, node);
                }
            }

            static bool hasDefaultArgument(ImmutableArray<BoundExpression> arguments, BitVector defaultArguments)
            {
                for (int i = 0; i < arguments.Length; i++)
                {
                    if (defaultArguments[i])
                    {
                        return true;
                    }
                }

                return false;
            }
        }

        public override BoundNode Visit(BoundNode node)
        {
            if (_inExpressionLambda &&
                // Ignoring BoundConversion nodes prevents redundant diagnostics
                !(node is BoundConversion) &&
                node is BoundExpression expr &&
                expr.Type is TypeSymbol type &&
                type.IsRestrictedType())
            {
                Error(ErrorCode.ERR_ExpressionTreeCantContainRefStruct, node, type.Name);
            }
            return base.Visit(node);
        }

        public override BoundNode VisitRefTypeOperator(BoundRefTypeOperator node)
        {
            if (_inExpressionLambda)
            {
                Error(ErrorCode.ERR_FeatureNotValidInExpressionTree, node, "__reftype");
            }

            return base.VisitRefTypeOperator(node);
        }

        public override BoundNode VisitRefValueOperator(BoundRefValueOperator node)
        {
            if (_inExpressionLambda)
            {
                Error(ErrorCode.ERR_FeatureNotValidInExpressionTree, node, "__refvalue");
            }

            return base.VisitRefValueOperator(node);
        }

        public override BoundNode VisitMakeRefOperator(BoundMakeRefOperator node)
        {
            if (_inExpressionLambda)
            {
                Error(ErrorCode.ERR_FeatureNotValidInExpressionTree, node, "__makeref");
            }

            return base.VisitMakeRefOperator(node);
        }

        public override BoundNode VisitArgListOperator(BoundArgListOperator node)
        {
            if (_inExpressionLambda)
            {
                Error(ErrorCode.ERR_VarArgsInExpressionTree, node);
            }

            return base.VisitArgListOperator(node);
        }

        public override BoundNode VisitConditionalAccess(BoundConditionalAccess node)
        {
            if (_inExpressionLambda)
            {
                Error(ErrorCode.ERR_NullPropagatingOpInExpressionTree, node);
            }

            return base.VisitConditionalAccess(node);
        }

        public override BoundNode VisitObjectInitializerMember(BoundObjectInitializerMember node)
        {
            if (_inExpressionLambda && !node.Arguments.IsDefaultOrEmpty)
            {
                Error(ErrorCode.ERR_DictionaryInitializerInExpressionTree, node);
            }

            if (node.MemberSymbol is PropertySymbol property)
            {
                CheckRefReturningPropertyAccess(node, property);
            }

            return base.VisitObjectInitializerMember(node);
        }

        public override BoundNode VisitCall(BoundCall node)
        {
            VisitCall(node.Method, null, node.Arguments, node.ArgumentRefKindsOpt, node.ArgumentNamesOpt, node.DefaultArguments, node);
            CheckReceiverIfField(node.ReceiverOpt);
            CheckReferenceToMethodIfLocalFunction(node, node.Method);
            return base.VisitCall(node);
        }

        /// <summary>
        /// Called when a local represents an out variable declaration. Its syntax is of type DeclarationExpressionSyntax.
        /// </summary>
        private void CheckOutDeclaration(BoundLocal local)
        {
            if (_inExpressionLambda)
            {
                Error(ErrorCode.ERR_ExpressionTreeContainsOutVariable, local);
            }
        }

        private void CheckDiscard(BoundDiscardExpression argument)
        {
            if (_inExpressionLambda)
            {
                Error(ErrorCode.ERR_ExpressionTreeContainsDiscard, argument);
            }
        }

        public override BoundNode VisitCollectionElementInitializer(BoundCollectionElementInitializer node)
        {
            if (_inExpressionLambda && node.AddMethod.IsStatic)
            {
                Error(ErrorCode.ERR_ExtensionCollectionElementInitializerInExpressionTree, node);
            }

            VisitCall(node.AddMethod, null, node.Arguments, default(ImmutableArray<RefKind>), default(ImmutableArray<string>), node.DefaultArguments, node);
            return base.VisitCollectionElementInitializer(node);
        }

        public override BoundNode VisitObjectCreationExpression(BoundObjectCreationExpression node)
        {
            VisitCall(node.Constructor, null, node.Arguments, node.ArgumentRefKindsOpt, node.ArgumentNamesOpt, node.DefaultArguments, node);
            return base.VisitObjectCreationExpression(node);
        }

        public override BoundNode VisitIndexerAccess(BoundIndexerAccess node)
        {
            var indexer = node.Indexer;
            var method = indexer.GetOwnOrInheritedGetMethod() ?? indexer.GetOwnOrInheritedSetMethod();
            if ((object)method != null)
            {
                VisitCall(method, indexer, node.Arguments, node.ArgumentRefKindsOpt, node.ArgumentNamesOpt, node.DefaultArguments, node);
            }
            CheckReceiverIfField(node.ReceiverOpt);
            return base.VisitIndexerAccess(node);
        }

        private void CheckRefReturningPropertyAccess(BoundNode node, PropertySymbol property)
        {
            if (_inExpressionLambda && property.RefKind != RefKind.None)
            {
                Error(ErrorCode.ERR_RefReturningCallInExpressionTree, node);
            }
        }

        public override BoundNode VisitPropertyAccess(BoundPropertyAccess node)
        {
            var property = node.PropertySymbol;
            CheckRefReturningPropertyAccess(node, property);
            CheckReceiverIfField(node.ReceiverOpt);

            if (_inExpressionLambda && (property.IsAbstract || property.IsVirtual) && property.IsStatic)
            {
                Error(ErrorCode.ERR_ExpressionTreeContainsAbstractStaticMemberAccess, node);
            }

            return base.VisitPropertyAccess(node);
        }

        public override BoundNode VisitLambda(BoundLambda node)
        {
            if (_inExpressionLambda)
            {
                var lambda = node.Symbol;
                bool reportedAttributes = false;

                if (!lambda.GetAttributes().IsEmpty || !lambda.GetReturnTypeAttributes().IsEmpty)
                {
                    Error(ErrorCode.ERR_LambdaWithAttributesToExpressionTree, node);
                    reportedAttributes = true;
                }

                foreach (var p in lambda.Parameters)
                {
                    if (p.RefKind != RefKind.None && p.TryGetFirstLocation() is Location location)
                    {
<<<<<<< HEAD
                        _diagnostics.Add(ErrorCode.ERR_ByRefParameterInExpressionTree, p.GetFirstLocation());
=======
                        _diagnostics.Add(ErrorCode.ERR_ByRefParameterInExpressionTree, location);
>>>>>>> 6b78abd7
                    }
                    if (p.TypeWithAnnotations.IsRestrictedType())
                    {
                        _diagnostics.Add(ErrorCode.ERR_ExpressionTreeCantContainRefStruct, p.GetFirstLocation(), p.Type.Name);
                    }

                    if (!reportedAttributes && !p.GetAttributes().IsEmpty)
                    {
                        _diagnostics.Add(ErrorCode.ERR_LambdaWithAttributesToExpressionTree, p.GetFirstLocation());
                        reportedAttributes = true;
                    }
                }

                switch (node.Syntax.Kind())
                {
                    case SyntaxKind.ParenthesizedLambdaExpression:
                        {
                            var lambdaSyntax = (ParenthesizedLambdaExpressionSyntax)node.Syntax;
                            if (lambdaSyntax.AsyncKeyword.Kind() == SyntaxKind.AsyncKeyword)
                            {
                                Error(ErrorCode.ERR_BadAsyncExpressionTree, node);
                            }
                            else if (lambdaSyntax.Body.Kind() == SyntaxKind.Block)
                            {
                                Error(ErrorCode.ERR_StatementLambdaToExpressionTree, node);
                            }
                            else if (lambdaSyntax.Body.Kind() == SyntaxKind.RefExpression)
                            {
                                Error(ErrorCode.ERR_BadRefReturnExpressionTree, node);
                            }
                        }
                        break;

                    case SyntaxKind.SimpleLambdaExpression:
                        {
                            var lambdaSyntax = (SimpleLambdaExpressionSyntax)node.Syntax;
                            if (lambdaSyntax.AsyncKeyword.Kind() == SyntaxKind.AsyncKeyword)
                            {
                                Error(ErrorCode.ERR_BadAsyncExpressionTree, node);
                            }
                            else if (lambdaSyntax.Body.Kind() == SyntaxKind.Block)
                            {
                                Error(ErrorCode.ERR_StatementLambdaToExpressionTree, node);
                            }
                            else if (lambdaSyntax.Body.Kind() == SyntaxKind.RefExpression)
                            {
                                Error(ErrorCode.ERR_BadRefReturnExpressionTree, node);
                            }
                        }
                        break;

                    case SyntaxKind.AnonymousMethodExpression:
                        Error(ErrorCode.ERR_ExpressionTreeContainsAnonymousMethod, node);
                        break;

                    default:
                        // other syntax forms arise from query expressions, and always result from implied expression-lambda-like forms
                        break;
                }
            }

            var outerLocalFunction = _staticLocalOrAnonymousFunction;
            if (node.Symbol.IsStatic)
            {
                _staticLocalOrAnonymousFunction = node.Symbol;
            }
            var result = base.VisitLambda(node);
            _staticLocalOrAnonymousFunction = outerLocalFunction;
            return result;
        }

        public override BoundNode VisitBinaryOperator(BoundBinaryOperator node)
        {
            // It is very common for bound trees to be left-heavy binary operators, eg,
            // a + b + c + d + ...
            // To avoid blowing the stack, do not recurse down the left hand side.

            // In order to avoid blowing the stack, we end up visiting right children
            // before left children; this should not be a problem in the diagnostics 
            // pass.

            BoundBinaryOperator current = node;
            while (true)
            {
                CheckBinaryOperator(current);

                Visit(current.Right);
                if (current.Left.Kind == BoundKind.BinaryOperator)
                {
                    current = (BoundBinaryOperator)current.Left;
                }
                else
                {
                    Visit(current.Left);
                    break;
                }
            }

            return null;
        }

        public override BoundNode VisitUserDefinedConditionalLogicalOperator(BoundUserDefinedConditionalLogicalOperator node)
        {
            CheckLiftedUserDefinedConditionalLogicalOperator(node);

            if (_inExpressionLambda)
            {
                var binary = node.LogicalOperator;
                var unary = node.OperatorKind.Operator() == BinaryOperatorKind.And ? node.FalseOperator : node.TrueOperator;

                if (((binary.IsAbstract || binary.IsVirtual) && binary.IsStatic) || ((unary.IsAbstract || unary.IsVirtual) && unary.IsStatic))
                {
                    Error(ErrorCode.ERR_ExpressionTreeContainsAbstractStaticMemberAccess, node);
                }
            }

            return base.VisitUserDefinedConditionalLogicalOperator(node);
        }

        private void CheckDynamic(BoundUnaryOperator node)
        {
            if (_inExpressionLambda && node.OperatorKind.IsDynamic())
            {
                Error(ErrorCode.ERR_ExpressionTreeContainsDynamicOperation, node);
            }
        }

        private void CheckDynamic(BoundBinaryOperator node)
        {
            if (_inExpressionLambda && node.OperatorKind.IsDynamic())
            {
                Error(ErrorCode.ERR_ExpressionTreeContainsDynamicOperation, node);
            }
        }

        public override BoundNode VisitUnaryOperator(BoundUnaryOperator node)
        {
            CheckUnsafeType(node);
            CheckLiftedUnaryOp(node);
            CheckDynamic(node);

            if (_inExpressionLambda && node.MethodOpt is MethodSymbol method && (method.IsAbstract || method.IsVirtual) && method.IsStatic)
            {
                Error(ErrorCode.ERR_ExpressionTreeContainsAbstractStaticMemberAccess, node);
            }

            return base.VisitUnaryOperator(node);
        }

        public override BoundNode VisitAddressOfOperator(BoundAddressOfOperator node)
        {
            CheckUnsafeType(node);
            BoundExpression operand = node.Operand;
            if (operand.Kind == BoundKind.FieldAccess)
            {
                CheckFieldAddress((BoundFieldAccess)operand, consumerOpt: null);
            }
            return base.VisitAddressOfOperator(node);
        }

        public override BoundNode VisitIncrementOperator(BoundIncrementOperator node)
        {
            if (_inExpressionLambda)
            {
                Error(ErrorCode.ERR_ExpressionTreeContainsAssignment, node);
            }

            return base.VisitIncrementOperator(node);
        }

        public override BoundNode VisitPointerElementAccess(BoundPointerElementAccess node)
        {
            NoteUnsafe(node);
            return base.VisitPointerElementAccess(node);
        }

        public override BoundNode VisitPointerIndirectionOperator(BoundPointerIndirectionOperator node)
        {
            NoteUnsafe(node);
            return base.VisitPointerIndirectionOperator(node);
        }

        public override BoundNode VisitConversion(BoundConversion node)
        {
            CheckUnsafeType(node.Operand);
            CheckUnsafeType(node);
            bool wasInExpressionLambda = _inExpressionLambda;
            bool oldReportedUnsafe = _reportedUnsafe;
            switch (node.ConversionKind)
            {
                case ConversionKind.MethodGroup:
                    CheckMethodGroup((BoundMethodGroup)node.Operand, node.Conversion.Method, node.IsExtensionMethod, parentIsConversion: true, node.Type);

                    return node;

                case ConversionKind.AnonymousFunction:
                    if (!wasInExpressionLambda && node.Type.IsExpressionTree())
                    {
                        _inExpressionLambda = true;
                        // we report "unsafe in expression tree" at most once for each expression tree
                        _reportedUnsafe = false;
                    }
                    break;

                case ConversionKind.ImplicitDynamic:
                case ConversionKind.ExplicitDynamic:
                    if (_inExpressionLambda)
                    {
                        Error(ErrorCode.ERR_ExpressionTreeContainsDynamicOperation, node);
                    }
                    break;

                case ConversionKind.ExplicitTuple:
                case ConversionKind.ExplicitTupleLiteral:
                case ConversionKind.ImplicitTuple:
                case ConversionKind.ImplicitTupleLiteral:
                    if (_inExpressionLambda)
                    {
                        Error(ErrorCode.ERR_ExpressionTreeContainsTupleConversion, node);
                    }
                    break;

                case ConversionKind.InterpolatedStringHandler:
                    if (_inExpressionLambda)
                    {
                        Error(ErrorCode.ERR_ExpressionTreeContainsInterpolatedStringHandlerConversion, node);
                    }
                    break;

                default:

                    if (_inExpressionLambda && node.Conversion.Method is MethodSymbol method && (method.IsAbstract || method.IsVirtual) && method.IsStatic)
                    {
                        Error(ErrorCode.ERR_ExpressionTreeContainsAbstractStaticMemberAccess, node);
                    }
                    break;
            }

            var result = base.VisitConversion(node);
            _inExpressionLambda = wasInExpressionLambda;
            _reportedUnsafe = oldReportedUnsafe;
            return result;
        }

        public override BoundNode VisitDelegateCreationExpression(BoundDelegateCreationExpression node)
        {
            if (node.Argument.Kind != BoundKind.MethodGroup)
            {
                this.Visit(node.Argument);
            }
            else
            {
                CheckMethodGroup((BoundMethodGroup)node.Argument, node.MethodOpt, node.IsExtensionMethod, parentIsConversion: true, convertedToType: node.Type);
            }

            return null;
        }

        public override BoundNode VisitMethodGroup(BoundMethodGroup node)
        {
            CheckMethodGroup(node, method: null, isExtensionMethod: false, parentIsConversion: false, convertedToType: null);
            return null;
        }

        private void CheckMethodGroup(BoundMethodGroup node, MethodSymbol method, bool isExtensionMethod, bool parentIsConversion, TypeSymbol convertedToType)
        {
            // Formerly reported ERR_MemGroupInExpressionTree when this occurred, but the expanded 
            // ERR_LambdaInIsAs makes this impossible (since the node will always be wrapped in
            // a failed conversion).
            Debug.Assert(!(!parentIsConversion && _inExpressionLambda));

            if (_inExpressionLambda)
            {
                if ((node.LookupSymbolOpt as MethodSymbol)?.MethodKind == MethodKind.LocalFunction)
                {
                    Error(ErrorCode.ERR_ExpressionTreeContainsLocalFunction, node);
                }
                else if (parentIsConversion && convertedToType.IsFunctionPointer())
                {
                    Error(ErrorCode.ERR_AddressOfMethodGroupInExpressionTree, node);
                }
                else if (method is not null && (method.IsAbstract || method.IsVirtual) && method.IsStatic)
                {
                    Error(ErrorCode.ERR_ExpressionTreeContainsAbstractStaticMemberAccess, node);
                }
            }

            CheckReceiverIfField(node.ReceiverOpt);
            CheckReferenceToMethodIfLocalFunction(node, method);

            if (method is null || method.RequiresInstanceReceiver || isExtensionMethod)
            {
                Visit(node.ReceiverOpt);
            }
        }

        public override BoundNode VisitNameOfOperator(BoundNameOfOperator node)
        {
            // The nameof(...) operator collapses to a constant in an expression tree,
            // so it does not matter what is recursively within it.
            return node;
        }

        public override BoundNode VisitNullCoalescingOperator(BoundNullCoalescingOperator node)
        {
            if (_inExpressionLambda && (node.LeftOperand.IsLiteralNull() || node.LeftOperand.IsLiteralDefault()))
            {
                Error(ErrorCode.ERR_ExpressionTreeContainsBadCoalesce, node.LeftOperand);
            }

            return base.VisitNullCoalescingOperator(node);
        }

        public override BoundNode VisitNullCoalescingAssignmentOperator(BoundNullCoalescingAssignmentOperator node)
        {
            if (_inExpressionLambda)
            {
                Error(ErrorCode.ERR_ExpressionTreeCantContainNullCoalescingAssignment, node);
            }

            return base.VisitNullCoalescingAssignmentOperator(node);
        }

        public override BoundNode VisitDynamicInvocation(BoundDynamicInvocation node)
        {
            if (_inExpressionLambda)
            {
                Error(ErrorCode.ERR_ExpressionTreeContainsDynamicOperation, node);

                // avoid reporting errors for the method group:
                if (node.Expression.Kind == BoundKind.MethodGroup)
                {
                    return base.VisitMethodGroup((BoundMethodGroup)node.Expression);
                }
            }

            return base.VisitDynamicInvocation(node);
        }

        public override BoundNode VisitDynamicIndexerAccess(BoundDynamicIndexerAccess node)
        {
            if (_inExpressionLambda)
            {
                Error(ErrorCode.ERR_ExpressionTreeContainsDynamicOperation, node);
            }

            CheckReceiverIfField(node.Receiver);
            return base.VisitDynamicIndexerAccess(node);
        }

        public override BoundNode VisitDynamicMemberAccess(BoundDynamicMemberAccess node)
        {
            if (_inExpressionLambda)
            {
                Error(ErrorCode.ERR_ExpressionTreeContainsDynamicOperation, node);
            }

            return base.VisitDynamicMemberAccess(node);
        }

        public override BoundNode VisitDynamicCollectionElementInitializer(BoundDynamicCollectionElementInitializer node)
        {
            if (_inExpressionLambda)
            {
                Error(ErrorCode.ERR_ExpressionTreeContainsDynamicOperation, node);
            }

            return base.VisitDynamicCollectionElementInitializer(node);
        }

        public override BoundNode VisitDynamicObjectCreationExpression(BoundDynamicObjectCreationExpression node)
        {
            if (_inExpressionLambda)
            {
                Error(ErrorCode.ERR_ExpressionTreeContainsDynamicOperation, node);
            }

            return base.VisitDynamicObjectCreationExpression(node);
        }

        public override BoundNode VisitIsPatternExpression(BoundIsPatternExpression node)
        {
            if (_inExpressionLambda)
            {
                Error(ErrorCode.ERR_ExpressionTreeContainsIsMatch, node);
            }

            return base.VisitIsPatternExpression(node);
        }

        public override BoundNode VisitConvertedTupleLiteral(BoundConvertedTupleLiteral node)
        {
            if (_inExpressionLambda)
            {
                Error(ErrorCode.ERR_ExpressionTreeContainsTupleLiteral, node);
            }

            return base.VisitConvertedTupleLiteral(node);
        }

        public override BoundNode VisitTupleLiteral(BoundTupleLiteral node)
        {
            if (_inExpressionLambda)
            {
                Error(ErrorCode.ERR_ExpressionTreeContainsTupleLiteral, node);
            }

            return base.VisitTupleLiteral(node);
        }

        public override BoundNode VisitTupleBinaryOperator(BoundTupleBinaryOperator node)
        {
            if (_inExpressionLambda)
            {
                Error(ErrorCode.ERR_ExpressionTreeContainsTupleBinOp, node);
            }

            return base.VisitTupleBinaryOperator(node);
        }

        public override BoundNode VisitThrowExpression(BoundThrowExpression node)
        {
            if (_inExpressionLambda)
            {
                Error(ErrorCode.ERR_ExpressionTreeContainsThrowExpression, node);
            }

            return base.VisitThrowExpression(node);
        }

        public override BoundNode VisitWithExpression(BoundWithExpression node)
        {
            if (_inExpressionLambda)
            {
                Error(ErrorCode.ERR_ExpressionTreeContainsWithExpression, node);
            }

            return base.VisitWithExpression(node);
        }

        public override BoundNode VisitFunctionPointerInvocation(BoundFunctionPointerInvocation node)
        {
            if (_inExpressionLambda)
            {
                Error(ErrorCode.ERR_ExpressionTreeContainsPointerOp, node);
            }

            return base.VisitFunctionPointerInvocation(node);
        }
    }
}<|MERGE_RESOLUTION|>--- conflicted
+++ resolved
@@ -531,11 +531,7 @@
                 {
                     if (p.RefKind != RefKind.None && p.TryGetFirstLocation() is Location location)
                     {
-<<<<<<< HEAD
-                        _diagnostics.Add(ErrorCode.ERR_ByRefParameterInExpressionTree, p.GetFirstLocation());
-=======
                         _diagnostics.Add(ErrorCode.ERR_ByRefParameterInExpressionTree, location);
->>>>>>> 6b78abd7
                     }
                     if (p.TypeWithAnnotations.IsRestrictedType())
                     {
