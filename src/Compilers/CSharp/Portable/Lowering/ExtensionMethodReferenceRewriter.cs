﻿// Licensed to the .NET Foundation under one or more agreements.
// The .NET Foundation licenses this file to you under the MIT license.
// See the LICENSE file in the project root for more information.

using System.Collections.Immutable;
using System.Diagnostics;
using System.Diagnostics.CodeAnalysis;
using System.Linq;
using Microsoft.CodeAnalysis.CSharp.Symbols;
using Microsoft.CodeAnalysis.PooledObjects;

namespace Microsoft.CodeAnalysis.CSharp
{
    /// <summary>
    /// Replaces references to extension methods with references to their implementation methods
    /// </summary>
    internal sealed class ExtensionMethodReferenceRewriter : BoundTreeRewriterWithStackGuardWithoutRecursionOnTheLeftOfBinaryOperator
    {
        private ExtensionMethodReferenceRewriter()
        {
        }

        public static BoundStatement Rewrite(BoundStatement statement)
        {
            var rewriter = new ExtensionMethodReferenceRewriter();
            return (BoundStatement)rewriter.Visit(statement);
        }

        public override BoundNode VisitCall(BoundCall node)
        {
            return VisitCall(this, node);
        }

        public static BoundNode VisitCall(BoundTreeRewriter rewriter, BoundCall node)
        {
            Debug.Assert(node != null);

            BoundExpression rewrittenCall;

            if (LocalRewriter.TryGetReceiver(node, out BoundCall? receiver1))
            {
                // Handle long call chain of both instance and extension method invocations.
                var calls = ArrayBuilder<BoundCall>.GetInstance();

                calls.Push(node);
                node = receiver1;

                while (LocalRewriter.TryGetReceiver(node, out BoundCall? receiver2))
                {
                    calls.Push(node);
                    node = receiver2;
                }

                // Rewrite the receiver
                BoundExpression? rewrittenReceiver = (BoundExpression?)rewriter.Visit(node.ReceiverOpt);

                do
                {
                    rewrittenCall = visitArgumentsAndFinishRewrite(rewriter, node, rewrittenReceiver);
                    rewrittenReceiver = rewrittenCall;
                }
                while (calls.TryPop(out node!));

                calls.Free();
            }
            else
            {
                // Rewrite the receiver
                BoundExpression? rewrittenReceiver = (BoundExpression?)rewriter.Visit(node.ReceiverOpt);
                rewrittenCall = visitArgumentsAndFinishRewrite(rewriter, node, rewrittenReceiver);
            }

            return rewrittenCall;

            static BoundExpression visitArgumentsAndFinishRewrite(BoundTreeRewriter rewriter, BoundCall node, BoundExpression? rewrittenReceiver)
            {
                Debug.Assert(node.Method.MethodKind == MethodKind.LocalFunction || node.Method.IsStatic || node.ReceiverOpt is not null);

                return updateCall(
                    node,
                    VisitMethodSymbolWithExtensionRewrite(rewriter, node.Method),
                    rewriter.VisitSymbols(node.OriginalMethodsOpt),
                    rewrittenReceiver,
                    rewriter.VisitList(node.Arguments),
                    node.ArgumentRefKindsOpt,
                    node.InvokedAsExtensionMethod,
                    rewriter.VisitType(node.Type));
            }

            static BoundExpression updateCall(
                BoundCall boundCall,
                MethodSymbol method,
                ImmutableArray<MethodSymbol> originalMethodsOpt,
                BoundExpression? receiverOpt,
                ImmutableArray<BoundExpression> arguments,
                ImmutableArray<RefKind> argumentRefKinds,
                bool invokedAsExtensionMethod,
                TypeSymbol type)
            {
                if (receiverOpt is not null && arguments.Length == method.ParameterCount - 1)
                {
                    Debug.Assert(boundCall.Method.OriginalDefinition.TryGetCorrespondingExtensionImplementationMethod() == (object)method.OriginalDefinition);
                    Debug.Assert(!boundCall.Method.IsStatic);

                    var receiverRefKind = method.Parameters[0].RefKind;

                    if (argumentRefKinds.IsDefault)
                    {
                        if (receiverRefKind != RefKind.None)
                        {
                            var builder = ArrayBuilder<RefKind>.GetInstance(method.ParameterCount, RefKind.None);
                            builder[0] = argumentRefKindFromReceiverRefKind(receiverRefKind);
                            argumentRefKinds = builder.ToImmutableAndFree();
                        }
                    }
                    else
                    {
                        argumentRefKinds = argumentRefKinds.Insert(0, argumentRefKindFromReceiverRefKind(receiverRefKind));
                    }

                    invokedAsExtensionMethod = true;

                    Debug.Assert(receiverOpt.Type!.Equals(method.Parameters[0].Type, TypeCompareKind.IgnoreNullableModifiersForReferenceTypes));

                    arguments = arguments.Insert(0, receiverOpt);
                    receiverOpt = null;
                }

                return boundCall.Update(
                    receiverOpt,
                    boundCall.InitialBindingReceiverIsSubjectToCloning,
                    method,
                    arguments,
                    default,
                    argumentRefKinds,
                    boundCall.IsDelegateCall,
                    boundCall.Expanded,
                    invokedAsExtensionMethod,
                    default,
                    default,
                    boundCall.ResultKind,
                    originalMethodsOpt,
                    type);

                static RefKind argumentRefKindFromReceiverRefKind(RefKind receiverRefKind)
                {
                    return SyntheticBoundNodeFactory.ArgumentRefKindFromParameterRefKind(receiverRefKind, useStrictArgumentRefKinds: false);
                }
            }
        }

        [return: NotNullIfNotNull(nameof(method))]
        private static MethodSymbol? VisitMethodSymbolWithExtensionRewrite(BoundTreeRewriter rewriter, MethodSymbol? method)
        {
            if (method?.GetIsNewExtensionMember() == true &&
                method.OriginalDefinition.TryGetCorrespondingExtensionImplementationMethod() is MethodSymbol implementationMethod)
            {
                method = implementationMethod.AsMember(method.ContainingSymbol.ContainingType).
                    ConstructIfGeneric(method.ContainingType.TypeArgumentsWithAnnotationsNoUseSiteDiagnostics.Concat(method.TypeArgumentsWithAnnotations));
            }

            return rewriter.VisitMethodSymbol(method);
        }

        [return: NotNullIfNotNull(nameof(method))]
        public override MethodSymbol? VisitMethodSymbol(MethodSymbol? method)
        {
            Debug.Assert(method?.GetIsNewExtensionMember() != true ||
                         method.OriginalDefinition.TryGetCorrespondingExtensionImplementationMethod() is null);
            // All possibly interesting methods should go through VisitMethodSymbolWithExtensionRewrite first

<<<<<<< HEAD
            /* <Metalama> Disabled because it is not compatible with GetRuntimeHandle and it's not a priority to test it.
=======
            /* Tracking issue: https://github.com/dotnet/roslyn/issues/79426
>>>>>>> 37a47b7e
            Debug.Assert(method is null ||
                         method.ContainingSymbol is not NamedTypeSymbol ||
                         method.MethodKind is (MethodKind.Constructor or MethodKind.StaticConstructor) ||
                         method.OriginalDefinition is ErrorMethodSymbol ||
                         new StackTrace(fNeedFileInfo: false).GetFrame(1)?.GetMethod() switch
                         {
                             { Name: nameof(VisitTypeOfOperator) } => method is { Name: "GetTypeFromHandle", IsExtensionMethod: false }, // GetTypeFromHandle cannot be an extension method
                             { Name: nameof(VisitRefTypeOperator) } => method is { Name: "GetTypeFromHandle", IsExtensionMethod: false }, // GetTypeFromHandle cannot be an extension method
                             { Name: nameof(VisitReadOnlySpanFromArray) } => method is { Name: "op_Implicit", IsExtensionMethod: false }, // Conversion operator from array to span cannot be an extension method
                             { Name: nameof(VisitLoweredConditionalAccess) } => // Nullable.HasValue cannot be an extension method
                                            method.ContainingAssembly.GetSpecialTypeMember(SpecialMember.System_Nullable_T_get_HasValue) == (object)method.OriginalDefinition,
                             { Name: nameof(VisitUserDefinedConditionalLogicalOperator) } => !method.IsExtensionMethod, // Expression tree context. At the moment an operator cannot be an extension method
                             { Name: nameof(VisitCollectionElementInitializer) } => !method.IsExtensionMethod, // Expression tree context. At the moment an extension method cannot be used in expression tree here.
                             { Name: nameof(VisitAwaitableInfo) } => method is { Name: "GetResult", IsExtensionMethod: false }, // Cannot be an extension method
                             { Name: nameof(VisitMethodSymbolWithExtensionRewrite), DeclaringType: { } declaringType } => declaringType == typeof(ExtensionMethodReferenceRewriter),
                             _ => false
                         });
<<<<<<< HEAD
            */
=======
                         */
>>>>>>> 37a47b7e

            return base.VisitMethodSymbol(method);
        }

        public override BoundNode? VisitMethodDefIndex(BoundMethodDefIndex node)
        {
            MethodSymbol method = node.Method;
            Debug.Assert(method.IsDefinition); // Tracked by https://github.com/dotnet/roslyn/issues/78962 : From the code coverage and other instrumentations perspective, should we remap the index to the implementation symbol? 
            TypeSymbol? type = this.VisitType(node.Type);
            return node.Update(method, type);
        }

        public override BoundNode? VisitDelegateCreationExpression(BoundDelegateCreationExpression node)
        {
            return VisitDelegateCreationExpression(this, node);
        }

        public static BoundNode VisitDelegateCreationExpression(BoundTreeRewriter rewriter, BoundDelegateCreationExpression node)
        {
            var methodOpt = VisitMethodSymbolWithExtensionRewrite(rewriter, node.MethodOpt);
            var argument = (BoundExpression)rewriter.Visit(node.Argument);
            var type = rewriter.VisitType(node.Type);
            bool isExtensionMethod = node.IsExtensionMethod;

            if (!isExtensionMethod && argument is not BoundTypeExpression && methodOpt?.IsStatic == true)
            {
                Debug.Assert(node.MethodOpt!.OriginalDefinition.TryGetCorrespondingExtensionImplementationMethod() == (object)methodOpt.OriginalDefinition);
                isExtensionMethod = true;
            }

            return node.Update(argument, methodOpt, isExtensionMethod, node.WasTargetTyped, type);
        }

        public override BoundNode VisitFunctionPointerLoad(BoundFunctionPointerLoad node)
        {
            return VisitFunctionPointerLoad(this, node);
        }

        public static BoundNode VisitFunctionPointerLoad(BoundTreeRewriter rewriter, BoundFunctionPointerLoad node)
        {
            MethodSymbol targetMethod = VisitMethodSymbolWithExtensionRewrite(rewriter, node.TargetMethod);
            TypeSymbol? constrainedToTypeOpt = rewriter.VisitType(node.ConstrainedToTypeOpt);
            TypeSymbol? type = rewriter.VisitType(node.Type);
            return node.Update(targetMethod, constrainedToTypeOpt, type);
        }

        protected override BoundBinaryOperator.UncommonData? VisitBinaryOperatorData(BoundBinaryOperator node)
        {
            return VisitBinaryOperatorData(this, node);
        }

        public static BoundBinaryOperator.UncommonData? VisitBinaryOperatorData(BoundTreeRewriter rewriter, BoundBinaryOperator node)
        {
            // Local rewriter should have already rewritten interpolated strings into their final form of calls and gotos
            Debug.Assert(node.InterpolatedStringHandlerData is null);

            MethodSymbol? method = VisitMethodSymbolWithExtensionRewrite(rewriter, node.Method);
            TypeSymbol? constrainedToType = rewriter.VisitType(node.ConstrainedToType);

            if (Symbol.Equals(method, node.Method, TypeCompareKind.AllIgnoreOptions) && TypeSymbol.Equals(constrainedToType, node.ConstrainedToType, TypeCompareKind.AllIgnoreOptions))
            {
                return node.Data;
            }

            return BoundBinaryOperator.UncommonData.CreateIfNeeded(
                node.ConstantValueOpt,
                method,
                constrainedToType,
                node.OriginalUserDefinedOperatorsOpt);
        }

        [return: NotNullIfNotNull(nameof(symbol))]
        public override PropertySymbol? VisitPropertySymbol(PropertySymbol? symbol)
        {
            Debug.Assert(symbol?.GetIsNewExtensionMember() != true);
            return base.VisitPropertySymbol(symbol);
        }

        public override BoundNode VisitUnaryOperator(BoundUnaryOperator node)
        {
            return VisitUnaryOperator(this, node);
        }

        public static BoundNode VisitUnaryOperator(BoundTreeRewriter rewriter, BoundUnaryOperator node)
        {
            MethodSymbol? methodOpt = VisitMethodSymbolWithExtensionRewrite(rewriter, node.MethodOpt);
            ImmutableArray<MethodSymbol> originalUserDefinedOperatorsOpt = rewriter.VisitSymbols<MethodSymbol>(node.OriginalUserDefinedOperatorsOpt);
            BoundExpression operand = (BoundExpression)rewriter.Visit(node.Operand);
            TypeSymbol? constrainedToTypeOpt = rewriter.VisitType(node.ConstrainedToTypeOpt);
            TypeSymbol? type = rewriter.VisitType(node.Type);
            return node.Update(node.OperatorKind, operand, node.ConstantValueOpt, methodOpt, constrainedToTypeOpt, node.ResultKind, originalUserDefinedOperatorsOpt, type);
        }
    }
}<|MERGE_RESOLUTION|>--- conflicted
+++ resolved
@@ -169,11 +169,7 @@
                          method.OriginalDefinition.TryGetCorrespondingExtensionImplementationMethod() is null);
             // All possibly interesting methods should go through VisitMethodSymbolWithExtensionRewrite first
 
-<<<<<<< HEAD
             /* <Metalama> Disabled because it is not compatible with GetRuntimeHandle and it's not a priority to test it.
-=======
-            /* Tracking issue: https://github.com/dotnet/roslyn/issues/79426
->>>>>>> 37a47b7e
             Debug.Assert(method is null ||
                          method.ContainingSymbol is not NamedTypeSymbol ||
                          method.MethodKind is (MethodKind.Constructor or MethodKind.StaticConstructor) ||
@@ -191,11 +187,7 @@
                              { Name: nameof(VisitMethodSymbolWithExtensionRewrite), DeclaringType: { } declaringType } => declaringType == typeof(ExtensionMethodReferenceRewriter),
                              _ => false
                          });
-<<<<<<< HEAD
             */
-=======
-                         */
->>>>>>> 37a47b7e
 
             return base.VisitMethodSymbol(method);
         }
