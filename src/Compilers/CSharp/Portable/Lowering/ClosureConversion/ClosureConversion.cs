﻿// Licensed to the .NET Foundation under one or more agreements.
// The .NET Foundation licenses this file to you under the MIT license.
// See the LICENSE file in the project root for more information.

#nullable disable

#if DEBUG
//#define CHECK_LOCALS // define CHECK_LOCALS to help debug some rewriting problems that would otherwise cause code-gen failures

#endif

using System;
using System.Collections.Generic;
using System.Collections.Immutable;
using System.Diagnostics;
using System.Linq;
using Microsoft.CodeAnalysis.CodeGen;
using Microsoft.CodeAnalysis.CSharp.Symbols;
using Microsoft.CodeAnalysis.CSharp.Syntax;
using Microsoft.CodeAnalysis.PooledObjects;
using Roslyn.Utilities;

namespace Microsoft.CodeAnalysis.CSharp
{
    /// <summary>
    /// The rewriter for removing lambda expressions from method bodies and introducing closure classes
    /// as containers for captured variables along the lines of the example in section 6.5.3 of the
    /// C# language specification. A closure is the lowered form of a nested function, consisting of a
    /// synthesized method and a set of environments containing the captured variables.
    /// 
    /// The entry point is the public method <see cref="Rewrite"/>.  It operates as follows:
    /// 
    /// First, an analysis of the whole method body is performed that determines which variables are
    /// captured, what their scopes are, and what the nesting relationship is between scopes that
    /// have captured variables.  The result of this analysis is left in <see cref="_analysis"/>.
    /// 
    /// Then we make a frame, or compiler-generated class, represented by an instance of
    /// <see cref="SynthesizedClosureEnvironment"/> for each scope with captured variables. The generated frames are kept
    /// in <see cref="_frames"/>.  Each frame is given a single field for each captured
    /// variable in the corresponding scope.  These are maintained in <see cref="MethodToClassRewriter.proxies"/>.
    /// 
    /// Next, we walk and rewrite the input bound tree, keeping track of the following:
    /// (1) The current set of active frame pointers, in <see cref="_framePointers"/>
    /// (2) The current method being processed (this changes within a lambda's body), in <see cref="_currentMethod"/>
    /// (3) The "this" symbol for the current method in <see cref="_currentFrameThis"/>, and
    /// (4) The symbol that is used to access the innermost frame pointer (it could be a local variable or "this" parameter)
    ///
    /// Lastly, we visit the top-level method and each of the lowered methods
    /// to rewrite references (e.g., calls and delegate conversions) to local
    /// functions. We visit references to local functions separately from
    /// lambdas because we may see the reference before we lower the target
    /// local function. Lambdas, on the other hand, are always convertible as
    /// they are being lowered.
    /// 
    /// There are a few key transformations done in the rewriting.
    /// (1) Lambda expressions are turned into delegate creation expressions, and the body of the lambda is
    ///     moved into a new, compiler-generated method of a selected frame class.
    /// (2) On entry to a scope with captured variables, we create a frame object and store it in a local variable.
    /// (3) References to captured variables are transformed into references to fields of a frame class.
    /// 
    /// In addition, the rewriting deposits into <see cref="TypeCompilationState.SynthesizedMethods"/>
    /// a (<see cref="MethodSymbol"/>, <see cref="BoundStatement"/>) pair for each generated method.
    /// 
    /// <see cref="Rewrite"/> produces its output in two forms.  First, it returns a new bound statement
    /// for the caller to use for the body of the original method.  Second, it returns a collection of
    /// (<see cref="MethodSymbol"/>, <see cref="BoundStatement"/>) pairs for additional methods that the lambda rewriter produced.
    /// These additional methods contain the bodies of the lambdas moved into ordinary methods of their
    /// respective frame classes, and the caller is responsible for processing them just as it does with
    /// the returned bound node.  For example, the caller will typically perform iterator method and
    /// asynchronous method transformations, and emit IL instructions into an assembly.
    /// </summary>
    internal sealed partial class ClosureConversion : MethodToClassRewriter
    {
        private readonly Analysis _analysis;
        private readonly MethodSymbol _topLevelMethod;
        private readonly MethodSymbol _substitutedSourceMethod;
        private readonly int _topLevelMethodOrdinal;

        // lambda frame for static lambdas. 
        // initialized lazily and could be null if there are no static lambdas
        private SynthesizedClosureEnvironment _lazyStaticLambdaFrame;

        // A mapping from every lambda parameter to its corresponding method's parameter.
        private readonly Dictionary<ParameterSymbol, ParameterSymbol> _parameterMap = new Dictionary<ParameterSymbol, ParameterSymbol>();

        // for each block with lifted (captured) variables, the corresponding frame type
        private readonly Dictionary<BoundNode, Analysis.ClosureEnvironment> _frames = new Dictionary<BoundNode, Analysis.ClosureEnvironment>();

        // the current set of frame pointers in scope.  Each is either a local variable (where introduced),
        // or the "this" parameter when at the top level.  Keys in this map are never constructed types.
        private readonly Dictionary<NamedTypeSymbol, Symbol> _framePointers = new Dictionary<NamedTypeSymbol, Symbol>();

        // The set of original locals that should be assigned to proxies
        // if lifted. This is useful for the expression evaluator where
        // the original locals are left as is.
        private readonly HashSet<LocalSymbol> _assignLocals;

        // The current method or lambda being processed.
        private MethodSymbol _currentMethod;

        // The "this" symbol for the current method.
        private ParameterSymbol _currentFrameThis;

        private readonly ArrayBuilder<LambdaDebugInfo> _lambdaDebugInfoBuilder;

        // ID dispenser for field names of frame references
        private int _synthesizedFieldNameIdDispenser;

        // The symbol (field or local) holding the innermost frame
        private Symbol _innermostFramePointer;

        // The mapping of type parameters for the current lambda body
        private TypeMap _currentLambdaBodyTypeMap;

        // The current set of type parameters (mapped from the enclosing method's type parameters)
        private ImmutableArray<TypeParameterSymbol> _currentTypeParameters;

        // Initialization for the proxy of the upper frame if it needs to be deferred.
        // Such situation happens when lifting this in a ctor.
        private BoundExpression _thisProxyInitDeferred;

        // Set to true once we've seen the base (or self) constructor invocation in a constructor
        private bool _seenBaseCall;

        // Set to true while translating code inside of an expression lambda.
        private bool _inExpressionLambda;

        // When a lambda captures only 'this' of the enclosing method, we cache it in a local
        // variable.  This is the set of such local variables that must be added to the enclosing
        // method's top-level block.
        private ArrayBuilder<LocalSymbol> _addedLocals;

        // Similarly, this is the set of statements that must be added to the enclosing method's
        // top-level block initializing those variables to null.
        private ArrayBuilder<BoundStatement> _addedStatements;

        /// <summary>
        /// Temporary bag for methods synthesized by the rewriting. Added to
        /// <see cref="TypeCompilationState.SynthesizedMethods"/> at the end of rewriting.
        /// </summary>
        private ArrayBuilder<TypeCompilationState.MethodWithBody> _synthesizedMethods;

        /// <summary>
        /// TODO(https://github.com/dotnet/roslyn/projects/26): Delete this.
        /// This should only be used by <see cref="NeedsProxy(Symbol)"/> which
        /// hasn't had logic to move the proxy analysis into <see cref="Analysis"/>,
        /// where the <see cref="Analysis.ScopeTree"/> could be walked to build
        /// the proxy list.
        /// </summary>
        private readonly ImmutableHashSet<Symbol> _allCapturedVariables;

#nullable enable

        private ClosureConversion(
            Analysis analysis,
            NamedTypeSymbol thisType,
            ParameterSymbol thisParameterOpt,
            MethodSymbol method,
            int methodOrdinal,
            MethodSymbol substitutedSourceMethod,
            ArrayBuilder<LambdaDebugInfo> lambdaDebugInfoBuilder,
            VariableSlotAllocator slotAllocatorOpt,
            TypeCompilationState compilationState,
            BindingDiagnosticBag diagnostics,
            HashSet<LocalSymbol> assignLocals)
            : base(slotAllocatorOpt, compilationState, diagnostics)
        {
            RoslynDebug.Assert(analysis != null);
            RoslynDebug.Assert((object)thisType != null);
            RoslynDebug.Assert(method != null);
            RoslynDebug.Assert(compilationState != null);
            RoslynDebug.Assert(diagnostics != null);

            _topLevelMethod = method;
            _substitutedSourceMethod = substitutedSourceMethod;
            _topLevelMethodOrdinal = methodOrdinal;
            _lambdaDebugInfoBuilder = lambdaDebugInfoBuilder;
            _currentMethod = method;
            _analysis = analysis;
            _assignLocals = assignLocals;
            _currentTypeParameters = method.TypeParameters;
            _currentLambdaBodyTypeMap = TypeMap.Empty;
            _innermostFramePointer = _currentFrameThis = thisParameterOpt;
            _framePointers[thisType] = thisParameterOpt;
            _seenBaseCall = method.MethodKind != MethodKind.Constructor; // only used for ctors
            _synthesizedFieldNameIdDispenser = 1;

            var allCapturedVars = ImmutableHashSet.CreateBuilder<Symbol>();
            Analysis.VisitNestedFunctions(analysis.ScopeTree, (scope, function) =>
            {
                allCapturedVars.UnionWith(function.CapturedVariables);
            });
            _allCapturedVariables = allCapturedVars.ToImmutable();
        }

#nullable disable

        protected override bool NeedsProxy(Symbol localOrParameter)
        {
            Debug.Assert(localOrParameter is LocalSymbol || localOrParameter is ParameterSymbol ||
                (localOrParameter as MethodSymbol)?.MethodKind == MethodKind.LocalFunction);
            return _allCapturedVariables.Contains(localOrParameter);
        }

        /// <summary>
        /// Rewrite the given node to eliminate lambda expressions.  Also returned are the method symbols and their
        /// bound bodies for the extracted lambda bodies. These would typically be emitted by the caller such as
        /// MethodBodyCompiler.  See this class' documentation
        /// for a more thorough explanation of the algorithm and its use by clients.
        /// </summary>
        /// <param name="loweredBody">The bound node to be rewritten</param>
        /// <param name="thisType">The type of the top-most frame</param>
        /// <param name="thisParameter">The "this" parameter in the top-most frame, or null if static method</param>
        /// <param name="method">The containing method of the node to be rewritten</param>
        /// <param name="methodOrdinal">Index of the method symbol in its containing type member list.</param>
        /// <param name="substitutedSourceMethod">If this is non-null, then <paramref name="method"/> will be treated as this for uses of parent symbols. For use in EE.</param>
        /// <param name="lambdaDebugInfoBuilder">Information on lambdas defined in <paramref name="method"/> needed for debugging.</param>
        /// <param name="closureDebugInfoBuilder">Information on closures defined in <paramref name="method"/> needed for debugging.</param>
        /// <param name="slotAllocatorOpt">Slot allocator.</param>
        /// <param name="compilationState">The caller's buffer into which we produce additional methods to be emitted by the caller</param>
        /// <param name="diagnostics">Diagnostic bag for diagnostics</param>
        /// <param name="assignLocals">The set of original locals that should be assigned to proxies if lifted</param>
        public static BoundStatement Rewrite(
            BoundStatement loweredBody,
            NamedTypeSymbol thisType,
            ParameterSymbol thisParameter,
            MethodSymbol method,
            int methodOrdinal,
            MethodSymbol substitutedSourceMethod,
            ArrayBuilder<LambdaDebugInfo> lambdaDebugInfoBuilder,
            ArrayBuilder<ClosureDebugInfo> closureDebugInfoBuilder,
            VariableSlotAllocator slotAllocatorOpt,
            TypeCompilationState compilationState,
            BindingDiagnosticBag diagnostics,
            HashSet<LocalSymbol> assignLocals)
        {
            Debug.Assert((object)thisType != null);
            Debug.Assert(((object)thisParameter == null) || (TypeSymbol.Equals(thisParameter.Type, thisType, TypeCompareKind.ConsiderEverything2)));
            Debug.Assert(compilationState.ModuleBuilderOpt != null);
            Debug.Assert(diagnostics.DiagnosticBag is object);

            var analysis = Analysis.Analyze(
                loweredBody,
                method,
                methodOrdinal,
                substitutedSourceMethod,
                slotAllocatorOpt,
                compilationState,
                closureDebugInfoBuilder,
                diagnostics.DiagnosticBag);

            CheckLocalsDefined(loweredBody);
            var rewriter = new ClosureConversion(
                analysis,
                thisType,
                thisParameter,
                method,
                methodOrdinal,
                substitutedSourceMethod,
                lambdaDebugInfoBuilder,
                slotAllocatorOpt,
                compilationState,
                diagnostics,
                assignLocals);

            rewriter.SynthesizeClosureEnvironments(closureDebugInfoBuilder);
            rewriter.SynthesizeClosureMethods();

            var body = rewriter.AddStatementsIfNeeded(
                (BoundStatement)rewriter.Visit(loweredBody));

            // Add the completed methods to the compilation state
            if (rewriter._synthesizedMethods != null)
            {
                if (compilationState.SynthesizedMethods == null)
                {
                    compilationState.SynthesizedMethods = rewriter._synthesizedMethods;
                }
                else
                {
                    compilationState.SynthesizedMethods.AddRange(rewriter._synthesizedMethods);
                    rewriter._synthesizedMethods.Free();
                }
            }

            CheckLocalsDefined(body);

            analysis.Free();

            return body;
        }

        private BoundStatement AddStatementsIfNeeded(BoundStatement body)
        {
            if (_addedLocals != null)
            {
                _addedStatements.Add(body);
                body = new BoundBlock(body.Syntax, _addedLocals.ToImmutableAndFree(), _addedStatements.ToImmutableAndFree()) { WasCompilerGenerated = true };
                _addedLocals = null;
                _addedStatements = null;
            }
            else
            {
                Debug.Assert(_addedStatements == null);
            }

            return body;
        }

        protected override TypeMap TypeMap
        {
            get { return _currentLambdaBodyTypeMap; }
        }

        protected override MethodSymbol CurrentMethod
        {
            get { return _currentMethod; }
        }

        protected override NamedTypeSymbol ContainingType
        {
            get { return _topLevelMethod.ContainingType; }
        }

        /// <summary>
        /// Check that the top-level node is well-defined, in the sense that all
        /// locals that are used are defined in some enclosing scope.
        /// </summary>
        static partial void CheckLocalsDefined(BoundNode node);

        /// <summary>
        /// Adds <see cref="SynthesizedClosureEnvironment"/> synthesized types to the compilation state
        /// and creates hoisted fields for all locals captured by the environments.
        /// </summary>
        private void SynthesizeClosureEnvironments(ArrayBuilder<ClosureDebugInfo> closureDebugInfo)
        {
            Analysis.VisitScopeTree(_analysis.ScopeTree, scope =>
            {
                if (scope.DeclaredEnvironment is { } env)
                {
                    Debug.Assert(!_frames.ContainsKey(scope.BoundNode));

                    var frame = MakeFrame(scope, env);
                    env.SynthesizedEnvironment = frame;

                    CompilationState.ModuleBuilderOpt.AddSynthesizedDefinition(ContainingType, frame.GetCciAdapter());
                    if (frame.Constructor != null)
                    {
                        AddSynthesizedMethod(
                            frame.Constructor,
                            FlowAnalysisPass.AppendImplicitReturn(
                                MethodCompiler.BindMethodBody(frame.Constructor, CompilationState, Diagnostics),
                                frame.Constructor));
                    }

                    _frames.Add(scope.BoundNode, env);
                }
            });

            SynthesizedClosureEnvironment MakeFrame(Analysis.Scope scope, Analysis.ClosureEnvironment env)
            {
                var scopeBoundNode = scope.BoundNode;

                var syntax = scopeBoundNode.Syntax;
                Debug.Assert(syntax != null);

                DebugId methodId = _analysis.GetTopLevelMethodId();
                DebugId closureId = _analysis.GetClosureId(syntax, closureDebugInfo);

                var containingMethod = scope.ContainingFunctionOpt?.OriginalMethodSymbol ?? _topLevelMethod;
                if ((object)_substitutedSourceMethod != null && containingMethod == _topLevelMethod)
                {
                    containingMethod = _substitutedSourceMethod;
                }

                var synthesizedEnv = new SynthesizedClosureEnvironment(
                    _topLevelMethod,
                    containingMethod,
                    env.IsStruct,
                    syntax,
                    methodId,
                    closureId);

                foreach (var captured in env.CapturedVariables)
                {
                    Debug.Assert(!proxies.ContainsKey(captured));

                    var hoistedField = LambdaCapturedVariable.Create(synthesizedEnv, captured, ref _synthesizedFieldNameIdDispenser);
                    proxies.Add(captured, new CapturedToFrameSymbolReplacement(hoistedField, isReusable: false));
                    synthesizedEnv.AddHoistedField(hoistedField);
                    CompilationState.ModuleBuilderOpt.AddSynthesizedDefinition(synthesizedEnv, hoistedField.GetCciAdapter());
                }

                return synthesizedEnv;
            }
        }

        /// <summary>
        /// Synthesize closure methods for all nested functions.
        /// </summary>
        private void SynthesizeClosureMethods()
        {
            Analysis.VisitNestedFunctions(_analysis.ScopeTree, (scope, nestedFunction) =>
            {
                var originalMethod = nestedFunction.OriginalMethodSymbol;
                var syntax = originalMethod.DeclaringSyntaxReferences[0].GetSyntax();

                int closureOrdinal;
                ClosureKind closureKind;
                NamedTypeSymbol translatedLambdaContainer;
                SynthesizedClosureEnvironment containerAsFrame;
                DebugId topLevelMethodId;
                DebugId lambdaId;

                if (nestedFunction.ContainingEnvironmentOpt != null)
                {
                    containerAsFrame = nestedFunction.ContainingEnvironmentOpt.SynthesizedEnvironment;

                    closureKind = ClosureKind.General;
                    translatedLambdaContainer = containerAsFrame;
                    closureOrdinal = containerAsFrame.ClosureOrdinal;
                }
                else if (nestedFunction.CapturesThis)
                {
                    containerAsFrame = null;
                    translatedLambdaContainer = _topLevelMethod.ContainingType;
                    closureKind = ClosureKind.ThisOnly;
                    closureOrdinal = LambdaDebugInfo.ThisOnlyClosureOrdinal;
                }
                else if ((nestedFunction.CapturedEnvironments.Count == 0 &&
                          originalMethod.MethodKind == MethodKind.LambdaMethod &&
                          _analysis.MethodsConvertedToDelegates.Contains(originalMethod)) ||
                         // If we are in a variant interface, runtime might not consider the 
                         // method synthesized directly within the interface as variant safe.
                         // For simplicity we do not perform precise analysis whether this would
                         // definitely be the case. If we are in a variant interface, we always force
                         // creation of a display class.
                         VarianceSafety.GetEnclosingVariantInterface(_topLevelMethod) is object)
                {
                    translatedLambdaContainer = containerAsFrame = GetStaticFrame(Diagnostics, syntax);
                    closureKind = ClosureKind.Singleton;
                    closureOrdinal = LambdaDebugInfo.StaticClosureOrdinal;
                }
                else
                {
                    // Lower directly onto the containing type
                    translatedLambdaContainer = _topLevelMethod.ContainingType;
                    containerAsFrame = null;
                    closureKind = ClosureKind.Static;
                    closureOrdinal = LambdaDebugInfo.StaticClosureOrdinal;
                }

                Debug.Assert((object)translatedLambdaContainer != _topLevelMethod.ContainingType ||
                             VarianceSafety.GetEnclosingVariantInterface(_topLevelMethod) is null);

                // Move the body of the lambda to a freshly generated synthetic method on its frame.
                topLevelMethodId = _analysis.GetTopLevelMethodId();
                lambdaId = GetLambdaId(syntax, closureKind, closureOrdinal);

                var synthesizedMethod = new SynthesizedClosureMethod(
                    translatedLambdaContainer,
                    getStructEnvironments(nestedFunction),
                    closureKind,
                    _topLevelMethod,
                    topLevelMethodId,
                    originalMethod,
                    nestedFunction.BlockSyntax,
                    lambdaId);
                nestedFunction.SynthesizedLoweredMethod = synthesizedMethod;
            });

            static ImmutableArray<SynthesizedClosureEnvironment> getStructEnvironments(Analysis.NestedFunction function)
            {
                var environments = ArrayBuilder<SynthesizedClosureEnvironment>.GetInstance();

                foreach (var env in function.CapturedEnvironments)
                {
                    if (env.IsStruct)
                    {
                        environments.Add(env.SynthesizedEnvironment);
                    }
                }

                return environments.ToImmutableAndFree();
            }
        }

        /// <summary>
        /// Get the static container for closures or create one if one doesn't already exist.
        /// </summary>
        /// <param name="syntax">
        /// associate the frame with the first lambda that caused it to exist. 
        /// we need to associate this with some syntax.
        /// unfortunately either containing method or containing class could be synthetic
        /// therefore could have no syntax.
        /// </param>
        private SynthesizedClosureEnvironment GetStaticFrame(BindingDiagnosticBag diagnostics, SyntaxNode syntax)
        {
            if ((object)_lazyStaticLambdaFrame == null)
            {
                var isNonGeneric = !_topLevelMethod.IsGenericMethod;
                if (isNonGeneric)
                {
                    _lazyStaticLambdaFrame = CompilationState.StaticLambdaFrame;
                }

                if ((object)_lazyStaticLambdaFrame == null)
                {
                    DebugId methodId;
                    if (isNonGeneric)
                    {
                        methodId = new DebugId(DebugId.UndefinedOrdinal, CompilationState.ModuleBuilderOpt.CurrentGenerationOrdinal);
                    }
                    else
                    {
                        methodId = _analysis.GetTopLevelMethodId();
                    }

                    DebugId closureId = default(DebugId);
                    // using _topLevelMethod as containing member because the static frame does not have generic parameters, except for the top level method's
                    var containingMethod = isNonGeneric ? null : (_substitutedSourceMethod ?? _topLevelMethod);
                    _lazyStaticLambdaFrame = new SynthesizedClosureEnvironment(
                        _topLevelMethod,
                        containingMethod,
                        isStruct: false,
                        scopeSyntaxOpt: null,
                        methodId: methodId,
                        closureId: closureId);

                    // non-generic static lambdas can share the frame
                    if (isNonGeneric)
                    {
                        CompilationState.StaticLambdaFrame = _lazyStaticLambdaFrame;
                    }

                    var frame = _lazyStaticLambdaFrame;

                    // add frame type and cache field
                    CompilationState.ModuleBuilderOpt.AddSynthesizedDefinition(this.ContainingType, frame.GetCciAdapter());

                    // add its ctor (note Constructor can be null if TypeKind.Struct is passed in to LambdaFrame.ctor, but Class is passed in above)
                    AddSynthesizedMethod(
                        frame.Constructor,
                        FlowAnalysisPass.AppendImplicitReturn(
                            MethodCompiler.BindMethodBody(frame.Constructor, CompilationState, diagnostics),
                            frame.Constructor));

                    // add cctor
                    // Frame.inst = new Frame()
                    var F = new SyntheticBoundNodeFactory(frame.StaticConstructor, syntax, CompilationState, diagnostics);
                    var body = F.Block(
                            F.Assignment(
                                F.Field(null, frame.SingletonCache),
                                F.New(frame.Constructor)),
                            new BoundReturnStatement(syntax, RefKind.None, null));

                    AddSynthesizedMethod(frame.StaticConstructor, body);
                }
            }

            return _lazyStaticLambdaFrame;
        }

        /// <summary>
        /// Produce a bound expression representing a pointer to a frame of a particular frame type.
        /// </summary>
        /// <param name="syntax">The syntax to attach to the bound nodes produced</param>
        /// <param name="frameType">The type of frame to be returned</param>
        /// <returns>A bound node that computes the pointer to the required frame</returns>
        private BoundExpression FrameOfType(SyntaxNode syntax, NamedTypeSymbol frameType)
        {
            BoundExpression result = FramePointer(syntax, frameType.OriginalDefinition);
            Debug.Assert(TypeSymbol.Equals(result.Type, frameType, TypeCompareKind.ConsiderEverything2));
            return result;
        }

        /// <summary>
        /// Produce a bound expression representing a pointer to a frame of a particular frame class.
        /// Note that for generic frames, the frameClass parameter is the generic definition, but
        /// the resulting expression will be constructed with the current type parameters.
        /// </summary>
        /// <param name="syntax">The syntax to attach to the bound nodes produced</param>
        /// <param name="frameClass">The class type of frame to be returned</param>
        /// <returns>A bound node that computes the pointer to the required frame</returns>
        protected override BoundExpression FramePointer(SyntaxNode syntax, NamedTypeSymbol frameClass)
        {
            Debug.Assert(frameClass.IsDefinition);

            // If in an instance method of the right type, we can just return the "this" pointer.
            if ((object)_currentFrameThis != null && TypeSymbol.Equals(_currentFrameThis.Type, frameClass, TypeCompareKind.ConsiderEverything2))
            {
                return new BoundThisReference(syntax, frameClass);
            }

            // If the current method has by-ref struct closure parameters, and one of them is correct, use it.
            var lambda = _currentMethod as SynthesizedClosureMethod;
            if (lambda != null)
            {
                var start = lambda.ParameterCount - lambda.ExtraSynthesizedParameterCount;
                for (var i = start; i < lambda.ParameterCount; i++)
                {
                    var potentialParameter = lambda.Parameters[i];
                    if (TypeSymbol.Equals(potentialParameter.Type.OriginalDefinition, frameClass, TypeCompareKind.ConsiderEverything2))
                    {
                        return new BoundParameter(syntax, potentialParameter);
                    }
                }
            }

            // Otherwise we need to return the value from a frame pointer local variable...
            Symbol framePointer = _framePointers[frameClass];
            CapturedSymbolReplacement proxyField;
            if (proxies.TryGetValue(framePointer, out proxyField))
            {
                // However, frame pointer local variables themselves can be "captured".  In that case
                // the inner frames contain pointers to the enclosing frames.  That is, nested
                // frame pointers are organized in a linked list.
                return proxyField.Replacement(syntax, frameType => FramePointer(syntax, frameType));
            }

            var localFrame = (LocalSymbol)framePointer;
            return new BoundLocal(syntax, localFrame, null, localFrame.Type);
        }

        private static void InsertAndFreePrologue<T>(ArrayBuilder<BoundStatement> result, ArrayBuilder<T> prologue) where T : BoundNode
        {
            foreach (var node in prologue)
            {
                if (node is BoundStatement stmt)
                {
                    result.Add(stmt);
                }
                else
                {
                    result.Add(new BoundExpressionStatement(node.Syntax, (BoundExpression)(BoundNode)node));
                }
            }

            prologue.Free();
        }

        /// <summary>
        /// Introduce a frame around the translation of the given node.
        /// </summary>
        /// <param name="node">The node whose translation should be translated to contain a frame</param>
        /// <param name="env">The environment for the translated node</param>
        /// <param name="F">A function that computes the translation of the node.  It receives lists of added statements and added symbols</param>
        /// <returns>The translated statement, as returned from F</returns>
        private BoundNode IntroduceFrame(BoundNode node, Analysis.ClosureEnvironment env, Func<ArrayBuilder<BoundExpression>, ArrayBuilder<LocalSymbol>, BoundNode> F)
        {
            var frame = env.SynthesizedEnvironment;
            var frameTypeParameters = ImmutableArray.Create(_currentTypeParameters.SelectAsArray(t => TypeWithAnnotations.Create(t)), 0, frame.Arity);
            NamedTypeSymbol frameType = frame.ConstructIfGeneric(frameTypeParameters);

            Debug.Assert(frame.ScopeSyntaxOpt != null);
            LocalSymbol framePointer = new SynthesizedLocal(_topLevelMethod, TypeWithAnnotations.Create(frameType), SynthesizedLocalKind.LambdaDisplayClass, frame.ScopeSyntaxOpt);

            SyntaxNode syntax = node.Syntax;

            // assign new frame to the frame variable

            var prologue = ArrayBuilder<BoundExpression>.GetInstance();

            if ((object)frame.Constructor != null)
            {
                MethodSymbol constructor = frame.Constructor.AsMember(frameType);
                Debug.Assert(TypeSymbol.Equals(frameType, constructor.ContainingType, TypeCompareKind.ConsiderEverything2));

                prologue.Add(new BoundAssignmentOperator(syntax,
                    new BoundLocal(syntax, framePointer, null, frameType),
                    new BoundObjectCreationExpression(syntax: syntax, constructor: constructor),
                    frameType));
            }

            CapturedSymbolReplacement oldInnermostFrameProxy = null;
            if ((object)_innermostFramePointer != null)
            {
                proxies.TryGetValue(_innermostFramePointer, out oldInnermostFrameProxy);
                if (env.CapturesParent)
                {
                    var capturedFrame = LambdaCapturedVariable.Create(frame, _innermostFramePointer, ref _synthesizedFieldNameIdDispenser);
                    FieldSymbol frameParent = capturedFrame.AsMember(frameType);
                    BoundExpression left = new BoundFieldAccess(syntax, new BoundLocal(syntax, framePointer, null, frameType), frameParent, null);
                    BoundExpression right = FrameOfType(syntax, frameParent.Type as NamedTypeSymbol);
                    BoundExpression assignment = new BoundAssignmentOperator(syntax, left, right, left.Type);
                    prologue.Add(assignment);

                    if (CompilationState.Emitting)
                    {
                        Debug.Assert(capturedFrame.Type.IsReferenceType); // Make sure we're not accidentally capturing a struct by value
                        frame.AddHoistedField(capturedFrame);
                        CompilationState.ModuleBuilderOpt.AddSynthesizedDefinition(frame, capturedFrame.GetCciAdapter());
                    }

                    proxies[_innermostFramePointer] = new CapturedToFrameSymbolReplacement(capturedFrame, isReusable: false);
                }
            }

            // Capture any parameters of this block.  This would typically occur
            // at the top level of a method or lambda with captured parameters.
            foreach (var variable in env.CapturedVariables)
            {
                InitVariableProxy(syntax, variable, framePointer, prologue);
            }

            Symbol oldInnermostFramePointer = _innermostFramePointer;
            if (!framePointer.Type.IsValueType)
            {
                _innermostFramePointer = framePointer;
            }
            var addedLocals = ArrayBuilder<LocalSymbol>.GetInstance();
            addedLocals.Add(framePointer);
            _framePointers.Add(frame, framePointer);

            var result = F(prologue, addedLocals);

            _innermostFramePointer = oldInnermostFramePointer;

            if ((object)_innermostFramePointer != null)
            {
                if (oldInnermostFrameProxy != null)
                {
                    proxies[_innermostFramePointer] = oldInnermostFrameProxy;
                }
                else
                {
                    proxies.Remove(_innermostFramePointer);
                }
            }

            return result;
        }

        private void InitVariableProxy(SyntaxNode syntax, Symbol symbol, LocalSymbol framePointer, ArrayBuilder<BoundExpression> prologue)
        {
            CapturedSymbolReplacement proxy;
            if (proxies.TryGetValue(symbol, out proxy))
            {
                BoundExpression value;
                switch (symbol.Kind)
                {
                    case SymbolKind.Parameter:
                        var parameter = (ParameterSymbol)symbol;
                        ParameterSymbol parameterToUse;
                        if (!_parameterMap.TryGetValue(parameter, out parameterToUse))
                        {
                            parameterToUse = parameter;
                        }

                        value = new BoundParameter(syntax, parameterToUse);
                        break;

                    case SymbolKind.Local:
                        var local = (LocalSymbol)symbol;
                        if (_assignLocals == null || !_assignLocals.Contains(local))
                        {
                            return;
                        }

                        LocalSymbol localToUse;
                        if (!localMap.TryGetValue(local, out localToUse))
                        {
                            localToUse = local;
                        }

                        value = new BoundLocal(syntax, localToUse, null, localToUse.Type);
                        break;

                    default:
                        throw ExceptionUtilities.UnexpectedValue(symbol.Kind);
                }

                var left = proxy.Replacement(syntax, frameType1 => new BoundLocal(syntax, framePointer, null, framePointer.Type));
                var assignToProxy = new BoundAssignmentOperator(syntax, left, value, value.Type);
                if (_currentMethod.MethodKind == MethodKind.Constructor &&
                    symbol == _currentMethod.ThisParameter &&
                    !_seenBaseCall)
                {
                    // Containing method is a constructor 
                    // Initialization statement for the "this" proxy must be inserted
                    // after the constructor initializer statement block
                    Debug.Assert(_thisProxyInitDeferred == null);
                    _thisProxyInitDeferred = assignToProxy;
                }
                else
                {
                    prologue.Add(assignToProxy);
                }
            }
        }

        #region Visit Methods

        protected override BoundNode VisitUnhoistedParameter(BoundParameter node)
        {
            ParameterSymbol replacementParameter;
            if (_parameterMap.TryGetValue(node.ParameterSymbol, out replacementParameter))
            {
                return new BoundParameter(node.Syntax, replacementParameter, node.HasErrors);
            }

            return base.VisitUnhoistedParameter(node);
        }

        public override BoundNode VisitThisReference(BoundThisReference node)
        {
            // "topLevelMethod.ThisParameter == null" can occur in a delegate creation expression because the method group
            // in the argument can have a "this" receiver even when "this"
            // is not captured because a static method is selected.  But we do preserve
            // the method group and its receiver in the bound tree.
            // No need to capture "this" in such case.

            // TODO: Why don't we drop "this" while lowering if method is static? 
            //       Actually, considering that method group expression does not evaluate to a particular value 
            //       why do we have it in the lowered tree at all?

            return (_currentMethod == _topLevelMethod || _topLevelMethod.ThisParameter == null ?
                node :
                FramePointer(node.Syntax, (NamedTypeSymbol)node.Type));
        }

        public override BoundNode VisitBaseReference(BoundBaseReference node)
        {
            return (!_currentMethod.IsStatic && TypeSymbol.Equals(_currentMethod.ContainingType, _topLevelMethod.ContainingType, TypeCompareKind.ConsiderEverything2))
                ? node
                : FramePointer(node.Syntax, _topLevelMethod.ContainingType); // technically, not the correct static type
        }

        /// <summary>
        /// Rewrites a reference to an unlowered local function to the newly
        /// lowered local function.
        /// </summary>
        private void RemapLocalFunction(
            SyntaxNode syntax,
            MethodSymbol localFunc,
            out BoundExpression receiver,
            out MethodSymbol method,
            ref ImmutableArray<BoundExpression> arguments,
            ref ImmutableArray<RefKind> argRefKinds)
        {
            Debug.Assert(localFunc.MethodKind == MethodKind.LocalFunction);

            var function = Analysis.GetNestedFunctionInTree(_analysis.ScopeTree, localFunc.OriginalDefinition);
            var loweredSymbol = function.SynthesizedLoweredMethod;

            // If the local function captured variables then they will be stored
            // in frames and the frames need to be passed as extra parameters.
            var frameCount = loweredSymbol.ExtraSynthesizedParameterCount;
            if (frameCount != 0)
            {
                Debug.Assert(!arguments.IsDefault);

                // Build a new list of arguments to pass to the local function
                // call that includes any necessary capture frames
                var argumentsBuilder = ArrayBuilder<BoundExpression>.GetInstance(loweredSymbol.ParameterCount);
                argumentsBuilder.AddRange(arguments);

                var start = loweredSymbol.ParameterCount - frameCount;
                for (int i = start; i < loweredSymbol.ParameterCount; i++)
                {
                    // will always be a LambdaFrame, it's always a capture frame
                    var frameType = (NamedTypeSymbol)loweredSymbol.Parameters[i].Type.OriginalDefinition;

                    Debug.Assert(frameType is SynthesizedClosureEnvironment);

                    if (frameType.Arity > 0)
                    {
                        var typeParameters = ((SynthesizedClosureEnvironment)frameType).ConstructedFromTypeParameters;
                        Debug.Assert(typeParameters.Length == frameType.Arity);
                        var subst = this.TypeMap.SubstituteTypeParameters(typeParameters);
                        frameType = frameType.Construct(subst);
                    }

                    var frame = FrameOfType(syntax, frameType);
                    argumentsBuilder.Add(frame);
                }

                // frame arguments are passed by ref
                // add corresponding refkinds
                var refkindsBuilder = ArrayBuilder<RefKind>.GetInstance(argumentsBuilder.Count);
                if (!argRefKinds.IsDefault)
                {
                    refkindsBuilder.AddRange(argRefKinds);
                }
                else
                {
                    refkindsBuilder.AddMany(RefKind.None, arguments.Length);
                }

                refkindsBuilder.AddMany(RefKind.Ref, frameCount);

                arguments = argumentsBuilder.ToImmutableAndFree();
                argRefKinds = refkindsBuilder.ToImmutableAndFree();
            }

            method = loweredSymbol;
            NamedTypeSymbol constructedFrame;

            RemapLambdaOrLocalFunction(syntax,
                                       localFunc,
                                       SubstituteTypeArguments(localFunc.TypeArgumentsWithAnnotations),
                                       loweredSymbol.ClosureKind,
                                       ref method,
                                       out receiver,
                                       out constructedFrame);
        }

        /// <summary>
        /// Substitutes references from old type arguments to new type arguments
        /// in the lowered methods.
        /// </summary>
        /// <example>
        /// Consider the following method:
        ///     void M() {
        ///         void L&lt;T&gt;(T t) => Console.Write(t);
        ///         L("A");
        ///     }
        ///     
        /// In this example, L&lt;T&gt; is a local function that will be
        /// lowered into its own method and the type parameter T will be
        /// alpha renamed to something else (let's call it T'). In this case,
        /// all references to the original type parameter T in L must be
        /// rewritten to the renamed parameter, T'.
        /// </example>
        private ImmutableArray<TypeWithAnnotations> SubstituteTypeArguments(ImmutableArray<TypeWithAnnotations> typeArguments)
        {
            Debug.Assert(!typeArguments.IsDefault);

            if (typeArguments.IsEmpty)
            {
                return typeArguments;
            }

            // We must perform this process repeatedly as local
            // functions may nest inside one another and capture type
            // parameters from the enclosing local functions. Each
            // iteration of nesting will cause alpha-renaming of the captured
            // parameters, meaning that we must replace until there are no
            // more alpha-rename mappings.
            //
            // The method symbol references are different from all other
            // substituted types in this context because the method symbol in
            // local function references is not rewritten until all local
            // functions have already been lowered. Everything else is rewritten
            // by the visitors as the definition is lowered. This means that
            // only one substitution happens per lowering, but we need to do
            // N substitutions all at once, where N is the number of lowerings.

            var builder = ArrayBuilder<TypeWithAnnotations>.GetInstance(typeArguments.Length);
            foreach (var typeArg in typeArguments)
            {
                TypeWithAnnotations oldTypeArg;
                TypeWithAnnotations newTypeArg = typeArg;
                do
                {
                    oldTypeArg = newTypeArg;
                    newTypeArg = this.TypeMap.SubstituteType(oldTypeArg);
                }
                while (!TypeSymbol.Equals(oldTypeArg.Type, newTypeArg.Type, TypeCompareKind.ConsiderEverything));

                // When type substitution does not change the type, it is expected to return the very same object.
                // Therefore the loop is terminated when that type (as an object) does not change.
                Debug.Assert((object)oldTypeArg.Type == newTypeArg.Type);

                // The types are the same, so the last pass performed no substitutions.
                // Therefore the annotations ought to be the same too.
                Debug.Assert(oldTypeArg.NullableAnnotation == newTypeArg.NullableAnnotation);

                builder.Add(newTypeArg);
            }

            return builder.ToImmutableAndFree();
        }

        private void RemapLambdaOrLocalFunction(
            SyntaxNode syntax,
            MethodSymbol originalMethod,
            ImmutableArray<TypeWithAnnotations> typeArgumentsOpt,
            ClosureKind closureKind,
            ref MethodSymbol synthesizedMethod,
            out BoundExpression receiver,
            out NamedTypeSymbol constructedFrame)
        {
            var translatedLambdaContainer = synthesizedMethod.ContainingType;
            var containerAsFrame = translatedLambdaContainer as SynthesizedClosureEnvironment;

            // All of _currentTypeParameters might not be preserved here due to recursively calling upwards in the chain of local functions/lambdas
            Debug.Assert((typeArgumentsOpt.IsDefault && !originalMethod.IsGenericMethod) || (typeArgumentsOpt.Length == originalMethod.Arity));
            var totalTypeArgumentCount = (containerAsFrame?.Arity ?? 0) + synthesizedMethod.Arity;
            var realTypeArguments = ImmutableArray.Create(_currentTypeParameters.SelectAsArray(t => TypeWithAnnotations.Create(t)), 0, totalTypeArgumentCount - originalMethod.Arity);
            if (!typeArgumentsOpt.IsDefault)
            {
                realTypeArguments = realTypeArguments.Concat(typeArgumentsOpt);
            }

            if ((object)containerAsFrame != null && containerAsFrame.Arity != 0)
            {
                var containerTypeArguments = ImmutableArray.Create(realTypeArguments, 0, containerAsFrame.Arity);
                realTypeArguments = ImmutableArray.Create(realTypeArguments, containerAsFrame.Arity, realTypeArguments.Length - containerAsFrame.Arity);
                constructedFrame = containerAsFrame.Construct(containerTypeArguments);
            }
            else
            {
                constructedFrame = translatedLambdaContainer;
            }

            synthesizedMethod = synthesizedMethod.AsMember(constructedFrame);
            if (synthesizedMethod.IsGenericMethod)
            {
                synthesizedMethod = synthesizedMethod.Construct(realTypeArguments);
            }
            else
            {
                Debug.Assert(realTypeArguments.Length == 0);
            }

            // for instance lambdas, receiver is the frame
            // for static lambdas, get the singleton receiver
            if (closureKind == ClosureKind.Singleton)
            {
                var field = containerAsFrame.SingletonCache.AsMember(constructedFrame);
                receiver = new BoundFieldAccess(syntax, null, field, constantValueOpt: null);
            }
            else if (closureKind == ClosureKind.Static)
            {
                receiver = new BoundTypeExpression(syntax, null, synthesizedMethod.ContainingType);
            }
            else // ThisOnly and General
            {
                receiver = FrameOfType(syntax, constructedFrame);
            }
        }

        public override BoundNode VisitCall(BoundCall node)
        {
            if (node.Method.MethodKind == MethodKind.LocalFunction)
            {
                var args = VisitList(node.Arguments);
                var argRefKinds = node.ArgumentRefKindsOpt;
                var type = VisitType(node.Type);

                Debug.Assert(node.ArgsToParamsOpt.IsDefault, "should be done with argument reordering by now");

                RemapLocalFunction(
                    node.Syntax,
                    node.Method,
                    out var receiver,
                    out var method,
                    ref args,
                    ref argRefKinds);

                return node.Update(
                    receiver,
                    method,
                    args,
                    node.ArgumentNamesOpt,
                    argRefKinds,
                    node.IsDelegateCall,
                    node.Expanded,
                    node.InvokedAsExtensionMethod,
                    node.ArgsToParamsOpt,
                    node.DefaultArguments,
                    node.ResultKind,
                    type);
            }

            var visited = base.VisitCall(node);
            if (visited.Kind != BoundKind.Call)
            {
                return visited;
            }

            var rewritten = (BoundCall)visited;

            // Check if we need to init the 'this' proxy in a ctor call
            if (!_seenBaseCall)
            {
                if (_currentMethod == _topLevelMethod && node.IsConstructorInitializer())
                {
                    _seenBaseCall = true;
                    if (_thisProxyInitDeferred != null)
                    {
                        // Insert the this proxy assignment after the ctor call.
                        // Create bound sequence: { ctor call, thisProxyInitDeferred }
                        return new BoundSequence(
                            syntax: node.Syntax,
                            locals: ImmutableArray<LocalSymbol>.Empty,
                            sideEffects: ImmutableArray.Create<BoundExpression>(rewritten),
                            value: _thisProxyInitDeferred,
                            type: rewritten.Type);
                    }
                }
            }

            return rewritten;
        }

        private BoundSequence RewriteSequence(BoundSequence node, ArrayBuilder<BoundExpression> prologue, ArrayBuilder<LocalSymbol> newLocals)
        {
            RewriteLocals(node.Locals, newLocals);

            foreach (var effect in node.SideEffects)
            {
                var replacement = (BoundExpression)this.Visit(effect);
                if (replacement != null) prologue.Add(replacement);
            }

            var newValue = (BoundExpression)this.Visit(node.Value);
            var newType = this.VisitType(node.Type);

            return node.Update(newLocals.ToImmutableAndFree(), prologue.ToImmutableAndFree(), newValue, newType);
        }

        public override BoundNode VisitBlock(BoundBlock node)
        {
            // Test if this frame has captured variables and requires the introduction of a closure class.
            if (_frames.TryGetValue(node, out var frame))
            {
                return IntroduceFrame(node, frame, (ArrayBuilder<BoundExpression> prologue, ArrayBuilder<LocalSymbol> newLocals) =>
                    RewriteBlock(node, prologue, newLocals));
            }
            else
            {
                return RewriteBlock(node, ArrayBuilder<BoundExpression>.GetInstance(), ArrayBuilder<LocalSymbol>.GetInstance());
            }
        }

        private BoundBlock RewriteBlock(BoundBlock node, ArrayBuilder<BoundExpression> prologue, ArrayBuilder<LocalSymbol> newLocals)
        {
            RewriteLocals(node.Locals, newLocals);

            var newStatements = ArrayBuilder<BoundStatement>.GetInstance();

            if (prologue.Count > 0)
            {
                newStatements.Add(BoundSequencePoint.CreateHidden());
            }

            InsertAndFreePrologue(newStatements, prologue);

            foreach (var statement in node.Statements)
            {
                var replacement = (BoundStatement)this.Visit(statement);
                if (replacement != null)
                {
                    newStatements.Add(replacement);
                }
            }

            // TODO: we may not need to update if there was nothing to rewrite.
            return node.Update(newLocals.ToImmutableAndFree(), node.LocalFunctions, newStatements.ToImmutableAndFree());
        }

        public override BoundNode VisitScope(BoundScope node)
        {
            Debug.Assert(!node.Locals.IsEmpty);
            var newLocals = ArrayBuilder<LocalSymbol>.GetInstance();
            RewriteLocals(node.Locals, newLocals);

            var statements = VisitList(node.Statements);
            if (newLocals.Count == 0)
            {
                newLocals.Free();
                return new BoundStatementList(node.Syntax, statements);
            }

            return node.Update(newLocals.ToImmutableAndFree(), statements);
        }

        public override BoundNode VisitCatchBlock(BoundCatchBlock node)
        {
            // Test if this frame has captured variables and requires the introduction of a closure class.
            if (_frames.TryGetValue(node, out var frame))
            {
                return IntroduceFrame(node, frame, (ArrayBuilder<BoundExpression> prologue, ArrayBuilder<LocalSymbol> newLocals) =>
                {
                    return RewriteCatch(node, prologue, newLocals);
                });
            }
            else
            {
                return RewriteCatch(node, ArrayBuilder<BoundExpression>.GetInstance(), ArrayBuilder<LocalSymbol>.GetInstance());
            }
        }

        private BoundNode RewriteCatch(BoundCatchBlock node, ArrayBuilder<BoundExpression> prologue, ArrayBuilder<LocalSymbol> newLocals)
        {
            RewriteLocals(node.Locals, newLocals);
            var rewrittenCatchLocals = newLocals.ToImmutableAndFree();

            // If exception variable got lifted, IntroduceFrame will give us frame init prologue.
            // It needs to run before the exception variable is accessed.
            // To ensure that, we will make exception variable a sequence that performs prologue as its side-effects.
            BoundExpression rewrittenExceptionSource = null;
            var rewrittenFilterPrologue = (BoundStatementList)this.Visit(node.ExceptionFilterPrologueOpt);
            var rewrittenFilter = (BoundExpression)this.Visit(node.ExceptionFilterOpt);
            if (node.ExceptionSourceOpt != null)
            {
                rewrittenExceptionSource = (BoundExpression)Visit(node.ExceptionSourceOpt);
                if (prologue.Count > 0)
                {
                    rewrittenExceptionSource = new BoundSequence(
                        rewrittenExceptionSource.Syntax,
                        ImmutableArray.Create<LocalSymbol>(),
                        prologue.ToImmutable(),
                        rewrittenExceptionSource,
                        rewrittenExceptionSource.Type);
                }
            }
            else if (prologue.Count > 0)
            {
                Debug.Assert(rewrittenFilter != null);
                var prologueBuilder = ArrayBuilder<BoundStatement>.GetInstance(prologue.Count);
                foreach (var p in prologue)
                {
                    prologueBuilder.Add(new BoundExpressionStatement(p.Syntax, p) { WasCompilerGenerated = true });
                }
                if (rewrittenFilterPrologue != null)
                {
                    prologueBuilder.AddRange(rewrittenFilterPrologue.Statements);
                }

                rewrittenFilterPrologue = new BoundStatementList(rewrittenFilter.Syntax, prologueBuilder.ToImmutableAndFree());
            }

            // done with this.
            prologue.Free();

            // rewrite filter and body
            // NOTE: this will proxy all accesses to exception local if that got lifted.
            var exceptionTypeOpt = this.VisitType(node.ExceptionTypeOpt);
            var rewrittenBlock = (BoundBlock)this.Visit(node.Body);

            return node.Update(
                rewrittenCatchLocals,
                rewrittenExceptionSource,
                exceptionTypeOpt,
                rewrittenFilterPrologue,
                rewrittenFilter,
                rewrittenBlock,
                node.IsSynthesizedAsyncCatchAll);
        }

        public override BoundNode VisitSequence(BoundSequence node)
        {
            // Test if this frame has captured variables and requires the introduction of a closure class.
            if (_frames.TryGetValue(node, out var frame))
            {
                return IntroduceFrame(node, frame, (ArrayBuilder<BoundExpression> prologue, ArrayBuilder<LocalSymbol> newLocals) =>
                {
                    return RewriteSequence(node, prologue, newLocals);
                });
            }
            else
            {
                return RewriteSequence(node, ArrayBuilder<BoundExpression>.GetInstance(), ArrayBuilder<LocalSymbol>.GetInstance());
            }
        }

        public override BoundNode VisitStatementList(BoundStatementList node)
        {
            // Test if this frame has captured variables and requires the introduction of a closure class.
            // That can occur for a BoundStatementList if it is the body of a method with captured parameters.
            if (_frames.TryGetValue(node, out var frame))
            {
                return IntroduceFrame(node, frame, (ArrayBuilder<BoundExpression> prologue, ArrayBuilder<LocalSymbol> newLocals) =>
                {
                    var newStatements = ArrayBuilder<BoundStatement>.GetInstance();
                    InsertAndFreePrologue(newStatements, prologue);

                    foreach (var s in node.Statements)
                    {
                        newStatements.Add((BoundStatement)this.Visit(s));
                    }

                    return new BoundBlock(node.Syntax, newLocals.ToImmutableAndFree(), newStatements.ToImmutableAndFree(), node.HasErrors);
                });
            }
            else
            {
                return base.VisitStatementList(node);
            }
        }

        public override BoundNode VisitDelegateCreationExpression(BoundDelegateCreationExpression node)
        {
            // A delegate creation expression of the form "new Action( ()=>{} )" is treated exactly like
            // (Action)(()=>{})
            if (node.Argument.Kind == BoundKind.Lambda)
            {
                return RewriteLambdaConversion((BoundLambda)node.Argument);
            }

            if (node.MethodOpt?.MethodKind == MethodKind.LocalFunction)
            {
                var arguments = default(ImmutableArray<BoundExpression>);
                var argRefKinds = default(ImmutableArray<RefKind>);

                RemapLocalFunction(
                    node.Syntax,
                    node.MethodOpt,
                    out var receiver,
                    out var method,
                    ref arguments,
                    ref argRefKinds);

                return new BoundDelegateCreationExpression(
                    node.Syntax,
                    receiver,
                    method,
                    node.IsExtensionMethod,
                    VisitType(node.Type));
            }
            return base.VisitDelegateCreationExpression(node);
        }

        public override BoundNode VisitFunctionPointerLoad(BoundFunctionPointerLoad node)
        {
            if (node.TargetMethod.MethodKind == MethodKind.LocalFunction)
            {
                Debug.Assert(node.TargetMethod is { RequiresInstanceReceiver: false, IsStatic: true });
                ImmutableArray<BoundExpression> arguments = default;
                ImmutableArray<RefKind> argRefKinds = default;

                RemapLocalFunction(
                    node.Syntax,
                    node.TargetMethod,
                    out BoundExpression receiver,
                    out MethodSymbol remappedMethod,
                    ref arguments,
                    ref argRefKinds);

                Debug.Assert(arguments.IsDefault &&
                             argRefKinds.IsDefault &&
                             receiver.Kind == BoundKind.TypeExpression &&
                             remappedMethod is { RequiresInstanceReceiver: false, IsStatic: true });

                return node.Update(remappedMethod, node.Type);
            }

            return base.VisitFunctionPointerLoad(node);
        }

        public override BoundNode VisitConversion(BoundConversion conversion)
        {
            // a conversion with a method should have been rewritten, e.g. to an invocation
            Debug.Assert(_inExpressionLambda || conversion.Conversion.MethodSymbol is null);

            Debug.Assert(conversion.ConversionKind != ConversionKind.MethodGroup);
            if (conversion.ConversionKind == ConversionKind.AnonymousFunction)
            {
                var result = (BoundExpression)RewriteLambdaConversion((BoundLambda)conversion.Operand);

                if (_inExpressionLambda && conversion.ExplicitCastInCode)
                {
                    result = new BoundConversion(
                        syntax: conversion.Syntax,
                        operand: result,
                        conversion: conversion.Conversion,
                        isBaseConversion: false,
                        @checked: false,
                        explicitCastInCode: true,
                        conversionGroupOpt: conversion.ConversionGroupOpt,
                        constantValueOpt: conversion.ConstantValueOpt,
                        type: conversion.Type);
                }

                return result;
            }

            return base.VisitConversion(conversion);
        }

        public override BoundNode VisitLocalFunctionStatement(BoundLocalFunctionStatement node)
        {
            ClosureKind closureKind;
            NamedTypeSymbol translatedLambdaContainer;
            SynthesizedClosureEnvironment containerAsFrame;
            BoundNode lambdaScope;
            DebugId topLevelMethodId;
            DebugId lambdaId;
            RewriteLambdaOrLocalFunction(
                node,
                out closureKind,
                out translatedLambdaContainer,
                out containerAsFrame,
                out lambdaScope,
                out topLevelMethodId,
                out lambdaId);

            return new BoundNoOpStatement(node.Syntax, NoOpStatementFlavor.Default);
        }

        private DebugId GetLambdaId(SyntaxNode syntax, ClosureKind closureKind, int closureOrdinal)
        {
            Debug.Assert(syntax != null);

            SyntaxNode lambdaOrLambdaBodySyntax;
            bool isLambdaBody;

            if (syntax is AnonymousFunctionExpressionSyntax anonymousFunction)
            {
                lambdaOrLambdaBodySyntax = anonymousFunction.Body;
                isLambdaBody = true;
            }
            else if (syntax is LocalFunctionStatementSyntax localFunction)
            {
                lambdaOrLambdaBodySyntax = (SyntaxNode)localFunction.Body ?? localFunction.ExpressionBody?.Expression;

                if (lambdaOrLambdaBodySyntax is null)
                {
                    lambdaOrLambdaBodySyntax = localFunction;
                    isLambdaBody = false;
                }
                else
                {
                    isLambdaBody = true;
                }
            }
            else if (LambdaUtilities.IsQueryPairLambda(syntax))
            {
                // "pair" query lambdas
                lambdaOrLambdaBodySyntax = syntax;
                isLambdaBody = false;
                Debug.Assert(closureKind == ClosureKind.Singleton);
            }
            else
            {
                // query lambdas
                lambdaOrLambdaBodySyntax = syntax;
                isLambdaBody = true;
            }

            Debug.Assert(!isLambdaBody || LambdaUtilities.IsLambdaBody(lambdaOrLambdaBodySyntax));

            // determine lambda ordinal and calculate syntax offset

            DebugId lambdaId;
            DebugId previousLambdaId;
            if (slotAllocatorOpt != null && slotAllocatorOpt.TryGetPreviousLambda(lambdaOrLambdaBodySyntax, isLambdaBody, out previousLambdaId))
            {
                lambdaId = previousLambdaId;
            }
            else
            {
                lambdaId = new DebugId(_lambdaDebugInfoBuilder.Count, CompilationState.ModuleBuilderOpt.CurrentGenerationOrdinal);
            }

            int syntaxOffset = _topLevelMethod.CalculateLocalSyntaxOffset(LambdaUtilities.GetDeclaratorPosition(lambdaOrLambdaBodySyntax), lambdaOrLambdaBodySyntax.SyntaxTree);
            _lambdaDebugInfoBuilder.Add(new LambdaDebugInfo(syntaxOffset, lambdaId, closureOrdinal));
            return lambdaId;
        }

        private SynthesizedClosureMethod RewriteLambdaOrLocalFunction(
            IBoundLambdaOrFunction node,
            out ClosureKind closureKind,
            out NamedTypeSymbol translatedLambdaContainer,
            out SynthesizedClosureEnvironment containerAsFrame,
            out BoundNode lambdaScope,
            out DebugId topLevelMethodId,
            out DebugId lambdaId)
        {
            Analysis.NestedFunction function = Analysis.GetNestedFunctionInTree(_analysis.ScopeTree, node.Symbol);
            var synthesizedMethod = function.SynthesizedLoweredMethod;
            Debug.Assert(synthesizedMethod != null);

            closureKind = synthesizedMethod.ClosureKind;
            translatedLambdaContainer = synthesizedMethod.ContainingType;
            containerAsFrame = translatedLambdaContainer as SynthesizedClosureEnvironment;
            topLevelMethodId = _analysis.GetTopLevelMethodId();
            lambdaId = synthesizedMethod.LambdaId;

            if (function.ContainingEnvironmentOpt != null)
            {
                // Find the scope of the containing environment
                BoundNode tmpScope = null;
                Analysis.VisitScopeTree(_analysis.ScopeTree, scope =>
                {
                    if (scope.DeclaredEnvironment == function.ContainingEnvironmentOpt)
                    {
                        tmpScope = scope.BoundNode;
                    }
                });
                Debug.Assert(tmpScope != null);
                lambdaScope = tmpScope;
            }
            else
            {
                lambdaScope = null;
            }

            CompilationState.ModuleBuilderOpt.AddSynthesizedDefinition(translatedLambdaContainer, synthesizedMethod.GetCciAdapter());

            foreach (var parameter in node.Symbol.Parameters)
            {
                _parameterMap.Add(parameter, synthesizedMethod.Parameters[parameter.Ordinal]);
            }

            // rewrite the lambda body as the generated method's body
            var oldMethod = _currentMethod;
            var oldFrameThis = _currentFrameThis;
            var oldTypeParameters = _currentTypeParameters;
            var oldInnermostFramePointer = _innermostFramePointer;
            var oldTypeMap = _currentLambdaBodyTypeMap;
            var oldAddedStatements = _addedStatements;
            var oldAddedLocals = _addedLocals;
            _addedStatements = null;
            _addedLocals = null;

            // switch to the generated method

            _currentMethod = synthesizedMethod;
            if (closureKind == ClosureKind.Static || closureKind == ClosureKind.Singleton)
            {
                // no link from a static lambda to its container
                _innermostFramePointer = _currentFrameThis = null;
            }
            else
            {
                _currentFrameThis = synthesizedMethod.ThisParameter;
                _framePointers.TryGetValue(translatedLambdaContainer, out _innermostFramePointer);
            }

            _currentTypeParameters = containerAsFrame?.TypeParameters.Concat(synthesizedMethod.TypeParameters) ?? synthesizedMethod.TypeParameters;
            _currentLambdaBodyTypeMap = synthesizedMethod.TypeMap;

            if (node.Body is BoundBlock block)
            {
                var body = AddStatementsIfNeeded((BoundStatement)VisitBlock(block));
                CheckLocalsDefined(body);
                AddSynthesizedMethod(synthesizedMethod, body);
            }

            // return to the old method

            _currentMethod = oldMethod;
            _currentFrameThis = oldFrameThis;
            _currentTypeParameters = oldTypeParameters;
            _innermostFramePointer = oldInnermostFramePointer;
            _currentLambdaBodyTypeMap = oldTypeMap;
            _addedLocals = oldAddedLocals;
            _addedStatements = oldAddedStatements;

            return synthesizedMethod;
        }

        private void AddSynthesizedMethod(MethodSymbol method, BoundStatement body)
        {
            if (_synthesizedMethods == null)
            {
                _synthesizedMethods = ArrayBuilder<TypeCompilationState.MethodWithBody>.GetInstance();
            }

            _synthesizedMethods.Add(
                new TypeCompilationState.MethodWithBody(
                    method,
                    body,
                    CompilationState.CurrentImportChain));
        }

        private BoundNode RewriteLambdaConversion(BoundLambda node)
        {
            var wasInExpressionLambda = _inExpressionLambda;
            _inExpressionLambda = _inExpressionLambda || node.Type.IsExpressionTree();

            if (_inExpressionLambda)
            {
                var newType = VisitType(node.Type);
                var newBody = (BoundBlock)Visit(node.Body);
                node = node.Update(node.UnboundLambda, node.Symbol, newBody, node.Diagnostics, node.Binder, newType);
                var result0 = wasInExpressionLambda ? node : ExpressionLambdaRewriter.RewriteLambda(node, CompilationState, TypeMap, RecursionDepth, Diagnostics);
                _inExpressionLambda = wasInExpressionLambda;
                return result0;
            }

            ClosureKind closureKind;
            NamedTypeSymbol translatedLambdaContainer;
            SynthesizedClosureEnvironment containerAsFrame;
            BoundNode lambdaScope;
            DebugId topLevelMethodId;
            DebugId lambdaId;
            SynthesizedClosureMethod synthesizedMethod = RewriteLambdaOrLocalFunction(
                node,
                out closureKind,
                out translatedLambdaContainer,
                out containerAsFrame,
                out lambdaScope,
                out topLevelMethodId,
                out lambdaId);

            MethodSymbol referencedMethod = synthesizedMethod;
            BoundExpression receiver;
            NamedTypeSymbol constructedFrame;
            RemapLambdaOrLocalFunction(node.Syntax, node.Symbol, default(ImmutableArray<TypeWithAnnotations>), closureKind, ref referencedMethod, out receiver, out constructedFrame);

            // Rewrite the lambda expression (and the enclosing anonymous method conversion) as a delegate creation expression

            TypeSymbol type = this.VisitType(node.Type);

            // static lambdas are emitted as instance methods on a singleton receiver
            // delegates invoke dispatch is optimized for instance delegates so 
            // it is preferable to emit lambdas as instance methods even when lambdas 
            // do not capture anything
            BoundExpression result = new BoundDelegateCreationExpression(
                node.Syntax,
                receiver,
                referencedMethod,
                isExtensionMethod: false,
                type: type);

            // if the block containing the lambda is not the innermost block,
            // or the lambda is static, then the lambda object should be cached in its frame.
            // NOTE: we are not caching static lambdas in static ctors - cannot reuse such cache.
            var shouldCacheForStaticMethod = closureKind == ClosureKind.Singleton &&
                _currentMethod.MethodKind != MethodKind.StaticConstructor &&
                !referencedMethod.IsGenericMethod;

            // NOTE: We require "lambdaScope != null". 
            //       We do not want to introduce a field into an actual user's class (not a synthetic frame).
            var shouldCacheInLoop = lambdaScope != null &&
                lambdaScope != Analysis.GetScopeParent(_analysis.ScopeTree, node.Body).BoundNode &&
                InLoopOrLambda(node.Syntax, lambdaScope.Syntax);

            if (shouldCacheForStaticMethod || shouldCacheInLoop)
            {
                // replace the expression "new Delegate(frame.M)" with "frame.cache ?? (frame.cache = new Delegate(frame.M));
                var F = new SyntheticBoundNodeFactory(_currentMethod, node.Syntax, CompilationState, Diagnostics);
                try
                {
                    BoundExpression cache;
                    if (shouldCacheForStaticMethod || shouldCacheInLoop && (object)containerAsFrame != null)
                    {
                        // Since the cache variable will be in a container with possibly alpha-rewritten generic parameters, we need to
                        // substitute the original type according to the type map for that container. That substituted type may be
                        // different from the local variable `type`, which has the node's type substituted for the current container.
                        var cacheVariableType = containerAsFrame.TypeMap.SubstituteType(node.Type).Type;

<<<<<<< HEAD
                        // Also we want to substitute the type according to the type map for the method that uses the delegate.
                        // Such substitution handles cases when the delegate type uses a type parameter from the method
                        // and the parameter is not captured by the container.
                        if (TryGetGenericMethodTypeMap(referencedMethod.ConstructedFrom, out var typeMap))
                        {
                            cacheVariableType = typeMap.SubstituteType(cacheVariableType).Type;
                        }

                        var hasTypeParametersFromSynthesizedMethod = cacheVariableType.ContainsTypeParameter(referencedMethod.ConstructedFrom);

                        // We cannot reference type parameters from the parent method outside the method,
                        // so if the delegate type refers to such type parameter we cannot cache it in a field.
                        if (!hasTypeParametersFromSynthesizedMethod)
                        {
                            var cacheVariableName = GeneratedNames.MakeLambdaCacheFieldName(
                                // If we are generating the field into a display class created exclusively for the lambda the lambdaOrdinal itself is unique already,
                                // no need to include the top-level method ordinal in the field name.
                                (closureKind == ClosureKind.General) ? -1 : topLevelMethodId.Ordinal,
                                topLevelMethodId.Generation,
                                lambdaId.Ordinal,
                                lambdaId.Generation);

                            var cacheField = new SynthesizedLambdaCacheFieldSymbol(translatedLambdaContainer, cacheVariableType, cacheVariableName, _topLevelMethod, isReadOnly: false, isStatic: closureKind == ClosureKind.Singleton);
                            CompilationState.ModuleBuilderOpt.AddSynthesizedDefinition(translatedLambdaContainer, cacheField);
                            cache = F.Field(receiver, cacheField.AsMember(constructedFrame)); //NOTE: the field was added to the unconstructed frame type.
                            result = F.Coalesce(cache, F.AssignmentExpression(cache, result));
                        }
=======
                        var cacheVariableName = GeneratedNames.MakeLambdaCacheFieldName(
                            // If we are generating the field into a display class created exclusively for the lambda the lambdaOrdinal itself is unique already, 
                            // no need to include the top-level method ordinal in the field name.
                            (closureKind == ClosureKind.General) ? -1 : topLevelMethodId.Ordinal,
                            topLevelMethodId.Generation,
                            lambdaId.Ordinal,
                            lambdaId.Generation);

                        var cacheField = new SynthesizedLambdaCacheFieldSymbol(translatedLambdaContainer, cacheVariableType, cacheVariableName, _topLevelMethod, isReadOnly: false, isStatic: closureKind == ClosureKind.Singleton);
                        CompilationState.ModuleBuilderOpt.AddSynthesizedDefinition(translatedLambdaContainer, cacheField.GetCciAdapter());
                        cache = F.Field(receiver, cacheField.AsMember(constructedFrame)); //NOTE: the field was added to the unconstructed frame type.
>>>>>>> a2d38a0b
                    }
                    else
                    {
                        // the lambda captures at most the "this" of the enclosing method.  We cache its delegate in a local variable.
                        var cacheLocal = F.SynthesizedLocal(type, kind: SynthesizedLocalKind.CachedAnonymousMethodDelegate);
                        if (_addedLocals == null) _addedLocals = ArrayBuilder<LocalSymbol>.GetInstance();
                        _addedLocals.Add(cacheLocal);
                        if (_addedStatements == null) _addedStatements = ArrayBuilder<BoundStatement>.GetInstance();
                        cache = F.Local(cacheLocal);
                        _addedStatements.Add(F.Assignment(cache, F.Null(type)));
                        result = F.Coalesce(cache, F.AssignmentExpression(cache, result));
                    }
                }
                catch (SyntheticBoundNodeFactory.MissingPredefinedMember ex)
                {
                    Diagnostics.Add(ex.Diagnostic);
                    return new BoundBadExpression(F.Syntax, LookupResultKind.Empty, ImmutableArray<Symbol>.Empty, ImmutableArray.Create<BoundExpression>(node), node.Type);
                }
            }

            return result;

            static bool TryGetGenericMethodTypeMap(MethodSymbol method, out TypeMap typeMap)
            {
                if (!method.IsGenericMethod)
                {
                    typeMap = default;
                    return false;
                }

                if (method is SynthesizedMethodBaseSymbol synthesizedMethod)
                {
                    typeMap = synthesizedMethod.TypeMap;
                    return true;
                }

                if (method is SubstitutedMethodSymbol substitutedMethod)
                {
                    typeMap = substitutedMethod.TypeSubstitution;
                    return true;
                }

                typeMap = default;
                return false;
            }
        }

        // This helper checks syntactically whether there is a loop or lambda expression
        // between given lambda syntax and the syntax that corresponds to its closure.
        // we use this heuristic as a hint that the lambda delegate may be created 
        // multiple times with same closure.
        // In such cases it makes sense to cache the delegate.
        //
        // Examples:
        //            int x = 123;
        //            for (int i = 1; i< 10; i++)
        //            {
        //                if (i< 2)
        //                {
        //                    arr[i].Execute(arg => arg + x);  // delegate should be cached
        //                }
        //            }

        //            for (int i = 1; i< 10; i++)
        //            {
        //                var val = i;
        //                if (i< 2)
        //                {
        //                    int y = i + i;
        //                    System.Console.WriteLine(y);
        //                    arr[i].Execute(arg => arg + val);  // delegate should NOT be cached (closure created inside the loop)
        //                }
        //            }
        //
        private static bool InLoopOrLambda(SyntaxNode lambdaSyntax, SyntaxNode scopeSyntax)
        {
            var curSyntax = lambdaSyntax.Parent;
            while (curSyntax != null && curSyntax != scopeSyntax)
            {
                switch (curSyntax.Kind())
                {
                    case SyntaxKind.ForStatement:
                    case SyntaxKind.ForEachStatement:
                    case SyntaxKind.ForEachVariableStatement:
                    case SyntaxKind.WhileStatement:
                    case SyntaxKind.DoStatement:
                    case SyntaxKind.SimpleLambdaExpression:
                    case SyntaxKind.ParenthesizedLambdaExpression:
                        return true;
                }

                curSyntax = curSyntax.Parent;
            }

            return false;
        }

        public override BoundNode VisitLambda(BoundLambda node)
        {
            // these nodes have been handled in the context of the enclosing anonymous method conversion.
            throw ExceptionUtilities.Unreachable;
        }

        #endregion

#if CHECK_LOCALS
        /// <summary>
        /// Ensure that local variables are always in scope where used in bound trees
        /// </summary>
        /// <param name="node"></param>
        static partial void CheckLocalsDefined(BoundNode node)
        {
            LocalsDefinedScanner.INSTANCE.Visit(node);
        }

        class LocalsDefinedScanner : BoundTreeWalker
        {
            internal static LocalsDefinedScanner INSTANCE = new LocalsDefinedScanner();

            HashSet<Symbol> localsDefined = new HashSet<Symbol>();

            public override BoundNode VisitLocal(BoundLocal node)
            {
                Debug.Assert(node.LocalSymbol.IsConst || localsDefined.Contains(node.LocalSymbol));
                return base.VisitLocal(node);
            }

            public override BoundNode VisitSequence(BoundSequence node)
            {
                try
                {
                    if (!node.Locals.IsNullOrEmpty)
                        foreach (var l in node.Locals)
                            localsDefined.Add(l);
                    return base.VisitSequence(node);
                }
                finally
                {
                    if (!node.Locals.IsNullOrEmpty)
                        foreach (var l in node.Locals)
                            localsDefined.Remove(l);
                }
            }

            public override BoundNode VisitCatchBlock(BoundCatchBlock node)
            {
                try
                {
                    if ((object)node.LocalOpt != null) localsDefined.Add(node.LocalOpt);
                    return base.VisitCatchBlock(node);
                }
                finally
                {
                    if ((object)node.LocalOpt != null) localsDefined.Remove(node.LocalOpt);
                }
            }

            public override BoundNode VisitSwitchStatement(BoundSwitchStatement node)
            {
                try
                {
                    if (!node.LocalsOpt.IsNullOrEmpty)
                        foreach (var l in node.LocalsOpt)
                            localsDefined.Add(l);
                    return base.VisitSwitchStatement(node);
                }
                finally
                {
                    if (!node.LocalsOpt.IsNullOrEmpty)
                        foreach (var l in node.LocalsOpt)
                            localsDefined.Remove(l);
                }
            }

            public override BoundNode VisitBlock(BoundBlock node)
            {
                try
                {
                    if (!node.LocalsOpt.IsNullOrEmpty)
                        foreach (var l in node.LocalsOpt)
                            localsDefined.Add(l);
                    return base.VisitBlock(node);
                }
                finally
                {
                    if (!node.LocalsOpt.IsNullOrEmpty)
                        foreach (var l in node.LocalsOpt)
                            localsDefined.Remove(l);
                }
            }
        }
#endif
    }
}<|MERGE_RESOLUTION|>--- conflicted
+++ resolved
@@ -13,7 +13,6 @@
 using System.Collections.Generic;
 using System.Collections.Immutable;
 using System.Diagnostics;
-using System.Linq;
 using Microsoft.CodeAnalysis.CodeGen;
 using Microsoft.CodeAnalysis.CSharp.Symbols;
 using Microsoft.CodeAnalysis.CSharp.Syntax;
@@ -1635,7 +1634,6 @@
                         // different from the local variable `type`, which has the node's type substituted for the current container.
                         var cacheVariableType = containerAsFrame.TypeMap.SubstituteType(node.Type).Type;
 
-<<<<<<< HEAD
                         // Also we want to substitute the type according to the type map for the method that uses the delegate.
                         // Such substitution handles cases when the delegate type uses a type parameter from the method
                         // and the parameter is not captured by the container.
@@ -1659,23 +1657,10 @@
                                 lambdaId.Generation);
 
                             var cacheField = new SynthesizedLambdaCacheFieldSymbol(translatedLambdaContainer, cacheVariableType, cacheVariableName, _topLevelMethod, isReadOnly: false, isStatic: closureKind == ClosureKind.Singleton);
-                            CompilationState.ModuleBuilderOpt.AddSynthesizedDefinition(translatedLambdaContainer, cacheField);
+                            CompilationState.ModuleBuilderOpt.AddSynthesizedDefinition(translatedLambdaContainer, cacheField.GetCciAdapter());
                             cache = F.Field(receiver, cacheField.AsMember(constructedFrame)); //NOTE: the field was added to the unconstructed frame type.
                             result = F.Coalesce(cache, F.AssignmentExpression(cache, result));
                         }
-=======
-                        var cacheVariableName = GeneratedNames.MakeLambdaCacheFieldName(
-                            // If we are generating the field into a display class created exclusively for the lambda the lambdaOrdinal itself is unique already, 
-                            // no need to include the top-level method ordinal in the field name.
-                            (closureKind == ClosureKind.General) ? -1 : topLevelMethodId.Ordinal,
-                            topLevelMethodId.Generation,
-                            lambdaId.Ordinal,
-                            lambdaId.Generation);
-
-                        var cacheField = new SynthesizedLambdaCacheFieldSymbol(translatedLambdaContainer, cacheVariableType, cacheVariableName, _topLevelMethod, isReadOnly: false, isStatic: closureKind == ClosureKind.Singleton);
-                        CompilationState.ModuleBuilderOpt.AddSynthesizedDefinition(translatedLambdaContainer, cacheField.GetCciAdapter());
-                        cache = F.Field(receiver, cacheField.AsMember(constructedFrame)); //NOTE: the field was added to the unconstructed frame type.
->>>>>>> a2d38a0b
                     }
                     else
                     {
