﻿// Licensed to the .NET Foundation under one or more agreements.
// The .NET Foundation licenses this file to you under the MIT license.
// See the LICENSE file in the project root for more information.

using System.Collections.Immutable;
using System.Diagnostics;
using System.Linq;
using Microsoft.CodeAnalysis.CSharp.Symbols;
using Microsoft.CodeAnalysis.PooledObjects;
using Roslyn.Utilities;

namespace Microsoft.CodeAnalysis.CSharp
{
    internal sealed partial class LocalRewriter
    {
        public override BoundNode? VisitCollectionExpression(BoundCollectionExpression node)
        {
            Debug.Assert(!_inExpressionLambda);
            Debug.Assert(node.Type is { });

            var collectionTypeKind = ConversionsBase.GetCollectionExpressionTypeKind(_compilation, node.Type, out var elementType);
            switch (collectionTypeKind)
            {
<<<<<<< HEAD
                case CollectionLiteralTypeKind.CollectionInitializer:
                    return VisitCollectionInitializerCollectionLiteralExpression(node, node.Type);
                case CollectionLiteralTypeKind.Array:
                case CollectionLiteralTypeKind.Span:
                case CollectionLiteralTypeKind.ReadOnlySpan:
                    Debug.Assert(elementType is { });
                    return VisitArrayOrSpanCollectionLiteralExpression(node, node.Type, elementType);
                case CollectionLiteralTypeKind.CollectionBuilder:
                    return VisitCollectionBuilderCollectionLiteralExpression(node);
                case CollectionLiteralTypeKind.ListInterface:
                    return VisitListInterfaceCollectionLiteralExpression(node);
=======
                case CollectionExpressionTypeKind.CollectionInitializer:
                    return VisitCollectionInitializerCollectionExpression(node);
                case CollectionExpressionTypeKind.Array:
                case CollectionExpressionTypeKind.Span:
                case CollectionExpressionTypeKind.ReadOnlySpan:
                    Debug.Assert(elementType is { });
                    return VisitArrayOrSpanCollectionExpression(node, elementType);
                case CollectionExpressionTypeKind.ListInterface:
                    return VisitListInterfaceCollectionExpression(node);
>>>>>>> 6f892bbf
                default:
                    throw ExceptionUtilities.UnexpectedValue(collectionTypeKind);
            }
        }

<<<<<<< HEAD
        private BoundExpression VisitArrayOrSpanCollectionLiteralExpression(BoundCollectionLiteralExpression node, TypeSymbol collectionType, TypeSymbol elementType)
=======
        private BoundExpression VisitArrayOrSpanCollectionExpression(BoundCollectionExpression node, TypeSymbol elementType)
>>>>>>> 6f892bbf
        {
            Debug.Assert(!_inExpressionLambda);

            var syntax = node.Syntax;
            MethodSymbol? spanConstructor = null;

            var arrayType = collectionType as ArrayTypeSymbol;
            if (arrayType is null)
            {
                Debug.Assert(collectionType.Name is "Span" or "ReadOnlySpan");
                // We're constructing a Span<T> or ReadOnlySpan<T> rather than T[].
                var spanType = (NamedTypeSymbol)collectionType;
                Debug.Assert(elementType.Equals(spanType.TypeArgumentsWithAnnotationsNoUseSiteDiagnostics[0].Type, TypeCompareKind.AllIgnoreOptions));
                arrayType = ArrayTypeSymbol.CreateSZArray(_compilation.Assembly, TypeWithAnnotations.Create(elementType));
                spanConstructor = ((MethodSymbol)_compilation.GetWellKnownTypeMember(
                    collectionType.Name == "Span" ? WellKnownMember.System_Span_T__ctor_Array : WellKnownMember.System_ReadOnlySpan_T__ctor_Array)!).AsMember(spanType);
            }

            var elements = node.Elements;
            BoundExpression array;

            if (elements.Any(i => i is BoundCollectionExpressionSpreadElement))
            {
                // The array initializer includes at least one spread element, so we'll create an intermediate List<T> instance.
                // https://github.com/dotnet/roslyn/issues/68785: Avoid intermediate List<T> if all spread elements have Length property.
                // https://github.com/dotnet/roslyn/issues/68785: Emit Enumerable.TryGetNonEnumeratedCount() and avoid intermediate List<T> at runtime.
                var listType = _compilation.GetWellKnownType(WellKnownType.System_Collections_Generic_List_T).Construct(elementType);
                var listToArray = ((MethodSymbol)_compilation.GetWellKnownTypeMember(WellKnownMember.System_Collections_Generic_List_T__ToArray)!).AsMember(listType);
<<<<<<< HEAD
                var list = VisitCollectionInitializerCollectionLiteralExpression(node, collectionType);
=======
                var list = VisitCollectionInitializerCollectionExpression(node);
>>>>>>> 6f892bbf
                array = _factory.Call(list, listToArray);
            }
            else
            {
                int arrayLength = elements.Length;
                // https://github.com/dotnet/roslyn/issues/68785: Emit [] as Array.Empty<T>() rather than a List<T>.
                var initialization = (arrayLength == 0)
                    ? null
                    : new BoundArrayInitialization(
                        syntax,
                        isInferred: false,
                        elements.SelectAsArray(e => VisitExpression(e)));
                array = new BoundArrayCreation(
                    syntax,
                    ImmutableArray.Create<BoundExpression>(
                        new BoundLiteral(
                            syntax,
                            ConstantValue.Create(arrayLength),
                            _compilation.GetSpecialType(SpecialType.System_Int32))),
                    initialization,
                    arrayType)
                { WasCompilerGenerated = true };
            }

            if (spanConstructor is null)
            {
                return array;
            }

            Debug.Assert(TypeSymbol.Equals(array.Type, spanConstructor.Parameters[0].Type, TypeCompareKind.AllIgnoreOptions));
            return new BoundObjectCreationExpression(syntax, spanConstructor, array);
        }

<<<<<<< HEAD
        private BoundExpression VisitCollectionInitializerCollectionLiteralExpression(BoundCollectionLiteralExpression node, TypeSymbol collectionType)
=======
        private BoundExpression VisitCollectionInitializerCollectionExpression(BoundCollectionExpression node)
>>>>>>> 6f892bbf
        {
            Debug.Assert(!_inExpressionLambda);

            var rewrittenReceiver = VisitExpression(node.CollectionCreation);
            Debug.Assert(rewrittenReceiver is { });

            // Create a temp for the collection.
            BoundAssignmentOperator assignmentToTemp;
            BoundLocal temp = _factory.StoreToTemp(rewrittenReceiver, out assignmentToTemp, isKnownToReferToTempIfReferenceType: true);
            var elements = node.Elements;
            var sideEffects = ArrayBuilder<BoundExpression>.GetInstance(elements.Length + 1);
            sideEffects.Add(assignmentToTemp);

            var placeholder = node.Placeholder;
            Debug.Assert(placeholder is { });

            AddPlaceholderReplacement(placeholder, temp);

            foreach (var element in elements)
            {
                var rewrittenElement = element switch
                {
                    BoundCollectionElementInitializer collectionInitializer => MakeCollectionInitializer(temp, collectionInitializer),
                    BoundDynamicCollectionElementInitializer dynamicInitializer => MakeDynamicCollectionInitializer(temp, dynamicInitializer),
                    BoundCollectionExpressionSpreadElement spreadElement => MakeCollectionExpressionSpreadElement(spreadElement),
                    _ => throw ExceptionUtilities.UnexpectedValue(element)
                };
                if (rewrittenElement != null)
                {
                    sideEffects.Add(rewrittenElement);
                }
            }

            RemovePlaceholderReplacement(placeholder);

            return new BoundSequence(
                node.Syntax,
                ImmutableArray.Create(temp.LocalSymbol),
                sideEffects.ToImmutableAndFree(),
                temp,
                collectionType);
        }

        private BoundExpression VisitListInterfaceCollectionExpression(BoundCollectionExpression node)
        {
            Debug.Assert(!_inExpressionLambda);
            Debug.Assert(node.Type is { });

            // https://github.com/dotnet/roslyn/issues/68785: Emit [] as Array.Empty<T>() rather than a List<T>.
<<<<<<< HEAD
            var list = VisitCollectionInitializerCollectionLiteralExpression(node, node.Type);
            return _factory.Convert(node.Type, list);
        }

        private BoundExpression VisitCollectionBuilderCollectionLiteralExpression(BoundCollectionLiteralExpression node)
        {
            Debug.Assert(!_inExpressionLambda);
            Debug.Assert(node.Type is { });

            var constructMethod = node.CollectionBuilderMethod;
            Debug.Assert(constructMethod is { });
            Debug.Assert(constructMethod.ReturnType.Equals(node.Type, TypeCompareKind.AllIgnoreOptions));

            var spanType = (NamedTypeSymbol)constructMethod.Parameters[0].Type;
            Debug.Assert(spanType.OriginalDefinition.Equals(_compilation.GetWellKnownType(WellKnownType.System_ReadOnlySpan_T), TypeCompareKind.AllIgnoreOptions));

            var span = VisitArrayOrSpanCollectionLiteralExpression(node, spanType, spanType.TypeArgumentsWithAnnotationsNoUseSiteDiagnostics[0].Type);
            return new BoundCall(
                node.Syntax,
                receiverOpt: null,
                method: constructMethod,
                arguments: ImmutableArray.Create(span),
                argumentNamesOpt: default,
                argumentRefKindsOpt: default,
                isDelegateCall: false,
                expanded: false,
                invokedAsExtensionMethod: false,
                argsToParamsOpt: default,
                defaultArguments: default,
                resultKind: LookupResultKind.Viable,
                type: constructMethod.ReturnType);
        }

        private BoundExpression MakeCollectionLiteralSpreadElement(BoundCollectionLiteralSpreadElement initializer)
=======
            var list = VisitCollectionInitializerCollectionExpression(node);
            return _factory.Convert(node.Type, list);
        }

        private BoundExpression MakeCollectionExpressionSpreadElement(BoundCollectionExpressionSpreadElement initializer)
>>>>>>> 6f892bbf
        {
            var enumeratorInfo = initializer.EnumeratorInfoOpt;
            var addElementPlaceholder = initializer.AddElementPlaceholder;

            Debug.Assert(enumeratorInfo is { });
            Debug.Assert(addElementPlaceholder is { });
            Debug.Assert(addElementPlaceholder.Type is { });

            var syntax = (CSharpSyntaxNode)initializer.Syntax;
            var iterationVariable = _factory.SynthesizedLocal(addElementPlaceholder.Type, syntax);
            var convertedExpression = (BoundConversion)initializer.Expression;

            AddPlaceholderReplacement(addElementPlaceholder, _factory.Local(iterationVariable));

            var rewrittenBody = VisitStatement(initializer.AddMethodInvocation);
            Debug.Assert(rewrittenBody is { });

            RemovePlaceholderReplacement(addElementPlaceholder);

            var elementPlaceholder = initializer.ElementPlaceholder;
            var iterationVariables = ImmutableArray.Create(iterationVariable);
            var breakLabel = new GeneratedLabelSymbol("break");
            var continueLabel = new GeneratedLabelSymbol("continue");

            BoundStatement statement;
            if (convertedExpression.Operand.Type is ArrayTypeSymbol arrayType)
            {
                if (arrayType.IsSZArray)
                {
                    statement = RewriteSingleDimensionalArrayForEachEnumerator(
                        initializer,
                        convertedExpression.Operand,
                        elementPlaceholder,
                        elementConversion: null,
                        iterationVariables,
                        deconstruction: null,
                        breakLabel,
                        continueLabel,
                        rewrittenBody);
                }
                else
                {
                    statement = RewriteMultiDimensionalArrayForEachEnumerator(
                        initializer,
                        convertedExpression.Operand,
                        elementPlaceholder,
                        elementConversion: null,
                        iterationVariables,
                        deconstruction: null,
                        breakLabel,
                        continueLabel,
                        rewrittenBody);
                }
            }
            else
            {
                statement = RewriteForEachEnumerator(
                    initializer,
                    convertedExpression,
                    enumeratorInfo,
                    elementPlaceholder,
                    elementConversion: null,
                    iterationVariables,
                    deconstruction: null,
                    awaitableInfo: null,
                    breakLabel,
                    continueLabel,
                    rewrittenBody);
            }

            _needsSpilling = true;
            return _factory.SpillSequence(
                ImmutableArray<LocalSymbol>.Empty,
                ImmutableArray.Create(statement),
                result: _factory.Literal(0)); // result is unused
        }
    }
}<|MERGE_RESOLUTION|>--- conflicted
+++ resolved
@@ -21,39 +21,23 @@
             var collectionTypeKind = ConversionsBase.GetCollectionExpressionTypeKind(_compilation, node.Type, out var elementType);
             switch (collectionTypeKind)
             {
-<<<<<<< HEAD
-                case CollectionLiteralTypeKind.CollectionInitializer:
-                    return VisitCollectionInitializerCollectionLiteralExpression(node, node.Type);
-                case CollectionLiteralTypeKind.Array:
-                case CollectionLiteralTypeKind.Span:
-                case CollectionLiteralTypeKind.ReadOnlySpan:
-                    Debug.Assert(elementType is { });
-                    return VisitArrayOrSpanCollectionLiteralExpression(node, node.Type, elementType);
-                case CollectionLiteralTypeKind.CollectionBuilder:
-                    return VisitCollectionBuilderCollectionLiteralExpression(node);
-                case CollectionLiteralTypeKind.ListInterface:
-                    return VisitListInterfaceCollectionLiteralExpression(node);
-=======
                 case CollectionExpressionTypeKind.CollectionInitializer:
-                    return VisitCollectionInitializerCollectionExpression(node);
+                    return VisitCollectionInitializerCollectionExpression(node, node.Type);
                 case CollectionExpressionTypeKind.Array:
                 case CollectionExpressionTypeKind.Span:
                 case CollectionExpressionTypeKind.ReadOnlySpan:
                     Debug.Assert(elementType is { });
-                    return VisitArrayOrSpanCollectionExpression(node, elementType);
+                    return VisitArrayOrSpanCollectionExpression(node, node.Type, elementType);
+                case CollectionExpressionTypeKind.CollectionBuilder:
+                    return VisitCollectionBuilderCollectionExpression(node);
                 case CollectionExpressionTypeKind.ListInterface:
                     return VisitListInterfaceCollectionExpression(node);
->>>>>>> 6f892bbf
                 default:
                     throw ExceptionUtilities.UnexpectedValue(collectionTypeKind);
             }
         }
 
-<<<<<<< HEAD
-        private BoundExpression VisitArrayOrSpanCollectionLiteralExpression(BoundCollectionLiteralExpression node, TypeSymbol collectionType, TypeSymbol elementType)
-=======
-        private BoundExpression VisitArrayOrSpanCollectionExpression(BoundCollectionExpression node, TypeSymbol elementType)
->>>>>>> 6f892bbf
+        private BoundExpression VisitArrayOrSpanCollectionExpression(BoundCollectionExpression node, TypeSymbol collectionType, TypeSymbol elementType)
         {
             Debug.Assert(!_inExpressionLambda);
 
@@ -82,11 +66,7 @@
                 // https://github.com/dotnet/roslyn/issues/68785: Emit Enumerable.TryGetNonEnumeratedCount() and avoid intermediate List<T> at runtime.
                 var listType = _compilation.GetWellKnownType(WellKnownType.System_Collections_Generic_List_T).Construct(elementType);
                 var listToArray = ((MethodSymbol)_compilation.GetWellKnownTypeMember(WellKnownMember.System_Collections_Generic_List_T__ToArray)!).AsMember(listType);
-<<<<<<< HEAD
-                var list = VisitCollectionInitializerCollectionLiteralExpression(node, collectionType);
-=======
-                var list = VisitCollectionInitializerCollectionExpression(node);
->>>>>>> 6f892bbf
+                var list = VisitCollectionInitializerCollectionExpression(node, collectionType);
                 array = _factory.Call(list, listToArray);
             }
             else
@@ -120,11 +100,7 @@
             return new BoundObjectCreationExpression(syntax, spanConstructor, array);
         }
 
-<<<<<<< HEAD
-        private BoundExpression VisitCollectionInitializerCollectionLiteralExpression(BoundCollectionLiteralExpression node, TypeSymbol collectionType)
-=======
-        private BoundExpression VisitCollectionInitializerCollectionExpression(BoundCollectionExpression node)
->>>>>>> 6f892bbf
+        private BoundExpression VisitCollectionInitializerCollectionExpression(BoundCollectionExpression node, TypeSymbol collectionType)
         {
             Debug.Assert(!_inExpressionLambda);
 
@@ -174,12 +150,11 @@
             Debug.Assert(node.Type is { });
 
             // https://github.com/dotnet/roslyn/issues/68785: Emit [] as Array.Empty<T>() rather than a List<T>.
-<<<<<<< HEAD
-            var list = VisitCollectionInitializerCollectionLiteralExpression(node, node.Type);
+            var list = VisitCollectionInitializerCollectionExpression(node, node.Type);
             return _factory.Convert(node.Type, list);
         }
 
-        private BoundExpression VisitCollectionBuilderCollectionLiteralExpression(BoundCollectionLiteralExpression node)
+        private BoundExpression VisitCollectionBuilderCollectionExpression(BoundCollectionExpression node)
         {
             Debug.Assert(!_inExpressionLambda);
             Debug.Assert(node.Type is { });
@@ -191,7 +166,7 @@
             var spanType = (NamedTypeSymbol)constructMethod.Parameters[0].Type;
             Debug.Assert(spanType.OriginalDefinition.Equals(_compilation.GetWellKnownType(WellKnownType.System_ReadOnlySpan_T), TypeCompareKind.AllIgnoreOptions));
 
-            var span = VisitArrayOrSpanCollectionLiteralExpression(node, spanType, spanType.TypeArgumentsWithAnnotationsNoUseSiteDiagnostics[0].Type);
+            var span = VisitArrayOrSpanCollectionExpression(node, spanType, spanType.TypeArgumentsWithAnnotationsNoUseSiteDiagnostics[0].Type);
             return new BoundCall(
                 node.Syntax,
                 receiverOpt: null,
@@ -208,14 +183,7 @@
                 type: constructMethod.ReturnType);
         }
 
-        private BoundExpression MakeCollectionLiteralSpreadElement(BoundCollectionLiteralSpreadElement initializer)
-=======
-            var list = VisitCollectionInitializerCollectionExpression(node);
-            return _factory.Convert(node.Type, list);
-        }
-
         private BoundExpression MakeCollectionExpressionSpreadElement(BoundCollectionExpressionSpreadElement initializer)
->>>>>>> 6f892bbf
         {
             var enumeratorInfo = initializer.EnumeratorInfoOpt;
             var addElementPlaceholder = initializer.AddElementPlaceholder;
