﻿// Licensed to the .NET Foundation under one or more agreements.
// The .NET Foundation licenses this file to you under the MIT license.
// See the LICENSE file in the project root for more information.

using System;
using System.Collections.Immutable;
using System.Diagnostics;
using System.Linq;
using Microsoft.CodeAnalysis.CSharp.CodeGen;
using Microsoft.CodeAnalysis.CSharp.Symbols;
using Microsoft.CodeAnalysis.PooledObjects;
using Microsoft.CodeAnalysis.Shared.Collections;
using Roslyn.Utilities;

namespace Microsoft.CodeAnalysis.CSharp
{
    internal sealed partial class LocalRewriter
    {
        public override BoundNode? VisitCollectionExpression(BoundCollectionExpression node)
        {
            // BoundCollectionExpression should be handled in VisitConversion().
            throw ExceptionUtilities.Unreachable();
        }

        private BoundExpression RewriteCollectionExpressionConversion(Conversion conversion, BoundCollectionExpression node)
        {
            Debug.Assert(conversion.Kind == ConversionKind.CollectionExpression);
            Debug.Assert(!_inExpressionLambda);
            Debug.Assert(_additionalLocals is { });
            Debug.Assert(node.Type is { });

            var previousSyntax = _factory.Syntax;
            _factory.Syntax = node.Syntax;
            try
            {
                var collectionTypeKind = conversion.GetCollectionExpressionTypeKind(out var elementType);
                switch (collectionTypeKind)
                {
                    case CollectionExpressionTypeKind.ImplementsIEnumerable:
                        return VisitCollectionInitializerCollectionExpression(node, node.Type);
                    case CollectionExpressionTypeKind.ImplementsIEnumerableT:
                        if (useListOptimization(_compilation, node, out var listElementType))
                        {
                            return CreateAndPopulateList(node, listElementType, node.Elements.SelectAsArray(unwrapListElement));
                        }
                        return VisitCollectionInitializerCollectionExpression(node, node.Type);
                    case CollectionExpressionTypeKind.Array:
                    case CollectionExpressionTypeKind.Span:
                    case CollectionExpressionTypeKind.ReadOnlySpan:
                        Debug.Assert(elementType is { });
                        return VisitArrayOrSpanCollectionExpression(node, collectionTypeKind, node.Type, TypeWithAnnotations.Create(elementType));
                    case CollectionExpressionTypeKind.CollectionBuilder:
                        // If the collection type is ImmutableArray<T>, then construction is optimized to use
                        // ImmutableCollectionsMarshal.AsImmutableArray.
                        if (ConversionsBase.IsSpanOrListType(_compilation, node.Type, WellKnownType.System_Collections_Immutable_ImmutableArray_T, out var arrayElementType) &&
                            _compilation.GetWellKnownTypeMember(WellKnownMember.System_Runtime_InteropServices_ImmutableCollectionsMarshal__AsImmutableArray_T) is MethodSymbol asImmutableArray)
                        {
                            return VisitImmutableArrayCollectionExpression(node, arrayElementType, asImmutableArray);
                        }
                        return VisitCollectionBuilderCollectionExpression(node);
                    case CollectionExpressionTypeKind.ArrayInterface:
                        return VisitListInterfaceCollectionExpression(node);
                    default:
                        throw ExceptionUtilities.UnexpectedValue(collectionTypeKind);
                }
            }
            finally
            {
                _factory.Syntax = previousSyntax;
            }

            // If the collection type is List<T> and items are added using the expected List<T>.Add(T) method,
            // then construction can be optimized to use CollectionsMarshal methods.
            static bool useListOptimization(CSharpCompilation compilation, BoundCollectionExpression node, out TypeWithAnnotations elementType)
            {
                if (!ConversionsBase.IsSpanOrListType(compilation, node.Type, WellKnownType.System_Collections_Generic_List_T, out elementType))
                {
                    return false;
                }
                var elements = node.Elements;
                if (elements.Length == 0)
                {
                    return true;
                }
                var addMethod = (MethodSymbol?)compilation.GetWellKnownTypeMember(WellKnownMember.System_Collections_Generic_List_T__Add);
                if (addMethod is null)
                {
                    return false;
                }
                return elements.All(canOptimizeListElement, addMethod);
            }

            static bool canOptimizeListElement(BoundNode element, MethodSymbol addMethod)
            {
                BoundExpression expr;
                if (element is BoundCollectionExpressionSpreadElement spreadElement)
                {
                    Debug.Assert(spreadElement.IteratorBody is { });
                    expr = ((BoundExpressionStatement)spreadElement.IteratorBody).Expression;
                }
                else
                {
                    expr = (BoundExpression)element;
                }
                if (expr is BoundCollectionElementInitializer collectionInitializer)
                {
                    return addMethod.Equals(collectionInitializer.AddMethod.OriginalDefinition);
                }
                return false;
            }

            static BoundNode unwrapListElement(BoundNode element)
            {
                if (element is BoundCollectionExpressionSpreadElement spreadElement)
                {
                    Debug.Assert(spreadElement.IteratorBody is { });
                    var iteratorBody = Binder.GetUnderlyingCollectionExpressionElement(((BoundExpressionStatement)spreadElement.IteratorBody).Expression);
                    return spreadElement.Update(
                        spreadElement.Expression,
                        spreadElement.ExpressionPlaceholder,
                        spreadElement.Conversion,
                        spreadElement.EnumeratorInfoOpt,
                        spreadElement.LengthOrCount,
                        spreadElement.ElementPlaceholder,
                        new BoundExpressionStatement(iteratorBody.Syntax, iteratorBody));
                }
                return Binder.GetUnderlyingCollectionExpressionElement((BoundExpression)element);
            }
        }

        private BoundExpression VisitImmutableArrayCollectionExpression(BoundCollectionExpression node, TypeWithAnnotations elementType, MethodSymbol asImmutableArray)
        {
            var arrayCreation = VisitArrayOrSpanCollectionExpression(
                node,
                CollectionExpressionTypeKind.Array,
                ArrayTypeSymbol.CreateSZArray(_compilation.Assembly, elementType),
                elementType);
            // ImmutableCollectionsMarshal.AsImmutableArray(arrayCreation)
            return _factory.StaticCall(asImmutableArray.Construct(ImmutableArray.Create(elementType)), ImmutableArray.Create(arrayCreation));
        }

        private BoundExpression VisitArrayOrSpanCollectionExpression(BoundCollectionExpression node, CollectionExpressionTypeKind collectionTypeKind, TypeSymbol collectionType, TypeWithAnnotations elementType)
        {
            Debug.Assert(!_inExpressionLambda);
            Debug.Assert(_additionalLocals is { });
            Debug.Assert(node.CollectionCreation is null); // shouldn't have generated a constructor call
            Debug.Assert(node.Placeholder is null);

            var syntax = node.Syntax;
            var elements = node.Elements;
            MethodSymbol? spanConstructor = null;

            var arrayType = collectionType as ArrayTypeSymbol;
            if (arrayType is null)
            {
                // We're constructing a Span<T> or ReadOnlySpan<T> rather than T[].
                var spanType = (NamedTypeSymbol)collectionType;

                Debug.Assert(collectionTypeKind is CollectionExpressionTypeKind.Span or CollectionExpressionTypeKind.ReadOnlySpan);
                Debug.Assert(spanType.OriginalDefinition.Equals(_compilation.GetWellKnownType(
                    collectionTypeKind == CollectionExpressionTypeKind.Span ? WellKnownType.System_Span_T : WellKnownType.System_ReadOnlySpan_T), TypeCompareKind.AllIgnoreOptions));
                Debug.Assert(elementType.Equals(spanType.TypeArgumentsWithAnnotationsNoUseSiteDiagnostics[0], TypeCompareKind.AllIgnoreOptions));

                if (elements.Length == 0)
                {
                    // `default(Span<T>)` is the best way to make empty Spans
                    return _factory.Default(collectionType);
                }

                if (collectionTypeKind == CollectionExpressionTypeKind.ReadOnlySpan &&
                    ShouldUseRuntimeHelpersCreateSpan(node, elementType.Type))
                {
                    // Assert that binding layer agrees with lowering layer about whether this collection-expr will allocate.
                    Debug.Assert(!IsAllocatingRefStructCollectionExpression(node, collectionTypeKind, elementType.Type, _compilation));
                    var constructor = ((MethodSymbol)_factory.WellKnownMember(WellKnownMember.System_ReadOnlySpan_T__ctor_Array)).AsMember(spanType);
                    var rewrittenElements = elements.SelectAsArray(static (element, rewriter) => rewriter.VisitExpression((BoundExpression)element), this);
                    return _factory.New(constructor, _factory.Array(elementType.Type, rewrittenElements));
                }

                if (ShouldUseInlineArray(node, _compilation) &&
                    _additionalLocals is { })
                {
                    Debug.Assert(!IsAllocatingRefStructCollectionExpression(node, collectionTypeKind, elementType.Type, _compilation));
                    return CreateAndPopulateSpanFromInlineArray(
                        syntax,
                        elementType,
                        elements,
                        asReadOnlySpan: collectionTypeKind == CollectionExpressionTypeKind.ReadOnlySpan,
                        _additionalLocals);
                }

                Debug.Assert(IsAllocatingRefStructCollectionExpression(node, collectionTypeKind, elementType.Type, _compilation));
                arrayType = ArrayTypeSymbol.CreateSZArray(_compilation.Assembly, elementType);
                spanConstructor = ((MethodSymbol)_factory.WellKnownMember(
                    collectionTypeKind == CollectionExpressionTypeKind.Span ? WellKnownMember.System_Span_T__ctor_Array : WellKnownMember.System_ReadOnlySpan_T__ctor_Array)!).AsMember(spanType);
            }

            BoundExpression array;
            if (ShouldUseKnownLength(node, out _))
            {
                array = CreateAndPopulateArray(node, arrayType);
            }
            else
            {
                // The array initializer has an unknown length, so we'll create an intermediate List<T> instance.
                // https://github.com/dotnet/roslyn/issues/68785: Emit Enumerable.TryGetNonEnumeratedCount() and avoid intermediate List<T> at runtime.
                var list = CreateAndPopulateList(node, elementType, elements);

                Debug.Assert(list.Type is { });
                Debug.Assert(list.Type.OriginalDefinition.Equals(_compilation.GetWellKnownType(WellKnownType.System_Collections_Generic_List_T), TypeCompareKind.AllIgnoreOptions));

                var listToArray = ((MethodSymbol)_factory.WellKnownMember(WellKnownMember.System_Collections_Generic_List_T__ToArray)).AsMember((NamedTypeSymbol)list.Type);
                array = _factory.Call(list, listToArray);
            }

            if (spanConstructor is null)
            {
                return array;
            }

            Debug.Assert(TypeSymbol.Equals(array.Type, spanConstructor.Parameters[0].Type, TypeCompareKind.AllIgnoreOptions));
            return new BoundObjectCreationExpression(syntax, spanConstructor, array);
        }

        private BoundExpression VisitCollectionInitializerCollectionExpression(BoundCollectionExpression node, TypeSymbol collectionType)
        {
            Debug.Assert(!_inExpressionLambda);

            var elements = node.Elements;
            var rewrittenReceiver = VisitExpression(node.CollectionCreation);

            Debug.Assert(rewrittenReceiver is { });

            // Create a temp for the collection.
            BoundAssignmentOperator assignmentToTemp;
            BoundLocal temp = _factory.StoreToTemp(rewrittenReceiver, out assignmentToTemp, isKnownToReferToTempIfReferenceType: true);
            var sideEffects = ArrayBuilder<BoundExpression>.GetInstance(elements.Length + 1);
            sideEffects.Add(assignmentToTemp);

            var placeholder = node.Placeholder;
            Debug.Assert(placeholder is { });

            AddPlaceholderReplacement(placeholder, temp);

            foreach (var element in elements)
            {
                var rewrittenElement = element is BoundCollectionExpressionSpreadElement spreadElement ?
                    MakeCollectionExpressionSpreadElement(
                        spreadElement,
                        VisitExpression(spreadElement.Expression),
                        iteratorBody =>
                        {
                            var syntax = iteratorBody.Syntax;
                            var rewrittenValue = rewriteCollectionInitializer(temp, ((BoundExpressionStatement)iteratorBody).Expression);
                            // MakeCollectionInitializer() may return null if Add() is marked [Conditional].
                            return rewrittenValue is { } ?
                                new BoundExpressionStatement(syntax, rewrittenValue) :
                                new BoundNoOpStatement(syntax, NoOpStatementFlavor.Default);
                        }) :
                    rewriteCollectionInitializer(temp, (BoundExpression)element);
                if (rewrittenElement != null)
                {
                    sideEffects.Add(rewrittenElement);
                }
            }

            RemovePlaceholderReplacement(placeholder);

            return new BoundSequence(
                node.Syntax,
                ImmutableArray.Create(temp.LocalSymbol),
                sideEffects.ToImmutableAndFree(),
                temp,
                collectionType);

            BoundExpression? rewriteCollectionInitializer(BoundLocal rewrittenReceiver, BoundExpression expressionElement)
            {
                return expressionElement switch
                {
                    BoundCollectionElementInitializer collectionInitializer => MakeCollectionInitializer(rewrittenReceiver, collectionInitializer),
                    BoundDynamicCollectionElementInitializer dynamicInitializer => MakeDynamicCollectionInitializer(rewrittenReceiver, dynamicInitializer),
                    var e => throw ExceptionUtilities.UnexpectedValue(e)
                };
            }
        }

        private BoundExpression VisitListInterfaceCollectionExpression(BoundCollectionExpression node)
        {
            Debug.Assert(!_inExpressionLambda);
            Debug.Assert(_factory.ModuleBuilderOpt is { });
            Debug.Assert(_diagnostics.DiagnosticBag is { });
            Debug.Assert(node.Type is NamedTypeSymbol);
            Debug.Assert(node.CollectionCreation is null);
            Debug.Assert(node.Placeholder is null);

            var syntax = node.Syntax;
            var collectionType = (NamedTypeSymbol)node.Type;
            var elementType = collectionType.TypeArgumentsWithAnnotationsNoUseSiteDiagnostics.Single();
            var elements = node.Elements;
            BoundExpression arrayOrList;

            if (collectionType.OriginalDefinition.SpecialType is
                SpecialType.System_Collections_Generic_IEnumerable_T or
                SpecialType.System_Collections_Generic_IReadOnlyCollection_T or
                SpecialType.System_Collections_Generic_IReadOnlyList_T)
            {
                int numberIncludingLastSpread;
                bool useKnownLength = ShouldUseKnownLength(node, out numberIncludingLastSpread);

<<<<<<< HEAD
                if (node.Elements.Length == 0)
=======
                if (numberIncludingLastSpread == 0 && elements.Length == 0)
>>>>>>> 373a24a9
                {
                    Debug.Assert(numberIncludingLastSpread == 0);
                    // arrayOrList = Array.Empty<ElementType>();
                    arrayOrList = CreateEmptyArray(syntax, ArrayTypeSymbol.CreateSZArray(_compilation.Assembly, elementType));
                }
                else
                {
                    var typeArgs = ImmutableArray.Create(elementType);
                    var kind = useKnownLength
                        ? numberIncludingLastSpread == 0 && node.Elements.Length == 1
                            ? SynthesizedReadOnlyListKind.Singleton
                            : SynthesizedReadOnlyListKind.Array
                        : SynthesizedReadOnlyListKind.List;
                    var synthesizedType = _factory.ModuleBuilderOpt.EnsureReadOnlyListTypeExists(syntax, kind: kind, _diagnostics.DiagnosticBag).Construct(typeArgs);
                    if (synthesizedType.IsErrorType())
                    {
                        return BadExpression(node);
                    }

                    BoundExpression fieldValue = kind switch
                    {
                        // fieldValue = e1;
                        SynthesizedReadOnlyListKind.Singleton => this.VisitExpression((BoundExpression)node.Elements.Single()),
                        // fieldValue = new ElementType[] { e1, ..., eN };
                        SynthesizedReadOnlyListKind.Array => CreateAndPopulateArray(node, ArrayTypeSymbol.CreateSZArray(_compilation.Assembly, elementType)),
                        // fieldValue = new List<ElementType> { e1, ..., eN };
<<<<<<< HEAD
                        SynthesizedReadOnlyListKind.List => CreateAndPopulateList(node, elementType),
                        var v => throw ExceptionUtilities.UnexpectedValue(v)
                    };
=======
                        fieldValue = CreateAndPopulateList(node, elementType, elements);
                    }
>>>>>>> 373a24a9

                    // arrayOrList = new <>z__ReadOnlyList<ElementType>(fieldValue);
                    arrayOrList = new BoundObjectCreationExpression(syntax, synthesizedType.Constructors.Single(), fieldValue) { WasCompilerGenerated = true };
                }
            }
            else
            {
                arrayOrList = CreateAndPopulateList(node, elementType, elements);
            }

            return _factory.Convert(collectionType, arrayOrList);
        }

        private BoundExpression VisitCollectionBuilderCollectionExpression(BoundCollectionExpression node)
        {
            Debug.Assert(!_inExpressionLambda);
            Debug.Assert(node.Type is { });
            Debug.Assert(node.CollectionCreation is null);
            Debug.Assert(node.Placeholder is null);
            Debug.Assert(node.CollectionBuilderMethod is { });
            Debug.Assert(node.CollectionBuilderInvocationPlaceholder is { });
            Debug.Assert(node.CollectionBuilderInvocationConversion is { });

            var constructMethod = node.CollectionBuilderMethod;

            var spanType = (NamedTypeSymbol)constructMethod.Parameters[0].Type;
            Debug.Assert(spanType.OriginalDefinition.Equals(_compilation.GetWellKnownType(WellKnownType.System_ReadOnlySpan_T), TypeCompareKind.AllIgnoreOptions));

            var elementType = spanType.TypeArgumentsWithAnnotationsNoUseSiteDiagnostics[0];
            BoundExpression span = VisitArrayOrSpanCollectionExpression(node, CollectionExpressionTypeKind.ReadOnlySpan, spanType, elementType);

            var invocation = new BoundCall(
                node.Syntax,
                receiverOpt: null,
                initialBindingReceiverIsSubjectToCloning: ThreeState.Unknown,
                method: constructMethod,
                arguments: ImmutableArray.Create(span),
                argumentNamesOpt: default,
                argumentRefKindsOpt: default,
                isDelegateCall: false,
                expanded: false,
                invokedAsExtensionMethod: false,
                argsToParamsOpt: default,
                defaultArguments: default,
                resultKind: LookupResultKind.Viable,
                type: constructMethod.ReturnType);

            var invocationPlaceholder = node.CollectionBuilderInvocationPlaceholder;
            AddPlaceholderReplacement(invocationPlaceholder, invocation);
            var result = VisitExpression(node.CollectionBuilderInvocationConversion);
            RemovePlaceholderReplacement(invocationPlaceholder);
            return result;
        }

        internal static bool IsAllocatingRefStructCollectionExpression(BoundCollectionExpressionBase node, CollectionExpressionTypeKind collectionKind, TypeSymbol? elementType, CSharpCompilation compilation)
        {
            return collectionKind is CollectionExpressionTypeKind.Span or CollectionExpressionTypeKind.ReadOnlySpan
                && node.Elements.Length > 0
                && elementType is not null
                && !(collectionKind == CollectionExpressionTypeKind.ReadOnlySpan && ShouldUseRuntimeHelpersCreateSpan(node, elementType))
                && !ShouldUseInlineArray(node, compilation);
        }

        internal static bool ShouldUseRuntimeHelpersCreateSpan(BoundCollectionExpressionBase node, TypeSymbol elementType)
        {
            return !node.HasSpreadElements(out _, out _) &&
                node.Elements.Length > 0 &&
                CodeGenerator.IsTypeAllowedInBlobWrapper(elementType.EnumUnderlyingTypeOrSelf().SpecialType) &&
                node.Elements.All(e => ((BoundExpression)e).ConstantValueOpt is { });
        }

        private static bool ShouldUseInlineArray(BoundCollectionExpressionBase node, CSharpCompilation compilation)
        {
            return !node.HasSpreadElements(out _, out _) &&
                node.Elements.Length > 0 &&
                compilation.Assembly.RuntimeSupportsInlineArrayTypes;
        }

        private BoundExpression CreateAndPopulateSpanFromInlineArray(
            SyntaxNode syntax,
            TypeWithAnnotations elementType,
            ImmutableArray<BoundNode> elements,
            bool asReadOnlySpan,
            ArrayBuilder<LocalSymbol> locals)
        {
            Debug.Assert(elements.Length > 0);
            Debug.Assert(elements.All(e => e is BoundExpression));
            Debug.Assert(_factory.ModuleBuilderOpt is { });
            Debug.Assert(_diagnostics.DiagnosticBag is { });
            Debug.Assert(_compilation.Assembly.RuntimeSupportsInlineArrayTypes);

            int arrayLength = elements.Length;
            var inlineArrayType = _factory.ModuleBuilderOpt.EnsureInlineArrayTypeExists(syntax, _factory, arrayLength, _diagnostics.DiagnosticBag).Construct(ImmutableArray.Create(elementType));
            Debug.Assert(inlineArrayType.HasInlineArrayAttribute(out int inlineArrayLength) && inlineArrayLength == arrayLength);

            var intType = _factory.SpecialType(SpecialType.System_Int32);
            MethodSymbol elementRef = _factory.ModuleBuilderOpt.EnsureInlineArrayElementRefExists(syntax, intType, _diagnostics.DiagnosticBag).
                Construct(ImmutableArray.Create(TypeWithAnnotations.Create(inlineArrayType), elementType));

            // Create an inline array and assign to a local.
            // var tmp = new <>y__InlineArrayN<ElementType>();
            BoundAssignmentOperator assignmentToTemp;
            BoundLocal inlineArrayLocal = _factory.StoreToTemp(new BoundDefaultExpression(syntax, inlineArrayType), out assignmentToTemp, isKnownToReferToTempIfReferenceType: true);
            var sideEffects = ArrayBuilder<BoundExpression>.GetInstance();
            sideEffects.Add(assignmentToTemp);
            locals.Add(inlineArrayLocal.LocalSymbol);

            // Populate the inline array.
            // InlineArrayElementRef<<>y__InlineArrayN<ElementType>, ElementType>(ref tmp, 0) = element0;
            // InlineArrayElementRef<<>y__InlineArrayN<ElementType>, ElementType>(ref tmp, 1) = element1;
            // ...
            for (int i = 0; i < arrayLength; i++)
            {
                var element = VisitExpression((BoundExpression)elements[i]);
                var call = _factory.Call(null, elementRef, inlineArrayLocal, _factory.Literal(i), useStrictArgumentRefKinds: true);
                var assignment = new BoundAssignmentOperator(syntax, call, element, type: call.Type) { WasCompilerGenerated = true };
                sideEffects.Add(assignment);
            }

            // Get a span to the inline array.
            // ... InlineArrayAsReadOnlySpan<<>y__InlineArrayN<ElementType>, ElementType>(in tmp, N)
            // or
            // ... InlineArrayAsSpan<<>y__InlineArrayN<ElementType>, ElementType>(ref tmp, N)
            MethodSymbol inlineArrayAsSpan = asReadOnlySpan ?
                _factory.ModuleBuilderOpt.EnsureInlineArrayAsReadOnlySpanExists(syntax, _factory.WellKnownType(WellKnownType.System_ReadOnlySpan_T), intType, _diagnostics.DiagnosticBag) :
                _factory.ModuleBuilderOpt.EnsureInlineArrayAsSpanExists(syntax, _factory.WellKnownType(WellKnownType.System_Span_T), intType, _diagnostics.DiagnosticBag);
            inlineArrayAsSpan = inlineArrayAsSpan.Construct(ImmutableArray.Create(TypeWithAnnotations.Create(inlineArrayType), elementType));
            var span = _factory.Call(
                receiver: null,
                inlineArrayAsSpan,
                inlineArrayLocal,
                _factory.Literal(arrayLength),
                useStrictArgumentRefKinds: true);

            Debug.Assert(span.Type is { });
            return new BoundSequence(
                syntax,
                locals: ImmutableArray<LocalSymbol>.Empty,
                sideEffects.ToImmutableAndFree(),
                span,
                span.Type);
        }

        /// <summary>
        /// Returns true if the collection expression has a known length and that length should be used
        /// in the lowered code to avoid resizing the collection instance, or allocating intermediate storage,
        /// during construction. If the collection expression includes spreads, the spreads must be countable.
        /// The caller will need to delay adding elements and iterating spreads until the last spread has been
        /// evaluated, to determine the overall length of the collection. Therefore, this method only returns
        /// true if the number of preceding elements is below a maximum.
        /// </summary>
        private static bool ShouldUseKnownLength(BoundCollectionExpression node, out int numberIncludingLastSpread)
        {
            // The maximum number of collection expression elements that will be rewritten into temporaries.
            // The value is arbitrary but small to avoid significant stack size for the containing method
            // while also allowing using the known length for common cases. In particular, this allows
            // using the known length for simple concatenation of two elements [e, ..y] or [..x, ..y].
            // Temporaries are only needed up to the last spread, so this also allows [..x, e1, e2, ...].
            const int maxTemporaries = 3;
            int n;
            bool hasKnownLength;
            node.HasSpreadElements(out n, out hasKnownLength);
            if (hasKnownLength && n <= maxTemporaries)
            {
                numberIncludingLastSpread = n;
                return true;
            }
            numberIncludingLastSpread = 0;
            return false;
        }

        /// <summary>
        /// Create and populate an array from a collection expression where the
        /// collection has a known length, although possibly including spreads.
        /// </summary>
        private BoundExpression CreateAndPopulateArray(BoundCollectionExpression node, ArrayTypeSymbol arrayType)
        {
            var syntax = node.Syntax;
            var elements = node.Elements;

            int numberIncludingLastSpread;
            if (!ShouldUseKnownLength(node, out numberIncludingLastSpread))
            {
                // Should have been handled by the caller.
                throw ExceptionUtilities.UnexpectedValue(node);
            }

            if (numberIncludingLastSpread == 0)
            {
                int knownLength = elements.Length;
                if (knownLength == 0)
                {
                    return CreateEmptyArray(syntax, arrayType);
                }

                var initialization = new BoundArrayInitialization(
                    syntax,
                    isInferred: false,
                    elements.SelectAsArray(static (element, rewriter) => rewriter.VisitExpression((BoundExpression)element), this));
                return new BoundArrayCreation(
                    syntax,
                    ImmutableArray.Create<BoundExpression>(
                        new BoundLiteral(
                            syntax,
                            ConstantValue.Create(knownLength),
                            _compilation.GetSpecialType(SpecialType.System_Int32))),
                    initialization,
                    arrayType)
                { WasCompilerGenerated = true };
            }

            BoundAssignmentOperator assignmentToTemp;
            var localsBuilder = ArrayBuilder<BoundLocal>.GetInstance();
            var sideEffects = ArrayBuilder<BoundExpression>.GetInstance();

            RewriteCollectionExpressionElementsIntoTemporaries(elements, numberIncludingLastSpread, localsBuilder, sideEffects);

            // int index = 0;
            BoundLocal indexTemp = _factory.StoreToTemp(
                _factory.Literal(0),
                out assignmentToTemp,
                isKnownToReferToTempIfReferenceType: true);
            localsBuilder.Add(indexTemp);
            sideEffects.Add(assignmentToTemp);

            // ElementType[] array = new ElementType[N + s1.Length + ...];
            BoundLocal arrayTemp = _factory.StoreToTemp(
                new BoundArrayCreation(syntax,
                    ImmutableArray.Create(GetKnownLengthExpression(elements, numberIncludingLastSpread, localsBuilder)),
                    initializerOpt: null,
                    arrayType),
                out assignmentToTemp,
                isKnownToReferToTempIfReferenceType: true);
            localsBuilder.Add(arrayTemp);
            sideEffects.Add(assignmentToTemp);

            AddCollectionExpressionElements(
                elements,
                arrayTemp,
                localsBuilder,
                numberIncludingLastSpread,
                sideEffects,
                (ArrayBuilder<BoundExpression> expressions, BoundExpression arrayTemp, BoundExpression rewrittenValue) =>
                {
                    Debug.Assert(arrayTemp.Type is ArrayTypeSymbol);
                    Debug.Assert(indexTemp.Type is { SpecialType: SpecialType.System_Int32 });

                    var expressionSyntax = rewrittenValue.Syntax;
                    var elementType = ((ArrayTypeSymbol)arrayTemp.Type).ElementType;

                    // array[index] = element;
                    expressions.Add(
                        new BoundAssignmentOperator(
                            expressionSyntax,
                            _factory.ArrayAccess(arrayTemp, indexTemp),
                            rewrittenValue,
                            isRef: false,
                            elementType));
                    // index = index + 1;
                    expressions.Add(
                        new BoundAssignmentOperator(
                            expressionSyntax,
                            indexTemp,
                            _factory.Binary(BinaryOperatorKind.Addition, indexTemp.Type, indexTemp, _factory.Literal(1)),
                            isRef: false,
                            indexTemp.Type));
                });

            var locals = localsBuilder.SelectAsArray(l => l.LocalSymbol);
            localsBuilder.Free();

            return new BoundSequence(
                syntax,
                locals,
                sideEffects.ToImmutableAndFree(),
                arrayTemp,
                arrayType);
        }

        /// <summary>
        /// Create and populate an list from a collection expression.
        /// The collection may or may not have a known length.
        /// </summary>
        private BoundExpression CreateAndPopulateList(BoundCollectionExpression node, TypeWithAnnotations elementType, ImmutableArray<BoundNode> elements)
        {
            Debug.Assert(!_inExpressionLambda);

            var typeArguments = ImmutableArray.Create(elementType);
            var collectionType = _factory.WellKnownType(WellKnownType.System_Collections_Generic_List_T).Construct(typeArguments);

            var localsBuilder = ArrayBuilder<BoundLocal>.GetInstance();
            var sideEffects = ArrayBuilder<BoundExpression>.GetInstance(elements.Length + 1);

            int numberIncludingLastSpread;
            bool useKnownLength = ShouldUseKnownLength(node, out numberIncludingLastSpread);
            RewriteCollectionExpressionElementsIntoTemporaries(elements, numberIncludingLastSpread, localsBuilder, sideEffects);

            bool useOptimizations = false;
            MethodSymbol? setCount = null;
            MethodSymbol? asSpan = null;

            // Do not use optimizations in async method since the optimizations require Span<T>.
            if (useKnownLength && elements.Length > 0 && _factory.CurrentFunction?.IsAsync == false)
            {
                setCount = ((MethodSymbol?)_compilation.GetWellKnownTypeMember(WellKnownMember.System_Runtime_InteropServices_CollectionsMarshal__SetCount_T))?.Construct(typeArguments);
                asSpan = ((MethodSymbol?)_compilation.GetWellKnownTypeMember(WellKnownMember.System_Runtime_InteropServices_CollectionsMarshal__AsSpan_T))?.Construct(typeArguments);

                if (setCount is { } && asSpan is { })
                {
                    useOptimizations = true;
                }
            }

            BoundObjectCreationExpression rewrittenReceiver;
            if (useKnownLength && elements.Length > 0 && !useOptimizations)
            {
                // List<ElementType> list = new(N + s1.Length + ...);
                var constructor = ((MethodSymbol)_factory.WellKnownMember(WellKnownMember.System_Collections_Generic_List_T__ctorInt32)).AsMember(collectionType);
                rewrittenReceiver = _factory.New(constructor, ImmutableArray.Create(GetKnownLengthExpression(elements, numberIncludingLastSpread, localsBuilder)));
            }
            else
            {
                // List<ElementType> list = new();
                var constructor = ((MethodSymbol)_factory.WellKnownMember(WellKnownMember.System_Collections_Generic_List_T__ctor)).AsMember(collectionType);
                rewrittenReceiver = _factory.New(constructor, ImmutableArray<BoundExpression>.Empty);
            }

            // Create a temp for the list.
            BoundAssignmentOperator assignmentToTemp;
            BoundLocal listTemp = _factory.StoreToTemp(rewrittenReceiver, out assignmentToTemp, isKnownToReferToTempIfReferenceType: true);
            localsBuilder.Add(listTemp);
            sideEffects.Add(assignmentToTemp);

            // Use Span<T> if CollectionsMarshal methods are available, otherwise use List<T>.Add().
            if (useOptimizations)
            {
                Debug.Assert(useKnownLength);
                Debug.Assert(setCount is { });
                Debug.Assert(asSpan is { });

                // CollectionsMarshal.SetCount<ElementType>(list, N + s1.Length + ...);
                sideEffects.Add(_factory.Call(receiver: null, setCount, listTemp, GetKnownLengthExpression(elements, numberIncludingLastSpread, localsBuilder)));

                // var span = CollectionsMarshal.AsSpan<ElementType(list);
                BoundLocal spanTemp = _factory.StoreToTemp(_factory.Call(receiver: null, asSpan, listTemp), out assignmentToTemp, isKnownToReferToTempIfReferenceType: true);
                localsBuilder.Add(spanTemp);
                sideEffects.Add(assignmentToTemp);

                // Populate the span.
                var spanGetItem = ((MethodSymbol)_factory.WellKnownMember(WellKnownMember.System_Span_T__get_Item)).AsMember((NamedTypeSymbol)spanTemp.Type);

                // int index = 0;
                BoundLocal indexTemp = _factory.StoreToTemp(
                    _factory.Literal(0),
                    out assignmentToTemp,
                    isKnownToReferToTempIfReferenceType: true);
                localsBuilder.Add(indexTemp);
                sideEffects.Add(assignmentToTemp);

                AddCollectionExpressionElements(
                    elements,
                    spanTemp,
                    localsBuilder,
                    numberIncludingLastSpread,
                    sideEffects,
                    (ArrayBuilder<BoundExpression> expressions, BoundExpression spanTemp, BoundExpression rewrittenValue) =>
                    {
                        Debug.Assert(spanTemp.Type is NamedTypeSymbol);
                        Debug.Assert(indexTemp.Type is { SpecialType: SpecialType.System_Int32 });

                        var expressionSyntax = rewrittenValue.Syntax;
                        var elementType = ((NamedTypeSymbol)spanTemp.Type).TypeArgumentsWithAnnotationsNoUseSiteDiagnostics[0].Type;

                        // span[index] = element;
                        expressions.Add(
                            new BoundAssignmentOperator(
                                expressionSyntax,
                                _factory.Call(spanTemp, spanGetItem, indexTemp),
                                rewrittenValue,
                                isRef: false,
                                elementType));
                        // index = index + 1;
                        expressions.Add(
                            new BoundAssignmentOperator(
                                expressionSyntax,
                                indexTemp,
                                _factory.Binary(BinaryOperatorKind.Addition, indexTemp.Type, indexTemp, _factory.Literal(1)),
                                isRef: false,
                                indexTemp.Type));
                    });
            }
            else
            {
                var addMethod = ((MethodSymbol)_factory.WellKnownMember(WellKnownMember.System_Collections_Generic_List_T__Add)).AsMember(collectionType);
                AddCollectionExpressionElements(
                    elements,
                    listTemp,
                    localsBuilder,
                    numberIncludingLastSpread,
                    sideEffects,
                    (ArrayBuilder<BoundExpression> expressions, BoundExpression listTemp, BoundExpression rewrittenValue) =>
                    {
                        // list.Add(element);
                        expressions.Add(
                            _factory.Call(listTemp, addMethod, rewrittenValue));
                    });
            }

            var locals = localsBuilder.SelectAsArray(l => l.LocalSymbol);
            localsBuilder.Free();

            return new BoundSequence(
                node.Syntax,
                locals,
                sideEffects.ToImmutableAndFree(),
                listTemp,
                collectionType);
        }

        private BoundExpression RewriteCollectionExpressionElementExpression(BoundNode element)
        {
            var expression = element is BoundCollectionExpressionSpreadElement spreadElement ?
                spreadElement.Expression :
                (BoundExpression)element;
            return VisitExpression(expression);
        }

        private void RewriteCollectionExpressionElementsIntoTemporaries(
            ImmutableArray<BoundNode> elements,
            int numberIncludingLastSpread,
            ArrayBuilder<BoundLocal> locals,
            ArrayBuilder<BoundExpression> sideEffects)
        {
            for (int i = 0; i < numberIncludingLastSpread; i++)
            {
                var rewrittenExpression = RewriteCollectionExpressionElementExpression(elements[i]);
                BoundAssignmentOperator assignmentToTemp;
                BoundLocal temp = _factory.StoreToTemp(rewrittenExpression, out assignmentToTemp, isKnownToReferToTempIfReferenceType: true);
                locals.Add(temp);
                sideEffects.Add(assignmentToTemp);
            }
        }

        private void AddCollectionExpressionElements(
            ImmutableArray<BoundNode> elements,
            BoundExpression rewrittenReceiver,
            ArrayBuilder<BoundLocal> rewrittenExpressions,
            int numberIncludingLastSpread,
            ArrayBuilder<BoundExpression> sideEffects,
            Action<ArrayBuilder<BoundExpression>, BoundExpression, BoundExpression> addElement)
        {
            for (int i = 0; i < elements.Length; i++)
            {
                var element = elements[i];
                var rewrittenExpression = i < numberIncludingLastSpread ?
                    rewrittenExpressions[i] :
                    RewriteCollectionExpressionElementExpression(element);

                if (element is BoundCollectionExpressionSpreadElement spreadElement)
                {
                    var rewrittenElement = MakeCollectionExpressionSpreadElement(
                        spreadElement,
                        rewrittenExpression,
                        iteratorBody =>
                        {
                            var rewrittenValue = VisitExpression(((BoundExpressionStatement)iteratorBody).Expression);
                            var builder = ArrayBuilder<BoundExpression>.GetInstance();
                            addElement(builder, rewrittenReceiver, rewrittenValue);
                            var statements = builder.SelectAsArray(expr => (BoundStatement)new BoundExpressionStatement(expr.Syntax, expr));
                            builder.Free();
                            Debug.Assert(statements.Length > 0);
                            return statements.Length == 1 ?
                                statements[0] :
                                new BoundBlock(iteratorBody.Syntax, locals: ImmutableArray<LocalSymbol>.Empty, statements);
                        });
                    sideEffects.Add(rewrittenElement);
                }
                else
                {
                    addElement(sideEffects, rewrittenReceiver, rewrittenExpression);
                }
            }
        }

        private BoundExpression GetKnownLengthExpression(ImmutableArray<BoundNode> elements, int numberIncludingLastSpread, ArrayBuilder<BoundLocal> rewrittenExpressions)
        {
            Debug.Assert(rewrittenExpressions.Count >= numberIncludingLastSpread);

            int initialLength = 0;
            BoundExpression? sum = null;

            for (int i = 0; i < numberIncludingLastSpread; i++)
            {
                var element = elements[i];
                var rewrittenExpression = rewrittenExpressions[i];

                if (element is BoundCollectionExpressionSpreadElement spreadElement)
                {
                    var collectionPlaceholder = spreadElement.ExpressionPlaceholder;
                    Debug.Assert(collectionPlaceholder is { });
                    AddPlaceholderReplacement(collectionPlaceholder, rewrittenExpressions[i]);
                    var lengthAccess = VisitExpression(spreadElement.LengthOrCount);
                    RemovePlaceholderReplacement(collectionPlaceholder);

                    Debug.Assert(lengthAccess is { });
                    sum = add(sum, lengthAccess);
                }
                else
                {
                    initialLength++;
                }
            }

            initialLength += elements.Length - numberIncludingLastSpread;

            if (initialLength > 0)
            {
                var otherElements = _factory.Literal(initialLength);
                sum = sum is null ?
                    otherElements :
                    add(otherElements, sum);
            }

            Debug.Assert(sum is { });
            return sum;

            BoundExpression add(BoundExpression? sum, BoundExpression value)
            {
                return sum is null ?
                    value :
                    _factory.Binary(BinaryOperatorKind.Addition, sum.Type!, sum, value);
            }
        }

        private BoundExpression MakeCollectionExpressionSpreadElement(
            BoundCollectionExpressionSpreadElement node,
            BoundExpression rewrittenExpression,
            Func<BoundStatement, BoundStatement> rewriteBody)
        {
            var enumeratorInfo = node.EnumeratorInfoOpt;
            var convertedExpression = (BoundConversion?)node.Conversion;
            var expressionPlaceholder = node.ExpressionPlaceholder;
            var elementPlaceholder = node.ElementPlaceholder;
            var iteratorBody = node.IteratorBody;

            Debug.Assert(enumeratorInfo is { });
            Debug.Assert(convertedExpression is { });
            Debug.Assert(expressionPlaceholder is { });
            Debug.Assert(elementPlaceholder is { });
            Debug.Assert(iteratorBody is { });

            AddPlaceholderReplacement(expressionPlaceholder, rewrittenExpression);

            var iterationVariable = _factory.SynthesizedLocal(enumeratorInfo.ElementType, node.Syntax);
            var iterationLocal = _factory.Local(iterationVariable);

            AddPlaceholderReplacement(elementPlaceholder, iterationLocal);
            var rewrittenBody = rewriteBody(iteratorBody);
            RemovePlaceholderReplacement(elementPlaceholder);

            var iterationVariables = ImmutableArray.Create(iterationVariable);
            var breakLabel = new GeneratedLabelSymbol("break");
            var continueLabel = new GeneratedLabelSymbol("continue");

            BoundStatement statement;
            if (convertedExpression.Operand.Type is ArrayTypeSymbol arrayType)
            {
                if (arrayType.IsSZArray)
                {
                    statement = RewriteSingleDimensionalArrayForEachEnumerator(
                        node,
                        convertedExpression.Operand,
                        elementPlaceholder: null,
                        elementConversion: null,
                        iterationVariables,
                        deconstruction: null,
                        breakLabel,
                        continueLabel,
                        rewrittenBody);
                }
                else
                {
                    statement = RewriteMultiDimensionalArrayForEachEnumerator(
                        node,
                        convertedExpression.Operand,
                        elementPlaceholder: null,
                        elementConversion: null,
                        iterationVariables,
                        deconstruction: null,
                        breakLabel,
                        continueLabel,
                        rewrittenBody);
                }
            }
            else
            {
                statement = RewriteForEachEnumerator(
                    node,
                    convertedExpression,
                    enumeratorInfo,
                    elementPlaceholder: null,
                    elementConversion: null,
                    iterationVariables,
                    deconstruction: null,
                    awaitableInfo: null,
                    breakLabel,
                    continueLabel,
                    rewrittenBody);
            }

            RemovePlaceholderReplacement(expressionPlaceholder);

            _needsSpilling = true;
            return _factory.SpillSequence(
                ImmutableArray<LocalSymbol>.Empty,
                ImmutableArray.Create(statement),
                result: _factory.Literal(0)); // result is unused
        }
    }
}<|MERGE_RESOLUTION|>--- conflicted
+++ resolved
@@ -307,11 +307,7 @@
                 int numberIncludingLastSpread;
                 bool useKnownLength = ShouldUseKnownLength(node, out numberIncludingLastSpread);
 
-<<<<<<< HEAD
-                if (node.Elements.Length == 0)
-=======
-                if (numberIncludingLastSpread == 0 && elements.Length == 0)
->>>>>>> 373a24a9
+                if (elements.Length == 0)
                 {
                     Debug.Assert(numberIncludingLastSpread == 0);
                     // arrayOrList = Array.Empty<ElementType>();
@@ -321,7 +317,7 @@
                 {
                     var typeArgs = ImmutableArray.Create(elementType);
                     var kind = useKnownLength
-                        ? numberIncludingLastSpread == 0 && node.Elements.Length == 1
+                        ? numberIncludingLastSpread == 0 && elements.Length == 1
                             ? SynthesizedReadOnlyListKind.Singleton
                             : SynthesizedReadOnlyListKind.Array
                         : SynthesizedReadOnlyListKind.List;
@@ -334,18 +330,13 @@
                     BoundExpression fieldValue = kind switch
                     {
                         // fieldValue = e1;
-                        SynthesizedReadOnlyListKind.Singleton => this.VisitExpression((BoundExpression)node.Elements.Single()),
+                        SynthesizedReadOnlyListKind.Singleton => this.VisitExpression((BoundExpression)elements.Single()),
                         // fieldValue = new ElementType[] { e1, ..., eN };
                         SynthesizedReadOnlyListKind.Array => CreateAndPopulateArray(node, ArrayTypeSymbol.CreateSZArray(_compilation.Assembly, elementType)),
                         // fieldValue = new List<ElementType> { e1, ..., eN };
-<<<<<<< HEAD
-                        SynthesizedReadOnlyListKind.List => CreateAndPopulateList(node, elementType),
+                        SynthesizedReadOnlyListKind.List => CreateAndPopulateList(node, elementType, elements),
                         var v => throw ExceptionUtilities.UnexpectedValue(v)
                     };
-=======
-                        fieldValue = CreateAndPopulateList(node, elementType, elements);
-                    }
->>>>>>> 373a24a9
 
                     // arrayOrList = new <>z__ReadOnlyList<ElementType>(fieldValue);
                     arrayOrList = new BoundObjectCreationExpression(syntax, synthesizedType.Constructors.Single(), fieldValue) { WasCompilerGenerated = true };
