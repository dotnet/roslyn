﻿// Licensed to the .NET Foundation under one or more agreements.
// The .NET Foundation licenses this file to you under the MIT license.
// See the LICENSE file in the project root for more information.

using System;
using System.Collections.Immutable;
using System.Diagnostics;
using System.Diagnostics.CodeAnalysis;
using System.Linq;
using Microsoft.CodeAnalysis.CSharp.CodeGen;
using Microsoft.CodeAnalysis.CSharp.Symbols;
using Microsoft.CodeAnalysis.PooledObjects;
using Microsoft.CodeAnalysis.Shared.Collections;
using Roslyn.Utilities;

namespace Microsoft.CodeAnalysis.CSharp
{
    internal sealed partial class LocalRewriter
    {
        public override BoundNode? VisitCollectionExpression(BoundCollectionExpression node)
        {
            // BoundCollectionExpression should be handled in VisitConversion().
            throw ExceptionUtilities.Unreachable();
        }

        public override BoundNode? VisitUnconvertedCollectionExpression(BoundUnconvertedCollectionExpression node)
        {
            throw ExceptionUtilities.Unreachable();
        }

        private BoundExpression RewriteCollectionExpressionConversion(Conversion conversion, BoundCollectionExpression node)
        {
            Debug.Assert(conversion.Kind == ConversionKind.CollectionExpression);
            Debug.Assert(!_inExpressionLambda);
            Debug.Assert(_additionalLocals is { });
            Debug.Assert(node.Type is { });

            var previousSyntax = _factory.Syntax;
            _factory.Syntax = node.Syntax;
            try
            {
                var collectionTypeKind = conversion.GetCollectionExpressionTypeKind(out var elementType, out _, out _);
                switch (collectionTypeKind)
                {
                    case CollectionExpressionTypeKind.ImplementsIEnumerable:
                        if (ConversionsBase.IsSpanOrListType(_compilation, node.Type, WellKnownType.System_Collections_Generic_List_T, out var listElementType))
                        {
                            if (TryRewriteSingleElementSpreadToList(node, listElementType, out var result))
                            {
                                return result;
                            }

                            if (useListOptimization(_compilation, node))
                            {
                                return CreateAndPopulateList(node, listElementType, node.Elements.SelectAsArray(static (element, node) => unwrapListElement(node, element), node));
                            }
                        }
                        return VisitCollectionInitializerCollectionExpression(node, node.Type);
                    case CollectionExpressionTypeKind.Array:
                    case CollectionExpressionTypeKind.Span:
                    case CollectionExpressionTypeKind.ReadOnlySpan:
                        Debug.Assert(elementType is { });
                        return VisitArrayOrSpanCollectionExpression(node, collectionTypeKind, node.Type, TypeWithAnnotations.Create(elementType));
                    case CollectionExpressionTypeKind.CollectionBuilder:
                        // A few special cases when a collection type is an ImmutableArray<T>
                        if (ConversionsBase.IsSpanOrListType(_compilation, node.Type, WellKnownType.System_Collections_Immutable_ImmutableArray_T, out var arrayElementType))
                        {
                            // For `[]` try to use `ImmutableArray<T>.Empty` singleton if available
                            if (node.Elements.IsEmpty &&
                                _compilation.GetWellKnownTypeMember(WellKnownMember.System_Collections_Immutable_ImmutableArray_T__Empty) is FieldSymbol immutableArrayOfTEmpty)
                            {
                                var immutableArrayOfTargetCollectionTypeEmpty = immutableArrayOfTEmpty.AsMember((NamedTypeSymbol)node.Type);
                                return _factory.Field(receiver: null, immutableArrayOfTargetCollectionTypeEmpty);
                            }

                            // Otherwise try to optimize construction using `ImmutableCollectionsMarshal.AsImmutableArray`.
                            // Note, that we skip that path if collection expression is just `[.. readOnlySpan]` of the same element type,
                            // in such cases it is more efficient to emit a direct call of `ImmutableArray.Create`
                            if (_compilation.GetWellKnownTypeMember(WellKnownMember.System_Runtime_InteropServices_ImmutableCollectionsMarshal__AsImmutableArray_T) is MethodSymbol asImmutableArray &&
                                !CanOptimizeSingleSpreadAsCollectionBuilderArgument(node, out _))
                            {
                                return VisitImmutableArrayCollectionExpression(node, arrayElementType, asImmutableArray);
                            }
                        }
                        return VisitCollectionBuilderCollectionExpression(node);
                    case CollectionExpressionTypeKind.ArrayInterface:
                        return VisitListInterfaceCollectionExpression(node);
                    default:
                        throw ExceptionUtilities.UnexpectedValue(collectionTypeKind);
                }
            }
            finally
            {
                _factory.Syntax = previousSyntax;
            }

            // If the collection type is List<T> and items are added using the expected List<T>.Add(T) method,
            // then construction can be optimized to use CollectionsMarshal methods.
            static bool useListOptimization(CSharpCompilation compilation, BoundCollectionExpression node)
            {
                var elements = node.Elements;
                if (elements.Length == 0)
                {
                    return true;
                }
                var addMethod = (MethodSymbol?)compilation.GetWellKnownTypeMember(WellKnownMember.System_Collections_Generic_List_T__Add);
                if (addMethod is null)
                {
                    return false;
                }
                return elements.All(canOptimizeListElement, addMethod);
            }

            static bool canOptimizeListElement(BoundNode element, MethodSymbol addMethod)
            {
                BoundExpression expr;
                if (element is BoundCollectionExpressionSpreadElement spreadElement)
                {
                    Debug.Assert(spreadElement.IteratorBody is { });
                    expr = ((BoundExpressionStatement)spreadElement.IteratorBody).Expression;
                }
                else
                {
                    expr = (BoundExpression)element;
                }
                if (expr is BoundCollectionElementInitializer collectionInitializer)
                {
                    return addMethod.Equals(collectionInitializer.AddMethod.OriginalDefinition);
                }
                return false;
            }

            static BoundNode unwrapListElement(BoundCollectionExpression node, BoundNode element)
            {
                if (element is BoundCollectionExpressionSpreadElement spreadElement)
                {
                    Debug.Assert(spreadElement.IteratorBody is { });
                    var iteratorBody = Binder.GetUnderlyingCollectionExpressionElement(node, ((BoundExpressionStatement)spreadElement.IteratorBody).Expression, throwOnErrors: true);
                    Debug.Assert(iteratorBody is { });
                    return spreadElement.Update(
                        spreadElement.Expression,
                        spreadElement.ExpressionPlaceholder,
                        spreadElement.Conversion,
                        spreadElement.EnumeratorInfoOpt,
                        spreadElement.LengthOrCount,
                        spreadElement.ElementPlaceholder,
                        new BoundExpressionStatement(iteratorBody.Syntax, iteratorBody));
                }
                else
                {
                    var result = Binder.GetUnderlyingCollectionExpressionElement(node, (BoundExpression)element, throwOnErrors: true);
                    Debug.Assert(result is { });
                    return result;
                }
            }
        }

        // If we have something like `List<int> l = [.. someEnumerable]`
        // try rewrite it using `Enumerable.ToList` member if possible
        private bool TryRewriteSingleElementSpreadToList(BoundCollectionExpression node, TypeWithAnnotations listElementType, [NotNullWhen(true)] out BoundExpression? result)
        {
            result = null;

            if (node.Elements is not [BoundCollectionExpressionSpreadElement singleSpread])
            {
                return false;
            }

            if (!TryGetWellKnownTypeMember(node.Syntax, WellKnownMember.System_Linq_Enumerable__ToList, out MethodSymbol? toListGeneric, isOptional: true))
            {
                return false;
            }

            var toListOfElementType = toListGeneric.Construct([listElementType]);

            Debug.Assert(singleSpread.Expression.Type is not null);

            if (!ShouldUseAddRangeOrToListMethod(singleSpread.Expression.Type, toListOfElementType.Parameters[0].Type, singleSpread.EnumeratorInfoOpt?.GetEnumeratorInfo.Method))
            {
                return false;
            }

            var rewrittenSpreadExpression = VisitExpression(singleSpread.Expression);
            result = _factory.Call(receiver: null, toListOfElementType, rewrittenSpreadExpression);
            return true;
        }

        private bool ShouldUseAddRangeOrToListMethod(TypeSymbol spreadType, TypeSymbol targetEnumerableType, MethodSymbol? getEnumeratorMethod)
        {
            Debug.Assert(targetEnumerableType.OriginalDefinition == (object)_compilation.GetSpecialType(SpecialType.System_Collections_Generic_IEnumerable_T));

            var discardedUseSiteInfo = CompoundUseSiteInfo<AssemblySymbol>.Discarded;

            // If collection has a struct enumerator but doesn't implement ICollection<T>
            // then manual `foreach` is always more efficient then using `ToList` or `AddRange` methods
            if (getEnumeratorMethod?.ReturnType.IsValueType == true)
            {
                var iCollectionOfTType = _compilation.GetSpecialType(SpecialType.System_Collections_Generic_ICollection_T);
                var iCollectionOfElementType = iCollectionOfTType.Construct(((NamedTypeSymbol)targetEnumerableType).TypeArgumentsWithAnnotationsNoUseSiteDiagnostics);

                if (!spreadType.ImplementsInterface(iCollectionOfElementType, ref discardedUseSiteInfo))
                {
                    return false;
                }
            }

            var conversion = _compilation.Conversions.ClassifyImplicitConversionFromType(spreadType, targetEnumerableType, ref discardedUseSiteInfo);
            if (conversion.Kind is not (ConversionKind.Identity or ConversionKind.ImplicitReference))
            {
                return false;
            }

            return true;
        }

        private static bool CanOptimizeSingleSpreadAsCollectionBuilderArgument(BoundCollectionExpression node, [NotNullWhen(true)] out BoundExpression? spreadExpression)
        {
            spreadExpression = null;

            if (node is
                {
                    CollectionBuilderMethod: { } builder,
                    Elements: [BoundCollectionExpressionSpreadElement { Expression: { Type: NamedTypeSymbol spreadType } expr }],
                } &&
                ConversionsBase.HasIdentityConversion(builder.Parameters[0].Type, spreadType) &&
                (!builder.ReturnType.IsRefLikeType || builder.Parameters[0].EffectiveScope == ScopedKind.ScopedValue))
            {
                spreadExpression = expr;
            }

            return spreadExpression is not null;
        }

        private BoundExpression VisitImmutableArrayCollectionExpression(BoundCollectionExpression node, TypeWithAnnotations elementType, MethodSymbol asImmutableArray)
        {
            var arrayCreation = VisitArrayOrSpanCollectionExpression(
                node,
                CollectionExpressionTypeKind.Array,
                ArrayTypeSymbol.CreateSZArray(_compilation.Assembly, elementType),
                elementType);
            // ImmutableCollectionsMarshal.AsImmutableArray(arrayCreation)
            return _factory.StaticCall(asImmutableArray.Construct(ImmutableArray.Create(elementType)), ImmutableArray.Create(arrayCreation));
        }

        private BoundExpression VisitArrayOrSpanCollectionExpression(BoundCollectionExpression node, CollectionExpressionTypeKind collectionTypeKind, TypeSymbol collectionType, TypeWithAnnotations elementType)
        {
            Debug.Assert(!_inExpressionLambda);
            Debug.Assert(_additionalLocals is { });
            Debug.Assert(node.CollectionCreation is null); // shouldn't have generated a constructor call
            Debug.Assert(node.Placeholder is null);

            var syntax = node.Syntax;
            var elements = node.Elements;
            MethodSymbol? spanConstructor = null;

            var arrayType = collectionType as ArrayTypeSymbol;
            if (arrayType is null)
            {
                // We're constructing a Span<T> or ReadOnlySpan<T> rather than T[].
                var spanType = (NamedTypeSymbol)collectionType;

                Debug.Assert(collectionTypeKind is CollectionExpressionTypeKind.Span or CollectionExpressionTypeKind.ReadOnlySpan);
                Debug.Assert(spanType.OriginalDefinition.Equals(_compilation.GetWellKnownType(
                    collectionTypeKind == CollectionExpressionTypeKind.Span ? WellKnownType.System_Span_T : WellKnownType.System_ReadOnlySpan_T), TypeCompareKind.AllIgnoreOptions));
                Debug.Assert(elementType.Equals(spanType.TypeArgumentsWithAnnotationsNoUseSiteDiagnostics[0], TypeCompareKind.AllIgnoreOptions));

                if (elements.Length == 0)
                {
                    // `default(Span<T>)` is the best way to make empty Spans
                    return _factory.Default(collectionType);
                }

                if (collectionTypeKind == CollectionExpressionTypeKind.ReadOnlySpan &&
                    ShouldUseRuntimeHelpersCreateSpan(node, elementType.Type))
                {
                    // Assert that binding layer agrees with lowering layer about whether this collection-expr will allocate.
                    Debug.Assert(!IsAllocatingRefStructCollectionExpression(node, collectionTypeKind, elementType.Type, _compilation));
                    var constructor = ((MethodSymbol)_factory.WellKnownMember(WellKnownMember.System_ReadOnlySpan_T__ctor_Array)).AsMember(spanType);
                    var rewrittenElements = elements.SelectAsArray(static (element, rewriter) => rewriter.VisitExpression((BoundExpression)element), this);
                    return _factory.New(constructor, _factory.Array(elementType.Type, rewrittenElements));
                }

                if (ShouldUseInlineArray(node, _compilation) &&
                    _additionalLocals is { })
                {
                    Debug.Assert(!IsAllocatingRefStructCollectionExpression(node, collectionTypeKind, elementType.Type, _compilation));
                    return CreateAndPopulateSpanFromInlineArray(
                        syntax,
                        elementType,
                        elements,
                        asReadOnlySpan: collectionTypeKind == CollectionExpressionTypeKind.ReadOnlySpan);
                }

                Debug.Assert(IsAllocatingRefStructCollectionExpression(node, collectionTypeKind, elementType.Type, _compilation));
                arrayType = ArrayTypeSymbol.CreateSZArray(_compilation.Assembly, elementType);
                spanConstructor = ((MethodSymbol)_factory.WellKnownMember(
                    collectionTypeKind == CollectionExpressionTypeKind.Span ? WellKnownMember.System_Span_T__ctor_Array : WellKnownMember.System_ReadOnlySpan_T__ctor_Array)!).AsMember(spanType);
            }

            BoundExpression array;
            if (ShouldUseKnownLength(node, out _))
            {
                array = CreateAndPopulateArray(node, arrayType);
            }
            else
            {
                // The array initializer has an unknown length, so we'll create an intermediate List<T> instance.
                // https://github.com/dotnet/roslyn/issues/68785: Emit Enumerable.TryGetNonEnumeratedCount() and avoid intermediate List<T> at runtime.
                var list = CreateAndPopulateList(node, elementType, elements);

                Debug.Assert(list.Type is { });
                Debug.Assert(list.Type.OriginalDefinition.Equals(_compilation.GetWellKnownType(WellKnownType.System_Collections_Generic_List_T), TypeCompareKind.AllIgnoreOptions));

                var listToArray = ((MethodSymbol)_factory.WellKnownMember(WellKnownMember.System_Collections_Generic_List_T__ToArray)).AsMember((NamedTypeSymbol)list.Type);
                array = _factory.Call(list, listToArray);
            }

            if (spanConstructor is null)
            {
                return array;
            }

            Debug.Assert(TypeSymbol.Equals(array.Type, spanConstructor.Parameters[0].Type, TypeCompareKind.AllIgnoreOptions));
            return new BoundObjectCreationExpression(syntax, spanConstructor, array);
        }

        private BoundExpression VisitCollectionInitializerCollectionExpression(BoundCollectionExpression node, TypeSymbol collectionType)
        {
            Debug.Assert(!_inExpressionLambda);

            var elements = node.Elements;
            var rewrittenReceiver = VisitExpression(node.CollectionCreation);

            Debug.Assert(rewrittenReceiver is { });

            // Create a temp for the collection.
            BoundAssignmentOperator assignmentToTemp;
            BoundLocal temp = _factory.StoreToTemp(rewrittenReceiver, out assignmentToTemp);
            var sideEffects = ArrayBuilder<BoundExpression>.GetInstance(elements.Length + 1);
            sideEffects.Add(assignmentToTemp);

            var placeholder = node.Placeholder;
            Debug.Assert(placeholder is { });

            AddPlaceholderReplacement(placeholder, temp);

            foreach (var element in elements)
            {
                var rewrittenElement = element is BoundCollectionExpressionSpreadElement spreadElement ?
                    MakeCollectionExpressionSpreadElement(
                        spreadElement,
                        VisitExpression(spreadElement.Expression),
                        iteratorBody =>
                        {
                            var syntax = iteratorBody.Syntax;
                            var rewrittenValue = rewriteCollectionInitializer(temp, ((BoundExpressionStatement)iteratorBody).Expression);
                            // MakeCollectionInitializer() may return null if Add() is marked [Conditional].
                            return rewrittenValue is { } ?
                                new BoundExpressionStatement(syntax, rewrittenValue) :
                                new BoundNoOpStatement(syntax, NoOpStatementFlavor.Default);
                        }) :
                    rewriteCollectionInitializer(temp, (BoundExpression)element);
                if (rewrittenElement != null)
                {
                    sideEffects.Add(rewrittenElement);
                }
            }

            RemovePlaceholderReplacement(placeholder);

            return new BoundSequence(
                node.Syntax,
                ImmutableArray.Create(temp.LocalSymbol),
                sideEffects.ToImmutableAndFree(),
                temp,
                collectionType);

            BoundExpression? rewriteCollectionInitializer(BoundLocal rewrittenReceiver, BoundExpression expressionElement)
            {
                return expressionElement switch
                {
                    BoundCollectionElementInitializer collectionInitializer => MakeCollectionInitializer(rewrittenReceiver, collectionInitializer),
                    BoundDynamicCollectionElementInitializer dynamicInitializer => MakeDynamicCollectionInitializer(rewrittenReceiver, dynamicInitializer),
                    var e => throw ExceptionUtilities.UnexpectedValue(e)
                };
            }
        }

        private BoundExpression VisitListInterfaceCollectionExpression(BoundCollectionExpression node)
        {
            Debug.Assert(!_inExpressionLambda);
            Debug.Assert(_factory.ModuleBuilderOpt is { });
            Debug.Assert(_diagnostics.DiagnosticBag is { });
            Debug.Assert(node.Type is NamedTypeSymbol);
            Debug.Assert(node.CollectionCreation is null);
            Debug.Assert(node.Placeholder is null);

            var syntax = node.Syntax;
            var collectionType = (NamedTypeSymbol)node.Type;
            var elementType = collectionType.TypeArgumentsWithAnnotationsNoUseSiteDiagnostics.Single();
            var elements = node.Elements;
            BoundExpression arrayOrList;

            if (collectionType.OriginalDefinition.SpecialType is
                SpecialType.System_Collections_Generic_IEnumerable_T or
                SpecialType.System_Collections_Generic_IReadOnlyCollection_T or
                SpecialType.System_Collections_Generic_IReadOnlyList_T)
            {
                int numberIncludingLastSpread;
                bool useKnownLength = ShouldUseKnownLength(node, out numberIncludingLastSpread);

                if (elements.Length == 0)
                {
                    Debug.Assert(numberIncludingLastSpread == 0);
                    // arrayOrList = Array.Empty<ElementType>();
                    arrayOrList = CreateEmptyArray(syntax, ArrayTypeSymbol.CreateSZArray(_compilation.Assembly, elementType));
                }
                else
                {
                    var typeArgs = ImmutableArray.Create(elementType);
                    var kind = useKnownLength
                        ? numberIncludingLastSpread == 0 && elements.Length == 1 && SynthesizedReadOnlyListTypeSymbol.CanCreateSingleElement(_compilation)
                            ? SynthesizedReadOnlyListKind.SingleElement
                            : SynthesizedReadOnlyListKind.Array
                        : SynthesizedReadOnlyListKind.List;
                    var synthesizedType = _factory.ModuleBuilderOpt.EnsureReadOnlyListTypeExists(syntax, kind: kind, _diagnostics.DiagnosticBag).Construct(typeArgs);
                    if (synthesizedType.IsErrorType())
                    {
                        return BadExpression(node);
                    }

                    BoundExpression fieldValue = kind switch
                    {
                        // fieldValue = e1;
                        SynthesizedReadOnlyListKind.SingleElement => this.VisitExpression((BoundExpression)elements.Single()),
                        // fieldValue = new ElementType[] { e1, ..., eN };
                        SynthesizedReadOnlyListKind.Array => CreateAndPopulateArray(node, ArrayTypeSymbol.CreateSZArray(_compilation.Assembly, elementType)),
                        // fieldValue = new List<ElementType> { e1, ..., eN };
                        SynthesizedReadOnlyListKind.List => CreateAndPopulateList(node, elementType, elements),
                        var v => throw ExceptionUtilities.UnexpectedValue(v)
                    };

                    // arrayOrList = new <>z__ReadOnlyList<ElementType>(fieldValue);
                    arrayOrList = new BoundObjectCreationExpression(syntax, synthesizedType.Constructors.Single(), fieldValue) { WasCompilerGenerated = true };
                }
            }
            else
            {
                arrayOrList = CreateAndPopulateList(node, elementType, elements);
            }

            return _factory.Convert(collectionType, arrayOrList);
        }

        private BoundExpression VisitCollectionBuilderCollectionExpression(BoundCollectionExpression node)
        {
            Debug.Assert(!_inExpressionLambda);
            Debug.Assert(node.Type is { });
            Debug.Assert(node.CollectionCreation is null);
            Debug.Assert(node.Placeholder is null);
            Debug.Assert(node.CollectionBuilderMethod is { });
            Debug.Assert(node.CollectionBuilderInvocationPlaceholder is { });
            Debug.Assert(node.CollectionBuilderInvocationConversion is { });

            var constructMethod = node.CollectionBuilderMethod;

            var spanType = (NamedTypeSymbol)constructMethod.Parameters[0].Type;
            Debug.Assert(spanType.OriginalDefinition.Equals(_compilation.GetWellKnownType(WellKnownType.System_ReadOnlySpan_T), TypeCompareKind.AllIgnoreOptions));

            var elementType = spanType.TypeArgumentsWithAnnotationsNoUseSiteDiagnostics[0];

            // If collection expression is of form `[.. anotherReadOnlySpan]`
            // with `anotherReadOnlySpan` being a ReadOnlySpan of the same type as target collection type
            // and that span cannot be captured in a returned ref struct
            // we can directly use `anotherReadOnlySpan` as collection builder argument and skip the copying assignment.
            BoundExpression span = CanOptimizeSingleSpreadAsCollectionBuilderArgument(node, out var spreadExpression)
                ? spreadExpression
                : VisitArrayOrSpanCollectionExpression(node, CollectionExpressionTypeKind.ReadOnlySpan, spanType, elementType);

            var invocation = new BoundCall(
                node.Syntax,
                receiverOpt: null,
                initialBindingReceiverIsSubjectToCloning: ThreeState.Unknown,
                method: constructMethod,
                arguments: ImmutableArray.Create(span),
                argumentNamesOpt: default,
                argumentRefKindsOpt: default,
                isDelegateCall: false,
                expanded: false,
                invokedAsExtensionMethod: false,
                argsToParamsOpt: default,
                defaultArguments: default,
                resultKind: LookupResultKind.Viable,
                type: constructMethod.ReturnType);

            var invocationPlaceholder = node.CollectionBuilderInvocationPlaceholder;
            AddPlaceholderReplacement(invocationPlaceholder, invocation);
            var result = VisitExpression(node.CollectionBuilderInvocationConversion);
            RemovePlaceholderReplacement(invocationPlaceholder);
            return result;
        }

        internal static bool IsAllocatingRefStructCollectionExpression(BoundCollectionExpressionBase node, CollectionExpressionTypeKind collectionKind, TypeSymbol? elementType, CSharpCompilation compilation)
        {
            return collectionKind is CollectionExpressionTypeKind.Span or CollectionExpressionTypeKind.ReadOnlySpan
                && node.Elements.Length > 0
                && elementType is not null
                && !(collectionKind == CollectionExpressionTypeKind.ReadOnlySpan && ShouldUseRuntimeHelpersCreateSpan(node, elementType))
                && !ShouldUseInlineArray(node, compilation);
        }

        internal static bool ShouldUseRuntimeHelpersCreateSpan(BoundCollectionExpressionBase node, TypeSymbol elementType)
        {
            return !node.HasSpreadElements(out _, out _) &&
                node.Elements.Length > 0 &&
                CodeGenerator.IsTypeAllowedInBlobWrapper(elementType.EnumUnderlyingTypeOrSelf().SpecialType) &&
                node.Elements.All(e => ((BoundExpression)e).ConstantValueOpt is { });
        }

        private static bool ShouldUseInlineArray(BoundCollectionExpressionBase node, CSharpCompilation compilation)
        {
            return !node.HasSpreadElements(out _, out _) &&
                node.Elements.Length > 0 &&
                compilation.Assembly.RuntimeSupportsInlineArrayTypes;
        }

        private BoundExpression CreateAndPopulateSpanFromInlineArray(
            SyntaxNode syntax,
            TypeWithAnnotations elementType,
            ImmutableArray<BoundNode> elements,
            bool asReadOnlySpan)
        {
            Debug.Assert(elements.Length > 0);
            Debug.Assert(elements.All(e => e is BoundExpression));
            Debug.Assert(_factory.ModuleBuilderOpt is { });
            Debug.Assert(_diagnostics.DiagnosticBag is { });
            Debug.Assert(_compilation.Assembly.RuntimeSupportsInlineArrayTypes);
            Debug.Assert(_additionalLocals is { });

            int arrayLength = elements.Length;
            if (arrayLength == 1
                && _factory.WellKnownMember(asReadOnlySpan
                    ? WellKnownMember.System_ReadOnlySpan_T__ctor_ref_readonly_T
                    : WellKnownMember.System_Span_T__ctor_ref_T, isOptional: true) is MethodSymbol spanRefConstructor)
            {
                // Special case: no need to create an InlineArray1 type. Just use a temp of the element type.
                var spanType = _factory
                    .WellKnownType(asReadOnlySpan ? WellKnownType.System_ReadOnlySpan_T : WellKnownType.System_Span_T)
                    .Construct([elementType]);
                var constructor = spanRefConstructor.AsMember(spanType);
                var element = VisitExpression((BoundExpression)elements[0]);
                var temp = _factory.StoreToTemp(element, out var assignment);
                _additionalLocals.Add(temp.LocalSymbol);
                var call = _factory.New(constructor, arguments: [temp], argumentRefKinds: [asReadOnlySpan ? RefKindExtensions.StrictIn : RefKind.Ref]);
                return _factory.Sequence([assignment], call);
            }

            var inlineArrayType = _factory.ModuleBuilderOpt.EnsureInlineArrayTypeExists(syntax, _factory, arrayLength, _diagnostics.DiagnosticBag).Construct(ImmutableArray.Create(elementType));
            Debug.Assert(inlineArrayType.HasInlineArrayAttribute(out int inlineArrayLength) && inlineArrayLength == arrayLength);

            var intType = _factory.SpecialType(SpecialType.System_Int32);
            MethodSymbol elementRef = _factory.ModuleBuilderOpt.EnsureInlineArrayElementRefExists(syntax, intType, _diagnostics.DiagnosticBag).
                Construct(ImmutableArray.Create(TypeWithAnnotations.Create(inlineArrayType), elementType));

            // Create an inline array and assign to a local.
            // var tmp = new <>y__InlineArrayN<ElementType>();
            BoundAssignmentOperator assignmentToTemp;
            BoundLocal inlineArrayLocal = _factory.StoreToTemp(new BoundDefaultExpression(syntax, inlineArrayType), out assignmentToTemp);
            var sideEffects = ArrayBuilder<BoundExpression>.GetInstance();
            sideEffects.Add(assignmentToTemp);
            _additionalLocals.Add(inlineArrayLocal.LocalSymbol);

            // Populate the inline array.
            // InlineArrayElementRef<<>y__InlineArrayN<ElementType>, ElementType>(ref tmp, 0) = element0;
            // InlineArrayElementRef<<>y__InlineArrayN<ElementType>, ElementType>(ref tmp, 1) = element1;
            // ...
            for (int i = 0; i < arrayLength; i++)
            {
                var element = VisitExpression((BoundExpression)elements[i]);
                var call = _factory.Call(null, elementRef, inlineArrayLocal, _factory.Literal(i), useStrictArgumentRefKinds: true);
                var assignment = new BoundAssignmentOperator(syntax, call, element, type: call.Type) { WasCompilerGenerated = true };
                sideEffects.Add(assignment);
            }

            // Get a span to the inline array.
            // ... InlineArrayAsReadOnlySpan<<>y__InlineArrayN<ElementType>, ElementType>(in tmp, N)
            // or
            // ... InlineArrayAsSpan<<>y__InlineArrayN<ElementType>, ElementType>(ref tmp, N)
            MethodSymbol inlineArrayAsSpan = asReadOnlySpan ?
                _factory.ModuleBuilderOpt.EnsureInlineArrayAsReadOnlySpanExists(syntax, _factory.WellKnownType(WellKnownType.System_ReadOnlySpan_T), intType, _diagnostics.DiagnosticBag) :
                _factory.ModuleBuilderOpt.EnsureInlineArrayAsSpanExists(syntax, _factory.WellKnownType(WellKnownType.System_Span_T), intType, _diagnostics.DiagnosticBag);
            inlineArrayAsSpan = inlineArrayAsSpan.Construct(ImmutableArray.Create(TypeWithAnnotations.Create(inlineArrayType), elementType));
            var span = _factory.Call(
                receiver: null,
                inlineArrayAsSpan,
                inlineArrayLocal,
                _factory.Literal(arrayLength),
                useStrictArgumentRefKinds: true);

            Debug.Assert(span.Type is { });
            return new BoundSequence(
                syntax,
                locals: ImmutableArray<LocalSymbol>.Empty,
                sideEffects.ToImmutableAndFree(),
                span,
                span.Type);
        }

        /// <summary>
        /// Returns true if the collection expression has a known length and that length should be used
        /// in the lowered code to avoid resizing the collection instance, or allocating intermediate storage,
        /// during construction. If the collection expression includes spreads, the spreads must be countable.
        /// The caller will need to delay adding elements and iterating spreads until the last spread has been
        /// evaluated, to determine the overall length of the collection. Therefore, this method only returns
        /// true if the number of preceding elements is below a maximum.
        /// </summary>
        private static bool ShouldUseKnownLength(BoundCollectionExpression node, out int numberIncludingLastSpread)
        {
            // The maximum number of collection expression elements that will be rewritten into temporaries.
            // The value is arbitrary but small to avoid significant stack size for the containing method
            // while also allowing using the known length for common cases. In particular, this allows
            // using the known length for simple concatenation of two elements [e, ..y] or [..x, ..y].
            // Temporaries are only needed up to the last spread, so this also allows [..x, e1, e2, ...].
            const int maxTemporaries = 3;
            int n;
            bool hasKnownLength;
            node.HasSpreadElements(out n, out hasKnownLength);
            if (hasKnownLength && n <= maxTemporaries)
            {
                numberIncludingLastSpread = n;
                return true;
            }
            numberIncludingLastSpread = 0;
            return false;
        }

        /// <summary>
        /// Create and populate an array from a collection expression where the
        /// collection has a known length, although possibly including spreads.
        /// </summary>
        private BoundExpression CreateAndPopulateArray(BoundCollectionExpression node, ArrayTypeSymbol arrayType)
        {
            var syntax = node.Syntax;
            var elements = node.Elements;

            int numberIncludingLastSpread;
            if (!ShouldUseKnownLength(node, out numberIncludingLastSpread))
            {
                // Should have been handled by the caller.
                throw ExceptionUtilities.UnexpectedValue(node);
            }

            // Collection-expr is of the form `[..spreadExpression]`, where 'spreadExpression' has same element type as the target collection.
            // Optimize to `spreadExpression.ToArray()` if possible.
            if (node is { Elements: [BoundCollectionExpressionSpreadElement { Expression: { } spreadExpression } spreadElement] }
                && spreadElement.IteratorBody is BoundExpressionStatement expressionStatement
                && expressionStatement.Expression is not BoundConversion)
            {
                var spreadTypeOriginalDefinition = spreadExpression.Type!.OriginalDefinition;
                if (tryGetToArrayMethod(spreadTypeOriginalDefinition, WellKnownType.System_Collections_Generic_List_T, WellKnownMember.System_Collections_Generic_List_T__ToArray, out MethodSymbol? listToArrayMethod))
                {
                    var rewrittenSpreadExpression = VisitExpression(spreadExpression);
                    return _factory.Call(rewrittenSpreadExpression, listToArrayMethod.AsMember((NamedTypeSymbol)spreadExpression.Type!));
                }

                if (TryGetSpanConversion(spreadExpression.Type, writableOnly: false, out var asSpanMethod))
                {
                    var spanType = CallAsSpanMethod(spreadExpression, asSpanMethod).Type!.OriginalDefinition;
                    if (tryGetToArrayMethod(spanType, WellKnownType.System_ReadOnlySpan_T, WellKnownMember.System_ReadOnlySpan_T__ToArray, out var toArrayMethod)
                        || tryGetToArrayMethod(spanType, WellKnownType.System_Span_T, WellKnownMember.System_Span_T__ToArray, out toArrayMethod))
                    {
                        var rewrittenSpreadExpression = CallAsSpanMethod(VisitExpression(spreadExpression), asSpanMethod);
                        return _factory.Call(rewrittenSpreadExpression, toArrayMethod.AsMember((NamedTypeSymbol)rewrittenSpreadExpression.Type!));
                    }
                }

                bool tryGetToArrayMethod(TypeSymbol spreadTypeOriginalDefinition, WellKnownType wellKnownType, WellKnownMember wellKnownMember, [NotNullWhen(true)] out MethodSymbol? toArrayMethod)
                {
                    if (TypeSymbol.Equals(spreadTypeOriginalDefinition, this._compilation.GetWellKnownType(wellKnownType), TypeCompareKind.AllIgnoreOptions))
                    {
                        toArrayMethod = _factory.WellKnownMethod(wellKnownMember, isOptional: true);
                        return toArrayMethod is { };
                    }

                    toArrayMethod = null;
                    return false;
                }
            }

            if (numberIncludingLastSpread == 0)
            {
                int knownLength = elements.Length;
                if (knownLength == 0)
                {
                    return CreateEmptyArray(syntax, arrayType);
                }

                var initialization = new BoundArrayInitialization(
                    syntax,
                    isInferred: false,
                    elements.SelectAsArray(static (element, rewriter) => rewriter.VisitExpression((BoundExpression)element), this));
                return new BoundArrayCreation(
                    syntax,
                    ImmutableArray.Create<BoundExpression>(
                        new BoundLiteral(
                            syntax,
                            ConstantValue.Create(knownLength),
                            _compilation.GetSpecialType(SpecialType.System_Int32))),
                    initialization,
                    arrayType)
                { WasCompilerGenerated = true };
            }

            BoundAssignmentOperator assignmentToTemp;
            var localsBuilder = ArrayBuilder<BoundLocal>.GetInstance();
            var sideEffects = ArrayBuilder<BoundExpression>.GetInstance();

            RewriteCollectionExpressionElementsIntoTemporaries(elements, numberIncludingLastSpread, localsBuilder, sideEffects);

            // int index = 0;
            BoundLocal indexTemp = _factory.StoreToTemp(
                _factory.Literal(0),
                out assignmentToTemp);
            localsBuilder.Add(indexTemp);
            sideEffects.Add(assignmentToTemp);

            // ElementType[] array = new ElementType[N + s1.Length + ...];
            BoundLocal arrayTemp = _factory.StoreToTemp(
                new BoundArrayCreation(syntax,
                    ImmutableArray.Create(GetKnownLengthExpression(elements, numberIncludingLastSpread, localsBuilder)),
                    initializerOpt: null,
                    arrayType),
                out assignmentToTemp);
            localsBuilder.Add(arrayTemp);
            sideEffects.Add(assignmentToTemp);

            AddCollectionExpressionElements(
                elements,
                arrayTemp,
                localsBuilder,
                numberIncludingLastSpread,
                sideEffects,
                addElement: (ArrayBuilder<BoundExpression> expressions, BoundExpression arrayTemp, BoundExpression rewrittenValue) =>
                {
                    Debug.Assert(arrayTemp.Type is ArrayTypeSymbol);
                    Debug.Assert(indexTemp.Type is { SpecialType: SpecialType.System_Int32 });

                    var expressionSyntax = rewrittenValue.Syntax;
                    var elementType = ((ArrayTypeSymbol)arrayTemp.Type).ElementType;

                    // array[index] = element;
                    expressions.Add(
                        new BoundAssignmentOperator(
                            expressionSyntax,
                            _factory.ArrayAccess(arrayTemp, indexTemp),
                            rewrittenValue,
                            isRef: false,
                            elementType));
                    // index = index + 1;
                    expressions.Add(
                        new BoundAssignmentOperator(
                            expressionSyntax,
                            indexTemp,
                            _factory.Binary(BinaryOperatorKind.Addition, indexTemp.Type, indexTemp, _factory.Literal(1)),
                            isRef: false,
                            indexTemp.Type));
                },
                tryOptimizeSpreadElement: (ArrayBuilder<BoundExpression> sideEffects, BoundExpression arrayTemp, BoundCollectionExpressionSpreadElement spreadElement, BoundExpression rewrittenSpreadOperand) =>
                {
                    if (PrepareCopyToOptimization(spreadElement, rewrittenSpreadOperand) is not var (spanSliceMethod, spreadElementAsSpan, getLengthMethod, copyToMethod))
                        return false;

                    // https://github.com/dotnet/roslyn/issues/71270
                    // Could save the targetSpan to temp in the enclosing scope, but need to make sure we are async-safe etc.
                    if (!TryConvertToSpan(arrayTemp, writableOnly: true, out var targetSpan))
                        return false;

                    PerformCopyToOptimization(sideEffects, localsBuilder, indexTemp, targetSpan, rewrittenSpreadOperand, spanSliceMethod, spreadElementAsSpan, getLengthMethod, copyToMethod);
                    return true;
                });

            var locals = localsBuilder.SelectAsArray(l => l.LocalSymbol);
            localsBuilder.Free();

            return new BoundSequence(
                syntax,
                locals,
                sideEffects.ToImmutableAndFree(),
                arrayTemp,
                arrayType);
        }

        /// <summary>
        /// For the purpose of optimization, conversions to ReadOnlySpan and/or Span are known on the following types:
        /// System.Array, System.Span, System.ReadOnlySpan, System.Collections.Immutable.ImmutableArray, and System.Collections.Generic.List.
        /// </summary>
        /// <param name="asSpanMethod">Not-null if non-identity conversion was found.</param>
        /// <returns>
        /// If <paramref name="writableOnly"/> is 'true', will only return 'true' with a conversion to Span.
        /// If <paramref name="writableOnly"/> is 'false', may return either a conversion to ReadOnlySpan or to Span, depending on the source type.
        /// For System.Array and 'false' argument for <paramref name="writableOnly"/>, only a conversion to ReadOnlySpan may be returned.
        /// For System.Array and 'true' argument for <paramref name="writableOnly"/>, only a conversion to Span may be returned.
        /// For System.Span, only a conversion to System.Span is may be returned.
        /// For System.ReadOnlySpan, only a conversion to System.ReadOnlySpan may be returned.
        /// For System.Collections.Immutable.ImmutableArray, only a conversion to System.ReadOnlySpan may be returned.
        /// For System.Collections.Generic.List, only a conversion to System.Span may be returned.
        /// </returns>
        /// <remarks>We are assuming that the well-known types we are converting to/from do not have constraints on their type parameters.</remarks>
        private bool TryGetSpanConversion(TypeSymbol type, bool writableOnly, out MethodSymbol? asSpanMethod)
        {
            if (type is ArrayTypeSymbol { IsSZArray: true } arrayType
                && _factory.WellKnownMethod(writableOnly ? WellKnownMember.System_Span_T__ctor_Array : WellKnownMember.System_ReadOnlySpan_T__ctor_Array, isOptional: true) is { } spanCtorArray)
            {
                // conversion to 'object' will fail if, for example, 'arrayType.ElementType' is a pointer.
                var useSiteInfo = CompoundUseSiteInfo<AssemblySymbol>.Discarded;
                if (_compilation.Conversions.ClassifyConversionFromType(source: arrayType.ElementType, destination: _compilation.GetSpecialType(SpecialType.System_Object), isChecked: false, ref useSiteInfo).IsImplicit)
                {
                    asSpanMethod = spanCtorArray.AsMember(spanCtorArray.ContainingType.Construct(arrayType.ElementType));
                    return true;
                }
            }

            if (type is not NamedTypeSymbol namedType)
            {
                asSpanMethod = null;
                return false;
            }

            if ((!writableOnly && namedType.OriginalDefinition.Equals(_compilation.GetWellKnownType(WellKnownType.System_ReadOnlySpan_T), TypeCompareKind.ConsiderEverything))
                || namedType.OriginalDefinition.Equals(_compilation.GetWellKnownType(WellKnownType.System_Span_T), TypeCompareKind.ConsiderEverything))
            {
                asSpanMethod = null;
                return true;
            }

            if (!writableOnly
                && namedType.OriginalDefinition.Equals(_compilation.GetWellKnownType(WellKnownType.System_Collections_Immutable_ImmutableArray_T), TypeCompareKind.ConsiderEverything)
                && _factory.WellKnownMethod(WellKnownMember.System_Collections_Immutable_ImmutableArray_T__AsSpan, isOptional: true) is { } immutableArrayAsSpanMethod)
            {
                asSpanMethod = immutableArrayAsSpanMethod.AsMember(namedType);
                return true;
            }

            if (namedType.OriginalDefinition.Equals(_compilation.GetWellKnownType(WellKnownType.System_Collections_Generic_List_T), TypeCompareKind.ConsiderEverything)
                && _factory.WellKnownMethod(WellKnownMember.System_Runtime_InteropServices_CollectionsMarshal__AsSpan_T, isOptional: true) is { } collectionsMarshalAsSpanMethod)
            {
                asSpanMethod = collectionsMarshalAsSpanMethod.Construct(namedType.TypeArgumentsWithAnnotationsNoUseSiteDiagnostics[0].Type);
                return true;
            }

            asSpanMethod = null;
            return false;
        }

        private bool TryConvertToSpan(BoundExpression expression, bool writableOnly, [NotNullWhen(true)] out BoundExpression? span)
        {
            var type = expression.Type;
            Debug.Assert(type is not null);

            if (!TryGetSpanConversion(type, writableOnly, out var asSpanMethod))
            {
                span = null;
                return false;
            }

            span = CallAsSpanMethod(expression, asSpanMethod);
            return true;
        }

        private BoundExpression CallAsSpanMethod(BoundExpression spreadExpression, MethodSymbol? asSpanMethod)
        {
            if (asSpanMethod is null)
            {
                return spreadExpression;
            }
            if (asSpanMethod is MethodSymbol { MethodKind: MethodKind.Constructor } constructor)
            {
                return _factory.New(constructor, spreadExpression);
            }
            else if (asSpanMethod is MethodSymbol { IsStatic: true, ParameterCount: 1 })
            {
                return _factory.Call(receiver: null, asSpanMethod, spreadExpression);
            }
            else
            {
                return _factory.Call(spreadExpression, asSpanMethod);
            }
        }

        /// <summary>
        /// Verifies presence of methods necessary for the CopyTo optimization
        /// without performing mutating actions e.g. appending to side effects or locals builders.
        /// </summary>
        private (MethodSymbol spanSliceMethod, BoundExpression spreadElementAsSpan, MethodSymbol getLengthMethod, MethodSymbol copyToMethod)? PrepareCopyToOptimization(
            BoundCollectionExpressionSpreadElement spreadElement,
            BoundExpression rewrittenSpreadOperand)
        {
            // Cannot use CopyTo when spread element has non-identity conversion to target element type.
            // Could do a covariant conversion of ReadOnlySpan in future: https://github.com/dotnet/roslyn/issues/71106
            if (spreadElement.IteratorBody is not BoundExpressionStatement expressionStatement || expressionStatement.Expression is BoundConversion)
                return null;

            if (_factory.WellKnownMethod(WellKnownMember.System_Span_T__Slice_Int_Int, isOptional: true) is not { } spanSliceMethod)
                return null;

            if (!TryConvertToSpan(rewrittenSpreadOperand, writableOnly: false, out var spreadOperandAsSpan))
                return null;

            if ((getSpanMethodsForSpread(WellKnownType.System_ReadOnlySpan_T, WellKnownMember.System_ReadOnlySpan_T__get_Length, WellKnownMember.System_ReadOnlySpan_T__CopyTo_Span_T)
                    ?? getSpanMethodsForSpread(WellKnownType.System_Span_T, WellKnownMember.System_Span_T__get_Length, WellKnownMember.System_Span_T__CopyTo_Span_T))
                is not (var getLengthMethod, var copyToMethod))
            {
                return null;
            }

            return (spanSliceMethod, spreadOperandAsSpan, getLengthMethod, copyToMethod);

            // gets either Span or ReadOnlySpan methods for operating on the source spread element.
            (MethodSymbol getLengthMethod, MethodSymbol copyToMethod)? getSpanMethodsForSpread(
                WellKnownType wellKnownSpanType,
                WellKnownMember getLengthMember,
                WellKnownMember copyToMember)
            {
                if (spreadOperandAsSpan.Type!.OriginalDefinition.Equals(this._compilation.GetWellKnownType(wellKnownSpanType))
                    && _factory.WellKnownMethod(getLengthMember, isOptional: true) is { } getLengthMethod
                    && _factory.WellKnownMethod(copyToMember, isOptional: true) is { } copyToMethod)
                {
                    return (getLengthMethod, copyToMethod);
                }

                return null;
            }
        }

        private void PerformCopyToOptimization(
            ArrayBuilder<BoundExpression> sideEffects,
            ArrayBuilder<BoundLocal> localsBuilder,
            BoundLocal indexTemp,
            BoundExpression spanTemp,
            BoundExpression rewrittenSpreadOperand,
            MethodSymbol spanSliceMethod,
            BoundExpression spreadOperandAsSpan,
            MethodSymbol getLengthMethod,
            MethodSymbol copyToMethod)
        {
            // before:
            // ..e1 // in [e0, ..e1]
            //
            // after (roughly):
            // var e1Span = e1.AsSpan();
            // e1Span.CopyTo(destinationSpan.Slice(indexTemp, e1Span.Length);
            // indexTemp += e1Span.Length;

            Debug.Assert((object)spreadOperandAsSpan != rewrittenSpreadOperand || spreadOperandAsSpan is BoundLocal { LocalSymbol.SynthesizedKind: SynthesizedLocalKind.LoweringTemp });
            if ((object)spreadOperandAsSpan != rewrittenSpreadOperand)
            {
                spreadOperandAsSpan = _factory.StoreToTemp(spreadOperandAsSpan, out var assignmentToTemp);
                sideEffects.Add(assignmentToTemp);
                localsBuilder.Add((BoundLocal)spreadOperandAsSpan);
            }

            // e1Span.CopyTo(destinationSpan.Slice(indexTemp, e1Span.Length);
            var spreadLength = _factory.Call(spreadOperandAsSpan, getLengthMethod.AsMember((NamedTypeSymbol)spreadOperandAsSpan.Type!));
            var targetSlice = _factory.Call(spanTemp, spanSliceMethod.AsMember((NamedTypeSymbol)spanTemp.Type!), indexTemp, spreadLength);
            sideEffects.Add(_factory.Call(spreadOperandAsSpan, copyToMethod.AsMember((NamedTypeSymbol)spreadOperandAsSpan.Type!), targetSlice));

            // indexTemp += e1Span.Length;
            sideEffects.Add(new BoundAssignmentOperator(rewrittenSpreadOperand.Syntax, indexTemp, _factory.Binary(BinaryOperatorKind.Addition, indexTemp.Type, indexTemp, spreadLength), isRef: false, indexTemp.Type));
        }

        /// <summary>
        /// Create and populate an list from a collection expression.
        /// The collection may or may not have a known length.
        /// </summary>
        private BoundExpression CreateAndPopulateList(BoundCollectionExpression node, TypeWithAnnotations elementType, ImmutableArray<BoundNode> elements)
        {
            Debug.Assert(!_inExpressionLambda);

            var typeArguments = ImmutableArray.Create(elementType);
            var collectionType = _factory.WellKnownType(WellKnownType.System_Collections_Generic_List_T).Construct(typeArguments);

            var localsBuilder = ArrayBuilder<BoundLocal>.GetInstance();
            var sideEffects = ArrayBuilder<BoundExpression>.GetInstance(elements.Length + 1);

            int numberIncludingLastSpread;
            bool useKnownLength = ShouldUseKnownLength(node, out numberIncludingLastSpread);
            RewriteCollectionExpressionElementsIntoTemporaries(elements, numberIncludingLastSpread, localsBuilder, sideEffects);

            bool useOptimizations = false;
            MethodSymbol? setCount = null;
            MethodSymbol? asSpan = null;

            // Do not use optimizations in async method since the optimizations require Span<T>.
            if (useKnownLength && elements.Length > 0 && _factory.CurrentFunction?.IsAsync == false)
            {
                setCount = ((MethodSymbol?)_compilation.GetWellKnownTypeMember(WellKnownMember.System_Runtime_InteropServices_CollectionsMarshal__SetCount_T))?.Construct(typeArguments);
                asSpan = ((MethodSymbol?)_compilation.GetWellKnownTypeMember(WellKnownMember.System_Runtime_InteropServices_CollectionsMarshal__AsSpan_T))?.Construct(typeArguments);

                if (setCount is { } && asSpan is { })
                {
                    useOptimizations = true;
                }
            }

            // Create a temp for the knownLength
            BoundAssignmentOperator assignmentToTemp;
            BoundLocal? knownLengthTemp = null;

            BoundObjectCreationExpression rewrittenReceiver;
            if (useKnownLength && elements.Length > 0)
            {
                var constructor = ((MethodSymbol)_factory.WellKnownMember(WellKnownMember.System_Collections_Generic_List_T__ctorInt32)).AsMember(collectionType);
                var knownLengthExpression = GetKnownLengthExpression(elements, numberIncludingLastSpread, localsBuilder);

                if (useOptimizations)
                {
                    // If we use optimizations, we know the length of the resulting list, and we store it in a temp so we can pass it to List.ctor(int32) and to CollectionsMarshal.SetCount

                    // int knownLengthTemp = N + s1.Length + ...;
                    knownLengthTemp = _factory.StoreToTemp(knownLengthExpression, out assignmentToTemp);
                    localsBuilder.Add(knownLengthTemp);
                    sideEffects.Add(assignmentToTemp);

                    // List<ElementType> list = new(knownLengthTemp);
                    rewrittenReceiver = _factory.New(constructor, ImmutableArray.Create<BoundExpression>(knownLengthTemp));
                }
                else
                {
                    // List<ElementType> list = new(N + s1.Length + ...)
                    rewrittenReceiver = _factory.New(constructor, ImmutableArray.Create(knownLengthExpression));
                }
            }
            else
            {
                // List<ElementType> list = new();
                var constructor = ((MethodSymbol)_factory.WellKnownMember(WellKnownMember.System_Collections_Generic_List_T__ctor)).AsMember(collectionType);
                rewrittenReceiver = _factory.New(constructor, ImmutableArray<BoundExpression>.Empty);
            }

            // Create a temp for the list.
            BoundLocal listTemp = _factory.StoreToTemp(rewrittenReceiver, out assignmentToTemp);
            localsBuilder.Add(listTemp);
            sideEffects.Add(assignmentToTemp);

            // Use Span<T> if CollectionsMarshal methods are available, otherwise use List<T>.Add().
            if (useOptimizations)
            {
                Debug.Assert(useKnownLength);
                Debug.Assert(setCount is { });
                Debug.Assert(asSpan is { });
                Debug.Assert(knownLengthTemp is { });

                // CollectionsMarshal.SetCount<ElementType>(list, knownLengthTemp);
                sideEffects.Add(_factory.Call(receiver: null, setCount, listTemp, knownLengthTemp));

                // var span = CollectionsMarshal.AsSpan<ElementType(list);
                BoundLocal spanTemp = _factory.StoreToTemp(_factory.Call(receiver: null, asSpan, listTemp), out assignmentToTemp);
                localsBuilder.Add(spanTemp);
                sideEffects.Add(assignmentToTemp);

                // Populate the span.
                var spanGetItem = ((MethodSymbol)_factory.WellKnownMember(WellKnownMember.System_Span_T__get_Item)).AsMember((NamedTypeSymbol)spanTemp.Type);

                // int index = 0;
                BoundLocal indexTemp = _factory.StoreToTemp(
                    _factory.Literal(0),
                    out assignmentToTemp);
                localsBuilder.Add(indexTemp);
                sideEffects.Add(assignmentToTemp);

                AddCollectionExpressionElements(
                    elements,
                    spanTemp,
                    localsBuilder,
                    numberIncludingLastSpread,
                    sideEffects,
                    addElement: (ArrayBuilder<BoundExpression> expressions, BoundExpression spanTemp, BoundExpression rewrittenValue) =>
                    {
                        Debug.Assert(spanTemp.Type is NamedTypeSymbol);
                        Debug.Assert(indexTemp.Type is { SpecialType: SpecialType.System_Int32 });

                        var expressionSyntax = rewrittenValue.Syntax;
                        var elementType = ((NamedTypeSymbol)spanTemp.Type).TypeArgumentsWithAnnotationsNoUseSiteDiagnostics[0].Type;

                        // span[index] = element;
                        expressions.Add(
                            new BoundAssignmentOperator(
                                expressionSyntax,
                                _factory.Call(spanTemp, spanGetItem, indexTemp),
                                rewrittenValue,
                                isRef: false,
                                elementType));
                        // index = index + 1;
                        expressions.Add(
                            new BoundAssignmentOperator(
                                expressionSyntax,
                                indexTemp,
                                _factory.Binary(BinaryOperatorKind.Addition, indexTemp.Type, indexTemp, _factory.Literal(1)),
                                isRef: false,
                                indexTemp.Type));
                    },
                    tryOptimizeSpreadElement: (ArrayBuilder<BoundExpression> sideEffects, BoundExpression spanTemp, BoundCollectionExpressionSpreadElement spreadElement, BoundExpression rewrittenSpreadOperand) =>
                    {
                        if (PrepareCopyToOptimization(spreadElement, rewrittenSpreadOperand) is not var (spanSliceMethod, spreadElementAsSpan, getLengthMethod, copyToMethod))
                            return false;

                        PerformCopyToOptimization(sideEffects, localsBuilder, indexTemp, spanTemp, rewrittenSpreadOperand, spanSliceMethod, spreadElementAsSpan, getLengthMethod, copyToMethod);
                        return true;
                    });
            }
            else
            {
                var addMethod = _factory.WellKnownMethod(WellKnownMember.System_Collections_Generic_List_T__Add).AsMember(collectionType);
                var addRangeMethod = _factory.WellKnownMethod(WellKnownMember.System_Collections_Generic_List_T__AddRange, isOptional: true)?.AsMember(collectionType);
                AddCollectionExpressionElements(
                    elements,
                    listTemp,
                    localsBuilder,
                    numberIncludingLastSpread,
                    sideEffects,
                    addElement: (ArrayBuilder<BoundExpression> expressions, BoundExpression listTemp, BoundExpression rewrittenValue) =>
                    {
                        // list.Add(element);
                        expressions.Add(
                            _factory.Call(listTemp, addMethod, rewrittenValue));
                    },
                    tryOptimizeSpreadElement: (ArrayBuilder<BoundExpression> sideEffects, BoundExpression listTemp, BoundCollectionExpressionSpreadElement spreadElement, BoundExpression rewrittenSpreadOperand) =>
                    {
                        Debug.Assert(rewrittenSpreadOperand.Type is not null);

                        if (addRangeMethod is null)
                            return false;

<<<<<<< HEAD
                        if (!ShouldUseAddRangeOrToListMethod(rewrittenSpreadOperand.Type, addRangeMethod.Parameters[0].Type, spreadElement.EnumeratorInfoOpt?.GetEnumeratorInfo.Method))
                        {
                            return false;
=======
                        Conversion conversion;

                        if (spreadElement.EnumeratorInfoOpt is { } enumeratorInfo)
                        {
                            var iCollectionOfTType = _compilation.GetSpecialType(SpecialType.System_Collections_Generic_ICollection_T);
                            var iCollectionOfElementType = iCollectionOfTType.Construct(enumeratorInfo.ElementType);
                            var discardedUseSiteInfo = CompoundUseSiteInfo<AssemblySymbol>.Discarded;

                            // If collection has a struct enumerator but doesn't implement ICollection<T>
                            // then manual `foreach` is always more efficient then using `AddRange` method
                            if (enumeratorInfo.GetEnumeratorInfo.Method.ReturnType.IsValueType)
                            {
                                conversion = _compilation.Conversions.ClassifyBuiltInConversion(enumeratorInfo.CollectionType, iCollectionOfElementType, isChecked: false, ref discardedUseSiteInfo);
                                if (!(conversion.Kind is ConversionKind.Identity or ConversionKind.ImplicitReference))
                                {
                                    return false;
                                }
                            }
                        }

                        var type = rewrittenSpreadOperand.Type!;

                        var useSiteInfo = GetNewCompoundUseSiteInfo();
                        conversion = _compilation.Conversions.ClassifyConversionFromType(type, addRangeMethod.Parameters[0].Type, isChecked: false, ref useSiteInfo);
                        _diagnostics.Add(rewrittenSpreadOperand.Syntax, useSiteInfo);
                        if (conversion.Kind is ConversionKind.Identity or ConversionKind.ImplicitReference)
                        {
                            conversion.MarkUnderlyingConversionsCheckedRecursive();
                            sideEffects.Add(_factory.Call(listTemp, addRangeMethod, rewrittenSpreadOperand));
                            return true;
>>>>>>> 9907b790
                        }

                        sideEffects.Add(_factory.Call(listTemp, addRangeMethod, rewrittenSpreadOperand));
                        return true;
                    });
            }

            var locals = localsBuilder.SelectAsArray(l => l.LocalSymbol);
            localsBuilder.Free();

            return new BoundSequence(
                node.Syntax,
                locals,
                sideEffects.ToImmutableAndFree(),
                listTemp,
                collectionType);
        }

        private BoundExpression RewriteCollectionExpressionElementExpression(BoundNode element)
        {
            var expression = element is BoundCollectionExpressionSpreadElement spreadElement ?
                spreadElement.Expression :
                (BoundExpression)element;
            return VisitExpression(expression);
        }

        private void RewriteCollectionExpressionElementsIntoTemporaries(
            ImmutableArray<BoundNode> elements,
            int numberIncludingLastSpread,
            ArrayBuilder<BoundLocal> locals,
            ArrayBuilder<BoundExpression> sideEffects)
        {
            for (int i = 0; i < numberIncludingLastSpread; i++)
            {
                var rewrittenExpression = RewriteCollectionExpressionElementExpression(elements[i]);
                BoundAssignmentOperator assignmentToTemp;
                BoundLocal temp = _factory.StoreToTemp(rewrittenExpression, out assignmentToTemp);
                locals.Add(temp);
                sideEffects.Add(assignmentToTemp);
            }
        }

        private void AddCollectionExpressionElements(
            ImmutableArray<BoundNode> elements,
            BoundExpression rewrittenReceiver,
            ArrayBuilder<BoundLocal> rewrittenExpressions,
            int numberIncludingLastSpread,
            ArrayBuilder<BoundExpression> sideEffects,
            Action<ArrayBuilder<BoundExpression>, BoundExpression, BoundExpression> addElement,
            Func<ArrayBuilder<BoundExpression>, BoundExpression, BoundCollectionExpressionSpreadElement, BoundExpression, bool> tryOptimizeSpreadElement)
        {
            for (int i = 0; i < elements.Length; i++)
            {
                var element = elements[i];
                var rewrittenExpression = i < numberIncludingLastSpread ?
                    rewrittenExpressions[i] :
                    RewriteCollectionExpressionElementExpression(element);

                if (element is BoundCollectionExpressionSpreadElement spreadElement)
                {
                    if (tryOptimizeSpreadElement(sideEffects, rewrittenReceiver, spreadElement, rewrittenExpression))
                        continue;

                    var rewrittenElement = MakeCollectionExpressionSpreadElement(
                        spreadElement,
                        rewrittenExpression,
                        iteratorBody =>
                        {
                            var rewrittenValue = VisitExpression(((BoundExpressionStatement)iteratorBody).Expression);
                            var builder = ArrayBuilder<BoundExpression>.GetInstance();
                            addElement(builder, rewrittenReceiver, rewrittenValue);
                            var statements = builder.SelectAsArray(expr => (BoundStatement)new BoundExpressionStatement(expr.Syntax, expr));
                            builder.Free();
                            Debug.Assert(statements.Length > 0);
                            return statements.Length == 1 ?
                                statements[0] :
                                new BoundBlock(iteratorBody.Syntax, locals: ImmutableArray<LocalSymbol>.Empty, statements);
                        });
                    sideEffects.Add(rewrittenElement);
                }
                else
                {
                    addElement(sideEffects, rewrittenReceiver, rewrittenExpression);
                }
            }
        }

        private BoundExpression GetKnownLengthExpression(ImmutableArray<BoundNode> elements, int numberIncludingLastSpread, ArrayBuilder<BoundLocal> rewrittenExpressions)
        {
            Debug.Assert(rewrittenExpressions.Count >= numberIncludingLastSpread);

            int initialLength = 0;
            BoundExpression? sum = null;

            for (int i = 0; i < numberIncludingLastSpread; i++)
            {
                var element = elements[i];
                if (element is BoundCollectionExpressionSpreadElement spreadElement)
                {
                    var collectionPlaceholder = spreadElement.ExpressionPlaceholder;
                    Debug.Assert(collectionPlaceholder is { });
                    AddPlaceholderReplacement(collectionPlaceholder, rewrittenExpressions[i]);
                    var lengthAccess = VisitExpression(spreadElement.LengthOrCount);
                    RemovePlaceholderReplacement(collectionPlaceholder);

                    Debug.Assert(lengthAccess is { });
                    sum = add(sum, lengthAccess);
                }
                else
                {
                    initialLength++;
                }
            }

            initialLength += elements.Length - numberIncludingLastSpread;

            if (initialLength > 0)
            {
                var otherElements = _factory.Literal(initialLength);
                sum = sum is null ?
                    otherElements :
                    add(otherElements, sum);
            }

            Debug.Assert(sum is { });
            return sum;

            BoundExpression add(BoundExpression? sum, BoundExpression value)
            {
                return sum is null ?
                    value :
                    _factory.Binary(BinaryOperatorKind.Addition, sum.Type!, sum, value);
            }
        }

        private BoundExpression MakeCollectionExpressionSpreadElement(
            BoundCollectionExpressionSpreadElement node,
            BoundExpression rewrittenExpression,
            Func<BoundStatement, BoundStatement> rewriteBody)
        {
            var enumeratorInfo = node.EnumeratorInfoOpt;
            var convertedExpression = (BoundConversion?)node.Conversion;
            var expressionPlaceholder = node.ExpressionPlaceholder;
            var elementPlaceholder = node.ElementPlaceholder;
            var iteratorBody = node.IteratorBody;

            Debug.Assert(enumeratorInfo is { });
            Debug.Assert(convertedExpression is { });
            Debug.Assert(expressionPlaceholder is { });
            Debug.Assert(elementPlaceholder is { });
            Debug.Assert(iteratorBody is { });

            AddPlaceholderReplacement(expressionPlaceholder, rewrittenExpression);

            var iterationVariable = _factory.SynthesizedLocal(enumeratorInfo.ElementType, node.Syntax);
            var iterationLocal = _factory.Local(iterationVariable);

            AddPlaceholderReplacement(elementPlaceholder, iterationLocal);
            var rewrittenBody = rewriteBody(iteratorBody);
            RemovePlaceholderReplacement(elementPlaceholder);

            var iterationVariables = ImmutableArray.Create(iterationVariable);
            var breakLabel = new GeneratedLabelSymbol("break");
            var continueLabel = new GeneratedLabelSymbol("continue");

            BoundStatement statement;
            if (convertedExpression.Operand.Type is ArrayTypeSymbol arrayType)
            {
                if (arrayType.IsSZArray)
                {
                    statement = RewriteSingleDimensionalArrayForEachEnumerator(
                        node,
                        convertedExpression.Operand,
                        elementPlaceholder: null,
                        elementConversion: null,
                        iterationVariables,
                        deconstruction: null,
                        breakLabel,
                        continueLabel,
                        rewrittenBody);
                }
                else
                {
                    statement = RewriteMultiDimensionalArrayForEachEnumerator(
                        node,
                        convertedExpression.Operand,
                        elementPlaceholder: null,
                        elementConversion: null,
                        iterationVariables,
                        deconstruction: null,
                        breakLabel,
                        continueLabel,
                        rewrittenBody);
                }
            }
            else
            {
                statement = RewriteForEachEnumerator(
                    node,
                    convertedExpression,
                    enumeratorInfo,
                    elementPlaceholder: null,
                    elementConversion: null,
                    iterationVariables,
                    deconstruction: null,
                    awaitableInfo: null,
                    breakLabel,
                    continueLabel,
                    rewrittenBody);
            }

            RemovePlaceholderReplacement(expressionPlaceholder);

            _needsSpilling = true;
            return _factory.SpillSequence(
                ImmutableArray<LocalSymbol>.Empty,
                ImmutableArray.Create(statement),
                result: _factory.Literal(0)); // result is unused
        }
    }
}<|MERGE_RESOLUTION|>--- conflicted
+++ resolved
@@ -191,6 +191,8 @@
 
             var discardedUseSiteInfo = CompoundUseSiteInfo<AssemblySymbol>.Discarded;
 
+            Conversion conversion;
+
             // If collection has a struct enumerator but doesn't implement ICollection<T>
             // then manual `foreach` is always more efficient then using `ToList` or `AddRange` methods
             if (getEnumeratorMethod?.ReturnType.IsValueType == true)
@@ -198,13 +200,14 @@
                 var iCollectionOfTType = _compilation.GetSpecialType(SpecialType.System_Collections_Generic_ICollection_T);
                 var iCollectionOfElementType = iCollectionOfTType.Construct(((NamedTypeSymbol)targetEnumerableType).TypeArgumentsWithAnnotationsNoUseSiteDiagnostics);
 
-                if (!spreadType.ImplementsInterface(iCollectionOfElementType, ref discardedUseSiteInfo))
+                conversion = _compilation.Conversions.ClassifyBuiltInConversion(spreadType, iCollectionOfElementType, isChecked: false, ref discardedUseSiteInfo);
+                if (conversion.Kind is not (ConversionKind.Identity or ConversionKind.ImplicitReference))
                 {
                     return false;
                 }
             }
 
-            var conversion = _compilation.Conversions.ClassifyImplicitConversionFromType(spreadType, targetEnumerableType, ref discardedUseSiteInfo);
+            conversion = _compilation.Conversions.ClassifyImplicitConversionFromType(spreadType, targetEnumerableType, ref discardedUseSiteInfo);
             if (conversion.Kind is not (ConversionKind.Identity or ConversionKind.ImplicitReference))
             {
                 return false;
@@ -1131,42 +1134,9 @@
                         if (addRangeMethod is null)
                             return false;
 
-<<<<<<< HEAD
                         if (!ShouldUseAddRangeOrToListMethod(rewrittenSpreadOperand.Type, addRangeMethod.Parameters[0].Type, spreadElement.EnumeratorInfoOpt?.GetEnumeratorInfo.Method))
                         {
                             return false;
-=======
-                        Conversion conversion;
-
-                        if (spreadElement.EnumeratorInfoOpt is { } enumeratorInfo)
-                        {
-                            var iCollectionOfTType = _compilation.GetSpecialType(SpecialType.System_Collections_Generic_ICollection_T);
-                            var iCollectionOfElementType = iCollectionOfTType.Construct(enumeratorInfo.ElementType);
-                            var discardedUseSiteInfo = CompoundUseSiteInfo<AssemblySymbol>.Discarded;
-
-                            // If collection has a struct enumerator but doesn't implement ICollection<T>
-                            // then manual `foreach` is always more efficient then using `AddRange` method
-                            if (enumeratorInfo.GetEnumeratorInfo.Method.ReturnType.IsValueType)
-                            {
-                                conversion = _compilation.Conversions.ClassifyBuiltInConversion(enumeratorInfo.CollectionType, iCollectionOfElementType, isChecked: false, ref discardedUseSiteInfo);
-                                if (!(conversion.Kind is ConversionKind.Identity or ConversionKind.ImplicitReference))
-                                {
-                                    return false;
-                                }
-                            }
-                        }
-
-                        var type = rewrittenSpreadOperand.Type!;
-
-                        var useSiteInfo = GetNewCompoundUseSiteInfo();
-                        conversion = _compilation.Conversions.ClassifyConversionFromType(type, addRangeMethod.Parameters[0].Type, isChecked: false, ref useSiteInfo);
-                        _diagnostics.Add(rewrittenSpreadOperand.Syntax, useSiteInfo);
-                        if (conversion.Kind is ConversionKind.Identity or ConversionKind.ImplicitReference)
-                        {
-                            conversion.MarkUnderlyingConversionsCheckedRecursive();
-                            sideEffects.Add(_factory.Call(listTemp, addRangeMethod, rewrittenSpreadOperand));
-                            return true;
->>>>>>> 9907b790
                         }
 
                         sideEffects.Add(_factory.Call(listTemp, addRangeMethod, rewrittenSpreadOperand));
