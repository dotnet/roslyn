﻿// Licensed to the .NET Foundation under one or more agreements.
// The .NET Foundation licenses this file to you under the MIT license.
// See the LICENSE file in the project root for more information.

using System.Collections.Generic;
using System.Collections.Immutable;
using System.Diagnostics;
using System.Diagnostics.CodeAnalysis;
using Microsoft.CodeAnalysis.CSharp.Symbols;
using Microsoft.CodeAnalysis.CSharp.Syntax;
using Microsoft.CodeAnalysis.PooledObjects;

namespace Microsoft.CodeAnalysis.CSharp
{
    internal partial class LocalRewriter
    {
        /// <summary>
        /// This is the entry point for foreach-loop lowering.  It delegates to
        ///   RewriteEnumeratorForEachStatement
        ///   RewriteSingleDimensionalArrayForEachStatement
        ///   RewriteMultiDimensionalArrayForEachStatement
        ///   CanRewriteForEachAsFor
        /// </summary>
        /// <remarks>
        /// We are diverging from the C# 4 spec (and Dev10) to follow the C# 5 spec.
        /// The iteration variable will be declared *inside* each loop iteration,
        /// rather than outside the loop.
        /// </remarks>
        public override BoundNode VisitForEachStatement(BoundForEachStatement node)
        {
            // No point in performing this lowering if the node won't be emitted.
            if (node.HasErrors)
            {
                return node;
            }

            BoundExpression collectionExpression = GetUnconvertedCollectionExpression(node, out _);
            TypeSymbol? nodeExpressionType = collectionExpression.Type;
            Debug.Assert(nodeExpressionType is { });
            if (nodeExpressionType.Kind == SymbolKind.ArrayType)
            {
                ArrayTypeSymbol arrayType = (ArrayTypeSymbol)nodeExpressionType;
                if (arrayType.IsSZArray)
                {
                    return RewriteSingleDimensionalArrayForEachStatement(node);
                }
                else
                {
                    return RewriteMultiDimensionalArrayForEachStatement(node);
                }
            }
            else if (node.EnumeratorInfoOpt is { InlineArraySpanType: not WellKnownType.Unknown })
            {
                return RewriteInlineArrayForEachStatementAsFor(node);
            }
            else if (node.AwaitOpt is null && CanRewriteForEachAsFor(node.Syntax, nodeExpressionType, out var indexerGet, out var lengthGetter))
            {
                return RewriteForEachStatementAsFor(node, indexerGet, lengthGetter);
            }
            else
            {
                return RewriteEnumeratorForEachStatement(node);
            }
        }

        private bool CanRewriteForEachAsFor(SyntaxNode forEachSyntax, TypeSymbol nodeExpressionType, [NotNullWhen(true)] out MethodSymbol? indexerGet, [NotNullWhen(true)] out MethodSymbol? lengthGet)
        {
            lengthGet = indexerGet = null;
            var origDefinition = nodeExpressionType.OriginalDefinition;

            if (origDefinition.SpecialType == SpecialType.System_String)
            {
                lengthGet = UnsafeGetSpecialTypeMethod(forEachSyntax, SpecialMember.System_String__Length);
                indexerGet = UnsafeGetSpecialTypeMethod(forEachSyntax, SpecialMember.System_String__Chars);
            }
            else if ((object)origDefinition == this._compilation.GetWellKnownType(WellKnownType.System_Span_T))
            {
                var spanType = (NamedTypeSymbol)nodeExpressionType;
                lengthGet = (MethodSymbol?)_factory.WellKnownMember(WellKnownMember.System_Span_T__get_Length, isOptional: true)?.SymbolAsMember(spanType);
                indexerGet = (MethodSymbol?)_factory.WellKnownMember(WellKnownMember.System_Span_T__get_Item, isOptional: true)?.SymbolAsMember(spanType);
            }
            else if ((object)origDefinition == this._compilation.GetWellKnownType(WellKnownType.System_ReadOnlySpan_T))
            {
                var spanType = (NamedTypeSymbol)nodeExpressionType;
                lengthGet = (MethodSymbol?)_factory.WellKnownMember(WellKnownMember.System_ReadOnlySpan_T__get_Length, isOptional: true)?.SymbolAsMember(spanType);
                indexerGet = (MethodSymbol?)_factory.WellKnownMember(WellKnownMember.System_ReadOnlySpan_T__get_Item, isOptional: true)?.SymbolAsMember(spanType);
            }

            return lengthGet is { } && indexerGet is { };
        }

        /// <summary>
        /// Lower a foreach loop that will enumerate a collection using an enumerator.
        ///
        /// <![CDATA[
        /// E e = ((C)(x)).GetEnumerator()  OR  ((C)(x)).GetAsyncEnumerator()
        /// try {
        ///     while (e.MoveNext())  OR  while (await e.MoveNextAsync())
        ///     {
        ///         V v = (V)(T)e.Current;  -OR-  (D1 d1, ...) = (V)(T)e.Current;
        ///         // body
        ///     }
        /// }
        /// finally {
        ///     // clean up e
        /// }
        /// ]]>
        /// </summary>
        private BoundStatement RewriteEnumeratorForEachStatement(BoundForEachStatement node)
        {
            ForEachEnumeratorInfo? enumeratorInfo = node.EnumeratorInfoOpt;
            Debug.Assert(enumeratorInfo != null);

            BoundStatement? rewrittenBody = VisitStatement(node.Body);
            Debug.Assert(rewrittenBody is { });

            return RewriteForEachEnumerator(
                node,
                (BoundConversion)node.Expression,
                enumeratorInfo,
                node.ElementPlaceholder,
                node.ElementConversion,
                node.IterationVariables,
                node.DeconstructionOpt,
                node.AwaitOpt,
                node.BreakLabel,
                node.ContinueLabel,
                rewrittenBody);
        }

        private BoundStatement RewriteForEachEnumerator(
            BoundNode node,
            BoundConversion convertedCollection,
            ForEachEnumeratorInfo enumeratorInfo,
            BoundValuePlaceholder? elementPlaceholder,
            BoundExpression? elementConversion,
            ImmutableArray<LocalSymbol> iterationVariables,
            BoundForEachDeconstructStep? deconstruction,
            BoundAwaitableInfo? awaitableInfo,
            GeneratedLabelSymbol breakLabel,
            GeneratedLabelSymbol continueLabel,
            BoundStatement rewrittenBody)
        {
            var forEachSyntax = (CSharpSyntaxNode)node.Syntax;
            bool isAsync = awaitableInfo != null;

            BoundExpression rewrittenExpression = VisitExpression(convertedCollection.Operand);

            MethodArgumentInfo getEnumeratorInfo = enumeratorInfo.GetEnumeratorInfo;
            TypeSymbol enumeratorType = getEnumeratorInfo.Method.ReturnType;

            // E e
            LocalSymbol enumeratorVar = _factory.SynthesizedLocal(enumeratorType, syntax: forEachSyntax, kind: SynthesizedLocalKind.ForEachEnumerator);

            // Reference to e.
            BoundLocal boundEnumeratorVar = MakeBoundLocal(forEachSyntax, enumeratorVar, enumeratorType);

            var receiver = ConvertReceiverForInvocation(forEachSyntax, rewrittenExpression, getEnumeratorInfo.Method, convertedCollection.Conversion, enumeratorInfo.CollectionType);

            // If the GetEnumerator call is an extension method, then the first argument is the receiver. We want to replace
            // the first argument with our converted receiver and pass null as the receiver instead.
            if (getEnumeratorInfo.Method.IsExtensionMethod)
            {
                var builder = ArrayBuilder<BoundExpression>.GetInstance(getEnumeratorInfo.Arguments.Length);
                builder.Add(receiver);
                builder.AddRange(getEnumeratorInfo.Arguments, 1, getEnumeratorInfo.Arguments.Length - 1);
                getEnumeratorInfo = getEnumeratorInfo with { Arguments = builder.ToImmutableAndFree() };

                receiver = null;
            }

            // ((C)(x)).GetEnumerator();  OR  (x).GetEnumerator();  OR  async variants (which fill-in arguments for optional parameters)
            BoundExpression enumeratorVarInitValue = SynthesizeCall(getEnumeratorInfo, forEachSyntax, receiver,
                allowExtensionAndOptionalParameters: isAsync || getEnumeratorInfo.Method.IsExtensionMethod,
                // C# 8 shipped allowing the CancellationToken of `IAsyncEnumerable.GetAsyncEnumerator` to be non-optional.
                // https://github.com/dotnet/roslyn/issues/50182 tracks making this an error and breaking the scenario.
                assertParametersAreOptional: false);

            // E e = ((C)(x)).GetEnumerator();
            BoundStatement enumeratorVarDecl = MakeLocalDeclaration(forEachSyntax, enumeratorVar, enumeratorVarInitValue);

            InstrumentForEachStatementCollectionVarDeclaration(node, ref enumeratorVarDecl);

            // (V)(T)e.Current
            BoundExpression iterationVarAssignValue = ApplyConversionIfNotIdentity(
                elementConversion,
                elementPlaceholder,
                ApplyConversionIfNotIdentity(
                    enumeratorInfo.CurrentConversion,
                    enumeratorInfo.CurrentPlaceholder,
                    BoundCall.Synthesized(
                        syntax: forEachSyntax,
                        receiverOpt: boundEnumeratorVar,
                        initialBindingReceiverIsSubjectToCloning: ThreeState.Unknown,
                        method: enumeratorInfo.CurrentPropertyGetter)));

            // V v = (V)(T)e.Current;  -OR-  (D1 d1, ...) = (V)(T)e.Current;

            BoundStatement iterationVarDecl = LocalOrDeconstructionDeclaration(forEachSyntax, deconstruction, iterationVariables, iterationVarAssignValue);

            InstrumentForEachStatementIterationVarDeclaration(node, ref iterationVarDecl);

            // while (e.MoveNext())  -OR-  while (await e.MoveNextAsync())
            // {
            //     V v = (V)(T)e.Current;  -OR-  (D1 d1, ...) = (V)(T)e.Current;
            //     /* node.Body */
            // }

            var rewrittenBodyBlock = CreateBlockDeclaringIterationVariables(iterationVariables, iterationVarDecl, rewrittenBody, forEachSyntax);
            BoundExpression rewrittenCondition = SynthesizeCall(
                    methodArgumentInfo: enumeratorInfo.MoveNextInfo,
                    syntax: forEachSyntax,
                    receiver: boundEnumeratorVar,
                    allowExtensionAndOptionalParameters: isAsync);
            if (isAsync)
            {
                Debug.Assert(awaitableInfo is { GetResult: { } });
                rewrittenCondition = RewriteAwaitExpression(forEachSyntax, rewrittenCondition, awaitableInfo, awaitableInfo.GetResult.ReturnType, used: true);
            }

            BoundStatement whileLoop = RewriteWhileStatement(
                loop: node,
                rewrittenCondition,
                rewrittenBody: rewrittenBodyBlock,
                breakLabel: breakLabel,
                continueLabel: continueLabel,
                hasErrors: false);

            BoundStatement result;

            if (enumeratorInfo.NeedsDisposal)
            {
                BoundStatement tryFinally = WrapWithTryFinallyDispose(forEachSyntax, enumeratorInfo, enumeratorType, boundEnumeratorVar, whileLoop);

                // E e = ((C)(x)).GetEnumerator();
                // try {
                //     /* as above */
                result = new BoundBlock(
                    syntax: forEachSyntax,
                    locals: ImmutableArray.Create(enumeratorVar),
                    statements: ImmutableArray.Create<BoundStatement>(enumeratorVarDecl, tryFinally));
            }
            else
            {
                // E e = ((C)(x)).GetEnumerator();
                // while (e.MoveNext()) {
                //     V v = (V)(T)e.Current;  -OR-  (D1 d1, ...) = (V)(T)e.Current;
                //     /* loop body */
                // }
                result = new BoundBlock(
                    syntax: forEachSyntax,
                    locals: ImmutableArray.Create(enumeratorVar),
                    statements: ImmutableArray.Create<BoundStatement>(enumeratorVarDecl, whileLoop));
            }

            InstrumentForEachStatement(node, ref result);

            return result;
        }

        private bool TryGetDisposeMethod(SyntaxNode forEachSyntax, ForEachEnumeratorInfo enumeratorInfo, out MethodSymbol disposeMethod)
        {
            if (enumeratorInfo.IsAsync)
            {
                disposeMethod = (MethodSymbol)Binder.GetWellKnownTypeMember(_compilation, WellKnownMember.System_IAsyncDisposable__DisposeAsync, _diagnostics, syntax: forEachSyntax);
                return (object)disposeMethod != null;
            }

            return Binder.TryGetSpecialTypeMember(_compilation, SpecialMember.System_IDisposable__Dispose, forEachSyntax, _diagnostics, out disposeMethod);
        }

        /// <summary>
        /// There are three possible cases where we need disposal:
        /// - pattern-based disposal (we have a Dispose/DisposeAsync method)
        /// - interface-based disposal (the enumerator type converts to IDisposable/IAsyncDisposable)
        /// - we need to do a runtime check for IDisposable
        /// </summary>
        private BoundStatement WrapWithTryFinallyDispose(
            CSharpSyntaxNode forEachSyntax,
            ForEachEnumeratorInfo enumeratorInfo,
            TypeSymbol enumeratorType,
            BoundLocal boundEnumeratorVar,
            BoundStatement rewrittenBody)
        {
            Debug.Assert(enumeratorInfo.NeedsDisposal);

            NamedTypeSymbol? idisposableTypeSymbol = null;
            bool isImplicit = false;
            MethodSymbol? disposeMethod = enumeratorInfo.PatternDisposeInfo?.Method; // pattern-based

            if (disposeMethod is null)
            {
                TryGetDisposeMethod(forEachSyntax, enumeratorInfo, out disposeMethod); // interface-based

                // This is a temporary workaround for https://github.com/dotnet/roslyn/issues/39948
                if (disposeMethod is null)
                {
                    return rewrittenBody;
                }

                idisposableTypeSymbol = disposeMethod.ContainingType;
                Debug.Assert(_factory.CurrentFunction is { });
                var conversions = new TypeConversions(_factory.CurrentFunction.ContainingAssembly.CorLibrary);

                CompoundUseSiteInfo<AssemblySymbol> useSiteInfo = GetNewCompoundUseSiteInfo();
                isImplicit = conversions.ClassifyImplicitConversionFromType(enumeratorType, idisposableTypeSymbol, ref useSiteInfo).IsImplicit;
                _diagnostics.Add(forEachSyntax, useSiteInfo);
            }

            Binder.ReportDiagnosticsIfObsolete(_diagnostics, disposeMethod, forEachSyntax,
                                               hasBaseReceiver: false,
                                               containingMember: _factory.CurrentFunction,
                                               containingType: _factory.CurrentType,
                                               location: enumeratorInfo.Location);

            BoundBlock finallyBlockOpt;
            if (isImplicit || !(enumeratorInfo.PatternDisposeInfo is null))
            {
                Conversion receiverConversion = enumeratorType.IsStructType() ?
                    Conversion.Boxing :
                    Conversion.ImplicitReference;

                BoundExpression receiver;
                BoundExpression disposeCall;
                var disposeInfo = enumeratorInfo.PatternDisposeInfo;
                if (disposeInfo is null)
                {
                    Debug.Assert(idisposableTypeSymbol is { });
                    disposeInfo = MethodArgumentInfo.CreateParameterlessMethod(disposeMethod);
                    receiver = ConvertReceiverForInvocation(forEachSyntax, boundEnumeratorVar, disposeMethod, receiverConversion, idisposableTypeSymbol);
                }
                else
                {
                    receiver = boundEnumeratorVar;
                }

                // ((IDisposable)e).Dispose() or e.Dispose() or await ((IAsyncDisposable)e).DisposeAsync() or await e.DisposeAsync()
                disposeCall = MakeCallWithNoExplicitArgument(disposeInfo, forEachSyntax, receiver);

                BoundStatement disposeCallStatement;
                var disposeAwaitableInfoOpt = enumeratorInfo.DisposeAwaitableInfo;
                if (disposeAwaitableInfoOpt != null)
                {
                    // await /* disposeCall */
                    disposeCallStatement = WrapWithAwait(forEachSyntax, disposeCall, disposeAwaitableInfoOpt);
                    _sawAwaitInExceptionHandler = true;
                }
                else
                {
                    // ((IDisposable)e).Dispose(); or e.Dispose();
                    disposeCallStatement = new BoundExpressionStatement(forEachSyntax, disposeCall);
                }

                BoundStatement alwaysOrMaybeDisposeStmt;
                if (enumeratorType.IsValueType)
                {
                    // No way for the struct to be nullable and disposable.
                    Debug.Assert(enumeratorType.OriginalDefinition.SpecialType != SpecialType.System_Nullable_T);

                    // For non-nullable structs, no null check is required.
                    alwaysOrMaybeDisposeStmt = disposeCallStatement;
                }
                else
                {
                    // NB: cast to object missing from spec.  Needed to ignore user-defined operators and box type parameters.
                    // if ((object)e != null) ((IDisposable)e).Dispose(); 
                    var objectType = _factory.SpecialType(SpecialType.System_Object);
                    alwaysOrMaybeDisposeStmt = RewriteIfStatement(
                        syntax: forEachSyntax,
                        rewrittenCondition: _factory.ObjectNotEqual(_factory.Convert(objectType, boundEnumeratorVar), _factory.Null(objectType)),
                        rewrittenConsequence: disposeCallStatement,
                        rewrittenAlternativeOpt: null,
                        hasErrors: false);
                }

                finallyBlockOpt = new BoundBlock(forEachSyntax,
                    locals: ImmutableArray<LocalSymbol>.Empty,
                    statements: ImmutableArray.Create(alwaysOrMaybeDisposeStmt));
            }
            else
            {
                // If we couldn't find either pattern-based or interface-based disposal, and the enumerator type isn't sealed,
                // and the loop isn't async, then we include a runtime check.
                Debug.Assert(!enumeratorType.IsSealed);
                Debug.Assert(!enumeratorInfo.IsAsync);
                Debug.Assert(idisposableTypeSymbol is { });
                Debug.Assert(disposeMethod is { });

                // IDisposable d
                LocalSymbol disposableVar = _factory.SynthesizedLocal(idisposableTypeSymbol);

                // Reference to d.
                BoundLocal boundDisposableVar = MakeBoundLocal(forEachSyntax, disposableVar, idisposableTypeSymbol);

                BoundTypeExpression boundIDisposableTypeExpr = new BoundTypeExpression(forEachSyntax,
                    aliasOpt: null,
                    type: idisposableTypeSymbol);

                // e as IDisposable
                BoundExpression disposableVarInitValue = new BoundAsOperator(forEachSyntax,
                    operand: boundEnumeratorVar,
                    targetType: boundIDisposableTypeExpr,
                    operandPlaceholder: null,
                    operandConversion: null,
                    type: idisposableTypeSymbol);

                // IDisposable d = e as IDisposable;
                BoundStatement disposableVarDecl = MakeLocalDeclaration(forEachSyntax, disposableVar, disposableVarInitValue);

                // d.Dispose()
                BoundExpression disposeCall = BoundCall.Synthesized(syntax: forEachSyntax, receiverOpt: boundDisposableVar, initialBindingReceiverIsSubjectToCloning: ThreeState.Unknown, method: disposeMethod);
                BoundStatement disposeCallStatement = new BoundExpressionStatement(forEachSyntax, expression: disposeCall);

                // if (d != null) d.Dispose();
                BoundStatement ifStmt = RewriteIfStatement(
                    syntax: forEachSyntax,
                    rewrittenCondition: new BoundBinaryOperator(forEachSyntax,
                        operatorKind: BinaryOperatorKind.NotEqual, // reference equality
                        left: boundDisposableVar,
                        right: MakeLiteral(forEachSyntax, constantValue: ConstantValue.Null, type: null),
                        constantValueOpt: null,
                        methodOpt: null,
                        constrainedToTypeOpt: null,
                        resultKind: LookupResultKind.Viable,
                        type: _compilation.GetSpecialType(SpecialType.System_Boolean)),
                    rewrittenConsequence: disposeCallStatement,
                    rewrittenAlternativeOpt: null,
                    hasErrors: false);

                // IDisposable d = e as IDisposable;
                // if (d != null) d.Dispose();
                finallyBlockOpt = new BoundBlock(forEachSyntax,
                    locals: ImmutableArray.Create(disposableVar),
                    statements: ImmutableArray.Create(disposableVarDecl, ifStmt));
            }

            // try {
            //     while (e.MoveNext()) {
            //         V v = (V)(T)e.Current;  -OR-  (D1 d1, ...) = (V)(T)e.Current;
            //         /* loop body */
            //     }
            // }
            // finally {
            //     /* dispose of e */
            // }
            BoundStatement tryFinally = new BoundTryStatement(forEachSyntax,
                tryBlock: new BoundBlock(forEachSyntax,
                    locals: ImmutableArray<LocalSymbol>.Empty,
                    statements: ImmutableArray.Create<BoundStatement>(rewrittenBody)),
                catchBlocks: ImmutableArray<BoundCatchBlock>.Empty,
                finallyBlockOpt: finallyBlockOpt);
            return tryFinally;
        }

        /// <summary>
        /// Produce:
        /// await /* disposeCall */;
        /// </summary>
        private BoundStatement WrapWithAwait(SyntaxNode forEachSyntax, BoundExpression disposeCall, BoundAwaitableInfo disposeAwaitableInfoOpt)
        {
            TypeSymbol awaitExpressionType = disposeAwaitableInfoOpt.GetResult?.ReturnType ?? _compilation.DynamicType;
            var awaitExpr = RewriteAwaitExpression(forEachSyntax, disposeCall, disposeAwaitableInfoOpt, awaitExpressionType, used: false);
            return new BoundExpressionStatement(forEachSyntax, awaitExpr);
        }

        /// <summary>
        /// Optionally apply a conversion to the receiver.
        ///
        /// If the receiver is of struct type and the method is an interface method, then skip the conversion.
        /// When we call the interface method directly - the code generator will detect it and generate a
        /// constrained virtual call.
        /// </summary>
        /// <param name="syntax">A syntax node to attach to the synthesized bound node.</param>
        /// <param name="receiver">Receiver of method call.</param>
        /// <param name="method">Method to invoke.</param>
        /// <param name="receiverConversion">Conversion to be applied to the receiver if not calling an interface method on a struct.</param>
        /// <param name="convertedReceiverType">Type of the receiver after applying the conversion.</param>
        private BoundExpression ConvertReceiverForInvocation(CSharpSyntaxNode syntax, BoundExpression receiver, MethodSymbol method, Conversion receiverConversion, TypeSymbol convertedReceiverType)
        {
            Debug.Assert(receiver.Type is { });
            if (!receiver.Type.IsReferenceType && method.ContainingType.IsInterface)
            {
                Debug.Assert(receiverConversion.IsImplicit && !receiverConversion.IsUserDefined);

                // NOTE: The spec says that disposing of a struct enumerator won't cause any
                // unnecessary boxing to occur.  However, Dev10 extends this improvement to the
                // GetEnumerator call as well.

                // We're going to let the emitter take care of avoiding the extra boxing. 
                // When it sees an interface call to a struct, it will generate a constrained
                // virtual call, which will skip boxing, if possible.

                // CONSIDER: In cases where the struct implicitly implements the interface method
                // (i.e. with a public method), we could save a few bytes of IL by creating a 
                // BoundCall to the struct method rather than the interface method (so that the
                // emitter wouldn't need to create a constrained virtual call).  It is not clear 
                // what effect this would have on back compat.

                // NOTE: This call does not correspond to anything that can be written in C# source.
                // We're invoking the interface method directly on the struct (which may have a private
                // explicit implementation).  The code generator knows how to handle it though.

                // receiver.InterfaceMethod()
            }
            else
            {
                // ((Interface)receiver).InterfaceMethod()
                Debug.Assert(!receiverConversion.IsNumeric);

                receiver = MakeConversionNode(
                    syntax: syntax,
                    rewrittenOperand: receiver,
                    conversion: receiverConversion,
                    @checked: false,
                    rewrittenType: convertedReceiverType);
            }

            return receiver;
        }

        private BoundExpression SynthesizeCall(MethodArgumentInfo methodArgumentInfo, CSharpSyntaxNode syntax, BoundExpression? receiver, bool allowExtensionAndOptionalParameters, bool assertParametersAreOptional = true)
        {
            if (allowExtensionAndOptionalParameters)
            {
                // Generate a call with zero explicit arguments, but with implicit arguments for optional and params parameters.
                return MakeCallWithNoExplicitArgument(methodArgumentInfo, syntax, receiver, assertParametersAreOptional);
            }

            // Generate a call with literally zero arguments
            Debug.Assert(methodArgumentInfo.Arguments.IsEmpty);
            return BoundCall.Synthesized(syntax, receiver, initialBindingReceiverIsSubjectToCloning: ThreeState.Unknown, methodArgumentInfo.Method, arguments: ImmutableArray<BoundExpression>.Empty);
        }

        /// <summary>
        /// Lower a foreach loop that will enumerate a collection via indexing.
        /// 
        /// <![CDATA[
        /// 
        /// Indexable a = x;
        /// for (int p = 0; p < a.Length; p = p + 1) {
        ///     V v = (V)a[p];   /* OR */   (D1 d1, ...) = (V)a[p];
        ///     // body
        /// }
        /// 
        /// ]]>
        /// </summary>
        /// <remarks>
        /// NOTE: We're assuming that sequence points have already been generated.
        /// Otherwise, lowering to for-loops would generated spurious ones.
        /// </remarks>
        private BoundStatement RewriteForEachStatementAsFor<TArg>(BoundForEachStatement node, GetForEachStatementAsForPreamble? getPreamble, GetForEachStatementAsForItem<TArg> getItem, GetForEachStatementAsForLength<TArg> getLength, TArg arg)
        {
            var forEachSyntax = (CommonForEachStatementSyntax)node.Syntax;

            BoundExpression collectionExpression = GetUnconvertedCollectionExpression(node, out _);
            NamedTypeSymbol? collectionType = (NamedTypeSymbol?)collectionExpression.Type;
            Debug.Assert(collectionType is { });

            TypeSymbol intType = _compilation.GetSpecialType(SpecialType.System_Int32);
            TypeSymbol boolType = _compilation.GetSpecialType(SpecialType.System_Boolean);

            BoundExpression rewrittenExpression = VisitExpression(collectionExpression);
            BoundStatement? rewrittenBody = VisitStatement(node.Body);
            Debug.Assert(rewrittenBody is { });

            LocalSymbol? preambleLocal = null;
            RefKind collectionTempRefKind = RefKind.None;
            BoundStatement? collectionVarInitializationPreamble = getPreamble?.Invoke(this, node, ref rewrittenExpression, out preambleLocal, out collectionTempRefKind);

            // Collection a
            LocalSymbol collectionTemp = _factory.SynthesizedLocal(collectionType, forEachSyntax, kind: SynthesizedLocalKind.ForEachArray, refKind: collectionTempRefKind);

            // Collection a = /*node.Expression*/;
            BoundStatement arrayVarDecl = MakeLocalDeclaration(forEachSyntax, collectionTemp, rewrittenExpression);

            if (collectionVarInitializationPreamble is object)
            {
                arrayVarDecl = new BoundStatementList(arrayVarDecl.Syntax, ImmutableArray.Create(collectionVarInitializationPreamble, arrayVarDecl)).MakeCompilerGenerated();
            }

            InstrumentForEachStatementCollectionVarDeclaration(node, ref arrayVarDecl);

            // Reference to a.
            BoundLocal boundArrayVar = MakeBoundLocal(forEachSyntax, collectionTemp, collectionType);

            // int p
            LocalSymbol positionVar = _factory.SynthesizedLocal(intType, syntax: forEachSyntax, kind: SynthesizedLocalKind.ForEachArrayIndex);

            // Reference to p.
            BoundLocal boundPositionVar = MakeBoundLocal(forEachSyntax, positionVar, intType);

            // int p = 0;
            BoundStatement positionVarDecl = MakeLocalDeclaration(forEachSyntax, positionVar,
                MakeLiteral(forEachSyntax, ConstantValue.Default(SpecialType.System_Int32), intType));

            // (V)a[p]
            BoundExpression iterationVarInitValue = ApplyConversionIfNotIdentity(
                node.ElementConversion,
                node.ElementPlaceholder,
<<<<<<< HEAD
                BoundCall.Synthesized(
                    syntax: forEachSyntax,
                    receiverOpt: boundArrayVar,
                    initialBindingReceiverIsSubjectToCloning: ThreeState.Unknown,
                    indexerGet,
                    boundPositionVar));
=======
                getItem(this, node, boundArrayVar, boundPositionVar, arg));
>>>>>>> b3dc95eb

            // V v = (V)a[p];   /* OR */   (D1 d1, ...) = (V)a[p];
            ImmutableArray<LocalSymbol> iterationVariables = node.IterationVariables;
            BoundStatement iterationVariableDecl = LocalOrDeconstructionDeclaration(forEachSyntax, node.DeconstructionOpt, iterationVariables, iterationVarInitValue);

            InstrumentForEachStatementIterationVarDeclaration(node, ref iterationVariableDecl);

            BoundStatement initializer = new BoundStatementList(forEachSyntax,
                        statements: ImmutableArray.Create<BoundStatement>(arrayVarDecl, positionVarDecl));

            // a.Length
<<<<<<< HEAD
            BoundExpression arrayLength = BoundCall.Synthesized(
                syntax: forEachSyntax,
                receiverOpt: boundArrayVar,
                initialBindingReceiverIsSubjectToCloning: ThreeState.Unknown,
                lengthGet);
=======
            BoundExpression arrayLength = getLength(this, node, boundArrayVar, arg);
>>>>>>> b3dc95eb

            // p < a.Length
            BoundExpression exitCondition = new BoundBinaryOperator(
                syntax: forEachSyntax,
                operatorKind: BinaryOperatorKind.IntLessThan,
                left: boundPositionVar,
                right: arrayLength,
                constantValueOpt: null,
                methodOpt: null,
                constrainedToTypeOpt: null,
                resultKind: LookupResultKind.Viable,
                type: boolType);

            // p = p + 1;
            BoundStatement positionIncrement = MakePositionIncrement(forEachSyntax, boundPositionVar, intType);

            // {
            //     V v = (V)a[p];    /* OR */   (D1 d1, ...) = (V)a[p];
            //     /*node.Body*/
            // }

            BoundStatement loopBody = CreateBlockDeclaringIterationVariables(iterationVariables, iterationVariableDecl, rewrittenBody, forEachSyntax);

            // for (Collection a = /*node.Expression*/, int p = 0; p < a.Length; p = p + 1) {
            //     V v = (V)a[p];   /* OR */   (D1 d1, ...) = (V)a[p];
            //     /*node.Body*/
            // }
            BoundStatement result = RewriteForStatementWithoutInnerLocals(
                original: node,
                outerLocals: preambleLocal is null ? ImmutableArray.Create<LocalSymbol>(collectionTemp, positionVar) : ImmutableArray.Create<LocalSymbol>(preambleLocal, collectionTemp, positionVar),
                rewrittenInitializer: initializer,
                rewrittenCondition: exitCondition,
                rewrittenIncrement: positionIncrement,
                rewrittenBody: loopBody,
                breakLabel: node.BreakLabel,
                continueLabel: node.ContinueLabel,
                hasErrors: node.HasErrors);

            InstrumentForEachStatement(node, ref result);

            return result;
        }

        private delegate BoundStatement? GetForEachStatementAsForPreamble(LocalRewriter rewriter, BoundForEachStatement node, ref BoundExpression rewrittenExpression, out LocalSymbol? preambleLocal, out RefKind collectionTempRefKind);
        private delegate BoundExpression GetForEachStatementAsForItem<TArg>(LocalRewriter rewriter, BoundForEachStatement node, BoundLocal boundArrayVar, BoundLocal boundPositionVar, TArg arg);
        private delegate BoundExpression GetForEachStatementAsForLength<TArg>(LocalRewriter rewriter, BoundForEachStatement node, BoundLocal boundArrayVar, TArg arg);

        private BoundStatement RewriteForEachStatementAsFor(BoundForEachStatement node, MethodSymbol indexerGet, MethodSymbol lengthGet)
        {
            return RewriteForEachStatementAsFor(node,
                                                getPreamble: null,
                                                getItem: static (LocalRewriter rewriter, BoundForEachStatement node, BoundLocal boundArrayVar, BoundLocal boundPositionVar, (MethodSymbol indexerGet, MethodSymbol lengthGet) arg) =>
                                                {
                                                    return BoundCall.Synthesized(
                                                               syntax: node.Syntax,
                                                               receiverOpt: boundArrayVar,
                                                               arg.indexerGet,
                                                               boundPositionVar);
                                                },
                                                getLength: static (LocalRewriter rewriter, BoundForEachStatement node, BoundLocal boundArrayVar, (MethodSymbol indexerGet, MethodSymbol lengthGet) arg) =>
                                                {
                                                    return BoundCall.Synthesized(
                                                               syntax: node.Syntax,
                                                               receiverOpt: boundArrayVar,
                                                               arg.lengthGet);
                                                },
                                                arg: (indexerGet, lengthGet));
        }

        private BoundStatement RewriteInlineArrayForEachStatementAsFor(BoundForEachStatement node)
        {
            return RewriteForEachStatementAsFor(node,
                                                getPreamble: static (LocalRewriter rewriter, BoundForEachStatement node, ref BoundExpression rewrittenExpression, out LocalSymbol? preambleLocal, out RefKind collectionTempRefKind) =>
                                                                    {
                                                                        var enumeratorInfo = node.EnumeratorInfoOpt;
                                                                        Debug.Assert(enumeratorInfo is not null);
                                                                        Debug.Assert(rewrittenExpression.Type is not null);

                                                                        BoundStatement? collectionVarInitializationPreamble = null;
                                                                        preambleLocal = null;
                                                                        if (enumeratorInfo.InlineArrayUsedAsValue)
                                                                        {
                                                                            BoundLocal boundLocal = rewriter._factory.StoreToTemp(rewrittenExpression, out BoundAssignmentOperator? valueStore);
                                                                            rewrittenExpression = boundLocal;
                                                                            collectionVarInitializationPreamble = rewriter._factory.ExpressionStatement(valueStore);
                                                                            preambleLocal = boundLocal.LocalSymbol;
                                                                        }

                                                                        collectionTempRefKind = enumeratorInfo.InlineArraySpanType == WellKnownType.System_Span_T ? RefKind.Ref : RefKindExtensions.StrictIn;
                                                                        return collectionVarInitializationPreamble;
                                                                    },
                                                getItem: static (LocalRewriter rewriter, BoundForEachStatement node, BoundLocal boundArrayVar, BoundLocal boundPositionVar, object? _) =>
                                                                {
                                                                    MethodSymbol elementRef;
                                                                    Debug.Assert(rewriter._factory.ModuleBuilderOpt is { });
                                                                    Debug.Assert(rewriter._diagnostics.DiagnosticBag is { });

                                                                    var enumeratorInfo = node.EnumeratorInfoOpt;
                                                                    Debug.Assert(enumeratorInfo is not null);

                                                                    NamedTypeSymbol intType = rewriter._factory.SpecialType(SpecialType.System_Int32);
                                                                    if (enumeratorInfo.InlineArraySpanType == WellKnownType.System_Span_T)
                                                                    {
                                                                        elementRef = rewriter._factory.ModuleBuilderOpt.EnsureInlineArrayElementRefExists(node.Syntax, intType, rewriter._diagnostics.DiagnosticBag);
                                                                    }
                                                                    else
                                                                    {
                                                                        Debug.Assert(enumeratorInfo.InlineArraySpanType == WellKnownType.System_ReadOnlySpan_T);
                                                                        elementRef = rewriter._factory.ModuleBuilderOpt.EnsureInlineArrayElementRefReadOnlyExists(node.Syntax, intType, rewriter._diagnostics.DiagnosticBag);
                                                                    }

                                                                    TypeSymbol inlineArrayType = boundArrayVar.Type;
                                                                    elementRef = elementRef.Construct(inlineArrayType, inlineArrayType.TryGetInlineArrayElementField()!.Type);

                                                                    return rewriter._factory.Call(null, elementRef, boundArrayVar, boundPositionVar, useStrictArgumentRefKinds: true);
                                                                },
                                                getLength: static (LocalRewriter rewriter, BoundForEachStatement node, BoundLocal boundArrayVar, object? _) =>
                                                                  {
                                                                      _ = boundArrayVar.Type.HasInlineArrayAttribute(out int length);
                                                                      Debug.Assert(length > 0);
                                                                      BoundExpression arrayLength = rewriter._factory.Literal(length);
                                                                      return arrayLength;
                                                                  },
                                                arg: null);
        }

        /// <summary>
        /// Takes the expression for the current value of the iteration variable and either
        /// (1) assigns it into a local, or
        /// (2) deconstructs it into multiple locals (if there is a deconstruct step).
        ///
        /// Produces <c>V v = /* expression */</c> or <c>(D1 d1, ...) = /* expression */</c>.
        /// </summary>
        private BoundStatement LocalOrDeconstructionDeclaration(
            CSharpSyntaxNode syntax,
            BoundForEachDeconstructStep? deconstruction,
            ImmutableArray<LocalSymbol> iterationVariables,
            BoundExpression iterationVarValue)
        {
            BoundStatement iterationVarDecl;

            if (deconstruction == null)
            {
                // V v = /* expression */
                Debug.Assert(iterationVariables.Length == 1);
                iterationVarDecl = MakeLocalDeclaration(syntax, iterationVariables[0], iterationVarValue);
            }
            else
            {
                // (D1 d1, ...) = /* expression */
                var assignment = deconstruction.DeconstructionAssignment;

                AddPlaceholderReplacement(deconstruction.TargetPlaceholder, iterationVarValue);
                BoundExpression loweredAssignment = VisitExpression(assignment);
                iterationVarDecl = new BoundExpressionStatement(assignment.Syntax, loweredAssignment);
                RemovePlaceholderReplacement(deconstruction.TargetPlaceholder);
            }

            return iterationVarDecl;
        }

        private static BoundBlock CreateBlockDeclaringIterationVariables(
            ImmutableArray<LocalSymbol> iterationVariables,
            BoundStatement iteratorVariableInitialization,
            BoundStatement rewrittenBody,
            SyntaxNode forEachSyntax)
        {
            // The scope of the iteration variable is the embedded statement syntax.
            // However consider the following foreach statement:
            //
            //   foreach (int x in ...) { int y = ...; F(() => x); F(() => y));
            //
            // We currently generate 2 closures. One containing variable x, the other variable y.
            // The EnC source mapping infrastructure requires each closure within a method body
            // to have a unique syntax offset. Hence we associate the bound block declaring the
            // iteration variable with the foreach statement, not the embedded statement.
            return new BoundBlock(
                forEachSyntax,
                locals: iterationVariables,
                statements: ImmutableArray.Create(iteratorVariableInitialization, rewrittenBody));
        }

        /// <summary>
        /// Lower a foreach loop that will enumerate a single-dimensional array.
        /// 
        /// A[] a = x;
        /// for (int p = 0; p &lt; a.Length; p = p + 1) {
        ///     V v = (V)a[p];   /* OR */   (D1 d1, ...) = (V)a[p];
        ///     // body
        /// }
        /// </summary>
        /// <remarks>
        /// We will follow Dev10 in diverging from the C# 4 spec by ignoring Array's 
        /// implementation of IEnumerable and just indexing into its elements.
        /// 
        /// NOTE: We're assuming that sequence points have already been generated.
        /// Otherwise, lowering to for-loops would generated spurious ones.
        /// </remarks>
        private BoundStatement RewriteSingleDimensionalArrayForEachStatement(BoundForEachStatement node)
        {
            BoundExpression collectionExpression = GetUnconvertedCollectionExpression(node, out _);
            Debug.Assert(collectionExpression.Type is { TypeKind: TypeKind.Array });

            BoundStatement? rewrittenBody = VisitStatement(node.Body);
            Debug.Assert(rewrittenBody is { });

            return RewriteSingleDimensionalArrayForEachEnumerator(
                node,
                collectionExpression,
                node.ElementPlaceholder,
                node.ElementConversion,
                node.IterationVariables,
                node.DeconstructionOpt,
                node.BreakLabel,
                node.ContinueLabel,
                rewrittenBody);
        }

        private BoundStatement RewriteSingleDimensionalArrayForEachEnumerator(
            BoundNode node,
            BoundExpression collectionExpression,
            BoundValuePlaceholder? elementPlaceholder,
            BoundExpression? elementConversion,
            ImmutableArray<LocalSymbol> iterationVariables,
            BoundForEachDeconstructStep? deconstruction,
            GeneratedLabelSymbol breakLabel,
            GeneratedLabelSymbol continueLabel,
            BoundStatement rewrittenBody)
        {
            Debug.Assert(collectionExpression.Type is { TypeKind: TypeKind.Array });

            var forEachSyntax = (CSharpSyntaxNode)node.Syntax;

            ArrayTypeSymbol arrayType = (ArrayTypeSymbol)collectionExpression.Type;
            BoundExpression rewrittenExpression = VisitExpression(collectionExpression);
            Debug.Assert(arrayType is { IsSZArray: true });

            TypeSymbol intType = _compilation.GetSpecialType(SpecialType.System_Int32);
            TypeSymbol boolType = _compilation.GetSpecialType(SpecialType.System_Boolean);

            // A[] a
            LocalSymbol arrayVar = _factory.SynthesizedLocal(arrayType, syntax: forEachSyntax, kind: SynthesizedLocalKind.ForEachArray);

            // A[] a = /*node.Expression*/;
            BoundStatement arrayVarDecl = MakeLocalDeclaration(forEachSyntax, arrayVar, rewrittenExpression);

            InstrumentForEachStatementCollectionVarDeclaration(node, ref arrayVarDecl);

            // Reference to a.
            BoundLocal boundArrayVar = MakeBoundLocal(forEachSyntax, arrayVar, arrayType);

            // int p
            LocalSymbol positionVar = _factory.SynthesizedLocal(intType, syntax: forEachSyntax, kind: SynthesizedLocalKind.ForEachArrayIndex);

            // Reference to p.
            BoundLocal boundPositionVar = MakeBoundLocal(forEachSyntax, positionVar, intType);

            // int p = 0;
            BoundStatement positionVarDecl = MakeLocalDeclaration(forEachSyntax, positionVar,
                MakeLiteral(forEachSyntax, ConstantValue.Default(SpecialType.System_Int32), intType));

            // (V)a[p]
            BoundExpression iterationVarInitValue = ApplyConversionIfNotIdentity(
                elementConversion,
                elementPlaceholder,
                new BoundArrayAccess(
                    syntax: forEachSyntax,
                    expression: boundArrayVar,
                    indices: ImmutableArray.Create<BoundExpression>(boundPositionVar),
                    type: arrayType.ElementType));

            // V v = (V)a[p];   /* OR */   (D1 d1, ...) = (V)a[p];
            BoundStatement iterationVariableDecl = LocalOrDeconstructionDeclaration(forEachSyntax, deconstruction, iterationVariables, iterationVarInitValue);

            InstrumentForEachStatementIterationVarDeclaration(node, ref iterationVariableDecl);

            BoundStatement initializer = new BoundStatementList(forEachSyntax,
                        statements: ImmutableArray.Create<BoundStatement>(arrayVarDecl, positionVarDecl));

            // a.Length
            BoundExpression arrayLength = new BoundArrayLength(
                syntax: forEachSyntax,
                expression: boundArrayVar,
                type: intType);

            // p < a.Length
            BoundExpression exitCondition = new BoundBinaryOperator(
                syntax: forEachSyntax,
                operatorKind: BinaryOperatorKind.IntLessThan,
                left: boundPositionVar,
                right: arrayLength,
                constantValueOpt: null,
                methodOpt: null,
                constrainedToTypeOpt: null,
                resultKind: LookupResultKind.Viable,
                type: boolType);

            // p = p + 1;
            BoundStatement positionIncrement = MakePositionIncrement(forEachSyntax, boundPositionVar, intType);

            // {
            //     V v = (V)a[p];    /* OR */   (D1 d1, ...) = (V)a[p];
            //     /*node.Body*/
            // }

            BoundStatement loopBody = CreateBlockDeclaringIterationVariables(iterationVariables, iterationVariableDecl, rewrittenBody, forEachSyntax);

            // for (A[] a = /*node.Expression*/, int p = 0; p < a.Length; p = p + 1) {
            //     V v = (V)a[p];   /* OR */   (D1 d1, ...) = (V)a[p];
            //     /*node.Body*/
            // }
            BoundStatement result = RewriteForStatementWithoutInnerLocals(
                original: node,
                outerLocals: ImmutableArray.Create<LocalSymbol>(arrayVar, positionVar),
                rewrittenInitializer: initializer,
                rewrittenCondition: exitCondition,
                rewrittenIncrement: positionIncrement,
                rewrittenBody: loopBody,
                breakLabel: breakLabel,
                continueLabel: continueLabel,
                hasErrors: node.HasErrors);

            InstrumentForEachStatement(node, ref result);

            return result;
        }

        /// <summary>
        /// Lower a foreach loop that will enumerate a multi-dimensional array.
        /// 
        /// A[...] a = x;
        /// int q_0 = a.GetUpperBound(0), q_1 = a.GetUpperBound(1), ...;
        /// for (int p_0 = a.GetLowerBound(0); p_0 &lt;= q_0; p_0 = p_0 + 1)
        ///     for (int p_1 = a.GetLowerBound(1); p_1 &lt;= q_1; p_1 = p_1 + 1)
        ///         ...
        ///             {
        ///                 V v = (V)a[p_0, p_1, ...];   /* OR */   (D1 d1, ...) = (V)a[p_0, p_1, ...];
        ///                 /* body */
        ///             }
        /// </summary>
        /// <remarks>
        /// We will follow Dev10 in diverging from the C# 4 spec by ignoring Array's 
        /// implementation of IEnumerable and just indexing into its elements.
        /// 
        /// NOTE: We're assuming that sequence points have already been generated.
        /// Otherwise, lowering to nested for-loops would generated spurious ones.
        /// </remarks>
        private BoundStatement RewriteMultiDimensionalArrayForEachStatement(BoundForEachStatement node)
        {
            BoundExpression collectionExpression = GetUnconvertedCollectionExpression(node, out _);
            Debug.Assert(collectionExpression.Type is { TypeKind: TypeKind.Array });

            BoundStatement? rewrittenBody = VisitStatement(node.Body);
            Debug.Assert(rewrittenBody is { });

            return RewriteMultiDimensionalArrayForEachEnumerator(
                node,
                collectionExpression,
                node.ElementPlaceholder,
                node.ElementConversion,
                node.IterationVariables,
                node.DeconstructionOpt,
                node.BreakLabel,
                node.ContinueLabel,
                rewrittenBody);
        }

        private BoundStatement RewriteMultiDimensionalArrayForEachEnumerator(
            BoundNode node,
            BoundExpression collectionExpression,
            BoundValuePlaceholder? elementPlaceholder,
            BoundExpression? elementConversion,
            ImmutableArray<LocalSymbol> iterationVariables,
            BoundForEachDeconstructStep? deconstruction,
            GeneratedLabelSymbol breakLabel,
            GeneratedLabelSymbol continueLabel,
            BoundStatement rewrittenBody)
        {
            Debug.Assert(collectionExpression.Type is { TypeKind: TypeKind.Array });

            var forEachSyntax = (CSharpSyntaxNode)node.Syntax;

            ArrayTypeSymbol arrayType = (ArrayTypeSymbol)collectionExpression.Type;

            int rank = arrayType.Rank;
            Debug.Assert(!arrayType.IsSZArray);

            TypeSymbol intType = _compilation.GetSpecialType(SpecialType.System_Int32);
            TypeSymbol boolType = _compilation.GetSpecialType(SpecialType.System_Boolean);

            // Values we'll use every iteration
            MethodSymbol getLowerBoundMethod = UnsafeGetSpecialTypeMethod(forEachSyntax, SpecialMember.System_Array__GetLowerBound);
            MethodSymbol getUpperBoundMethod = UnsafeGetSpecialTypeMethod(forEachSyntax, SpecialMember.System_Array__GetUpperBound);

            BoundExpression rewrittenExpression = VisitExpression(collectionExpression);

            // A[...] a
            LocalSymbol arrayVar = _factory.SynthesizedLocal(arrayType, syntax: forEachSyntax, kind: SynthesizedLocalKind.ForEachArray);
            BoundLocal boundArrayVar = MakeBoundLocal(forEachSyntax, arrayVar, arrayType);

            // A[...] a = /*node.Expression*/;
            BoundStatement arrayVarDecl = MakeLocalDeclaration(forEachSyntax, arrayVar, rewrittenExpression);

            InstrumentForEachStatementCollectionVarDeclaration(node, ref arrayVarDecl);

            // NOTE: dev10 initializes all of the upper bound temps before entering the loop (as opposed to
            // initializing each one at the corresponding level of nesting).  Doing it at the same time as
            // the lower bound would make this code a bit simpler, but it would make it harder to compare
            // the roslyn and dev10 IL.

            // int q_0, q_1, ...
            LocalSymbol[] upperVar = new LocalSymbol[rank];
            BoundLocal[] boundUpperVar = new BoundLocal[rank];
            BoundStatement[] upperVarDecl = new BoundStatement[rank];
            for (int dimension = 0; dimension < rank; dimension++)
            {
                // int q_dimension
                upperVar[dimension] = _factory.SynthesizedLocal(intType, syntax: forEachSyntax, kind: SynthesizedLocalKind.ForEachArrayLimit);
                boundUpperVar[dimension] = MakeBoundLocal(forEachSyntax, upperVar[dimension], intType);

                ImmutableArray<BoundExpression> dimensionArgument = ImmutableArray.Create(
                    MakeLiteral(forEachSyntax,
                        constantValue: ConstantValue.Create(dimension, ConstantValueTypeDiscriminator.Int32),
                        type: intType));

                // a.GetUpperBound(dimension)
                BoundExpression currentDimensionUpperBound = BoundCall.Synthesized(forEachSyntax, boundArrayVar, initialBindingReceiverIsSubjectToCloning: ThreeState.Unknown, getUpperBoundMethod, dimensionArgument);

                // int q_dimension = a.GetUpperBound(dimension);
                upperVarDecl[dimension] = MakeLocalDeclaration(forEachSyntax, upperVar[dimension], currentDimensionUpperBound);
            }

            // int p_0, p_1, ...
            LocalSymbol[] positionVar = new LocalSymbol[rank];
            BoundLocal[] boundPositionVar = new BoundLocal[rank];
            for (int dimension = 0; dimension < rank; dimension++)
            {
                positionVar[dimension] = _factory.SynthesizedLocal(intType, syntax: forEachSyntax, kind: SynthesizedLocalKind.ForEachArrayIndex);
                boundPositionVar[dimension] = MakeBoundLocal(forEachSyntax, positionVar[dimension], intType);
            }

            // (V)a[p_0, p_1, ...]
            BoundExpression iterationVarInitValue = ApplyConversionIfNotIdentity(
                elementConversion,
                elementPlaceholder,
                new BoundArrayAccess(forEachSyntax,
                    expression: boundArrayVar,
                    indices: ImmutableArray.Create((BoundExpression[])boundPositionVar),
                    type: arrayType.ElementType));

            // V v = (V)a[p_0, p_1, ...];   /* OR */   (D1 d1, ...) = (V)a[p_0, p_1, ...];

            BoundStatement iterationVarDecl = LocalOrDeconstructionDeclaration(forEachSyntax, deconstruction, iterationVariables, iterationVarInitValue);

            InstrumentForEachStatementIterationVarDeclaration(node, ref iterationVarDecl);

            // {
            //     V v = (V)a[p_0, p_1, ...];   /* OR */   (D1 d1, ...) = (V)a[p_0, p_1, ...];
            //     /* node.Body */
            // }

            BoundStatement innermostLoopBody = CreateBlockDeclaringIterationVariables(iterationVariables, iterationVarDecl, rewrittenBody, forEachSyntax);

            // work from most-nested to least-nested
            // for (int p_0 = a.GetLowerBound(0); p_0 <= q_0; p_0 = p_0 + 1)
            //     for (int p_1 = a.GetLowerBound(0); p_1 <= q_1; p_1 = p_1 + 1)
            //         ...
            //             {
            //                 V v = (V)a[p_0, p_1, ...];   /* OR */   (D1 d1, ...) = (V)a[p_0, p_1, ...];
            //                 /* body */
            //             }
            BoundStatement? forLoop = null;
            for (int dimension = rank - 1; dimension >= 0; dimension--)
            {
                ImmutableArray<BoundExpression> dimensionArgument = ImmutableArray.Create(
                    MakeLiteral(forEachSyntax,
                        constantValue: ConstantValue.Create(dimension, ConstantValueTypeDiscriminator.Int32),
                        type: intType));

                // a.GetLowerBound(dimension)
                BoundExpression currentDimensionLowerBound = BoundCall.Synthesized(forEachSyntax, boundArrayVar, initialBindingReceiverIsSubjectToCloning: ThreeState.Unknown, getLowerBoundMethod, dimensionArgument);

                // int p_dimension = a.GetLowerBound(dimension);
                BoundStatement positionVarDecl = MakeLocalDeclaration(forEachSyntax, positionVar[dimension], currentDimensionLowerBound);

                GeneratedLabelSymbol breakLabelInner = dimension == 0 // outermost for-loop
                    ? breakLabel // i.e. the one that break statements will jump to
                    : new GeneratedLabelSymbol("break"); // Should not affect emitted code since unused

                // p_dimension <= q_dimension  //NB: OrEqual
                BoundExpression exitCondition = new BoundBinaryOperator(
                    syntax: forEachSyntax,
                    operatorKind: BinaryOperatorKind.IntLessThanOrEqual,
                    left: boundPositionVar[dimension],
                    right: boundUpperVar[dimension],
                    constantValueOpt: null,
                    methodOpt: null,
                    constrainedToTypeOpt: null,
                    resultKind: LookupResultKind.Viable,
                    type: boolType);

                // p_dimension = p_dimension + 1;
                BoundStatement positionIncrement = MakePositionIncrement(forEachSyntax, boundPositionVar[dimension], intType);

                BoundStatement body;
                GeneratedLabelSymbol continueLabelInner;

                if (forLoop == null)
                {
                    // innermost for-loop
                    body = innermostLoopBody;
                    continueLabelInner = continueLabel; //i.e. the one continue statements will actually jump to
                }
                else
                {
                    body = forLoop;
                    continueLabelInner = new GeneratedLabelSymbol("continue"); // Should not affect emitted code since unused
                }

                forLoop = RewriteForStatementWithoutInnerLocals(
                    original: node,
                    outerLocals: ImmutableArray.Create(positionVar[dimension]),
                    rewrittenInitializer: positionVarDecl,
                    rewrittenCondition: exitCondition,
                    rewrittenIncrement: positionIncrement,
                    rewrittenBody: body,
                    breakLabel: breakLabelInner,
                    continueLabel: continueLabelInner,
                    hasErrors: node.HasErrors);
            }

            Debug.Assert(forLoop != null);

            BoundStatement result = new BoundBlock(
                forEachSyntax,
                ImmutableArray.Create(arrayVar).Concat(upperVar.AsImmutableOrNull()),
                ImmutableArray.Create(arrayVarDecl).Concat(upperVarDecl.AsImmutableOrNull()).Add(forLoop));

            InstrumentForEachStatement(node, ref result);

            return result;
        }

        /// <summary>
        /// So that the binding info can return an appropriate SemanticInfo.Converted type for the collection
        /// expression of a foreach node, it is wrapped in a BoundConversion to the collection type in the
        /// initial bound tree.  However, we may be able to optimize away (or entirely disregard) the conversion
        /// so we pull out the bound node for the underlying expression.
        /// </summary>
        private static BoundExpression GetUnconvertedCollectionExpression(BoundForEachStatement node, out Conversion collectionConversion)
        {
            var boundConversion = (BoundConversion)node.Expression;
            collectionConversion = boundConversion.Conversion;
            return boundConversion.Operand;
        }

        private static BoundLocal MakeBoundLocal(CSharpSyntaxNode syntax, LocalSymbol local, TypeSymbol type)
        {
            return new BoundLocal(syntax,
                localSymbol: local,
                constantValueOpt: null,
                type: type);
        }

        private BoundStatement MakeLocalDeclaration(CSharpSyntaxNode syntax, LocalSymbol local, BoundExpression rewrittenInitialValue)
        {
            var result = RewriteLocalDeclaration(
                originalOpt: null,
                syntax: syntax,
                localSymbol: local,
                rewrittenInitializer: rewrittenInitialValue);
            Debug.Assert(result is { });
            return result;
        }

        // Used to increment integer index into an array or string.
        private BoundStatement MakePositionIncrement(CSharpSyntaxNode syntax, BoundLocal boundPositionVar, TypeSymbol intType)
        {
            // A normal for-loop would have a sequence point on the increment.  We don't want that since the code is synthesized,
            // but we add a hidden sequence point to avoid disrupting the stepping experience.
            // A bound sequence point is permitted to have a null syntax to make a hidden sequence point.
            return BoundSequencePoint.CreateHidden(
                statementOpt: new BoundExpressionStatement(syntax,
                    expression: new BoundAssignmentOperator(syntax,
                        left: boundPositionVar,
                        right: new BoundBinaryOperator(syntax,
                            operatorKind: BinaryOperatorKind.IntAddition, // unchecked, never overflows since array/string index can't be >= Int32.MaxValue
                            left: boundPositionVar,
                            right: MakeLiteral(syntax,
                                constantValue: ConstantValue.Create(1),
                                type: intType),
                            constantValueOpt: null,
                            methodOpt: null,
                            constrainedToTypeOpt: null,
                            resultKind: LookupResultKind.Viable,
                            type: intType),
                        type: intType)));
        }

        private void InstrumentForEachStatementCollectionVarDeclaration(BoundNode node, [NotNullIfNotNull(nameof(collectionVarDecl))] ref BoundStatement? collectionVarDecl)
        {
            if (this.Instrument && node is BoundForEachStatement original)
            {
                collectionVarDecl = Instrumenter.InstrumentForEachStatementCollectionVarDeclaration(original, collectionVarDecl);
            }
        }

        private void InstrumentForEachStatementIterationVarDeclaration(BoundNode node, ref BoundStatement iterationVarDecl)
        {
            if (this.Instrument && node is BoundForEachStatement original)
            {
                CommonForEachStatementSyntax forEachSyntax = (CommonForEachStatementSyntax)original.Syntax;
                if (forEachSyntax is ForEachVariableStatementSyntax)
                {
                    iterationVarDecl = Instrumenter.InstrumentForEachStatementDeconstructionVariablesDeclaration(original, iterationVarDecl);
                }
                else
                {
                    iterationVarDecl = Instrumenter.InstrumentForEachStatementIterationVarDeclaration(original, iterationVarDecl);
                }
            }
        }

        private void InstrumentForEachStatement(BoundNode node, ref BoundStatement result)
        {
            if (this.Instrument && node is BoundForEachStatement original)
            {
                result = Instrumenter.InstrumentForEachStatement(original, result);
            }
        }
    }
}<|MERGE_RESOLUTION|>--- conflicted
+++ resolved
@@ -597,16 +597,7 @@
             BoundExpression iterationVarInitValue = ApplyConversionIfNotIdentity(
                 node.ElementConversion,
                 node.ElementPlaceholder,
-<<<<<<< HEAD
-                BoundCall.Synthesized(
-                    syntax: forEachSyntax,
-                    receiverOpt: boundArrayVar,
-                    initialBindingReceiverIsSubjectToCloning: ThreeState.Unknown,
-                    indexerGet,
-                    boundPositionVar));
-=======
                 getItem(this, node, boundArrayVar, boundPositionVar, arg));
->>>>>>> b3dc95eb
 
             // V v = (V)a[p];   /* OR */   (D1 d1, ...) = (V)a[p];
             ImmutableArray<LocalSymbol> iterationVariables = node.IterationVariables;
@@ -618,15 +609,7 @@
                         statements: ImmutableArray.Create<BoundStatement>(arrayVarDecl, positionVarDecl));
 
             // a.Length
-<<<<<<< HEAD
-            BoundExpression arrayLength = BoundCall.Synthesized(
-                syntax: forEachSyntax,
-                receiverOpt: boundArrayVar,
-                initialBindingReceiverIsSubjectToCloning: ThreeState.Unknown,
-                lengthGet);
-=======
             BoundExpression arrayLength = getLength(this, node, boundArrayVar, arg);
->>>>>>> b3dc95eb
 
             // p < a.Length
             BoundExpression exitCondition = new BoundBinaryOperator(
@@ -683,6 +666,7 @@
                                                     return BoundCall.Synthesized(
                                                                syntax: node.Syntax,
                                                                receiverOpt: boundArrayVar,
+                                                               initialBindingReceiverIsSubjectToCloning: ThreeState.Unknown,
                                                                arg.indexerGet,
                                                                boundPositionVar);
                                                 },
@@ -691,6 +675,7 @@
                                                     return BoundCall.Synthesized(
                                                                syntax: node.Syntax,
                                                                receiverOpt: boundArrayVar,
+                                                               initialBindingReceiverIsSubjectToCloning: ThreeState.Unknown,
                                                                arg.lengthGet);
                                                 },
                                                 arg: (indexerGet, lengthGet));
