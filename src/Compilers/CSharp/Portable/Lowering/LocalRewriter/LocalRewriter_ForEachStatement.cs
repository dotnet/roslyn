--- conflicted
+++ resolved
@@ -353,7 +353,6 @@
             MethodSymbol disposeMethod;
             if (enumeratorInfo.NeedsDisposeMethod && Binder.TryGetSpecialTypeMember(_compilation, SpecialMember.System_IDisposable__Dispose, forEachSyntax, _diagnostics, out disposeMethod))
             {
-<<<<<<< HEAD
                 BoundStatement tryFinally = WrapWithTryFinallyDispose(forEachSyntax, enumeratorInfo, enumeratorType, boundEnumeratorVar, whileLoop, disposeMethod, disposeAwaitableInfoOpt: null);
 
                 // E e = ((C)(x)).GetEnumerator();
@@ -376,17 +375,6 @@
                     locals: ImmutableArray.Create(enumeratorVar),
                     statements: ImmutableArray.Create<BoundStatement>(enumeratorVarDecl, whileLoop));
             }
-=======
-                Binder.ReportDiagnosticsIfObsolete(_diagnostics, disposeMethod, forEachSyntax,
-                                                   hasBaseReceiver: false,
-                                                   containingMember: _factory.CurrentFunction,
-                                                   containingType: _factory.CurrentType,
-                                                   location: enumeratorInfo.Location);
-
-                BoundBlock finallyBlockOpt;
-                var idisposableTypeSymbol = disposeMethod.ContainingType;
-                var conversions = new TypeConversions(_factory.CurrentFunction.ContainingAssembly.CorLibrary);
->>>>>>> 06393e4e
 
             InstrumentForEachStatement(node, ref result);
 
@@ -398,13 +386,13 @@
         {
             Binder.ReportDiagnosticsIfObsolete(_diagnostics, disposeMethod, forEachSyntax,
                                                hasBaseReceiver: false,
-                                               containingMember: _factory.CurrentMethod,
+                                               containingMember: _factory.CurrentFunction,
                                                containingType: _factory.CurrentType,
                                                location: enumeratorInfo.Location);
 
             BoundBlock finallyBlockOpt;
             var idisposableTypeSymbol = disposeMethod.ContainingType;
-            var conversions = new TypeConversions(_factory.CurrentMethod.ContainingAssembly.CorLibrary);
+            var conversions = new TypeConversions(_factory.CurrentFunction.ContainingAssembly.CorLibrary);
 
             HashSet<DiagnosticInfo> useSiteDiagnostics = null;
             var isImplicit = conversions.ClassifyImplicitConversionFromType(enumeratorType, idisposableTypeSymbol, ref useSiteDiagnostics).IsImplicit;
