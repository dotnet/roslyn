﻿// Licensed to the .NET Foundation under one or more agreements.
// The .NET Foundation licenses this file to you under the MIT license.
// See the LICENSE file in the project root for more information.

using System.Collections.Immutable;
using System.Diagnostics.CodeAnalysis;
using System.Diagnostics;
using System.Linq;
using Microsoft.CodeAnalysis.CSharp.Symbols;
using Microsoft.CodeAnalysis.PooledObjects;
using Microsoft.CodeAnalysis.Operations;
using Roslyn.Utilities;
using Microsoft.CodeAnalysis.CSharp.CodeGen;

namespace Microsoft.CodeAnalysis.CSharp
{
    internal sealed partial class LocalRewriter
    {
        public override BoundNode VisitDynamicInvocation(BoundDynamicInvocation node)
        {
            return VisitDynamicInvocation(node, resultDiscarded: false);
        }

        public BoundExpression VisitDynamicInvocation(BoundDynamicInvocation node, bool resultDiscarded)
        {
            // Dynamic can't have created handler conversions because we don't know target types.
            AssertNoImplicitInterpolatedStringHandlerConversions(node.Arguments);
            var loweredArguments = VisitList(node.Arguments);

            bool hasImplicitReceiver;
            BoundExpression loweredReceiver;
            ImmutableArray<TypeWithAnnotations> typeArguments;
            string name;
            switch (node.Expression.Kind)
            {
                case BoundKind.MethodGroup:
                    // method invocation
                    BoundMethodGroup methodGroup = (BoundMethodGroup)node.Expression;
                    typeArguments = methodGroup.TypeArgumentsOpt;
                    name = methodGroup.Name;
                    hasImplicitReceiver = (methodGroup.Flags & BoundMethodGroupFlags.HasImplicitReceiver) != 0;

                    // Should have been eliminated during binding of dynamic invocation:
                    Debug.Assert(methodGroup.ReceiverOpt == null || methodGroup.ReceiverOpt.Kind != BoundKind.TypeOrValueExpression);

                    if (methodGroup.ReceiverOpt == null)
                    {
                        // Calling a static method defined on an outer class via its simple name.
                        NamedTypeSymbol firstContainer = node.ApplicableMethods.First().ContainingType;
                        Debug.Assert(node.ApplicableMethods.All(m => !m.RequiresInstanceReceiver && TypeSymbol.Equals(m.ContainingType, firstContainer, TypeCompareKind.ConsiderEverything2)));

                        loweredReceiver = new BoundTypeExpression(node.Syntax, null, firstContainer);
                    }
                    else if (hasImplicitReceiver && _factory.TopLevelMethod is { RequiresInstanceReceiver: false })
                    {
                        // Calling a static method defined on the current class via its simple name.
                        Debug.Assert(_factory.CurrentType is { });
                        loweredReceiver = new BoundTypeExpression(node.Syntax, null, _factory.CurrentType);
                    }
                    else
                    {
                        loweredReceiver = VisitExpression(methodGroup.ReceiverOpt);
                    }

                    // If we are calling a method on a NoPIA type, we need to embed all methods/properties
                    // with the matching name of this dynamic invocation.
                    EmbedIfNeedTo(loweredReceiver, methodGroup.Methods, node.Syntax);

                    break;

                case BoundKind.DynamicMemberAccess:
                    // method invocation
                    var memberAccess = (BoundDynamicMemberAccess)node.Expression;
                    name = memberAccess.Name;
                    typeArguments = memberAccess.TypeArgumentsOpt;
                    loweredReceiver = VisitExpression(memberAccess.Receiver);
                    hasImplicitReceiver = false;
                    break;

                default:
                    // delegate invocation
                    var loweredExpression = VisitExpression(node.Expression);
                    return _dynamicFactory.MakeDynamicInvocation(loweredExpression, loweredArguments, node.ArgumentNamesOpt, node.ArgumentRefKindsOpt, resultDiscarded).ToExpression();
            }

            Debug.Assert(loweredReceiver != null);
            return _dynamicFactory.MakeDynamicMemberInvocation(
                name,
                loweredReceiver,
                typeArguments,
                loweredArguments,
                node.ArgumentNamesOpt,
                node.ArgumentRefKindsOpt,
                hasImplicitReceiver,
                resultDiscarded).ToExpression();
        }

        private void EmbedIfNeedTo(BoundExpression receiver, ImmutableArray<MethodSymbol> methods, SyntaxNode syntaxNode)
        {
            // If we are calling a method on a NoPIA type, we need to embed all methods/properties
            // with the matching name of this dynamic invocation.
            var module = this.EmitModule;
            if (module != null && receiver != null && receiver.Type is { })
            {
                var assembly = receiver.Type.ContainingAssembly;

                if ((object)assembly != null && assembly.IsLinked)
                {
                    foreach (var m in methods)
                    {
                        module.EmbeddedTypesManagerOpt.EmbedMethodIfNeedTo(m.OriginalDefinition.GetCciAdapter(), syntaxNode, _diagnostics.DiagnosticBag);
                    }
                }
            }
        }

        private void EmbedIfNeedTo(BoundExpression receiver, ImmutableArray<PropertySymbol> properties, SyntaxNode syntaxNode)
        {
            // If we are calling a method on a NoPIA type, we need to embed all methods/properties
            // with the matching name of this dynamic invocation.
            var module = this.EmitModule;
            if (module != null && receiver is { Type: { } })
            {
                var assembly = receiver.Type.ContainingAssembly;

                if ((object)assembly != null && assembly.IsLinked)
                {
                    foreach (var p in properties)
                    {
                        module.EmbeddedTypesManagerOpt.EmbedPropertyIfNeedTo(p.OriginalDefinition.GetCciAdapter(), syntaxNode, _diagnostics.DiagnosticBag);
                    }
                }
            }
        }

        private void InterceptCallAndAdjustArguments(
            ref MethodSymbol method,
            ref BoundExpression? receiverOpt,
            ref ImmutableArray<BoundExpression> arguments,
            ref ImmutableArray<RefKind> argumentRefKindsOpt,
            bool invokedAsExtensionMethod,
            Location? interceptableLocation)
        {
            if (this._compilation.TryGetInterceptor(interceptableLocation) is not var (attributeLocation, interceptor))
            {
                // The call was not intercepted.
                return;
            }

            Debug.Assert(interceptableLocation != null);
            Debug.Assert(interceptor.IsDefinition);
            Debug.Assert(!interceptor.ContainingType.IsGenericType);

            if (interceptor.Arity != 0)
            {
                var typeArgumentsBuilder = ArrayBuilder<TypeWithAnnotations>.GetInstance();
                method.ContainingType.GetAllTypeArgumentsNoUseSiteDiagnostics(typeArgumentsBuilder);
                typeArgumentsBuilder.AddRange(method.TypeArgumentsWithAnnotations);

                var netArity = typeArgumentsBuilder.Count;
                if (netArity == 0)
                {
                    this._diagnostics.Add(ErrorCode.ERR_InterceptorCannotBeGeneric, attributeLocation, interceptor, method);
                    typeArgumentsBuilder.Free();
                    return;
                }
                else if (interceptor.Arity != netArity)
                {
                    this._diagnostics.Add(ErrorCode.ERR_InterceptorArityNotCompatible, attributeLocation, interceptor, netArity, method);
                    typeArgumentsBuilder.Free();
                    return;
                }

                interceptor = interceptor.Construct(typeArgumentsBuilder.ToImmutableAndFree());
                if (!interceptor.CheckConstraints(new ConstraintsHelper.CheckConstraintsArgs(this._compilation, this._compilation.Conversions, includeNullability: true, attributeLocation, this._diagnostics)))
                {
                    return;
                }
            }

            var containingMethod = this._factory.CurrentFunction;
            Debug.Assert(containingMethod is not null);

            var useSiteInfo = this.GetNewCompoundUseSiteInfo();
            var isAccessible = AccessCheck.IsSymbolAccessible(interceptor, containingMethod.ContainingType, ref useSiteInfo);
            this._diagnostics.Add(attributeLocation, useSiteInfo);
            if (!isAccessible)
            {
                this._diagnostics.Add(ErrorCode.ERR_InterceptorNotAccessible, attributeLocation, interceptor, containingMethod);
                return;
            }

            // When the original call is to an instance method, and the interceptor is an extension method,
            // we need to take special care to intercept with the extension method as though it is being called in reduced form.
            Debug.Assert(receiverOpt is not BoundTypeExpression || method.IsStatic);
            var needToReduce = receiverOpt is not (null or BoundTypeExpression) && interceptor.IsExtensionMethod;
            var symbolForCompare = needToReduce ? ReducedExtensionMethodSymbol.Create(interceptor, receiverOpt!.Type, _compilation) : interceptor;

            if (!MemberSignatureComparer.InterceptorsComparer.Equals(method, symbolForCompare))
            {
                this._diagnostics.Add(ErrorCode.ERR_InterceptorSignatureMismatch, attributeLocation, method, interceptor);
                return;
            }

            _ = SourceMemberContainerTypeSymbol.CheckValidNullableMethodOverride(
                _compilation,
                method,
                symbolForCompare,
                _diagnostics,
                static (diagnostics, method, interceptor, topLevel, attributeLocation) =>
                {
                    diagnostics.Add(ErrorCode.WRN_NullabilityMismatchInReturnTypeOnInterceptor, attributeLocation, method);
                },
                static (diagnostics, method, interceptor, implementingParameter, blameAttributes, attributeLocation) =>
                {
                    diagnostics.Add(ErrorCode.WRN_NullabilityMismatchInParameterTypeOnInterceptor, attributeLocation, new FormattedSymbol(implementingParameter, SymbolDisplayFormat.ShortFormat), method);
                },
                extraArgument: attributeLocation);

            if (!MemberSignatureComparer.InterceptorsStrictComparer.Equals(method, symbolForCompare))
            {
                this._diagnostics.Add(ErrorCode.WRN_InterceptorSignatureMismatch, attributeLocation, method, interceptor);
            }

            method.TryGetThisParameter(out var methodThisParameter);
            symbolForCompare.TryGetThisParameter(out var interceptorThisParameterForCompare);
            switch (methodThisParameter, interceptorThisParameterForCompare)
            {
                case (not null, null):
                case (not null, not null) when !methodThisParameter.Type.Equals(interceptorThisParameterForCompare.Type, TypeCompareKind.ObliviousNullableModifierMatchesAny)
                        || methodThisParameter.RefKind != interceptorThisParameterForCompare.RefKind:
                    this._diagnostics.Add(ErrorCode.ERR_InterceptorMustHaveMatchingThisParameter, attributeLocation, methodThisParameter, method);
                    return;
                case (null, not null):
                    this._diagnostics.Add(ErrorCode.ERR_InterceptorMustNotHaveThisParameter, attributeLocation, method);
                    return;
                default:
                    break;
            }

            if (invokedAsExtensionMethod && interceptor.IsStatic && !interceptor.IsExtensionMethod)
            {
                // Special case when intercepting an extension method call in reduced form with a non-extension.
                this._diagnostics.Add(ErrorCode.ERR_InterceptorMustHaveMatchingThisParameter, attributeLocation, method.Parameters[0], method);
                return;
            }

            if (SourceMemberContainerTypeSymbol.CheckValidScopedOverride(
                method,
                symbolForCompare,
                this._diagnostics,
                static (diagnostics, method, symbolForCompare, implementingParameter, blameAttributes, attributeLocation) =>
                {
                    diagnostics.Add(ErrorCode.ERR_InterceptorScopedMismatch, attributeLocation, method, symbolForCompare);
                },
                extraArgument: attributeLocation,
                allowVariance: true,
                // Since we've already reduced 'symbolForCompare', we compare as though it is not an extension.
                invokedAsExtensionMethod: false))
            {
                return;
            }

            if (needToReduce)
            {
                Debug.Assert(methodThisParameter is not null);
                arguments = arguments.Insert(0, receiverOpt!);
                receiverOpt = null;

                // CodeGenerator.EmitArguments requires that we have a fully-filled-out argumentRefKindsOpt for any ref/in/out arguments.
                var thisRefKind = methodThisParameter.RefKind;
                if (argumentRefKindsOpt.IsDefault && thisRefKind != RefKind.None)
                {
                    argumentRefKindsOpt = method.Parameters.SelectAsArray(static param => param.RefKind);
                }

                if (!argumentRefKindsOpt.IsDefault)
                {
                    argumentRefKindsOpt = argumentRefKindsOpt.Insert(0, thisRefKind);
                }
            }

            method = interceptor;

            return;
        }

        public override BoundNode VisitCall(BoundCall node)
        {
            Debug.Assert(node != null);

            BoundExpression rewrittenCall;

            if (node.ReceiverOpt is BoundCall receiver1)
            {
                var calls = ArrayBuilder<BoundCall>.GetInstance();

                calls.Push(node);
                node = receiver1;

                while (node.ReceiverOpt is BoundCall receiver2)
                {
                    calls.Push(node);
                    node = receiver2;
                }

                // Rewrite the receiver
                BoundExpression? rewrittenReceiver = VisitExpression(node.ReceiverOpt);

                do
                {
                    rewrittenCall = visitArgumentsAndFinishRewrite(node, rewrittenReceiver);
                    rewrittenReceiver = rewrittenCall;
                }
                while (calls.TryPop(out node!));

                calls.Free();
            }
            else
            {
                // Rewrite the receiver
                BoundExpression? rewrittenReceiver = VisitExpression(node.ReceiverOpt);
                rewrittenCall = visitArgumentsAndFinishRewrite(node, rewrittenReceiver);
            }

            return rewrittenCall;

            BoundExpression visitArgumentsAndFinishRewrite(BoundCall node, BoundExpression? rewrittenReceiver)
            {
                MethodSymbol method = node.Method;
                ImmutableArray<int> argsToParamsOpt = node.ArgsToParamsOpt;
                ImmutableArray<RefKind> argRefKindsOpt = node.ArgumentRefKindsOpt;
                bool invokedAsExtensionMethod = node.InvokedAsExtensionMethod;

                ArrayBuilder<LocalSymbol>? temps = null;
                var rewrittenArguments = VisitArgumentsAndCaptureReceiverIfNeeded(
                    ref rewrittenReceiver,
                    captureReceiverMode: ReceiverCaptureMode.Default,
                    node.Arguments,
                    method,
                    argsToParamsOpt,
                    argRefKindsOpt,
                    storesOpt: null,
                    ref temps);

                rewrittenArguments = MakeArguments(
                    node.Syntax,
                    rewrittenArguments,
                    method,
                    node.Expanded,
                    argsToParamsOpt,
                    ref argRefKindsOpt,
                    ref temps,
                    invokedAsExtensionMethod);

                InterceptCallAndAdjustArguments(ref method, ref rewrittenReceiver, ref rewrittenArguments, ref argRefKindsOpt, invokedAsExtensionMethod, node.InterceptableLocation);
                var rewrittenCall = MakeCall(node, node.Syntax, rewrittenReceiver, method, rewrittenArguments, argRefKindsOpt, node.ResultKind, node.Type, temps.ToImmutableAndFree());

                if (Instrument)
                {
                    rewrittenCall = Instrumenter.InstrumentCall(node, rewrittenCall);
                }

                return rewrittenCall;
            }
        }

        private BoundExpression MakeArgumentsAndCall(
            SyntaxNode syntax,
            BoundExpression? rewrittenReceiver,
            MethodSymbol method,
            ImmutableArray<BoundExpression> arguments,
            ImmutableArray<RefKind> argumentRefKindsOpt,
            bool expanded,
            bool invokedAsExtensionMethod,
            ImmutableArray<int> argsToParamsOpt,
            LookupResultKind resultKind,
            TypeSymbol type,
            ArrayBuilder<LocalSymbol>? temps,
            BoundCall? nodeOpt = null)
        {
            arguments = MakeArguments(
                syntax,
                arguments,
                method,
                expanded,
                argsToParamsOpt,
                ref argumentRefKindsOpt,
                ref temps,
                invokedAsExtensionMethod);

            return MakeCall(nodeOpt, syntax, rewrittenReceiver, method, arguments, argumentRefKindsOpt, resultKind, type, temps.ToImmutableAndFree());
        }

        private BoundExpression MakeCall(
            BoundCall? node,
            SyntaxNode syntax,
            BoundExpression? rewrittenReceiver,
            MethodSymbol method,
            ImmutableArray<BoundExpression> rewrittenArguments,
            ImmutableArray<RefKind> argumentRefKinds,
            LookupResultKind resultKind,
            TypeSymbol type,
            ImmutableArray<LocalSymbol> temps)
        {
            BoundExpression rewrittenBoundCall;

            if (method.IsStatic &&
                method.ContainingType.IsObjectType() &&
                !_inExpressionLambda &&
                (object)method == (object)_compilation.GetSpecialTypeMember(SpecialMember.System_Object__ReferenceEquals))
            {
                Debug.Assert(rewrittenArguments.Length == 2);

                // ECMA - 335
                // I.8.2.5.1 Identity
                //           ...
                //           Identity is implemented on System.Object via the ReferenceEquals method.
                rewrittenBoundCall = new BoundBinaryOperator(
                    syntax,
                    BinaryOperatorKind.ObjectEqual,
                    null,
                    methodOpt: null,
                    constrainedToTypeOpt: null,
                    resultKind,
                    rewrittenArguments[0],
                    rewrittenArguments[1],
                    type);
            }
            else if (node == null)
            {
                rewrittenBoundCall = new BoundCall(
                    syntax,
                    rewrittenReceiver,
                    initialBindingReceiverIsSubjectToCloning: ThreeState.Unknown,
                    method,
                    rewrittenArguments,
                    argumentNamesOpt: default(ImmutableArray<string>),
                    argumentRefKinds,
                    isDelegateCall: false,
                    expanded: false,
                    invokedAsExtensionMethod: false,
                    argsToParamsOpt: default(ImmutableArray<int>),
                    defaultArguments: default(BitVector),
                    resultKind: resultKind,
                    type: type);
            }
            else
            {
                rewrittenBoundCall = node.Update(
                    rewrittenReceiver,
                    initialBindingReceiverIsSubjectToCloning: ThreeState.Unknown,
                    method,
                    rewrittenArguments,
                    argumentNamesOpt: default(ImmutableArray<string>),
                    argumentRefKinds,
                    node.IsDelegateCall,
                    expanded: false,
                    invokedAsExtensionMethod: false,
                    argsToParamsOpt: default(ImmutableArray<int>),
                    defaultArguments: default(BitVector),
                    node.ResultKind,
                    node.Type);
            }

            if (!temps.IsDefaultOrEmpty)
            {
                return new BoundSequence(
                    syntax,
                    locals: temps,
                    sideEffects: ImmutableArray<BoundExpression>.Empty,
                    value: rewrittenBoundCall,
                    type: type);
            }

            return rewrittenBoundCall;
        }

        private BoundExpression MakeCall(SyntaxNode syntax, BoundExpression? rewrittenReceiver, MethodSymbol method, ImmutableArray<BoundExpression> rewrittenArguments, TypeSymbol type)
        {
            return MakeCall(
                node: null,
                syntax: syntax,
                rewrittenReceiver: rewrittenReceiver,
                method: method,
                rewrittenArguments: rewrittenArguments,
                argumentRefKinds: default(ImmutableArray<RefKind>),
                resultKind: LookupResultKind.Viable,
                type: type,
                temps: default);
        }

        private static bool IsSafeForReordering(BoundExpression expression, RefKind kind)
        {
            // To be safe for reordering an expression must not cause any observable side effect *or
            // observe any side effect*. Accessing a local by value, for example, is possibly not
            // safe for reordering because reading a local can give a different result if reordered
            // with respect to a write elsewhere.

            var current = expression;
            while (true)
            {
                if (current.ConstantValueOpt != null)
                {
                    return true;
                }

                switch (current.Kind)
                {
                    default:
                        return false;
                    case BoundKind.Parameter:
                        Debug.Assert(!IsCapturedPrimaryConstructorParameter(expression));
                        goto case BoundKind.Local;

                    case BoundKind.Local:
                        // A ref to a local variable or formal parameter is safe to reorder; it
                        // never has a side effect or consumes one.
                        return kind != RefKind.None;
                    case BoundKind.PassByCopy:
                        return IsSafeForReordering(((BoundPassByCopy)current).Expression, kind);
                    case BoundKind.Conversion:
                        {
                            BoundConversion conv = (BoundConversion)current;
                            switch (conv.ConversionKind)
                            {
                                case ConversionKind.AnonymousFunction:
                                case ConversionKind.ImplicitConstant:
                                case ConversionKind.MethodGroup:
                                case ConversionKind.NullLiteral:
                                case ConversionKind.DefaultLiteral:
                                    return true;

                                case ConversionKind.Boxing:
                                case ConversionKind.ImplicitDynamic:
                                case ConversionKind.ExplicitDynamic:
                                case ConversionKind.ExplicitEnumeration:
                                case ConversionKind.ExplicitNullable:
                                case ConversionKind.ExplicitNumeric:
                                case ConversionKind.ExplicitReference:
                                case ConversionKind.Identity:
                                case ConversionKind.ImplicitEnumeration:
                                case ConversionKind.ImplicitNullable:
                                case ConversionKind.ImplicitNumeric:
                                case ConversionKind.ImplicitReference:
                                case ConversionKind.Unboxing:
                                case ConversionKind.ExplicitPointerToInteger:
                                case ConversionKind.ExplicitPointerToPointer:
                                case ConversionKind.ImplicitPointerToVoid:
                                case ConversionKind.ImplicitNullToPointer:
                                case ConversionKind.ExplicitIntegerToPointer:
                                    current = conv.Operand;
                                    break;

                                case ConversionKind.ExplicitUserDefined:
                                case ConversionKind.ImplicitUserDefined:
                                // expression trees rewrite this later.
                                // it is a kind of user defined conversions on IntPtr and in some cases can fail
                                case ConversionKind.IntPtr:
                                case ConversionKind.ImplicitThrow:
                                    return false;

                                default:
                                    // when this assert is hit, examine whether such conversion kind is 
                                    // 1) actually expected to get this far
                                    // 2) figure if it is possibly not producing or consuming any sideeffects (rare case)
                                    // 3) add a case for it
                                    Debug.Assert(false, "Unexpected conversion kind" + conv.ConversionKind);

                                    // it is safe to assume that conversion is not reorderable
                                    return false;
                            }
                            break;
                        }
                }
            }
        }

        internal static bool IsCapturedPrimaryConstructorParameter(BoundExpression expression)
        {
            return expression is BoundParameter { ParameterSymbol: { ContainingSymbol: SynthesizedPrimaryConstructor primaryCtor } parameter } &&
                   primaryCtor.GetCapturedParameters().ContainsKey(parameter);
        }

        private enum ReceiverCaptureMode
        {
            /// <summary>
            /// No special capture of the receiver, unless arguments need to refer to it.
            /// For example, in case of a string interpolation handler.
            /// </summary>
            Default = 0,

            /// <summary>
            /// Used for a regular indexer compound assignment rewrite.
            /// Everything is going to be in a single setter call with a getter call inside its value argument.
            /// Only receiver and the indexes can be evaluated prior to evaluating the setter call. 
            /// </summary>
            CompoundAssignment,

            /// <summary>
            /// Used for situations when additional arbitrary side-effects are possibly involved.
            /// Think about deconstruction, etc.
            /// </summary>
            UseTwiceComplex
        }

        /// <summary>
        /// Visits all arguments of a method, doing any necessary rewriting for interpolated string handler conversions that
        /// might be present in the arguments and creating temps for any discard parameters.
        /// </summary>
        private ImmutableArray<BoundExpression> VisitArgumentsAndCaptureReceiverIfNeeded(
            [NotNullIfNotNull(nameof(rewrittenReceiver))] ref BoundExpression? rewrittenReceiver,
            ReceiverCaptureMode captureReceiverMode,
            ImmutableArray<BoundExpression> arguments,
            Symbol methodOrIndexer,
            ImmutableArray<int> argsToParamsOpt,
            ImmutableArray<RefKind> argumentRefKindsOpt,
            ArrayBuilder<BoundExpression>? storesOpt,
            ref ArrayBuilder<LocalSymbol>? tempsOpt)
        {
            Debug.Assert(argumentRefKindsOpt.IsDefault || argumentRefKindsOpt.Length == arguments.Length);
            var requiresInstanceReceiver = methodOrIndexer.RequiresInstanceReceiver() && methodOrIndexer is not MethodSymbol { MethodKind: MethodKind.Constructor } and not FunctionPointerMethodSymbol;
            Debug.Assert(!requiresInstanceReceiver || rewrittenReceiver != null || _inExpressionLambda);
            Debug.Assert(captureReceiverMode == ReceiverCaptureMode.Default || (requiresInstanceReceiver && rewrittenReceiver != null && storesOpt is object));

            BoundLocal? receiverTemp = null;
            BoundAssignmentOperator? assignmentToTemp = null;

            if (captureReceiverMode != ReceiverCaptureMode.Default ||
                (requiresInstanceReceiver && arguments.Any(a => usesReceiver(a))))
            {
                Debug.Assert(!_inExpressionLambda);
                Debug.Assert(rewrittenReceiver is object);
                Debug.Assert(rewrittenReceiver.Type is { });

                RefKind refKind;

                if (captureReceiverMode != ReceiverCaptureMode.Default)
                {
                    // SPEC VIOLATION: It is not very clear when receiver of constrained callvirt is dereferenced - when pushed (in lexical order),
                    // SPEC VIOLATION: or when actual call is executed. The actual behavior seems to be implementation specific in different JITs.
                    // SPEC VIOLATION: To not depend on that, the right thing to do here is to store the value of the variable 
                    // SPEC VIOLATION: when variable has reference type (regular temp), and store variable's location when it has a value type. (ref temp)
                    // SPEC VIOLATION: in a case of unconstrained generic type parameter a runtime test (default(T) == null) would be needed
                    // SPEC VIOLATION: However, for compatibility with Dev12 we will continue treating all generic type parameters, constrained or not,
                    // SPEC VIOLATION: as value types.

                    refKind = rewrittenReceiver.Type.IsValueType || rewrittenReceiver.Type.Kind == SymbolKind.TypeParameter ? RefKind.Ref : RefKind.None;
                }
                else
                {
                    refKind = rewrittenReceiver.GetRefKind();

                    if (refKind == RefKind.None &&
                        !rewrittenReceiver.Type.IsReferenceType &&
                        Binder.HasHome(rewrittenReceiver,
                                       Binder.AddressKind.Constrained,
                                       _factory.CurrentFunction,
                                       peVerifyCompatEnabled: false,
                                       stackLocalsOpt: null))
                    {
                        refKind = RefKind.Ref;
                    }
                }

                receiverTemp = _factory.StoreToTemp(rewrittenReceiver, out assignmentToTemp, refKind);

                tempsOpt ??= ArrayBuilder<LocalSymbol>.GetInstance();
                tempsOpt.Add(receiverTemp.LocalSymbol);
            }

            ImmutableArray<BoundExpression> rewrittenArguments;

            if (arguments.IsEmpty)
            {
                rewrittenArguments = arguments;
            }
            else
            {
                var argumentsAssignedToTemp = BitVector.Null;
                var visitedArgumentsBuilder = ArrayBuilder<BoundExpression>.GetInstance(arguments.Length);
                var parameters = methodOrIndexer.GetParameters();

#if DEBUG
                var saveTempsOpt = tempsOpt;
#endif

                for (int i = 0; i < arguments.Length; i++)
                {
                    var argument = arguments[i];
                    if (argument is BoundDiscardExpression discard)
                    {
                        ensureTempTrackingSetup(ref tempsOpt, ref argumentsAssignedToTemp);
                        visitedArgumentsBuilder.Add(_factory.MakeTempForDiscard(discard, tempsOpt));
                        argumentsAssignedToTemp[i] = true;
                        continue;
                    }

                    ImmutableArray<BoundInterpolatedStringArgumentPlaceholder> argumentPlaceholders = addInterpolationPlaceholderReplacements(
                        parameters,
                        visitedArgumentsBuilder,
                        i,
                        receiverTemp,
                        ref tempsOpt,
                        ref argumentsAssignedToTemp);

                    visitedArgumentsBuilder.Add(VisitExpression(argument));

                    foreach (var placeholder in argumentPlaceholders)
                    {
                        // We didn't set this one up, so we can't remove it.
                        if (placeholder.ArgumentIndex == BoundInterpolatedStringArgumentPlaceholder.TrailingConstructorValidityParameter)
                        {
                            continue;
                        }

                        RemovePlaceholderReplacement(placeholder);
                    }
                }

#if DEBUG
                Debug.Assert(saveTempsOpt is object || tempsOpt?.Count is null or > 0);
#endif
                rewrittenArguments = visitedArgumentsBuilder.ToImmutableAndFree();
            }

            if (receiverTemp is object)
            {
                Debug.Assert(assignmentToTemp is object);
                Debug.Assert(tempsOpt is object);

                BoundAssignmentOperator? extraRefInitialization = null;

                if (receiverTemp.LocalSymbol.IsRef &&
                    CodeGenerator.IsPossibleReferenceTypeReceiverOfConstrainedCall(receiverTemp) &&
                    !CodeGenerator.ReceiverIsKnownToReferToTempIfReferenceType(receiverTemp) &&
                    (captureReceiverMode == ReceiverCaptureMode.UseTwiceComplex ||
                     !CodeGenerator.IsSafeToDereferenceReceiverRefAfterEvaluatingArguments(rewrittenArguments)))
                {
                    ReferToTempIfReferenceTypeReceiver(receiverTemp, ref assignmentToTemp, out extraRefInitialization, tempsOpt);
                }

                if (storesOpt is object)
                {
                    if (extraRefInitialization is object)
                    {
                        storesOpt.Add(extraRefInitialization);
                    }

                    storesOpt.Add(assignmentToTemp);
                    rewrittenReceiver = receiverTemp;
                }
                else
                {
                    rewrittenReceiver = _factory.Sequence(
                        ImmutableArray<LocalSymbol>.Empty,
                        extraRefInitialization is object ? ImmutableArray.Create<BoundExpression>(extraRefInitialization, assignmentToTemp) : ImmutableArray.Create<BoundExpression>(assignmentToTemp),
                        receiverTemp);
                }
            }

            return rewrittenArguments;

            void ensureTempTrackingSetup([NotNull] ref ArrayBuilder<LocalSymbol>? tempsOpt, ref BitVector positionsAssignedToTemp)
            {
                tempsOpt ??= ArrayBuilder<LocalSymbol>.GetInstance();

                if (positionsAssignedToTemp.IsNull)
                {
                    positionsAssignedToTemp = BitVector.Create(arguments.Length);
                }
            }

            ImmutableArray<BoundInterpolatedStringArgumentPlaceholder> addInterpolationPlaceholderReplacements(
                ImmutableArray<ParameterSymbol> parameters,
                ArrayBuilder<BoundExpression> visitedArgumentsBuilder,
                int argumentIndex,
                BoundLocal? receiverTemp,
                ref ArrayBuilder<LocalSymbol>? tempsOpt,
                ref BitVector argumentsAssignedToTemp)
            {
                var argument = arguments[argumentIndex];

                if (argument is BoundConversion { ConversionKind: ConversionKind.InterpolatedStringHandler, Operand: BoundInterpolatedString or BoundBinaryOperator } conversion)
                {
                    // Handler conversions are not supported in expression lambdas.
                    Debug.Assert(!_inExpressionLambda);
                    var interpolationData = conversion.Operand.GetInterpolatedStringHandlerData();

                    if (interpolationData.ArgumentPlaceholders.Length > (interpolationData.HasTrailingHandlerValidityParameter ? 1 : 0))
                    {
                        Debug.Assert(!((BoundConversion)argument).ExplicitCastInCode);

                        // We have an interpolated string handler conversion that needs context from the surrounding arguments. We need to store
                        // all arguments up to and including the last argument needed by this interpolated string conversion into temps, in order
                        // to ensure we're keeping lexical ordering of side effects.
                        ensureTempTrackingSetup(ref tempsOpt, ref argumentsAssignedToTemp);
                        Debug.Assert(!argumentsAssignedToTemp.IsNull);

                        foreach (var placeholder in interpolationData.ArgumentPlaceholders)
                        {
                            // Replace each needed placeholder with a sequence of store and evaluate the temp.
                            var argIndex = placeholder.ArgumentIndex;
                            Debug.Assert(argIndex < argumentIndex);

                            BoundLocal local;
                            switch (argIndex)
                            {
                                case BoundInterpolatedStringArgumentPlaceholder.InstanceParameter:
                                    Debug.Assert(usesReceiver(argument));
                                    Debug.Assert(requiresInstanceReceiver);
                                    Debug.Assert(receiverTemp is object);
                                    local = receiverTemp;
                                    break;

                                case >= 0 when argumentsAssignedToTemp[argIndex]:
                                    local = visitedArgumentsBuilder[argIndex] switch
                                    {
                                        BoundSequence { Value: BoundLocal l } => l,
                                        BoundLocal l => l, // Can happen for discard arguments
                                        var u => throw ExceptionUtilities.UnexpectedValue(u.Kind)
                                    };
                                    break;

                                case >= 0:
                                    Debug.Assert(visitedArgumentsBuilder[argIndex] != null);
                                    var paramIndex = argsToParamsOpt.IsDefault ? argIndex : argsToParamsOpt[argIndex];
                                    RefKind argRefKind = argumentRefKindsOpt.RefKinds(argIndex);
                                    RefKind paramRefKind = parameters[paramIndex].RefKind;
                                    var visitedArgument = visitedArgumentsBuilder[argIndex];
                                    local = _factory.StoreToTemp(visitedArgument, out var store, refKind: paramRefKind == RefKind.In ? RefKind.In : argRefKind);
                                    tempsOpt.Add(local.LocalSymbol);
                                    visitedArgumentsBuilder[argIndex] = _factory.Sequence(ImmutableArray<LocalSymbol>.Empty, ImmutableArray.Create<BoundExpression>(store), local);
                                    argumentsAssignedToTemp[argIndex] = true;
                                    break;

                                case BoundInterpolatedStringArgumentPlaceholder.TrailingConstructorValidityParameter:
                                    // Visiting the interpolated string itself will allocate the temp for this one.
                                    continue;

                                default:
                                    throw ExceptionUtilities.UnexpectedValue(argIndex);
                            }

                            AddPlaceholderReplacement(placeholder, local);
                        }

                        return interpolationData.ArgumentPlaceholders;
                    }
                }

                return ImmutableArray<BoundInterpolatedStringArgumentPlaceholder>.Empty;
            }

            static bool usesReceiver(BoundExpression argument)
            {
                if (argument is BoundConversion { ConversionKind: ConversionKind.InterpolatedStringHandler, Operand: BoundInterpolatedString or BoundBinaryOperator } conversion)
                {
                    var interpolationData = conversion.Operand.GetInterpolatedStringHandlerData();

                    if (interpolationData.ArgumentPlaceholders.Length > (interpolationData.HasTrailingHandlerValidityParameter ? 1 : 0))
                    {
                        Debug.Assert(!((BoundConversion)argument).ExplicitCastInCode);

                        foreach (var placeholder in interpolationData.ArgumentPlaceholders)
                        {
                            if (placeholder.ArgumentIndex == BoundInterpolatedStringArgumentPlaceholder.InstanceParameter)
                            {
                                return true;
                            }
                        }
                    }
                }

                return false;
            }
        }

        private void ReferToTempIfReferenceTypeReceiver(BoundLocal receiverTemp, ref BoundAssignmentOperator assignmentToTemp, out BoundAssignmentOperator? extraRefInitialization, ArrayBuilder<LocalSymbol> temps)
        {
            Debug.Assert(assignmentToTemp.IsRef);

            var receiverType = receiverTemp.Type;
            Debug.Assert(receiverType is object);

            // A case where T is actually a class must be handled specially.
            // Taking a reference to a class instance is fragile because the value behind the 
            // reference might change while arguments are evaluated. However, the call should be
            // performed on the instance that is behind reference at the time we push the
            // reference to the stack. So, for a class we need to emit a reference to a temporary
            // location, rather than to the original location

            BoundLocal cache = _factory.Local(_factory.SynthesizedLocal(receiverType));

            temps.Add(cache.LocalSymbol);

            if (!receiverType.IsReferenceType)
            {
                // Store receiver ref to a different ref local - intermediate ref
                var intermediateRef = _factory.Local(_factory.SynthesizedLocal(receiverType, refKind: RefKind.Ref));
                temps.Add(intermediateRef.LocalSymbol);
                extraRefInitialization = assignmentToTemp.Update(intermediateRef, assignmentToTemp.Right, assignmentToTemp.IsRef, assignmentToTemp.Type);

                // `receiverTemp` initialization is adjusted as follows:
                // If we are dealing with a value type, use value of the intermediate ref.
                // Otherwise, use an address of a temp where we store the underlying reference type instance.
                assignmentToTemp =
                    assignmentToTemp.Update(
                        assignmentToTemp.Left,
#pragma warning disable format
                        new BoundComplexConditionalReceiver(receiverTemp.Syntax,
                                                            intermediateRef,
                                                            _factory.Sequence(new BoundExpression[] { _factory.AssignmentExpression(cache, intermediateRef) }, cache),
                                                            receiverType) { WasCompilerGenerated = true },
#pragma warning restore format
                        assignmentToTemp.IsRef,
                        assignmentToTemp.Type);

                // SpillSequenceSpiller should be able to recognize this node in order to handle its spilling. 
                Debug.Assert(SpillSequenceSpiller.IsComplexConditionalInitializationOfReceiverRef(assignmentToTemp, out _, out _, out _, out _));
            }
            else
            {
                extraRefInitialization = null;

                // We are dealing with a reference type. We can simply copy the instance into a temp and 
                // use its address instead.  
                assignmentToTemp =
                    assignmentToTemp.Update(
                        assignmentToTemp.Left,
                        _factory.Sequence(new BoundExpression[] { _factory.AssignmentExpression(cache, assignmentToTemp.Right) }, cache),
                        assignmentToTemp.IsRef,
                        assignmentToTemp.Type);
            }

            ((SynthesizedLocal)receiverTemp.LocalSymbol).SetIsKnownToReferToTempIfReferenceType();
            Debug.Assert(CodeGenerator.ReceiverIsKnownToReferToTempIfReferenceType(receiverTemp));
        }

        /// <summary>
        /// Rewrites arguments of an invocation according to the receiving method or indexer.
        /// It is assumed that each argument has already been lowered, but we may need
        /// additional rewriting for the arguments, such as generating a params array, re-ordering
        /// arguments based on <paramref name="argsToParamsOpt"/> map, inserting arguments for optional parameters, etc.
        /// </summary>
        private ImmutableArray<BoundExpression> MakeArguments(
            SyntaxNode syntax,
            ImmutableArray<BoundExpression> rewrittenArguments,
            Symbol methodOrIndexer,
            bool expanded,
            ImmutableArray<int> argsToParamsOpt,
            ref ImmutableArray<RefKind> argumentRefKindsOpt,
            [NotNull] ref ArrayBuilder<LocalSymbol>? temps,
            bool invokedAsExtensionMethod = false)
        {

            // We need to do a fancy rewrite under the following circumstances:
            // (1) a params array is being used; we need to generate the array.
            // (2) there were named arguments that reordered the arguments; we might
            //     have to generate temporaries to ensure that the arguments are 
            //     evaluated in source code order, not the actual call order.
            //
            // If none of those are the case then we can just take an early out.

            Debug.Assert(rewrittenArguments.All(arg => arg is not BoundDiscardExpression), "Discards should have been substituted by VisitArguments");
            temps ??= ArrayBuilder<LocalSymbol>.GetInstance();
            ImmutableArray<ParameterSymbol> parameters = methodOrIndexer.GetParameters();

            if (CanSkipRewriting(rewrittenArguments, methodOrIndexer, expanded, argsToParamsOpt, invokedAsExtensionMethod, false, out var isComReceiver))
            {
                argumentRefKindsOpt = GetEffectiveArgumentRefKinds(argumentRefKindsOpt, parameters);

                return rewrittenArguments;
            }

            // We have:
            // * a list of arguments, already converted to their proper types, 
            //   in source code order. Some optional arguments might be missing.
            // * a map showing which parameter each argument corresponds to. If
            //   this is null, then the argument to parameter mapping is one-to-one.
            // * the ref kind of each argument, in source code order. That is, whether
            //   the argument was marked as ref, out, or value (neither).
            // * a method symbol.
            // * whether the call is expanded or normal form.

            // We rewrite the call so that:
            // * if in its expanded form, we create the params array.
            // * if the call requires reordering of arguments because of named arguments, temporaries are generated as needed

            // Doing this transformation can move around refness in interesting ways. For example, consider
            //
            // A().M(y : ref B()[C()], x : out D());
            //
            // This will be created as a call with receiver A(), symbol M, argument list ( B()[C()], D() ),
            // name list ( y, x ) and ref list ( ref, out ).  We can rewrite this into temporaries:
            //
            // A().M( 
            //    seq ( ref int temp_y = ref B()[C()], out D() ),
            //    temp_y );
            // 
            // Now we have a call with receiver A(), symbol M, argument list as shown, no name list,
            // and ref list ( out, value ). We do not want to pass a *ref* to temp_y; the temporary
            // storage is not the thing being ref'd! We want to pass the *value* of temp_y, which
            // *contains* a reference.

            // We attempt to minimize the number of temporaries required. Arguments which neither
            // produce nor observe a side effect can be placed into their proper position without
            // recourse to a temporary. For example:
            //
            // Where(predicate: x=>x.Length!=0, sequence: S())
            //
            // can be rewritten without any temporaries because the conversion from lambda to
            // delegate does not produce any side effect that could be observed by S().
            //
            // By contrast:
            //
            // Goo(z: this.p, y: this.Q(), x: (object)10)
            //
            // The boxing of 10 can be reordered, but the fetch of this.p has to happen before the
            // call to this.Q() because the call could change the value of this.p. 
            //
            // We start by binding everything that is not obviously reorderable as a temporary, and
            // then run an optimizer to remove unnecessary temporaries.

            BoundExpression[] actualArguments = new BoundExpression[parameters.Length]; // The actual arguments that will be passed; one actual argument per formal parameter.
            ArrayBuilder<BoundAssignmentOperator> storesToTemps = ArrayBuilder<BoundAssignmentOperator>.GetInstance(rewrittenArguments.Length);
            ArrayBuilder<RefKind> refKinds = ArrayBuilder<RefKind>.GetInstance(parameters.Length, RefKind.None);

            // Step one: Store everything that is non-trivial into a temporary; record the
            // stores in storesToTemps and make the actual argument a reference to the temp.
            // Do not yet attempt to deal with params arrays or optional arguments.
            BuildStoresToTemps(
                expanded,
                argsToParamsOpt,
                parameters,
                argumentRefKindsOpt,
                rewrittenArguments,
                forceLambdaSpilling: false, // lambda conversions can be re-ordered in calls without side affects
                actualArguments,
                refKinds,
                storesToTemps);

            // all the formal arguments, except missing optionals, are now in place. 
            // Optimize away unnecessary temporaries.
            // Necessary temporaries have their store instructions merged into the appropriate
            // argument expression.
            OptimizeTemporaries(actualArguments, storesToTemps, temps);

            storesToTemps.Free();

            // Step two: If we have a params array, build the array and fill in the argument.
            if (expanded)
            {
                actualArguments[actualArguments.Length - 1] = BuildParamsArray(syntax, argsToParamsOpt, rewrittenArguments, parameters, actualArguments[actualArguments.Length - 1]);
            }

            if (isComReceiver)
            {
                RewriteArgumentsForComCall(parameters, actualArguments, refKinds, temps);
            }

            // * The refkind map is now filled out to match the arguments.
            // * The list of parameter names is now null because the arguments have been reordered.
            // * The args-to-params map is now null because every argument exactly matches its parameter.
            // * The call is no longer in its expanded form.

            argumentRefKindsOpt = GetRefKindsOrNull(refKinds);
            refKinds.Free();

            Debug.Assert(actualArguments.All(static arg => arg is not null));
            return actualArguments.AsImmutableOrNull();
        }

        /// <summary>
        /// Patch refKinds for arguments that match 'in', 'ref', or 'ref readonly' parameters to have effective RefKind.
        /// For the purpose of further analysis we will mark the arguments as -
        /// - In                    if was originally passed as None and matches an 'in' or 'ref readonly' parameter
        /// - StrictIn              if was originally passed as In or Ref and matches an 'in' or 'ref readonly' parameter
        /// - Ref                   if the argument is an interpolated string literal subject to an interpolated string handler conversion. No other types
        ///                         are patched here.
        /// Here and in the layers after the lowering we only care about None/notNone differences for the arguments
        /// Except for async stack spilling which needs to know whether arguments were originally passed as "In" and must obey "no copying" rule.
        /// </summary>
        private static ImmutableArray<RefKind> GetEffectiveArgumentRefKinds(ImmutableArray<RefKind> argumentRefKindsOpt, ImmutableArray<ParameterSymbol> parameters)
        {
            ArrayBuilder<RefKind>? refKindsBuilder = null;
            for (int i = 0; i < parameters.Length; i++)
            {
                var paramRefKind = parameters[i].RefKind;
                if (paramRefKind is RefKind.In or RefKind.RefReadOnlyParameter)
                {
                    var argRefKind = argumentRefKindsOpt.IsDefault ? RefKind.None : argumentRefKindsOpt[i];
                    fillRefKindsBuilder(argumentRefKindsOpt, parameters, ref refKindsBuilder);
                    refKindsBuilder[i] = argRefKind == RefKind.None ? RefKind.In : RefKindExtensions.StrictIn;
                }
                else if (paramRefKind == RefKind.Ref)
                {
                    var argRefKind = argumentRefKindsOpt.IsDefault ? RefKind.None : argumentRefKindsOpt[i];
                    if (argRefKind == RefKind.None)
                    {
                        // Interpolated strings used as interpolated string handlers are allowed to match ref parameters without `ref`
                        Debug.Assert(parameters[i].Type is NamedTypeSymbol { IsInterpolatedStringHandlerType: true, IsValueType: true });

                        fillRefKindsBuilder(argumentRefKindsOpt, parameters, ref refKindsBuilder);
                        refKindsBuilder[i] = RefKind.Ref;
                    }
                }
            }

            if (refKindsBuilder != null)
            {
                argumentRefKindsOpt = refKindsBuilder.ToImmutableAndFree();
            }

            // NOTE: we may have more arguments than parameters in a case of arglist. That is ok.
            Debug.Assert(argumentRefKindsOpt.IsDefault || argumentRefKindsOpt.Length >= parameters.Length);
            return argumentRefKindsOpt;

            static void fillRefKindsBuilder(ImmutableArray<RefKind> argumentRefKindsOpt, ImmutableArray<ParameterSymbol> parameters, [NotNull] ref ArrayBuilder<RefKind>? refKindsBuilder)
            {
                if (refKindsBuilder == null)
                {
                    if (!argumentRefKindsOpt.IsDefault)
                    {
                        Debug.Assert(!argumentRefKindsOpt.IsEmpty);
                        refKindsBuilder = ArrayBuilder<RefKind>.GetInstance(parameters.Length);
                        refKindsBuilder.AddRange(argumentRefKindsOpt);
                    }
                    else
                    {
                        refKindsBuilder = ArrayBuilder<RefKind>.GetInstance(parameters.Length, fillWithValue: RefKind.None);
                    }
                }
            }
        }

        internal static ImmutableArray<IArgumentOperation> MakeArgumentsInEvaluationOrder(
            CSharpOperationFactory operationFactory,
            CSharpCompilation compilation,
            SyntaxNode syntax,
            ImmutableArray<BoundExpression> arguments,
            Symbol methodOrIndexer,
            bool expanded,
            ImmutableArray<int> argsToParamsOpt,
            BitVector defaultArguments,
            bool invokedAsExtensionMethod)
        {
            // We need to do a fancy rewrite under the following circumstances:
            // (1) a params array is being used; we need to generate the array. 
            // (2) named arguments were provided out-of-order of the parameters.
            //
            // If neither of those are the case then we can just take an early out.

            if (CanSkipRewriting(arguments, methodOrIndexer, expanded, argsToParamsOpt, invokedAsExtensionMethod, true, out _))
            {
                // In this case, the invocation is not in expanded form and there's no named argument provided.
                // So we just return list of arguments as is.

                ImmutableArray<ParameterSymbol> parameters = methodOrIndexer.GetParameters();
                ArrayBuilder<IArgumentOperation> argumentsBuilder = ArrayBuilder<IArgumentOperation>.GetInstance(arguments.Length);

                int i = 0;
                for (; i < parameters.Length; ++i)
                {
                    var argumentKind = defaultArguments[i] ? ArgumentKind.DefaultValue : ArgumentKind.Explicit;
                    argumentsBuilder.Add(operationFactory.CreateArgumentOperation(argumentKind, parameters[i].GetPublicSymbol(), arguments[i]));
                }

                // TODO: In case of __arglist, we will have more arguments than parameters, 
                //       set the parameter to null for __arglist argument for now.
                //       https://github.com/dotnet/roslyn/issues/19673
                for (; i < arguments.Length; ++i)
                {
                    var argumentKind = defaultArguments[i] ? ArgumentKind.DefaultValue : ArgumentKind.Explicit;
                    argumentsBuilder.Add(operationFactory.CreateArgumentOperation(argumentKind, null, arguments[i]));
                }

                Debug.Assert(methodOrIndexer.GetIsVararg() ^ parameters.Length == arguments.Length);

                return argumentsBuilder.ToImmutableAndFree();
            }

            return BuildArgumentsInEvaluationOrder(
                operationFactory,
                syntax,
                methodOrIndexer,
                expanded,
                argsToParamsOpt,
                defaultArguments,
                arguments,
                compilation);
        }

        // temporariesBuilder will be null when factory is null.
        private static bool CanSkipRewriting(
            ImmutableArray<BoundExpression> rewrittenArguments,
            Symbol methodOrIndexer,
            bool expanded,
            ImmutableArray<int> argsToParamsOpt,
            bool invokedAsExtensionMethod,
            bool ignoreComReceiver,
            out bool isComReceiver)
        {
            isComReceiver = false;

            // An applicable "vararg" method could not possibly be applicable in its expanded
            // form, and cannot possibly have named arguments or used optional parameters, 
            // because the __arglist() argument has to be positional and in the last position. 

            if (methodOrIndexer.GetIsVararg())
            {
                Debug.Assert(rewrittenArguments.Length == methodOrIndexer.GetParameterCount() + 1);
                Debug.Assert(argsToParamsOpt.IsDefault);
                Debug.Assert(!expanded);
                return true;
            }

            if (!ignoreComReceiver)
            {
                var receiverNamedType = invokedAsExtensionMethod ?
                                        ((MethodSymbol)methodOrIndexer).Parameters[0].Type as NamedTypeSymbol :
                                        methodOrIndexer.ContainingType;
                isComReceiver = receiverNamedType is { IsComImport: true };
            }

            return rewrittenArguments.Length == methodOrIndexer.GetParameterCount() &&
                argsToParamsOpt.IsDefault &&
                !expanded &&
                !isComReceiver;
        }

        private static ImmutableArray<RefKind> GetRefKindsOrNull(ArrayBuilder<RefKind> refKinds)
        {
            foreach (var refKind in refKinds)
            {
                if (refKind != RefKind.None)
                {
                    return refKinds.ToImmutable();
                }
            }
            return default(ImmutableArray<RefKind>);
        }

        // This fills in the arguments, refKinds and storesToTemps arrays.
        private void BuildStoresToTemps(
            bool expanded,
            ImmutableArray<int> argsToParamsOpt,
            ImmutableArray<ParameterSymbol> parameters,
            ImmutableArray<RefKind> argumentRefKinds,
            ImmutableArray<BoundExpression> rewrittenArguments,
            bool forceLambdaSpilling,
            /* out */ BoundExpression[] arguments,
            /* out */ ArrayBuilder<RefKind> refKinds,
            /* out */ ArrayBuilder<BoundAssignmentOperator> storesToTemps)
        {
            Debug.Assert(refKinds.Count == arguments.Length);
            Debug.Assert(storesToTemps.Count == 0);

            for (int a = 0; a < rewrittenArguments.Length; ++a)
            {
                BoundExpression argument = rewrittenArguments[a];
                int p = (!argsToParamsOpt.IsDefault) ? argsToParamsOpt[a] : a;
                RefKind argRefKind = argumentRefKinds.RefKinds(a);
                RefKind paramRefKind = parameters[p].RefKind;

                Debug.Assert(arguments[p] == null);

                // Unfortunately, we violate the specification and allow:
                // M(int q, params int[] x) ... M(x : X(), q : Q());
                // which means that we cannot bail out just because
                // an argument of an expanded-form call corresponds to
                // the parameter array. We need to make sure that the
                // side effects of X() and Q() continue to happen in the right
                // order here.
                //
                // Fortunately, we do disallow M(x : 123, x : 345, x : 456).
                // 
                // Here's what we'll do. If all the remaining arguments
                // correspond to elements in the parameter array then 
                // we can bail out here without creating any temporaries.
                // The next step in the call rewriter will deal with gathering
                // up the elements. 
                //
                // However, if there are other elements after this one
                // that do not correspond to elements in the parameter array
                // then we need to create a temporary as usual. The step that
                // produces the parameter array will need to deal with that
                // eventuality.
                if (IsBeginningOfParamArray(p, a, expanded, arguments.Length, rewrittenArguments, argsToParamsOpt, out int paramArrayArgumentCount)
                    && a + paramArrayArgumentCount == rewrittenArguments.Length)
                {
                    return;
                }

                if ((!forceLambdaSpilling || !isLambdaConversion(argument)) &&
                    IsSafeForReordering(argument, argRefKind))
                {
                    arguments[p] = argument;
                }
                else
                {
                    var temp = _factory.StoreToTemp(
                        argument,
                        out BoundAssignmentOperator assignment,
                        refKind: paramRefKind is RefKind.In or RefKind.RefReadOnlyParameter
                            ? (argRefKind == RefKind.None ? RefKind.In : RefKindExtensions.StrictIn)
                            : argRefKind);
                    storesToTemps.Add(assignment);
                    arguments[p] = temp;
                }

                // Patch refKinds for arguments that match 'in' or 'ref readonly' parameters to have effective RefKind
                // For the purpose of further analysis we will mark the arguments as -
                // - In                    if was originally passed as None and matches an 'in' or 'ref readonly' parameter
                // - StrictIn              if was originally passed as In or Ref and matches an 'in' or 'ref readonly' parameter
                // Here and in the layers after the lowering we only care about None/notNone differences for the arguments
                // Except for async stack spilling which needs to know whether arguments were originally passed as "In" and must obey "no copying" rule.
                if (paramRefKind is RefKind.In or RefKind.RefReadOnlyParameter)
                {
                    Debug.Assert(argRefKind is RefKind.None or RefKind.In or RefKind.Ref);
                    argRefKind = argRefKind == RefKind.None ? RefKind.In : RefKindExtensions.StrictIn;
                }

                refKinds[p] = argRefKind;
            }

            return;

            bool isLambdaConversion(BoundExpression expr)
                => expr is BoundConversion conv && conv.ConversionKind == ConversionKind.AnonymousFunction;
        }

        // This fills in the arguments and parameters arrays in evaluation order.
        private static ImmutableArray<IArgumentOperation> BuildArgumentsInEvaluationOrder(
            CSharpOperationFactory operationFactory,
            SyntaxNode syntax,
            Symbol methodOrIndexer,
            bool expanded,
            ImmutableArray<int> argsToParamsOpt,
            BitVector defaultArguments,
            ImmutableArray<BoundExpression> arguments,
            CSharpCompilation compilation)
        {
            ImmutableArray<ParameterSymbol> parameters = methodOrIndexer.GetParameters();

            ArrayBuilder<IArgumentOperation> argumentsInEvaluationBuilder = ArrayBuilder<IArgumentOperation>.GetInstance(parameters.Length);

            bool visitedLastParam = false;

            // First, fill in all the explicitly provided arguments.
            for (int a = 0; a < arguments.Length; ++a)
            {
                BoundExpression argument = arguments[a];

                int p = (!argsToParamsOpt.IsDefault) ? argsToParamsOpt[a] : a;
                var parameter = parameters[p];

                if (!visitedLastParam)
                {
                    visitedLastParam = p == parameters.Length - 1;
                }

                ArgumentKind kind = defaultArguments[a] ? ArgumentKind.DefaultValue : ArgumentKind.Explicit;

                if (IsBeginningOfParamArray(p, a, expanded, parameters.Length, arguments, argsToParamsOpt, out int paramArrayArgumentCount))
                {
                    int firstNonParamArrayArgumentIndex = a + paramArrayArgumentCount;
                    Debug.Assert(firstNonParamArrayArgumentIndex <= arguments.Length);

                    kind = ArgumentKind.ParamArray;
                    ArrayBuilder<BoundExpression> paramArray = ArrayBuilder<BoundExpression>.GetInstance(paramArrayArgumentCount);

                    for (int i = a; i < firstNonParamArrayArgumentIndex; ++i)
                    {
                        paramArray.Add(arguments[i]);
                    }

                    // Set loop variable so the value for next iteration will be the index of the first non param-array argument after param-array argument(s).
                    a = firstNonParamArrayArgumentIndex - 1;

                    argument = CreateParamArrayArgument(syntax, parameter.Type, paramArray.ToImmutableAndFree(), compilation, localRewriter: null);
                }

                argumentsInEvaluationBuilder.Add(operationFactory.CreateArgumentOperation(kind, parameter.GetPublicSymbol(), argument));
            }

            // Finally, append the missing empty params array if necessary.
            var lastParam = !parameters.IsEmpty ? parameters[^1] : null;
            if (expanded && lastParam is object && !visitedLastParam)
            {
                Debug.Assert(lastParam.IsParams);

                // Create an empty array for omitted param array argument.
                BoundExpression argument = CreateParamArrayArgument(syntax, lastParam.Type, ImmutableArray<BoundExpression>.Empty, compilation, localRewriter: null);
                ArgumentKind kind = ArgumentKind.ParamArray;

                argumentsInEvaluationBuilder.Add(operationFactory.CreateArgumentOperation(kind, lastParam.GetPublicSymbol(), argument));
            }

            Debug.Assert(argumentsInEvaluationBuilder.All(static arg => arg is not null));
            return argumentsInEvaluationBuilder.ToImmutableAndFree();
        }

        /// <summary>
        /// Returns true if the given argument is the beginning of a list of param array arguments (could be empty), otherwise returns false.
        /// When returns true, numberOfParamArrayArguments is set to the number of param array arguments.
        /// </summary>
        private static bool IsBeginningOfParamArray(
            int parameterIndex,
            int argumentIndex,
            bool expanded,
            int parameterCount,
            ImmutableArray<BoundExpression> arguments,
            ImmutableArray<int> argsToParamsOpt,
            out int numberOfParamArrayArguments)
        {
            numberOfParamArrayArguments = 0;

            if (expanded && parameterIndex == parameterCount - 1)
            {
                int remainingArgument = argumentIndex + 1;
                for (; remainingArgument < arguments.Length; ++remainingArgument)
                {
                    int remainingParameter = (!argsToParamsOpt.IsDefault) ? argsToParamsOpt[remainingArgument] : remainingArgument;
                    if (remainingParameter != parameterCount - 1)
                    {
                        break;
                    }
                }
                numberOfParamArrayArguments = remainingArgument - argumentIndex;
                return true;
            }

            return false;
        }

        private BoundExpression BuildParamsArray(
            SyntaxNode syntax,
            ImmutableArray<int> argsToParamsOpt,
            ImmutableArray<BoundExpression> rewrittenArguments,
            ImmutableArray<ParameterSymbol> parameters,
            BoundExpression tempStoreArgument)
        {
            ArrayBuilder<BoundExpression> paramArray = ArrayBuilder<BoundExpression>.GetInstance();
            int paramsParam = parameters.Length - 1;

            if (tempStoreArgument != null)
            {
                paramArray.Add(tempStoreArgument);
                // Special case: see comment in BuildStoresToTemps above; if there 
                // is an argument already in the slot then it is the only element in 
                // the params array. 
            }
            else
            {
                for (int a = 0; a < rewrittenArguments.Length; ++a)
                {
                    BoundExpression argument = rewrittenArguments[a];
                    int p = (!argsToParamsOpt.IsDefault) ? argsToParamsOpt[a] : a;
                    if (p == paramsParam)
                    {
                        paramArray.Add(argument);
                    }
                }
            }

            var paramArrayType = parameters[paramsParam].Type;
            var arrayArgs = paramArray.ToImmutableAndFree();

            // If this is a zero-length array, rather than using "new T[0]", optimize with "Array.Empty<T>()" 
            // if it's available.  However, we also disable the optimization if we're in an expression lambda, the 
            // point of which is just to represent the semantics of an operation, and we don't know that all consumers
            // of expression lambdas will appropriately understand Array.Empty<T>().
            if (arrayArgs.Length == 0
                && !_inExpressionLambda
                && paramArrayType is ArrayTypeSymbol ats) // could be false if there's a semantic error, e.g. the params parameter type isn't an array
            {
                BoundExpression? arrayEmpty = CreateArrayEmptyCallIfAvailable(syntax, ats.ElementType);
                if (arrayEmpty is { })
                {
<<<<<<< HEAD
                    _diagnostics.ReportUseSite(arrayEmpty, syntax);
                    // return an invocation of "Array.Empty<T>()"
                    arrayEmpty = arrayEmpty.Construct(ImmutableArray.Create(ats.ElementType));
                    return new BoundCall(
                        syntax,
                        receiverOpt: null,
                        initialBindingReceiverIsSubjectToCloning: ThreeState.Unknown,
                        arrayEmpty,
                        ImmutableArray<BoundExpression>.Empty,
                        default(ImmutableArray<string>),
                        default(ImmutableArray<RefKind>),
                        isDelegateCall: false,
                        expanded: false,
                        invokedAsExtensionMethod: false,
                        argsToParamsOpt: default(ImmutableArray<int>),
                        defaultArguments: default(BitVector),
                        resultKind: LookupResultKind.Viable,
                        type: arrayEmpty.ReturnType);
=======
                    return arrayEmpty;
>>>>>>> 78fbc7c6
                }
            }

            return CreateParamArrayArgument(syntax, paramArrayType, arrayArgs, _compilation, this);
        }

        private BoundExpression CreateEmptyArray(SyntaxNode syntax, ArrayTypeSymbol arrayType)
        {
            BoundExpression? arrayEmpty = CreateArrayEmptyCallIfAvailable(syntax, arrayType.ElementType);
            if (arrayEmpty is { })
            {
                return arrayEmpty;
            }
            // new T[0]
            return new BoundArrayCreation(
                syntax,
                ImmutableArray.Create<BoundExpression>(
                    new BoundLiteral(
                        syntax,
                        ConstantValue.Create(0),
                        _compilation.GetSpecialType(SpecialType.System_Int32))),
                initializerOpt: null,
                arrayType)
            { WasCompilerGenerated = true };
        }

        private BoundExpression? CreateArrayEmptyCallIfAvailable(SyntaxNode syntax, TypeSymbol elementType)
        {
            if (elementType.IsPointerOrFunctionPointer())
            {
                // Pointer types cannot be used as type arguments.
                return null;
            }

            MethodSymbol? arrayEmpty = _compilation.GetWellKnownTypeMember(WellKnownMember.System_Array__Empty) as MethodSymbol;
            if (arrayEmpty is null) // will be null if Array.Empty<T> doesn't exist in reference assemblies
            {
                return null;
            }

            _diagnostics.ReportUseSite(arrayEmpty, syntax);
            // return an invocation of "Array.Empty<T>()"
            arrayEmpty = arrayEmpty.Construct(ImmutableArray.Create(elementType));
            return new BoundCall(
                syntax,
                null,
                arrayEmpty,
                ImmutableArray<BoundExpression>.Empty,
                default(ImmutableArray<string>),
                default(ImmutableArray<RefKind>),
                isDelegateCall: false,
                expanded: false,
                invokedAsExtensionMethod: false,
                argsToParamsOpt: default(ImmutableArray<int>),
                defaultArguments: default(BitVector),
                resultKind: LookupResultKind.Viable,
                type: arrayEmpty.ReturnType);
        }

        private static BoundExpression CreateParamArrayArgument(SyntaxNode syntax,
            TypeSymbol paramArrayType,
            ImmutableArray<BoundExpression> arrayArgs,
            CSharpCompilation compilation,
            LocalRewriter? localRewriter)
        {

            TypeSymbol int32Type = compilation.GetSpecialType(SpecialType.System_Int32);
            BoundExpression arraySize = MakeLiteral(syntax, ConstantValue.Create(arrayArgs.Length), int32Type, localRewriter);

            return new BoundArrayCreation(
                syntax,
                ImmutableArray.Create(arraySize),
                new BoundArrayInitialization(syntax, isInferred: false, arrayArgs) { WasCompilerGenerated = true },
                paramArrayType)
            { WasCompilerGenerated = true };
        }

        /// <summary>
        /// To create literal expression for IOperation, set localRewriter to null.
        /// </summary>
        private static BoundExpression MakeLiteral(SyntaxNode syntax, ConstantValue constantValue, TypeSymbol type, LocalRewriter? localRewriter)
        {
            if (localRewriter != null)
            {
                return localRewriter.MakeLiteral(syntax, constantValue, type);
            }
            else
            {
                return new BoundLiteral(syntax, constantValue, type, constantValue.IsBad) { WasCompilerGenerated = true };
            }
        }

        private static void OptimizeTemporaries(
            BoundExpression[] arguments,
            ArrayBuilder<BoundAssignmentOperator> storesToTemps,
            ArrayBuilder<LocalSymbol> temporariesBuilder)
        {
            Debug.Assert(arguments != null);
            Debug.Assert(storesToTemps != null);
            Debug.Assert(temporariesBuilder != null);

            if (storesToTemps.Count > 0)
            {
                int tempsNeeded = MergeArgumentsAndSideEffects(arguments, storesToTemps);
                if (tempsNeeded > 0)
                {
                    foreach (BoundAssignmentOperator s in storesToTemps)
                    {
                        if (s != null)
                        {
                            temporariesBuilder.Add(((BoundLocal)s.Left).LocalSymbol);
                        }
                    }
                }
            }
        }

        /// <summary>
        /// Process tempStores and add them as side-effects to arguments where needed. The return
        /// value tells how many temps are actually needed. For unnecessary temps the corresponding
        /// temp store will be cleared.
        /// </summary>
        private static int MergeArgumentsAndSideEffects(
            BoundExpression[] arguments,
            ArrayBuilder<BoundAssignmentOperator> tempStores)
        {
            Debug.Assert(arguments != null);
            Debug.Assert(tempStores != null);

            int tempsRemainedInUse = tempStores.Count;

            // Suppose we've got temporaries: t0 = A(), t1 = B(), t2 = C(), t4 = D(), t5 = E()
            // and arguments: t0, t2, t1, t4, 10, t5
            //
            // We wish to produce arguments list: A(), SEQ(t1=B(), C()), t1, D(), 10, E()
            //
            // Our algorithm essentially finds temp stores that must happen before given argument
            // load, and if there are any they become side effects of the given load.
            // Stores immediately followed by loads of the same thing can be eliminated.
            //
            // Constraints:
            //    Stores must happen before corresponding loads.
            //    Stores cannot move relative to other stores. If arg was movable it would not need a temp.

            int firstUnclaimedStore = 0;

            for (int a = 0; a < arguments.Length; ++a)
            {
                var argument = arguments[a];

                // if argument is a load, search for corresponding store. if store is found, extract
                // the actual expression we were storing and add it as an argument - this one does
                // not need a temp. if there are any unclaimed stores before the found one, add them
                // as side effects that precede this arg, they cannot happen later.
                // NOTE: missing optional parameters are not filled yet and therefore nulls - no need to do anything for them
                if (argument?.Kind == BoundKind.Local)
                {
                    var correspondingStore = -1;
                    for (int i = firstUnclaimedStore; i < tempStores.Count; i++)
                    {
                        if (tempStores[i].Left == argument)
                        {
                            correspondingStore = i;
                            break;
                        }
                    }

                    // store found?
                    if (correspondingStore != -1)
                    {
                        var value = tempStores[correspondingStore].Right;
                        Debug.Assert(value.Type is { });

                        // the matched store will not need to go into side-effects, only ones before it will
                        // remove the store to signal that we are not using its temp.
                        tempStores[correspondingStore] = null!;
                        tempsRemainedInUse--;

                        // no need for side-effects?
                        // just combine store and load
                        if (correspondingStore == firstUnclaimedStore)
                        {
                            arguments[a] = value;
                        }
                        else
                        {
                            var sideeffects = new BoundExpression[correspondingStore - firstUnclaimedStore];
                            for (int s = 0; s < sideeffects.Length; s++)
                            {
                                sideeffects[s] = tempStores[firstUnclaimedStore + s];
                            }

                            arguments[a] = new BoundSequence(
                                        value.Syntax,
                                        // this sequence does not own locals. Note that temps that
                                        // we use for the rewrite are stored in one arg and loaded
                                        // in another so they must live in a scope above.
                                        ImmutableArray<LocalSymbol>.Empty,
                                        sideeffects.AsImmutableOrNull(),
                                        value,
                                        value.Type);
                        }

                        firstUnclaimedStore = correspondingStore + 1;
                    }
                }
            }

            Debug.Assert(firstUnclaimedStore == tempStores.Count, "not all side-effects were claimed");
            return tempsRemainedInUse;
        }

        // Omit ref feature for COM interop: We can pass arguments by value for ref parameters if we are calling a method/property on an instance of a COM imported type.
        // We should have ignored the 'ref' on the parameter during overload resolution for the given method call.
        // If we had any ref omitted argument for the given call, we create a temporary local and
        // replace the argument with the following BoundSequence: { side-effects: { temp = argument }, value = { ref temp } }
        // NOTE: The temporary local must be scoped to live across the entire BoundCall node,
        // otherwise the codegen optimizer might re-use the same temporary for multiple ref-omitted arguments for this call.
        private void RewriteArgumentsForComCall(
            ImmutableArray<ParameterSymbol> parameters,
            BoundExpression[] actualArguments, //already re-ordered to match parameters
            ArrayBuilder<RefKind> argsRefKindsBuilder,
            ArrayBuilder<LocalSymbol> temporariesBuilder)
        {
            Debug.Assert(actualArguments != null);
            Debug.Assert(actualArguments.Length == parameters.Length);

            Debug.Assert(argsRefKindsBuilder != null);
            Debug.Assert(argsRefKindsBuilder.Count == parameters.Length);

            var argsCount = actualArguments.Length;

            for (int argIndex = 0; argIndex < argsCount; ++argIndex)
            {
                RefKind paramRefKind = parameters[argIndex].RefKind;
                RefKind argRefKind = argsRefKindsBuilder[argIndex];

                // Rewrite only if the argument was passed with no ref/out and the
                // parameter was declared ref. 
                if (argRefKind != RefKind.None || paramRefKind != RefKind.Ref)
                {
                    continue;
                }

                var argument = actualArguments[argIndex];
                if (argument.Kind == BoundKind.Local)
                {
                    var localRefKind = ((BoundLocal)argument).LocalSymbol.RefKind;
                    if (localRefKind == RefKind.Ref)
                    {
                        // Already passing an address from the ref local.
                        continue;
                    }

                    Debug.Assert(localRefKind == RefKind.None);
                }

                BoundAssignmentOperator boundAssignmentToTemp;
                BoundLocal boundTemp = _factory.StoreToTemp(argument, out boundAssignmentToTemp);

                actualArguments[argIndex] = new BoundSequence(
                    argument.Syntax,
                    locals: ImmutableArray<LocalSymbol>.Empty,
                    sideEffects: ImmutableArray.Create<BoundExpression>(boundAssignmentToTemp),
                    value: boundTemp,
                    type: boundTemp.Type);
                argsRefKindsBuilder[argIndex] = RefKind.Ref;

                temporariesBuilder.Add(boundTemp.LocalSymbol);
            }
        }

        public override BoundNode VisitDynamicMemberAccess(BoundDynamicMemberAccess node)
        {
            // InvokeMember operation:
            if (node.Invoked)
            {
                return node;
            }

            // GetMember operation:
            Debug.Assert(node.TypeArgumentsOpt.IsDefault);
            var loweredReceiver = VisitExpression(node.Receiver);
            return _dynamicFactory.MakeDynamicGetMember(loweredReceiver, node.Name, node.Indexed).ToExpression();
        }
    }
}<|MERGE_RESOLUTION|>--- conflicted
+++ resolved
@@ -1478,28 +1478,7 @@
                 BoundExpression? arrayEmpty = CreateArrayEmptyCallIfAvailable(syntax, ats.ElementType);
                 if (arrayEmpty is { })
                 {
-<<<<<<< HEAD
-                    _diagnostics.ReportUseSite(arrayEmpty, syntax);
-                    // return an invocation of "Array.Empty<T>()"
-                    arrayEmpty = arrayEmpty.Construct(ImmutableArray.Create(ats.ElementType));
-                    return new BoundCall(
-                        syntax,
-                        receiverOpt: null,
-                        initialBindingReceiverIsSubjectToCloning: ThreeState.Unknown,
-                        arrayEmpty,
-                        ImmutableArray<BoundExpression>.Empty,
-                        default(ImmutableArray<string>),
-                        default(ImmutableArray<RefKind>),
-                        isDelegateCall: false,
-                        expanded: false,
-                        invokedAsExtensionMethod: false,
-                        argsToParamsOpt: default(ImmutableArray<int>),
-                        defaultArguments: default(BitVector),
-                        resultKind: LookupResultKind.Viable,
-                        type: arrayEmpty.ReturnType);
-=======
                     return arrayEmpty;
->>>>>>> 78fbc7c6
                 }
             }
 
@@ -1545,7 +1524,8 @@
             arrayEmpty = arrayEmpty.Construct(ImmutableArray.Create(elementType));
             return new BoundCall(
                 syntax,
-                null,
+                receiverOpt: null,
+                        initialBindingReceiverIsSubjectToCloning: ThreeState.Unknown,
                 arrayEmpty,
                 ImmutableArray<BoundExpression>.Empty,
                 default(ImmutableArray<string>),
