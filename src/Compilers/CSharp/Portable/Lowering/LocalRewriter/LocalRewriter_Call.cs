﻿// Licensed to the .NET Foundation under one or more agreements.
// The .NET Foundation licenses this file to you under the MIT license.
// See the LICENSE file in the project root for more information.

using System.Collections.Immutable;
using System.Diagnostics;
using System.Linq;
using System.Runtime.CompilerServices;
using Microsoft.CodeAnalysis.Collections;
using Microsoft.CodeAnalysis.CSharp.Symbols;
using Microsoft.CodeAnalysis.CSharp.Syntax;
using Microsoft.CodeAnalysis.PooledObjects;
using Microsoft.CodeAnalysis.Operations;
using Roslyn.Utilities;

namespace Microsoft.CodeAnalysis.CSharp
{
    internal sealed partial class LocalRewriter
    {
        public override BoundNode VisitDynamicInvocation(BoundDynamicInvocation node)
        {
            return VisitDynamicInvocation(node, resultDiscarded: false);
        }

        public BoundExpression VisitDynamicInvocation(BoundDynamicInvocation node, bool resultDiscarded)
        {
            var loweredArguments = VisitList(node.Arguments);

            bool hasImplicitReceiver;
            BoundExpression loweredReceiver;
            ImmutableArray<TypeWithAnnotations> typeArguments;
            string name;
            switch (node.Expression.Kind)
            {
                case BoundKind.MethodGroup:
                    // method invocation
                    BoundMethodGroup methodGroup = (BoundMethodGroup)node.Expression;
                    typeArguments = methodGroup.TypeArgumentsOpt;
                    name = methodGroup.Name;
                    hasImplicitReceiver = (methodGroup.Flags & BoundMethodGroupFlags.HasImplicitReceiver) != 0;

                    // Should have been eliminated during binding of dynamic invocation:
                    Debug.Assert(methodGroup.ReceiverOpt == null || methodGroup.ReceiverOpt.Kind != BoundKind.TypeOrValueExpression);

                    if (methodGroup.ReceiverOpt == null)
                    {
                        // Calling a static method defined on an outer class via its simple name.
                        NamedTypeSymbol firstContainer = node.ApplicableMethods.First().ContainingType;
                        Debug.Assert(node.ApplicableMethods.All(m => !m.RequiresInstanceReceiver && TypeSymbol.Equals(m.ContainingType, firstContainer, TypeCompareKind.ConsiderEverything2)));

                        loweredReceiver = new BoundTypeExpression(node.Syntax, null, firstContainer);
                    }
                    else if (hasImplicitReceiver && !_factory.TopLevelMethod.RequiresInstanceReceiver)
                    {
                        // Calling a static method defined on the current class via its simple name.
                        loweredReceiver = new BoundTypeExpression(node.Syntax, null, _factory.CurrentType);
                    }
                    else
                    {
                        loweredReceiver = VisitExpression(methodGroup.ReceiverOpt);
                    }

                    // If we are calling a method on a NoPIA type, we need to embed all methods/properties
                    // with the matching name of this dynamic invocation.
                    EmbedIfNeedTo(loweredReceiver, methodGroup.Methods, node.Syntax);

                    break;

                case BoundKind.DynamicMemberAccess:
                    // method invocation
                    var memberAccess = (BoundDynamicMemberAccess)node.Expression;
                    name = memberAccess.Name;
                    typeArguments = memberAccess.TypeArgumentsOpt;
                    loweredReceiver = VisitExpression(memberAccess.Receiver);
                    hasImplicitReceiver = false;
                    break;

                default:
                    // delegate invocation
                    var loweredExpression = VisitExpression(node.Expression);
                    return _dynamicFactory.MakeDynamicInvocation(loweredExpression, loweredArguments, node.ArgumentNamesOpt, node.ArgumentRefKindsOpt, resultDiscarded).ToExpression();
            }

            Debug.Assert(loweredReceiver != null);
            return _dynamicFactory.MakeDynamicMemberInvocation(
                name,
                loweredReceiver,
                typeArguments,
                loweredArguments,
                node.ArgumentNamesOpt,
                node.ArgumentRefKindsOpt,
                hasImplicitReceiver,
                resultDiscarded).ToExpression();
        }

        private void EmbedIfNeedTo(BoundExpression receiver, ImmutableArray<MethodSymbol> methods, SyntaxNode syntaxNode)
        {
            // If we are calling a method on a NoPIA type, we need to embed all methods/properties
            // with the matching name of this dynamic invocation.
            var module = this.EmitModule;
            if (module != null && receiver != null && (object)receiver.Type != null)
            {
                var assembly = receiver.Type.ContainingAssembly;

                if ((object)assembly != null && assembly.IsLinked)
                {
                    foreach (var m in methods)
                    {
                        module.EmbeddedTypesManagerOpt.EmbedMethodIfNeedTo(m.OriginalDefinition, syntaxNode, _diagnostics);
                    }
                }
            }
        }

        private void EmbedIfNeedTo(BoundExpression receiver, ImmutableArray<PropertySymbol> properties, SyntaxNode syntaxNode)
        {
            // If we are calling a method on a NoPIA type, we need to embed all methods/properties
            // with the matching name of this dynamic invocation.
            var module = this.EmitModule;
            if (module != null && receiver != null && (object)receiver.Type != null)
            {
                var assembly = receiver.Type.ContainingAssembly;

                if ((object)assembly != null && assembly.IsLinked)
                {
                    foreach (var p in properties)
                    {
                        module.EmbeddedTypesManagerOpt.EmbedPropertyIfNeedTo(p.OriginalDefinition, syntaxNode, _diagnostics);
                    }
                }
            }
        }

        public override BoundNode VisitCall(BoundCall node)
        {
            Debug.Assert(node != null);

            // Rewrite the receiver
            BoundExpression rewrittenReceiver = VisitExpression(node.ReceiverOpt);

            // Rewrite the arguments.
            // NOTE: We may need additional argument rewriting such as generating a params array, re-ordering arguments based on argsToParamsOpt map, inserting arguments for optional parameters, etc.
            // NOTE: This is done later by MakeArguments, for now we just lower each argument.
            var rewrittenArguments = VisitList(node.Arguments);

            return MakeCall(
                syntax: node.Syntax,
                rewrittenReceiver: rewrittenReceiver,
                method: node.Method,
                rewrittenArguments: rewrittenArguments,
                argumentRefKindsOpt: node.ArgumentRefKindsOpt,
                expanded: node.Expanded,
                invokedAsExtensionMethod: node.InvokedAsExtensionMethod,
                argsToParamsOpt: node.ArgsToParamsOpt,
                resultKind: node.ResultKind,
                type: node.Type,
                nodeOpt: node);
        }

        private BoundExpression MakeCall(
            SyntaxNode syntax,
            BoundExpression rewrittenReceiver,
            MethodSymbol method,
            ImmutableArray<BoundExpression> rewrittenArguments,
            ImmutableArray<RefKind> argumentRefKindsOpt,
            bool expanded,
            bool invokedAsExtensionMethod,
            ImmutableArray<int> argsToParamsOpt,
            LookupResultKind resultKind,
            TypeSymbol type,
            BoundCall nodeOpt = null)
        {
            // We have already lowered each argument, but we may need some additional rewriting for the arguments,
            // such as generating a params array, re-ordering arguments based on argsToParamsOpt map, inserting arguments for optional parameters, etc.
            ImmutableArray<LocalSymbol> temps;
            rewrittenArguments = MakeArguments(
                syntax,
                rewrittenArguments,
                method,
                method,
                expanded,
                argsToParamsOpt,
                ref argumentRefKindsOpt,
                out temps,
                invokedAsExtensionMethod);

            return MakeCall(nodeOpt, syntax, rewrittenReceiver, method, rewrittenArguments, argumentRefKindsOpt, invokedAsExtensionMethod, resultKind, type, temps);
        }

        private BoundExpression MakeCall(
            BoundCall node,
            SyntaxNode syntax,
            BoundExpression rewrittenReceiver,
            MethodSymbol method,
            ImmutableArray<BoundExpression> rewrittenArguments,
            ImmutableArray<RefKind> argumentRefKinds,
            bool invokedAsExtensionMethod,
            LookupResultKind resultKind,
            TypeSymbol type,
            ImmutableArray<LocalSymbol> temps = default(ImmutableArray<LocalSymbol>))
        {
            BoundExpression rewrittenBoundCall;

            if (method.IsStatic &&
                method.ContainingType.IsObjectType() &&
                !_inExpressionLambda &&
                (object)method == (object)_compilation.GetSpecialTypeMember(SpecialMember.System_Object__ReferenceEquals))
            {
                Debug.Assert(rewrittenArguments.Length == 2);

                // ECMA - 335
                // I.8.2.5.1 Identity
                //           ...
                //           Identity is implemented on System.Object via the ReferenceEquals method.
                rewrittenBoundCall = new BoundBinaryOperator(
                    syntax,
                    BinaryOperatorKind.ObjectEqual,
                    null,
                    null,
                    resultKind,
                    rewrittenArguments[0],
                    rewrittenArguments[1],
                    type);
            }
            else if (node == null)
            {
                rewrittenBoundCall = new BoundCall(
                    syntax,
                    rewrittenReceiver,
                    method,
                    rewrittenArguments,
                    default(ImmutableArray<string>),
                    argumentRefKinds,
                    isDelegateCall: false,
                    expanded: false,
                    invokedAsExtensionMethod: invokedAsExtensionMethod,
                    argsToParamsOpt: default(ImmutableArray<int>),
                    resultKind: resultKind,
                    binderOpt: null,
                    type: type);
            }
            else
            {
                rewrittenBoundCall = node.Update(
                    rewrittenReceiver,
                    method,
                    rewrittenArguments,
                    default(ImmutableArray<string>),
                    argumentRefKinds,
                    node.IsDelegateCall,
                    false,
                    node.InvokedAsExtensionMethod,
                    default(ImmutableArray<int>),
                    node.ResultKind,
                    node.BinderOpt,
                    node.Type);
            }

            if (!temps.IsDefaultOrEmpty)
            {
                return new BoundSequence(
                    syntax,
                    locals: temps,
                    sideEffects: ImmutableArray<BoundExpression>.Empty,
                    value: rewrittenBoundCall,
                    type: type);
            }

            return rewrittenBoundCall;
        }

        private BoundExpression MakeCall(SyntaxNode syntax, BoundExpression rewrittenReceiver, MethodSymbol method, ImmutableArray<BoundExpression> rewrittenArguments, TypeSymbol type)
        {
            return MakeCall(
                node: null,
                syntax: syntax,
                rewrittenReceiver: rewrittenReceiver,
                method: method,
                rewrittenArguments: rewrittenArguments,
                argumentRefKinds: default(ImmutableArray<RefKind>),
                invokedAsExtensionMethod: false,
                resultKind: LookupResultKind.Viable,
                type: type);
        }

        private static bool IsSafeForReordering(BoundExpression expression, RefKind kind)
        {
            // To be safe for reordering an expression must not cause any observable side effect *or
            // observe any side effect*. Accessing a local by value, for example, is possibly not
            // safe for reordering because reading a local can give a different result if reordered
            // with respect to a write elsewhere.

            var current = expression;
            while (true)
            {
                if (current.ConstantValue != null)
                {
                    return true;
                }

                switch (current.Kind)
                {
                    default:
                        return false;
                    case BoundKind.Parameter:
                    case BoundKind.Local:
                        // A ref to a local variable or formal parameter is safe to reorder; it
                        // never has a side effect or consumes one.
                        return kind != RefKind.None;
                    case BoundKind.PassByCopy:
                        return IsSafeForReordering(((BoundPassByCopy)current).Expression, kind);
                    case BoundKind.Conversion:
                        {
                            BoundConversion conv = (BoundConversion)current;
                            switch (conv.ConversionKind)
                            {
                                case ConversionKind.AnonymousFunction:
                                case ConversionKind.ImplicitConstant:
                                case ConversionKind.MethodGroup:
                                case ConversionKind.NullLiteral:
                                case ConversionKind.DefaultLiteral:
                                    return true;

                                case ConversionKind.Boxing:
                                case ConversionKind.ImplicitDynamic:
                                case ConversionKind.ExplicitDynamic:
                                case ConversionKind.ExplicitEnumeration:
                                case ConversionKind.ExplicitNullable:
                                case ConversionKind.ExplicitNumeric:
                                case ConversionKind.ExplicitReference:
                                case ConversionKind.Identity:
                                case ConversionKind.ImplicitEnumeration:
                                case ConversionKind.ImplicitNullable:
                                case ConversionKind.ImplicitNumeric:
                                case ConversionKind.ImplicitReference:
                                case ConversionKind.Unboxing:
                                case ConversionKind.PointerToInteger:
                                case ConversionKind.PointerToPointer:
                                case ConversionKind.PointerToVoid:
                                case ConversionKind.NullToPointer:
                                case ConversionKind.IntegerToPointer:
                                    current = conv.Operand;
                                    break;

                                case ConversionKind.ExplicitUserDefined:
                                case ConversionKind.ImplicitUserDefined:
                                // expression trees rewrite this later.
                                // it is a kind of user defined conversions on IntPtr and in some cases can fail
                                case ConversionKind.IntPtr:
                                case ConversionKind.ImplicitThrow:
                                    return false;

                                default:
                                    // when this assert is hit, examine whether such conversion kind is 
                                    // 1) actually expected to get this far
                                    // 2) figure if it is possibly not producing or consuming any sideeffects (rare case)
                                    // 3) add a case for it
                                    Debug.Assert(false, "Unexpected conversion kind" + conv.ConversionKind);

                                    // it is safe to assume that conversion is not reorderable
                                    return false;
                            }
                            break;
                        }
                }
            }
        }

        /// <summary>
        /// Rewrites arguments of an invocation according to the receiving method or indexer.
        /// It is assumed that each argument has already been lowered, but we may need
        /// additional rewriting for the arguments, such as generating a params array, re-ordering
        /// arguments based on <paramref name="argsToParamsOpt"/> map, inserting arguments for optional parameters, etc.
        /// <paramref name="optionalParametersMethod"/> is the method used for values of any optional parameters.
        /// For indexers, this method must be an accessor, and for methods it must be the method
        /// itself. <paramref name="optionalParametersMethod"/> is needed for indexers since getter and setter
        /// may have distinct optional parameter values.
        /// </summary>
        private ImmutableArray<BoundExpression> MakeArguments(
            SyntaxNode syntax,
            ImmutableArray<BoundExpression> rewrittenArguments,
            Symbol methodOrIndexer,
            MethodSymbol optionalParametersMethod,
            bool expanded,
            ImmutableArray<int> argsToParamsOpt,
            ref ImmutableArray<RefKind> argumentRefKindsOpt,
            out ImmutableArray<LocalSymbol> temps,
            bool invokedAsExtensionMethod = false,
            ThreeState enableCallerInfo = ThreeState.Unknown)
        {
            // Either the methodOrIndexer is a property, in which case the method used
            // for optional parameters is an accessor of that property (or an overridden
            // property), or the methodOrIndexer is used for optional parameters directly.
            Debug.Assert(((methodOrIndexer.Kind == SymbolKind.Property) && optionalParametersMethod.IsAccessor()) ||
                ReferenceEquals(methodOrIndexer, optionalParametersMethod));

            // We need to do a fancy rewrite under the following circumstances:
            // (1) a params array is being used; we need to generate the array.
            // (2) there were named arguments that reordered the arguments; we might
            //     have to generate temporaries to ensure that the arguments are 
            //     evaluated in source code order, not the actual call order.
            // (3) there were optional parameters that had no corresponding arguments.
            //
            // If none of those are the case then we can just take an early out.

            ArrayBuilder<LocalSymbol> temporariesBuilder = ArrayBuilder<LocalSymbol>.GetInstance();
            rewrittenArguments = _factory.MakeTempsForDiscardArguments(rewrittenArguments, temporariesBuilder);
            ImmutableArray<ParameterSymbol> parameters = methodOrIndexer.GetParameters();

            if (CanSkipRewriting(rewrittenArguments, methodOrIndexer, expanded, argsToParamsOpt, invokedAsExtensionMethod, false, out var isComReceiver))
            {
                temps = temporariesBuilder.ToImmutableAndFree();
                argumentRefKindsOpt = GetEffectiveArgumentRefKinds(argumentRefKindsOpt, parameters);

                return rewrittenArguments;
            }

            // We have:
            // * a list of arguments, already converted to their proper types, 
            //   in source code order. Some optional arguments might be missing.
            // * a map showing which parameter each argument corresponds to. If
            //   this is null, then the argument to parameter mapping is one-to-one.
            // * the ref kind of each argument, in source code order. That is, whether
            //   the argument was marked as ref, out, or value (neither).
            // * a method symbol.
            // * whether the call is expanded or normal form.

            // We rewrite the call so that:
            // * if in its expanded form, we create the params array.
            // * if the call requires reordering of arguments because of named arguments, temporaries are generated as needed

            // Doing this transformation can move around refness in interesting ways. For example, consider
            //
            // A().M(y : ref B()[C()], x : out D());
            //
            // This will be created as a call with receiver A(), symbol M, argument list ( B()[C()], D() ),
            // name list ( y, x ) and ref list ( ref, out ).  We can rewrite this into temporaries:
            //
            // A().M( 
            //    seq ( ref int temp_y = ref B()[C()], out D() ),
            //    temp_y );
            // 
            // Now we have a call with receiver A(), symbol M, argument list as shown, no name list,
            // and ref list ( out, value ). We do not want to pass a *ref* to temp_y; the temporary
            // storage is not the thing being ref'd! We want to pass the *value* of temp_y, which
            // *contains* a reference.

            // We attempt to minimize the number of temporaries required. Arguments which neither
            // produce nor observe a side effect can be placed into their proper position without
            // recourse to a temporary. For example:
            //
            // Where(predicate: x=>x.Length!=0, sequence: S())
            //
            // can be rewritten without any temporaries because the conversion from lambda to
            // delegate does not produce any side effect that could be observed by S().
            //
            // By contrast:
            //
            // Goo(z: this.p, y: this.Q(), x: (object)10)
            //
            // The boxing of 10 can be reordered, but the fetch of this.p has to happen before the
            // call to this.Q() because the call could change the value of this.p. 
            //
            // We start by binding everything that is not obviously reorderable as a temporary, and
            // then run an optimizer to remove unnecessary temporaries.

            BoundExpression[] actualArguments = new BoundExpression[parameters.Length]; // The actual arguments that will be passed; one actual argument per formal parameter.
            ArrayBuilder<BoundAssignmentOperator> storesToTemps = ArrayBuilder<BoundAssignmentOperator>.GetInstance(rewrittenArguments.Length);
            ArrayBuilder<RefKind> refKinds = ArrayBuilder<RefKind>.GetInstance(parameters.Length, RefKind.None);

            // Step one: Store everything that is non-trivial into a temporary; record the
            // stores in storesToTemps and make the actual argument a reference to the temp.
            // Do not yet attempt to deal with params arrays or optional arguments.
            BuildStoresToTemps(
                expanded,
                argsToParamsOpt,
                parameters,
                argumentRefKindsOpt,
                rewrittenArguments,
                forceLambdaSpilling: false, // lambda conversions can be re-orderd in calls without side affects
                actualArguments,
                refKinds,
                storesToTemps);


            // all the formal arguments, except missing optionals, are now in place. 
            // Optimize away unnecessary temporaries.
            // Necessary temporaries have their store instructions merged into the appropriate 
            // argument expression.
            OptimizeTemporaries(actualArguments, storesToTemps, temporariesBuilder);

            // Step two: If we have a params array, build the array and fill in the argument.
            if (expanded)
            {
                actualArguments[actualArguments.Length - 1] = BuildParamsArray(syntax, methodOrIndexer, argsToParamsOpt, rewrittenArguments, parameters, actualArguments[actualArguments.Length - 1]);
            }

            // Step three: Now fill in the optional arguments.
            InsertMissingOptionalArguments(syntax, optionalParametersMethod.Parameters, actualArguments, refKinds, enableCallerInfo);

            if (isComReceiver)
            {
                RewriteArgumentsForComCall(parameters, actualArguments, refKinds, temporariesBuilder);
            }

            temps = temporariesBuilder.ToImmutableAndFree();
            storesToTemps.Free();

            // * The refkind map is now filled out to match the arguments.
            // * The list of parameter names is now null because the arguments have been reordered.
            // * The args-to-params map is now null because every argument exactly matches its parameter.
            // * The call is no longer in its expanded form.

            argumentRefKindsOpt = GetRefKindsOrNull(refKinds);
            refKinds.Free();

            return actualArguments.AsImmutableOrNull();
        }

        /// <summary>
        /// Patch refKinds for arguments that match 'In' parameters to have effective RefKind.
        /// For the purpose of further analysis we will mark the arguments as -
        /// - In        if was originally passed as None
        /// - StrictIn  if was originally passed as In
        /// Here and in the layers after the lowering we only care about None/notNone differences for the arguments
        /// Except for async stack spilling which needs to know whether arguments were originally passed as "In" and must obey "no copying" rule.
        /// </summary>
        private static ImmutableArray<RefKind> GetEffectiveArgumentRefKinds(ImmutableArray<RefKind> argumentRefKindsOpt, ImmutableArray<ParameterSymbol> parameters)
        {
            ArrayBuilder<RefKind> refKindsBuilder = null;
            for (int i = 0; i < parameters.Length; i++)
            {
                var paramRefKind = parameters[i].RefKind;
                if (paramRefKind == RefKind.In)
                {
                    var argRefKind = argumentRefKindsOpt.IsDefault ? RefKind.None : argumentRefKindsOpt[i];

                    if (refKindsBuilder == null)
                    {
                        if (!argumentRefKindsOpt.IsDefault)
                        {
                            Debug.Assert(!argumentRefKindsOpt.IsEmpty);
                            refKindsBuilder = ArrayBuilder<RefKind>.GetInstance(parameters.Length);
                            refKindsBuilder.AddRange(argumentRefKindsOpt);
                        }
                        else
                        {
                            refKindsBuilder = ArrayBuilder<RefKind>.GetInstance(parameters.Length, fillWithValue: RefKind.None);
                        }
                    }

                    refKindsBuilder[i] = argRefKind == RefKind.None ? paramRefKind : RefKindExtensions.StrictIn;
                }
            }

            if (refKindsBuilder != null)
            {
                argumentRefKindsOpt = refKindsBuilder.ToImmutableAndFree();
            }

            // NOTE: we may have more arguments than parameters in a case of arglist. That is ok.
            Debug.Assert(argumentRefKindsOpt.IsDefault || argumentRefKindsOpt.Length >= parameters.Length);
            return argumentRefKindsOpt;
        }

        internal static ImmutableArray<IArgumentOperation> MakeArgumentsInEvaluationOrder(
            CSharpOperationFactory operationFactory,
            Binder binder,
            SyntaxNode syntax,
            ImmutableArray<BoundExpression> arguments,
            Symbol methodOrIndexer,
            MethodSymbol optionalParametersMethod,
            bool expanded,
            ImmutableArray<int> argsToParamsOpt,
            bool invokedAsExtensionMethod)
        {
            // Either the methodOrIndexer is a property, in which case the method used
            // for optional parameters is an accessor of that property (or an overridden
            // property), or the methodOrIndexer is used for optional parameters directly.
            Debug.Assert(((methodOrIndexer.Kind == SymbolKind.Property) &&
                (optionalParametersMethod.IsAccessor() ||
                 ((PropertySymbol)methodOrIndexer).MustCallMethodsDirectly)) || // This condition is a temporary workaround for https://github.com/dotnet/roslyn/issues/23852
                (object)methodOrIndexer == optionalParametersMethod);

            // We need to do a fancy rewrite under the following circumstances:
            // (1) a params array is being used; we need to generate the array. 
            // (2) there were optional parameters that had no corresponding arguments.
            //
            // If neither of those are the case then we can just take an early out.

            if (CanSkipRewriting(arguments, methodOrIndexer, expanded, argsToParamsOpt, invokedAsExtensionMethod, true, out _))
            {
                // In this case, the invocation is not in expanded form and there's no named argument provided.
                // So we just return list of arguments as is.

                ImmutableArray<ParameterSymbol> parameters = methodOrIndexer.GetParameters();
                ArrayBuilder<IArgumentOperation> argumentsBuilder = ArrayBuilder<IArgumentOperation>.GetInstance(arguments.Length);

                int i = 0;
                for (; i < parameters.Length; ++i)
                {
                    argumentsBuilder.Add(operationFactory.CreateArgumentOperation(ArgumentKind.Explicit, parameters[i].GetPublicSymbol(), arguments[i]));
                }

                // TODO: In case of __arglist, we will have more arguments than parameters, 
                //       set the parameter to null for __arglist argument for now.
                //       https://github.com/dotnet/roslyn/issues/19673
                for (; i < arguments.Length; ++i)
                {
                    argumentsBuilder.Add(operationFactory.CreateArgumentOperation(ArgumentKind.Explicit, null, arguments[i]));
                }

                Debug.Assert(methodOrIndexer.GetIsVararg() ^ parameters.Length == arguments.Length);

                return argumentsBuilder.ToImmutableAndFree();
            }

            Debug.Assert(binder != null);

            return BuildArgumentsInEvaluationOrder(
                operationFactory,
                syntax,
                methodOrIndexer,
                optionalParametersMethod,
                expanded,
                argsToParamsOpt,
                arguments,
                binder);
        }

        // temporariesBuilder will be null when factory is null.
        private static bool CanSkipRewriting(
            ImmutableArray<BoundExpression> rewrittenArguments,
            Symbol methodOrIndexer,
            bool expanded,
            ImmutableArray<int> argsToParamsOpt,
            bool invokedAsExtensionMethod,
            bool ignoreComReceiver,
            out bool isComReceiver)
        {
            isComReceiver = false;

            // An applicable "vararg" method could not possibly be applicable in its expanded
            // form, and cannot possibly have named arguments or used optional parameters, 
            // because the __arglist() argument has to be positional and in the last position. 

            if (methodOrIndexer.GetIsVararg())
            {
                Debug.Assert(rewrittenArguments.Length == methodOrIndexer.GetParameterCount() + 1);
                Debug.Assert(argsToParamsOpt.IsDefault);
                Debug.Assert(!expanded);
                return true;
            }

            if (!ignoreComReceiver)
            {
                var receiverNamedType = invokedAsExtensionMethod ?
                                        ((MethodSymbol)methodOrIndexer).Parameters[0].Type as NamedTypeSymbol :
                                        methodOrIndexer.ContainingType;
                isComReceiver = (object)receiverNamedType != null && receiverNamedType.IsComImport;
            }

            return rewrittenArguments.Length == methodOrIndexer.GetParameterCount() &&
                argsToParamsOpt.IsDefault &&
                !expanded &&
                !isComReceiver;
        }

        private static ImmutableArray<RefKind> GetRefKindsOrNull(ArrayBuilder<RefKind> refKinds)
        {
            foreach (var refKind in refKinds)
            {
                if (refKind != RefKind.None)
                {
                    return refKinds.ToImmutable();
                }
            }
            return default(ImmutableArray<RefKind>);
        }

        // This fills in the arguments, refKinds and storesToTemps arrays.
        private void BuildStoresToTemps(
            bool expanded,
            ImmutableArray<int> argsToParamsOpt,
            ImmutableArray<ParameterSymbol> parameters,
            ImmutableArray<RefKind> argumentRefKinds,
            ImmutableArray<BoundExpression> rewrittenArguments,
            bool forceLambdaSpilling,
            /* out */ BoundExpression[] arguments,
            /* out */ ArrayBuilder<RefKind> refKinds,
            /* out */ ArrayBuilder<BoundAssignmentOperator> storesToTemps)
        {
            Debug.Assert(refKinds.Count == arguments.Length);
            Debug.Assert(storesToTemps.Count == 0);

            for (int a = 0; a < rewrittenArguments.Length; ++a)
            {
                BoundExpression argument = rewrittenArguments[a];
                int p = (!argsToParamsOpt.IsDefault) ? argsToParamsOpt[a] : a;
                RefKind argRefKind = argumentRefKinds.RefKinds(a);
                RefKind paramRefKind = parameters[p].RefKind;

                Debug.Assert(arguments[p] == null);

                // Unfortunately, we violate the specification and allow:
                // M(int q, params int[] x) ... M(x : X(), q : Q());
                // which means that we cannot bail out just because
                // an argument of an expanded-form call corresponds to
                // the parameter array. We need to make sure that the
                // side effects of X() and Q() continue to happen in the right
                // order here.
                //
                // Fortunately, we do disallow M(x : 123, x : 345, x : 456).
                // 
                // Here's what we'll do. If all the remaining arguments
                // correspond to elements in the parameter array then 
                // we can bail out here without creating any temporaries.
                // The next step in the call rewriter will deal with gathering
                // up the elements. 
                //
                // However, if there are other elements after this one
                // that do not correspond to elements in the parameter array
                // then we need to create a temporary as usual. The step that
                // produces the parameter array will need to deal with that
                // eventuality.
                if (IsBeginningOfParamArray(p, a, expanded, arguments.Length, rewrittenArguments, argsToParamsOpt, out int paramArrayArgumentCount)
                    && a + paramArrayArgumentCount == rewrittenArguments.Length)
                {
                    return;
                }

                if ((!forceLambdaSpilling || !isLambdaConversion(argument)) &&
                    IsSafeForReordering(argument, argRefKind))
                {
                    arguments[p] = argument;
                }
                else
                {
                    var temp = _factory.StoreToTemp(
                        argument,
                        out BoundAssignmentOperator assignment,
                        refKind: paramRefKind == RefKind.In ? RefKind.In : argRefKind);
                    storesToTemps.Add(assignment);
                    arguments[p] = temp;
                }

                // Patch refKinds for arguments that match 'In' parameters to have effective RefKind
                // For the purpose of further analysis we will mark the arguments as -
                // - In        if was originally passed as None
                // - StrictIn  if was originally passed as In
                // Here and in the layers after the lowering we only care about None/notNone differences for the arguments
                // Except for async stack spilling which needs to know whether arguments were originally passed as "In" and must obey "no copying" rule.
                if (paramRefKind == RefKind.In)
                {
                    Debug.Assert(argRefKind == RefKind.None || argRefKind == RefKind.In);
                    argRefKind = argRefKind == RefKind.None ? RefKind.In : RefKindExtensions.StrictIn;
                }

                refKinds[p] = argRefKind;
            }

            return;

            bool isLambdaConversion(BoundExpression expr)
                => expr is BoundConversion conv && conv.ConversionKind == ConversionKind.AnonymousFunction;
        }

        // This fills in the arguments and parameters arrays in evaluation order.
        private static ImmutableArray<IArgumentOperation> BuildArgumentsInEvaluationOrder(
            CSharpOperationFactory operationFactory,
            SyntaxNode syntax,
            Symbol methodOrIndexer,
            MethodSymbol optionalParametersMethod,
            bool expanded,
            ImmutableArray<int> argsToParamsOpt,
            ImmutableArray<BoundExpression> arguments,
            Binder binder)
        {
            ImmutableArray<ParameterSymbol> parameters = methodOrIndexer.GetParameters();

            ArrayBuilder<IArgumentOperation> argumentsInEvaluationBuilder = ArrayBuilder<IArgumentOperation>.GetInstance(parameters.Length);

            PooledHashSet<int> processedParameters = PooledHashSet<int>.GetInstance();

            // First, fill in all the explicitly provided arguments.
            for (int a = 0; a < arguments.Length; ++a)
            {
                BoundExpression argument = arguments[a];

                int p = (!argsToParamsOpt.IsDefault) ? argsToParamsOpt[a] : a;
                var parameter = parameters[p];

                Debug.Assert(!processedParameters.Contains(p));

                processedParameters.Add(p);

                ArgumentKind kind = ArgumentKind.Explicit;

                if (IsBeginningOfParamArray(p, a, expanded, parameters.Length, arguments, argsToParamsOpt, out int paramArrayArgumentCount))
                {
                    int firstNonParamArrayArgumentIndex = a + paramArrayArgumentCount;
                    Debug.Assert(firstNonParamArrayArgumentIndex <= arguments.Length);

                    kind = ArgumentKind.ParamArray;
                    ArrayBuilder<BoundExpression> paramArray = ArrayBuilder<BoundExpression>.GetInstance(paramArrayArgumentCount);

                    for (int i = a; i < firstNonParamArrayArgumentIndex; ++i)
                    {
                        paramArray.Add(arguments[i]);
                    }

                    // Set loop variable so the value for next iteration will be the index of the first non param-array argument after param-array argument(s).
                    a = firstNonParamArrayArgumentIndex - 1;

                    argument = CreateParamArrayArgument(syntax, parameter.Type, paramArray.ToImmutableAndFree(), null, binder);
                }

                argumentsInEvaluationBuilder.Add(operationFactory.CreateArgumentOperation(kind, parameter.GetPublicSymbol(), argument));
            }

            // Collect parameters with missing arguments.   
            ArrayBuilder<ParameterSymbol> missingParametersBuilder = ArrayBuilder<ParameterSymbol>.GetInstance(parameters.Length);
            for (int i = 0; i < parameters.Length; ++i)
            {
                if (!processedParameters.Contains(i))
                {
                    missingParametersBuilder.Add(parameters[i]);
                }
            }

            processedParameters.Free();

            // Finally, append default value as arguments.
            AppendMissingOptionalArguments(operationFactory, syntax, methodOrIndexer, optionalParametersMethod, expanded, binder, missingParametersBuilder, argumentsInEvaluationBuilder);

            missingParametersBuilder.Free();

            return argumentsInEvaluationBuilder.ToImmutableAndFree();
        }

        /// <summary>
        /// Returns true if the given argument is the beginning of a list of param array arguments (could be empty), otherwise returns false.
        /// When returns true, numberOfParamArrayArguments is set to the number of param array arguments.
        /// </summary>
        private static bool IsBeginningOfParamArray(
            int parameterIndex,
            int argumentIndex,
            bool expanded,
            int parameterCount,
            ImmutableArray<BoundExpression> arguments,
            ImmutableArray<int> argsToParamsOpt,
            out int numberOfParamArrayArguments)
        {
            numberOfParamArrayArguments = 0;

            if (expanded && parameterIndex == parameterCount - 1)
            {
                int remainingArgument = argumentIndex + 1;
                for (; remainingArgument < arguments.Length; ++remainingArgument)
                {
                    int remainingParameter = (!argsToParamsOpt.IsDefault) ? argsToParamsOpt[remainingArgument] : remainingArgument;
                    if (remainingParameter != parameterCount - 1)
                    {
                        break;
                    }
                }
                numberOfParamArrayArguments = remainingArgument - argumentIndex;
                return true;
            }

            return false;
        }

        private BoundExpression BuildParamsArray(
            SyntaxNode syntax,
            Symbol methodOrIndexer,
            ImmutableArray<int> argsToParamsOpt,
            ImmutableArray<BoundExpression> rewrittenArguments,
            ImmutableArray<ParameterSymbol> parameters,
            BoundExpression tempStoreArgument)
        {
            ArrayBuilder<BoundExpression> paramArray = ArrayBuilder<BoundExpression>.GetInstance();
            int paramsParam = parameters.Length - 1;

            if (tempStoreArgument != null)
            {
                paramArray.Add(tempStoreArgument);
                // Special case: see comment in BuildStoresToTemps above; if there 
                // is an argument already in the slot then it is the only element in 
                // the params array. 
            }
            else
            {
                for (int a = 0; a < rewrittenArguments.Length; ++a)
                {
                    BoundExpression argument = rewrittenArguments[a];
                    int p = (!argsToParamsOpt.IsDefault) ? argsToParamsOpt[a] : a;
                    if (p == paramsParam)
                    {
                        paramArray.Add(argument);
                    }
                }
            }

            var paramArrayType = parameters[paramsParam].Type;
            var arrayArgs = paramArray.ToImmutableAndFree();

            // If this is a zero-length array, rather than using "new T[0]", optimize with "Array.Empty<T>()" 
            // if it's available.  However, we also disable the optimization if we're in an expression lambda, the 
            // point of which is just to represent the semantics of an operation, and we don't know that all consumers
            // of expression lambdas will appropriately understand Array.Empty<T>().
            // We disable it for pointer types as well, since they cannot be used as Type Arguments.
            if (arrayArgs.Length == 0
                && !_inExpressionLambda
                && paramArrayType is ArrayTypeSymbol ats // could be false if there's a semantic error, e.g. the params parameter type isn't an array
                && !ats.ElementType.IsPointerType())
            {
                MethodSymbol arrayEmpty = _compilation.GetWellKnownTypeMember(WellKnownMember.System_Array__Empty) as MethodSymbol;
                if (arrayEmpty != null) // will be null if Array.Empty<T> doesn't exist in reference assemblies
                {
                    // return an invocation of "Array.Empty<T>()"
                    arrayEmpty = arrayEmpty.Construct(ImmutableArray.Create(ats.ElementType));
                    return new BoundCall(
                        syntax,
                        null,
                        arrayEmpty,
                        ImmutableArray<BoundExpression>.Empty,
                        default(ImmutableArray<string>),
                        default(ImmutableArray<RefKind>),
                        isDelegateCall: false,
                        expanded: false,
                        invokedAsExtensionMethod: false,
                        argsToParamsOpt: default(ImmutableArray<int>),
                        resultKind: LookupResultKind.Viable,
                        binderOpt: null,
                        type: arrayEmpty.ReturnType);
                }
            }

            return CreateParamArrayArgument(syntax, paramArrayType, arrayArgs, this, null);
        }

        private static BoundExpression CreateParamArrayArgument(SyntaxNode syntax,
            TypeSymbol paramArrayType,
            ImmutableArray<BoundExpression> arrayArgs,
            LocalRewriter localRewriter,
            Binder binder)
        {
            Debug.Assert(localRewriter == null ^ binder == null);

            TypeSymbol int32Type = (localRewriter != null ? localRewriter._compilation : binder.Compilation).GetSpecialType(SpecialType.System_Int32);
            BoundExpression arraySize = MakeLiteral(syntax, ConstantValue.Create(arrayArgs.Length), int32Type, localRewriter);

            return new BoundArrayCreation(
                syntax,
                ImmutableArray.Create(arraySize),
                new BoundArrayInitialization(syntax, arrayArgs) { WasCompilerGenerated = true },
                paramArrayType)
            { WasCompilerGenerated = true };
        }

        /// <summary>
        /// To create literal expression for IOperation, set localRewriter to null.
        /// </summary>
        private static BoundExpression MakeLiteral(SyntaxNode syntax, ConstantValue constantValue, TypeSymbol type, LocalRewriter localRewriter)
        {
            if (localRewriter != null)
            {
                return localRewriter.MakeLiteral(syntax, constantValue, type);
            }
            else
            {
                return new BoundLiteral(syntax, constantValue, type, constantValue.IsBad) { WasCompilerGenerated = true };
            }
        }

        private static void OptimizeTemporaries(
            BoundExpression[] arguments,
            ArrayBuilder<BoundAssignmentOperator> storesToTemps,
            ArrayBuilder<LocalSymbol> temporariesBuilder)
        {
            Debug.Assert(arguments != null);
            Debug.Assert(storesToTemps != null);
            Debug.Assert(temporariesBuilder != null);

            if (storesToTemps.Count > 0)
            {
                int tempsNeeded = MergeArgumentsAndSideEffects(arguments, storesToTemps);
                if (tempsNeeded > 0)
                {
                    foreach (BoundAssignmentOperator s in storesToTemps)
                    {
                        if (s != null)
                        {
                            temporariesBuilder.Add(((BoundLocal)s.Left).LocalSymbol);
                        }
                    }
                }
            }
        }

        /// <summary>
        /// Process tempStores and add them as side-effects to arguments where needed. The return
        /// value tells how many temps are actually needed. For unnecessary temps the corresponding
        /// temp store will be cleared.
        /// </summary>
        private static int MergeArgumentsAndSideEffects(
            BoundExpression[] arguments,
            ArrayBuilder<BoundAssignmentOperator> tempStores)
        {
            Debug.Assert(arguments != null);
            Debug.Assert(tempStores != null);

            int tempsRemainedInUse = tempStores.Count;

            // Suppose we've got temporaries: t0 = A(), t1 = B(), t2 = C(), t4 = D(), t5 = E()
            // and arguments: t0, t2, t1, t4, 10, t5
            //
            // We wish to produce arguments list: A(), SEQ(t1=B(), C()), t1, D(), 10, E()
            //
            // Our algorithm essentially finds temp stores that must happen before given argument
            // load, and if there are any they become side effects of the given load.
            // Stores immediately followed by loads of the same thing can be eliminated.
            //
            // Constraints:
            //    Stores must happen before corresponding loads.
            //    Stores cannot move relative to other stores. If arg was movable it would not need a temp.

            int firstUnclaimedStore = 0;

            for (int a = 0; a < arguments.Length; ++a)
            {
                var argument = arguments[a];

                // if argument is a load, search for corresponding store. if store is found, extract
                // the actual expression we were storing and add it as an argument - this one does
                // not need a temp. if there are any unclaimed stores before the found one, add them
                // as side effects that precede this arg, they cannot happen later.
                // NOTE: missing optional parameters are not filled yet and therefore nulls - no need to do anything for them
                if (argument?.Kind == BoundKind.Local)
                {
                    var correspondingStore = -1;
                    for (int i = firstUnclaimedStore; i < tempStores.Count; i++)
                    {
                        if (tempStores[i].Left == argument)
                        {
                            correspondingStore = i;
                            break;
                        }
                    }

                    // store found?
                    if (correspondingStore != -1)
                    {
                        var value = tempStores[correspondingStore].Right;

                        // the matched store will not need to go into side-effects, only ones before it will
                        // remove the store to signal that we are not using its temp.
                        tempStores[correspondingStore] = null;
                        tempsRemainedInUse--;

                        // no need for side-effects?
                        // just combine store and load
                        if (correspondingStore == firstUnclaimedStore)
                        {
                            arguments[a] = value;
                        }
                        else
                        {
                            var sideeffects = new BoundExpression[correspondingStore - firstUnclaimedStore];
                            for (int s = 0; s < sideeffects.Length; s++)
                            {
                                sideeffects[s] = tempStores[firstUnclaimedStore + s];
                            }

                            arguments[a] = new BoundSequence(
                                        value.Syntax,
                                        // this sequence does not own locals. Note that temps that
                                        // we use for the rewrite are stored in one arg and loaded
                                        // in another so they must live in a scope above.
                                        ImmutableArray<LocalSymbol>.Empty,
                                        sideeffects.AsImmutableOrNull(),
                                        value,
                                        value.Type);
                        }

                        firstUnclaimedStore = correspondingStore + 1;
                    }
                }
            }

            Debug.Assert(firstUnclaimedStore == tempStores.Count, "not all side-effects were claimed");
            return tempsRemainedInUse;
        }

        private void InsertMissingOptionalArguments(SyntaxNode syntax,
            ImmutableArray<ParameterSymbol> parameters,
            BoundExpression[] arguments,
            ArrayBuilder<RefKind> refKinds,
            ThreeState enableCallerInfo = ThreeState.Unknown)
        {
            Debug.Assert(refKinds.Count == arguments.Length);

            for (int p = 0; p < arguments.Length; ++p)
            {
                if (arguments[p] == null)
                {
                    ParameterSymbol parameter = parameters[p];
                    Debug.Assert(parameter.IsOptional);
<<<<<<< HEAD
                    arguments[p] = GetDefaultParameterValue(syntax, parameter, enableCallerInfo, arguments);
                    Debug.Assert(arguments[p].Type == parameter.Type);
=======

                    arguments[p] = GetDefaultParameterValue(syntax, parameter, enableCallerInfo);
                    Debug.Assert(TypeSymbol.Equals(arguments[p].Type, parameter.Type, TypeCompareKind.ConsiderEverything2));

                    if (parameters[p].RefKind == RefKind.In)
                    {
                        Debug.Assert(refKinds[p] == RefKind.None);
                        refKinds[p] = RefKind.In;
                    }
>>>>>>> 0cd6de80
                }
            }
        }

        private static void AppendMissingOptionalArguments(
            CSharpOperationFactory operationFactory,
            SyntaxNode syntax,
            Symbol methodOrIndexer,
            MethodSymbol optionalParametersMethod,
            bool expanded,
            Binder binder,
            ArrayBuilder<ParameterSymbol> missingParameters,
            ArrayBuilder<IArgumentOperation> argumentsBuilder)
        {
            ImmutableArray<ParameterSymbol> parameters = methodOrIndexer.GetParameters();
            ImmutableArray<ParameterSymbol> parametersOfOptionalParametersMethod = optionalParametersMethod.Parameters;

            foreach (ParameterSymbol parameter in missingParameters)
            {
                BoundExpression argument;
                ArgumentKind kind;

                // In case of indexer access, missing parameters are corresponding to the indexer symbol, we need to 
                // get default values based on actual accessor method parameter symbols (but still want to tie resulted IArgument 
                // to the indexer parameter.)
                ParameterSymbol parameterOfOptionalParametersMethod = parametersOfOptionalParametersMethod[parameter.Ordinal];

                if (expanded && parameterOfOptionalParametersMethod.Ordinal == parameters.Length - 1)
                {
                    Debug.Assert(parameterOfOptionalParametersMethod.IsParams);

                    // Create an empty array for omitted param array argument.
                    argument = CreateParamArrayArgument(syntax, parameterOfOptionalParametersMethod.Type, ImmutableArray<BoundExpression>.Empty, null, binder);
                    kind = ArgumentKind.ParamArray;
                }
                else
                {
                    Debug.Assert(parameterOfOptionalParametersMethod.IsOptional);

                    var unusedDiagnostics = DiagnosticBag.GetInstance();

                    argument = GetDefaultParameterValue(syntax,
                        parameterOfOptionalParametersMethod,
                        enableCallerInfo: ThreeState.Unknown,
                        localRewriter: null,
                        binder: binder,
                        diagnostics: unusedDiagnostics,
                        argumentsOpt: null);
                    kind = ArgumentKind.DefaultValue;

                    unusedDiagnostics.Free();
                }

                argumentsBuilder.Add(operationFactory.CreateArgumentOperation(kind, parameter.GetPublicSymbol(), argument));
            }
        }

        private static SourceLocation GetCallerLocation(SyntaxNode syntax, ThreeState enableCallerInfo)
        {
            switch (enableCallerInfo)
            {
                case ThreeState.False:
                    return null;
                case ThreeState.True:
                    return new SourceLocation(syntax.GetFirstToken());
            }

            Debug.Assert(enableCallerInfo == ThreeState.Unknown);

            switch (syntax.Kind())
            {
                case SyntaxKind.InvocationExpression:
                    return new SourceLocation(((InvocationExpressionSyntax)syntax).ArgumentList.OpenParenToken);
                case SyntaxKind.ObjectCreationExpression:
                    return new SourceLocation(((ObjectCreationExpressionSyntax)syntax).NewKeyword);
                case SyntaxKind.BaseConstructorInitializer:
                case SyntaxKind.ThisConstructorInitializer:
                    return new SourceLocation(((ConstructorInitializerSyntax)syntax).ArgumentList.OpenParenToken);
                case SyntaxKind.ElementAccessExpression:
                    return new SourceLocation(((ElementAccessExpressionSyntax)syntax).ArgumentList.OpenBracketToken);
                case SyntaxKind.FromClause:
                case SyntaxKind.GroupClause:
                case SyntaxKind.JoinClause:
                case SyntaxKind.JoinIntoClause:
                case SyntaxKind.LetClause:
                case SyntaxKind.OrderByClause:
                case SyntaxKind.SelectClause:
                case SyntaxKind.WhereClause:
                    return new SourceLocation(syntax.GetFirstToken());
                default:
                    return null;
            }
        }

        /// <summary>
        /// Gets the default value for the <paramref name="parameter"/>.
        /// </summary>
        /// <param name="syntax">
        /// A syntax node corresponding to the invocation.
        /// </param>
        /// <param name="parameter">
        /// A parameter to get the default value for.
        /// </param>
        /// <param name="enableCallerInfo">
        /// Indicates if caller info is to be enabled when processing this optional parameter.
        /// The value <see cref="ThreeState.Unknown"/> means the decision is to be made based on the shape of the <paramref name="syntax"/> node.
        /// </param>
        /// <remarks>
        /// DELIBERATE SPEC VIOLATION: When processing an implicit invocation of an <c>Add</c> method generated
        /// for an element-initializer in a collection-initializer, the parameter <paramref name="enableCallerInfo"/> 
        /// is set to <see cref="ThreeState.True"/>. It means that if the optional parameter is annotated with <see cref="CallerLineNumberAttribute"/>,
        /// <see cref="CallerFilePathAttribute"/> or <see cref="CallerMemberNameAttribute"/>, and there is no explicit argument corresponding to it,
        /// we will provide caller information as a value of this parameter.
        /// This is done to match the native compiler behavior and user requests (see http://roslyn.codeplex.com/workitem/171). This behavior
        /// does not match the C# spec that currently requires to provide caller information only in explicit invocations and query expressions.
        /// </remarks>
        private BoundExpression GetDefaultParameterValue(SyntaxNode syntax, ParameterSymbol parameter, ThreeState enableCallerInfo, BoundExpression[] arguments)
        {
            return GetDefaultParameterValue(syntax, parameter, enableCallerInfo, this, null, this._diagnostics, arguments);
        }

        /// <summary>
        /// This helper is used by both LocalRewriter and IOperation. 
        ///   - For lowering, 'localRewriter' must be passed in as an argument, and set 'binder' and 'diagnostics' to null.
        ///   - For deriving argument expression for IArgument operation, 'localRewriter' must be null, and 'compilation', 'diagnostics' 
        ///     must be passed in, where 'callerMemberName' must not be null if 'parameter.IsCallerMemberName' is 'true'.
        /// </summary>
        internal static BoundExpression GetDefaultParameterValue(
            SyntaxNode syntax,
            ParameterSymbol parameter,
            ThreeState enableCallerInfo,
            LocalRewriter localRewriter,
            Binder binder,
            DiagnosticBag diagnostics,
            BoundExpression[] argumentsOpt)
        {
            Debug.Assert(localRewriter == null ^ binder == null);
            Debug.Assert(diagnostics != null);

            bool isLowering;
            CSharpCompilation compilation;

            if (localRewriter != null)
            {
                isLowering = true;
                compilation = localRewriter._compilation;
            }
            else
            {
                isLowering = false;
                compilation = binder.Compilation;
            }

            // TODO: Ideally, the enableCallerInfo parameter would be of just bool type with only 'true' and 'false' values, and all callers
            // explicitly provided one of those values, so that we do not rely on shape of syntax nodes in the rewriter. There are not many immediate callers, 
            // but often the immediate caller does not have the required information, so all possible call chains should be analyzed and possibly updated
            // to pass this information, and this might be a big task. We should consider doing this when the time permits.

            TypeSymbol parameterType = parameter.Type;
            Debug.Assert(parameter.IsOptional);
            ConstantValue defaultConstantValue = parameter.ExplicitDefaultConstantValue;
            BoundExpression defaultValue;
            SourceLocation callerSourceLocation;

            // For compatibility with the native compiler we treat all bad imported constant
            // values as default(T). However, we don't do this for IOperation purpose, in which case
            // we will expose the bad node.
            if (defaultConstantValue != null && defaultConstantValue.IsBad && isLowering)
            {
                defaultConstantValue = ConstantValue.Null;
            }

            if (parameter.IsCallerLineNumber && ((callerSourceLocation = GetCallerLocation(syntax, enableCallerInfo)) != null))
            {
                int line = callerSourceLocation.SourceTree.GetDisplayLineNumber(callerSourceLocation.SourceSpan);

                BoundExpression lineLiteral = MakeLiteral(syntax, ConstantValue.Create(line), compilation.GetSpecialType(SpecialType.System_Int32), localRewriter);

                if (parameterType.IsNullableType())
                {
                    TypeSymbol nullableType = parameterType.GetNullableUnderlyingType();
                    defaultValue = MakeConversionNode(lineLiteral, nullableType, @checked: false);

                    // wrap it in a nullable ctor.
                    defaultValue = new BoundObjectCreationExpression(
                        syntax,
                        UnsafeGetNullableMethod(syntax, parameterType, SpecialMember.System_Nullable_T__ctor, compilation, diagnostics),
                        null,
                        defaultValue)
                    { WasCompilerGenerated = true };
                }
                else
                {
                    defaultValue = MakeConversionNode(lineLiteral, parameterType, @checked: false);
                }
            }
            else if (parameter.IsCallerFilePath && ((callerSourceLocation = GetCallerLocation(syntax, enableCallerInfo)) != null))
            {
                string path = callerSourceLocation.SourceTree.GetDisplayPath(callerSourceLocation.SourceSpan, compilation.Options.SourceReferenceResolver);
                BoundExpression memberNameLiteral = MakeLiteral(syntax, ConstantValue.Create(path), compilation.GetSpecialType(SpecialType.System_String), localRewriter);
                defaultValue = MakeConversionNode(memberNameLiteral, parameterType, @checked: false);
            }
            else if (parameter.IsCallerMemberName && (GetCallerLocation(syntax, enableCallerInfo) != null))
            {
                string memberName;

                if (isLowering)
                {
                    MethodSymbol topLevelMethod = localRewriter._factory.TopLevelMethod;
                    switch (topLevelMethod.MethodKind)
                    {
                        case MethodKind.Constructor:
                        case MethodKind.StaticConstructor:
                            // See if the code is actually part of a field, field-like event or property initializer and return the name of the corresponding member.
                            var memberDecl = syntax.Ancestors().OfType<MemberDeclarationSyntax>().FirstOrDefault();

                            if (memberDecl != null)
                            {
                                BaseFieldDeclarationSyntax fieldDecl;

                                if (memberDecl.Kind() == SyntaxKind.PropertyDeclaration)
                                {
                                    var propDecl = (PropertyDeclarationSyntax)memberDecl;
                                    EqualsValueClauseSyntax initializer = propDecl.Initializer;

                                    if (initializer != null && initializer.Span.Contains(syntax.Span))
                                    {
                                        memberName = propDecl.Identifier.ValueText;
                                        break;
                                    }
                                }
                                else if ((fieldDecl = memberDecl as BaseFieldDeclarationSyntax) != null)
                                {
                                    memberName = null;

                                    foreach (VariableDeclaratorSyntax varDecl in fieldDecl.Declaration.Variables)
                                    {
                                        EqualsValueClauseSyntax initializer = varDecl.Initializer;

                                        if (initializer != null && initializer.Span.Contains(syntax.Span))
                                        {
                                            memberName = varDecl.Identifier.ValueText;
                                            break;
                                        }
                                    }

                                    if (memberName != null)
                                    {
                                        break;
                                    }
                                }
                            }

                            goto default;

                        default:
                            memberName = topLevelMethod.GetMemberCallerName();
                            break;
                    }
                }
                else
                {
                    memberName = binder.ContainingMember().GetMemberCallerName();
                }

                BoundExpression memberNameLiteral = MakeLiteral(syntax, ConstantValue.Create(memberName), compilation.GetSpecialType(SpecialType.System_String), localRewriter);
                defaultValue = MakeConversionNode(memberNameLiteral, parameterType, @checked: false);
            }
            else if (isLowering && parameter.CallerArgumentExpressionParameterIndex >= 0 && (GetCallerLocation(syntax, enableCallerInfo) != null))
            {
                // TODO(caller-info): handle extension methods
                // TODO(caller-info): handle IOperation where isLowering is false and argumentsOpt is null
                var argumnet = argumentsOpt[parameter.CallerArgumentExpressionParameterIndex].Syntax.ToString();
                var literal = MakeLiteral(syntax, ConstantValue.Create(argumnet), compilation.GetSpecialType(SpecialType.System_String), localRewriter);
                defaultValue = MakeConversionNode(literal, parameterType, @checked: false);
            }
            else if (defaultConstantValue == ConstantValue.NotAvailable)
            {
                // There is no constant value given for the parameter in source/metadata.
                if (parameterType.IsDynamic() || parameterType.SpecialType == SpecialType.System_Object)
                {
                    // We have something like M([Optional] object x). We have special handling for such situations.
                    defaultValue = isLowering
                        ? localRewriter.GetDefaultParameterSpecial(syntax, parameter)
                        : GetDefaultParameterSpecialForIOperation(syntax, parameter, compilation, diagnostics);
                }
                else
                {
                    // The argument to M([Optional] int x) becomes default(int)
                    defaultValue = new BoundDefaultExpression(syntax, parameterType) { WasCompilerGenerated = true };
                }
            }
            else if (defaultConstantValue.IsNull)
            {
                if (parameterType.IsValueType || (parameterType.IsNullableType() && parameterType.IsErrorType()))
                {
                    // We have something like M(int? x = null) or M(S x = default(S)),
                    // so replace the argument with default(int?).
                    defaultValue = new BoundDefaultExpression(syntax, parameterType) { WasCompilerGenerated = true };
                }
                else
                {
                    defaultValue = MakeLiteral(syntax, defaultConstantValue, parameterType, localRewriter);
                }
            }
            else if (defaultConstantValue.IsBad)
            {
                defaultValue = new BoundBadExpression(syntax, LookupResultKind.Empty, ImmutableArray<Symbol>.Empty, ImmutableArray<BoundExpression>.Empty, parameterType, hasErrors: true) { WasCompilerGenerated = true };
            }
            else if (parameterType.IsNullableType())
            {
                // We have something like M(double? x = 1.23), so replace the argument
                // with new double?(1.23).

                TypeSymbol constantType = compilation.GetSpecialType(defaultConstantValue.SpecialType);
                defaultValue = MakeLiteral(syntax, defaultConstantValue, constantType, localRewriter);

                // The parameter's underlying type might not match the constant type. For example, we might have
                // a default value of 5 (an integer) but a parameter type of decimal?.

                defaultValue = MakeConversionNode(defaultValue, parameterType.GetNullableUnderlyingType(), @checked: false, acceptFailingConversion: true);

                // Finally, wrap it in a nullable ctor.
                defaultValue = new BoundObjectCreationExpression(
                    syntax,
                    UnsafeGetNullableMethod(syntax, parameterType, SpecialMember.System_Nullable_T__ctor, compilation, diagnostics),
                    null,
                    defaultValue)
                { WasCompilerGenerated = true };
            }
            else
            {
                // We have something like M(double x = 1.23), so replace the argument with 1.23.

                TypeSymbol constantType = compilation.GetSpecialType(defaultConstantValue.SpecialType);
                defaultValue = MakeLiteral(syntax, defaultConstantValue, constantType, localRewriter);
                // The parameter type might not match the constant type.                                                                                                                    
                defaultValue = MakeConversionNode(defaultValue, parameterType, @checked: false, acceptFailingConversion: true);
            }

            return defaultValue;

            BoundExpression MakeConversionNode(BoundExpression operand, TypeSymbol type, bool @checked, bool acceptFailingConversion = false)
            {
                if (isLowering)
                {
                    return localRewriter.MakeConversionNode(operand, type, @checked, acceptFailingConversion);
                }
                else
                {
                    return MakeConversionForIOperation(operand, type, syntax, compilation, diagnostics, @checked, acceptFailingConversion);
                }
            }
        }

        private BoundExpression GetDefaultParameterSpecial(SyntaxNode syntax, ParameterSymbol parameter)
        {
            BoundExpression defaultValue = GetDefaultParameterSpecialNoConversion(syntax, parameter, this._compilation);
            return MakeConversionNode(defaultValue, parameter.Type, @checked: false);
        }

        private static BoundExpression GetDefaultParameterSpecialForIOperation(SyntaxNode syntax, ParameterSymbol parameter, CSharpCompilation compilation, DiagnosticBag diagnostics)
        {
            BoundExpression defaultValue = GetDefaultParameterSpecialNoConversion(syntax, parameter, compilation);
            return MakeConversionForIOperation(defaultValue, parameter.Type, syntax, compilation, diagnostics, @checked: false);
        }

        private static BoundExpression GetDefaultParameterSpecialNoConversion(SyntaxNode syntax, ParameterSymbol parameter, CSharpCompilation compilation)
        {
            // We have a call to a method M([Optional] object x) which omits the argument. The value we generate
            // for the argument depends on the presence or absence of other attributes. The rules are:
            //
            // * If the parameter is marked as [MarshalAs(Interface)], [MarshalAs(IUnknown)] or [MarshalAs(IDispatch)]
            //   then the argument is null.
            // * Otherwise, if the parameter is marked as [IUnknownConstant] then the argument is
            //   new UnknownWrapper(null)
            // * Otherwise, if the parameter is marked as [IDispatchConstant] then the argument is
            //    new DispatchWrapper(null)
            // * Otherwise, the argument is Type.Missing.

            BoundExpression defaultValue;

            if (parameter.IsMarshalAsObject)
            {
                // default(object)
                defaultValue = new BoundDefaultExpression(syntax, parameter.Type) { WasCompilerGenerated = true };
            }
            else if (parameter.IsIUnknownConstant)
            {
                // new UnknownWrapper(default(object))
                var methodSymbol = (MethodSymbol)compilation.GetWellKnownTypeMember(WellKnownMember.System_Runtime_InteropServices_UnknownWrapper__ctor);
                var argument = new BoundDefaultExpression(syntax, parameter.Type) { WasCompilerGenerated = true };
                defaultValue = new BoundObjectCreationExpression(syntax, methodSymbol, null, argument) { WasCompilerGenerated = true };
            }
            else if (parameter.IsIDispatchConstant)
            {
                // new DispatchWrapper(default(object))
                var methodSymbol = (MethodSymbol)compilation.GetWellKnownTypeMember(WellKnownMember.System_Runtime_InteropServices_DispatchWrapper__ctor);
                var argument = new BoundDefaultExpression(syntax, parameter.Type) { WasCompilerGenerated = true };
                defaultValue = new BoundObjectCreationExpression(syntax, methodSymbol, null, argument) { WasCompilerGenerated = true };
            }
            else
            {
                // Type.Missing
                var fieldSymbol = (FieldSymbol)compilation.GetWellKnownTypeMember(WellKnownMember.System_Type__Missing);
                defaultValue = new BoundFieldAccess(syntax, null, fieldSymbol, ConstantValue.NotAvailable) { WasCompilerGenerated = true };
            }

            return defaultValue;
        }

        // Omit ref feature for COM interop: We can pass arguments by value for ref parameters if we are calling a method/property on an instance of a COM imported type.
        // We should have ignored the 'ref' on the parameter during overload resolution for the given method call.
        // If we had any ref omitted argument for the given call, we create a temporary local and
        // replace the argument with the following BoundSequence: { side-effects: { temp = argument }, value = { ref temp } }
        // NOTE: The temporary local must be scoped to live across the entire BoundCall node,
        // otherwise the codegen optimizer might re-use the same temporary for multiple ref-omitted arguments for this call.
        private void RewriteArgumentsForComCall(
            ImmutableArray<ParameterSymbol> parameters,
            BoundExpression[] actualArguments, //already re-ordered to match parameters
            ArrayBuilder<RefKind> argsRefKindsBuilder,
            ArrayBuilder<LocalSymbol> temporariesBuilder)
        {
            Debug.Assert(actualArguments != null);
            Debug.Assert(actualArguments.Length == parameters.Length);

            Debug.Assert(argsRefKindsBuilder == null || argsRefKindsBuilder.Count == parameters.Length);

            var argsCount = actualArguments.Length;

            for (int argIndex = 0; argIndex < argsCount; ++argIndex)
            {
                RefKind paramRefKind = parameters[argIndex].RefKind;
                RefKind argRefKind = argsRefKindsBuilder[argIndex];

                // Rewrite only if the argument was passed with no ref/out and the
                // parameter was declared ref. 
                if (argRefKind != RefKind.None || paramRefKind != RefKind.Ref)
                {
                    continue;
                }

                var argument = actualArguments[argIndex];
                if (argument.Kind == BoundKind.Local)
                {
                    var localRefKind = ((BoundLocal)argument).LocalSymbol.RefKind;
                    if (localRefKind == RefKind.Ref)
                    {
                        // Already passing an address from the ref local.
                        continue;
                    }

                    Debug.Assert(localRefKind == RefKind.None);
                }

                BoundAssignmentOperator boundAssignmentToTemp;
                BoundLocal boundTemp = _factory.StoreToTemp(argument, out boundAssignmentToTemp);

                actualArguments[argIndex] = new BoundSequence(
                    argument.Syntax,
                    locals: ImmutableArray<LocalSymbol>.Empty,
                    sideEffects: ImmutableArray.Create<BoundExpression>(boundAssignmentToTemp),
                    value: boundTemp,
                    type: boundTemp.Type);
                argsRefKindsBuilder[argIndex] = RefKind.Ref;

                temporariesBuilder.Add(boundTemp.LocalSymbol);
            }
        }

        public override BoundNode VisitDynamicMemberAccess(BoundDynamicMemberAccess node)
        {
            // InvokeMember operation:
            if (node.Invoked)
            {
                return node;
            }

            // GetMember operation:
            Debug.Assert(node.TypeArgumentsOpt.IsDefault);
            var loweredReceiver = VisitExpression(node.Receiver);
            return _dynamicFactory.MakeDynamicGetMember(loweredReceiver, node.Name, node.Indexed).ToExpression();
        }
    }
}<|MERGE_RESOLUTION|>--- conflicted
+++ resolved
@@ -1107,10 +1107,6 @@
                 {
                     ParameterSymbol parameter = parameters[p];
                     Debug.Assert(parameter.IsOptional);
-<<<<<<< HEAD
-                    arguments[p] = GetDefaultParameterValue(syntax, parameter, enableCallerInfo, arguments);
-                    Debug.Assert(arguments[p].Type == parameter.Type);
-=======
 
                     arguments[p] = GetDefaultParameterValue(syntax, parameter, enableCallerInfo);
                     Debug.Assert(TypeSymbol.Equals(arguments[p].Type, parameter.Type, TypeCompareKind.ConsiderEverything2));
@@ -1120,7 +1116,6 @@
                         Debug.Assert(refKinds[p] == RefKind.None);
                         refKinds[p] = RefKind.In;
                     }
->>>>>>> 0cd6de80
                 }
             }
         }
