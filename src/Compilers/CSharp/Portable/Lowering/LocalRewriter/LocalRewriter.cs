--- conflicted
+++ resolved
@@ -1168,144 +1168,5 @@
 
             return receiver;
         }
-<<<<<<< HEAD
-
-#if DEBUG
-        /// <summary>
-        /// Note: do not use a static/singleton instance of this type, as it holds state.
-        /// Consider generating this type from BoundNodes.xml for easier maintenance.
-        /// </summary>
-        private sealed class LocalRewritingValidator : BoundTreeWalkerWithStackGuardWithoutRecursionOnTheLeftOfBinaryOperator
-        {
-            public override BoundNode? Visit(BoundNode? node)
-            {
-                if (node is BoundIfStatement)
-                {
-                    Fail(node);
-                    return null;
-                }
-
-                return base.Visit(node);
-            }
-
-            /// <summary>
-            /// Asserts that no unexpected nodes survived local rewriting.
-            /// </summary>
-            public static void Validate(BoundNode node)
-            {
-                try
-                {
-                    new LocalRewritingValidator().Visit(node);
-                }
-                catch (InsufficientExecutionStackException)
-                {
-                    // Intentionally ignored to let the overflow get caught in a more crucial visitor
-                }
-            }
-
-            public override BoundNode? VisitDefaultLiteral(BoundDefaultLiteral node)
-            {
-                Fail(node);
-                return null;
-            }
-
-            public override BoundNode? VisitUsingStatement(BoundUsingStatement node)
-            {
-                Fail(node);
-                return null;
-            }
-
-            public override BoundNode? VisitUnconvertedObjectCreationExpression(BoundUnconvertedObjectCreationExpression node)
-            {
-                Fail(node);
-                return null;
-            }
-
-            public override BoundNode? VisitDeconstructionVariablePendingInference(DeconstructionVariablePendingInference node)
-            {
-                Fail(node);
-                return null;
-            }
-
-            public override BoundNode? VisitValuePlaceholder(BoundValuePlaceholder node)
-            {
-                Fail(node);
-                return null;
-            }
-
-            public override BoundNode? VisitCollectionBuilderElementsPlaceholder(BoundCollectionBuilderElementsPlaceholder node)
-            {
-                Fail(node);
-                return null;
-            }
-
-            public override BoundNode? VisitDeconstructValuePlaceholder(BoundDeconstructValuePlaceholder node)
-            {
-                Fail(node);
-                return null;
-            }
-
-            public override BoundNode? VisitDisposableValuePlaceholder(BoundDisposableValuePlaceholder node)
-            {
-                Fail(node);
-                return null;
-            }
-
-            public override BoundNode? VisitImplicitIndexerValuePlaceholder(BoundImplicitIndexerValuePlaceholder node)
-            {
-                Fail(node);
-                return null;
-            }
-
-            public override BoundNode? VisitImplicitIndexerReceiverPlaceholder(BoundImplicitIndexerReceiverPlaceholder node)
-            {
-                Fail(node);
-                return null;
-            }
-
-            public override BoundNode? VisitListPatternIndexPlaceholder(BoundListPatternIndexPlaceholder node)
-            {
-                Fail(node);
-                return null;
-            }
-
-            public override BoundNode? VisitListPatternReceiverPlaceholder(BoundListPatternReceiverPlaceholder node)
-            {
-                Fail(node);
-                return null;
-            }
-
-            public override BoundNode? VisitSlicePatternRangePlaceholder(BoundSlicePatternRangePlaceholder node)
-            {
-                Fail(node);
-                return null;
-            }
-
-            public override BoundNode? VisitSlicePatternReceiverPlaceholder(BoundSlicePatternReceiverPlaceholder node)
-            {
-                Fail(node);
-                return null;
-            }
-
-            public override BoundNode? VisitInterpolatedStringArgumentPlaceholder(BoundInterpolatedStringArgumentPlaceholder node)
-            {
-                Fail(node);
-                return null;
-            }
-
-            public override BoundNode? VisitInterpolatedStringHandlerPlaceholder(BoundInterpolatedStringHandlerPlaceholder node)
-            {
-                Fail(node);
-                return null;
-            }
-
-            private void Fail(BoundNode node)
-            {
-                RoslynDebug.Assert(false, $"Bound nodes of kind {node.Kind} should not survive past local rewriting");
-            }
-        }
-#endif
-=======
->>>>>>> 9143e6ee
     }
 }