--- conflicted
+++ resolved
@@ -124,30 +124,16 @@
                 if (input.Type == type)
                 {
                     // CONSIDER: this can be done whenever input.Type is a subtype of type for improved code
-<<<<<<< HEAD
                     var assignment = _factory.AssignmentExpression(target, input);
                     return requiresNullTest
                         ? _factory.ObjectNotEqual(assignment, _factory.Null(type))
-                        : _factory.Sequence(assignment, _factory.Literal(true));
+                        : _factory.MakeSequence(assignment, _factory.Literal(true));
                 }
                 else
                 {
                     return _factory.ObjectNotEqual(
                         _factory.AssignmentExpression(target, _factory.As(input, type)),
                         _factory.Null(type));
-=======
-                    var assignment = _factory.AssignmentExpression(_factory.Local(target), input);
-                    var result = requiresNullTest
-                        ? _factory.ObjectNotEqual(_factory.Local(target), _factory.Null(type))
-                        : (BoundExpression)_factory.Literal(true);
-                    return _factory.MakeSequence(assignment, result);
-                }
-                else
-                {
-                    var assignment = _factory.AssignmentExpression(_factory.Local(target), _factory.As(input, type));
-                    var result = _factory.ObjectNotEqual(_factory.Local(target), _factory.Null(type));
-                    return _factory.MakeSequence(assignment, result);
->>>>>>> ae20f8bd
                 }
             }
             else if (type.IsNullableType())
@@ -160,15 +146,9 @@
                 //     t = e as T?;
                 //     return t.HasValue;
                 // }
-<<<<<<< HEAD
                 return _factory.Call(
                     _factory.AssignmentExpression(target, _factory.As(input, type)),
                     GetNullableMethod(syntax, type, SpecialMember.System_Nullable_T_get_HasValue));
-=======
-                var assignment = _factory.AssignmentExpression(_factory.Local(target), _factory.As(input, type));
-                var result = _factory.Call(_factory.Local(target), GetNullableMethod(syntax, type, SpecialMember.System_Nullable_T_get_HasValue));
-                return _factory.MakeSequence(assignment, result);
->>>>>>> ae20f8bd
             }
             else if (type.IsValueType)
             {
@@ -176,13 +156,8 @@
                 // is irrefutable, and we can just do the assignment and return true.
                 if (input.Type == type)
                 {
-<<<<<<< HEAD
-                    return _factory.Sequence(
+                    return _factory.MakeSequence(
                         _factory.AssignmentExpression(target, input),
-=======
-                    return _factory.MakeSequence(
-                        _factory.AssignmentExpression(_factory.Local(target), input),
->>>>>>> ae20f8bd
                         _factory.Literal(true));
                 }
 
@@ -227,13 +202,8 @@
                 //     return s;
                 // }
                 return _factory.Conditional(_factory.Is(input, type),
-<<<<<<< HEAD
-                    _factory.Sequence(_factory.AssignmentExpression(
+                    _factory.MakeSequence(_factory.AssignmentExpression(
                         target,
-=======
-                    _factory.MakeSequence(_factory.AssignmentExpression(
-                        _factory.Local(target),
->>>>>>> ae20f8bd
                         _factory.Convert(type, input)),
                         _factory.Literal(true)),
                     _factory.Literal(false),
