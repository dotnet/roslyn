--- conflicted
+++ resolved
@@ -861,8 +861,7 @@
 
                 // If we have already generated the helper, possibly for another switch
                 // or on another thread, we don't need to regenerate it.
-<<<<<<< HEAD
-                var privateImplClass = module.GetPrivateImplClass(syntaxNode, _localRewriter._diagnostics);
+                var privateImplClass = module.GetPrivateImplClass(syntaxNode, _localRewriter._diagnostics.DiagnosticBag);
                 if (privateImplClass.GetMethod(stringPatternInput switch
                 {
                     StringPatternInput.String => CodeAnalysis.CodeGen.PrivateImplementationDetails.SynthesizedStringHashFunctionName,
@@ -870,16 +869,11 @@
                     StringPatternInput.ReadOnlySpanChar => CodeAnalysis.CodeGen.PrivateImplementationDetails.SynthesizedSpanHashFunctionName,
                     _ => throw ExceptionUtilities.UnexpectedValue(stringPatternInput),
                 }) != null)
-=======
-                var privateImplClass = module.GetPrivateImplClass(syntaxNode, _localRewriter._diagnostics.DiagnosticBag);
-                if (privateImplClass.GetMethod(CodeAnalysis.CodeGen.PrivateImplementationDetails.SynthesizedStringHashFunctionName) != null)
->>>>>>> 7cee01b8
                 {
                     return;
                 }
 
                 // cannot emit hash method if have no access to Chars.
-<<<<<<< HEAD
                 var charsMember = stringPatternInput switch
                 {
                     StringPatternInput.String => _localRewriter._compilation.GetSpecialTypeMember(SpecialMember.System_String__Chars),
@@ -887,17 +881,12 @@
                     StringPatternInput.ReadOnlySpanChar => _localRewriter._compilation.GetWellKnownTypeMember(WellKnownMember.System_ReadOnlySpan_T__get_Item),
                     _ => throw ExceptionUtilities.UnexpectedValue(stringPatternInput),
                 };
-                if ((object)charsMember == null || charsMember.GetUseSiteDiagnostic() != null)
-=======
-                var charsMember = _localRewriter._compilation.GetSpecialTypeMember(SpecialMember.System_String__Chars);
                 if ((object)charsMember == null || charsMember.HasUseSiteError)
->>>>>>> 7cee01b8
                 {
                     return;
                 }
 
                 TypeSymbol returnType = _factory.SpecialType(SpecialType.System_UInt32);
-<<<<<<< HEAD
                 TypeSymbol paramType = stringPatternInput switch
                 {
                     StringPatternInput.String => _factory.SpecialType(SpecialType.System_String),
@@ -915,13 +904,7 @@
                     StringPatternInput.ReadOnlySpanChar => new SynthesizedSpanSwitchHashMethod(module.SourceModule, privateImplClass, returnType, paramType, isReadOnlySpan: true),
                     _ => throw ExceptionUtilities.UnexpectedValue(stringPatternInput),
                 };
-                privateImplClass.TryAddSynthesizedMethod(method);
-=======
-                TypeSymbol paramType = _factory.SpecialType(SpecialType.System_String);
-
-                var method = new SynthesizedStringSwitchHashMethod(module.SourceModule, privateImplClass, returnType, paramType);
                 privateImplClass.TryAddSynthesizedMethod(method.GetCciAdapter());
->>>>>>> 7cee01b8
             }
 
             private void LowerWhenClause(BoundWhenDecisionDagNode whenClause)
