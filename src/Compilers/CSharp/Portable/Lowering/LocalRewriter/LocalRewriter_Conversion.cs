--- conflicted
+++ resolved
@@ -425,10 +425,9 @@
                         var receiver = (!method.RequiresInstanceReceiver && !oldNodeOpt.IsExtensionMethod && !method.IsAbstract) ? _factory.Type(method.ContainingType) : mg.ReceiverOpt;
                         Debug.Assert(receiver is { });
                         _factory.Syntax = oldSyntax;
-<<<<<<< HEAD
 
                         var boundDelegateCreation = new BoundDelegateCreationExpression(syntax, argument: receiver, methodOpt: method,
-                                                                                        isExtensionMethod: oldNodeOpt.IsExtensionMethod, type: rewrittenType);
+                                                                                        isExtensionMethod: oldNodeOpt.IsExtensionMethod, wasTargetTyped: false, type: rewrittenType);
 
                         Debug.Assert(_factory.TopLevelMethod is { });
 
@@ -444,10 +443,6 @@
                         {
                             return boundDelegateCreation;
                         }
-=======
-                        return new BoundDelegateCreationExpression(syntax, argument: receiver, methodOpt: method,
-                                                                   isExtensionMethod: oldNodeOpt.IsExtensionMethod, wasTargetTyped: false, type: rewrittenType);
->>>>>>> c94175ab
                     }
 
                 default:
