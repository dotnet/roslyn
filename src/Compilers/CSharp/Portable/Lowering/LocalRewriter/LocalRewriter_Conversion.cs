--- conflicted
+++ resolved
@@ -368,11 +368,7 @@
                         Debug.Assert((object)method != null);
                         var oldSyntax = _factory.Syntax;
                         _factory.Syntax = (mg.ReceiverOpt ?? mg).Syntax;
-<<<<<<< HEAD
-                        var receiver = (method.IsStatic && !oldNodeOpt.IsExtensionMethod) ? _factory.Type(method.ContainingType) : mg.ReceiverOpt;
-=======
-                        var receiver = (!method.RequiresInstanceReceiver && !oldNode.IsExtensionMethod) ? _factory.Type(method.ContainingType) : mg.ReceiverOpt;
->>>>>>> 8c815310
+                        var receiver = (!method.RequiresInstanceReceiver && !oldNodeOpt.IsExtensionMethod) ? _factory.Type(method.ContainingType) : mg.ReceiverOpt;
                         _factory.Syntax = oldSyntax;
                         return new BoundDelegateCreationExpression(syntax, argument: receiver, methodOpt: method,
                                                                    isExtensionMethod: oldNodeOpt.IsExtensionMethod, type: rewrittenType);
