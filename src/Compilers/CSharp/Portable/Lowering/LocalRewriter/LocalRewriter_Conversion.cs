﻿// Licensed to the .NET Foundation under one or more agreements.
// The .NET Foundation licenses this file to you under the MIT license.
// See the LICENSE file in the project root for more information.

using System;
using System.Collections.Immutable;
using System.Diagnostics;
using Microsoft.CodeAnalysis.CSharp.Symbols;
using Microsoft.CodeAnalysis.PooledObjects;
using Roslyn.Utilities;

namespace Microsoft.CodeAnalysis.CSharp
{
    internal partial class LocalRewriter
    {
        public override BoundNode VisitConversion(BoundConversion node)
        {
            switch (node.ConversionKind)
            {
                case ConversionKind.InterpolatedString:
                    return RewriteInterpolatedStringConversion(node);
                case ConversionKind.InterpolatedStringHandler:
                    Debug.Assert(node.Type is NamedTypeSymbol { IsInterpolatedStringHandlerType: true });

                    var (data, parts) = node.Operand switch
                    {
                        BoundInterpolatedString { InterpolationData: { } d, Parts: { } p } => (d, p),
                        BoundBinaryOperator { InterpolatedStringHandlerData: { } d } binary => (d, CollectBinaryOperatorInterpolatedStringParts(binary)),
                        _ => throw ExceptionUtilities.UnexpectedValue(node.Operand.Kind)
                    };

                    InterpolationHandlerResult interpolationResult = RewriteToInterpolatedStringHandlerPattern(data, parts, node.Operand.Syntax);
                    return interpolationResult.WithFinalResult(interpolationResult.HandlerTemp);
                case ConversionKind.SwitchExpression or ConversionKind.ConditionalExpression:
                    // Skip through target-typed conditionals and switches
                    Debug.Assert(node.Operand is BoundConditionalOperator { WasTargetTyped: true } or BoundConvertedSwitchExpression { WasTargetTyped: true });
                    return Visit(node.Operand)!;
            }

            var rewrittenType = VisitType(node.Type);

            bool wasInExpressionLambda = _inExpressionLambda;
            _inExpressionLambda = _inExpressionLambda || (node.ConversionKind == ConversionKind.AnonymousFunction && !wasInExpressionLambda && rewrittenType.IsExpressionTree());
            var rewrittenOperand = VisitExpression(node.Operand);
            _inExpressionLambda = wasInExpressionLambda;

            var result = MakeConversionNode(node, node.Syntax, rewrittenOperand, node.Conversion, node.Checked, node.ExplicitCastInCode, node.ConstantValue, rewrittenType);

            var toType = node.Type;
            Debug.Assert(result.Type!.Equals(toType, TypeCompareKind.IgnoreDynamicAndTupleNames | TypeCompareKind.IgnoreNullableModifiersForReferenceTypes));

            return result;
        }

        private static bool IsFloatingPointExpressionOfUnknownPrecision(BoundExpression rewrittenNode)
        {
            if (rewrittenNode == null)
            {
                return false;
            }

            if (rewrittenNode.ConstantValue != null)
            {
                return false;
            }

            Debug.Assert(rewrittenNode.Type is { });
            var type = rewrittenNode.Type;
            if (type.SpecialType != SpecialType.System_Double && type.SpecialType != SpecialType.System_Single)
            {
                return false;
            }

            switch (rewrittenNode.Kind)
            {
                // ECMA-335   I.12.1.3 Handling of floating-point data types.
                //    ... the value might be retained in the internal representation
                //   for future use, if it is reloaded from the storage location without having been modified ...
                //
                // Unfortunately, the above means that precision is not guaranteed even when loading from storage.
                //
                //case BoundKind.FieldAccess:
                //case BoundKind.ArrayAccess:
                //  return true;

                case BoundKind.Sequence:
                    var sequence = (BoundSequence)rewrittenNode;
                    return IsFloatingPointExpressionOfUnknownPrecision(sequence.Value);

                case BoundKind.Conversion:
                    // lowered conversions have definite precision unless they are implicit identity casts
                    var conversion = (BoundConversion)rewrittenNode;
                    return conversion.ConversionKind == ConversionKind.Identity && !conversion.ExplicitCastInCode;
            }

            // it is a float/double expression and we have no idea ...
            return true;
        }

        /// <summary>
        /// Helper method to generate a lowered conversion.
        /// </summary>
        private BoundExpression MakeConversionNode(
            BoundConversion? oldNodeOpt,
            SyntaxNode syntax,
            BoundExpression rewrittenOperand,
            Conversion conversion,
            bool @checked,
            bool explicitCastInCode,
            ConstantValue? constantValueOpt,
            TypeSymbol rewrittenType)
        {
            var result = MakeConversionNodeCore(oldNodeOpt, syntax, rewrittenOperand, conversion, @checked, explicitCastInCode, constantValueOpt, rewrittenType);
            Debug.Assert(result.Type is { } rt && rt.Equals(rewrittenType, TypeCompareKind.AllIgnoreOptions));

            // 4.1.6 C# spec: To force a value of a floating point type to the exact precision of its type, an explicit cast can be used.
            // It means that explicit casts to (double) or (float) should be preserved on the node.
            // If original conversion has become something else with unknown precision, add an explicit identity cast.
            if (!_inExpressionLambda &&
                explicitCastInCode &&
                IsFloatingPointExpressionOfUnknownPrecision(result))
            {
                result = new BoundConversion(
                    syntax,
                    result,
                    Conversion.Identity,
                    isBaseConversion: false,
                    @checked: false,
                    explicitCastInCode: true,
                    conversionGroupOpt: null,
                    constantValueOpt: null,
                    type: result.Type);
            }

            return result;
        }

        private BoundExpression MakeConversionNodeCore(
            BoundConversion? oldNodeOpt,
            SyntaxNode syntax,
            BoundExpression rewrittenOperand,
            Conversion conversion,
            bool @checked,
            bool explicitCastInCode,
            ConstantValue? constantValueOpt,
            TypeSymbol rewrittenType)
        {
            Debug.Assert(oldNodeOpt == null || oldNodeOpt.Syntax == syntax);
            Debug.Assert(rewrittenType is { });

            if (_inExpressionLambda)
            {
                @checked = @checked && NeedsCheckedConversionInExpressionTree(rewrittenOperand.Type, rewrittenType, explicitCastInCode);
            }

            switch (conversion.Kind)
            {
                case ConversionKind.Identity:
                    Debug.Assert(rewrittenOperand.Type is { });

                    // Spec 6.1.1:
                    //   An identity conversion converts from any type to the same type. 
                    //   This conversion exists such that an entity that already has a required type can be said to be convertible to that type.
                    //   Because object and dynamic are considered equivalent there is an identity conversion between object and dynamic, 
                    //   and between constructed types that are the same when replacing all occurrences of dynamic with object.

                    // Why ignoreDynamic: false?
                    // Lowering phase treats object and dynamic as equivalent types. So we don't need to produce any conversion here,
                    // but we need to change the Type property on the resulting BoundExpression to match the rewrittenType.
                    // This is necessary so that subsequent lowering transformations see that the expression is dynamic.

                    if (_inExpressionLambda || !rewrittenOperand.Type.Equals(rewrittenType, TypeCompareKind.ConsiderEverything))
                    {
                        break;
                    }

                    if (!explicitCastInCode)
                    {
                        return rewrittenOperand;
                    }

                    // 4.1.6 C# spec: To force a value of a floating point type to the exact precision of its type, an explicit cast can be used.
                    // If this is not an identity conversion of a float with unknown precision, strip away the identity conversion.
                    if (!IsFloatingPointExpressionOfUnknownPrecision(rewrittenOperand))
                    {
                        return rewrittenOperand;
                    }

                    break;

                case ConversionKind.ExplicitUserDefined:
                case ConversionKind.ImplicitUserDefined:
                    return RewriteUserDefinedConversion(
                        syntax: syntax,
                        rewrittenOperand: rewrittenOperand,
                        conversion: conversion,
                        rewrittenType: rewrittenType);

                case ConversionKind.IntPtr:
                    return RewriteIntPtrConversion(oldNodeOpt, syntax, rewrittenOperand, conversion, @checked,
                        explicitCastInCode, constantValueOpt, rewrittenType);

                case ConversionKind.ImplicitNullable:
                case ConversionKind.ExplicitNullable:
                    return RewriteNullableConversion(
                        syntax: syntax,
                        rewrittenOperand: rewrittenOperand,
                        conversion: conversion,
                        @checked: @checked,
                        explicitCastInCode: explicitCastInCode,
                        rewrittenType: rewrittenType);

                case ConversionKind.Boxing:

                    if (!_inExpressionLambda)
                    {
                        // We can perform some optimizations if we have a nullable value type
                        // as the operand and we know its nullability:

                        // * (object)new int?() is the same as (object)null
                        // * (object)new int?(123) is the same as (object)123

                        if (NullableNeverHasValue(rewrittenOperand))
                        {
                            return new BoundDefaultExpression(syntax, rewrittenType);
                        }

                        BoundExpression? nullableValue = NullableAlwaysHasValue(rewrittenOperand);
                        if (nullableValue != null)
                        {
                            // Recurse, eliminating the unnecessary ctor.
                            return MakeConversionNode(oldNodeOpt, syntax, nullableValue, conversion, @checked, explicitCastInCode, constantValueOpt, rewrittenType);
                        }
                    }
                    break;

                case ConversionKind.NullLiteral:
                case ConversionKind.DefaultLiteral:
                    if (!_inExpressionLambda || !explicitCastInCode)
                    {
                        return new BoundDefaultExpression(syntax, rewrittenType);
                    }

                    break;

                case ConversionKind.ImplicitReference:
                case ConversionKind.ExplicitReference:
                    if (rewrittenOperand.IsDefaultValue() && (!_inExpressionLambda || !explicitCastInCode))
                    {
                        return new BoundDefaultExpression(syntax, rewrittenType);
                    }

                    break;

                case ConversionKind.ImplicitConstant:
                    // implicit constant conversions under nullable conversions like "byte? x = 1;
                    // are not folded since a constant cannot be nullable.
                    // As a result these conversions can reach here.
                    // Consider them same as unchecked explicit numeric conversions
                    conversion = Conversion.ExplicitNumeric;
                    @checked = false;
                    goto case ConversionKind.ImplicitNumeric;

                case ConversionKind.ImplicitNumeric:
                case ConversionKind.ExplicitNumeric:
                    Debug.Assert(rewrittenOperand.Type is { });
                    if (rewrittenOperand.IsDefaultValue() && (!_inExpressionLambda || !explicitCastInCode))
                    {
                        return new BoundDefaultExpression(syntax, rewrittenType);
                    }

                    if (rewrittenType.SpecialType == SpecialType.System_Decimal || rewrittenOperand.Type.SpecialType == SpecialType.System_Decimal)
                    {
                        return RewriteDecimalConversion(syntax, rewrittenOperand, rewrittenOperand.Type, rewrittenType, @checked, conversion.Kind.IsImplicitConversion(), constantValueOpt);
                    }
                    break;

                case ConversionKind.ImplicitTupleLiteral:
                case ConversionKind.ExplicitTupleLiteral:
                    {
                        Debug.Assert(rewrittenOperand.Type is { });
                        // we keep tuple literal conversions in the tree for the purpose of semantic model (for example when they are casts in the source)
                        // for the purpose of lowering/codegeneration they are identity conversions.
                        Debug.Assert(rewrittenOperand.Type.Equals(rewrittenType, TypeCompareKind.IgnoreDynamicAndTupleNames | TypeCompareKind.IgnoreNullableModifiersForReferenceTypes));
                        return rewrittenOperand;
                    }

                case ConversionKind.ImplicitThrow:
                    {
                        // the operand must be a bound throw expression
                        var operand = (BoundThrowExpression)rewrittenOperand;
                        return _factory.ThrowExpression(operand.Expression, rewrittenType);
                    }

                case ConversionKind.ImplicitEnumeration:
                    // A conversion from constant zero to nullable is actually classified as an 
                    // implicit enumeration conversion, not an implicit nullable conversion. 
                    // Lower it to (E?)(E)0.
                    if (rewrittenType.IsNullableType())
                    {
                        var operand = MakeConversionNode(
                            oldNodeOpt,
                            syntax,
                            rewrittenOperand,
                            conversion,
                            @checked,
                            explicitCastInCode,
                            constantValueOpt,
                            rewrittenType.GetNullableUnderlyingType());

                        var outerConversion = new Conversion(ConversionKind.ImplicitNullable, Conversion.IdentityUnderlying);
                        outerConversion.MarkUnderlyingConversionsChecked();
                        return MakeConversionNode(
                            oldNodeOpt,
                            syntax,
                            operand,
                            outerConversion,
                            @checked,
                            explicitCastInCode,
                            constantValueOpt,
                            rewrittenType);
                    }

                    goto case ConversionKind.ExplicitEnumeration;

                case ConversionKind.ExplicitEnumeration:
                    Debug.Assert(rewrittenOperand.Type is { });
                    if (!rewrittenType.IsNullableType() &&
                        rewrittenOperand.IsDefaultValue() &&
                        (!_inExpressionLambda || !explicitCastInCode))
                    {
                        return new BoundDefaultExpression(syntax, rewrittenType);
                    }

                    if (rewrittenType.SpecialType == SpecialType.System_Decimal)
                    {
                        Debug.Assert(rewrittenOperand.Type.IsEnumType());
                        var underlyingTypeFrom = rewrittenOperand.Type.GetEnumUnderlyingType()!;
                        rewrittenOperand = MakeConversionNode(rewrittenOperand, underlyingTypeFrom, false);
                        return RewriteDecimalConversion(syntax, rewrittenOperand, underlyingTypeFrom, rewrittenType, @checked, isImplicit: false, constantValueOpt: constantValueOpt);
                    }
                    else if (rewrittenOperand.Type.SpecialType == SpecialType.System_Decimal)
                    {
                        // This is where we handle conversion from Decimal to Enum: e.g., E e = (E) d;
                        // where 'e' is of type Enum E and 'd' is of type Decimal.
                        // Conversion can be simply done by applying its underlying numeric type to RewriteDecimalConversion(). 

                        Debug.Assert(rewrittenType.IsEnumType());
                        var underlyingTypeTo = rewrittenType.GetEnumUnderlyingType()!;
                        var rewrittenNode = RewriteDecimalConversion(syntax, rewrittenOperand, rewrittenOperand.Type, underlyingTypeTo, @checked, isImplicit: false, constantValueOpt: constantValueOpt);

                        // However, the type of the rewritten node becomes underlying numeric type, not Enum type,
                        // which violates the overall constraint saying the type cannot be changed during rewriting (see LocalRewriter.cs).

                        // Instead of loosening this constraint, we return BoundConversion from underlying numeric type to Enum type,
                        // which will be eliminated during emitting (see EmitEnumConversion): e.g., E e = (E)(int) d;
                        return new BoundConversion(
                            syntax,
                            rewrittenNode,
                            conversion,
                            isBaseConversion: false,
                            @checked: false,
                            explicitCastInCode: explicitCastInCode,
                            conversionGroupOpt: oldNodeOpt?.ConversionGroupOpt,
                            constantValueOpt: constantValueOpt,
                            type: rewrittenType);
                    }

                    break;

                case ConversionKind.ImplicitDynamic:
                case ConversionKind.ExplicitDynamic:
                    Debug.Assert(conversion.Method is null);
                    Debug.Assert(!conversion.IsExtensionMethod);
                    Debug.Assert(constantValueOpt == null);
                    return _dynamicFactory.MakeDynamicConversion(rewrittenOperand, explicitCastInCode || conversion.Kind == ConversionKind.ExplicitDynamic, conversion.IsArrayIndex, @checked, rewrittenType).ToExpression();

                case ConversionKind.ImplicitTuple:
                case ConversionKind.ExplicitTuple:
                    return RewriteTupleConversion(
                        syntax: syntax,
                        rewrittenOperand: rewrittenOperand,
                        conversion: conversion,
                        @checked: @checked,
                        explicitCastInCode: explicitCastInCode,
                        rewrittenType: (NamedTypeSymbol)rewrittenType);

                case ConversionKind.MethodGroup when oldNodeOpt is { Type: { TypeKind: TypeKind.FunctionPointer } funcPtrType }:
                    {
                        var mg = (BoundMethodGroup)rewrittenOperand;
                        Debug.Assert(oldNodeOpt.SymbolOpt is { });
                        return new BoundFunctionPointerLoad(oldNodeOpt.Syntax, oldNodeOpt.SymbolOpt,
                                                            constrainedToTypeOpt: oldNodeOpt.SymbolOpt.IsStatic && oldNodeOpt.SymbolOpt.IsAbstract ? mg.ReceiverOpt?.Type : null,
                                                            type: funcPtrType, hasErrors: false);
                    }

                case ConversionKind.MethodGroup:

                    var targetMethod = oldNode.SymbolOpt;
                    Debug.Assert((object)targetMethod != null);

                    var boundedAsExtensionMethod = oldNode.IsExtensionMethod;

                    var mg = (BoundMethodGroup)rewrittenOperand;
                    var oldSyntax = _factory.Syntax;
                    _factory.Syntax = (mg.ReceiverOpt ?? mg).Syntax;
                    var receiver = (targetMethod.IsStatic && !boundedAsExtensionMethod) ? _factory.Type(targetMethod.ContainingType) : mg.ReceiverOpt;
                    _factory.Syntax = oldSyntax;

                    // Try to see if we can cache the delegate
                    if (!targetMethod.IsStatic     // We only look at static methods for global caching here,
                        || boundedAsExtensionMethod    // and it cannot be bounded as extension method.
                        || targetMethod.MethodKind == MethodKind.LocalFunction // TODO: Can we do cache for non-capturing local functions?
                        || _factory.CurrentMethod.MethodKind == MethodKind.LocalFunction // TODO: How to do cache when the current method or up involves generics?
                        || _inExpressionLambda  // The tree structure / meaning for expression trees should not be touched.
                        || _factory.TopLevelMethod.MethodKind == MethodKind.StaticConstructor   // Avoid caching twice if people do it manually.
                        )
                    {
                        // we eliminate the method group conversion entirely from the bound nodes following local lowering
<<<<<<< HEAD
                        Debug.Assert(oldNodeOpt is { });
                        var mg = (BoundMethodGroup)rewrittenOperand;
                        var method = oldNodeOpt.SymbolOpt;
                        Debug.Assert(method is { });
                        var oldSyntax = _factory.Syntax;
                        _factory.Syntax = (mg.ReceiverOpt ?? mg).Syntax;
                        var receiver = (!method.RequiresInstanceReceiver && !oldNodeOpt.IsExtensionMethod && !method.IsAbstract) ? _factory.Type(method.ContainingType) : mg.ReceiverOpt;
                        Debug.Assert(receiver is { });
                        _factory.Syntax = oldSyntax;
                        return new BoundDelegateCreationExpression(syntax, argument: receiver, methodOpt: method,
                                                                   isExtensionMethod: oldNodeOpt.IsExtensionMethod, type: rewrittenType);
=======
                        return new BoundDelegateCreationExpression(syntax, receiver, targetMethod, boundedAsExtensionMethod, rewrittenType);
                    }
                    else
                    {
                        // Rewriting this to use a cached delegate
                        return RewriteStaticMethodGroupConversion(syntax, receiver, targetMethod, (NamedTypeSymbol)rewrittenType);
>>>>>>> eb1a6484
                    }

                default:
                    break;
            }

            return oldNodeOpt != null ?
                oldNodeOpt.Update(
                    rewrittenOperand,
                    conversion,
                    isBaseConversion: oldNodeOpt.IsBaseConversion,
                    @checked: @checked,
                    explicitCastInCode: explicitCastInCode,
                    conversionGroupOpt: oldNodeOpt.ConversionGroupOpt,
                    constantValueOpt: constantValueOpt,
                    type: rewrittenType) :
                new BoundConversion(
                    syntax,
                    rewrittenOperand,
                    conversion,
                    isBaseConversion: false,
                    @checked: @checked,
                    explicitCastInCode: explicitCastInCode,
                    conversionGroupOpt: null, // BoundConversion.ConversionGroup is not used in lowered tree
                    constantValueOpt: constantValueOpt,
                    type: rewrittenType);
        }

        // Determine if the conversion can actually overflow at runtime.  If not, no need to generate a checked instruction.
        private static bool NeedsCheckedConversionInExpressionTree(TypeSymbol? source, TypeSymbol target, bool explicitCastInCode)
        {
            Debug.Assert((object)target != null);

            if (source is null)
            {
                return false;
            }

            SpecialType GetUnderlyingSpecialType(TypeSymbol type) =>
                type.StrippedType().EnumUnderlyingTypeOrSelf().SpecialType;

            bool IsInRange(SpecialType type, SpecialType low, SpecialType high) =>
                low <= type && type <= high;

            SpecialType sourceST = GetUnderlyingSpecialType(source);
            SpecialType targetST = GetUnderlyingSpecialType(target);

            // integral to double or float is never checked, but float/double to integral 
            // may be checked.
            return (explicitCastInCode || sourceST != targetST) &&
                IsInRange(sourceST, SpecialType.System_Char, SpecialType.System_Double) &&
                IsInRange(targetST, SpecialType.System_Char, SpecialType.System_UInt64);
        }

        /// <summary>
        /// Helper method to generate a lowered conversion from the given <paramref name="rewrittenOperand"/> to the given <paramref name="rewrittenType"/>.
        /// </summary>
        /// <remarks>
        /// If we're converting a default parameter value to the parameter type, then the conversion can actually fail
        /// (e.g. if the default value was specified by an attribute and was, therefore, not checked by the compiler).
        /// Set acceptFailingConversion if you want to see default(rewrittenType) in such cases.
        /// The error will be suppressed only for conversions from <see cref="decimal"/> or <see cref="DateTime"/>.
        /// </remarks>
        private BoundExpression MakeConversionNode(BoundExpression rewrittenOperand, TypeSymbol rewrittenType, bool @checked, bool acceptFailingConversion = false, bool markAsChecked = false)
        {
            Conversion conversion = MakeConversion(rewrittenOperand, rewrittenType, _compilation, _diagnostics, acceptFailingConversion);
            if (!conversion.IsValid)
            {
                return _factory.NullOrDefault(rewrittenType);
            }

#if DEBUG
            if (markAsChecked)
            {
                conversion.MarkUnderlyingConversionsCheckedRecursive();
            }
#endif

            return MakeConversionNode(rewrittenOperand.Syntax, rewrittenOperand, conversion, rewrittenType, @checked);
        }

        private static Conversion MakeConversion(
            BoundExpression rewrittenOperand,
            TypeSymbol rewrittenType,
            CSharpCompilation compilation,
            BindingDiagnosticBag diagnostics,
            bool acceptFailingConversion)
        {
            Debug.Assert(rewrittenOperand.Type is { });
            var useSiteInfo = new CompoundUseSiteInfo<AssemblySymbol>(diagnostics, compilation.Assembly);
            Conversion conversion = compilation.Conversions.ClassifyConversionFromType(rewrittenOperand.Type, rewrittenType, ref useSiteInfo);
            diagnostics.Add(rewrittenOperand.Syntax, useSiteInfo);

            if (!conversion.IsValid)
            {
                if (!acceptFailingConversion ||
                     rewrittenOperand.Type.SpecialType != SpecialType.System_Decimal &&
                     rewrittenOperand.Type.SpecialType != SpecialType.System_DateTime)
                {
                    // error CS0029: Cannot implicitly convert type '{0}' to '{1}'
                    diagnostics.Add(
                        ErrorCode.ERR_NoImplicitConv,
                        rewrittenOperand.Syntax.Location,
                        rewrittenOperand.Type,
                        rewrittenType);
                }
            }

            return conversion;
        }

        private BoundExpression MakeConversionNode(
            SyntaxNode syntax,
            BoundExpression rewrittenOperand,
            Conversion conversion,
            TypeSymbol rewrittenType,
            bool @checked,
            bool explicitCastInCode = false,
            ConstantValue? constantValueOpt = null)
        {
            Debug.Assert(conversion.IsValid);

            // Typically by the time we get here, a user-defined conversion has been realized as a sequence of
            // conversions that convert to the exact parameter type of the user-defined conversion,
            // and then from the exact return type of the user-defined conversion to the desired type.
            // However, it is possible that we have cached a conversion (for example, to be used
            // in an increment or decrement operator) and are only just realizing it now.
            //
            // Due to an oddity in the way we create a non-lifted user-defined conversion from A to D? 
            // (required backwards compatibility with the native compiler) we can end up in a situation 
            // where we have:
            //
            // a standard conversion from A to B?
            // then a standard conversion from B? to B
            // then a user-defined  conversion from B to C
            // then a standard conversion from C to C? 
            // then a standard conversion from C? to D?
            //
            // In that scenario, the "from type" of the conversion will be B? and the "from conversion" will be 
            // from A to B?. Similarly the "to type" of the conversion will be C? and the "to conversion"
            // of the conversion will be from C? to D?. We still need to induce the conversions from B? to B
            // and from C to C?.

            if (conversion.Kind.IsUserDefinedConversion())
            {
                Debug.Assert(conversion.Method is { });
                Debug.Assert(conversion.BestUserDefinedConversionAnalysis is { });
                conversion.AssertUnderlyingConversionsCheckedRecursive();

                if (!TypeSymbol.Equals(rewrittenOperand.Type, conversion.BestUserDefinedConversionAnalysis.FromType, TypeCompareKind.ConsiderEverything2))
                {
                    rewrittenOperand = MakeConversionNode(
                        syntax,
                        rewrittenOperand,
                        conversion.UserDefinedFromConversion,
                        conversion.BestUserDefinedConversionAnalysis.FromType,
                        @checked);
                }

                if (!TypeSymbol.Equals(rewrittenOperand.Type, conversion.Method.GetParameterType(0), TypeCompareKind.ConsiderEverything2))
                {
                    rewrittenOperand = MakeConversionNode(
                        rewrittenOperand,
                        conversion.BestUserDefinedConversionAnalysis.FromType,
                        @checked,
                        markAsChecked: true);
                }

                TypeSymbol userDefinedConversionRewrittenType = conversion.Method.ReturnType;

                // Lifted conversion, wrap return type in Nullable
                // The conversion only needs to happen for non-nullable valuetypes
                Debug.Assert(rewrittenOperand.Type is { });
                if (rewrittenOperand.Type.IsNullableType() &&
                        conversion.Method.GetParameterType(0).Equals(rewrittenOperand.Type.GetNullableUnderlyingType(), TypeCompareKind.AllIgnoreOptions) &&
                        !userDefinedConversionRewrittenType.IsNullableType() &&
                        userDefinedConversionRewrittenType.IsValueType)
                {
                    userDefinedConversionRewrittenType = ((NamedTypeSymbol)rewrittenOperand.Type.OriginalDefinition).Construct(userDefinedConversionRewrittenType);
                }

                BoundExpression userDefined = RewriteUserDefinedConversion(
                    syntax,
                    rewrittenOperand,
                    conversion,
                    userDefinedConversionRewrittenType);

                if (!TypeSymbol.Equals(userDefined.Type, conversion.BestUserDefinedConversionAnalysis.ToType, TypeCompareKind.ConsiderEverything2))
                {
                    userDefined = MakeConversionNode(
                        userDefined,
                        conversion.BestUserDefinedConversionAnalysis.ToType,
                        @checked,
                        markAsChecked: true);
                }

                if (!TypeSymbol.Equals(userDefined.Type, rewrittenType, TypeCompareKind.ConsiderEverything2))
                {
                    userDefined = MakeConversionNode(
                        syntax,
                        userDefined,
                        conversion.UserDefinedToConversion,
                        rewrittenType,
                        @checked);
                }

                return userDefined;
            }

            return MakeConversionNode(
                oldNodeOpt: null,
                syntax: syntax,
                rewrittenOperand: rewrittenOperand,
                conversion: conversion,
                @checked: @checked,
                explicitCastInCode: explicitCastInCode,
                constantValueOpt: constantValueOpt,
                rewrittenType: rewrittenType);
        }

        private BoundExpression RewriteTupleConversion(
            SyntaxNode syntax,
            BoundExpression rewrittenOperand,
            Conversion conversion,
            bool @checked,
            bool explicitCastInCode,
            NamedTypeSymbol rewrittenType)
        {
            Debug.Assert(rewrittenOperand.Type is { });
            var destElementTypes = rewrittenType.TupleElementTypesWithAnnotations;
            var numElements = destElementTypes.Length;

            var tupleTypeSymbol = (NamedTypeSymbol)rewrittenOperand.Type;
            var srcElementFields = tupleTypeSymbol.TupleElements;
            var fieldAccessorsBuilder = ArrayBuilder<BoundExpression>.GetInstance(numElements);

            BoundAssignmentOperator assignmentToTemp;
            var savedTuple = _factory.StoreToTemp(rewrittenOperand, out assignmentToTemp);
            var elementConversions = conversion.UnderlyingConversions;
            conversion.AssertUnderlyingConversionsChecked();

            for (int i = 0; i < numElements; i++)
            {
                var fieldAccess = MakeTupleFieldAccessAndReportUseSiteDiagnostics(savedTuple, syntax, srcElementFields[i]);
                var convertedFieldAccess = MakeConversionNode(syntax, fieldAccess, elementConversions[i], destElementTypes[i].Type, @checked, explicitCastInCode);
                fieldAccessorsBuilder.Add(convertedFieldAccess);
            }

            var result = MakeTupleCreationExpression(syntax, rewrittenType, fieldAccessorsBuilder.ToImmutableAndFree());
            return _factory.MakeSequence(savedTuple.LocalSymbol, assignmentToTemp, result);
        }

        private static bool NullableNeverHasValue(BoundExpression expression)
        {
            // CONSIDER: A sequence of side effects with an always-null expression as its value
            // CONSIDER: can be optimized also. Should we?

            return expression.NullableNeverHasValue();
        }

        /// <summary>
        /// If the nullable expression always has a value, returns the value, otherwise null.
        /// This is normally performed on a lowered expression, however for the purpose of
        /// tuples and tuple equality operators, we do this on a partially lowered expression in
        /// which conversions appearing at the top of the expression have not been lowered.
        /// If this method is updated to recognize more complex patterns, callers should be reviewed.
        /// </summary>
        private static BoundExpression? NullableAlwaysHasValue(BoundExpression expression)
        {
            Debug.Assert(expression.Type is { });
            if (!expression.Type.IsNullableType())
                return null;

            switch (expression)
            {
                // Detect the lowered nullable conversion from value type K to type Nullable<K>
                case BoundObjectCreationExpression { Arguments: { Length: 1 } args }:
                    return args[0];

                // Detect the unlowered nullable conversion from value type K to type Nullable<K>
                // This arises in lowering tuple equality operators
                case BoundConversion { Conversion: { Kind: ConversionKind.ImplicitNullable }, Operand: var convertedArgument }
                        when convertedArgument.Type!.Equals(expression.Type.StrippedType(), TypeCompareKind.AllIgnoreOptions):
                    return convertedArgument;

                // Detect the unlowered nullable conversion from a tuple type T1 to Nullable<T2> for a tuple type T2.
                case BoundConversion { Conversion: { Kind: ConversionKind.ImplicitNullable, UnderlyingConversions: var underlying }, Operand: var convertedArgument } conversion
                        when underlying.Length == 1 && underlying[0].Kind == ConversionKind.ImplicitTuple && !convertedArgument.Type!.IsNullableType():

                    conversion.Conversion.AssertUnderlyingConversionsChecked();
                    return new BoundConversion(
                        syntax: expression.Syntax,
                        operand: convertedArgument,
                        conversion: underlying[0],
                        @checked: conversion.Checked,
                        explicitCastInCode: conversion.ExplicitCastInCode,
                        conversionGroupOpt: null,
                        constantValueOpt: null,
                        type: conversion.Type.StrippedType(),
                        hasErrors: conversion.HasErrors);

                // No other cases are recognized
                default:
                    return null;
            }
        }

        private BoundExpression RewriteNullableConversion(
            SyntaxNode syntax,
            BoundExpression rewrittenOperand,
            Conversion conversion,
            bool @checked,
            bool explicitCastInCode,
            TypeSymbol rewrittenType)
        {
            Debug.Assert((object)rewrittenType != null);

            if (_inExpressionLambda)
            {
                return RewriteLiftedConversionInExpressionTree(syntax, rewrittenOperand, conversion, @checked, explicitCastInCode, rewrittenType);
            }

            TypeSymbol? rewrittenOperandType = rewrittenOperand.Type;
            Debug.Assert(rewrittenOperandType is { });
            Debug.Assert(rewrittenType.IsNullableType() || rewrittenOperandType.IsNullableType());

            if (rewrittenOperandType.IsNullableType() && rewrittenType.IsNullableType())
            {
                return RewriteFullyLiftedBuiltInConversion(syntax, rewrittenOperand, conversion, @checked, rewrittenType);
            }
            else if (rewrittenType.IsNullableType())
            {
                // SPEC: If the nullable conversion is from S to T?, the conversion is 
                // SPEC: evaluated as the underlying conversion from S to T followed
                // SPEC: by a wrapping from T to T?.

                conversion.AssertUnderlyingConversionsChecked();
                BoundExpression rewrittenConversion = MakeConversionNode(syntax, rewrittenOperand, conversion.UnderlyingConversions[0], rewrittenType.GetNullableUnderlyingType(), @checked);
                MethodSymbol ctor = UnsafeGetNullableMethod(syntax, rewrittenType, SpecialMember.System_Nullable_T__ctor);
                return new BoundObjectCreationExpression(syntax, ctor, rewrittenConversion);
            }
            else
            {
                // SPEC: if the nullable conversion is from S? to T, the conversion is
                // SPEC: evaluated as an unwrapping from S? to S followed by the underlying
                // SPEC: conversion from S to T.

                // We can do a simple optimization here if we know that the source is never null:


                BoundExpression? value = NullableAlwaysHasValue(rewrittenOperand);
                if (value == null)
                {
                    // (If the source is known to be possibly null then we need to keep the call to get Value 
                    // in place so that it throws at runtime.)
                    MethodSymbol get_Value = UnsafeGetNullableMethod(syntax, rewrittenOperandType, SpecialMember.System_Nullable_T_get_Value);
                    value = BoundCall.Synthesized(syntax, rewrittenOperand, get_Value);
                }

                conversion.AssertUnderlyingConversionsChecked();
                return MakeConversionNode(syntax, value, conversion.UnderlyingConversions[0], rewrittenType, @checked);
            }
        }

        private BoundExpression RewriteLiftedConversionInExpressionTree(
            SyntaxNode syntax,
            BoundExpression rewrittenOperand,
            Conversion conversion,
            bool @checked,
            bool explicitCastInCode,
            TypeSymbol rewrittenType)
        {
            Debug.Assert((object)rewrittenType != null);
            Debug.Assert(rewrittenOperand.Type is { });
            TypeSymbol rewrittenOperandType = rewrittenOperand.Type;
            Debug.Assert(rewrittenType.IsNullableType() || rewrittenOperandType.IsNullableType());

            ConversionGroup? conversionGroup = null; // BoundConversion.ConversionGroup is not used in lowered tree

            TypeSymbol typeFrom = rewrittenOperandType.StrippedType();
            TypeSymbol typeTo = rewrittenType.StrippedType();
            if (!TypeSymbol.Equals(typeFrom, typeTo, TypeCompareKind.ConsiderEverything2) && (typeFrom.SpecialType == SpecialType.System_Decimal || typeTo.SpecialType == SpecialType.System_Decimal))
            {
                // take special care if the underlying conversion is a decimal conversion
                TypeSymbol typeFromUnderlying = typeFrom;
                TypeSymbol typeToUnderlying = typeTo;

                // They can't both be enums, since one of them is decimal.
                if (typeFrom.IsEnumType())
                {
                    typeFromUnderlying = typeFrom.GetEnumUnderlyingType()!;

                    // NOTE: Dev10 converts enum? to underlying?, rather than directly to underlying.
                    rewrittenOperandType = rewrittenOperandType.IsNullableType() ? ((NamedTypeSymbol)rewrittenOperandType.OriginalDefinition).Construct(typeFromUnderlying) : typeFromUnderlying;
                    rewrittenOperand = BoundConversion.SynthesizedNonUserDefined(syntax, rewrittenOperand, Conversion.ImplicitEnumeration, rewrittenOperandType);
                }
                else if (typeTo.IsEnumType())
                {
                    typeToUnderlying = typeTo.GetEnumUnderlyingType()!;
                }

                if (!TryGetSpecialTypeMethod(syntax, DecimalConversionMethod(typeFromUnderlying, typeToUnderlying), out MethodSymbol method))
                {
                    return BadExpression(syntax, rewrittenType, rewrittenOperand);
                }

                var conversionKind = conversion.Kind.IsImplicitConversion() ? ConversionKind.ImplicitUserDefined : ConversionKind.ExplicitUserDefined;
                var result = new BoundConversion(syntax, rewrittenOperand, new Conversion(conversionKind, method, false), @checked, explicitCastInCode: explicitCastInCode, conversionGroup, constantValueOpt: null, rewrittenType);
                return result;
            }
            else
            {
                return new BoundConversion(syntax, rewrittenOperand, conversion, @checked, explicitCastInCode: explicitCastInCode, conversionGroup, constantValueOpt: null, rewrittenType);
            }
        }

        private BoundExpression RewriteFullyLiftedBuiltInConversion(
            SyntaxNode syntax,
            BoundExpression operand,
            Conversion conversion,
            bool @checked,
            TypeSymbol type)
        {
            // SPEC: If the nullable conversion is from S? to T?:
            // SPEC: * If the source HasValue property is false the result
            // SPEC:   is a null value of type T?.
            // SPEC: * Otherwise the conversion is evaluated as an unwrapping
            // SPEC:   from S? to S, followed by the underlying conversion from
            // SPEC:   S to T, followed by a wrapping from T to T?

            BoundExpression? optimized = OptimizeLiftedBuiltInConversion(syntax, operand, conversion, @checked, type);
            if (optimized != null)
            {
                return optimized;
            }

            // We are unable to optimize the conversion. "(T?)s" is generated as:
            // S? temp = s;
            // temp.HasValue ? new T?((T)temp.GetValueOrDefault()) : default(T?)

            BoundAssignmentOperator tempAssignment;
            var boundTemp = _factory.StoreToTemp(operand, out tempAssignment);
            MethodSymbol getValueOrDefault;

            if (!TryGetNullableMethod(syntax, boundTemp.Type, SpecialMember.System_Nullable_T_GetValueOrDefault, out getValueOrDefault))
            {
                return BadExpression(syntax, type, operand);
            }

            BoundExpression condition = MakeNullableHasValue(syntax, boundTemp);
            conversion.AssertUnderlyingConversionsChecked();
            BoundExpression consequence = new BoundObjectCreationExpression(
                syntax,
                UnsafeGetNullableMethod(syntax, type, SpecialMember.System_Nullable_T__ctor),
                MakeConversionNode(
                    syntax,
                    BoundCall.Synthesized(syntax, boundTemp, getValueOrDefault),
                    conversion.UnderlyingConversions[0],
                    type.GetNullableUnderlyingType(),
                    @checked));
            BoundExpression alternative = new BoundDefaultExpression(syntax, type);
            BoundExpression conditionalExpression = RewriteConditionalOperator(
                syntax: syntax,
                rewrittenCondition: condition,
                rewrittenConsequence: consequence,
                rewrittenAlternative: alternative,
                constantValueOpt: null,
                rewrittenType: type,
                isRef: false);

            return new BoundSequence(
                syntax: syntax,
                locals: ImmutableArray.Create(boundTemp.LocalSymbol),
                sideEffects: ImmutableArray.Create<BoundExpression>(tempAssignment),
                value: conditionalExpression,
                type: type);
        }

        private BoundExpression? OptimizeLiftedUserDefinedConversion(
            SyntaxNode syntax,
            BoundExpression operand,
            Conversion conversion,
            TypeSymbol type)
        {
            // We begin with some optimizations: if the converted expression is known to always be null
            // then we can skip the whole thing and simply return the alternative:

            if (NullableNeverHasValue(operand))
            {
                return new BoundDefaultExpression(syntax, type);
            }

            // If the converted expression is known to never be null then we can return 
            // new R?(op_Whatever(nonNullableValue))
            BoundExpression? nonNullValue = NullableAlwaysHasValue(operand);
            if (nonNullValue != null)
            {
                Debug.Assert(conversion.Method is { });
                var constrainedToTypeOpt = conversion.ConstrainedToTypeOpt;
                return MakeLiftedUserDefinedConversionConsequence(BoundCall.Synthesized(syntax, receiverOpt: constrainedToTypeOpt is null ? null : new BoundTypeExpression(syntax, aliasOpt: null, constrainedToTypeOpt), conversion.Method, nonNullValue), type);
            }

            return DistributeLiftedConversionIntoLiftedOperand(syntax, operand, conversion, false, type);
        }

        private BoundExpression? OptimizeLiftedBuiltInConversion(
            SyntaxNode syntax,
            BoundExpression operand,
            Conversion conversion,
            bool @checked,
            TypeSymbol type)
        {
            Debug.Assert(operand != null);
            Debug.Assert((object)type != null);

            // First, an optimization. If the source is known to always be null then
            // we can simply return the alternative.

            if (NullableNeverHasValue(operand))
            {
                return new BoundDefaultExpression(syntax, type);
            }

            // Second, a trickier optimization. If the conversion is "(T?)(new S?(x))" then
            // we generate "new T?((T)x)"

            BoundExpression? nonNullValue = NullableAlwaysHasValue(operand);
            if (nonNullValue != null)
            {
                conversion.AssertUnderlyingConversionsChecked();
                return new BoundObjectCreationExpression(
                    syntax,
                    UnsafeGetNullableMethod(syntax, type, SpecialMember.System_Nullable_T__ctor),
                    MakeConversionNode(
                        syntax,
                        nonNullValue,
                        conversion.UnderlyingConversions[0],
                        type.GetNullableUnderlyingType(),
                        @checked));
            }

            // Third, a very tricky optimization.
            return DistributeLiftedConversionIntoLiftedOperand(syntax, operand, conversion, @checked, type);
        }

        private BoundExpression? DistributeLiftedConversionIntoLiftedOperand(
            SyntaxNode syntax,
            BoundExpression operand,
            Conversion conversion,
            bool @checked,
            TypeSymbol type)
        {
            // Third, an even trickier optimization. Suppose we have a lifted conversion on top of
            // a lifted operation. Say, "decimal? d = M() + N()" where M() and N() return nullable ints.
            // We can codegen this naively as:
            //
            // int? m = M();
            // int? n = N();
            // int? r = m.HasValue && n.HasValue ? new int?(m.Value + n.Value) : new int?();
            // decimal? d = r.HasValue ? new decimal?((decimal)r.Value) : new decimal?();
            //
            // However, we also observe that we could do the conversion on both branches of the conditional:
            //
            // int? m = M();
            // int? n = N();
            // decimal? d = m.HasValue && n.HasValue ? (decimal?)(new int?(m.Value + n.Value)) : (decimal?)(new int?());
            //
            // And we already optimize those, above! So we could reduce this to:
            //
            // int? m = M();
            // int? n = N();
            // decimal? d = m.HasValue && n.HasValue ? new decimal?((decimal)(m.Value + n.Value)) : new decimal?());
            //
            // which avoids entirely the creation of the unnecessary nullable int!

            if (operand.Kind == BoundKind.Sequence)
            {
                BoundSequence seq = (BoundSequence)operand;
                if (seq.Value.Kind == BoundKind.ConditionalOperator)
                {
                    BoundConditionalOperator conditional = (BoundConditionalOperator)seq.Value;
                    Debug.Assert(TypeSymbol.Equals(seq.Type, conditional.Type, TypeCompareKind.ConsiderEverything2));
                    Debug.Assert(TypeSymbol.Equals(conditional.Type, conditional.Consequence.Type, TypeCompareKind.ConsiderEverything2));
                    Debug.Assert(TypeSymbol.Equals(conditional.Type, conditional.Alternative.Type, TypeCompareKind.ConsiderEverything2));

                    if (NullableAlwaysHasValue(conditional.Consequence) != null && NullableNeverHasValue(conditional.Alternative))
                    {
                        return new BoundSequence(
                            seq.Syntax,
                            seq.Locals,
                            seq.SideEffects,
                            RewriteConditionalOperator(
                                conditional.Syntax,
                                conditional.Condition,
                                MakeConversionNode(null, syntax, conditional.Consequence, conversion, @checked, explicitCastInCode: false, constantValueOpt: ConstantValue.NotAvailable, rewrittenType: type),
                                MakeConversionNode(null, syntax, conditional.Alternative, conversion, @checked, explicitCastInCode: false, constantValueOpt: ConstantValue.NotAvailable, rewrittenType: type),
                                ConstantValue.NotAvailable,
                                type,
                                isRef: false),
                            type);
                    }
                }
            }

            return null;
        }

        private BoundExpression RewriteUserDefinedConversion(
            SyntaxNode syntax,
            BoundExpression rewrittenOperand,
            Conversion conversion,
            TypeSymbol rewrittenType)
        {
            Debug.Assert(conversion.Method is { } && !conversion.Method.ReturnsVoid && conversion.Method.ParameterCount == 1);
            Debug.Assert(rewrittenOperand.Type is { });
            if (rewrittenOperand.Type.IsNullableType())
            {
                var parameterType = conversion.Method.GetParameterType(0);
                if (parameterType.Equals(rewrittenOperand.Type.GetNullableUnderlyingType(), TypeCompareKind.AllIgnoreOptions) &&
                    !parameterType.IsNullableType() &&
                    parameterType.IsValueType)
                {
                    return RewriteLiftedUserDefinedConversion(syntax, rewrittenOperand, conversion, rewrittenType);
                }
            }

            // do not rewrite user defined conversion in expression trees
            if (_inExpressionLambda)
            {
                return BoundConversion.Synthesized(syntax, rewrittenOperand, conversion, false, explicitCastInCode: true, conversionGroupOpt: null, constantValueOpt: null, rewrittenType);
            }

            if ((rewrittenOperand.Type.IsArray()) && _compilation.IsReadOnlySpanType(rewrittenType))
            {
                return new BoundReadOnlySpanFromArray(syntax, rewrittenOperand, conversion.Method, rewrittenType) { WasCompilerGenerated = true };
            }

            var constrainedToTypeOpt = conversion.ConstrainedToTypeOpt;
            BoundExpression result = BoundCall.Synthesized(syntax, receiverOpt: constrainedToTypeOpt is null ? null : new BoundTypeExpression(syntax, aliasOpt: null, constrainedToTypeOpt), conversion.Method, rewrittenOperand);
            Debug.Assert(TypeSymbol.Equals(result.Type, rewrittenType, TypeCompareKind.ConsiderEverything2));
            return result;
        }

        private BoundExpression MakeLiftedUserDefinedConversionConsequence(BoundCall call, TypeSymbol resultType)
        {
            if (call.Method.ReturnType.IsValidNullableTypeArgument())
            {
                Debug.Assert(resultType.IsNullableType() && TypeSymbol.Equals(resultType.GetNullableUnderlyingType(), call.Method.ReturnType, TypeCompareKind.ConsiderEverything2));
                MethodSymbol ctor = UnsafeGetNullableMethod(call.Syntax, resultType, SpecialMember.System_Nullable_T__ctor);
                return new BoundObjectCreationExpression(call.Syntax, ctor, call);
            }

            return call;
        }

        private BoundExpression RewriteLiftedUserDefinedConversion(
            SyntaxNode syntax,
            BoundExpression rewrittenOperand,
            Conversion conversion,
            TypeSymbol rewrittenType)
        {
            Debug.Assert(rewrittenOperand.Type is { });
            if (_inExpressionLambda)
            {
                Conversion conv = TryMakeConversion(syntax, conversion, rewrittenOperand.Type, rewrittenType);
                return BoundConversion.Synthesized(syntax, rewrittenOperand, conv, false, explicitCastInCode: true, conversionGroupOpt: null, constantValueOpt: null, rewrittenType);
            }

            // DELIBERATE SPEC VIOLATION: 
            // The native compiler allows for a "lifted" conversion even when the return type of the conversion
            // not a non-nullable value type. For example, if we have a conversion from struct S to string,
            // then a "lifted" conversion from S? to string is considered by the native compiler to exist,
            // with the semantics of "s.HasValue ? (string)s.Value : (string)null".  The Roslyn compiler
            // perpetuates this error for the sake of backwards compatibility.

            Debug.Assert((object)rewrittenType != null);
            Debug.Assert(rewrittenOperand.Type.IsNullableType());

            BoundExpression? optimized = OptimizeLiftedUserDefinedConversion(syntax, rewrittenOperand, conversion, rewrittenType);
            if (optimized != null)
            {
                return optimized;
            }

            // We have no optimizations we can perform. If the return type of the 
            // conversion method is a non-nullable value type R then we lower this as:
            //
            // temp = operand
            // temp.HasValue ? new R?(op_Whatever(temp.GetValueOrDefault())) : default(R?)
            //
            // Otherwise, if the return type of the conversion is a nullable value type, reference type
            // or pointer type P, then we lower this as:
            //
            // temp = operand
            // temp.HasValue ? op_Whatever(temp.GetValueOrDefault()) : default(P)

            BoundAssignmentOperator tempAssignment;
            BoundLocal boundTemp = _factory.StoreToTemp(rewrittenOperand, out tempAssignment);
            MethodSymbol getValueOrDefault = UnsafeGetNullableMethod(syntax, boundTemp.Type, SpecialMember.System_Nullable_T_GetValueOrDefault);

            // temp.HasValue
            BoundExpression condition = MakeNullableHasValue(syntax, boundTemp);

            // temp.GetValueOrDefault()
            BoundCall callGetValueOrDefault = BoundCall.Synthesized(syntax, boundTemp, getValueOrDefault);

            // op_Whatever(temp.GetValueOrDefault())
            Debug.Assert(conversion.Method is { });
            var constrainedToTypeOpt = conversion.ConstrainedToTypeOpt;
            BoundCall userDefinedCall = BoundCall.Synthesized(syntax, receiverOpt: constrainedToTypeOpt is null ? null : new BoundTypeExpression(syntax, aliasOpt: null, constrainedToTypeOpt), conversion.Method, callGetValueOrDefault);

            // new R?(op_Whatever(temp.GetValueOrDefault())
            BoundExpression consequence = MakeLiftedUserDefinedConversionConsequence(userDefinedCall, rewrittenType);

            // default(R?)
            BoundExpression alternative = new BoundDefaultExpression(syntax, rewrittenType);

            // temp.HasValue ? new R?(op_Whatever(temp.GetValueOrDefault())) : default(R?)
            BoundExpression conditionalExpression = RewriteConditionalOperator(
                syntax: syntax,
                rewrittenCondition: condition,
                rewrittenConsequence: consequence,
                rewrittenAlternative: alternative,
                constantValueOpt: null,
                rewrittenType: rewrittenType,
                isRef: false);

            // temp = operand
            // temp.HasValue ? new R?(op_Whatever(temp.GetValueOrDefault())) : default(R?)
            return new BoundSequence(
                syntax: syntax,
                locals: ImmutableArray.Create(boundTemp.LocalSymbol),
                sideEffects: ImmutableArray.Create<BoundExpression>(tempAssignment),
                value: conditionalExpression,
                type: rewrittenType);
        }

        private BoundExpression RewriteIntPtrConversion(
            BoundConversion? oldNode,
            SyntaxNode syntax,
            BoundExpression rewrittenOperand,
            Conversion conversion,
            bool @checked,
            bool explicitCastInCode,
            ConstantValue? constantValueOpt,
            TypeSymbol rewrittenType)
        {
            Debug.Assert(rewrittenOperand != null);
            Debug.Assert((object)rewrittenType != null);
            Debug.Assert(rewrittenOperand.Type is { });

            TypeSymbol source = rewrittenOperand.Type;
            TypeSymbol target = rewrittenType;

            SpecialMember member = GetIntPtrConversionMethod(source: source, target: rewrittenType);
            MethodSymbol method;

            if (!TryGetSpecialTypeMethod(syntax, member, out method))
            {
                return BadExpression(syntax, rewrittenType, rewrittenOperand);
            }

            Debug.Assert(!method.ReturnsVoid);
            Debug.Assert(method.ParameterCount == 1);

            conversion = conversion.SetConversionMethod(method);

            if (source.IsNullableType() && target.IsNullableType())
            {
                Debug.Assert(target.IsNullableType());
                return RewriteLiftedUserDefinedConversion(syntax, rewrittenOperand, conversion, rewrittenType);
            }
            else if (source.IsNullableType())
            {
                rewrittenOperand = MakeConversionNode(rewrittenOperand, source.StrippedType(), @checked, markAsChecked: true);
            }

            rewrittenOperand = MakeConversionNode(rewrittenOperand, method.GetParameterType(0), @checked);

            var returnType = method.ReturnType;
            Debug.Assert((object)returnType != null);

            if (_inExpressionLambda)
            {
                return BoundConversion.Synthesized(syntax, rewrittenOperand, conversion, @checked, explicitCastInCode: explicitCastInCode, conversionGroupOpt: null, constantValueOpt, rewrittenType);
            }

            var rewrittenCall = MakeCall(
                    syntax: syntax,
                    rewrittenReceiver: null,
                    method: method,
                    rewrittenArguments: ImmutableArray.Create(rewrittenOperand),
                    type: returnType);

            return MakeConversionNode(rewrittenCall, rewrittenType, @checked, markAsChecked: true);
        }

        public static SpecialMember GetIntPtrConversionMethod(TypeSymbol source, TypeSymbol target)
        {
            Debug.Assert((object)source != null);
            Debug.Assert((object)target != null);

            TypeSymbol t0 = target.StrippedType();
            TypeSymbol s0 = source.StrippedType();

            SpecialType t0Type = t0.IsEnumType() ? t0.GetEnumUnderlyingType()!.SpecialType : t0.SpecialType;
            SpecialType s0Type = s0.IsEnumType() ? s0.GetEnumUnderlyingType()!.SpecialType : s0.SpecialType;

            if (t0Type == SpecialType.System_IntPtr)
            {
                if (source.IsPointerOrFunctionPointer())
                {
                    return SpecialMember.System_IntPtr__op_Explicit_FromPointer;
                }

                switch (s0Type)
                {
                    case SpecialType.System_Byte:
                    case SpecialType.System_SByte:
                    case SpecialType.System_Int16:
                    case SpecialType.System_UInt16:
                    case SpecialType.System_Char:
                    case SpecialType.System_Int32:
                        return SpecialMember.System_IntPtr__op_Explicit_FromInt32;
                    case SpecialType.System_UInt32:
                    case SpecialType.System_UInt64:
                    case SpecialType.System_Int64:
                    case SpecialType.System_Single:
                    case SpecialType.System_Double:
                    case SpecialType.System_Decimal:
                        return SpecialMember.System_IntPtr__op_Explicit_FromInt64;
                }
            }
            else if (t0Type == SpecialType.System_UIntPtr)
            {
                if (source.IsPointerOrFunctionPointer())
                {
                    return SpecialMember.System_UIntPtr__op_Explicit_FromPointer;
                }

                switch (s0Type)
                {
                    case SpecialType.System_Byte:
                    case SpecialType.System_UInt16:
                    case SpecialType.System_Char:
                    case SpecialType.System_UInt32:
                        return SpecialMember.System_UIntPtr__op_Explicit_FromUInt32;
                    case SpecialType.System_SByte:
                    case SpecialType.System_Int16:
                    case SpecialType.System_Int32:
                    case SpecialType.System_UInt64:
                    case SpecialType.System_Int64:
                    case SpecialType.System_Single:
                    case SpecialType.System_Double:
                    case SpecialType.System_Decimal:
                        return SpecialMember.System_UIntPtr__op_Explicit_FromUInt64;
                }
            }
            else if (s0Type == SpecialType.System_IntPtr)
            {
                if (target.IsPointerOrFunctionPointer())
                {
                    return SpecialMember.System_IntPtr__op_Explicit_ToPointer;
                }

                switch (t0Type)
                {
                    case SpecialType.System_Byte:
                    case SpecialType.System_SByte:
                    case SpecialType.System_Int16:
                    case SpecialType.System_UInt16:
                    case SpecialType.System_Char:
                    case SpecialType.System_UInt32:
                    case SpecialType.System_Int32:
                        return SpecialMember.System_IntPtr__op_Explicit_ToInt32;
                    case SpecialType.System_UInt64:
                    case SpecialType.System_Int64:
                    case SpecialType.System_Single:
                    case SpecialType.System_Double:
                    case SpecialType.System_Decimal:
                        return SpecialMember.System_IntPtr__op_Explicit_ToInt64;
                }
            }
            else if (s0Type == SpecialType.System_UIntPtr)
            {
                if (target.IsPointerOrFunctionPointer())
                {
                    return SpecialMember.System_UIntPtr__op_Explicit_ToPointer;
                }

                switch (t0Type)
                {
                    case SpecialType.System_SByte:
                    case SpecialType.System_Int16:
                    case SpecialType.System_Int32:
                    case SpecialType.System_Byte:
                    case SpecialType.System_UInt16:
                    case SpecialType.System_Char:
                    case SpecialType.System_UInt32:
                        return SpecialMember.System_UIntPtr__op_Explicit_ToUInt32;
                    case SpecialType.System_UInt64:
                    case SpecialType.System_Int64:
                    case SpecialType.System_Single:
                    case SpecialType.System_Double:
                    case SpecialType.System_Decimal:
                        return SpecialMember.System_UIntPtr__op_Explicit_ToUInt64;
                }
            }

            throw ExceptionUtilities.Unreachable;
        }

        // https://github.com/dotnet/roslyn/issues/42452: Test with native integers and expression trees.
        private static SpecialMember DecimalConversionMethod(TypeSymbol typeFrom, TypeSymbol typeTo)
        {
            if (typeFrom.SpecialType == SpecialType.System_Decimal)
            {
                // Rewrite Decimal to Numeric
                switch (typeTo.SpecialType)
                {
                    case SpecialType.System_Char: return SpecialMember.System_Decimal__op_Explicit_ToChar;
                    case SpecialType.System_SByte: return SpecialMember.System_Decimal__op_Explicit_ToSByte;
                    case SpecialType.System_Byte: return SpecialMember.System_Decimal__op_Explicit_ToByte;
                    case SpecialType.System_Int16: return SpecialMember.System_Decimal__op_Explicit_ToInt16;
                    case SpecialType.System_UInt16: return SpecialMember.System_Decimal__op_Explicit_ToUInt16;
                    case SpecialType.System_Int32: return SpecialMember.System_Decimal__op_Explicit_ToInt32;
                    case SpecialType.System_UInt32: return SpecialMember.System_Decimal__op_Explicit_ToUInt32;
                    case SpecialType.System_Int64: return SpecialMember.System_Decimal__op_Explicit_ToInt64;
                    case SpecialType.System_UInt64: return SpecialMember.System_Decimal__op_Explicit_ToUInt64;
                    case SpecialType.System_Single: return SpecialMember.System_Decimal__op_Explicit_ToSingle;
                    case SpecialType.System_Double: return SpecialMember.System_Decimal__op_Explicit_ToDouble;
                    default:
                        throw ExceptionUtilities.UnexpectedValue(typeTo.SpecialType);
                }
            }
            else
            {
                // Rewrite Numeric to Decimal
                switch (typeFrom.SpecialType)
                {
                    case SpecialType.System_Char: return SpecialMember.System_Decimal__op_Implicit_FromChar;
                    case SpecialType.System_SByte: return SpecialMember.System_Decimal__op_Implicit_FromSByte;
                    case SpecialType.System_Byte: return SpecialMember.System_Decimal__op_Implicit_FromByte;
                    case SpecialType.System_Int16: return SpecialMember.System_Decimal__op_Implicit_FromInt16;
                    case SpecialType.System_UInt16: return SpecialMember.System_Decimal__op_Implicit_FromUInt16;
                    case SpecialType.System_Int32: return SpecialMember.System_Decimal__op_Implicit_FromInt32;
                    case SpecialType.System_UInt32: return SpecialMember.System_Decimal__op_Implicit_FromUInt32;
                    case SpecialType.System_Int64: return SpecialMember.System_Decimal__op_Implicit_FromInt64;
                    case SpecialType.System_UInt64: return SpecialMember.System_Decimal__op_Implicit_FromUInt64;
                    case SpecialType.System_Single: return SpecialMember.System_Decimal__op_Explicit_FromSingle;
                    case SpecialType.System_Double: return SpecialMember.System_Decimal__op_Explicit_FromDouble;
                    default:
                        throw ExceptionUtilities.UnexpectedValue(typeFrom.SpecialType);
                }
            }
        }

        private BoundExpression RewriteDecimalConversion(SyntaxNode syntax, BoundExpression operand, TypeSymbol fromType, TypeSymbol toType, bool @checked, bool isImplicit, ConstantValue? constantValueOpt)
        {
            Debug.Assert(fromType.SpecialType == SpecialType.System_Decimal || toType.SpecialType == SpecialType.System_Decimal);

            if (fromType.SpecialType == SpecialType.System_Decimal)
            {
                switch (toType.SpecialType)
                {
                    case SpecialType.System_IntPtr:
                    case SpecialType.System_UIntPtr:
                        operand = RewriteDecimalConversionCore(syntax, operand, fromType, get64BitType(_compilation, signed: toType.SpecialType == SpecialType.System_IntPtr), isImplicit, constantValueOpt);
                        return MakeConversionNode(operand, toType, @checked);
                }
            }
            else
            {
                switch (fromType.SpecialType)
                {
                    case SpecialType.System_IntPtr:
                    case SpecialType.System_UIntPtr:
                        operand = MakeConversionNode(operand, get64BitType(_compilation, signed: fromType.SpecialType == SpecialType.System_IntPtr), @checked);
                        Debug.Assert(operand.Type is { });
                        return RewriteDecimalConversionCore(syntax, operand, operand.Type, toType, isImplicit, constantValueOpt);
                }
            }

            return RewriteDecimalConversionCore(syntax, operand, fromType, toType, isImplicit, constantValueOpt);

            static TypeSymbol get64BitType(CSharpCompilation compilation, bool signed) => compilation.GetSpecialType(signed ? SpecialType.System_Int64 : SpecialType.System_UInt64);
        }

        private BoundExpression RewriteDecimalConversionCore(SyntaxNode syntax, BoundExpression operand, TypeSymbol fromType, TypeSymbol toType, bool isImplicit, ConstantValue? constantValueOpt)
        {
            // call the method
            SpecialMember member = DecimalConversionMethod(fromType, toType);
            if (!TryGetSpecialTypeMethod(syntax, member, out MethodSymbol method))
            {
                return BadExpression(syntax, toType, operand);
            }

            if (_inExpressionLambda)
            {
                ConversionKind conversionKind = isImplicit ? ConversionKind.ImplicitUserDefined : ConversionKind.ExplicitUserDefined;
                var conversion = new Conversion(conversionKind, method, isExtensionMethod: false);

                return new BoundConversion(syntax, operand, conversion, @checked: false, explicitCastInCode: false, conversionGroupOpt: null, constantValueOpt: constantValueOpt, type: toType);
            }
            else
            {
                Debug.Assert(TypeSymbol.Equals(method.ReturnType, toType, TypeCompareKind.ConsiderEverything2));
                return BoundCall.Synthesized(syntax, receiverOpt: null, method, operand);
            }
        }

        private BoundExpression RewriteStaticMethodGroupConversion(SyntaxNode syntax, BoundExpression receiver, MethodSymbol targetMethod, NamedTypeSymbol delegateType)
        {
            Debug.Assert(delegateType.IsDelegateType());
            Debug.Assert((object)targetMethod != null);

            var orgSyntax = _factory.Syntax;
            _factory.Syntax = syntax;

            var cacheContainer = GetOrAddCacheContainer(delegateType, targetMethod);
            var cacheField = cacheContainer.GetOrAddCacheField(_factory, delegateType, targetMethod);

            var boundCacheField = _factory.Field(null, cacheField);
            var boundDelegateCreation = new BoundDelegateCreationExpression(syntax, receiver, targetMethod, isExtensionMethod: false, type: delegateType)
            {
                WasCompilerGenerated = true
            };

            var rewrittenNode = _factory.Coalesce(boundCacheField, _factory.AssignmentExpression(boundCacheField, boundDelegateCreation));

            _factory.Syntax = orgSyntax;

            return rewrittenNode;
        }

        private DelegateCacheContainer GetOrAddCacheContainer(NamedTypeSymbol delegateType, MethodSymbol targetMethod)
        {
            switch (ChooseDelegateCacheContainerKind(_factory.TopLevelMethod, delegateType, targetMethod))
            {
                case DelegateCacheContainerKind.ModuleScopedConcrete:
                    return _factory.ModuleBuilderOpt.DelegateCacheManager.GetOrAddContainer(delegateType);
                case DelegateCacheContainerKind.TypeScopedConcrete:
                    return _factory.CompilationState.TypeScopedDelegateCacheContainer;
                case DelegateCacheContainerKind.MethodScopedGeneric:
                    return MethodScopedGenericDelegateCacheContainer;
                default:
                    throw ExceptionUtilities.Unreachable;
            }
        }

        private static DelegateCacheContainerKind ChooseDelegateCacheContainerKind(MethodSymbol currentMethod, NamedTypeSymbol delegateType, MethodSymbol targetMethod)
        {
            // First, if delegateType and targetMethod are both concrete to the teeth, consider a module scoped cache container, because
            // a. targetMethod could be somewhere outside of currentMethod.ContainingType, there might be another method somewhere else want to use this cache
            // b. currentMethod.ContainingType or/and its ancestors could be generic, making the container type scoped could possibly cause multiple instances at runtime

            // However, there are cases when targetMethod or/and delegateType being private or only visible inside currentMethod.ContainingType by code.
            // It's not a problem that targetMethod being not visible, but delegateType could. Even it seems to work, it's not worth the risk.
            if (Symbol.IsSymbolAccessible(delegateType, currentMethod.ContainingAssembly))
            {
                // If the currentMethod and it's containing type and it's ancestors all the way up are not generic types,
                // then the delegate type and target method should be fully concrete.
                if (currentMethod.Arity == 0 && !currentMethod.ContainingType.IsGenericType)
                {
                    return DelegateCacheContainerKind.ModuleScopedConcrete;
                }

                // Although the currentMethod or it's containing types may be generic, the delegateType and targetMethod may not. Let's find out.
                var fullyConcreteChecker = FullyConcreteChecker.Instance;
                if (fullyConcreteChecker.Visit(delegateType) && fullyConcreteChecker.Visit(targetMethod))
                {
                    return DelegateCacheContainerKind.ModuleScopedConcrete;
                }
            }

            // Now the conversion could involve generics. All the possible type parameters that act as type arguments
            // needed to construct the delegateType or targetMethod come from either the current method or it's containing types

            // So obviously,
            if (currentMethod.Arity == 0)
            {
                return DelegateCacheContainerKind.TypeScopedConcrete;
            }

            // Then we need to really check if currentMethod.TypeParameters are involved.
            var typeParams = currentMethod.TypeParameters;
            var typeParamUsageChecker = TypeParameterUsageChecker.Instance;
            if (typeParamUsageChecker.Visit(delegateType, typeParams) || typeParamUsageChecker.Visit(targetMethod, typeParams))
            {
                // If so, we have to "mock" the type parameters of the currentMethod as type parameters of the cache container.
                // So we can later use them to define the delegate type of the fields of the cache container.
                // In conclusion, we need a generic container here.
                return DelegateCacheContainerKind.MethodScopedGeneric;
            }

            // If not, we can just use the delegateType for the cache field of the container as is.
            return DelegateCacheContainerKind.TypeScopedConcrete;
        }

        /// <summary>
        /// Reports diagnostics and returns Conversion.NoConversion in case of missing runtime helpers.
        /// </summary>
        private Conversion TryMakeConversion(SyntaxNode syntax, Conversion conversion, TypeSymbol fromType, TypeSymbol toType)
        {
            switch (conversion.Kind)
            {
                case ConversionKind.ExplicitUserDefined:
                case ConversionKind.ImplicitUserDefined:
                    {
                        conversion.AssertUnderlyingConversionsChecked();
                        var meth = conversion.Method;
                        Debug.Assert(meth is { });
                        Conversion fromConversion = TryMakeConversion(syntax, conversion.UserDefinedFromConversion, fromType, meth.Parameters[0].Type);
                        if (!fromConversion.Exists)
                        {
                            return Conversion.NoConversion;
                        }

                        Conversion toConversion = TryMakeConversion(syntax, conversion.UserDefinedToConversion, meth.ReturnType, toType);
                        if (!toConversion.Exists)
                        {
                            return Conversion.NoConversion;
                        }

                        if (fromConversion == conversion.UserDefinedFromConversion && toConversion == conversion.UserDefinedToConversion)
                        {
                            return conversion;
                        }
                        else
                        {
                            // TODO: how do we distinguish from normal and lifted conversions here?
                            var analysis = UserDefinedConversionAnalysis.Normal(conversion.ConstrainedToTypeOpt, meth, fromConversion, toConversion, fromType, toType);
                            var result = UserDefinedConversionResult.Valid(ImmutableArray.Create<UserDefinedConversionAnalysis>(analysis), 0);
                            var resultConversion = new Conversion(result, conversion.IsImplicit);
                            resultConversion.MarkUnderlyingConversionsChecked();
                            return resultConversion;
                        }
                    }
                case ConversionKind.IntPtr:
                    {
                        SpecialMember member = GetIntPtrConversionMethod(fromType, toType);
                        MethodSymbol method;
                        if (!TryGetSpecialTypeMethod(syntax, member, out method))
                        {
                            return Conversion.NoConversion;
                        }

                        return TryMakeUserDefinedConversion(syntax, method, fromType, toType, conversion.IsImplicit);
                    }
                case ConversionKind.ImplicitNumeric:
                case ConversionKind.ExplicitNumeric:
                    // TODO: what about nullable?
                    if (fromType.SpecialType == SpecialType.System_Decimal || toType.SpecialType == SpecialType.System_Decimal)
                    {
                        SpecialMember member = DecimalConversionMethod(fromType, toType);
                        MethodSymbol method;
                        if (!TryGetSpecialTypeMethod(syntax, member, out method))
                        {
                            return Conversion.NoConversion;
                        }

                        return TryMakeUserDefinedConversion(syntax, method, fromType, toType, conversion.IsImplicit);
                    }
                    return conversion;
                case ConversionKind.ImplicitEnumeration:
                case ConversionKind.ExplicitEnumeration:
                    // TODO: what about nullable?
                    if (fromType.SpecialType == SpecialType.System_Decimal)
                    {
                        var underlying = toType.GetEnumUnderlyingType();
                        Debug.Assert(underlying is { });
                        SpecialMember member = DecimalConversionMethod(fromType, underlying);
                        MethodSymbol method;
                        if (!TryGetSpecialTypeMethod(syntax, member, out method))
                        {
                            return Conversion.NoConversion;
                        }

                        return TryMakeUserDefinedConversion(syntax, method, fromType, toType, conversion.IsImplicit);
                    }
                    else if (toType.SpecialType == SpecialType.System_Decimal)
                    {
                        var underlying = fromType.GetEnumUnderlyingType();
                        Debug.Assert(underlying is { });
                        SpecialMember member = DecimalConversionMethod(underlying, toType);
                        MethodSymbol method;
                        if (!TryGetSpecialTypeMethod(syntax, member, out method))
                        {
                            return Conversion.NoConversion;
                        }

                        return TryMakeUserDefinedConversion(syntax, method, fromType, toType, conversion.IsImplicit);
                    }
                    return conversion;
                default:
                    return conversion;
            }
        }

        /// <summary>
        /// Reports diagnostics and returns Conversion.NoConversion in case of missing runtime helpers.
        /// </summary>
        private Conversion TryMakeConversion(SyntaxNode syntax, TypeSymbol fromType, TypeSymbol toType)
        {
            CompoundUseSiteInfo<AssemblySymbol> useSiteInfo = GetNewCompoundUseSiteInfo();
            var result = TryMakeConversion(syntax, _compilation.Conversions.ClassifyConversionFromType(fromType, toType, ref useSiteInfo), fromType, toType);
            _diagnostics.Add(syntax, useSiteInfo);
            return result;
        }

        /// <summary>
        /// Reports diagnostics and returns Conversion.NoConversion in case of missing runtime helpers.
        /// </summary>
        private Conversion TryMakeUserDefinedConversion(SyntaxNode syntax, MethodSymbol meth, TypeSymbol fromType, TypeSymbol toType, bool isImplicit = true)
        {
            Debug.Assert(!meth.ContainingType.IsInterface);

            Conversion fromConversion = TryMakeConversion(syntax, fromType, meth.Parameters[0].Type);
            if (!fromConversion.Exists)
            {
                return Conversion.NoConversion;
            }

            Conversion toConversion = TryMakeConversion(syntax, meth.ReturnType, toType);
            if (!toConversion.Exists)
            {
                return Conversion.NoConversion;
            }

            // TODO: distinguish between normal and lifted conversions here
            var analysis = UserDefinedConversionAnalysis.Normal(constrainedToTypeOpt: null, meth, fromConversion, toConversion, fromType, toType);
            var result = UserDefinedConversionResult.Valid(ImmutableArray.Create<UserDefinedConversionAnalysis>(analysis), 0);
            return new Conversion(result, isImplicit);
        }
    }
}<|MERGE_RESOLUTION|>--- conflicted
+++ resolved
@@ -395,48 +395,37 @@
                     }
 
                 case ConversionKind.MethodGroup:
-
-                    var targetMethod = oldNode.SymbolOpt;
-                    Debug.Assert((object)targetMethod != null);
-
-                    var boundedAsExtensionMethod = oldNode.IsExtensionMethod;
-
-                    var mg = (BoundMethodGroup)rewrittenOperand;
-                    var oldSyntax = _factory.Syntax;
-                    _factory.Syntax = (mg.ReceiverOpt ?? mg).Syntax;
-                    var receiver = (targetMethod.IsStatic && !boundedAsExtensionMethod) ? _factory.Type(targetMethod.ContainingType) : mg.ReceiverOpt;
-                    _factory.Syntax = oldSyntax;
-
-                    // Try to see if we can cache the delegate
-                    if (!targetMethod.IsStatic     // We only look at static methods for global caching here,
-                        || boundedAsExtensionMethod    // and it cannot be bounded as extension method.
-                        || targetMethod.MethodKind == MethodKind.LocalFunction // TODO: Can we do cache for non-capturing local functions?
-                        || _factory.CurrentMethod.MethodKind == MethodKind.LocalFunction // TODO: How to do cache when the current method or up involves generics?
-                        || _inExpressionLambda  // The tree structure / meaning for expression trees should not be touched.
-                        || _factory.TopLevelMethod.MethodKind == MethodKind.StaticConstructor   // Avoid caching twice if people do it manually.
-                        )
-                    {
-                        // we eliminate the method group conversion entirely from the bound nodes following local lowering
-<<<<<<< HEAD
+                    {
                         Debug.Assert(oldNodeOpt is { });
+                        var targetMethod = oldNodeOpt.SymbolOpt;
+                        Debug.Assert(targetMethod is { });
+
+                        var boundedAsExtensionMethod = oldNodeOpt.IsExtensionMethod;
+
                         var mg = (BoundMethodGroup)rewrittenOperand;
-                        var method = oldNodeOpt.SymbolOpt;
-                        Debug.Assert(method is { });
                         var oldSyntax = _factory.Syntax;
                         _factory.Syntax = (mg.ReceiverOpt ?? mg).Syntax;
-                        var receiver = (!method.RequiresInstanceReceiver && !oldNodeOpt.IsExtensionMethod && !method.IsAbstract) ? _factory.Type(method.ContainingType) : mg.ReceiverOpt;
+                        var receiver = (!targetMethod.RequiresInstanceReceiver && !boundedAsExtensionMethod && !method.IsAbstract) ? _factory.Type(targetMethod.ContainingType) : mg.ReceiverOpt;
                         Debug.Assert(receiver is { });
                         _factory.Syntax = oldSyntax;
-                        return new BoundDelegateCreationExpression(syntax, argument: receiver, methodOpt: method,
-                                                                   isExtensionMethod: oldNodeOpt.IsExtensionMethod, type: rewrittenType);
-=======
-                        return new BoundDelegateCreationExpression(syntax, receiver, targetMethod, boundedAsExtensionMethod, rewrittenType);
-                    }
-                    else
-                    {
-                        // Rewriting this to use a cached delegate
-                        return RewriteStaticMethodGroupConversion(syntax, receiver, targetMethod, (NamedTypeSymbol)rewrittenType);
->>>>>>> eb1a6484
+
+                        // Try to see if we can cache the delegate
+                        if (!targetMethod.IsStatic     // We only look at static methods for global caching here,
+                            || boundedAsExtensionMethod    // and it cannot be bounded as extension method.
+                            || targetMethod.MethodKind == MethodKind.LocalFunction // TODO: Can we do cache for non-capturing local functions?
+                            || _factory.CurrentMethod.MethodKind == MethodKind.LocalFunction // TODO: How to do cache when the current method or up involves generics?
+                            || _inExpressionLambda  // The tree structure / meaning for expression trees should not be touched.
+                            || _factory.TopLevelMethod.MethodKind == MethodKind.StaticConstructor   // Avoid caching twice if people do it manually.
+                            )
+                        {
+                            // we eliminate the method group conversion entirely from the bound nodes following local lowering
+                            return new BoundDelegateCreationExpression(syntax, receiver, targetMethod, boundedAsExtensionMethod, rewrittenType);
+                        }
+                        else
+                        {
+                            // Rewriting this to use a cached delegate
+                            return RewriteStaticMethodGroupConversion(syntax, receiver, targetMethod, (NamedTypeSymbol)rewrittenType);
+                        }
                     }
 
                 default:
