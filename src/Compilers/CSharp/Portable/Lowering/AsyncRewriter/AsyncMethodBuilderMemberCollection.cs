--- conflicted
+++ resolved
@@ -194,13 +194,8 @@
 
             if (method.IsGenericTaskReturningAsync(F.Compilation))
             {
-<<<<<<< HEAD
-                TypeSymbol resultType = method.ReturnType.TypeSymbol.GetMemberTypeArgumentsNoUseSiteDiagnostics().Single();
-
-=======
-                var returnType = (NamedTypeSymbol)method.ReturnType;
+                var returnType = (NamedTypeSymbol)method.ReturnType.TypeSymbol;
                 var resultType = returnType.TypeArgumentsNoUseSiteDiagnostics.Single();
->>>>>>> 2355a7be
                 if (resultType.IsDynamic())
                 {
                     resultType = F.SpecialType(SpecialType.System_Object);
