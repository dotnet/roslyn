--- conflicted
+++ resolved
@@ -136,12 +136,8 @@
                     ordinal++,
                     p.RefKind,
                     p.Name,
-<<<<<<< HEAD
-                    p.Scope,
+                    p.DeclaredScope,
                     p.ExplicitDefaultConstantValue,
-=======
-                    p.DeclaredScope,
->>>>>>> fd86e2cd
                     // the synthesized parameter doesn't need to have the same ref custom modifiers as the base
                     refCustomModifiers: default,
                     inheritAttributes ? p as SourceComplexParameterSymbolBase : null));
