﻿// Licensed to the .NET Foundation under one or more agreements.
// The .NET Foundation licenses this file to you under the MIT license.
// See the LICENSE file in the project root for more information.

#nullable disable

using System.Collections.Immutable;
using System.Diagnostics;
using System.Linq;
using Microsoft.CodeAnalysis.CSharp.CodeGen;
using Microsoft.CodeAnalysis.CSharp.Symbols;
using Microsoft.CodeAnalysis.PooledObjects;
using Roslyn.Utilities;

namespace Microsoft.CodeAnalysis.CSharp
{
    internal sealed class SpillSequenceSpiller : BoundTreeRewriterWithStackGuard
    {
        private const BoundKind SpillSequenceBuilderKind = (BoundKind)byte.MaxValue;

        private readonly SyntheticBoundNodeFactory _F;
        private readonly PooledDictionary<LocalSymbol, LocalSymbol> _tempSubstitution;
        private readonly PooledDictionary<LocalSymbol, BoundComplexConditionalReceiver> _receiverSubstitution;

        private SpillSequenceSpiller(
            MethodSymbol method, SyntaxNode syntaxNode, TypeCompilationState compilationState,
            PooledDictionary<LocalSymbol, LocalSymbol> tempSubstitution,
            PooledDictionary<LocalSymbol, BoundComplexConditionalReceiver> receiverSubstitution,
            BindingDiagnosticBag diagnostics)
        {
            _F = new SyntheticBoundNodeFactory(method, syntaxNode, compilationState, diagnostics);
            _F.CurrentFunction = method;
            _tempSubstitution = tempSubstitution;
            _receiverSubstitution = receiverSubstitution;
        }

        private sealed class BoundSpillSequenceBuilder : BoundExpression
        {
            public readonly BoundExpression Value;

            private ArrayBuilder<LocalSymbol> _locals;
            private ArrayBuilder<BoundStatement> _statements;

            public BoundSpillSequenceBuilder(SyntaxNode syntax, BoundExpression value = null)
                : base(SpillSequenceBuilderKind, syntax, value?.Type)
            {
                Debug.Assert(value?.Kind != SpillSequenceBuilderKind);
                this.Value = value;
            }

            public bool HasStatements
            {
                get
                {
                    return _statements != null;
                }
            }

            public bool HasLocals
            {
                get
                {
                    return _locals != null;
                }
            }

            public ImmutableArray<LocalSymbol> GetLocals()
            {
                return (_locals == null) ? ImmutableArray<LocalSymbol>.Empty : _locals.ToImmutable();
            }

            public ImmutableArray<BoundStatement> GetStatements()
            {
                if (_statements == null)
                {
                    return ImmutableArray<BoundStatement>.Empty;
                }

                return _statements.ToImmutable();
            }

            internal BoundSpillSequenceBuilder Update(BoundExpression value)
            {
                var result = new BoundSpillSequenceBuilder(this.Syntax, value);
                result._locals = _locals;
                result._statements = _statements;
                return result;
            }

            public void Free()
            {
                if (_locals != null) _locals.Free();
                if (_statements != null) _statements.Free();
            }

            internal void Include(BoundSpillSequenceBuilder other)
            {
                if (other != null)
                {
                    IncludeAndFree(ref _locals, ref other._locals);
                    IncludeAndFree(ref _statements, ref other._statements);
                }
            }

            private static void IncludeAndFree<T>(ref ArrayBuilder<T> left, ref ArrayBuilder<T> right)
            {
                if (right == null)
                {
                    return;
                }

                if (left == null)
                {
                    left = right;
                    return;
                }

                left.AddRange(right);
                right.Free();
            }

            public void AddLocal(LocalSymbol local)
            {
                if (_locals == null)
                {
                    _locals = ArrayBuilder<LocalSymbol>.GetInstance();
                }

                _locals.Add(local);
            }

            public void AddLocals(ImmutableArray<LocalSymbol> locals)
            {
                foreach (var local in locals)
                {
                    AddLocal(local);
                }
            }

            public void AddStatement(BoundStatement statement)
            {
                if (_statements == null)
                {
                    _statements = ArrayBuilder<BoundStatement>.GetInstance();
                }

                _statements.Add(statement);
            }

            public void AddStatements(ImmutableArray<BoundStatement> statements)
            {
                foreach (var statement in statements)
                {
                    AddStatement(statement);
                }
            }

            internal void AddExpressions(ImmutableArray<BoundExpression> expressions)
            {
                foreach (var expression in expressions)
                {
                    AddStatement(new BoundExpressionStatement(expression.Syntax, expression) { WasCompilerGenerated = true });
                }
            }

#if DEBUG
            internal override string Dump()
            {
                var node = new TreeDumperNode("boundSpillSequenceBuilder", null, new TreeDumperNode[]
                    {
                        new TreeDumperNode("locals", this.GetLocals(), null),
                        new TreeDumperNode("statements", null, from x in this.GetStatements() select BoundTreeDumperNodeProducer.MakeTree(x)),
                        new TreeDumperNode("value", null, new TreeDumperNode[] { BoundTreeDumperNodeProducer.MakeTree(this.Value) }),
                        new TreeDumperNode("type", this.Type, null)
                    });
                return TreeDumper.DumpCompact(node);
            }
#endif
        }

        private sealed class LocalSubstituter : BoundTreeRewriterWithStackGuardWithoutRecursionOnTheLeftOfBinaryOperator
        {
            private readonly PooledDictionary<LocalSymbol, LocalSymbol> _tempSubstitution;
            private readonly PooledDictionary<LocalSymbol, BoundComplexConditionalReceiver> _receiverSubstitution;

            private LocalSubstituter(
                PooledDictionary<LocalSymbol, LocalSymbol> tempSubstitution,
                PooledDictionary<LocalSymbol, BoundComplexConditionalReceiver> receiverSubstitution,
                int recursionDepth = 0)
                : base(recursionDepth)
            {
                _tempSubstitution = tempSubstitution;
                _receiverSubstitution = receiverSubstitution;
            }

            public static BoundNode Rewrite(
                PooledDictionary<LocalSymbol, LocalSymbol> tempSubstitution,
                PooledDictionary<LocalSymbol, BoundComplexConditionalReceiver> receiverSubstitution,
                BoundNode node)
            {
                if (tempSubstitution.Count == 0)
                {
                    return node;
                }

                var substituter = new LocalSubstituter(tempSubstitution, receiverSubstitution);
                return substituter.Visit(node);
            }

            public override BoundNode VisitLocal(BoundLocal node)
            {
                if (!node.LocalSymbol.SynthesizedKind.IsLongLived())
                {
                    LocalSymbol longLived;
                    if (_tempSubstitution.TryGetValue(node.LocalSymbol, out longLived))
                    {
                        Debug.Assert(!_receiverSubstitution.ContainsKey(node.LocalSymbol));

                        return node.Update(longLived, node.ConstantValueOpt, node.Type);
                    }

                    if (_receiverSubstitution.TryGetValue(node.LocalSymbol, out var receiver))
                    {
                        return Visit(receiver);
                    }
                }

                return base.VisitLocal(node);
            }
        }

        internal static BoundStatement Rewrite(BoundStatement body, MethodSymbol method, TypeCompilationState compilationState, BindingDiagnosticBag diagnostics)
        {
            var tempSubstitution = PooledDictionary<LocalSymbol, LocalSymbol>.GetInstance();
            var receiverSubstitution = PooledDictionary<LocalSymbol, BoundComplexConditionalReceiver>.GetInstance();
            var spiller = new SpillSequenceSpiller(method, body.Syntax, compilationState, tempSubstitution, receiverSubstitution, diagnostics);
            BoundNode result = spiller.Visit(body);
            result = LocalSubstituter.Rewrite(tempSubstitution, receiverSubstitution, result);
            tempSubstitution.Free();
            receiverSubstitution.Free();
            return (BoundStatement)result;
        }

        private BoundExpression VisitExpression(ref BoundSpillSequenceBuilder builder, BoundExpression expression)
        {
            var e = (BoundExpression)this.Visit(expression);
            if (e == null || e.Kind != SpillSequenceBuilderKind)
            {
                return e;
            }

            var newBuilder = (BoundSpillSequenceBuilder)e;
            if (builder == null)
            {
                builder = newBuilder.Update(null);
            }
            else
            {
                builder.Include(newBuilder);
            }

            return newBuilder.Value;
        }

        private static BoundExpression UpdateExpression(BoundSpillSequenceBuilder builder, BoundExpression expression)
        {
            if (builder == null)
            {
                return expression;
            }

            Debug.Assert(builder.Value == null);
            if (!builder.HasLocals && !builder.HasStatements)
            {
                builder.Free();
                return expression;
            }

            return builder.Update(expression);
        }

        private BoundStatement UpdateStatement(BoundSpillSequenceBuilder builder, BoundStatement statement)
        {
            if (builder == null)
            {
                Debug.Assert(statement != null);
                return statement;
            }

            Debug.Assert(builder.Value == null);
            if (statement != null)
            {
                builder.AddStatement(statement);
            }

            var result = new BoundBlock(statement.Syntax, builder.GetLocals(), builder.GetStatements()) { WasCompilerGenerated = true };

            builder.Free();
            return result;
        }

        private BoundExpression Spill(
            BoundSpillSequenceBuilder builder,
            BoundExpression expression,
            RefKind refKind = RefKind.None,
            bool sideEffectsOnly = false)
        {
            Debug.Assert(builder != null);
            if (builder.Syntax != null)
                _F.Syntax = builder.Syntax;

            while (true)
            {
                switch (expression.Kind)
                {
                    case BoundKind.ArrayInitialization:
                        Debug.Assert(refKind == RefKind.None);
                        Debug.Assert(!sideEffectsOnly);
                        var arrayInitialization = (BoundArrayInitialization)expression;
                        var newInitializers = VisitExpressionList(ref builder, arrayInitialization.Initializers, forceSpill: true);
                        return arrayInitialization.Update(newInitializers);

                    case BoundKind.ArgListOperator:
                        Debug.Assert(refKind == RefKind.None);
                        Debug.Assert(!sideEffectsOnly);
                        var argumentList = (BoundArgListOperator)expression;
                        var newArgs = VisitExpressionList(ref builder, argumentList.Arguments, argumentList.ArgumentRefKindsOpt, forceSpill: true);
                        return argumentList.Update(newArgs, argumentList.ArgumentRefKindsOpt, argumentList.Type);

                    case SpillSequenceBuilderKind:
                        var sequenceBuilder = (BoundSpillSequenceBuilder)expression;
                        builder.Include(sequenceBuilder);
                        expression = sequenceBuilder.Value;
                        continue;

                    case BoundKind.Sequence:
                        if (refKind != RefKind.None || expression.Type?.IsRefLikeType == true)
                        {
                            var sequence = (BoundSequence)expression;

                            PromoteAndAddLocals(builder, sequence.Locals);
                            builder.AddExpressions(sequence.SideEffects);
                            expression = sequence.Value;
                            continue;
                        }

                        goto default;

                    case BoundKind.AssignmentOperator:
                        var assignment = (BoundAssignmentOperator)expression;
                        if (assignment.IsRef &&
                            assignment is not { Left.Kind: BoundKind.Local, Right.Kind: BoundKind.ArrayAccess }) // Optimize for some known to be safe scenarios.
                        {
                            if (sideEffectsOnly &&
                                IsComplexConditionalInitializationOfReceiverRef(
                                    assignment,
                                    out LocalSymbol receiverRefLocal,
                                    out BoundComplexConditionalReceiver complexReceiver,
                                    out BoundLocal valueTypeReceiver,
                                    out BoundLocal referenceTypeReceiver))
                            {
                                Debug.Assert(receiverRefLocal.IsKnownToReferToTempIfReferenceType);
                                builder.AddStatement(_F.ExpressionStatement(complexReceiver));

                                _receiverSubstitution.Add(receiverRefLocal, complexReceiver.Update(valueTypeReceiver, referenceTypeReceiver, complexReceiver.Type));
                                return null;
                            }
                            else
                            {
                                var left = Spill(builder, assignment.Left, RefKind.Ref);
                                var right = Spill(builder, assignment.Right, RefKind.Ref);
                                expression = assignment.Update(left, right, assignment.IsRef, assignment.Type);
                            }
                        }

                        goto default;

                    case BoundKind.ThisReference:
                    case BoundKind.BaseReference:
                        if (refKind != RefKind.None || expression.Type.IsReferenceType)
                        {
                            return expression;
                        }

                        goto default;

                    case BoundKind.Parameter:
                        if (refKind != RefKind.None)
                        {
                            return expression;
                        }

                        goto default;

                    case BoundKind.Local:
                        var local = (BoundLocal)expression;
                        if (local.LocalSymbol.SynthesizedKind == SynthesizedLocalKind.Spill || refKind != RefKind.None)
                        {
                            return local;
                        }

                        goto default;

                    case BoundKind.FieldAccess:
                        var field = (BoundFieldAccess)expression;
                        var fieldSymbol = field.FieldSymbol;
                        if (fieldSymbol.IsStatic)
                        {
                            // no need to spill static fields if used as locations or if readonly
                            if (refKind != RefKind.None || fieldSymbol.IsReadOnly)
                            {
                                return field;
                            }
                            goto default;
                        }

                        if (refKind == RefKind.None) goto default;

                        var receiver = Spill(builder, field.ReceiverOpt, fieldSymbol.ContainingType.IsValueType ? refKind : RefKind.None);
                        return field.Update(receiver, fieldSymbol, field.ConstantValueOpt, field.ResultKind, field.Type);

                    case BoundKind.Literal:
                    case BoundKind.TypeExpression:
                        return expression;

                    case BoundKind.ConditionalReceiver:
                        // we will rewrite this as a part of rewriting whole LoweredConditionalAccess
                        // later, if needed
                        return expression;

                    case BoundKind.Call:
                        var call = (BoundCall)expression;

                        // If the method is known to have no observable side-effects, we can spill its receiver and arguments,
                        // and call it later, after some other (unrelated) side-effects are evaluated.
                        // It is similar to spilling a field/array access.
                        if (refKind != RefKind.None)
                        {
                            if (call.Method.OriginalDefinition is SynthesizedInlineArrayFirstElementRefMethod or SynthesizedInlineArrayFirstElementRefReadOnlyMethod)
                            {
                                Debug.Assert(call.Arguments.Length == 1);
                                return call.Update(ImmutableArray.Create(Spill(builder, call.Arguments[0], call.ArgumentRefKindsOpt[0])));
                            }
                            else if (call.Method.OriginalDefinition is SynthesizedInlineArrayElementRefMethod or SynthesizedInlineArrayElementRefReadOnlyMethod)
                            {
                                return spillInlineArrayHelperWithTwoArguments(builder, call);
                            }
                            else if (call.Method.OriginalDefinition == _F.Compilation.GetWellKnownTypeMember(WellKnownMember.System_Span_T__get_Item) ||
                                call.Method.OriginalDefinition == _F.Compilation.GetWellKnownTypeMember(WellKnownMember.System_ReadOnlySpan_T__get_Item))
                            {
                                Debug.Assert(call.Arguments.Length == 1);
                                return call.Update(Spill(builder, call.ReceiverOpt, ReceiverSpillRefKind(call.ReceiverOpt)),
                                                   initialBindingReceiverIsSubjectToCloning: ThreeState.Unknown,
                                                   call.Method,
                                                   ImmutableArray.Create(Spill(builder, call.Arguments[0])));
                            }
                        }
                        else if (call.Method.OriginalDefinition is SynthesizedInlineArrayAsSpanMethod or SynthesizedInlineArrayAsReadOnlySpanMethod)
                        {
                            return spillInlineArrayHelperWithTwoArguments(builder, call);
                        }
                        else if (call.Method.OriginalDefinition == _F.Compilation.GetWellKnownTypeMember(WellKnownMember.System_Span_T__Slice_Int_Int) ||
                                 call.Method.OriginalDefinition == _F.Compilation.GetWellKnownTypeMember(WellKnownMember.System_ReadOnlySpan_T__Slice_Int_Int))
                        {
                            Debug.Assert(call.Arguments.Length == 2);
                            return call.Update(Spill(builder, call.ReceiverOpt, ReceiverSpillRefKind(call.ReceiverOpt)),
                                               initialBindingReceiverIsSubjectToCloning: ThreeState.Unknown,
                                               call.Method,
                                               ImmutableArray.Create(Spill(builder, call.Arguments[0]), Spill(builder, call.Arguments[1])));
                        }
                        else if (call.Method == _F.Compilation.GetSpecialTypeMember(SpecialMember.System_String__op_Implicit_ToReadOnlySpanOfChar))
                        {
                            Debug.Assert(call.Arguments.Length == 1);
                            return call.Update([Spill(builder, call.Arguments[0])]);
                        }

                        goto default;

                    case BoundKind.ObjectCreationExpression:
                        var objectCreationExpression = (BoundObjectCreationExpression)expression;

                        if (refKind == RefKind.None &&
                            objectCreationExpression.InitializerExpressionOpt is null &&
                            objectCreationExpression.Constructor.OriginalDefinition == _F.Compilation.GetSpecialTypeMember(SpecialMember.System_ReadOnlySpan_T__ctor_Reference))
                        {
                            Debug.Assert(objectCreationExpression.Arguments.Length == 1);
                            var argRefKinds = objectCreationExpression.ArgumentRefKindsOpt;
                            return objectCreationExpression.Update(objectCreationExpression.Constructor,
                                                                   [Spill(builder, objectCreationExpression.Arguments[0], argRefKinds.IsDefault ? RefKind.None : argRefKinds[0])],
                                                                   objectCreationExpression.ArgumentRefKindsOpt,
                                                                   newInitializerExpression: null);
                        }

                        goto default;

                    default:
                        if (expression.Type.IsVoidType() || sideEffectsOnly)
                        {
                            builder.AddStatement(_F.ExpressionStatement(expression));
                            return null;
                        }
                        else
                        {
                            BoundAssignmentOperator assignToTemp;

                            var replacement = _F.StoreToTemp(
                                expression,
                                out assignToTemp,
                                refKind: refKind,
                                kind: SynthesizedLocalKind.Spill,
                                syntaxOpt: _F.Syntax);

                            builder.AddLocal(replacement.LocalSymbol);
                            builder.AddStatement(_F.ExpressionStatement(assignToTemp));
                            return replacement;
                        }
                }
            }

            BoundExpression spillInlineArrayHelperWithTwoArguments(BoundSpillSequenceBuilder builder, BoundCall call)
            {
                Debug.Assert(call.Arguments.Length == 2);
                return call.Update(ImmutableArray.Create(Spill(builder, call.Arguments[0], call.ArgumentRefKindsOpt[0]),
                                                         call.Arguments[1].ConstantValueOpt is { } ? call.Arguments[1] : Spill(builder, call.Arguments[1])));
            }
        }

        internal static bool IsComplexConditionalInitializationOfReceiverRef(
            BoundAssignmentOperator assignment,
            out LocalSymbol outReceiverRefLocal,
            out BoundComplexConditionalReceiver outComplexReceiver,
            out BoundLocal outValueTypeReceiver,
            out BoundLocal outReferenceTypeReceiver)
        {
            if (assignment is
                {
                    IsRef: true,
                    Left: BoundLocal { LocalSymbol: { SynthesizedKind: SynthesizedLocalKind.LoweringTemp, RefKind: RefKind.Ref } receiverRefLocal },
                    Right: BoundComplexConditionalReceiver
                    {
                        ValueTypeReceiver: BoundLocal { LocalSymbol: { SynthesizedKind: SynthesizedLocalKind.LoweringTemp, RefKind: RefKind.Ref } } valueTypeReceiver,
                        ReferenceTypeReceiver: BoundSequence
                        {
                            Locals.IsEmpty: true,
                            SideEffects:
                            [
                            BoundAssignmentOperator
                            {
                                IsRef: false,
                                Left: BoundLocal { LocalSymbol: { SynthesizedKind: SynthesizedLocalKind.LoweringTemp, RefKind: RefKind.None } referenceTypeClone },
                                Right: BoundLocal { LocalSymbol: { SynthesizedKind: SynthesizedLocalKind.LoweringTemp, RefKind: RefKind.Ref } originalReceiverReference }
                            }
                            ],
                            Value: BoundLocal { LocalSymbol: { SynthesizedKind: SynthesizedLocalKind.LoweringTemp, RefKind: RefKind.None } } referenceTypeReceiver
                        }
                    } complexReceiver,
                }
                && (object)referenceTypeClone == referenceTypeReceiver.LocalSymbol
                && (object)originalReceiverReference == valueTypeReceiver.LocalSymbol
                && (object)receiverRefLocal != valueTypeReceiver.LocalSymbol
                && (object)receiverRefLocal != referenceTypeClone
                && receiverRefLocal.Type.IsTypeParameter()
                && !receiverRefLocal.Type.IsReferenceType
                && !receiverRefLocal.Type.IsValueType
                && valueTypeReceiver.Type.Equals(receiverRefLocal.Type, TypeCompareKind.AllIgnoreOptions)
                && referenceTypeReceiver.Type.Equals(receiverRefLocal.Type, TypeCompareKind.AllIgnoreOptions)
            )
            {
                outReceiverRefLocal = receiverRefLocal;
                outComplexReceiver = complexReceiver;
                outValueTypeReceiver = valueTypeReceiver;
                outReferenceTypeReceiver = referenceTypeReceiver;
                return true;
            }

            outReceiverRefLocal = null;
            outComplexReceiver = null;
            outValueTypeReceiver = null;
            outReferenceTypeReceiver = null;
            return false;
        }

        private ImmutableArray<BoundExpression> VisitExpressionList(
            ref BoundSpillSequenceBuilder builder,
            ImmutableArray<BoundExpression> args,
            ImmutableArray<RefKind> refKinds = default(ImmutableArray<RefKind>),
            bool forceSpill = false,
            bool sideEffectsOnly = false)
        {
            Debug.Assert(!sideEffectsOnly || refKinds.IsDefault);
            Debug.Assert(refKinds.IsDefault || refKinds.Length == args.Length);

            if (args.Length == 0)
            {
                return args;
            }

            var newList = VisitList(args);
            Debug.Assert(newList.Length == args.Length);

            int lastSpill;
            if (forceSpill)
            {
                lastSpill = newList.Length;
            }
            else
            {
                lastSpill = -1;
                for (int i = newList.Length - 1; i >= 0; i--)
                {
                    if (newList[i].Kind == SpillSequenceBuilderKind)
                    {
                        lastSpill = i;
                        break;
                    }
                }
            }

            if (lastSpill == -1)
            {
                return newList;
            }

            if (builder == null)
            {
                builder = new BoundSpillSequenceBuilder(lastSpill < newList.Length ? (newList[lastSpill] as BoundSpillSequenceBuilder)?.Syntax : null);
            }

            var result = ArrayBuilder<BoundExpression>.GetInstance(newList.Length);

            // everything up until the last spill must be spilled entirely
            for (int i = 0; i < lastSpill; i++)
            {
                var refKind = refKinds.IsDefault ? RefKind.None : refKinds[i];
                var replacement = Spill(builder, newList[i], refKind, sideEffectsOnly);

                Debug.Assert(sideEffectsOnly || replacement != null);

                if (!sideEffectsOnly)
                {
                    result.Add(replacement);
                }
            }

            // the value of the last spill and everything that follows is not spilled
            if (lastSpill < newList.Length)
            {
                var lastSpillNode = (BoundSpillSequenceBuilder)newList[lastSpill];
                builder.Include(lastSpillNode);
                result.Add(lastSpillNode.Value);

                for (int i = lastSpill + 1; i < newList.Length; i++)
                {
                    result.Add(newList[i]);
                }
            }

            return result.ToImmutableAndFree();
        }

        #region Statement Visitors

        public override BoundNode VisitSwitchDispatch(BoundSwitchDispatch node)
        {
            BoundSpillSequenceBuilder builder = null;
            var expression = VisitExpression(ref builder, node.Expression);
            return UpdateStatement(builder, node.Update(expression, node.Cases, node.DefaultLabel, node.LengthBasedStringSwitchDataOpt));
        }

        public override BoundNode VisitThrowStatement(BoundThrowStatement node)
        {
            BoundSpillSequenceBuilder builder = null;
            BoundExpression expression = VisitExpression(ref builder, node.ExpressionOpt);
            return UpdateStatement(builder, node.Update(expression));
        }

        public override BoundNode VisitExpressionStatement(BoundExpressionStatement node)
        {
            BoundSpillSequenceBuilder builder = null;
            BoundExpression expr = VisitExpression(ref builder, node.Expression);
            Debug.Assert(expr != null);
            Debug.Assert(builder == null || builder.Value == null);
            return UpdateStatement(builder, node.Update(expr));
        }

        public override BoundNode VisitConditionalGoto(BoundConditionalGoto node)
        {
            BoundSpillSequenceBuilder builder = null;
            var condition = VisitExpression(ref builder, node.Condition);
            return UpdateStatement(builder, node.Update(condition, node.JumpIfTrue, node.Label));
        }

        public override BoundNode VisitReturnStatement(BoundReturnStatement node)
        {
            BoundSpillSequenceBuilder builder = null;
            var expression = VisitExpression(ref builder, node.ExpressionOpt);
            return UpdateStatement(builder, node.Update(node.RefKind, expression, @checked: node.Checked));
        }

        public override BoundNode VisitYieldReturnStatement(BoundYieldReturnStatement node)
        {
            BoundSpillSequenceBuilder builder = null;
            var expression = VisitExpression(ref builder, node.Expression);
            return UpdateStatement(builder, node.Update(expression));
        }

        public override BoundNode VisitCatchBlock(BoundCatchBlock node)
        {
            BoundExpression exceptionSourceOpt = (BoundExpression)this.Visit(node.ExceptionSourceOpt);
            var locals = node.Locals;

            var exceptionFilterPrologueOpt = node.ExceptionFilterPrologueOpt;
            Debug.Assert(exceptionFilterPrologueOpt is null); // it is introduced by this pass
            BoundSpillSequenceBuilder builder = null;
            var exceptionFilterOpt = VisitExpression(ref builder, node.ExceptionFilterOpt);
            if (builder is { })
            {
                Debug.Assert(builder.Value is null);
                locals = locals.AddRange(builder.GetLocals());
                exceptionFilterPrologueOpt = new BoundStatementList(node.Syntax, builder.GetStatements());
                builder.Free();
            }

            BoundBlock body = (BoundBlock)this.Visit(node.Body);
            TypeSymbol exceptionTypeOpt = this.VisitType(node.ExceptionTypeOpt);
            return node.Update(locals, exceptionSourceOpt, exceptionTypeOpt, exceptionFilterPrologueOpt, exceptionFilterOpt, body, node.IsSynthesizedAsyncCatchAll);
        }

#if DEBUG
        public override BoundNode DefaultVisit(BoundNode node)
        {
            Debug.Assert(!(node is BoundStatement));
            return base.DefaultVisit(node);
        }
#endif

        #endregion

        #region Expression Visitors

<<<<<<< HEAD
        public override BoundNode VisitLoweredSwitchExpressionArm(BoundLoweredSwitchExpressionArm node)
        {
            var statements = VisitList(node.Statements);
            BoundSpillSequenceBuilder valueBuilder = null;
            var value = VisitExpression(ref valueBuilder, node.Value);
            if (valueBuilder is null && statements == node.Statements)
            {
                return node.Update(node.Locals, statements, value);
            }

            var builder = new BoundSpillSequenceBuilder(node.Syntax);
            builder.AddStatements(statements);
            builder.Include(valueBuilder);
            return builder.Update(value);
        }

        public override BoundNode VisitLoweredSwitchExpression(BoundLoweredSwitchExpression node)
        {
            var statements = VisitList(node.Statements);
            Debug.Assert(statements == node.Statements);

            var switchArms = ImmutableArray<BoundNode>.CastUp(node.SwitchArms);
            var rewrittenArms = VisitList(switchArms);
            if (rewrittenArms == switchArms)
            {
                return node;
            }

            Debug.Assert(rewrittenArms.Length == switchArms.Length);
            int count = rewrittenArms.Length;

            _F.Syntax = node.Syntax;
            var tmp = _F.SynthesizedLocal(node.Type, kind: SynthesizedLocalKind.Spill, syntax: _F.Syntax);
            var switchBuilder = new BoundSpillSequenceBuilder(node.Syntax);
            var switchArmsBuilder = ArrayBuilder<BoundLoweredSwitchExpressionArm>.GetInstance(count);

            for (int i = 0; i < count; i++)
            {
                switch (rewrittenArms[i])
                {
                    case BoundLoweredSwitchExpressionArm visitedArm:
                        switchArmsBuilder.Add(visitedArm.Update(
                            visitedArm.Locals, visitedArm.Statements,
                            _F.AssignmentExpression(_F.Local(tmp), visitedArm.Value)));
                        break;

                    case BoundSpillSequenceBuilder newBuilder:
                        var switchArm = node.SwitchArms[i];
                        switchBuilder.AddLocals(newBuilder.GetLocals());
                        switchArmsBuilder.Add(switchArm.Update(
                            switchArm.Locals, newBuilder.GetStatements(),
                            _F.AssignmentExpression(_F.Local(tmp), newBuilder.Value)));
                        newBuilder.Free();
                        break;

                    case var v:
                        throw ExceptionUtilities.UnexpectedValue(v);
                }
            }

            var newNode = node.Update(statements, switchArmsBuilder.ToImmutableAndFree(), node.Type);
            switchBuilder.AddStatement(_F.ExpressionStatement(newNode));
            switchBuilder.AddLocal(tmp);
            return switchBuilder.Update(_F.Local(tmp));
        }

=======
>>>>>>> 00c20fc4
#if DEBUG
        public override BoundNode VisitLoweredIsPatternExpression(BoundLoweredIsPatternExpression node)
        {
            // Ensure this node won't trigger spilling
            var result = base.VisitLoweredIsPatternExpression(node);
            Debug.Assert(result == node);
            return result;
        }
#endif

        public override BoundNode VisitAwaitExpression(BoundAwaitExpression node)
        {
            // An await expression has already been wrapped in a BoundSpillSequence if not at the top level, so
            // the spilling will occur in the enclosing node.
            BoundSpillSequenceBuilder builder = null;
            var expr = VisitExpression(ref builder, node.Expression);
            return UpdateExpression(builder, node.Update(expr, node.AwaitableInfo, node.DebugInfo, node.Type));
        }

        public override BoundNode VisitSpillSequence(BoundSpillSequence node)
        {
            var builder = new BoundSpillSequenceBuilder(node.Syntax);

            // Ensure later errors (e.g. in async rewriting) are associated with the correct node.
            _F.Syntax = node.Syntax;

            builder.AddStatements(VisitList(node.SideEffects));
            builder.AddLocals(node.Locals);
            var value = VisitExpression(ref builder, node.Value);
            return builder.Update(value);
        }

        public override BoundNode VisitAddressOfOperator(BoundAddressOfOperator node)
        {
            BoundSpillSequenceBuilder builder = null;
            var expr = VisitExpression(ref builder, node.Operand);
            return UpdateExpression(builder, node.Update(expr, node.IsManaged, node.Type));
        }

        public override BoundNode VisitArgListOperator(BoundArgListOperator node)
        {
            BoundSpillSequenceBuilder builder = null;
            var newArgs = VisitExpressionList(ref builder, node.Arguments);
            return UpdateExpression(builder, node.Update(newArgs, node.ArgumentRefKindsOpt, node.Type));
        }

        public override BoundNode VisitArrayAccess(BoundArrayAccess node)
        {
            BoundSpillSequenceBuilder builder = null;
            var expression = VisitExpression(ref builder, node.Expression);

            BoundSpillSequenceBuilder indicesBuilder = null;
            var indices = this.VisitExpressionList(ref indicesBuilder, node.Indices);

            if (indicesBuilder != null)
            {
                // spill the array if there were await expressions in the indices
                if (builder == null)
                {
                    builder = new BoundSpillSequenceBuilder(indicesBuilder.Syntax);
                }

                expression = Spill(builder, expression);
            }

            if (builder != null)
            {
                builder.Include(indicesBuilder);
                indicesBuilder = builder;
                builder = null;
            }

            return UpdateExpression(indicesBuilder, node.Update(expression, indices, node.Type));
        }

        public override BoundNode VisitArrayCreation(BoundArrayCreation node)
        {
            BoundSpillSequenceBuilder builder = null;
            var init = (BoundArrayInitialization)VisitExpression(ref builder, node.InitializerOpt);
            ImmutableArray<BoundExpression> bounds;
            if (builder == null)
            {
                bounds = VisitExpressionList(ref builder, node.Bounds);
            }
            else
            {
                // spill bounds expressions if initializers contain await
                var boundsBuilder = new BoundSpillSequenceBuilder(builder.Syntax);
                bounds = VisitExpressionList(ref boundsBuilder, node.Bounds, forceSpill: true);
                boundsBuilder.Include(builder);
                builder = boundsBuilder;
            }

            return UpdateExpression(builder, node.Update(bounds, init, node.Type));
        }

        public override BoundNode VisitArrayInitialization(BoundArrayInitialization node)
        {
            BoundSpillSequenceBuilder builder = null;
            var initializers = this.VisitExpressionList(ref builder, node.Initializers);
            return UpdateExpression(builder, node.Update(initializers));
        }

        public override BoundNode VisitConvertedStackAllocExpression(BoundConvertedStackAllocExpression node)
        {
            BoundSpillSequenceBuilder builder = null;
            BoundExpression count = VisitExpression(ref builder, node.Count);
            var initializerOpt = (BoundArrayInitialization)VisitExpression(ref builder, node.InitializerOpt);
            return UpdateExpression(builder, node.Update(node.ElementType, count, initializerOpt, node.Type));
        }

        public override BoundNode VisitArrayLength(BoundArrayLength node)
        {
            BoundSpillSequenceBuilder builder = null;
            var expression = VisitExpression(ref builder, node.Expression);
            return UpdateExpression(builder, node.Update(expression, node.Type));
        }

        public override BoundNode VisitAsOperator(BoundAsOperator node)
        {
            BoundSpillSequenceBuilder builder = null;
            var operand = VisitExpression(ref builder, node.Operand);
            Debug.Assert(node.OperandPlaceholder is null);
            Debug.Assert(node.OperandConversion is null);
            return UpdateExpression(builder, node.Update(operand, node.TargetType, node.OperandPlaceholder, node.OperandConversion, node.Type));
        }

        public override BoundNode VisitAssignmentOperator(BoundAssignmentOperator node)
        {
            BoundSpillSequenceBuilder builder = null;
            var right = VisitExpression(ref builder, node.Right);

            BoundExpression left = node.Left;
            if (builder == null)
            {
                left = VisitExpression(ref builder, left);
            }
            else
            {
                // if the right-hand-side has await, spill the left
                var leftBuilder = new BoundSpillSequenceBuilder(builder.Syntax);

                switch (left.Kind)
                {
                    case BoundKind.Local:
                    case BoundKind.Parameter:
                        // locals and parameters are directly assignable, LHS is not on the stack so nothing to spill
                        break;

                    case BoundKind.FieldAccess:
                        var field = (BoundFieldAccess)left;
                        // static fields are directly assignable, LHS is not on the stack, nothing to spill
                        if (field.FieldSymbol.IsStatic) break;

                        // instance fields are directly assignable, but receiver is pushed, so need to spill that.
                        left = fieldWithSpilledReceiver(field, ref leftBuilder, isAssignmentTarget: true);
                        break;

                    case BoundKind.ArrayAccess:
                        var arrayAccess = (BoundArrayAccess)left;
                        // array and indices are pushed on stack so need to spill that
                        var expression = VisitExpression(ref leftBuilder, arrayAccess.Expression);
                        expression = Spill(leftBuilder, expression, RefKind.None);
                        var indices = this.VisitExpressionList(ref leftBuilder, arrayAccess.Indices, forceSpill: true);
                        left = arrayAccess.Update(expression, indices, arrayAccess.Type);
                        break;

                    default:
                        // must be something indirectly assignable, just visit and spill as an ordinary Ref  (not a RefReadOnly!!)
                        //
                        // NOTE: in some cases this will result in spiller producing an error.
                        //       For example if the LHS is a ref-returning method like
                        //
                        //       obj.RefReturning(a, b, c) = await Something();
                        //
                        //       the spiller would eventually have to spill the evaluation result of "refReturning" call as an ordinary Ref, 
                        //       which it can't.
                        left = Spill(leftBuilder, VisitExpression(ref leftBuilder, left), RefKind.Ref);
                        break;
                }

                leftBuilder.Include(builder);
                builder = leftBuilder;
            }

            return UpdateExpression(builder, node.Update(left, right, node.IsRef, node.Type));

            BoundExpression fieldWithSpilledReceiver(BoundFieldAccess field, ref BoundSpillSequenceBuilder leftBuilder, bool isAssignmentTarget)
            {
                var generateDummyFieldAccess = false;
                if (!field.FieldSymbol.IsStatic)
                {
                    Debug.Assert(field.ReceiverOpt is object);
                    BoundExpression receiver;
                    if (field.FieldSymbol.ContainingType.IsReferenceType)
                    {
                        // a reference type can always live across await so Spill using leftBuilder
                        receiver = Spill(leftBuilder, VisitExpression(ref leftBuilder, field.ReceiverOpt));

                        // dummy field access to trigger NRE
                        // a.b = c will trigger a NRE if a is null on assignment,
                        // but a.b.c = d will trigger a NRE if a is null before evaluating d
                        // so check whether we assign to the field directly
                        generateDummyFieldAccess = !isAssignmentTarget;
                    }
                    else if (field.ReceiverOpt is BoundArrayAccess arrayAccess)
                    {
                        // an arrayAccess returns a ref so can only be called after the await, but spill expression and indices
                        var expression = VisitExpression(ref leftBuilder, arrayAccess.Expression);
                        expression = Spill(leftBuilder, expression, RefKind.None);
                        var indices = this.VisitExpressionList(ref leftBuilder, arrayAccess.Indices, forceSpill: true);
                        receiver = arrayAccess.Update(expression, indices, arrayAccess.Type);
                        // dummy array access to trigger IndexOutRangeException or NRE
                        // we only need this if the array access is a receiver since
                        // a[0] = b triggers a NRE/IORE on assignment
                        // but a[0].b = c triggers an NRE/IORE before evaluating c
                        Spill(leftBuilder, receiver, sideEffectsOnly: true);
                    }
                    else if (field.ReceiverOpt is BoundFieldAccess receiverField)
                    {
                        receiver = fieldWithSpilledReceiver(receiverField, ref leftBuilder, isAssignmentTarget: false);
                    }
                    else
                    {
                        receiver = Spill(leftBuilder, VisitExpression(ref leftBuilder, field.ReceiverOpt), RefKind.Ref);
                    }

                    field = field.Update(receiver, field.FieldSymbol, field.ConstantValueOpt, field.ResultKind, field.Type);
                }

                if (generateDummyFieldAccess)
                {
                    Spill(leftBuilder, field, sideEffectsOnly: true);
                }

                return field;
            }
        }

        public override BoundNode VisitBadExpression(BoundBadExpression node)
        {
            // Cannot recurse into BadExpression children
            return node;
        }

        public override BoundNode VisitUserDefinedConditionalLogicalOperator(BoundUserDefinedConditionalLogicalOperator node)
        {
            throw ExceptionUtilities.Unreachable();
        }

        public override BoundNode VisitBinaryOperator(BoundBinaryOperator node)
        {
            BoundSpillSequenceBuilder builder = null;
            var right = VisitExpression(ref builder, node.Right);
            BoundExpression left;
            if (builder == null)
            {
                left = VisitExpression(ref builder, node.Left);
            }
            else
            {
                var leftBuilder = new BoundSpillSequenceBuilder(builder.Syntax);
                left = VisitExpression(ref leftBuilder, node.Left);
                left = Spill(leftBuilder, left);
                if (node.OperatorKind == BinaryOperatorKind.LogicalBoolOr || node.OperatorKind == BinaryOperatorKind.LogicalBoolAnd)
                {
                    var tmp = _F.SynthesizedLocal(node.Type, kind: SynthesizedLocalKind.Spill, syntax: _F.Syntax);
                    leftBuilder.AddLocal(tmp);
                    leftBuilder.AddStatement(_F.Assignment(_F.Local(tmp), left));
                    leftBuilder.AddStatement(_F.If(
                        node.OperatorKind == BinaryOperatorKind.LogicalBoolAnd ? _F.Local(tmp) : _F.Not(_F.Local(tmp)),
                        UpdateStatement(builder, _F.Assignment(_F.Local(tmp), right))));

                    return UpdateExpression(leftBuilder, _F.Local(tmp));
                }
                else
                {
                    // if the right-hand-side has await, spill the left
                    leftBuilder.Include(builder);
                    builder = leftBuilder;
                }
            }

            return UpdateExpression(builder, node.Update(node.OperatorKind, node.ConstantValueOpt, node.Method, node.ConstrainedToType, node.ResultKind, left, right, node.Type));
        }

        public override BoundNode VisitCall(BoundCall node)
        {
            BoundSpillSequenceBuilder builder = null;
            var arguments = this.VisitExpressionList(ref builder, node.Arguments, node.ArgumentRefKindsOpt);

            BoundExpression receiver = null;
            if (builder == null || node.ReceiverOpt is BoundTypeExpression)
            {
                receiver = VisitExpression(ref builder, node.ReceiverOpt);
            }
            else if (node.Method.RequiresInstanceReceiver)
            {
                // spill the receiver if there were await expressions in the arguments
                var receiverBuilder = new BoundSpillSequenceBuilder(builder.Syntax);

                receiver = node.ReceiverOpt;
                RefKind refKind = ReceiverSpillRefKind(receiver);

                Debug.Assert(refKind == RefKind.None || !receiver.Type.IsReferenceType);

                receiver = Spill(receiverBuilder, VisitExpression(ref receiverBuilder, receiver), refKind: refKind);

                if (refKind != RefKind.None &&
                    CodeGenerator.IsPossibleReferenceTypeReceiverOfConstrainedCall(receiver) &&
                    !CodeGenerator.ReceiverIsKnownToReferToTempIfReferenceType(receiver) &&
                    !CodeGenerator.IsSafeToDereferenceReceiverRefAfterEvaluatingArguments(node.Arguments))
                {
                    var receiverType = receiver.Type;
                    Debug.Assert(!receiverType.IsReferenceType);

                    // A case where T is actually a class must be handled specially.
                    // Taking a reference to a class instance is fragile because the value behind the 
                    // reference might change while arguments are evaluated. However, the call should be
                    // performed on the instance that is behind reference at the time we push the
                    // reference to the stack. So, for a class we need to emit a reference to a temporary
                    // location, rather than to the original location

                    var save_Syntax = _F.Syntax;
                    _F.Syntax = node.Syntax;

                    var cache = _F.Local(_F.SynthesizedLocal(receiverType));
                    receiverBuilder.AddLocal(cache.LocalSymbol);
                    receiverBuilder.AddStatement(_F.ExpressionStatement(new BoundComplexConditionalReceiver(node.Syntax, cache, _F.Sequence(new[] { _F.AssignmentExpression(cache, receiver) }, cache), receiverType) { WasCompilerGenerated = true }));

                    receiver = _F.ComplexConditionalReceiver(receiver, cache);
                    _F.Syntax = save_Syntax;
                }

                receiverBuilder.Include(builder);
                builder = receiverBuilder;
            }

            return UpdateExpression(builder, node.Update(receiver, initialBindingReceiverIsSubjectToCloning: ThreeState.Unknown, node.Method, arguments));
        }

        private static RefKind ReceiverSpillRefKind(BoundExpression receiver)
        {
            var result = RefKind.None;
            if (!receiver.Type.IsReferenceType && LocalRewriter.CanBePassedByReference(receiver))
            {
                result = receiver.Type.IsReadOnly ? RefKind.In : RefKind.Ref;
            }

            return result;
        }

        public override BoundNode VisitFunctionPointerInvocation(BoundFunctionPointerInvocation node)
        {
            BoundSpillSequenceBuilder builder = null;
            var arguments = this.VisitExpressionList(ref builder, node.Arguments, node.ArgumentRefKindsOpt);

            BoundExpression invokedExpression;
            if (builder == null)
            {
                invokedExpression = VisitExpression(ref builder, node.InvokedExpression);
            }
            else
            {
                var invokedExpressionBuilder = new BoundSpillSequenceBuilder(builder.Syntax);

                invokedExpression = Spill(invokedExpressionBuilder, VisitExpression(ref invokedExpressionBuilder, node.InvokedExpression));
                invokedExpressionBuilder.Include(builder);
                builder = invokedExpressionBuilder;
            }

            return UpdateExpression(builder, node.Update(invokedExpression, arguments, node.ArgumentRefKindsOpt, node.ResultKind, node.Type));
        }

        public override BoundNode VisitConditionalOperator(BoundConditionalOperator node)
        {
            BoundSpillSequenceBuilder conditionBuilder = null;
            var condition = VisitExpression(ref conditionBuilder, node.Condition);

            BoundSpillSequenceBuilder consequenceBuilder = null;
            var consequence = VisitExpression(ref consequenceBuilder, node.Consequence);

            BoundSpillSequenceBuilder alternativeBuilder = null;
            var alternative = VisitExpression(ref alternativeBuilder, node.Alternative);

            if (consequenceBuilder == null && alternativeBuilder == null)
            {
                return UpdateExpression(conditionBuilder, node.Update(node.IsRef, condition, consequence, alternative, node.ConstantValueOpt, node.NaturalTypeOpt, node.WasTargetTyped, node.Type));
            }

            if (conditionBuilder == null) conditionBuilder = new BoundSpillSequenceBuilder((consequenceBuilder ?? alternativeBuilder).Syntax);
            if (consequenceBuilder == null) consequenceBuilder = new BoundSpillSequenceBuilder(alternativeBuilder.Syntax);
            if (alternativeBuilder == null) alternativeBuilder = new BoundSpillSequenceBuilder(consequenceBuilder.Syntax);

            if (node.Type.IsVoidType())
            {
                conditionBuilder.AddStatement(
                    _F.If(condition,
                        UpdateStatement(consequenceBuilder, _F.ExpressionStatement(consequence)),
                        UpdateStatement(alternativeBuilder, _F.ExpressionStatement(alternative))));

                return conditionBuilder.Update(_F.Default(node.Type));
            }
            else
            {
                var tmp = _F.SynthesizedLocal(node.Type, kind: SynthesizedLocalKind.Spill, syntax: _F.Syntax);

                conditionBuilder.AddLocal(tmp);
                conditionBuilder.AddStatement(
                    _F.If(condition,
                        UpdateStatement(consequenceBuilder, _F.Assignment(_F.Local(tmp), consequence)),
                        UpdateStatement(alternativeBuilder, _F.Assignment(_F.Local(tmp), alternative))));

                return conditionBuilder.Update(_F.Local(tmp));
            }
        }

        public override BoundNode VisitConversion(BoundConversion node)
        {
            if (node.ConversionKind == ConversionKind.AnonymousFunction && node.Type.IsExpressionTree())
            {
                // Expression trees do not contain any code that requires spilling.
                return node;
            }

            BoundSpillSequenceBuilder builder = null;
            var operand = VisitExpression(ref builder, node.Operand);
            return UpdateExpression(
                builder,
                node.UpdateOperand(operand));
        }

        public override BoundNode VisitPassByCopy(BoundPassByCopy node)
        {
            BoundSpillSequenceBuilder builder = null;
            var expression = VisitExpression(ref builder, node.Expression);
            return UpdateExpression(
                builder,
                node.Update(
                    expression,
                    type: node.Type));
        }

        public override BoundNode VisitMethodGroup(BoundMethodGroup node)
        {
            throw ExceptionUtilities.Unreachable();
        }

        public override BoundNode VisitDelegateCreationExpression(BoundDelegateCreationExpression node)
        {
            BoundSpillSequenceBuilder builder = null;
            var argument = VisitExpression(ref builder, node.Argument);
            return UpdateExpression(builder, node.Update(argument, node.MethodOpt, node.IsExtensionMethod, node.WasTargetTyped, node.Type));
        }

        public override BoundNode VisitFieldAccess(BoundFieldAccess node)
        {
            BoundSpillSequenceBuilder builder = null;
            var receiver = VisitExpression(ref builder, node.ReceiverOpt);
            return UpdateExpression(builder, node.Update(receiver, node.FieldSymbol, node.ConstantValueOpt, node.ResultKind, node.Type));
        }

        public override BoundNode VisitIsOperator(BoundIsOperator node)
        {
            BoundSpillSequenceBuilder builder = null;
            var operand = VisitExpression(ref builder, node.Operand);
            return UpdateExpression(builder, node.Update(operand, node.TargetType, node.ConversionKind, node.Type));
        }

        public override BoundNode VisitMakeRefOperator(BoundMakeRefOperator node)
        {
            BoundSpillSequenceBuilder builder = null;
            var operand = VisitExpression(ref builder, node.Operand);
            return UpdateExpression(builder, node.Update(operand, node.Type));
        }

        public override BoundNode VisitNullCoalescingOperator(BoundNullCoalescingOperator node)
        {
            Debug.Assert(node.LeftPlaceholder is null);
            Debug.Assert(node.LeftConversion is null);
            BoundSpillSequenceBuilder builder = null;
            var right = VisitExpression(ref builder, node.RightOperand);
            BoundExpression left;
            if (builder == null)
            {
                left = VisitExpression(ref builder, node.LeftOperand);
            }
            else
            {
                var leftBuilder = new BoundSpillSequenceBuilder(builder.Syntax);
                left = VisitExpression(ref leftBuilder, node.LeftOperand);
                left = Spill(leftBuilder, left);

                var tmp = _F.SynthesizedLocal(node.Type, kind: SynthesizedLocalKind.Spill, syntax: _F.Syntax);
                leftBuilder.AddLocal(tmp);
                leftBuilder.AddStatement(_F.Assignment(_F.Local(tmp), left));
                leftBuilder.AddStatement(_F.If(
                    _F.ObjectEqual(_F.Local(tmp), _F.Null(left.Type)),
                    UpdateStatement(builder, _F.Assignment(_F.Local(tmp), right))));

                return UpdateExpression(leftBuilder, _F.Local(tmp));
            }

            return UpdateExpression(builder, node.Update(left, right, node.LeftPlaceholder, node.LeftConversion, node.OperatorResultKind, @checked: node.Checked, node.Type));
        }

        public override BoundNode VisitLoweredConditionalAccess(BoundLoweredConditionalAccess node)
        {
            var receiverRefKind = ReceiverSpillRefKind(node.Receiver);

            BoundSpillSequenceBuilder receiverBuilder = null;
            var receiver = VisitExpression(ref receiverBuilder, node.Receiver);

            BoundSpillSequenceBuilder whenNotNullBuilder = null;
            var whenNotNull = VisitExpression(ref whenNotNullBuilder, node.WhenNotNull);

            BoundSpillSequenceBuilder whenNullBuilder = null;
            var whenNullOpt = VisitExpression(ref whenNullBuilder, node.WhenNullOpt);

            if (whenNotNullBuilder == null && whenNullBuilder == null)
            {
                return UpdateExpression(receiverBuilder, node.Update(receiver, node.HasValueMethodOpt, whenNotNull, whenNullOpt, node.Id, node.ForceCopyOfNullableValueType, node.Type));
            }

            if (receiverBuilder == null) receiverBuilder = new BoundSpillSequenceBuilder((whenNotNullBuilder ?? whenNullBuilder).Syntax);
            if (whenNotNullBuilder == null) whenNotNullBuilder = new BoundSpillSequenceBuilder(whenNullBuilder.Syntax);
            if (whenNullBuilder == null) whenNullBuilder = new BoundSpillSequenceBuilder(whenNotNullBuilder.Syntax);

            BoundExpression condition;
            if (receiver.Type.IsReferenceType || receiver.Type.IsValueType || receiverRefKind == RefKind.None)
            {
                // spill to a clone
                receiver = Spill(receiverBuilder, receiver, RefKind.None);
                var hasValueOpt = node.HasValueMethodOpt;

                if (hasValueOpt == null)
                {
                    condition = _F.ObjectNotEqual(
                        _F.Convert(_F.SpecialType(SpecialType.System_Object), receiver),
                        _F.Null(_F.SpecialType(SpecialType.System_Object)));
                }
                else
                {
                    condition = _F.Call(receiver, hasValueOpt);
                }
            }
            else
            {
                Debug.Assert(node.HasValueMethodOpt == null);
                receiver = Spill(receiverBuilder, receiver, RefKind.Ref);

                var clone = _F.SynthesizedLocal(receiver.Type, _F.Syntax, refKind: RefKind.None, kind: SynthesizedLocalKind.Spill);
                receiverBuilder.AddLocal(clone);

                //  (object)default(T) != null
                var isNotClass = _F.ObjectNotEqual(
                                _F.Convert(_F.SpecialType(SpecialType.System_Object), _F.Default(receiver.Type)),
                                _F.Null(_F.SpecialType(SpecialType.System_Object)));

                // isNotCalss || {clone = receiver; (object)clone != null}
                condition = _F.LogicalOr(
                                    isNotClass,
                                    _F.MakeSequence(
                                        _F.AssignmentExpression(_F.Local(clone), receiver),
                                        _F.ObjectNotEqual(
                                            _F.Convert(_F.SpecialType(SpecialType.System_Object), _F.Local(clone)),
                                            _F.Null(_F.SpecialType(SpecialType.System_Object))))
                                    );

                receiver = _F.ComplexConditionalReceiver(receiver, _F.Local(clone));
            }

            if (node.Type.IsVoidType())
            {
                var whenNotNullStatement = UpdateStatement(whenNotNullBuilder, _F.ExpressionStatement(whenNotNull));
                whenNotNullStatement = ConditionalReceiverReplacer.Replace(whenNotNullStatement, receiver, node.Id, RecursionDepth);

                Debug.Assert(whenNullOpt == null || !LocalRewriter.ReadIsSideeffecting(whenNullOpt));

                receiverBuilder.AddStatement(_F.If(condition, whenNotNullStatement));

                return receiverBuilder.Update(_F.Default(node.Type));
            }
            else
            {
                var tmp = _F.SynthesizedLocal(node.Type, kind: SynthesizedLocalKind.Spill, syntax: _F.Syntax);
                var whenNotNullStatement = UpdateStatement(whenNotNullBuilder, _F.Assignment(_F.Local(tmp), whenNotNull));
                whenNotNullStatement = ConditionalReceiverReplacer.Replace(whenNotNullStatement, receiver, node.Id, RecursionDepth);

                whenNullOpt = whenNullOpt ?? _F.Default(node.Type);

                receiverBuilder.AddLocal(tmp);
                receiverBuilder.AddStatement(
                    _F.If(condition,
                        whenNotNullStatement,
                        UpdateStatement(whenNullBuilder, _F.Assignment(_F.Local(tmp), whenNullOpt))));

                return receiverBuilder.Update(_F.Local(tmp));
            }
        }

        private sealed class ConditionalReceiverReplacer : BoundTreeRewriterWithStackGuardWithoutRecursionOnTheLeftOfBinaryOperator
        {
            private readonly BoundExpression _receiver;
            private readonly int _receiverId;

#if DEBUG
            // we must replace exactly one node
            private int _replaced;
#endif

            private ConditionalReceiverReplacer(BoundExpression receiver, int receiverId, int recursionDepth)
                : base(recursionDepth)
            {
                _receiver = receiver;
                _receiverId = receiverId;
            }

            public static BoundStatement Replace(BoundNode node, BoundExpression receiver, int receiverID, int recursionDepth)
            {
                var replacer = new ConditionalReceiverReplacer(receiver, receiverID, recursionDepth);
                var result = (BoundStatement)replacer.Visit(node);
#if DEBUG
                Debug.Assert(replacer._replaced == 1, "should have replaced exactly one node");
#endif

                return result;
            }

            public override BoundNode VisitConditionalReceiver(BoundConditionalReceiver node)
            {
                if (node.Id == _receiverId)
                {
#if DEBUG
                    _replaced++;
#endif
                    return _receiver;
                }

                return node;
            }
        }

        public override BoundNode VisitLambda(BoundLambda node)
        {
            var oldCurrentFunction = _F.CurrentFunction;
            _F.CurrentFunction = node.Symbol;
            var result = base.VisitLambda(node);
            _F.CurrentFunction = oldCurrentFunction;
            return result;
        }

        public override BoundNode VisitLocalFunctionStatement(BoundLocalFunctionStatement node)
        {
            var oldCurrentFunction = _F.CurrentFunction;
            _F.CurrentFunction = node.Symbol;
            var result = base.VisitLocalFunctionStatement(node);
            _F.CurrentFunction = oldCurrentFunction;
            return result;
        }

        public override BoundNode VisitObjectCreationExpression(BoundObjectCreationExpression node)
        {
            Debug.Assert(node.InitializerExpressionOpt == null);
            BoundSpillSequenceBuilder builder = null;
            var arguments = this.VisitExpressionList(ref builder, node.Arguments, node.ArgumentRefKindsOpt);
            return UpdateExpression(builder, node.Update(node.Constructor, arguments, node.ArgumentNamesOpt, node.ArgumentRefKindsOpt, node.Expanded, node.ArgsToParamsOpt, node.DefaultArguments, node.ConstantValueOpt, node.InitializerExpressionOpt, node.Type));
        }

        public override BoundNode VisitPointerElementAccess(BoundPointerElementAccess node)
        {
            BoundSpillSequenceBuilder builder = null;
            var index = VisitExpression(ref builder, node.Index);
            BoundExpression expression;
            if (builder == null)
            {
                expression = VisitExpression(ref builder, node.Expression);
            }
            else
            {
                var expressionBuilder = new BoundSpillSequenceBuilder(builder.Syntax);
                expression = VisitExpression(ref expressionBuilder, node.Expression);
                expression = Spill(expressionBuilder, expression);
                expressionBuilder.Include(builder);
                builder = expressionBuilder;
            }

            return UpdateExpression(builder, node.Update(expression, index, node.Checked, node.RefersToLocation, node.Type));
        }

        public override BoundNode VisitPointerIndirectionOperator(BoundPointerIndirectionOperator node)
        {
            BoundSpillSequenceBuilder builder = null;
            var operand = VisitExpression(ref builder, node.Operand);
            return UpdateExpression(builder, node.Update(operand, node.RefersToLocation, node.Type));
        }

        public override BoundNode VisitSequence(BoundSequence node)
        {
            BoundSpillSequenceBuilder valueBuilder = null;
            var value = VisitExpression(ref valueBuilder, node.Value);

            BoundSpillSequenceBuilder builder = null;

            var sideEffects = VisitExpressionList(ref builder, node.SideEffects, forceSpill: valueBuilder != null, sideEffectsOnly: true);

            if (builder == null && valueBuilder == null)
            {
                return node.Update(node.Locals, sideEffects, value, node.Type);
            }

            if (builder == null)
            {
                builder = new BoundSpillSequenceBuilder(valueBuilder.Syntax);
            }

            PromoteAndAddLocals(builder, node.Locals);
            builder.AddExpressions(sideEffects);
            builder.Include(valueBuilder);

            return builder.Update(value);
        }

        public override BoundNode VisitThrowExpression(BoundThrowExpression node)
        {
            BoundSpillSequenceBuilder builder = null;
            BoundExpression operand = VisitExpression(ref builder, node.Expression);
            return UpdateExpression(builder, node.Update(operand, node.Type));
        }

        /// <summary>
        /// If an expression node that declares synthesized short-lived locals (currently only sequence) contains
        /// a spill sequence (from an await or switch expression), these locals become long-lived since their
        /// values may be read by code that follows. We promote these variables to long-lived of kind
        /// <see cref="SynthesizedLocalKind.Spill"/>. 
        /// </summary>
        private void PromoteAndAddLocals(BoundSpillSequenceBuilder builder, ImmutableArray<LocalSymbol> locals)
        {
            foreach (var local in locals)
            {
                if (local.SynthesizedKind.IsLongLived())
                {
                    builder.AddLocal(local);
                }
                else if (!_receiverSubstitution.ContainsKey(local))
                {
                    LocalSymbol longLived = local.WithSynthesizedLocalKindAndSyntax(SynthesizedLocalKind.Spill, _F.Syntax);
                    _tempSubstitution.Add(local, longLived);
                    builder.AddLocal(longLived);
                }
            }
        }

        public override BoundNode VisitUnaryOperator(BoundUnaryOperator node)
        {
            BoundSpillSequenceBuilder builder = null;
            BoundExpression operand = VisitExpression(ref builder, node.Operand);
            return UpdateExpression(builder, node.Update(node.OperatorKind, operand, node.ConstantValueOpt, node.MethodOpt, node.ConstrainedToTypeOpt, node.ResultKind, node.Type));
        }

        public override BoundNode VisitReadOnlySpanFromArray(BoundReadOnlySpanFromArray node)
        {
            BoundSpillSequenceBuilder builder = null;
            BoundExpression operand = VisitExpression(ref builder, node.Operand);
            return UpdateExpression(builder, node.Update(operand, node.ConversionMethod, node.Type));
        }

        public override BoundNode VisitSequencePointExpression(BoundSequencePointExpression node)
        {
            BoundSpillSequenceBuilder builder = null;
            BoundExpression expression = VisitExpression(ref builder, node.Expression);
            return UpdateExpression(builder, node.Update(expression, node.Type));
        }

        #endregion
    }
}<|MERGE_RESOLUTION|>--- conflicted
+++ resolved
@@ -738,7 +738,6 @@
 
         #region Expression Visitors
 
-<<<<<<< HEAD
         public override BoundNode VisitLoweredSwitchExpressionArm(BoundLoweredSwitchExpressionArm node)
         {
             var statements = VisitList(node.Statements);
@@ -805,8 +804,6 @@
             return switchBuilder.Update(_F.Local(tmp));
         }
 
-=======
->>>>>>> 00c20fc4
 #if DEBUG
         public override BoundNode VisitLoweredIsPatternExpression(BoundLoweredIsPatternExpression node)
         {
