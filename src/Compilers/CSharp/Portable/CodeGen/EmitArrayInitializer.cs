﻿// Licensed to the .NET Foundation under one or more agreements.
// The .NET Foundation licenses this file to you under the MIT license.
// See the LICENSE file in the project root for more information.

using System;
using System.Collections.Immutable;
using System.Diagnostics;
using System.Linq;
using System.Reflection.Metadata;
using Microsoft.CodeAnalysis.CSharp.Symbols;
using Microsoft.CodeAnalysis.PooledObjects;

namespace Microsoft.CodeAnalysis.CSharp.CodeGen
{
    internal partial class CodeGenerator
    {
        private enum ArrayInitializerStyle
        {
            // Initialize every element
            Element,

            // Initialize all elements at once from a metadata blob
            Block,

            // Mixed case where there are some initializers that are constants and
            // there is enough of them so that it makes sense to use block initialization
            // followed by individual initialization of non-constant elements
            Mixed,
        }

        /// <summary>
        /// Entry point to the array initialization.
        /// Assumes that we have newly created array on the stack.
        /// 
        /// inits could be an array of values for a single dimensional array
        /// or an array (of array)+ of values for a multidimensional case
        /// 
        /// in either case it is expected that number of leaf values will match number 
        /// of elements in the array and nesting level should match the rank of the array.
        /// </summary>
        private void EmitArrayInitializers(ArrayTypeSymbol arrayType, BoundArrayInitialization inits)
        {
            var initExprs = inits.Initializers;
            var initializationStyle = ShouldEmitBlockInitializer(arrayType.ElementType, initExprs);

            if (initializationStyle == ArrayInitializerStyle.Element)
            {
                this.EmitElementInitializers(arrayType, initExprs, true);
            }
            else
            {
                ImmutableArray<byte> data = this.GetRawData(initExprs);
                _builder.EmitArrayBlockInitializer(data, inits.Syntax, _diagnostics);

                if (initializationStyle == ArrayInitializerStyle.Mixed)
                {
                    EmitElementInitializers(arrayType, initExprs, false);
                }
            }
        }

        private void EmitElementInitializers(ArrayTypeSymbol arrayType,
                                            ImmutableArray<BoundExpression> inits,
                                            bool includeConstants)
        {
            if (!IsMultidimensionalInitializer(inits))
            {
                EmitVectorElementInitializers(arrayType, inits, includeConstants);
            }
            else
            {
                EmitMultidimensionalElementInitializers(arrayType, inits, includeConstants);
            }
        }

        private void EmitVectorElementInitializers(ArrayTypeSymbol arrayType,
                    ImmutableArray<BoundExpression> inits,
                    bool includeConstants)
        {
            for (int i = 0; i < inits.Length; i++)
            {
                var init = inits[i];
                if (ShouldEmitInitExpression(includeConstants, init))
                {
                    _builder.EmitOpCode(ILOpCode.Dup);
                    _builder.EmitIntConstant(i);
                    EmitExpression(init, true);
                    EmitVectorElementStore(arrayType, init.Syntax);
                }
            }
        }

        // if element init is not a constant we have no choice - we need to emit it
        // if element is a default value - no need to emit initializer, arrays are created zero inited.
        // if element is a not a constant or includeConstants flag is set, return true
        private static bool ShouldEmitInitExpression(bool includeConstants, BoundExpression init)
        {
            if (init.IsDefaultValue())
            {
                return false;
            }

            return includeConstants || init.ConstantValue == null;
        }

        /// <summary>
        /// To handle array initialization of arbitrary rank it is convenient to 
        /// approach multidimensional initialization as a recursively nested.
        /// 
        /// ForAll{i, j, k} Init(i, j, k) ===> 
        /// ForAll{i} ForAll{j, k} Init(i, j, k) ===>
        /// ForAll{i} ForAll{j} ForAll{k} Init(i, j, k)
        /// 
        /// This structure is used for capturing initializers of a given index and 
        /// the index value itself.
        /// </summary>
        private struct IndexDesc
        {
            public IndexDesc(int index, ImmutableArray<BoundExpression> initializers)
            {
                this.Index = index;
                this.Initializers = initializers;
            }

            public readonly int Index;
            public readonly ImmutableArray<BoundExpression> Initializers;
        }

        private void EmitMultidimensionalElementInitializers(ArrayTypeSymbol arrayType,
                                                            ImmutableArray<BoundExpression> inits,
                                                            bool includeConstants)
        {
            // Using a List for the stack instead of the framework Stack because IEnumerable from Stack is top to bottom.
            // This algorithm requires the IEnumerable to be from bottom to top. See extensions for List in CollectionExtensions.vb.

            var indices = new ArrayBuilder<IndexDesc>();

            // emit initializers for all values of the leftmost index.
            for (int i = 0; i < inits.Length; i++)
            {
                indices.Push(new IndexDesc(i, ((BoundArrayInitialization)inits[i]).Initializers));
                EmitAllElementInitializersRecursive(arrayType, indices, includeConstants);
            }

            Debug.Assert(!indices.Any());
        }

        /// <summary>
        /// Emits all initializers that match indices on the stack recursively.
        /// 
        /// Example: 
        ///  if array has [0..2, 0..3, 0..2] shape
        ///  and we have {1, 2} indices on the stack
        ///  initializers for 
        ///              [1, 2, 0]
        ///              [1, 2, 1]
        ///              [1, 2, 2]
        /// 
        ///  will be emitted and the top index will be pushed off the stack 
        ///  as at that point we would be completely done with emitting initializers 
        ///  corresponding to that index.
        /// </summary>
        private void EmitAllElementInitializersRecursive(ArrayTypeSymbol arrayType,
                                                         ArrayBuilder<IndexDesc> indices,
                                                         bool includeConstants)
        {
            var top = indices.Peek();
            var inits = top.Initializers;

            if (IsMultidimensionalInitializer(inits))
            {
                // emit initializers for the less significant indices recursively
                for (int i = 0; i < inits.Length; i++)
                {
                    indices.Push(new IndexDesc(i, ((BoundArrayInitialization)inits[i]).Initializers));
                    EmitAllElementInitializersRecursive(arrayType, indices, includeConstants);
                }
            }
            else
            {
                // leaf case
                for (int i = 0; i < inits.Length; i++)
                {
                    var init = inits[i];
                    if (ShouldEmitInitExpression(includeConstants, init))
                    {
                        // emit array ref
                        _builder.EmitOpCode(ILOpCode.Dup);

                        Debug.Assert(indices.Count == arrayType.Rank - 1);

                        // emit values of all indices that are in progress
                        foreach (var row in indices)
                        {
                            _builder.EmitIntConstant(row.Index);
                        }

                        // emit the leaf index
                        _builder.EmitIntConstant(i);

                        var initExpr = inits[i];
                        EmitExpression(initExpr, true);
                        EmitArrayElementStore(arrayType, init.Syntax);
                    }
                }
            }

            indices.Pop();
        }

        private static ConstantValue AsConstOrDefault(BoundExpression init)
        {
            ConstantValue initConstantValueOpt = init.ConstantValue;

            if (initConstantValueOpt != null)
            {
                return initConstantValueOpt;
            }

            TypeSymbol type = init.Type.EnumUnderlyingTypeOrSelf();
            return ConstantValue.Default(type.SpecialType);
        }

        private ArrayInitializerStyle ShouldEmitBlockInitializer(TypeSymbol elementType, ImmutableArray<BoundExpression> inits)
        {
            if (!_module.SupportsPrivateImplClass)
            {
                return ArrayInitializerStyle.Element;
            }

            if (elementType.IsEnumType())
            {
                if (!_module.Compilation.EnableEnumArrayBlockInitialization)
                {
                    return ArrayInitializerStyle.Element;
                }
                elementType = elementType.EnumUnderlyingTypeOrSelf();
            }

            if (elementType.SpecialType.IsBlittable())
            {
                if (_module.GetInitArrayHelper() == null)
                {
                    return ArrayInitializerStyle.Element;
                }

                int initCount = 0;
                int constCount = 0;
                InitializerCountRecursive(inits, ref initCount, ref constCount);

                if (initCount > 2)
                {
                    if (initCount == constCount)
                    {
                        return ArrayInitializerStyle.Block;
                    }

                    int thresholdCnt = Math.Max(3, (initCount / 3));

                    if (constCount >= thresholdCnt)
                    {
                        return ArrayInitializerStyle.Mixed;
                    }
                }
            }

            return ArrayInitializerStyle.Element;
        }

        /// <summary>
        /// Count of all nontrivial initializers and count of those that are constants.
        /// </summary>
        private void InitializerCountRecursive(ImmutableArray<BoundExpression> inits, ref int initCount, ref int constInits)
        {
            if (inits.Length == 0)
            {
                return;
            }

            foreach (var init in inits)
            {
                var asArrayInit = init as BoundArrayInitialization;

                if (asArrayInit != null)
                {
                    InitializerCountRecursive(asArrayInit.Initializers, ref initCount, ref constInits);
                }
                else
                {
                    // NOTE: default values do not need to be initialized. 
                    //       .NET arrays are always zero-inited.
                    if (!init.IsDefaultValue())
                    {
                        initCount += 1;
                        if (init.ConstantValue != null)
                        {
                            constInits += 1;
                        }
                    }
                }
            }
        }

        /// <summary>
        /// Produces a serialized blob of all constant initializers.
        /// Non-constant initializers are matched with a zero of corresponding size.
        /// </summary>
        private ImmutableArray<byte> GetRawData(ImmutableArray<BoundExpression> initializers)
        {
            // the initial size is a guess.
            // there is no point to be precise here as MemoryStream always has N + 1 storage 
            // and will need to be trimmed regardless
            var writer = new BlobBuilder(initializers.Length * 4);

            SerializeArrayRecursive(writer, initializers);

            return writer.ToImmutableArray();
        }

        private void SerializeArrayRecursive(BlobBuilder bw, ImmutableArray<BoundExpression> inits)
        {
            if (inits.Length != 0)
            {
                if (inits[0].Kind == BoundKind.ArrayInitialization)
                {
                    foreach (var init in inits)
                    {
                        SerializeArrayRecursive(bw, ((BoundArrayInitialization)init).Initializers);
                    }
                }
                else
                {
                    foreach (var init in inits)
                    {
                        AsConstOrDefault(init).Serialize(bw);
                    }
                }
            }
        }

        /// <summary>
        /// Check if it is a regular collection of expressions or there are nested initializers.
        /// </summary>
        private static bool IsMultidimensionalInitializer(ImmutableArray<BoundExpression> inits)
        {
            Debug.Assert(inits.All((init) => init.Kind != BoundKind.ArrayInitialization) ||
                         inits.All((init) => init.Kind == BoundKind.ArrayInitialization),
                         "all or none should be nested");

            return inits.Length != 0 && inits[0].Kind == BoundKind.ArrayInitialization;
        }

        private bool TryEmitReadonlySpanAsBlobWrapper(NamedTypeSymbol spanType, BoundExpression wrappedExpression, bool used, bool inPlace)
        {
            ImmutableArray<byte> data = default;
            bool success = false;
            int elementCount = default;

            if (!_module.SupportsPrivateImplClass)
            {
                return false;
            }

            var ctor = ((MethodSymbol)this._module.Compilation.GetWellKnownTypeMember(WellKnownMember.System_ReadOnlySpan_T__ctor));
            if (ctor == null)
            {
                return false;
            }

            if (wrappedExpression is BoundArrayCreation ac)
            {
<<<<<<< HEAD
                success = TryGetRawDataForArray(ac, out data, out elementCount);
=======
                var arrayType = (ArrayTypeSymbol)ac.Type;
                elementType = arrayType.ElementType.EnumUnderlyingTypeOrSelf();

                // NB: we cannot use this approach for element types larger than one byte
                //     the issue is that metadata stores blobs in little-endian format
                //     so anything that is larger than one byte will be incorrect on a big-endian machine
                //     With additional runtime support it might be possible, but not yet.
                //     See: https://github.com/dotnet/corefx/issues/26948 for more details
                if (elementType.SpecialType.SizeInBytes() != 1)
                {
                    return false;
                }

                elementCount = TryGetRawDataForArrayInit(ac.InitializerOpt, out data);
>>>>>>> 331e1471
            }

            if (!success)
            {
                return false;
            }

            if (!inPlace && !used)
            {
                // emitting a value that no one will see
                return true;
            }

            if (elementCount == 0)
            {
                if (inPlace)
                {
                    _builder.EmitOpCode(ILOpCode.Initobj);
                    EmitSymbolToken(spanType, wrappedExpression.Syntax);
                }
                else
                {
                    EmitDefaultValue(spanType, used, wrappedExpression.Syntax);
                }
            }
            else
            {
                if (IsPeVerifyCompatEnabled())
                {
                    return false;
                }

                _builder.EmitArrayBlockFieldRef(data, wrappedExpression.Syntax, _diagnostics);
                _builder.EmitIntConstant(elementCount);

                if (inPlace)
                {
                    // consumes target ref, data ptr and size, pushes nothing
                    _builder.EmitOpCode(ILOpCode.Call, stackAdjustment: -3);
                }
                else
                {
                    // consumes data ptr and size, pushes the instance
                    _builder.EmitOpCode(ILOpCode.Newobj, stackAdjustment: -1);
                }

                EmitSymbolToken(ctor.AsMember(spanType), wrappedExpression.Syntax, optArgList: null);
            }

            return true;
        }

        /// <summary>
        /// Generates a byte blob that matches serialized content of an array.
        /// </summary>
        /// <returns>True if the blob is generated successfully, false otherwise</returns>
        private bool TryGetRawDataForArray(BoundArrayCreation initializer, out ImmutableArray<byte> data, out int elementCount)
        {
            elementCount = GetArrayElementCount(initializer);

            if (elementCount < 0)
            {
                data = default;
                return false;
            }

            if (elementCount == 0)
            {
                data = ImmutableArray<byte>.Empty;
                return true;
            }

            var arrayType = (ArrayTypeSymbol)initializer.Type;
            var elementType = arrayType.ElementType.EnumUnderlyingType();

            if (initializer.InitializerOpt != null)
            {
                return TryGetRawDataForArrayInit(initializer.InitializerOpt, elementType, out data);
            }

            var elementSize = elementType.SpecialType.SizeInBytes();
            if (elementSize == 0)
            {
                data = default;
                return false;
            }

            var arraySizeInBytes = elementCount * elementSize;
            data = ImmutableArray.Create(new byte[arraySizeInBytes]);
            return true;
        }

        private int GetArrayElementCount(BoundArrayCreation initializer)
        {
            if (initializer.InitializerOpt != null)
            {
                return initializer.InitializerOpt.Initializers.Length;
            }

            if (initializer.Bounds == null || initializer.Bounds.Length != 1)
            {
                return -1;
            }

            var elementCountValue = initializer.Bounds[0].ConstantValue;
            if (elementCountValue == null)
            {
                return -1;
            }

            return elementCountValue.Int32Value;
        }

        /// <summary>
        /// Generates a byte blob that matches serialized content of single array initializer.
        /// </summary>
        /// <returns>True if the blob is generated successfully, false otherwise</returns>
        private bool TryGetRawDataForArrayInit(BoundArrayInitialization initializer, TypeSymbol elementType, out ImmutableArray<byte> data)
        {
            data = default;

            // NB: we cannot use this approach for element types larger than one byte
            //     the issue is that metadata stores blobs in little-endian format
            //     so anything that is larger than one byte will be incorrect on a big-endian machine
            //     With additional runtime support it might be possible, but not yet.
            //     See: https://github.com/dotnet/corefx/issues/26948 for more details
            var elementSize = elementType.SpecialType.SizeInBytes();
            if (elementSize != 1)
            {
                return false;
            }

            var initializers = initializer.Initializers;
            if (initializers.Any(init => init.ConstantValue == null))
            {
                return false;
            }

            var writer = new BlobBuilder(initializers.Length * elementSize);

            foreach (var init in initializer.Initializers)
            {
                init.ConstantValue.Serialize(writer);
            }

            data = writer.ToImmutableArray();
            return true;
        }
    }
}<|MERGE_RESOLUTION|>--- conflicted
+++ resolved
@@ -369,24 +369,7 @@
 
             if (wrappedExpression is BoundArrayCreation ac)
             {
-<<<<<<< HEAD
                 success = TryGetRawDataForArray(ac, out data, out elementCount);
-=======
-                var arrayType = (ArrayTypeSymbol)ac.Type;
-                elementType = arrayType.ElementType.EnumUnderlyingTypeOrSelf();
-
-                // NB: we cannot use this approach for element types larger than one byte
-                //     the issue is that metadata stores blobs in little-endian format
-                //     so anything that is larger than one byte will be incorrect on a big-endian machine
-                //     With additional runtime support it might be possible, but not yet.
-                //     See: https://github.com/dotnet/corefx/issues/26948 for more details
-                if (elementType.SpecialType.SizeInBytes() != 1)
-                {
-                    return false;
-                }
-
-                elementCount = TryGetRawDataForArrayInit(ac.InitializerOpt, out data);
->>>>>>> 331e1471
             }
 
             if (!success)
@@ -460,7 +443,7 @@
             }
 
             var arrayType = (ArrayTypeSymbol)initializer.Type;
-            var elementType = arrayType.ElementType.EnumUnderlyingType();
+            var elementType = arrayType.ElementType.EnumUnderlyingTypeOrSelf();
 
             if (initializer.InitializerOpt != null)
             {
