--- conflicted
+++ resolved
@@ -575,11 +575,7 @@
             return VisitSideEffect(node);
         }
 
-<<<<<<< HEAD
         public ImmutableArray<T> VisitSideEffects<T>(ImmutableArray<T> statements) where T : BoundNode
-=======
-        public ImmutableArray<BoundStatement> VisitSideEffects(ImmutableArray<BoundStatement> statements)
->>>>>>> 00c20fc4
         {
 #if DEBUG
             int prevStack = _expectedStackDepth;
@@ -1471,7 +1467,6 @@
             return node.Update(boundExpression, node.Cases, node.DefaultLabel, node.LengthBasedStringSwitchDataOpt);
         }
 
-<<<<<<< HEAD
 #if DEBUG
         public override BoundNode VisitLoweredSwitchExpression(BoundLoweredSwitchExpression node)
         {
@@ -1495,15 +1490,8 @@
         public override BoundNode VisitLoweredIsPatternExpression(BoundLoweredIsPatternExpression node)
         {
             var statements = VisitSideEffects(node.Statements);
-            RecordBranch(node.WhenTrueLabel);
-            RecordBranch(node.WhenFalseLabel);
-=======
-        public override BoundNode VisitLoweredIsPatternExpression(BoundLoweredIsPatternExpression node)
-        {
-            var statements = VisitSideEffects(node.Statements);
             RecordLabel(node.WhenTrueLabel);
             RecordLabel(node.WhenFalseLabel);
->>>>>>> 00c20fc4
             return node.Update(statements, node.WhenTrueLabel, node.WhenFalseLabel, VisitType(node.Type));
         }
 
