﻿// Licensed to the .NET Foundation under one or more agreements.
// The .NET Foundation licenses this file to you under the MIT license.
// See the LICENSE file in the project root for more information.

using System.Collections.Immutable;
using System.Diagnostics;
using Microsoft.CodeAnalysis.CSharp;
using Microsoft.CodeAnalysis.CSharp.Symbols;
using Microsoft.CodeAnalysis.CSharp.Syntax;
using Microsoft.CodeAnalysis.PooledObjects;
using Roslyn.Utilities;

namespace Microsoft.CodeAnalysis.Operations
{
    internal sealed partial class CSharpOperationFactory
    {
        private static readonly IConvertibleConversion s_boxedIdentityConversion = Conversion.Identity;

<<<<<<< HEAD
        private static Optional<object> ConvertToOptional(ConstantValue value)
        {
            return value != null && !value.IsBad ? new Optional<object>(value.Value) : default(Optional<object>);
        }

=======
>>>>>>> 36c029c6
        internal ImmutableArray<BoundStatement> ToStatements(BoundStatement statement)
        {
            if (statement == null)
            {
                return ImmutableArray<BoundStatement>.Empty;
            }

            if (statement.Kind == BoundKind.StatementList)
            {
                return ((BoundStatementList)statement).Statements;
            }

            return ImmutableArray.Create(statement);
        }

        private IInstanceReferenceOperation CreateImplicitReceiver(SyntaxNode syntax, TypeSymbol type) =>
            new InstanceReferenceOperation(InstanceReferenceKind.ImplicitReceiver, _semanticModel, syntax, type.GetPublicSymbol(), constantValue: null, isImplicit: true);

        internal IArgumentOperation CreateArgumentOperation(ArgumentKind kind, IParameterSymbol parameter, BoundExpression expression)
        {
            // put argument syntax to argument operation

            if (expression.Syntax?.Parent is ArgumentSyntax argument)
            {
                // if argument syntax doesn't exist, this operation is implicit
                return new CSharpLazyArgumentOperation(this,
                    expression,
                    kind,
                    s_boxedIdentityConversion,
                    s_boxedIdentityConversion,
                    parameter,
                    semanticModel: _semanticModel,
                    syntax: argument,
                    isImplicit: expression.WasCompilerGenerated);
            }
            else
            {
                // We have to create the argument child eagerly here, as we need to use its syntax for this node, but the BoundExpression
                // syntax may not be the correct syntax in certain scenarios (such as query clauses that need to be skipped).
                IOperation value = Create(expression);
                return new ArgumentOperation(
                    value,
                    kind,
                    parameter,
                    s_boxedIdentityConversion,
                    s_boxedIdentityConversion,
                    _semanticModel,
                    value.Syntax,
                    isImplicit: true);
            }
        }

        internal IVariableInitializerOperation CreateVariableDeclaratorInitializer(BoundLocalDeclaration boundLocalDeclaration, SyntaxNode syntax)
        {
            if (boundLocalDeclaration.InitializerOpt != null)
            {
                SyntaxNode initializerSyntax = null;
                bool initializerIsImplicit = false;
                if (syntax is VariableDeclaratorSyntax variableDeclarator)
                {
                    initializerSyntax = variableDeclarator.Initializer;
                }
                else
                {
                    Debug.Fail($"Unexpected syntax kind: {syntax.Kind()}");
                }

                if (initializerSyntax == null)
                {
                    // There is no explicit syntax for the initializer, so we use the initializerValue's syntax and mark the operation as implicit.
                    initializerSyntax = boundLocalDeclaration.InitializerOpt.Syntax;
                    initializerIsImplicit = true;
                }

                return new CSharpLazyVariableInitializerOperation(this, boundLocalDeclaration.InitializerOpt, _semanticModel, initializerSyntax, type: null, constantValue: null, initializerIsImplicit);
            }

            return null;
        }

        private IVariableDeclaratorOperation CreateVariableDeclaratorInternal(BoundLocalDeclaration boundLocalDeclaration, SyntaxNode syntax)
        {
            ILocalSymbol symbol = boundLocalDeclaration.LocalSymbol.GetPublicSymbol();
            SyntaxNode syntaxNode = boundLocalDeclaration.Syntax;
            ITypeSymbol type = null;
            ConstantValue constantValue = null;
            bool isImplicit = false;

            return new CSharpLazyVariableDeclaratorOperation(this, boundLocalDeclaration, symbol, _semanticModel, syntax, type, constantValue, isImplicit);
        }

        internal IVariableDeclaratorOperation CreateVariableDeclarator(BoundLocal boundLocal)
        {
            return boundLocal == null ? null : new VariableDeclaratorOperation(boundLocal.LocalSymbol.GetPublicSymbol(), initializer: null, ignoredArguments: ImmutableArray<IOperation>.Empty, semanticModel: _semanticModel, syntax: boundLocal.Syntax, type: null, constantValue: null, isImplicit: false);
        }

        internal IOperation CreateReceiverOperation(BoundNode instance, Symbol symbol)
        {
            if (instance == null || instance.Kind == BoundKind.TypeExpression)
            {
                return null;
            }

            // Static members cannot have an implicit this receiver
            if (symbol != null && symbol.IsStatic && instance.WasCompilerGenerated && instance.Kind == BoundKind.ThisReference)
            {
                return null;
            }

            return Create(instance);
        }

        private bool IsCallVirtual(MethodSymbol targetMethod, BoundExpression receiver)
        {
            return (object)targetMethod != null && receiver != null &&
                   (targetMethod.IsVirtual || targetMethod.IsAbstract || targetMethod.IsOverride) &&
                   !receiver.SuppressVirtualCalls;
        }

        private bool IsMethodInvalid(LookupResultKind resultKind, MethodSymbol targetMethod) =>
            resultKind == LookupResultKind.OverloadResolutionFailure || targetMethod?.OriginalDefinition is ErrorMethodSymbol;

        internal IEventReferenceOperation CreateBoundEventAccessOperation(BoundEventAssignmentOperator boundEventAssignmentOperator)
        {
            SyntaxNode syntax = boundEventAssignmentOperator.Syntax;
            // BoundEventAssignmentOperator doesn't hold on to BoundEventAccess provided during binding.
            // Based on the implementation of those two bound node types, the following data can be retrieved w/o changing BoundEventAssignmentOperator:
            //  1. the type of BoundEventAccess is the type of the event symbol.
            //  2. the constant value of BoundEventAccess is always null.
            //  3. the syntax of the boundEventAssignmentOperator is always AssignmentExpressionSyntax, so the syntax for the event reference would be the LHS of the assignment.
            IEventSymbol @event = boundEventAssignmentOperator.Event.GetPublicSymbol();
            BoundNode instance = boundEventAssignmentOperator.ReceiverOpt;
            SyntaxNode eventAccessSyntax = ((AssignmentExpressionSyntax)syntax).Left;
            bool isImplicit = boundEventAssignmentOperator.WasCompilerGenerated;

            return new CSharpLazyEventReferenceOperation(this, instance, @event, _semanticModel, eventAccessSyntax, @event.Type, constantValue: null, isImplicit);
        }

        internal IOperation CreateDelegateTargetOperation(BoundNode delegateNode)
        {
            if (delegateNode is BoundConversion boundConversion)
            {
                if (boundConversion.ConversionKind == ConversionKind.MethodGroup)
                {
                    // We don't check HasErrors on the conversion here because if we actually have a MethodGroup conversion,
                    // overload resolution succeeded. The resulting method could be invalid for other reasons, but we don't
                    // hide the resolved method.
                    return CreateBoundMethodGroupSingleMethodOperation((BoundMethodGroup)boundConversion.Operand,
                                                                       boundConversion.SymbolOpt,
                                                                       boundConversion.SuppressVirtualCalls);
                }
                else
                {
                    return Create(boundConversion.Operand);
                }
            }
            else
            {
                var boundDelegateCreationExpression = (BoundDelegateCreationExpression)delegateNode;
                if (boundDelegateCreationExpression.Argument.Kind == BoundKind.MethodGroup &&
                    boundDelegateCreationExpression.MethodOpt != null)
                {
                    // If this is a method binding, and a valid candidate method was found, then we want to expose
                    // this child as an IMethodBindingReference. Otherwise, we want to just delegate to the standard
                    // CSharpOperationFactory behavior. Note we don't check HasErrors here because if we have a method group,
                    // overload resolution succeeded, even if the resulting method isn't valid for some other reason.
                    BoundMethodGroup boundMethodGroup = (BoundMethodGroup)boundDelegateCreationExpression.Argument;
                    return CreateBoundMethodGroupSingleMethodOperation(boundMethodGroup, boundDelegateCreationExpression.MethodOpt, boundMethodGroup.SuppressVirtualCalls);
                }
                else
                {
                    return Create(boundDelegateCreationExpression.Argument);
                }
            }
        }

        internal IOperation CreateMemberInitializerInitializedMember(BoundNode initializedMember)
        {

            switch (initializedMember.Kind)
            {
                case BoundKind.ObjectInitializerMember:
                    return _nodeMap.GetOrAdd(initializedMember, key =>
                        CreateBoundObjectInitializerMemberOperation((BoundObjectInitializerMember)key, isObjectOrCollectionInitializer: true));
                case BoundKind.DynamicObjectInitializerMember:
                    return _nodeMap.GetOrAdd(initializedMember, key =>
                        CreateBoundDynamicObjectInitializerMemberOperation((BoundDynamicObjectInitializerMember)key));
                default:
                    return Create(initializedMember);
            }
        }

        internal ImmutableArray<IArgumentOperation> DeriveArguments(BoundNode containingExpression, bool isObjectOrCollectionInitializer)
        {
            switch (containingExpression.Kind)
            {
                case BoundKind.ObjectInitializerMember:
                    {
                        var boundObjectInitializerMember = (BoundObjectInitializerMember)containingExpression;
                        var property = (PropertySymbol)boundObjectInitializerMember.MemberSymbol;
                        MethodSymbol accessor = isObjectOrCollectionInitializer ? property.GetOwnOrInheritedGetMethod() : property.GetOwnOrInheritedSetMethod();
                        return DeriveArguments(
                                    boundObjectInitializerMember,
                                    boundObjectInitializerMember.BinderOpt,
                                    property,
                                    accessor,
                                    boundObjectInitializerMember.Arguments,
                                    boundObjectInitializerMember.ArgumentNamesOpt,
                                    boundObjectInitializerMember.ArgsToParamsOpt,
                                    boundObjectInitializerMember.ArgumentRefKindsOpt,
                                    property.Parameters,
                                    boundObjectInitializerMember.Expanded,
                                    boundObjectInitializerMember.Syntax);
                    }

                default:
                    return DeriveArguments(containingExpression);
            }
        }

        internal ImmutableArray<IArgumentOperation> DeriveArguments(BoundNode containingExpression)
        {
            switch (containingExpression.Kind)
            {
                case BoundKind.IndexerAccess:
                    {
                        var boundIndexer = (BoundIndexerAccess)containingExpression;
                        return DeriveArguments(boundIndexer,
                                               boundIndexer.BinderOpt,
                                               boundIndexer.Indexer,
                                               boundIndexer.UseSetterForDefaultArgumentGeneration ? boundIndexer.Indexer.GetOwnOrInheritedSetMethod() :
                                                                                                    boundIndexer.Indexer.GetOwnOrInheritedGetMethod(),
                                               boundIndexer.Arguments,
                                               boundIndexer.ArgumentNamesOpt,
                                               boundIndexer.ArgsToParamsOpt,
                                               boundIndexer.ArgumentRefKindsOpt,
                                               boundIndexer.Indexer.Parameters,
                                               boundIndexer.Expanded,
                                               boundIndexer.Syntax);
                    }
                case BoundKind.ObjectCreationExpression:
                    {
                        var objectCreation = (BoundObjectCreationExpression)containingExpression;
                        return DeriveArguments(objectCreation,
                                               objectCreation.BinderOpt,
                                               objectCreation.Constructor,
                                               objectCreation.Constructor,
                                               objectCreation.Arguments,
                                               objectCreation.ArgumentNamesOpt,
                                               objectCreation.ArgsToParamsOpt,
                                               objectCreation.ArgumentRefKindsOpt,
                                               objectCreation.Constructor.Parameters,
                                               objectCreation.Expanded,
                                               objectCreation.Syntax);
                    }
                case BoundKind.Call:
                    {
                        var boundCall = (BoundCall)containingExpression;
                        return DeriveArguments(boundCall,
                                               boundCall.BinderOpt,
                                               boundCall.Method,
                                               boundCall.Method,
                                               boundCall.Arguments,
                                               boundCall.ArgumentNamesOpt,
                                               boundCall.ArgsToParamsOpt,
                                               boundCall.ArgumentRefKindsOpt,
                                               boundCall.Method.Parameters,
                                               boundCall.Expanded,
                                               boundCall.Syntax,
                                               boundCall.InvokedAsExtensionMethod);
                    }
                case BoundKind.CollectionElementInitializer:
                    {
                        var boundCollectionElementInitializer = (BoundCollectionElementInitializer)containingExpression;
                        return DeriveArguments(boundCollectionElementInitializer,
                                               boundCollectionElementInitializer.BinderOpt,
                                               boundCollectionElementInitializer.AddMethod,
                                               boundCollectionElementInitializer.AddMethod,
                                               boundCollectionElementInitializer.Arguments,
                                               argumentNamesOpt: default,
                                               boundCollectionElementInitializer.ArgsToParamsOpt,
                                               argumentRefKindsOpt: default,
                                               boundCollectionElementInitializer.AddMethod.Parameters,
                                               boundCollectionElementInitializer.Expanded,
                                               boundCollectionElementInitializer.Syntax,
                                               boundCollectionElementInitializer.InvokedAsExtensionMethod);
                    }

                default:
                    throw ExceptionUtilities.UnexpectedValue(containingExpression.Kind);
            }
        }

        private ImmutableArray<IArgumentOperation> DeriveArguments(
            BoundNode boundNode,
            Binder binder,
            Symbol methodOrIndexer,
            MethodSymbol optionalParametersMethod,
            ImmutableArray<BoundExpression> boundArguments,
            ImmutableArray<string> argumentNamesOpt,
            ImmutableArray<int> argumentsToParametersOpt,
            ImmutableArray<RefKind> argumentRefKindsOpt,
            ImmutableArray<ParameterSymbol> parameters,
            bool expanded,
            SyntaxNode invocationSyntax,
            bool invokedAsExtensionMethod = false)
        {
            // We can simply return empty array only if both parameters and boundArguments are empty, because:
            // - if only parameters is empty, there's error in code but we still need to return provided expression.
            // - if boundArguments is empty, then either there's error or we need to provide values for optional/param-array parameters.
            if (parameters.IsDefaultOrEmpty && boundArguments.IsDefaultOrEmpty)
            {
                return ImmutableArray<IArgumentOperation>.Empty;
            }

            return LocalRewriter.MakeArgumentsInEvaluationOrder(
                 operationFactory: this,
                 binder: binder,
                 syntax: invocationSyntax,
                 arguments: boundArguments,
                 methodOrIndexer: methodOrIndexer,
                 optionalParametersMethod: optionalParametersMethod,
                 expanded: expanded,
                 argsToParamsOpt: argumentsToParametersOpt,
                 invokedAsExtensionMethod: invokedAsExtensionMethod);
        }

        internal static ImmutableArray<BoundNode> CreateInvalidChildrenFromArgumentsExpression(BoundNode receiverOpt, ImmutableArray<BoundExpression> arguments, BoundExpression additionalNodeOpt = null)
        {
            var builder = ArrayBuilder<BoundNode>.GetInstance();

            if (receiverOpt != null
               && (!receiverOpt.WasCompilerGenerated
                   || (receiverOpt.Kind != BoundKind.ThisReference
                      && receiverOpt.Kind != BoundKind.BaseReference
                      && receiverOpt.Kind != BoundKind.ObjectOrCollectionValuePlaceholder)))
            {
                builder.Add(receiverOpt);
            }

            builder.AddRange(StaticCast<BoundNode>.From(arguments));

            builder.AddIfNotNull(additionalNodeOpt);

            return builder.ToImmutableAndFree();
        }

        internal ImmutableArray<IOperation> GetAnonymousObjectCreationInitializers(
            ImmutableArray<BoundExpression> arguments,
            ImmutableArray<BoundAnonymousPropertyDeclaration> declarations,
            SyntaxNode syntax,
            ITypeSymbol type,
            bool isImplicit)
        {
            // For error cases and non-assignment initializers, the binder generates only the argument.
            Debug.Assert(arguments.Length >= declarations.Length);

            var builder = ArrayBuilder<IOperation>.GetInstance(arguments.Length);
            var currentDeclarationIndex = 0;
            for (int i = 0; i < arguments.Length; i++)
            {
                IOperation value = Create(arguments[i]);

                IOperation target;
                bool isImplicitAssignment;

                // Synthesize an implicit receiver for property reference being assigned.
                var instance = new InstanceReferenceOperation(
                        referenceKind: InstanceReferenceKind.ImplicitReceiver,
                        semanticModel: _semanticModel,
                        syntax: syntax,
                        type: type,
                        constantValue: null,
                        isImplicit: true);

                // Find matching declaration for the current argument.
                PropertySymbol property = AnonymousTypeManager.GetAnonymousTypeProperty(type.GetSymbol<NamedTypeSymbol>(), i);
                BoundAnonymousPropertyDeclaration anonymousProperty = getDeclaration(declarations, property, ref currentDeclarationIndex);
                if (anonymousProperty is null)
                {
                    // No matching declaration, synthesize a property reference to be assigned.
                    target = new PropertyReferenceOperation(
                        property.GetPublicSymbol(),
                        arguments: ImmutableArray<IArgumentOperation>.Empty,
                        instance,
                        semanticModel: _semanticModel,
                        syntax: value.Syntax,
                        type: property.Type.GetPublicSymbol(),
                        constantValue: null,
                        isImplicit: true);
                    isImplicitAssignment = true;
                }
                else
                {
                    target = new PropertyReferenceOperation(anonymousProperty.Property.GetPublicSymbol(),
                                                            ImmutableArray<IArgumentOperation>.Empty,
                                                            instance,
                                                            _semanticModel,
                                                            anonymousProperty.Syntax,
                                                            anonymousProperty.Type.GetPublicSymbol(),
                                                            anonymousProperty.ConstantValue,
                                                            anonymousProperty.WasCompilerGenerated);
                    isImplicitAssignment = isImplicit;
                }

                var assignmentSyntax = value.Syntax?.Parent ?? syntax;
                ITypeSymbol assignmentType = target.Type;
                bool isRef = false;
                var assignment = new SimpleAssignmentOperation(isRef, target, value, _semanticModel, assignmentSyntax, assignmentType, value.GetConstantValue(), isImplicitAssignment);
                builder.Add(assignment);
            }

            Debug.Assert(currentDeclarationIndex == declarations.Length);
            return builder.ToImmutableAndFree();

            static BoundAnonymousPropertyDeclaration getDeclaration(ImmutableArray<BoundAnonymousPropertyDeclaration> declarations, PropertySymbol currentProperty, ref int currentDeclarationIndex)
            {
                if (currentDeclarationIndex >= declarations.Length)
                {
                    return null;
                }

                var currentDeclaration = declarations[currentDeclarationIndex];

                if (currentProperty.MemberIndexOpt == currentDeclaration.Property.MemberIndexOpt)
                {
                    currentDeclarationIndex++;
                    return currentDeclaration;
                }

                return null;
            }
        }

        internal class Helper
        {
            internal static bool IsPostfixIncrementOrDecrement(CSharp.UnaryOperatorKind operatorKind)
            {
                switch (operatorKind.Operator())
                {
                    case CSharp.UnaryOperatorKind.PostfixIncrement:
                    case CSharp.UnaryOperatorKind.PostfixDecrement:
                        return true;

                    default:
                        return false;
                }
            }

            internal static bool IsDecrement(CSharp.UnaryOperatorKind operatorKind)
            {
                switch (operatorKind.Operator())
                {
                    case CSharp.UnaryOperatorKind.PrefixDecrement:
                    case CSharp.UnaryOperatorKind.PostfixDecrement:
                        return true;

                    default:
                        return false;
                }
            }

            internal static UnaryOperatorKind DeriveUnaryOperatorKind(CSharp.UnaryOperatorKind operatorKind)
            {
                switch (operatorKind.Operator())
                {
                    case CSharp.UnaryOperatorKind.UnaryPlus:
                        return UnaryOperatorKind.Plus;

                    case CSharp.UnaryOperatorKind.UnaryMinus:
                        return UnaryOperatorKind.Minus;

                    case CSharp.UnaryOperatorKind.LogicalNegation:
                        return UnaryOperatorKind.Not;

                    case CSharp.UnaryOperatorKind.BitwiseComplement:
                        return UnaryOperatorKind.BitwiseNegation;

                    case CSharp.UnaryOperatorKind.True:
                        return UnaryOperatorKind.True;

                    case CSharp.UnaryOperatorKind.False:
                        return UnaryOperatorKind.False;
                }

                return UnaryOperatorKind.None;
            }

            internal static BinaryOperatorKind DeriveBinaryOperatorKind(CSharp.BinaryOperatorKind operatorKind)
            {
                switch (operatorKind.OperatorWithLogical())
                {
                    case CSharp.BinaryOperatorKind.Addition:
                        return BinaryOperatorKind.Add;

                    case CSharp.BinaryOperatorKind.Subtraction:
                        return BinaryOperatorKind.Subtract;

                    case CSharp.BinaryOperatorKind.Multiplication:
                        return BinaryOperatorKind.Multiply;

                    case CSharp.BinaryOperatorKind.Division:
                        return BinaryOperatorKind.Divide;

                    case CSharp.BinaryOperatorKind.Remainder:
                        return BinaryOperatorKind.Remainder;

                    case CSharp.BinaryOperatorKind.LeftShift:
                        return BinaryOperatorKind.LeftShift;

                    case CSharp.BinaryOperatorKind.RightShift:
                        return BinaryOperatorKind.RightShift;

                    case CSharp.BinaryOperatorKind.And:
                        return BinaryOperatorKind.And;

                    case CSharp.BinaryOperatorKind.Or:
                        return BinaryOperatorKind.Or;

                    case CSharp.BinaryOperatorKind.Xor:
                        return BinaryOperatorKind.ExclusiveOr;

                    case CSharp.BinaryOperatorKind.LessThan:
                        return BinaryOperatorKind.LessThan;

                    case CSharp.BinaryOperatorKind.LessThanOrEqual:
                        return BinaryOperatorKind.LessThanOrEqual;

                    case CSharp.BinaryOperatorKind.Equal:
                        return BinaryOperatorKind.Equals;

                    case CSharp.BinaryOperatorKind.NotEqual:
                        return BinaryOperatorKind.NotEquals;

                    case CSharp.BinaryOperatorKind.GreaterThanOrEqual:
                        return BinaryOperatorKind.GreaterThanOrEqual;

                    case CSharp.BinaryOperatorKind.GreaterThan:
                        return BinaryOperatorKind.GreaterThan;

                    case CSharp.BinaryOperatorKind.LogicalAnd:
                        return BinaryOperatorKind.ConditionalAnd;

                    case CSharp.BinaryOperatorKind.LogicalOr:
                        return BinaryOperatorKind.ConditionalOr;
                }

                return BinaryOperatorKind.None;
            }
        }
    }
}<|MERGE_RESOLUTION|>--- conflicted
+++ resolved
@@ -16,14 +16,6 @@
     {
         private static readonly IConvertibleConversion s_boxedIdentityConversion = Conversion.Identity;
 
-<<<<<<< HEAD
-        private static Optional<object> ConvertToOptional(ConstantValue value)
-        {
-            return value != null && !value.IsBad ? new Optional<object>(value.Value) : default(Optional<object>);
-        }
-
-=======
->>>>>>> 36c029c6
         internal ImmutableArray<BoundStatement> ToStatements(BoundStatement statement)
         {
             if (statement == null)
