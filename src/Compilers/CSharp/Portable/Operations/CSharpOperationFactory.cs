--- conflicted
+++ resolved
@@ -1220,11 +1220,7 @@
             return new ArrayInitializerOperation(elementValues, _semanticModel, syntax, isImplicit);
         }
 
-<<<<<<< HEAD
-        private IOperation CreateBoundCollectionExpression(BoundCollectionExpression expr)
-=======
         private ICollectionExpressionOperation CreateBoundCollectionExpression(BoundCollectionExpression expr)
->>>>>>> 772aefd8
         {
             SyntaxNode syntax = expr.Syntax;
             ITypeSymbol? collectionType = expr.GetPublicTypeSymbol();
@@ -1254,15 +1250,6 @@
                         return (expr.CollectionCreation as BoundObjectCreationExpression)?.Constructor;
                     case CollectionExpressionTypeKind.CollectionBuilder:
                         return expr.CollectionBuilderMethod;
-<<<<<<< HEAD
-=======
-                    case CollectionExpressionTypeKind.ImmutableArray:
-                        // https://github.com/dotnet/roslyn/issues/70880: Return the [CollectionBuilder] method.
-                        return null;
-                    case CollectionExpressionTypeKind.List:
-                        Debug.Assert(expr.Type is { });
-                        return ((MethodSymbol?)compilation.GetWellKnownTypeMember(WellKnownMember.System_Collections_Generic_List_T__ctor))?.AsMember((NamedTypeSymbol)expr.Type);
->>>>>>> 772aefd8
                     default:
                         throw ExceptionUtilities.UnexpectedValue(expr.CollectionTypeKind);
                 }
@@ -1271,40 +1258,15 @@
 
         private IOperation CreateBoundCollectionExpressionElement(BoundNode element)
         {
-<<<<<<< HEAD
-            if (element is BoundCollectionExpressionSpreadElement spreadElement)
-            {
-                var iteratorBody = ((BoundExpressionStatement?)spreadElement.IteratorBody)?.Expression;
-                return CreateBoundCollectionExpressionSpreadElement(
-                    spreadElement,
-                    iteratorBody is null ? null : Binder.GetUnderlyingCollectionExpressionElement(iteratorBody));
-            }
-            return Create(Binder.GetUnderlyingCollectionExpressionElement((BoundExpression)element));
-        }
-
-        private IOperation CreateBoundCollectionExpressionSpreadElement(BoundCollectionExpressionSpreadElement element, BoundExpression? iteratorItem)
-        {
-=======
             return element is BoundCollectionExpressionSpreadElement spreadElement ?
                 CreateBoundCollectionExpressionSpreadElement(spreadElement) :
-                Create(GetUnderlyingCollectionExpressionElement((BoundExpression)element));
-        }
-
-        private static BoundExpression GetUnderlyingCollectionExpressionElement(BoundExpression element)
-        {
-            return element switch
-            {
-                BoundCollectionElementInitializer collectionInitializer => collectionInitializer.Arguments[collectionInitializer.InvokedAsExtensionMethod ? 1 : 0],
-                BoundDynamicCollectionElementInitializer dynamicInitializer => dynamicInitializer.Arguments[0],
-                _ => element,
-            };
+                Create(Binder.GetUnderlyingCollectionExpressionElement((BoundExpression)element));
         }
 
         private ISpreadOperation CreateBoundCollectionExpressionSpreadElement(BoundCollectionExpressionSpreadElement element)
         {
             var iteratorBody = ((BoundExpressionStatement?)element.IteratorBody)?.Expression;
-            var iteratorItem = iteratorBody is null ? null : GetUnderlyingCollectionExpressionElement(iteratorBody);
->>>>>>> 772aefd8
+            var iteratorItem = iteratorBody is null ? null : Binder.GetUnderlyingCollectionExpressionElement(iteratorBody);
             var collection = Create(element.Expression);
             SyntaxNode syntax = element.Syntax;
             bool isImplicit = element.WasCompilerGenerated;
@@ -1316,10 +1278,6 @@
                 elementConversion,
                 _semanticModel,
                 syntax,
-<<<<<<< HEAD
-                type: null,
-=======
->>>>>>> 772aefd8
                 isImplicit);
         }
 
