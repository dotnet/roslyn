--- conflicted
+++ resolved
@@ -1037,11 +1037,7 @@
         }
     }
 
-<<<<<<< HEAD
-    internal sealed class CSharpLazyWithExpressionOperation : LazyWithExpressionOperation
-=======
     internal sealed class CSharpLazyWithExpressionOperation : LazyWithOperation
->>>>>>> 67dfdee4
     {
         private readonly CSharpOperationFactory _operationFactory;
         private readonly BoundWithExpression _withExpression;
