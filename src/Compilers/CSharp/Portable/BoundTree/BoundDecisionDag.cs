﻿// Licensed to the .NET Foundation under one or more agreements.
// The .NET Foundation licenses this file to you under the MIT license.
// See the LICENSE file in the project root for more information.

#nullable disable

using System;
using System.Collections.Generic;
using System.Collections.Immutable;
using System.Diagnostics;
using System.Linq;
using Microsoft.CodeAnalysis.CSharp.Symbols;
using Microsoft.CodeAnalysis.PooledObjects;
using Roslyn.Utilities;

namespace Microsoft.CodeAnalysis.CSharp
{
    internal partial class BoundDecisionDag
    {
        private ImmutableHashSet<LabelSymbol> _reachableLabels;
        private ImmutableArray<BoundDecisionDagNode> _topologicallySortedNodes;

        internal static ImmutableArray<BoundDecisionDagNode> Successors(BoundDecisionDagNode node)
        {
            switch (node)
            {
                case BoundEvaluationDecisionDagNode p:
                    return ImmutableArray.Create(p.Next);
                case BoundTestDecisionDagNode p:
                    return ImmutableArray.Create(p.WhenFalse, p.WhenTrue);
                case BoundLeafDecisionDagNode d:
                    return ImmutableArray<BoundDecisionDagNode>.Empty;
                case BoundWhenDecisionDagNode w:
                    return (w.WhenFalse != null) ? ImmutableArray.Create(w.WhenTrue, w.WhenFalse) : ImmutableArray.Create(w.WhenTrue);
                default:
                    throw ExceptionUtilities.UnexpectedValue(node.Kind);
            }
        }

        public ImmutableHashSet<LabelSymbol> ReachableLabels
        {
            get
            {
                if (_reachableLabels == null)
                {
                    var result = ImmutableHashSet.CreateBuilder<LabelSymbol>(Symbols.SymbolEqualityComparer.ConsiderEverything);
                    foreach (var node in this.TopologicallySortedNodes)
                    {
                        if (node is BoundLeafDecisionDagNode leaf)
                        {
                            result.Add(leaf.Label);
                        }
                    }

                    _reachableLabels = result.ToImmutableHashSet();
                }

                return _reachableLabels;
            }
        }

        /// <summary>
        /// A list of all the nodes reachable from the root node, in a topologically sorted order.
        /// </summary>
        public ImmutableArray<BoundDecisionDagNode> TopologicallySortedNodes
        {
            get
            {
                if (_topologicallySortedNodes.IsDefault)
                {
                    // We use an iterative topological sort to avoid overflowing the compiler's runtime stack for a large switch statement.
                    bool wasAcyclic = TopologicalSort.TryIterativeSort<BoundDecisionDagNode>(SpecializedCollections.SingletonEnumerable(this.RootNode), Successors, out _topologicallySortedNodes);

                    // Since these nodes were constructed by an isomorphic mapping from a known acyclic graph, it cannot be cyclic
                    Debug.Assert(wasAcyclic);
                }

                return _topologicallySortedNodes;
            }
        }

        /// <summary>
        /// Rewrite a decision dag, using a mapping function that rewrites one node at a time. That function
        /// takes as its input the node to be rewritten and a function that returns the previously computed
        /// rewritten node for successor nodes.
        /// </summary>
        public BoundDecisionDag Rewrite(Func<BoundDecisionDagNode, IReadOnlyDictionary<BoundDecisionDagNode, BoundDecisionDagNode>, BoundDecisionDagNode> makeReplacement)
        {
            // First, we topologically sort the nodes of the dag so that we can translate the nodes bottom-up.
            // This will avoid overflowing the compiler's runtime stack which would occur for a large switch
            // statement if we were using a recursive strategy.
            ImmutableArray<BoundDecisionDagNode> sortedNodes = this.TopologicallySortedNodes;

            // Cache simplified/translated replacement for each translated dag node. Since we always visit
            // a node's successors before the node, the replacement should always be in the cache when we need it.
            var replacement = PooledDictionary<BoundDecisionDagNode, BoundDecisionDagNode>.GetInstance();

            // Loop backwards through the topologically sorted nodes to translate them, so that we always visit a node after its successors
            for (int i = sortedNodes.Length - 1; i >= 0; i--)
            {
                BoundDecisionDagNode node = sortedNodes[i];
                Debug.Assert(!replacement.ContainsKey(node));
                BoundDecisionDagNode newNode = makeReplacement(node, replacement);
                replacement.Add(node, newNode);
            }

            // Return the computed replacement root node
            var newRoot = replacement[this.RootNode];
            replacement.Free();
            return this.Update(newRoot);
        }

        /// <summary>
        /// A trivial node replacement function for use with <see cref="Rewrite(Func{BoundDecisionDagNode, IReadOnlyDictionary{BoundDecisionDagNode, BoundDecisionDagNode}, BoundDecisionDagNode})"/>.
        /// </summary>
        public static BoundDecisionDagNode TrivialReplacement(BoundDecisionDagNode dag, IReadOnlyDictionary<BoundDecisionDagNode, BoundDecisionDagNode> replacement)
        {
            switch (dag)
            {
                case BoundEvaluationDecisionDagNode p:
                    return p.Update(p.Evaluation, replacement[p.Next]);
                case BoundTestDecisionDagNode p:
                    return p.Update(p.Test, replacement[p.WhenTrue], replacement[p.WhenFalse]);
                case BoundWhenDecisionDagNode p:
                    return p.Update(p.Bindings, p.WhenExpression, replacement[p.WhenTrue], (p.WhenFalse != null) ? replacement[p.WhenFalse] : null);
                case BoundLeafDecisionDagNode p:
                    return p;
                default:
                    throw ExceptionUtilities.UnexpectedValue(dag);
            }
        }

        /// <summary>
        /// Given a decision dag and a constant-valued input, produce a simplified decision dag that has removed all the
        /// tests that are unnecessary due to that constant value. This simplification affects flow analysis (reachability
        /// and definite assignment) and permits us to simplify the generated code.
        /// </summary>
        public BoundDecisionDag SimplifyDecisionDagIfConstantInput(BoundExpression input)
        {
            if (input.ConstantValue == null)
            {
                return this;
            }
            else
            {
                ConstantValue inputConstant = input.ConstantValue;
                return Rewrite(makeReplacement);

                // Make a replacement for a given node, using the precomputed replacements for its successors.
                BoundDecisionDagNode makeReplacement(BoundDecisionDagNode dag, IReadOnlyDictionary<BoundDecisionDagNode, BoundDecisionDagNode> replacement)
                {
                    if (dag is BoundTestDecisionDagNode p)
                    {
                        // This is the key to the optimization. The result of a top-level test might be known if the input is constant.
                        switch (knownResult(p.Test))
                        {
                            case true:
                                return replacement[p.WhenTrue];
                            case false:
                                return replacement[p.WhenFalse];
                        }
                    }

                    return TrivialReplacement(dag, replacement);
                }

                // Is the decision's result known because the input is a constant?
                bool? knownResult(BoundDagTest choice)
                {
                    if (!choice.Input.IsOriginalInput)
                    {
                        // This is a test of something other than the main input; result unknown
                        return null;
                    }

                    switch (choice)
                    {
                        case BoundDagExplicitNullTest d:
                            return inputConstant.IsNull;
                        case BoundDagNonNullTest d:
                            return !inputConstant.IsNull;
                        case BoundDagValueTest d:
                            return d.Value == inputConstant;
                        case BoundDagTypeTest d:
                            return inputConstant.IsNull ? (bool?)false : null;
                        case BoundDagRelationalTest d:
                            var f = ValueSetFactory.ForType(input.Type);
                            if (f is null) return null;
                            return f.Related(d.Relation.Operator(), inputConstant, d.Value);
                        default:
                            throw ExceptionUtilities.UnexpectedValue(choice);
                    }
                }
            }
        }

        public bool ContainsAnySynthesizedNodes()
        {
<<<<<<< HEAD
            return this.TopologicallySortedNodes.Any(node => node is BoundEvaluationDecisionDagNode e && e.Evaluation.Kind == BoundKind.DagAssignmentEvaluation);
=======
            return this.TopologicallySortedNodes.Any(static node => node is BoundEvaluationDecisionDagNode e && e.Evaluation.Kind == BoundKind.DagAssignmentEvaluation);
>>>>>>> 80a8ce8d
        }

#if DEBUG
        /// <summary>
        /// Starting with `this` state, produce a human-readable description of the state tables.
        /// This is very useful for debugging and optimizing the dag state construction.
        /// </summary>
        internal new string Dump()
        {
            var allStates = this.TopologicallySortedNodes;

            var resultBuilder = PooledStringBuilder.GetInstance();
            var result = resultBuilder.Builder;

            foreach (var state in allStates)
            {
                result.AppendLine(state.GetDebuggerDisplay());
            }

            return resultBuilder.ToStringAndFree();
        }
#endif
    }
}<|MERGE_RESOLUTION|>--- conflicted
+++ resolved
@@ -196,11 +196,7 @@
 
         public bool ContainsAnySynthesizedNodes()
         {
-<<<<<<< HEAD
-            return this.TopologicallySortedNodes.Any(node => node is BoundEvaluationDecisionDagNode e && e.Evaluation.Kind == BoundKind.DagAssignmentEvaluation);
-=======
             return this.TopologicallySortedNodes.Any(static node => node is BoundEvaluationDecisionDagNode e && e.Evaluation.Kind == BoundKind.DagAssignmentEvaluation);
->>>>>>> 80a8ce8d
         }
 
 #if DEBUG
