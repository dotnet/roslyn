﻿// Licensed to the .NET Foundation under one or more agreements.
// The .NET Foundation licenses this file to you under the MIT license.
// See the LICENSE file in the project root for more information.

using System.Collections.Immutable;
using System.Diagnostics;
using Microsoft.CodeAnalysis.CSharp.Symbols;
using Microsoft.CodeAnalysis.CSharp.Syntax;
using Roslyn.Utilities;
using System;

namespace Microsoft.CodeAnalysis.CSharp
{
    internal partial class BoundExpression
    {
        public SimpleNameSyntax? InterceptableNameSyntax
        {
            get
            {
                // When this assertion fails, it means a new syntax is being used which corresponds to a BoundCall.
                // The developer needs to determine how this new syntax should interact with interceptors (produce an error, permit intercepting the call, etc...)
                Debug.Assert(this.WasCompilerGenerated ||
<<<<<<< HEAD
                    this.Syntax is
                        InvocationExpressionSyntax or
                        ConstructorInitializerSyntax or
                        PrimaryConstructorBaseTypeSyntax { ArgumentList: { } } or
                        WithElementSyntax,
=======
                    this.Syntax is InvocationExpressionSyntax
                                or ConstructorInitializerSyntax
                                or PrimaryConstructorBaseTypeSyntax { ArgumentList: { } }
                                or WithElementSyntax
                                or CollectionExpressionSyntax,
>>>>>>> fa04dc60
                    $"Unexpected syntax kind for BoundCall: {this.Syntax.Kind()}");

                if (this.WasCompilerGenerated || this.Syntax is not InvocationExpressionSyntax syntax)
                {
                    return null;
                }

                return syntax.GetInterceptableNameSyntax();
            }
        }

        internal BoundExpression WithSuppression(bool suppress = true)
        {
            if (this.IsSuppressed == suppress)
            {
                return this;
            }

            // There is no scenario where suppression goes away
            Debug.Assert(suppress || !this.IsSuppressed);

            var result = (BoundExpression)MemberwiseClone();
            result.IsSuppressed = suppress;
            return result;
        }

        internal BoundExpression WithWasConverted()
        {
#if DEBUG
            // We track the WasConverted flag for locals and parameters only, as many other
            // kinds of bound nodes have special behavior that prevents this from working for them.
            // Also we want to minimize the GC pressure, even in Debug, and we have excellent
            // test coverage for locals and parameters.
            if ((Kind != BoundKind.Local && Kind != BoundKind.Parameter) || this.WasConverted)
                return this;

            var result = (BoundExpression)MemberwiseClone();
            result.WasConverted = true;
            return result;
#else
            return this;
#endif
        }

        internal new BoundExpression WithHasErrors()
        {
            return (BoundExpression)base.WithHasErrors();
        }

        internal bool NeedsToBeConverted()
        {
            switch (Kind)
            {
                case BoundKind.TupleLiteral:
                case BoundKind.UnconvertedSwitchExpression:
                case BoundKind.UnconvertedObjectCreationExpression:
                case BoundKind.UnconvertedConditionalOperator:
                case BoundKind.DefaultLiteral:
                case BoundKind.UnconvertedInterpolatedString:
                case BoundKind.UnconvertedCollectionExpression:
                    return true;
                case BoundKind.StackAllocArrayCreation:
                    // A BoundStackAllocArrayCreation is given a null type when it is in a
                    // syntactic context where it could be either a pointer or a span, and
                    // in that case it requires conversion to one or the other.
                    return this.Type is null;
                case BoundKind.BinaryOperator:
                    return ((BoundBinaryOperator)this).IsUnconvertedInterpolatedStringAddition;
#if DEBUG
                case BoundKind.Local when !WasConverted:
                case BoundKind.Parameter when !WasConverted:
                    return !WasCompilerGenerated;
#endif
                default:
                    return false;
            }
        }

        public virtual ConstantValue? ConstantValueOpt
        {
            get
            {
                return null;
            }
        }

        public virtual Symbol? ExpressionSymbol
        {
            get
            {
                return null;
            }
        }

        // Indicates any problems with lookup/symbol binding that should be reported via GetSemanticInfo.
        public virtual LookupResultKind ResultKind
        {
            get
            {
                return LookupResultKind.Viable;
            }
        }

        /// <summary>
        /// Returns true if calls and delegate invocations with this
        /// expression as the receiver should be non-virtual calls.
        /// </summary>
        public virtual bool SuppressVirtualCalls
        {
            get
            {
                return false;
            }
        }

        public new NullabilityInfo TopLevelNullability
        {
            get => base.TopLevelNullability;
            set => base.TopLevelNullability = value;
        }

        public CodeAnalysis.ITypeSymbol? GetPublicTypeSymbol()
            => Type?.GetITypeSymbol(TopLevelNullability.FlowState.ToAnnotation());

        public virtual bool IsEquivalentToThisReference => false;
    }

    internal partial class BoundValuePlaceholderBase
    {
        public abstract override bool IsEquivalentToThisReference { get; }
    }

    internal partial class BoundValuePlaceholder
    {
        public sealed override bool IsEquivalentToThisReference => throw ExceptionUtilities.Unreachable();
    }

    internal partial class BoundCollectionBuilderElementsPlaceholder
    {
        public sealed override bool IsEquivalentToThisReference => throw ExceptionUtilities.Unreachable();
    }

    internal partial class BoundInterpolatedStringHandlerPlaceholder
    {
        public sealed override bool IsEquivalentToThisReference => false;
    }

    internal partial class BoundCollectionExpressionSpreadExpressionPlaceholder
    {
        public sealed override bool IsEquivalentToThisReference => false;
    }

    internal partial class BoundDeconstructValuePlaceholder
    {
        public sealed override bool IsEquivalentToThisReference => false; // Preserving old behavior
    }

    internal partial class BoundTupleOperandPlaceholder
    {
        public sealed override bool IsEquivalentToThisReference => throw ExceptionUtilities.Unreachable();
    }

    internal partial class BoundAwaitableValuePlaceholder
    {
        public sealed override bool IsEquivalentToThisReference => false; // Preserving old behavior
    }

    internal partial class BoundDisposableValuePlaceholder
    {
        public sealed override bool IsEquivalentToThisReference => false;
    }

    internal partial class BoundObjectOrCollectionValuePlaceholder
    {
        public sealed override bool IsEquivalentToThisReference => false;
    }

    internal partial class BoundImplicitIndexerValuePlaceholder
    {
        public sealed override bool IsEquivalentToThisReference => throw ExceptionUtilities.Unreachable();
    }

    internal partial class BoundListPatternReceiverPlaceholder
    {
        public sealed override bool IsEquivalentToThisReference => false;
    }

    internal partial class BoundListPatternIndexPlaceholder
    {
        public sealed override bool IsEquivalentToThisReference => throw ExceptionUtilities.Unreachable();
    }

    internal partial class BoundSlicePatternReceiverPlaceholder
    {
        public sealed override bool IsEquivalentToThisReference => false;
    }

    internal partial class BoundSlicePatternRangePlaceholder
    {
        public sealed override bool IsEquivalentToThisReference => throw ExceptionUtilities.Unreachable();
    }

    internal partial class BoundCapturedReceiverPlaceholder
    {
        public sealed override bool IsEquivalentToThisReference
        {
            get
            {
                Debug.Assert(false); // Getting here is unexpected.
                return false;
            }
        }
    }

    internal partial class BoundThisReference
    {
        public sealed override bool IsEquivalentToThisReference => true;
    }

    internal partial class BoundPassByCopy
    {
        public override ConstantValue? ConstantValueOpt
        {
            get
            {
                Debug.Assert(Expression.ConstantValueOpt == null);
                return null;
            }
        }

        public override Symbol? ExpressionSymbol
        {
            get
            {
                return Expression.ExpressionSymbol;
            }
        }
    }

    internal partial class BoundCall
    {
        public override Symbol ExpressionSymbol
        {
            get
            {
                return this.Method;
            }
        }
    }

    internal partial class BoundTypeExpression
    {
        public override Symbol ExpressionSymbol
        {
            get { return this.AliasOpt ?? (Symbol)this.Type; }
        }

        public override LookupResultKind ResultKind
        {
            get
            {
                ErrorTypeSymbol? errorType = this.Type.OriginalDefinition as ErrorTypeSymbol;
                if (errorType is { })
                    return errorType.ResultKind;
                else
                    return LookupResultKind.Viable;
            }
        }
    }

    internal partial class BoundNamespaceExpression
    {
        public override Symbol ExpressionSymbol
        {
            get { return this.AliasOpt ?? (Symbol)this.NamespaceSymbol; }
        }
    }

    internal partial class BoundLocal
    {
        public override Symbol ExpressionSymbol
        {
            get { return this.LocalSymbol; }
        }

        public BoundLocal(SyntaxNode syntax, LocalSymbol localSymbol, ConstantValue? constantValueOpt, TypeSymbol type, bool hasErrors = false)
            : this(syntax, localSymbol, BoundLocalDeclarationKind.None, constantValueOpt, false, type, hasErrors)
        {
        }

        public BoundLocal Update(LocalSymbol localSymbol, ConstantValue? constantValueOpt, TypeSymbol type)
        {
            return this.Update(localSymbol, this.DeclarationKind, constantValueOpt, this.IsNullableUnknown, type);
        }
    }

    internal partial class BoundFieldAccess
    {
        public override Symbol? ExpressionSymbol
        {
            get { return this.FieldSymbol; }
        }
    }

    internal partial class BoundPropertyAccess
    {
        public override Symbol? ExpressionSymbol
        {
            get { return this.PropertySymbol; }
        }
    }

    internal enum AccessorKind : byte
    {
        Unknown,
        Get,
        Set,
        Both
    }

    internal partial class BoundIndexerAccess
    {
        public override Symbol? ExpressionSymbol
        {
            get { return this.Indexer; }
        }

        public override LookupResultKind ResultKind
        {
            get
            {
                return !this.OriginalIndexersOpt.IsDefault ? LookupResultKind.OverloadResolutionFailure : base.ResultKind;
            }
        }

        public BoundIndexerAccess Update(AccessorKind accessorKind)
        {
            return this.Update(
                ReceiverOpt,
                InitialBindingReceiverIsSubjectToCloning,
                Indexer,
                Arguments,
                ArgumentNamesOpt,
                ArgumentRefKindsOpt,
                Expanded,
                accessorKind,
                ArgsToParamsOpt,
                DefaultArguments,
                Type);
        }
    }

    internal partial class BoundDynamicIndexerAccess
    {
        internal string? TryGetIndexedPropertyName()
        {
            foreach (var indexer in ApplicableIndexers)
            {
                if (!indexer.IsIndexer && indexer.IsIndexedProperty)
                {
                    return indexer.Name;
                }
            }

            return null;
        }
    }

    internal partial class BoundEventAccess
    {
        public override Symbol ExpressionSymbol
        {
            get { return this.EventSymbol; }
        }
    }

    internal partial class BoundParameter
    {
        public override Symbol ExpressionSymbol
        {
            get { return this.ParameterSymbol; }
        }
    }

    internal partial class BoundBinaryOperator
    {
        public override ConstantValue? ConstantValueOpt => Data?.ConstantValue;

        public override Symbol? ExpressionSymbol => this.BinaryOperatorMethod;

        public MethodSymbol? BinaryOperatorMethod => OperatorKind.IsDynamic() ? null : Data?.Method;
        public MethodSymbol? LeftTruthOperatorMethod => OperatorKind.IsDynamic() && OperatorKind.IsLogical() ? Data?.Method : null;

        internal TypeSymbol? ConstrainedToType => Data?.ConstrainedToType;

        internal bool IsUnconvertedInterpolatedStringAddition => Data?.IsUnconvertedInterpolatedStringAddition ?? false;

        internal InterpolatedStringHandlerData? InterpolatedStringHandlerData => Data?.InterpolatedStringHandlerData;

        internal ImmutableArray<MethodSymbol> OriginalUserDefinedOperatorsOpt => Data?.OriginalUserDefinedOperatorsOpt ?? default(ImmutableArray<MethodSymbol>);
    }

    internal partial class BoundUserDefinedConditionalLogicalOperator
    {
        private partial void Validate()
        {
            Debug.Assert(LogicalOperator.ParameterCount == 2);
            Debug.Assert(TrueOperator.ParameterCount == 1);
            Debug.Assert(FalseOperator.ParameterCount == 1);
        }

        public override Symbol ExpressionSymbol
        {
            get { return this.LogicalOperator; }
        }
    }

    internal partial class BoundUnaryOperator
    {
        public override Symbol? ExpressionSymbol
        {
            get { return this.MethodOpt; }
        }
    }

    internal partial class BoundIncrementOperator
    {
        public override Symbol? ExpressionSymbol
        {
            get { return this.MethodOpt; }
        }
    }

    internal partial class BoundCompoundAssignmentOperator
    {
        public override Symbol? ExpressionSymbol
        {
            get { return this.Operator.Method; }
        }
    }

    internal partial class BoundConversion
    {
        public ConversionKind ConversionKind
        {
            get { return this.Conversion.Kind; }
        }

        public bool IsExtensionMethod
        {
            get { return this.Conversion.IsExtensionMethod; }
        }

        public MethodSymbol? SymbolOpt
        {
            get { return this.Conversion.Method; }
        }

        public override Symbol? ExpressionSymbol
        {
            get { return this.SymbolOpt; }
        }

        public override bool SuppressVirtualCalls
        {
            get { return this.IsBaseConversion; }
        }

        public BoundConversion UpdateOperand(BoundExpression operand)
        {
            return this.Update(operand: operand, this.Conversion, this.IsBaseConversion, this.Checked, this.ExplicitCastInCode, this.ConstantValueOpt, this.ConversionGroupOpt, this.Type);
        }

        /// <summary>
        /// Returns true when conversion itself (not the operand) may have side-effects
        /// A typical side-effect of a conversion is an exception when conversion is unsuccessful.
        /// </summary>
        /// <returns></returns>
        internal bool ConversionHasSideEffects()
        {
            // only some intrinsic conversions are side effect free
            // the only side effect of an intrinsic conversion is a throw when we fail to convert.
            // and some intrinsic conversion always succeed
            switch (this.ConversionKind)
            {
                case ConversionKind.Identity:
                // NOTE: even explicit float/double identity conversion does not have side
                // effects since it does not throw
                case ConversionKind.ImplicitNumeric:
                case ConversionKind.ImplicitEnumeration:
                // implicit ref cast does not throw ...
                case ConversionKind.ImplicitReference:
                case ConversionKind.Boxing:
                    return false;

                // unchecked numeric conversion does not throw
                case ConversionKind.ExplicitNumeric:
                    return this.Checked;
            }

            return true;
        }

        public new bool IsParamsArrayOrCollection
        {
            get
            {
                return base.IsParamsArrayOrCollection;
            }
            init
            {
                base.IsParamsArrayOrCollection = value;
            }
        }
    }

    internal partial class BoundObjectCreationExpression
    {
        public override Symbol ExpressionSymbol
        {
            get { return this.Constructor; }
        }

        /// <summary>
        /// Build an object creation expression without performing any rewriting
        /// </summary>
        internal BoundObjectCreationExpression Update(
            MethodSymbol constructor,
            ImmutableArray<BoundExpression> newArguments,
            ImmutableArray<RefKind> newRefKinds,
            BoundObjectInitializerExpressionBase? newInitializerExpression,
            TypeSymbol? changeTypeOpt = null)
        {
            return Update(
                constructor: constructor,
                arguments: newArguments,
                argumentNamesOpt: default(ImmutableArray<string?>),
                argumentRefKindsOpt: newRefKinds,
                expanded: false,
                argsToParamsOpt: default(ImmutableArray<int>),
                defaultArguments: default(BitVector),
                constantValueOpt: ConstantValueOpt,
                initializerExpressionOpt: newInitializerExpression,
                type: changeTypeOpt ?? Type);
        }
    }

    internal partial class BoundAnonymousObjectCreationExpression
    {
        public override Symbol ExpressionSymbol
        {
            get { return this.Constructor; }
        }
    }

    internal partial class BoundAnonymousPropertyDeclaration
    {
        public override Symbol ExpressionSymbol
        {
            get { return this.Property; }
        }
    }

    internal partial class BoundLambda
    {
        public override Symbol ExpressionSymbol
        {
            get { return this.Symbol; }
        }
    }

    internal partial class BoundAttribute
    {
        public override Symbol? ExpressionSymbol
        {
            get { return this.Constructor; }
        }
    }

    internal partial class BoundDefaultLiteral
    {
        public override ConstantValue? ConstantValueOpt
        {
            get { return null; }
        }
    }

    internal partial class BoundConditionalOperator
    {
        public bool IsDynamic
        {
            get
            {
                // IsTrue dynamic operator is invoked at runtime if the condition is of the type dynamic.
                // The type of the operator itself is Boolean, so we need to check its kind.
                return this.Condition.Kind == BoundKind.UnaryOperator && ((BoundUnaryOperator)this.Condition).OperatorKind.IsDynamic();
            }
        }
    }

    internal partial class BoundRangeVariable
    {
        public override Symbol ExpressionSymbol
        {
            get
            {
                return this.RangeVariableSymbol;
            }
        }
    }

    internal partial class BoundLabel
    {
        public override Symbol ExpressionSymbol
        {
            get
            {
                return this.Label;
            }
        }
    }

    internal partial class BoundObjectInitializerMember
    {
        public override Symbol? ExpressionSymbol
        {
            get
            {
                return this.MemberSymbol;
            }
        }
    }

    internal partial class BoundCollectionElementInitializer
    {
        public override Symbol ExpressionSymbol
        {
            get
            {
                return this.AddMethod;
            }
        }
    }

    internal partial class BoundBaseReference
    {
        public override bool SuppressVirtualCalls
        {
            get { return true; }
        }
    }

    internal partial class BoundTupleExpression
    {
        /// <summary>
        /// Applies action to all the nested elements of this tuple.
        /// </summary>
        internal void VisitAllElements<T>(Action<BoundExpression, T> action, T args)
        {
            foreach (var argument in this.Arguments)
            {
                if (argument.Kind == BoundKind.TupleLiteral)
                {
                    ((BoundTupleExpression)argument).VisitAllElements(action, args);
                }
                else
                {
                    action(argument, args);
                }
            }
        }
    }
}<|MERGE_RESOLUTION|>--- conflicted
+++ resolved
@@ -20,19 +20,11 @@
                 // When this assertion fails, it means a new syntax is being used which corresponds to a BoundCall.
                 // The developer needs to determine how this new syntax should interact with interceptors (produce an error, permit intercepting the call, etc...)
                 Debug.Assert(this.WasCompilerGenerated ||
-<<<<<<< HEAD
-                    this.Syntax is
-                        InvocationExpressionSyntax or
-                        ConstructorInitializerSyntax or
-                        PrimaryConstructorBaseTypeSyntax { ArgumentList: { } } or
-                        WithElementSyntax,
-=======
                     this.Syntax is InvocationExpressionSyntax
                                 or ConstructorInitializerSyntax
                                 or PrimaryConstructorBaseTypeSyntax { ArgumentList: { } }
                                 or WithElementSyntax
                                 or CollectionExpressionSyntax,
->>>>>>> fa04dc60
                     $"Unexpected syntax kind for BoundCall: {this.Syntax.Kind()}");
 
                 if (this.WasCompilerGenerated || this.Syntax is not InvocationExpressionSyntax syntax)
