--- conflicted
+++ resolved
@@ -15,11 +15,7 @@
         {
             Debug.Assert(Placeholder is null);
 
-<<<<<<< HEAD
-            Placeholder = new BoundDeconstructValuePlaceholder(this.Syntax, variableSymbol: VariableSymbol, type.Type, hasErrors: this.HasErrors || !success);
-=======
-            Placeholder = new BoundDeconstructValuePlaceholder(this.Syntax, variableSymbol: VariableSymbol, ValEscape, isDiscardExpression: IsDiscardExpression, type.Type, hasErrors: this.HasErrors || !success);
->>>>>>> 567a8abf
+            Placeholder = new BoundDeconstructValuePlaceholder(this.Syntax, variableSymbol: VariableSymbol, isDiscardExpression: IsDiscardExpression, type.Type, hasErrors: this.HasErrors || !success);
             return Placeholder;
         }
 
