--- conflicted
+++ resolved
@@ -1025,27 +1025,6 @@
     internal sealed partial class BoundDeconstructionAssignmentOperator : BoundExpression
     {
         protected override OperationKind ExpressionKind => OperationKind.None;
-
-        public override void Accept(OperationVisitor visitor)
-        {
-            visitor.VisitNoneOperation(this);
-        }
-
-        public override TResult Accept<TArgument, TResult>(OperationVisitor<TArgument, TResult> visitor, TArgument argument)
-        {
-            return visitor.VisitNoneOperation(this, argument);
-        }
-    }
-
-<<<<<<< HEAD
-    internal sealed partial class BoundLocalDeconstructionDeclaration : BoundStatement
-    {
-        protected override OperationKind StatementKind => OperationKind.None;
-=======
-    internal sealed partial class BoundVoid : BoundExpression
-    {
-        protected override OperationKind ExpressionKind => OperationKind.None;
->>>>>>> 2ba627f1
 
         public override void Accept(OperationVisitor visitor)
         {
@@ -3031,8 +3010,6 @@
     {
         public BoundDeclarationPattern(SyntaxNode syntax, LocalSymbol localSymbol, BoundTypeExpression declaredType, bool isVar, bool hasErrors = false)
             : this(syntax, localSymbol, localSymbol == null ? new BoundDiscardedExpression(syntax, declaredType.Type) : (BoundExpression)new BoundLocal(syntax, localSymbol, null, declaredType.Type), declaredType, isVar, hasErrors)
-<<<<<<< HEAD
-=======
         {
         }
     }
@@ -3040,7 +3017,6 @@
     partial class BoundDiscardedExpression
     {
         public override void Accept(OperationVisitor visitor)
->>>>>>> 2ba627f1
         {
             // TODO: implement IOperation for pattern-matching constructs (https://github.com/dotnet/roslyn/issues/8699)
             visitor.VisitNoneOperation(this);
@@ -3055,22 +3031,4 @@
         // TODO: implement IOperation for pattern-matching constructs (https://github.com/dotnet/roslyn/issues/8699)
         protected override OperationKind ExpressionKind => OperationKind.None;
     }
-
-    partial class BoundDiscardedExpression
-    {
-        public override void Accept(OperationVisitor visitor)
-        {
-            // TODO: implement IOperation for pattern-matching constructs (https://github.com/dotnet/roslyn/issues/8699)
-            visitor.VisitNoneOperation(this);
-        }
-
-        public override TResult Accept<TArgument, TResult>(OperationVisitor<TArgument, TResult> visitor, TArgument argument)
-        {
-            // TODO: implement IOperation for pattern-matching constructs (https://github.com/dotnet/roslyn/issues/8699)
-            return visitor.VisitNoneOperation(this, argument);
-        }
-
-        // TODO: implement IOperation for pattern-matching constructs (https://github.com/dotnet/roslyn/issues/8699)
-        protected override OperationKind ExpressionKind => OperationKind.None;
-    }
 }