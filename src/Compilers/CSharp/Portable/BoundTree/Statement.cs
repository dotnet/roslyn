--- conflicted
+++ resolved
@@ -18,9 +18,6 @@
 
     internal partial class BoundBadStatement
     {
-<<<<<<< HEAD
-        protected override ImmutableArray<BoundNode> Children => this.ChildBoundNodes;
-=======
         private static readonly ConditionalWeakTable<BoundLocalDeclaration, object> s_variablesMappings =
             new ConditionalWeakTable<BoundLocalDeclaration, object>();
 
@@ -236,7 +233,6 @@
         {
             return visitor.VisitNoneOperation(this, argument);
         }
->>>>>>> b2277ca5
     }
 
     partial class BoundPatternSwitchStatement
