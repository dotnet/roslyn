--- conflicted
+++ resolved
@@ -1367,10 +1367,6 @@
             _isStatic = isStatic;
         }
 
-<<<<<<< HEAD
-
-=======
->>>>>>> 80a8ce8d
         public override bool HasSignature { get { return !_parameterNames.IsDefault; } }
 
         public override bool HasExplicitReturnType(out RefKind refKind, out TypeWithAnnotations returnType)
