﻿// Copyright (c) Microsoft.  All Rights Reserved.  Licensed under the Apache License, Version 2.0.  See License.txt in the project root for license information.

using System;
using System.Collections.Concurrent;
using System.Collections.Generic;
using System.Collections.Immutable;
using System.Diagnostics;
using System.Linq;
using System.Threading;
using Microsoft.CodeAnalysis.CSharp.Symbols;
using Microsoft.CodeAnalysis.CSharp.Syntax;
using Microsoft.CodeAnalysis.PooledObjects;
using Roslyn.Utilities;

namespace Microsoft.CodeAnalysis.CSharp
{
    internal interface IBoundLambdaOrFunction
    {
        MethodSymbol Symbol { get; }
        SyntaxNode Syntax { get; }
        BoundBlock Body { get; }
        bool WasCompilerGenerated { get; }
    }

    internal sealed partial class BoundLocalFunctionStatement : IBoundLambdaOrFunction
    {
        MethodSymbol IBoundLambdaOrFunction.Symbol { get { return Symbol; } }

        SyntaxNode IBoundLambdaOrFunction.Syntax { get { return Syntax; } }

        BoundBlock IBoundLambdaOrFunction.Body { get => this.Body; }
    }

    internal struct InferredLambdaReturnType
    {
        internal readonly bool FromSingleType;
        internal readonly RefKind RefKind;
        internal readonly TypeWithAnnotations TypeWithAnnotations;
        internal readonly ImmutableArray<DiagnosticInfo> UseSiteDiagnostics;

        internal InferredLambdaReturnType(bool fromSingleType, RefKind refKind, TypeWithAnnotations typeWithAnnotations, ImmutableArray<DiagnosticInfo> useSiteDiagnostics)
        {
            FromSingleType = fromSingleType;
            RefKind = refKind;
            TypeWithAnnotations = typeWithAnnotations;
            UseSiteDiagnostics = useSiteDiagnostics;
        }
    }

    internal sealed partial class BoundLambda : IBoundLambdaOrFunction
    {
        public MessageID MessageID { get { return Syntax.Kind() == SyntaxKind.AnonymousMethodExpression ? MessageID.IDS_AnonMethod : MessageID.IDS_Lambda; } }

        internal InferredLambdaReturnType InferredReturnType { get; private set; }

        MethodSymbol IBoundLambdaOrFunction.Symbol { get { return Symbol; } }

        SyntaxNode IBoundLambdaOrFunction.Syntax { get { return Syntax; } }

        public BoundLambda(SyntaxNode syntax, UnboundLambda unboundLambda, BoundBlock body, ImmutableArray<Diagnostic> diagnostics, Binder binder, TypeSymbol delegateType, InferredLambdaReturnType inferredReturnType)
            : this(syntax, unboundLambda, (LambdaSymbol)binder.ContainingMemberOrLambda, body, diagnostics, binder, delegateType)
        {
            InferredReturnType = inferredReturnType;

            Debug.Assert(
                syntax.IsAnonymousFunction() ||                                                                 // lambda expressions
                syntax is ExpressionSyntax && LambdaUtilities.IsLambdaBody(syntax, allowReducedLambdas: true) || // query lambdas
                LambdaUtilities.IsQueryPairLambda(syntax)                                                       // "pair" lambdas in queries
            );
        }

        public TypeWithAnnotations GetInferredReturnType(ref HashSet<DiagnosticInfo> useSiteDiagnostics)
        {
            // Nullability (and conversions) are ignored.
            return GetInferredReturnType(conversions: null, nullableState: null, ref useSiteDiagnostics);
        }

        /// <summary>
        /// Infer return type. If `nullableState` is non-null, nullability is also inferred and `NullableWalker.Analyze`
        /// uses that state to set the inferred nullability of variables in the enclosing scope. `conversions` is
        /// only needed when nullability is inferred.
        /// </summary>
        public TypeWithAnnotations GetInferredReturnType(ConversionsBase conversions, NullableWalker.VariableState nullableState, ref HashSet<DiagnosticInfo> useSiteDiagnostics)
        {
            if (!InferredReturnType.UseSiteDiagnostics.IsEmpty)
            {
                if (useSiteDiagnostics == null)
                {
                    useSiteDiagnostics = new HashSet<DiagnosticInfo>();
                }
                foreach (var info in InferredReturnType.UseSiteDiagnostics)
                {
                    useSiteDiagnostics.Add(info);
                }
            }
            if (nullableState == null)
            {
                return InferredReturnType.TypeWithAnnotations;
            }
            else
            {
                Debug.Assert(conversions != null);
                // Diagnostics from NullableWalker.Analyze can be dropped here since Analyze
                // will be called again from NullableWalker.ApplyConversion when the
                // BoundLambda is converted to an anonymous function.
                // https://github.com/dotnet/roslyn/issues/31752: Can we avoid generating extra
                // diagnostics? And is this exponential when there are nested lambdas?
                var returnTypes = ArrayBuilder<(BoundReturnStatement, TypeWithAnnotations)>.GetInstance();
                var diagnostics = DiagnosticBag.GetInstance();
                var delegateType = Type.GetDelegateType();
                var compilation = Binder.Compilation;
                NullableWalker.Analyze(compilation,
                                       lambda: this,
                                       (Conversions)conversions,
                                       diagnostics,
                                       delegateInvokeMethod: delegateType?.DelegateInvokeMethod,
                                       initialState: nullableState,
                                       analyzedNullabilityMapOpt: null,
                                       snapshotBuilderOpt: null,
                                       returnTypes);
                diagnostics.Free();
                var inferredReturnType = InferReturnType(returnTypes, node: this, compilation, conversions, delegateType, Symbol.IsAsync);
                returnTypes.Free();
                return inferredReturnType.TypeWithAnnotations;
            }
        }

        /// <summary>
        /// Indicates the type of return statement with no expression. Used in InferReturnType.
        /// </summary>
        internal static readonly TypeSymbol NoReturnExpression = new UnsupportedMetadataTypeSymbol();

        /// <summary>
        /// Behavior of this function should be kept aligned with <see cref="UnboundLambdaState.ReturnInferenceCacheKey"/>.
        /// </summary>
        internal static InferredLambdaReturnType InferReturnType(ArrayBuilder<(BoundReturnStatement, TypeWithAnnotations)> returnTypes,
            BoundNode node, CSharpCompilation compilation, ConversionsBase conversions, TypeSymbol delegateType, bool isAsync)
        {
            var types = ArrayBuilder<(BoundExpression, TypeWithAnnotations)>.GetInstance();
            bool hasReturnWithoutArgument = false;
            RefKind refKind = RefKind.None;
            foreach (var (returnStatement, type) in returnTypes)
            {
                RefKind rk = returnStatement.RefKind;
                if (rk != RefKind.None)
                {
                    refKind = rk;
                }

                if ((object)type.Type == NoReturnExpression)
                {
                    hasReturnWithoutArgument = true;
                }
                else
                {
                    types.Add((returnStatement.ExpressionOpt, type));
                }
            }

            HashSet<DiagnosticInfo> useSiteDiagnostics = null;
            var bestType = CalculateReturnType(compilation, conversions, delegateType, types, isAsync, node, ref useSiteDiagnostics);
            int numberOfDistinctReturns = types.Count + (hasReturnWithoutArgument ? 1 : 0);
            return new InferredLambdaReturnType(numberOfDistinctReturns < 2, refKind, bestType, useSiteDiagnostics.AsImmutableOrEmpty());
        }

        private static TypeWithAnnotations CalculateReturnType(
            CSharpCompilation compilation,
            ConversionsBase conversions,
            TypeSymbol delegateType,
            ArrayBuilder<(BoundExpression, TypeWithAnnotations resultType)> returns,
            bool isAsync,
            BoundNode node,
            ref HashSet<DiagnosticInfo> useSiteDiagnostics)
        {
            TypeWithAnnotations bestResultType;
            int n = returns.Count;
            switch (n)
            {
                case 0:
                    bestResultType = default;
                    break;
                case 1:
                    bestResultType = returns[0].resultType;
                    break;
                default:
                    // Need to handle ref returns. See https://github.com/dotnet/roslyn/issues/30432
                    if (conversions.IncludeNullability)
                    {
                        bestResultType = NullableWalker.BestTypeForLambdaReturns(returns, compilation, node, (Conversions)conversions);
                    }
                    else
                    {
                        var typesOnly = ArrayBuilder<TypeSymbol>.GetInstance(n);
                        foreach (var (_, resultType) in returns)
                        {
                            typesOnly.Add(resultType.Type);
                        }
                        var bestType = BestTypeInferrer.GetBestType(typesOnly, conversions, ref useSiteDiagnostics);
                        bestResultType = bestType is null ? default : TypeWithAnnotations.Create(bestType);
                        typesOnly.Free();
                    }
                    break;
            }

            if (!isAsync)
            {
                return bestResultType;
            }

            // For async lambdas, the return type is the return type of the
            // delegate Invoke method if Invoke has a Task-like return type.
            // Otherwise the return type is Task or Task<T>.
            NamedTypeSymbol taskType = null;
            var delegateReturnType = delegateType?.GetDelegateType()?.DelegateInvokeMethod?.ReturnType as NamedTypeSymbol;
            if ((object)delegateReturnType != null && !delegateReturnType.IsVoidType())
            {
                object builderType;
                if (delegateReturnType.IsCustomTaskType(out builderType))
                {
                    taskType = delegateReturnType.ConstructedFrom;
                }
            }

            if (n == 0)
            {
                // No return statements have expressions; use delegate InvokeMethod
                // or infer type Task if delegate type not available.
                var resultType = (object)taskType != null && taskType.Arity == 0 ?
                    taskType :
                    compilation.GetWellKnownType(WellKnownType.System_Threading_Tasks_Task);
                return TypeWithAnnotations.Create(resultType);
            }

            if (!bestResultType.HasType || bestResultType.IsVoidType())
            {
                // If the best type was 'void', ERR_CantReturnVoid is reported while binding the "return void"
                // statement(s).
                return default;
            }

            // Some non-void best type T was found; use delegate InvokeMethod
            // or infer type Task<T> if delegate type not available.
            var taskTypeT = (object)taskType != null && taskType.Arity == 1 ?
                taskType :
                compilation.GetWellKnownType(WellKnownType.System_Threading_Tasks_Task_T);
            return TypeWithAnnotations.Create(taskTypeT.Construct(ImmutableArray.Create(bestResultType)));
        }

        internal sealed class BlockReturns : BoundTreeWalker
        {
            private readonly ArrayBuilder<(BoundReturnStatement, TypeWithAnnotations)> _builder;

            private BlockReturns(ArrayBuilder<(BoundReturnStatement, TypeWithAnnotations)> builder)
            {
                _builder = builder;
            }

            public static void GetReturnTypes(ArrayBuilder<(BoundReturnStatement, TypeWithAnnotations)> builder, BoundBlock block)
            {
                var visitor = new BoundLambda.BlockReturns(builder);
                visitor.Visit(block);
            }

            public override BoundNode Visit(BoundNode node)
            {
                if (!(node is BoundExpression))
                {
                    return base.Visit(node);
                }

                return null;
            }

            protected override BoundExpression VisitExpressionWithoutStackGuard(BoundExpression node)
            {
                throw ExceptionUtilities.Unreachable;
            }

            public override BoundNode VisitLocalFunctionStatement(BoundLocalFunctionStatement node)
            {
                // Do not recurse into local functions; we don't want their returns.
                return null;
            }

            public override BoundNode VisitReturnStatement(BoundReturnStatement node)
            {
                var expression = node.ExpressionOpt;
                var type = (expression is null) ?
                    NoReturnExpression :
                    expression.Type?.SetUnknownNullabilityForReferenceTypes();
                _builder.Add((node, TypeWithAnnotations.Create(type)));
                return null;
            }
        }
    }

    internal partial class UnboundLambda
    {
        private readonly NullableWalker.VariableState _nullableState;

        public UnboundLambda(
            CSharpSyntaxNode syntax,
            Binder binder,
            ImmutableArray<RefKind> refKinds,
            ImmutableArray<TypeWithAnnotations> types,
            ImmutableArray<string> names,
            bool isAsync,
            bool hasErrors = false)
            : base(BoundKind.UnboundLambda, syntax, null, hasErrors || !types.IsDefault && types.Any(t => t.Type?.Kind == SymbolKind.ErrorType))
        {
            Debug.Assert(binder != null);
            Debug.Assert(syntax.IsAnonymousFunction());
            this.Data = new PlainUnboundLambdaState(this, binder, names, types, refKinds, isAsync);
        }

        private UnboundLambda(UnboundLambda other, Binder binder, NullableWalker.VariableState nullableState) :
            base(BoundKind.UnboundLambda, other.Syntax, null, other.HasErrors)
        {
            this._nullableState = nullableState;
            this.Data = other.Data;
        }

        internal UnboundLambda WithNullableState(Binder binder, NullableWalker.VariableState nullableState)
        {
            return new UnboundLambda(this, binder, nullableState);
        }

        public MessageID MessageID { get { return Data.MessageID; } }

        public BoundLambda Bind(NamedTypeSymbol delegateType)
            => SuppressIfNeeded(Data.Bind(delegateType));

        public BoundLambda BindForErrorRecovery()
            => SuppressIfNeeded(Data.BindForErrorRecovery());

        public BoundLambda BindForReturnTypeInference(NamedTypeSymbol delegateType)
            => SuppressIfNeeded(Data.BindForReturnTypeInference(delegateType));

        private BoundLambda SuppressIfNeeded(BoundLambda lambda)
            => this.IsSuppressed ? (BoundLambda)lambda.WithSuppression() : lambda;

        public bool HasSignature { get { return Data.HasSignature; } }
        public bool HasExplicitlyTypedParameterList { get { return Data.HasExplicitlyTypedParameterList; } }
        public int ParameterCount { get { return Data.ParameterCount; } }
        public TypeWithAnnotations InferReturnType(ConversionsBase conversions, NamedTypeSymbol delegateType, ref HashSet<DiagnosticInfo> useSiteDiagnostics)
            => BindForReturnTypeInference(delegateType).GetInferredReturnType(conversions, _nullableState?.Clone(), ref useSiteDiagnostics);

        public RefKind RefKind(int index) { return Data.RefKind(index); }
        public void GenerateAnonymousFunctionConversionError(DiagnosticBag diagnostics, TypeSymbol targetType) { Data.GenerateAnonymousFunctionConversionError(diagnostics, targetType); }
        public bool GenerateSummaryErrors(DiagnosticBag diagnostics) { return Data.GenerateSummaryErrors(diagnostics); }
        public bool IsAsync { get { return Data.IsAsync; } }
        public TypeWithAnnotations ParameterTypeWithAnnotations(int index) { return Data.ParameterTypeWithAnnotations(index); }
        public TypeSymbol ParameterType(int index) { return ParameterTypeWithAnnotations(index).Type; }
        public Location ParameterLocation(int index) { return Data.ParameterLocation(index); }
        public string ParameterName(int index) { return Data.ParameterName(index); }
    }

    internal abstract class UnboundLambdaState
    {
        private UnboundLambda _unboundLambda; // we would prefer this readonly, but we have an initialization cycle.
        internal readonly Binder Binder;

        [PerformanceSensitive(
            "https://github.com/dotnet/roslyn/issues/23582",
            Constraint = "Avoid " + nameof(ConcurrentDictionary<NamedTypeSymbol, BoundLambda>) + " which has a large default size, but this cache is normally small.")]
        private ImmutableDictionary<NamedTypeSymbol, BoundLambda> _bindingCache = ImmutableDictionary<NamedTypeSymbol, BoundLambda>.Empty.WithComparers(TypeSymbol.EqualsConsiderEverything);

        [PerformanceSensitive(
            "https://github.com/dotnet/roslyn/issues/23582",
            Constraint = "Avoid " + nameof(ConcurrentDictionary<ReturnInferenceCacheKey, BoundLambda>) + " which has a large default size, but this cache is normally small.")]
        private ImmutableDictionary<ReturnInferenceCacheKey, BoundLambda> _returnInferenceCache = ImmutableDictionary<ReturnInferenceCacheKey, BoundLambda>.Empty;

        private BoundLambda _errorBinding;

        public UnboundLambdaState(Binder binder, UnboundLambda unboundLambdaOpt)
        {
            Debug.Assert(binder != null);

            // might be initialized later (for query lambdas)
            _unboundLambda = unboundLambdaOpt;
            this.Binder = binder;
        }

        public void SetUnboundLambda(UnboundLambda unbound)
        {
            Debug.Assert(unbound != null);
            Debug.Assert(_unboundLambda == null);
            _unboundLambda = unbound;
        }

        public UnboundLambda UnboundLambda => _unboundLambda;

        public abstract MessageID MessageID { get; }
        public abstract string ParameterName(int index);
        public abstract bool HasSignature { get; }
        public abstract bool HasExplicitlyTypedParameterList { get; }
        public abstract int ParameterCount { get; }
        public abstract bool IsAsync { get; }
        public abstract Location ParameterLocation(int index);
        public abstract TypeWithAnnotations ParameterTypeWithAnnotations(int index);
        //public abstract SyntaxToken ParameterIdentifier(int index);
        public abstract RefKind RefKind(int index);
        protected abstract BoundBlock BindLambdaBody(LambdaSymbol lambdaSymbol, Binder lambdaBodyBinder, DiagnosticBag diagnostics);

        public virtual void GenerateAnonymousFunctionConversionError(DiagnosticBag diagnostics, TypeSymbol targetType)
        {
            this.Binder.GenerateAnonymousFunctionConversionError(diagnostics, _unboundLambda.Syntax, _unboundLambda, targetType);
        }

        // Returns the inferred return type, or null if none can be inferred.
        public BoundLambda Bind(NamedTypeSymbol delegateType)
        {
            BoundLambda result;
            if (!_bindingCache.TryGetValue(delegateType, out result))
            {
                result = ReallyBind(delegateType);
                result = ImmutableInterlocked.GetOrAdd(ref _bindingCache, delegateType, result);
            }

            return result;
        }

        internal IEnumerable<TypeSymbol> InferredReturnTypes()
        {
            bool any = false;
            foreach (var lambda in _returnInferenceCache.Values)
            {
                var type = lambda.InferredReturnType.TypeWithAnnotations;
                if (type.HasType)
                {
                    any = true;
                    yield return type.Type;
                }
            }

            if (!any)
            {
                var type = BindForErrorRecovery().InferredReturnType.TypeWithAnnotations;
                if (type.HasType)
                {
                    yield return type.Type;
                }
            }
        }

        private static MethodSymbol DelegateInvokeMethod(NamedTypeSymbol delegateType)
        {
            return delegateType.GetDelegateType()?.DelegateInvokeMethod;
        }

        private TypeWithAnnotations DelegateReturnTypeWithAnnotations(MethodSymbol invokeMethod, out RefKind refKind)
        {
            if ((object)invokeMethod == null)
            {
                refKind = CodeAnalysis.RefKind.None;
                return default;
            }
            refKind = invokeMethod.RefKind;
            return invokeMethod.ReturnTypeWithAnnotations;
        }

        private bool DelegateNeedsReturn(MethodSymbol invokeMethod)
        {
            if ((object)invokeMethod == null || invokeMethod.ReturnsVoid)
            {
                return false;
            }

            if (IsAsync && invokeMethod.ReturnType.IsNonGenericTaskType(this.Binder.Compilation))
            {
                return false;
            }

            return true;
        }

        private BoundLambda ReallyBind(NamedTypeSymbol delegateType)
        {
            var invokeMethod = DelegateInvokeMethod(delegateType);
            RefKind refKind;
            var returnType = DelegateReturnTypeWithAnnotations(invokeMethod, out refKind);

            LambdaSymbol lambdaSymbol;
            Binder lambdaBodyBinder;
            BoundBlock block;

            var diagnostics = DiagnosticBag.GetInstance();
            var compilation = Binder.Compilation;

            var cacheKey = ReturnInferenceCacheKey.Create(Binder, delegateType, IsAsync);

            // When binding for real (not for return inference), we cannot reuse a body of a lambda
            // previously bound for return type inference because we have not converted the returned
            // expression(s) to the return type.

            lambdaSymbol = new LambdaSymbol(
                compilation,
                Binder.ContainingMemberOrLambda,
                _unboundLambda,
                cacheKey.ParameterTypes,
                cacheKey.ParameterRefKinds,
                refKind,
                returnType,
                diagnostics);
            lambdaBodyBinder = new ExecutableCodeBinder(_unboundLambda.Syntax, lambdaSymbol, ParameterBinder(lambdaSymbol, Binder));

            if (lambdaSymbol.RefKind == CodeAnalysis.RefKind.RefReadOnly)
            {
                compilation.EnsureIsReadOnlyAttributeExists(diagnostics, lambdaSymbol.DiagnosticLocation, modifyCompilation: false);
            }

            var lambdaParameters = lambdaSymbol.Parameters;
            ParameterHelpers.EnsureIsReadOnlyAttributeExists(compilation, lambdaParameters, diagnostics, modifyCompilation: false);

            if (returnType.HasType)
            {
                if (compilation.ShouldEmitNullableAttributes(lambdaSymbol) &&
                    returnType.NeedsNullableAttribute())
                {
                    compilation.EnsureNullableAttributeExists(diagnostics, lambdaSymbol.DiagnosticLocation, modifyCompilation: false);
                    // Note: we don't need to warn on annotations used in #nullable disable context for lambdas, as this is handled in binding already
                }
            }

            ParameterHelpers.EnsureNullableAttributeExists(compilation, lambdaSymbol, lambdaParameters, diagnostics, modifyCompilation: false);
            // Note: we don't need to warn on annotations used in #nullable disable context for lambdas, as this is handled in binding already

            block = BindLambdaBody(lambdaSymbol, lambdaBodyBinder, diagnostics);

            ((ExecutableCodeBinder)lambdaBodyBinder).ValidateIteratorMethods(diagnostics);
            ValidateUnsafeParameters(diagnostics, cacheKey.ParameterTypes);

<<<<<<< HEAD
            bool reachableEndpoint = ControlFlowPass.Analyze(Binder.Compilation, lambdaSymbol, block, diagnostics);
=======
haveLambdaBodyAndBinders:

            bool reachableEndpoint = ControlFlowPass.Analyze(compilation, lambdaSymbol, block, diagnostics);
>>>>>>> 8c815310
            if (reachableEndpoint)
            {
                if (DelegateNeedsReturn(invokeMethod))
                {
                    // Not all code paths return a value in {0} of type '{1}'
                    diagnostics.Add(ErrorCode.ERR_AnonymousReturnExpected, lambdaSymbol.DiagnosticLocation, this.MessageID.Localize(), delegateType);
                }
                else
                {
                    block = FlowAnalysisPass.AppendImplicitReturn(block, lambdaSymbol);
                }
            }

            if (IsAsync && !ErrorFacts.PreventsSuccessfulDelegateConversion(diagnostics))
            {
                if (returnType.HasType && // Can be null if "delegateType" is not actually a delegate type.
                    !returnType.IsVoidType() &&
                    !returnType.Type.IsNonGenericTaskType(compilation) &&
                    !returnType.Type.IsGenericTaskType(compilation))
                {
                    // Cannot convert async {0} to delegate type '{1}'. An async {0} may return void, Task or Task&lt;T&gt;, none of which are convertible to '{1}'.
                    diagnostics.Add(ErrorCode.ERR_CantConvAsyncAnonFuncReturns, lambdaSymbol.DiagnosticLocation, lambdaSymbol.MessageID.Localize(), delegateType);
                }
            }

            if (IsAsync)
            {
                Debug.Assert(lambdaSymbol.IsAsync);
                SourceOrdinaryMethodSymbol.ReportAsyncParameterErrors(lambdaSymbol.Parameters, diagnostics, lambdaSymbol.DiagnosticLocation);
            }

            var result = new BoundLambda(_unboundLambda.Syntax, _unboundLambda, block, diagnostics.ToReadOnlyAndFree(), lambdaBodyBinder, delegateType, inferredReturnType: default)
            { WasCompilerGenerated = _unboundLambda.WasCompilerGenerated };

            return result;
        }

        private void ValidateUnsafeParameters(DiagnosticBag diagnostics, ImmutableArray<TypeWithAnnotations> targetParameterTypes)
        {
            // It is legal to use a delegate type that has unsafe parameter types inside
            // a safe context if the anonymous method has no parameter list!
            //
            // unsafe delegate void D(int* p);
            // class C { D d = delegate {}; }
            //
            // is legal even if C is not an unsafe context because no int* is actually used.

            if (this.HasSignature)
            {
                // NOTE: we can get here with targetParameterTypes.Length > ParameterCount
                // in a case where we are binding for error reporting purposes 
                var numParametersToCheck = Math.Min(targetParameterTypes.Length, ParameterCount);
                for (int i = 0; i < numParametersToCheck; i++)
                {
                    if (targetParameterTypes[i].Type.IsUnsafe())
                    {
                        this.Binder.ReportUnsafeIfNotAllowed(this.ParameterLocation(i), diagnostics);
                    }
                }
            }
        }

        private BoundLambda ReallyInferReturnType(NamedTypeSymbol delegateType, ImmutableArray<TypeWithAnnotations> parameterTypes, ImmutableArray<RefKind> parameterRefKinds)
        {
            var diagnostics = DiagnosticBag.GetInstance();
            var lambdaSymbol = new LambdaSymbol(
                Binder.Compilation,
                Binder.ContainingMemberOrLambda,
                _unboundLambda,
                parameterTypes,
                parameterRefKinds,
                refKind: CodeAnalysis.RefKind.None,
                returnType: default,
                diagnostics: diagnostics);
            Binder lambdaBodyBinder = new ExecutableCodeBinder(_unboundLambda.Syntax, lambdaSymbol, ParameterBinder(lambdaSymbol, Binder));
            var block = BindLambdaBody(lambdaSymbol, lambdaBodyBinder, diagnostics);
            var returnTypes = ArrayBuilder<(BoundReturnStatement, TypeWithAnnotations)>.GetInstance();
            BoundLambda.BlockReturns.GetReturnTypes(returnTypes, block);
            var inferredReturnType = BoundLambda.InferReturnType(returnTypes, _unboundLambda, lambdaBodyBinder.Compilation, lambdaBodyBinder.Conversions, delegateType, lambdaSymbol.IsAsync);
            returnTypes.Free();
            var result = new BoundLambda(_unboundLambda.Syntax, _unboundLambda, block, diagnostics.ToReadOnlyAndFree(), lambdaBodyBinder, delegateType, inferredReturnType)
            { WasCompilerGenerated = _unboundLambda.WasCompilerGenerated };

            // TODO: Should InferredReturnType.UseSiteDiagnostics be merged into BoundLambda.Diagnostics?
            var returnType = inferredReturnType.TypeWithAnnotations;
            if (!returnType.HasType)
            {
                returnType = TypeWithAnnotations.Create(LambdaSymbol.InferenceFailureReturnType);
            }
            lambdaSymbol.SetInferredReturnType(inferredReturnType.RefKind, returnType);

            return result;
        }

        public BoundLambda BindForReturnTypeInference(NamedTypeSymbol delegateType)
        {
            var cacheKey = ReturnInferenceCacheKey.Create(Binder, delegateType, IsAsync);

            BoundLambda result;
            if (!_returnInferenceCache.TryGetValue(cacheKey, out result))
            {
                result = ReallyInferReturnType(delegateType, cacheKey.ParameterTypes, cacheKey.ParameterRefKinds);
                result = ImmutableInterlocked.GetOrAdd(ref _returnInferenceCache, cacheKey, result);
            }

            return result;
        }

        /// <summary>
        /// Behavior of this key should be kept aligned with <see cref="BoundLambda.InferReturnType"/>.
        /// </summary>
        private sealed class ReturnInferenceCacheKey
        {
            public readonly ImmutableArray<TypeWithAnnotations> ParameterTypes;
            public readonly ImmutableArray<RefKind> ParameterRefKinds;
            public readonly NamedTypeSymbol TaskLikeReturnTypeOpt;

            public static readonly ReturnInferenceCacheKey Empty = new ReturnInferenceCacheKey(ImmutableArray<TypeWithAnnotations>.Empty, ImmutableArray<RefKind>.Empty, null);

            private ReturnInferenceCacheKey(ImmutableArray<TypeWithAnnotations> parameterTypes, ImmutableArray<RefKind> parameterRefKinds, NamedTypeSymbol taskLikeReturnTypeOpt)
            {
                Debug.Assert(parameterTypes.Length == parameterRefKinds.Length);
                Debug.Assert((object)taskLikeReturnTypeOpt == null || ((object)taskLikeReturnTypeOpt == taskLikeReturnTypeOpt.ConstructedFrom && taskLikeReturnTypeOpt.IsCustomTaskType(out var builderArgument)));
                this.ParameterTypes = parameterTypes;
                this.ParameterRefKinds = parameterRefKinds;
                this.TaskLikeReturnTypeOpt = taskLikeReturnTypeOpt;
            }

            public override bool Equals(object obj)
            {
                if ((object)this == obj)
                {
                    return true;
                }

                var other = obj as ReturnInferenceCacheKey;

                if ((object)other == null ||
                    other.ParameterTypes.Length != this.ParameterTypes.Length ||
                    !TypeSymbol.Equals(other.TaskLikeReturnTypeOpt, this.TaskLikeReturnTypeOpt, TypeCompareKind.ConsiderEverything2))
                {
                    return false;
                }

                for (int i = 0; i < this.ParameterTypes.Length; i++)
                {
                    if (!other.ParameterTypes[i].Equals(this.ParameterTypes[i], TypeCompareKind.ConsiderEverything) ||
                        other.ParameterRefKinds[i] != this.ParameterRefKinds[i])
                    {
                        return false;
                    }
                }

                return true;
            }

            public override int GetHashCode()
            {
                var value = TaskLikeReturnTypeOpt?.GetHashCode() ?? 0;
                foreach (var type in ParameterTypes)
                {
                    value = Hash.Combine(type.Type, value);
                }
                return value;
            }

            public static ReturnInferenceCacheKey Create(Binder binder, NamedTypeSymbol delegateType, bool isAsync)
            {
                // delegateType or DelegateInvokeMethod can be null in cases of malformed delegates
                // in such case we would want something trivial with no parameters
                var parameterTypes = ImmutableArray<TypeWithAnnotations>.Empty;
                var parameterRefKinds = ImmutableArray<RefKind>.Empty;
                NamedTypeSymbol taskLikeReturnTypeOpt = null;
                MethodSymbol invoke = DelegateInvokeMethod(delegateType);
                if ((object)invoke != null)
                {
                    int parameterCount = invoke.ParameterCount;
                    if (parameterCount > 0)
                    {
                        var typesBuilder = ArrayBuilder<TypeWithAnnotations>.GetInstance(parameterCount);
                        var refKindsBuilder = ArrayBuilder<RefKind>.GetInstance(parameterCount);

                        foreach (var p in invoke.Parameters)
                        {
                            refKindsBuilder.Add(p.RefKind);
                            typesBuilder.Add(p.TypeWithAnnotations);
                        }

                        parameterTypes = typesBuilder.ToImmutableAndFree();
                        parameterRefKinds = refKindsBuilder.ToImmutableAndFree();
                    }

                    if (isAsync)
                    {
                        var delegateReturnType = invoke.ReturnType as NamedTypeSymbol;
                        if ((object)delegateReturnType != null && !delegateReturnType.IsVoidType())
                        {
                            if (delegateReturnType.IsCustomTaskType(out var builderType))
                            {
                                taskLikeReturnTypeOpt = delegateReturnType.ConstructedFrom;
                            }
                        }
                    }
                }

                if (parameterTypes.IsEmpty && parameterRefKinds.IsEmpty && (object)taskLikeReturnTypeOpt == null)
                {
                    return Empty;
                }

                return new ReturnInferenceCacheKey(parameterTypes, parameterRefKinds, taskLikeReturnTypeOpt);
            }
        }

        public virtual Binder ParameterBinder(LambdaSymbol lambdaSymbol, Binder binder)
        {
            return new WithLambdaParametersBinder(lambdaSymbol, binder);
        }
        // UNDONE: [MattWar]
        // UNDONE: Here we enable the consumer of an unbound lambda that could not be 
        // UNDONE: successfully converted to a best bound lambda to do error recovery 
        // UNDONE: by either picking an existing binding, or by binding the body using
        // UNDONE: error types for parameter types as necessary. This is not exactly
        // UNDONE: the strategy we discussed in the design meeting; rather there we
        // UNDONE: decided to do this more the way we did it in the native compiler:
        // UNDONE: there we wrote a post-processing pass that searched the tree for
        // UNDONE: unbound lambdas and did this sort of replacement on them, so that
        // UNDONE: we never observed an unbound lambda in the tree.
        // UNDONE:
        // UNDONE: I think that is a reasonable approach but it is not implemented yet.
        // UNDONE: When we figure out precisely where that rewriting pass should go, 
        // UNDONE: we can use the gear implemented in this method as an implementation
        // UNDONE: detail of it.

        public BoundLambda BindForErrorRecovery()
        {
            // It is possible that either (1) we never did a binding, because
            // we've got code like "var x = (z)=>{int y = 123; M(y, z);};" or 
            // (2) we did a bunch of bindings but none of them turned out to
            // be the one we wanted. In such a situation we still want 
            // IntelliSense to work on y in the body of the lambda, and 
            // possibly to make a good guess as to what M means even if we
            // don't know the type of z.

            if (_errorBinding == null)
            {
                Interlocked.CompareExchange(ref _errorBinding, ReallyBindForErrorRecovery(), null);
            }

            return _errorBinding;
        }

        private BoundLambda ReallyBindForErrorRecovery()
        {
            // If we have bindings, we can use heuristics to choose one.
            // If not, we can assign error types to all the parameters
            // and bind.

            return
                GuessBestBoundLambda(_bindingCache)
                ?? GuessBestBoundLambda(_returnInferenceCache)
                ?? ReallyInferReturnType(null, ImmutableArray<TypeWithAnnotations>.Empty, ImmutableArray<RefKind>.Empty);
        }

        private static BoundLambda GuessBestBoundLambda<T>(ImmutableDictionary<T, BoundLambda> candidates)
        {
            switch (candidates.Count)
            {
                case 0:
                    return null;
                case 1:
                    return candidates.First().Value;
                default:
                    // Prefer candidates with fewer diagnostics.
                    IEnumerable<KeyValuePair<T, BoundLambda>> minDiagnosticsGroup = candidates.GroupBy(lambda => lambda.Value.Diagnostics.Length).OrderBy(group => group.Key).First();

                    // If multiple candidates have the same number of diagnostics, order them by delegate type name.
                    // It's not great, but it should be stable.
                    return minDiagnosticsGroup
                        .OrderBy(lambda => GetLambdaSortString(lambda.Value.Symbol))
                        .FirstOrDefault()
                        .Value;
            }
        }

        private static string GetLambdaSortString(LambdaSymbol lambda)
        {
            var builder = PooledStringBuilder.GetInstance();

            foreach (var parameter in lambda.Parameters)
            {
                builder.Builder.Append(parameter.ToDisplayString(SymbolDisplayFormat.CSharpErrorMessageFormat));
            }

            if (lambda.ReturnTypeWithAnnotations.HasType)
            {
                builder.Builder.Append(lambda.ReturnTypeWithAnnotations.ToDisplayString(SymbolDisplayFormat.FullyQualifiedFormat));
            }

            var result = builder.ToStringAndFree();
            return result;
        }

        public bool GenerateSummaryErrors(DiagnosticBag diagnostics)
        {
            // It is highly likely that "the same" error will be given for two different
            // bindings of the same lambda but with different values for the parameters
            // of the error. For example, if we have x=>x.Blah() where x could be int
            // or string, then the two errors will be "int does not have member Blah" and 
            // "string does not have member Blah", but the locations and errors numbers
            // will be the same.
            //
            // We should first see if there is a set of errors that are "the same" by
            // this definition that occur in every lambda binding; if there are then
            // those are the errors we should report.
            //
            // If there are no errors that are common to *every* binding then we
            // can report the complete set of errors produced by every binding. However,
            // we still wish to avoid duplicates, so we will use the same logic for
            // building the union as the intersection; two errors with the same code
            // and location are to be treated as the same error and only reported once,
            // regardless of how that error is parameterized.
            //
            // The question then rears its head: when given two of "the same" error
            // to report that are nevertheless different in their arguments, which one
            // do we choose? To the user it hardly matters; either one points to the
            // right location in source code. But it surely matters to our testing team;
            // we do not want to be in a position where some small change to our internal
            // representation of lambdas causes tests to break because errors are reported
            // differently.
            //
            // What we need to do is find a *repeatable* arbitrary way to choose between
            // two errors; we can for example simply take the one that is lower in alphabetical
            // order when converted to a string.

            var convBags = from boundLambda in _bindingCache select boundLambda.Value.Diagnostics;
            var retBags = from boundLambda in _returnInferenceCache.Values select boundLambda.Diagnostics;
            var allBags = convBags.Concat(retBags);

            FirstAmongEqualsSet<Diagnostic> intersection = null;
            foreach (ImmutableArray<Diagnostic> bag in allBags)
            {
                if (intersection == null)
                {
                    intersection = CreateFirstAmongEqualsSet(bag);
                }
                else
                {
                    intersection.IntersectWith(bag);
                }
            }

            if (intersection != null)
            {
                if (PreventsSuccessfulDelegateConversion(intersection))
                {
                    diagnostics.AddRange(intersection);
                    return true;
                }
            }

            FirstAmongEqualsSet<Diagnostic> union = null;

            foreach (ImmutableArray<Diagnostic> bag in allBags)
            {
                if (union == null)
                {
                    union = CreateFirstAmongEqualsSet(bag);
                }
                else
                {
                    union.UnionWith(bag);
                }
            }

            if (union != null)
            {
                if (PreventsSuccessfulDelegateConversion(union))
                {
                    diagnostics.AddRange(union);
                    return true;
                }
            }

            return false;
        }

        private static bool PreventsSuccessfulDelegateConversion(FirstAmongEqualsSet<Diagnostic> set)
        {
            foreach (var diagnostic in set)
            {
                if (ErrorFacts.PreventsSuccessfulDelegateConversion((ErrorCode)diagnostic.Code))
                {
                    return true;
                }
            }
            return false;
        }

        private static FirstAmongEqualsSet<Diagnostic> CreateFirstAmongEqualsSet(ImmutableArray<Diagnostic> bag)
        {
            // For the purposes of lambda error reporting we wish to compare 
            // diagnostics for equality only considering their code and location,
            // but not other factors such as the values supplied for the 
            // parameters of the diagnostic.
            return new FirstAmongEqualsSet<Diagnostic>(
                bag,
                CommonDiagnosticComparer.Instance,
                CanonicallyCompareDiagnostics);
        }

        /// <summary>
        /// What we need to do is find a *repeatable* arbitrary way to choose between
        /// two errors; we can for example simply take the one whose arguments are lower in alphabetical
        /// order when converted to a string.  As an optimization, we compare error codes
        /// first and skip string comparison if they differ.
        /// </summary>
        private static int CanonicallyCompareDiagnostics(Diagnostic x, Diagnostic y)
        {
            // Optimization: don't bother 
            if (x.Code != y.Code)
                return x.Code - y.Code;

            var nx = x.Arguments?.Count ?? 0;
            var ny = y.Arguments?.Count ?? 0;
            for (int i = 0, n = Math.Min(nx, ny); i < n; i++)
            {
                object argx = x.Arguments[i];
                object argy = y.Arguments[i];

                int argCompare = string.CompareOrdinal(argx?.ToString(), argy?.ToString());
                if (argCompare != 0)
                    return argCompare;
            }

            return nx - ny;
        }
    }

    internal class PlainUnboundLambdaState : UnboundLambdaState
    {
        private readonly ImmutableArray<string> _parameterNames;
        private readonly ImmutableArray<TypeWithAnnotations> _parameterTypesWithAnnotations;
        private readonly ImmutableArray<RefKind> _parameterRefKinds;
        private readonly bool _isAsync;

        internal PlainUnboundLambdaState(
            UnboundLambda unboundLambda,
            Binder binder,
            ImmutableArray<string> parameterNames,
            ImmutableArray<TypeWithAnnotations> parameterTypesWithAnnotations,
            ImmutableArray<RefKind> parameterRefKinds,
            bool isAsync)
            : base(binder, unboundLambda)
        {
            _parameterNames = parameterNames;
            _parameterTypesWithAnnotations = parameterTypesWithAnnotations;
            _parameterRefKinds = parameterRefKinds;
            _isAsync = isAsync;
        }

        public override bool HasSignature { get { return !_parameterNames.IsDefault; } }

        public override bool HasExplicitlyTypedParameterList { get { return !_parameterTypesWithAnnotations.IsDefault; } }

        public override int ParameterCount { get { return _parameterNames.IsDefault ? 0 : _parameterNames.Length; } }

        public override bool IsAsync { get { return _isAsync; } }

        public override MessageID MessageID { get { return this.UnboundLambda.Syntax.Kind() == SyntaxKind.AnonymousMethodExpression ? MessageID.IDS_AnonMethod : MessageID.IDS_Lambda; } }

        private CSharpSyntaxNode Body
        {
            get
            {
                return UnboundLambda.Syntax.AnonymousFunctionBody();
            }
        }

        public override Location ParameterLocation(int index)
        {
            Debug.Assert(HasSignature && 0 <= index && index < ParameterCount);
            var syntax = UnboundLambda.Syntax;
            switch (syntax.Kind())
            {
                default:
                case SyntaxKind.SimpleLambdaExpression:
                    return ((SimpleLambdaExpressionSyntax)syntax).Parameter.Identifier.GetLocation();
                case SyntaxKind.ParenthesizedLambdaExpression:
                    return ((ParenthesizedLambdaExpressionSyntax)syntax).ParameterList.Parameters[index].Identifier.GetLocation();
                case SyntaxKind.AnonymousMethodExpression:
                    return ((AnonymousMethodExpressionSyntax)syntax).ParameterList.Parameters[index].Identifier.GetLocation();
            }
        }

        private bool IsExpressionLambda { get { return Body.Kind() != SyntaxKind.Block; } }

        public override string ParameterName(int index)
        {
            Debug.Assert(!_parameterNames.IsDefault && 0 <= index && index < _parameterNames.Length);
            return _parameterNames[index];
        }

        public override RefKind RefKind(int index)
        {
            Debug.Assert(0 <= index && index < _parameterTypesWithAnnotations.Length);
            return _parameterRefKinds.IsDefault ? Microsoft.CodeAnalysis.RefKind.None : _parameterRefKinds[index];
        }

        public override TypeWithAnnotations ParameterTypeWithAnnotations(int index)
        {
            Debug.Assert(this.HasExplicitlyTypedParameterList);
            Debug.Assert(0 <= index && index < _parameterTypesWithAnnotations.Length);
            return _parameterTypesWithAnnotations[index];
        }

        protected override BoundBlock BindLambdaBody(LambdaSymbol lambdaSymbol, Binder lambdaBodyBinder, DiagnosticBag diagnostics)
        {
            if (this.IsExpressionLambda)
            {
                return lambdaBodyBinder.BindLambdaExpressionAsBlock((ExpressionSyntax)this.Body, diagnostics);
            }
            else
            {
                return lambdaBodyBinder.BindEmbeddedBlock((BlockSyntax)this.Body, diagnostics);
            }
        }
    }
}<|MERGE_RESOLUTION|>--- conflicted
+++ resolved
@@ -530,13 +530,7 @@
             ((ExecutableCodeBinder)lambdaBodyBinder).ValidateIteratorMethods(diagnostics);
             ValidateUnsafeParameters(diagnostics, cacheKey.ParameterTypes);
 
-<<<<<<< HEAD
-            bool reachableEndpoint = ControlFlowPass.Analyze(Binder.Compilation, lambdaSymbol, block, diagnostics);
-=======
-haveLambdaBodyAndBinders:
-
             bool reachableEndpoint = ControlFlowPass.Analyze(compilation, lambdaSymbol, block, diagnostics);
->>>>>>> 8c815310
             if (reachableEndpoint)
             {
                 if (DelegateNeedsReturn(invokeMethod))
