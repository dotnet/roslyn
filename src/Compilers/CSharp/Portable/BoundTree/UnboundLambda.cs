﻿// Copyright (c) Microsoft.  All Rights Reserved.  Licensed under the Apache License, Version 2.0.  See License.txt in the project root for license information.

using System;
using System.Collections.Concurrent;
using System.Collections.Generic;
using System.Collections.Immutable;
using System.Diagnostics;
using System.Linq;
using System.Threading;
using Microsoft.CodeAnalysis.CSharp.Symbols;
using Microsoft.CodeAnalysis.CSharp.Syntax;
using Microsoft.CodeAnalysis.PooledObjects;
using Roslyn.Utilities;

namespace Microsoft.CodeAnalysis.CSharp
{
    internal interface IBoundLambdaOrFunction
    {
        MethodSymbol Symbol { get; }
        SyntaxNode Syntax { get; }
        BoundBlock Body { get; }
        bool WasCompilerGenerated { get; }
    }

    internal sealed partial class BoundLocalFunctionStatement : IBoundLambdaOrFunction
    {
        MethodSymbol IBoundLambdaOrFunction.Symbol { get { return Symbol; } }

        SyntaxNode IBoundLambdaOrFunction.Syntax { get { return Syntax; } }

        BoundBlock IBoundLambdaOrFunction.Body { get => this.Body; }
    }

    internal struct InferredLambdaReturnType
    {
        internal readonly int NumExpressions;
        internal readonly bool HadExpressionlessReturn;
        internal readonly RefKind RefKind;
        internal readonly TypeWithAnnotations TypeWithAnnotations;
        internal readonly ImmutableArray<DiagnosticInfo> UseSiteDiagnostics;

        internal InferredLambdaReturnType(
            int numExpressions,
            bool hadExpressionlessReturn,
            RefKind refKind,
            TypeWithAnnotations typeWithAnnotations,
            ImmutableArray<DiagnosticInfo> useSiteDiagnostics)
        {
            NumExpressions = numExpressions;
            HadExpressionlessReturn = hadExpressionlessReturn;
            RefKind = refKind;
            TypeWithAnnotations = typeWithAnnotations;
            UseSiteDiagnostics = useSiteDiagnostics;
        }
    }

    internal sealed partial class BoundLambda : IBoundLambdaOrFunction
    {
        public MessageID MessageID { get { return Syntax.Kind() == SyntaxKind.AnonymousMethodExpression ? MessageID.IDS_AnonMethod : MessageID.IDS_Lambda; } }

        internal InferredLambdaReturnType InferredReturnType { get; private set; }

        MethodSymbol IBoundLambdaOrFunction.Symbol { get { return Symbol; } }

        SyntaxNode IBoundLambdaOrFunction.Syntax { get { return Syntax; } }

        public BoundLambda(SyntaxNode syntax, UnboundLambda unboundLambda, BoundBlock body, ImmutableArray<Diagnostic> diagnostics, Binder binder, TypeSymbol delegateType, InferredLambdaReturnType inferredReturnType)
            : this(syntax, unboundLambda, (LambdaSymbol)binder.ContainingMemberOrLambda, body, diagnostics, binder, delegateType)
        {
            InferredReturnType = inferredReturnType;

            Debug.Assert(
                syntax.IsAnonymousFunction() ||                                                                 // lambda expressions
                syntax is ExpressionSyntax && LambdaUtilities.IsLambdaBody(syntax, allowReducedLambdas: true) || // query lambdas
                LambdaUtilities.IsQueryPairLambda(syntax)                                                       // "pair" lambdas in queries
            );
        }

        public TypeWithAnnotations GetInferredReturnType(ref HashSet<DiagnosticInfo> useSiteDiagnostics)
        {
            // Nullability (and conversions) are ignored.
            return GetInferredReturnType(conversions: null, nullableState: null, ref useSiteDiagnostics);
        }

        /// <summary>
        /// Infer return type. If `nullableState` is non-null, nullability is also inferred and `NullableWalker.Analyze`
        /// uses that state to set the inferred nullability of variables in the enclosing scope. `conversions` is
        /// only needed when nullability is inferred.
        /// </summary>
        public TypeWithAnnotations GetInferredReturnType(ConversionsBase conversions, NullableWalker.VariableState nullableState, ref HashSet<DiagnosticInfo> useSiteDiagnostics)
        {
            if (!InferredReturnType.UseSiteDiagnostics.IsEmpty)
            {
                if (useSiteDiagnostics == null)
                {
                    useSiteDiagnostics = new HashSet<DiagnosticInfo>();
                }
                foreach (var info in InferredReturnType.UseSiteDiagnostics)
                {
                    useSiteDiagnostics.Add(info);
                }
            }
            if (nullableState == null)
            {
                return InferredReturnType.TypeWithAnnotations;
            }
            else
            {
                Debug.Assert(conversions != null);
                // Diagnostics from NullableWalker.Analyze can be dropped here since Analyze
                // will be called again from NullableWalker.ApplyConversion when the
                // BoundLambda is converted to an anonymous function.
                // https://github.com/dotnet/roslyn/issues/31752: Can we avoid generating extra
                // diagnostics? And is this exponential when there are nested lambdas?
                var returnTypes = ArrayBuilder<(BoundReturnStatement, TypeWithAnnotations)>.GetInstance();
                var diagnostics = DiagnosticBag.GetInstance();
                var delegateType = Type.GetDelegateType();
                var compilation = Binder.Compilation;
                NullableWalker.Analyze(compilation,
                                       lambda: this,
                                       (Conversions)conversions,
                                       diagnostics,
                                       delegateInvokeMethodOpt: delegateType?.DelegateInvokeMethod,
                                       initialState: nullableState,
                                       analyzedNullabilityMapOpt: null,
                                       snapshotBuilderOpt: null,
                                       returnTypes);
                diagnostics.Free();
                var inferredReturnType = InferReturnType(returnTypes, node: this, compilation, conversions, delegateType, Symbol.IsAsync);
                returnTypes.Free();
                return inferredReturnType.TypeWithAnnotations;
            }
        }

        internal LambdaSymbol CreateLambdaSymbol(NamedTypeSymbol delegateType, Symbol containingSymbol) =>
            UnboundLambda.Data.CreateLambdaSymbol(delegateType, containingSymbol);

        internal LambdaSymbol CreateLambdaSymbol(
            Symbol containingSymbol,
            TypeWithAnnotations returnType,
            ImmutableArray<TypeWithAnnotations> parameterTypes,
            ImmutableArray<RefKind> parameterRefKinds,
            RefKind refKind)
            => UnboundLambda.Data.CreateLambdaSymbol(
                containingSymbol,
                returnType,
                diagnostics: null,
                parameterTypes,
                parameterRefKinds.IsDefault ? Enumerable.Repeat(RefKind.None, parameterTypes.Length).ToImmutableArray() : parameterRefKinds,
                refKind);

        /// <summary>
        /// Indicates the type of return statement with no expression. Used in InferReturnType.
        /// </summary>
        internal static readonly TypeSymbol NoReturnExpression = new UnsupportedMetadataTypeSymbol();

        /// <summary>
        /// Behavior of this function should be kept aligned with <see cref="UnboundLambdaState.ReturnInferenceCacheKey"/>.
        /// </summary>
        internal static InferredLambdaReturnType InferReturnType(ArrayBuilder<(BoundReturnStatement, TypeWithAnnotations)> returnTypes,
            BoundNode node, CSharpCompilation compilation, ConversionsBase conversions, TypeSymbol delegateType, bool isAsync)
        {
            var types = ArrayBuilder<(BoundExpression, TypeWithAnnotations)>.GetInstance();
            bool hasReturnWithoutArgument = false;
            RefKind refKind = RefKind.None;
            foreach (var (returnStatement, type) in returnTypes)
            {
                RefKind rk = returnStatement.RefKind;
                if (rk != RefKind.None)
                {
                    refKind = rk;
                }

                if ((object)type.Type == NoReturnExpression)
                {
                    hasReturnWithoutArgument = true;
                }
                else
                {
                    types.Add((returnStatement.ExpressionOpt, type));
                }
            }

            HashSet<DiagnosticInfo> useSiteDiagnostics = null;
            var bestType = CalculateReturnType(compilation, conversions, delegateType, types, isAsync, node, ref useSiteDiagnostics);
            return new InferredLambdaReturnType(types.Count, hasReturnWithoutArgument, refKind, bestType, useSiteDiagnostics.AsImmutableOrEmpty());
        }

        private static TypeWithAnnotations CalculateReturnType(
            CSharpCompilation compilation,
            ConversionsBase conversions,
            TypeSymbol delegateType,
            ArrayBuilder<(BoundExpression, TypeWithAnnotations resultType)> returns,
            bool isAsync,
            BoundNode node,
            ref HashSet<DiagnosticInfo> useSiteDiagnostics)
        {
            TypeWithAnnotations bestResultType;
            int n = returns.Count;
            switch (n)
            {
                case 0:
                    bestResultType = default;
                    break;
                case 1:
                    bestResultType = returns[0].resultType;
                    break;
                default:
                    // Need to handle ref returns. See https://github.com/dotnet/roslyn/issues/30432
                    if (conversions.IncludeNullability)
                    {
                        bestResultType = NullableWalker.BestTypeForLambdaReturns(returns, compilation, node, (Conversions)conversions);
                    }
                    else
                    {
                        var typesOnly = ArrayBuilder<TypeSymbol>.GetInstance(n);
                        foreach (var (_, resultType) in returns)
                        {
                            typesOnly.Add(resultType.Type);
                        }
                        var bestType = BestTypeInferrer.GetBestType(typesOnly, conversions, ref useSiteDiagnostics);
                        bestResultType = bestType is null ? default : TypeWithAnnotations.Create(bestType);
                        typesOnly.Free();
                    }
                    break;
            }

            if (!isAsync)
            {
                return bestResultType;
            }

            // For async lambdas, the return type is the return type of the
            // delegate Invoke method if Invoke has a Task-like return type.
            // Otherwise the return type is Task or Task<T>.
            NamedTypeSymbol taskType = null;
            var delegateReturnType = delegateType?.GetDelegateType()?.DelegateInvokeMethod?.ReturnType as NamedTypeSymbol;
            if ((object)delegateReturnType != null && !delegateReturnType.IsVoidType())
            {
                object builderType;
                if (delegateReturnType.IsCustomTaskType(out builderType))
                {
                    taskType = delegateReturnType.ConstructedFrom;
                }
            }

            if (n == 0)
            {
                // No return statements have expressions; use delegate InvokeMethod
                // or infer type Task if delegate type not available.
                var resultType = (object)taskType != null && taskType.Arity == 0 ?
                    taskType :
                    compilation.GetWellKnownType(WellKnownType.System_Threading_Tasks_Task);
                return TypeWithAnnotations.Create(resultType);
            }

            if (!bestResultType.HasType || bestResultType.IsVoidType())
            {
                // If the best type was 'void', ERR_CantReturnVoid is reported while binding the "return void"
                // statement(s).
                return default;
            }

            // Some non-void best type T was found; use delegate InvokeMethod
            // or infer type Task<T> if delegate type not available.
            var taskTypeT = (object)taskType != null && taskType.Arity == 1 ?
                taskType :
                compilation.GetWellKnownType(WellKnownType.System_Threading_Tasks_Task_T);
            return TypeWithAnnotations.Create(taskTypeT.Construct(ImmutableArray.Create(bestResultType)));
        }

        internal sealed class BlockReturns : BoundTreeWalker
        {
            private readonly ArrayBuilder<(BoundReturnStatement, TypeWithAnnotations)> _builder;

            private BlockReturns(ArrayBuilder<(BoundReturnStatement, TypeWithAnnotations)> builder)
            {
                _builder = builder;
            }

            public static void GetReturnTypes(ArrayBuilder<(BoundReturnStatement, TypeWithAnnotations)> builder, BoundBlock block)
            {
                var visitor = new BoundLambda.BlockReturns(builder);
                visitor.Visit(block);
            }

            public override BoundNode Visit(BoundNode node)
            {
                if (!(node is BoundExpression))
                {
                    return base.Visit(node);
                }

                return null;
            }

            protected override BoundExpression VisitExpressionWithoutStackGuard(BoundExpression node)
            {
                throw ExceptionUtilities.Unreachable;
            }

            public override BoundNode VisitLocalFunctionStatement(BoundLocalFunctionStatement node)
            {
                // Do not recurse into local functions; we don't want their returns.
                return null;
            }

            public override BoundNode VisitReturnStatement(BoundReturnStatement node)
            {
                var expression = node.ExpressionOpt;
                var type = (expression is null) ?
                    NoReturnExpression :
                    expression.Type?.SetUnknownNullabilityForReferenceTypes();
                _builder.Add((node, TypeWithAnnotations.Create(type)));
                return null;
            }
        }
    }

    internal partial class UnboundLambda
    {
        private readonly NullableWalker.VariableState _nullableState;

        public UnboundLambda(
            CSharpSyntaxNode syntax,
            Binder binder,
            ImmutableArray<RefKind> refKinds,
            ImmutableArray<TypeWithAnnotations> types,
            ImmutableArray<string> names,
            ImmutableArray<bool> discardsOpt,
            bool isAsync,
            bool isStatic)
            : base(BoundKind.UnboundLambda, syntax, null, !types.IsDefault && types.Any(t => t.Type?.Kind == SymbolKind.ErrorType))
        {
            Debug.Assert(binder != null);
            Debug.Assert(syntax.IsAnonymousFunction());
<<<<<<< HEAD
            this.Data = new PlainUnboundLambdaState(this, binder, names, types, refKinds, isAsync, isStatic);
=======
            this.Data = new PlainUnboundLambdaState(this, binder, names, discardsOpt, types, refKinds, isAsync);
>>>>>>> c0d03bfb
        }

        private UnboundLambda(UnboundLambda other, Binder binder, NullableWalker.VariableState nullableState) :
            base(BoundKind.UnboundLambda, other.Syntax, null, other.HasErrors)
        {
            this._nullableState = nullableState;
            this.Data = other.Data;
        }

        internal UnboundLambda WithNullableState(Binder binder, NullableWalker.VariableState nullableState)
        {
            return new UnboundLambda(this, binder, nullableState);
        }

        public MessageID MessageID { get { return Data.MessageID; } }

        public BoundLambda Bind(NamedTypeSymbol delegateType)
            => SuppressIfNeeded(Data.Bind(delegateType));

        public BoundLambda BindForErrorRecovery()
            => SuppressIfNeeded(Data.BindForErrorRecovery());

        public BoundLambda BindForReturnTypeInference(NamedTypeSymbol delegateType)
            => SuppressIfNeeded(Data.BindForReturnTypeInference(delegateType));

        private BoundLambda SuppressIfNeeded(BoundLambda lambda)
            => this.IsSuppressed ? (BoundLambda)lambda.WithSuppression() : lambda;

        public bool HasSignature { get { return Data.HasSignature; } }
        public bool HasExplicitlyTypedParameterList { get { return Data.HasExplicitlyTypedParameterList; } }
        public int ParameterCount { get { return Data.ParameterCount; } }
        public TypeWithAnnotations InferReturnType(ConversionsBase conversions, NamedTypeSymbol delegateType, ref HashSet<DiagnosticInfo> useSiteDiagnostics)
            => BindForReturnTypeInference(delegateType).GetInferredReturnType(conversions, _nullableState?.Clone(), ref useSiteDiagnostics);

        public RefKind RefKind(int index) { return Data.RefKind(index); }
        public void GenerateAnonymousFunctionConversionError(DiagnosticBag diagnostics, TypeSymbol targetType) { Data.GenerateAnonymousFunctionConversionError(diagnostics, targetType); }
        public bool GenerateSummaryErrors(DiagnosticBag diagnostics) { return Data.GenerateSummaryErrors(diagnostics); }
        public bool IsAsync { get { return Data.IsAsync; } }
        public bool IsStatic => Data.IsStatic;
        public TypeWithAnnotations ParameterTypeWithAnnotations(int index) { return Data.ParameterTypeWithAnnotations(index); }
        public TypeSymbol ParameterType(int index) { return ParameterTypeWithAnnotations(index).Type; }
        public Location ParameterLocation(int index) { return Data.ParameterLocation(index); }
        public string ParameterName(int index) { return Data.ParameterName(index); }
        public bool ParameterIsDiscard(int index) { return Data.ParameterIsDiscard(index); }
    }

    internal abstract class UnboundLambdaState
    {
        private UnboundLambda _unboundLambda; // we would prefer this readonly, but we have an initialization cycle.
        internal readonly Binder Binder;

        [PerformanceSensitive(
            "https://github.com/dotnet/roslyn/issues/23582",
            Constraint = "Avoid " + nameof(ConcurrentDictionary<NamedTypeSymbol, BoundLambda>) + " which has a large default size, but this cache is normally small.")]
        private ImmutableDictionary<NamedTypeSymbol, BoundLambda> _bindingCache = ImmutableDictionary<NamedTypeSymbol, BoundLambda>.Empty.WithComparers(Symbols.SymbolEqualityComparer.ConsiderEverything);

        [PerformanceSensitive(
            "https://github.com/dotnet/roslyn/issues/23582",
            Constraint = "Avoid " + nameof(ConcurrentDictionary<ReturnInferenceCacheKey, BoundLambda>) + " which has a large default size, but this cache is normally small.")]
        private ImmutableDictionary<ReturnInferenceCacheKey, BoundLambda> _returnInferenceCache = ImmutableDictionary<ReturnInferenceCacheKey, BoundLambda>.Empty;

        private BoundLambda _errorBinding;

        public UnboundLambdaState(Binder binder, UnboundLambda unboundLambdaOpt)
        {
            Debug.Assert(binder != null);

            // might be initialized later (for query lambdas)
            _unboundLambda = unboundLambdaOpt;
            this.Binder = binder;
        }

        public void SetUnboundLambda(UnboundLambda unbound)
        {
            Debug.Assert(unbound != null);
            Debug.Assert(_unboundLambda == null);
            _unboundLambda = unbound;
        }

        public UnboundLambda UnboundLambda => _unboundLambda;

        public abstract MessageID MessageID { get; }
        public abstract string ParameterName(int index);
        public abstract bool ParameterIsDiscard(int index);
        public abstract bool HasSignature { get; }
        public abstract bool HasExplicitlyTypedParameterList { get; }
        public abstract int ParameterCount { get; }
        public abstract bool IsAsync { get; }
<<<<<<< HEAD
        public abstract bool IsStatic { get; }
=======
        public abstract bool HasNames { get; }

>>>>>>> c0d03bfb
        public abstract Location ParameterLocation(int index);
        public abstract TypeWithAnnotations ParameterTypeWithAnnotations(int index);
        public abstract RefKind RefKind(int index);
        protected abstract BoundBlock BindLambdaBody(LambdaSymbol lambdaSymbol, Binder lambdaBodyBinder, DiagnosticBag diagnostics);

        public virtual void GenerateAnonymousFunctionConversionError(DiagnosticBag diagnostics, TypeSymbol targetType)
        {
            this.Binder.GenerateAnonymousFunctionConversionError(diagnostics, _unboundLambda.Syntax, _unboundLambda, targetType);
        }

        // Returns the inferred return type, or null if none can be inferred.
        public BoundLambda Bind(NamedTypeSymbol delegateType)
        {
            BoundLambda result;
            if (!_bindingCache.TryGetValue(delegateType, out result))
            {
                result = ReallyBind(delegateType);
                result = ImmutableInterlocked.GetOrAdd(ref _bindingCache, delegateType, result);
            }

            return result;
        }

        internal IEnumerable<TypeSymbol> InferredReturnTypes()
        {
            bool any = false;
            foreach (var lambda in _returnInferenceCache.Values)
            {
                var type = lambda.InferredReturnType.TypeWithAnnotations;
                if (type.HasType)
                {
                    any = true;
                    yield return type.Type;
                }
            }

            if (!any)
            {
                var type = BindForErrorRecovery().InferredReturnType.TypeWithAnnotations;
                if (type.HasType)
                {
                    yield return type.Type;
                }
            }
        }

        private static MethodSymbol DelegateInvokeMethod(NamedTypeSymbol delegateType)
        {
            return delegateType.GetDelegateType()?.DelegateInvokeMethod;
        }

        private TypeWithAnnotations DelegateReturnTypeWithAnnotations(MethodSymbol invokeMethod, out RefKind refKind)
        {
            if ((object)invokeMethod == null)
            {
                refKind = CodeAnalysis.RefKind.None;
                return default;
            }
            refKind = invokeMethod.RefKind;
            return invokeMethod.ReturnTypeWithAnnotations;
        }

        private bool DelegateNeedsReturn(MethodSymbol invokeMethod)
        {
            if ((object)invokeMethod == null || invokeMethod.ReturnsVoid)
            {
                return false;
            }

            if (IsAsync && invokeMethod.ReturnType.IsNonGenericTaskType(this.Binder.Compilation))
            {
                return false;
            }

            return true;
        }

        private BoundLambda ReallyBind(NamedTypeSymbol delegateType)
        {
            // When binding for real (not for return inference), we cannot reuse a body of a lambda
            // previously bound for return type inference because we have not converted the returned
            // expression(s) to the return type.

            LambdaSymbol lambdaSymbol = CreateLambdaSymbol(
                delegateType,
                Binder.ContainingMemberOrLambda,
                out MethodSymbol invokeMethod,
                out TypeWithAnnotations returnType,
                out DiagnosticBag diagnostics,
                out ReturnInferenceCacheKey cacheKey);

            CSharpCompilation compilation = Binder.Compilation;
            Binder lambdaBodyBinder = new ExecutableCodeBinder(_unboundLambda.Syntax, lambdaSymbol, ParameterBinder(lambdaSymbol, Binder));

            if (lambdaSymbol.RefKind == CodeAnalysis.RefKind.RefReadOnly)
            {
                compilation.EnsureIsReadOnlyAttributeExists(diagnostics, lambdaSymbol.DiagnosticLocation, modifyCompilation: false);
            }

            var lambdaParameters = lambdaSymbol.Parameters;
            ParameterHelpers.EnsureIsReadOnlyAttributeExists(compilation, lambdaParameters, diagnostics, modifyCompilation: false);

            if (returnType.HasType)
            {
                if (compilation.ShouldEmitNullableAttributes(lambdaSymbol) &&
                    returnType.NeedsNullableAttribute())
                {
                    compilation.EnsureNullableAttributeExists(diagnostics, lambdaSymbol.DiagnosticLocation, modifyCompilation: false);
                    // Note: we don't need to warn on annotations used in #nullable disable context for lambdas, as this is handled in binding already
                }
            }

            ParameterHelpers.EnsureNullableAttributeExists(compilation, lambdaSymbol, lambdaParameters, diagnostics, modifyCompilation: false);
            // Note: we don't need to warn on annotations used in #nullable disable context for lambdas, as this is handled in binding already

            BoundBlock block = BindLambdaBody(lambdaSymbol, lambdaBodyBinder, diagnostics);

            ((ExecutableCodeBinder)lambdaBodyBinder).ValidateIteratorMethods(diagnostics);
            ValidateUnsafeParameters(diagnostics, cacheKey.ParameterTypes);

            bool reachableEndpoint = ControlFlowPass.Analyze(compilation, lambdaSymbol, block, diagnostics);
            if (reachableEndpoint)
            {
                if (DelegateNeedsReturn(invokeMethod))
                {
                    // Not all code paths return a value in {0} of type '{1}'
                    diagnostics.Add(ErrorCode.ERR_AnonymousReturnExpected, lambdaSymbol.DiagnosticLocation, this.MessageID.Localize(), delegateType);
                }
                else
                {
                    block = FlowAnalysisPass.AppendImplicitReturn(block, lambdaSymbol);
                }
            }

            if (IsAsync && !ErrorFacts.PreventsSuccessfulDelegateConversion(diagnostics))
            {
                if (returnType.HasType && // Can be null if "delegateType" is not actually a delegate type.
                    !returnType.IsVoidType() &&
                    !returnType.Type.IsNonGenericTaskType(compilation) &&
                    !returnType.Type.IsGenericTaskType(compilation))
                {
                    // Cannot convert async {0} to delegate type '{1}'. An async {0} may return void, Task or Task&lt;T&gt;, none of which are convertible to '{1}'.
                    diagnostics.Add(ErrorCode.ERR_CantConvAsyncAnonFuncReturns, lambdaSymbol.DiagnosticLocation, lambdaSymbol.MessageID.Localize(), delegateType);
                }
            }

            if (IsAsync)
            {
                Debug.Assert(lambdaSymbol.IsAsync);
                SourceOrdinaryMethodSymbol.ReportAsyncParameterErrors(lambdaSymbol.Parameters, diagnostics, lambdaSymbol.DiagnosticLocation);
            }

            var result = new BoundLambda(_unboundLambda.Syntax, _unboundLambda, block, diagnostics.ToReadOnlyAndFree(), lambdaBodyBinder, delegateType, inferredReturnType: default)
            { WasCompilerGenerated = _unboundLambda.WasCompilerGenerated };

            return result;
        }

        private LambdaSymbol CreateLambdaSymbol(NamedTypeSymbol delegateType, Symbol containingSymbol, out MethodSymbol invokeMethod, out TypeWithAnnotations returnType, out DiagnosticBag diagnostics, out ReturnInferenceCacheKey cacheKey)
        {
            invokeMethod = DelegateInvokeMethod(delegateType);
            returnType = DelegateReturnTypeWithAnnotations(invokeMethod, out RefKind refKind);
            diagnostics = DiagnosticBag.GetInstance();
            cacheKey = ReturnInferenceCacheKey.Create(delegateType, IsAsync);

            return CreateLambdaSymbol(containingSymbol, returnType, diagnostics, cacheKey.ParameterTypes, cacheKey.ParameterRefKinds, refKind);
        }

        internal LambdaSymbol CreateLambdaSymbol(
            Symbol containingSymbol,
            TypeWithAnnotations returnType,
            DiagnosticBag diagnostics,
            ImmutableArray<TypeWithAnnotations> parameterTypes,
            ImmutableArray<RefKind> parameterRefKinds,
            RefKind refKind)
            => new LambdaSymbol(
                Binder.Compilation,
                containingSymbol,
                _unboundLambda,
                parameterTypes,
                parameterRefKinds,
                refKind,
                returnType,
                diagnostics);

        internal LambdaSymbol CreateLambdaSymbol(NamedTypeSymbol delegateType, Symbol containingSymbol)
        {
            return CreateLambdaSymbol(delegateType, containingSymbol, out _, out _, out _, out _);
        }

        private void ValidateUnsafeParameters(DiagnosticBag diagnostics, ImmutableArray<TypeWithAnnotations> targetParameterTypes)
        {
            // It is legal to use a delegate type that has unsafe parameter types inside
            // a safe context if the anonymous method has no parameter list!
            //
            // unsafe delegate void D(int* p);
            // class C { D d = delegate {}; }
            //
            // is legal even if C is not an unsafe context because no int* is actually used.

            if (this.HasSignature)
            {
                // NOTE: we can get here with targetParameterTypes.Length > ParameterCount
                // in a case where we are binding for error reporting purposes 
                var numParametersToCheck = Math.Min(targetParameterTypes.Length, ParameterCount);
                for (int i = 0; i < numParametersToCheck; i++)
                {
                    if (targetParameterTypes[i].Type.IsUnsafe())
                    {
                        this.Binder.ReportUnsafeIfNotAllowed(this.ParameterLocation(i), diagnostics);
                    }
                }
            }
        }

        private BoundLambda ReallyInferReturnType(
            NamedTypeSymbol delegateType,
            ImmutableArray<TypeWithAnnotations> parameterTypes,
            ImmutableArray<RefKind> parameterRefKinds)
        {
            (var lambdaSymbol, var block, var lambdaBodyBinder, var diagnostics) = BindWithParameterAndReturnType(parameterTypes, parameterRefKinds, returnType: default);
            var returnTypes = ArrayBuilder<(BoundReturnStatement, TypeWithAnnotations)>.GetInstance();
            BoundLambda.BlockReturns.GetReturnTypes(returnTypes, block);
            var inferredReturnType = BoundLambda.InferReturnType(returnTypes, _unboundLambda, lambdaBodyBinder.Compilation, lambdaBodyBinder.Conversions, delegateType, lambdaSymbol.IsAsync);
            var result = new BoundLambda(
                _unboundLambda.Syntax,
                _unboundLambda,
                block,
                diagnostics.ToReadOnlyAndFree(),
                lambdaBodyBinder,
                delegateType,
                inferredReturnType)
            { WasCompilerGenerated = _unboundLambda.WasCompilerGenerated };

            // TODO: Should InferredReturnType.UseSiteDiagnostics be merged into BoundLambda.Diagnostics?
            var returnType = inferredReturnType.TypeWithAnnotations;
            if (!returnType.HasType)
            {
                bool forErrorRecovery = delegateType is null;
                returnType = (forErrorRecovery && returnTypes.Count == 0)
                    ? TypeWithAnnotations.Create(this.Binder.Compilation.GetSpecialType(SpecialType.System_Void))
                    : TypeWithAnnotations.Create(LambdaSymbol.InferenceFailureReturnType);
            }

            lambdaSymbol.SetInferredReturnType(inferredReturnType.RefKind, returnType);
            returnTypes.Free();
            return result;
        }

        private (LambdaSymbol lambdaSymbol, BoundBlock block, ExecutableCodeBinder lambdaBodyBinder, DiagnosticBag diagnostics) BindWithDelegateAndReturnType(
            NamedTypeSymbol delegateType,
            TypeWithAnnotations returnType)
        {
            var cacheKey = ReturnInferenceCacheKey.Create(delegateType, IsAsync);
            return BindWithParameterAndReturnType(cacheKey.ParameterTypes, cacheKey.ParameterRefKinds, returnType);
        }

        private (LambdaSymbol lambdaSymbol, BoundBlock block, ExecutableCodeBinder lambdaBodyBinder, DiagnosticBag diagnostics) BindWithParameterAndReturnType(
            ImmutableArray<TypeWithAnnotations> parameterTypes,
            ImmutableArray<RefKind> parameterRefKinds,
            TypeWithAnnotations returnType)
        {
            var diagnostics = DiagnosticBag.GetInstance();
            var lambdaSymbol = CreateLambdaSymbol(Binder.ContainingMemberOrLambda,
                                                  returnType,
                                                  diagnostics,
                                                  parameterTypes,
                                                  parameterRefKinds,
                                                  CodeAnalysis.RefKind.None);
            var lambdaBodyBinder = new ExecutableCodeBinder(_unboundLambda.Syntax, lambdaSymbol, ParameterBinder(lambdaSymbol, Binder));
            var block = BindLambdaBody(lambdaSymbol, lambdaBodyBinder, diagnostics);
            return (lambdaSymbol, block, lambdaBodyBinder, diagnostics);
        }
        public BoundLambda BindForReturnTypeInference(NamedTypeSymbol delegateType)
        {
            var cacheKey = ReturnInferenceCacheKey.Create(delegateType, IsAsync);

            BoundLambda result;
            if (!_returnInferenceCache.TryGetValue(cacheKey, out result))
            {
                result = ReallyInferReturnType(delegateType, cacheKey.ParameterTypes, cacheKey.ParameterRefKinds);
                result = ImmutableInterlocked.GetOrAdd(ref _returnInferenceCache, cacheKey, result);
            }

            return result;
        }

        /// <summary>
        /// Behavior of this key should be kept aligned with <see cref="BoundLambda.InferReturnType"/>.
        /// </summary>
        private sealed class ReturnInferenceCacheKey
        {
            public readonly ImmutableArray<TypeWithAnnotations> ParameterTypes;
            public readonly ImmutableArray<RefKind> ParameterRefKinds;
            public readonly NamedTypeSymbol TaskLikeReturnTypeOpt;

            public static readonly ReturnInferenceCacheKey Empty = new ReturnInferenceCacheKey(ImmutableArray<TypeWithAnnotations>.Empty, ImmutableArray<RefKind>.Empty, null);

            private ReturnInferenceCacheKey(ImmutableArray<TypeWithAnnotations> parameterTypes, ImmutableArray<RefKind> parameterRefKinds, NamedTypeSymbol taskLikeReturnTypeOpt)
            {
                Debug.Assert(parameterTypes.Length == parameterRefKinds.Length);
                Debug.Assert((object)taskLikeReturnTypeOpt == null || ((object)taskLikeReturnTypeOpt == taskLikeReturnTypeOpt.ConstructedFrom && taskLikeReturnTypeOpt.IsCustomTaskType(out var builderArgument)));
                this.ParameterTypes = parameterTypes;
                this.ParameterRefKinds = parameterRefKinds;
                this.TaskLikeReturnTypeOpt = taskLikeReturnTypeOpt;
            }

            public override bool Equals(object obj)
            {
                if ((object)this == obj)
                {
                    return true;
                }

                var other = obj as ReturnInferenceCacheKey;

                if ((object)other == null ||
                    other.ParameterTypes.Length != this.ParameterTypes.Length ||
                    !TypeSymbol.Equals(other.TaskLikeReturnTypeOpt, this.TaskLikeReturnTypeOpt, TypeCompareKind.ConsiderEverything2))
                {
                    return false;
                }

                for (int i = 0; i < this.ParameterTypes.Length; i++)
                {
                    if (!other.ParameterTypes[i].Equals(this.ParameterTypes[i], TypeCompareKind.ConsiderEverything) ||
                        other.ParameterRefKinds[i] != this.ParameterRefKinds[i])
                    {
                        return false;
                    }
                }

                return true;
            }

            public override int GetHashCode()
            {
                var value = TaskLikeReturnTypeOpt?.GetHashCode() ?? 0;
                foreach (var type in ParameterTypes)
                {
                    value = Hash.Combine(type.Type, value);
                }
                return value;
            }

            public static ReturnInferenceCacheKey Create(NamedTypeSymbol delegateType, bool isAsync)
            {
                // delegateType or DelegateInvokeMethod can be null in cases of malformed delegates
                // in such case we would want something trivial with no parameters
                var parameterTypes = ImmutableArray<TypeWithAnnotations>.Empty;
                var parameterRefKinds = ImmutableArray<RefKind>.Empty;
                NamedTypeSymbol taskLikeReturnTypeOpt = null;
                MethodSymbol invoke = DelegateInvokeMethod(delegateType);
                if ((object)invoke != null)
                {
                    int parameterCount = invoke.ParameterCount;
                    if (parameterCount > 0)
                    {
                        var typesBuilder = ArrayBuilder<TypeWithAnnotations>.GetInstance(parameterCount);
                        var refKindsBuilder = ArrayBuilder<RefKind>.GetInstance(parameterCount);

                        foreach (var p in invoke.Parameters)
                        {
                            refKindsBuilder.Add(p.RefKind);
                            typesBuilder.Add(p.TypeWithAnnotations);
                        }

                        parameterTypes = typesBuilder.ToImmutableAndFree();
                        parameterRefKinds = refKindsBuilder.ToImmutableAndFree();
                    }

                    if (isAsync)
                    {
                        var delegateReturnType = invoke.ReturnType as NamedTypeSymbol;
                        if ((object)delegateReturnType != null && !delegateReturnType.IsVoidType())
                        {
                            if (delegateReturnType.IsCustomTaskType(out var builderType))
                            {
                                taskLikeReturnTypeOpt = delegateReturnType.ConstructedFrom;
                            }
                        }
                    }
                }

                if (parameterTypes.IsEmpty && parameterRefKinds.IsEmpty && (object)taskLikeReturnTypeOpt == null)
                {
                    return Empty;
                }

                return new ReturnInferenceCacheKey(parameterTypes, parameterRefKinds, taskLikeReturnTypeOpt);
            }
        }

        public virtual Binder ParameterBinder(LambdaSymbol lambdaSymbol, Binder binder)
        {
            return new WithLambdaParametersBinder(lambdaSymbol, binder);
        }

        // UNDONE: [MattWar]
        // UNDONE: Here we enable the consumer of an unbound lambda that could not be 
        // UNDONE: successfully converted to a best bound lambda to do error recovery 
        // UNDONE: by either picking an existing binding, or by binding the body using
        // UNDONE: error types for parameter types as necessary. This is not exactly
        // UNDONE: the strategy we discussed in the design meeting; rather there we
        // UNDONE: decided to do this more the way we did it in the native compiler:
        // UNDONE: there we wrote a post-processing pass that searched the tree for
        // UNDONE: unbound lambdas and did this sort of replacement on them, so that
        // UNDONE: we never observed an unbound lambda in the tree.
        // UNDONE:
        // UNDONE: I think that is a reasonable approach but it is not implemented yet.
        // UNDONE: When we figure out precisely where that rewriting pass should go, 
        // UNDONE: we can use the gear implemented in this method as an implementation
        // UNDONE: detail of it.
        // UNDONE:
        // UNDONE: Note: that rewriting can now be done in BindToTypeForErrorRecovery.
        public BoundLambda BindForErrorRecovery()
        {
            // It is possible that either (1) we never did a binding, because
            // we've got code like "var x = (z)=>{int y = 123; M(y, z);};" or 
            // (2) we did a bunch of bindings but none of them turned out to
            // be the one we wanted. In such a situation we still want 
            // IntelliSense to work on y in the body of the lambda, and 
            // possibly to make a good guess as to what M means even if we
            // don't know the type of z.

            if (_errorBinding == null)
            {
                Interlocked.CompareExchange(ref _errorBinding, ReallyBindForErrorRecovery(), null);
            }

            return _errorBinding;
        }

        private BoundLambda ReallyBindForErrorRecovery()
        {
            // If we have bindings, we can use heuristics to choose one.
            // If not, we can assign error types to all the parameters
            // and bind.

            return
                GuessBestBoundLambda(_bindingCache)
                ?? rebind(GuessBestBoundLambda(_returnInferenceCache))
                ?? rebind(ReallyInferReturnType(null, ImmutableArray<TypeWithAnnotations>.Empty, ImmutableArray<RefKind>.Empty));

            // Rebind a lambda to push target conversions through the return/result expressions
            BoundLambda rebind(BoundLambda lambda)
            {
                if (lambda is null)
                    return null;
                var delegateType = (NamedTypeSymbol)lambda.Type;
                InferredLambdaReturnType inferredReturnType = lambda.InferredReturnType;
                var returnType = inferredReturnType.TypeWithAnnotations;
                var refKind = lambda.Symbol.RefKind;
                if (!returnType.HasType)
                {
                    var invokeMethod = DelegateInvokeMethod(delegateType);
                    returnType = DelegateReturnTypeWithAnnotations(invokeMethod, out refKind);
                    if (!returnType.HasType || returnType.Type.ContainsTypeParameter())
                    {
                        var t = (inferredReturnType.HadExpressionlessReturn || inferredReturnType.NumExpressions == 0)
                            ? this.Binder.Compilation.GetSpecialType(SpecialType.System_Void)
                            : this.Binder.CreateErrorType();
                        returnType = TypeWithAnnotations.Create(t);
                        refKind = CodeAnalysis.RefKind.None;
                    }
                }

                (var lambdaSymbol, var block, var lambdaBodyBinder, var diagnostics) = BindWithDelegateAndReturnType(delegateType, returnType);
                return new BoundLambda(
                    _unboundLambda.Syntax,
                    _unboundLambda,
                    block,
                    diagnostics.ToReadOnlyAndFree(),
                    lambdaBodyBinder,
                    delegateType,
                    new InferredLambdaReturnType(inferredReturnType.NumExpressions, inferredReturnType.HadExpressionlessReturn, refKind, returnType, ImmutableArray<DiagnosticInfo>.Empty))
                { WasCompilerGenerated = _unboundLambda.WasCompilerGenerated };
            }
        }

        private static BoundLambda GuessBestBoundLambda<T>(ImmutableDictionary<T, BoundLambda> candidates)
        {
            switch (candidates.Count)
            {
                case 0:
                    return null;
                case 1:
                    return candidates.First().Value;
                default:
                    // Prefer candidates with fewer diagnostics.
                    IEnumerable<KeyValuePair<T, BoundLambda>> minDiagnosticsGroup = candidates.GroupBy(lambda => lambda.Value.Diagnostics.Length).OrderBy(group => group.Key).First();

                    // If multiple candidates have the same number of diagnostics, order them by delegate type name.
                    // It's not great, but it should be stable.
                    return minDiagnosticsGroup
                        .OrderBy(lambda => GetLambdaSortString(lambda.Value.Symbol))
                        .FirstOrDefault()
                        .Value;
            }
        }

        private static string GetLambdaSortString(LambdaSymbol lambda)
        {
            var builder = PooledStringBuilder.GetInstance();

            foreach (var parameter in lambda.Parameters)
            {
                builder.Builder.Append(parameter.ToDisplayString(SymbolDisplayFormat.CSharpErrorMessageFormat));
            }

            if (lambda.ReturnTypeWithAnnotations.HasType)
            {
                builder.Builder.Append(lambda.ReturnTypeWithAnnotations.ToDisplayString(SymbolDisplayFormat.FullyQualifiedFormat));
            }

            var result = builder.ToStringAndFree();
            return result;
        }

        public bool GenerateSummaryErrors(DiagnosticBag diagnostics)
        {
            // It is highly likely that "the same" error will be given for two different
            // bindings of the same lambda but with different values for the parameters
            // of the error. For example, if we have x=>x.Blah() where x could be int
            // or string, then the two errors will be "int does not have member Blah" and 
            // "string does not have member Blah", but the locations and errors numbers
            // will be the same.
            //
            // We should first see if there is a set of errors that are "the same" by
            // this definition that occur in every lambda binding; if there are then
            // those are the errors we should report.
            //
            // If there are no errors that are common to *every* binding then we
            // can report the complete set of errors produced by every binding. However,
            // we still wish to avoid duplicates, so we will use the same logic for
            // building the union as the intersection; two errors with the same code
            // and location are to be treated as the same error and only reported once,
            // regardless of how that error is parameterized.
            //
            // The question then rears its head: when given two of "the same" error
            // to report that are nevertheless different in their arguments, which one
            // do we choose? To the user it hardly matters; either one points to the
            // right location in source code. But it surely matters to our testing team;
            // we do not want to be in a position where some small change to our internal
            // representation of lambdas causes tests to break because errors are reported
            // differently.
            //
            // What we need to do is find a *repeatable* arbitrary way to choose between
            // two errors; we can for example simply take the one that is lower in alphabetical
            // order when converted to a string.

            var convBags = from boundLambda in _bindingCache select boundLambda.Value.Diagnostics;
            var retBags = from boundLambda in _returnInferenceCache.Values select boundLambda.Diagnostics;
            var allBags = convBags.Concat(retBags);

            FirstAmongEqualsSet<Diagnostic> intersection = null;
            foreach (ImmutableArray<Diagnostic> bag in allBags)
            {
                if (intersection == null)
                {
                    intersection = CreateFirstAmongEqualsSet(bag);
                }
                else
                {
                    intersection.IntersectWith(bag);
                }
            }

            if (intersection != null)
            {
                if (PreventsSuccessfulDelegateConversion(intersection))
                {
                    diagnostics.AddRange(intersection);
                    return true;
                }
            }

            FirstAmongEqualsSet<Diagnostic> union = null;

            foreach (ImmutableArray<Diagnostic> bag in allBags)
            {
                if (union == null)
                {
                    union = CreateFirstAmongEqualsSet(bag);
                }
                else
                {
                    union.UnionWith(bag);
                }
            }

            if (union != null)
            {
                if (PreventsSuccessfulDelegateConversion(union))
                {
                    diagnostics.AddRange(union);
                    return true;
                }
            }

            return false;
        }

        private static bool PreventsSuccessfulDelegateConversion(FirstAmongEqualsSet<Diagnostic> set)
        {
            foreach (var diagnostic in set)
            {
                if (ErrorFacts.PreventsSuccessfulDelegateConversion((ErrorCode)diagnostic.Code))
                {
                    return true;
                }
            }
            return false;
        }

        private static FirstAmongEqualsSet<Diagnostic> CreateFirstAmongEqualsSet(ImmutableArray<Diagnostic> bag)
        {
            // For the purposes of lambda error reporting we wish to compare 
            // diagnostics for equality only considering their code and location,
            // but not other factors such as the values supplied for the 
            // parameters of the diagnostic.
            return new FirstAmongEqualsSet<Diagnostic>(
                bag,
                CommonDiagnosticComparer.Instance,
                CanonicallyCompareDiagnostics);
        }

        /// <summary>
        /// What we need to do is find a *repeatable* arbitrary way to choose between
        /// two errors; we can for example simply take the one whose arguments are lower in alphabetical
        /// order when converted to a string.  As an optimization, we compare error codes
        /// first and skip string comparison if they differ.
        /// </summary>
        private static int CanonicallyCompareDiagnostics(Diagnostic x, Diagnostic y)
        {
            // Optimization: don't bother 
            if (x.Code != y.Code)
                return x.Code - y.Code;

            var nx = x.Arguments?.Count ?? 0;
            var ny = y.Arguments?.Count ?? 0;
            for (int i = 0, n = Math.Min(nx, ny); i < n; i++)
            {
                object argx = x.Arguments[i];
                object argy = y.Arguments[i];

                int argCompare = string.CompareOrdinal(argx?.ToString(), argy?.ToString());
                if (argCompare != 0)
                    return argCompare;
            }

            return nx - ny;
        }
    }

    internal class PlainUnboundLambdaState : UnboundLambdaState
    {
        private readonly ImmutableArray<string> _parameterNames;
        private readonly ImmutableArray<bool> _parameterIsDiscardOpt;
        private readonly ImmutableArray<TypeWithAnnotations> _parameterTypesWithAnnotations;
        private readonly ImmutableArray<RefKind> _parameterRefKinds;
        private readonly bool _isAsync;
        private readonly bool _isStatic;

        internal PlainUnboundLambdaState(
            UnboundLambda unboundLambda,
            Binder binder,
            ImmutableArray<string> parameterNames,
            ImmutableArray<bool> parameterIsDiscardOpt,
            ImmutableArray<TypeWithAnnotations> parameterTypesWithAnnotations,
            ImmutableArray<RefKind> parameterRefKinds,
            bool isAsync,
            bool isStatic)
            : base(binder, unboundLambda)
        {
            _parameterNames = parameterNames;
            _parameterIsDiscardOpt = parameterIsDiscardOpt;
            _parameterTypesWithAnnotations = parameterTypesWithAnnotations;
            _parameterRefKinds = parameterRefKinds;
            _isAsync = isAsync;
            _isStatic = isStatic;
        }

        public override bool HasNames { get { return !_parameterNames.IsDefault; } }

        public override bool HasSignature { get { return !_parameterNames.IsDefault; } }

        public override bool HasExplicitlyTypedParameterList { get { return !_parameterTypesWithAnnotations.IsDefault; } }

        public override int ParameterCount { get { return _parameterNames.IsDefault ? 0 : _parameterNames.Length; } }

        public override bool IsAsync { get { return _isAsync; } }

        public override bool IsStatic => _isStatic;

        public override MessageID MessageID { get { return this.UnboundLambda.Syntax.Kind() == SyntaxKind.AnonymousMethodExpression ? MessageID.IDS_AnonMethod : MessageID.IDS_Lambda; } }

        private CSharpSyntaxNode Body
        {
            get
            {
                return UnboundLambda.Syntax.AnonymousFunctionBody();
            }
        }

        public override Location ParameterLocation(int index)
        {
            Debug.Assert(HasSignature && 0 <= index && index < ParameterCount);
            var syntax = UnboundLambda.Syntax;
            switch (syntax.Kind())
            {
                default:
                case SyntaxKind.SimpleLambdaExpression:
                    return ((SimpleLambdaExpressionSyntax)syntax).Parameter.Identifier.GetLocation();
                case SyntaxKind.ParenthesizedLambdaExpression:
                    return ((ParenthesizedLambdaExpressionSyntax)syntax).ParameterList.Parameters[index].Identifier.GetLocation();
                case SyntaxKind.AnonymousMethodExpression:
                    return ((AnonymousMethodExpressionSyntax)syntax).ParameterList.Parameters[index].Identifier.GetLocation();
            }
        }

        private bool IsExpressionLambda { get { return Body.Kind() != SyntaxKind.Block; } }

        public override string ParameterName(int index)
        {
            Debug.Assert(!_parameterNames.IsDefault && 0 <= index && index < _parameterNames.Length);
            return _parameterNames[index];
        }

        public override bool ParameterIsDiscard(int index)
        {
            return _parameterIsDiscardOpt.IsDefault ? false : _parameterIsDiscardOpt[index];
        }

        public override RefKind RefKind(int index)
        {
            Debug.Assert(0 <= index && index < _parameterTypesWithAnnotations.Length);
            return _parameterRefKinds.IsDefault ? Microsoft.CodeAnalysis.RefKind.None : _parameterRefKinds[index];
        }

        public override TypeWithAnnotations ParameterTypeWithAnnotations(int index)
        {
            Debug.Assert(this.HasExplicitlyTypedParameterList);
            Debug.Assert(0 <= index && index < _parameterTypesWithAnnotations.Length);
            return _parameterTypesWithAnnotations[index];
        }

        protected override BoundBlock BindLambdaBody(LambdaSymbol lambdaSymbol, Binder lambdaBodyBinder, DiagnosticBag diagnostics)
        {
            if (this.IsExpressionLambda)
            {
                return lambdaBodyBinder.BindLambdaExpressionAsBlock((ExpressionSyntax)this.Body, diagnostics);
            }
            else
            {
                return lambdaBodyBinder.BindEmbeddedBlock((BlockSyntax)this.Body, diagnostics);
            }
        }
    }
}<|MERGE_RESOLUTION|>--- conflicted
+++ resolved
@@ -334,11 +334,7 @@
         {
             Debug.Assert(binder != null);
             Debug.Assert(syntax.IsAnonymousFunction());
-<<<<<<< HEAD
-            this.Data = new PlainUnboundLambdaState(this, binder, names, types, refKinds, isAsync, isStatic);
-=======
-            this.Data = new PlainUnboundLambdaState(this, binder, names, discardsOpt, types, refKinds, isAsync);
->>>>>>> c0d03bfb
+            this.Data = new PlainUnboundLambdaState(this, binder, names, discardsOpt, types, refKinds, isAsync, isStatic);
         }
 
         private UnboundLambda(UnboundLambda other, Binder binder, NullableWalker.VariableState nullableState) :
@@ -427,12 +423,8 @@
         public abstract bool HasExplicitlyTypedParameterList { get; }
         public abstract int ParameterCount { get; }
         public abstract bool IsAsync { get; }
-<<<<<<< HEAD
+        public abstract bool HasNames { get; }
         public abstract bool IsStatic { get; }
-=======
-        public abstract bool HasNames { get; }
-
->>>>>>> c0d03bfb
         public abstract Location ParameterLocation(int index);
         public abstract TypeWithAnnotations ParameterTypeWithAnnotations(int index);
         public abstract RefKind RefKind(int index);
