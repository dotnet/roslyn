﻿namespace Microsoft.CodeAnalysis.CSharp
{
    internal static partial class ErrorFacts
    {
        public static bool IsWarning(ErrorCode code)
        {
            switch (code)
            {
                case ErrorCode.WRN_InvalidMainSig:
                case ErrorCode.WRN_UnreferencedEvent:
                case ErrorCode.WRN_LowercaseEllSuffix:
                case ErrorCode.WRN_DuplicateUsing:
                case ErrorCode.WRN_NewRequired:
                case ErrorCode.WRN_NewNotRequired:
                case ErrorCode.WRN_NewOrOverrideExpected:
                case ErrorCode.WRN_UnreachableCode:
                case ErrorCode.WRN_UnreferencedLabel:
                case ErrorCode.WRN_UnreferencedVar:
                case ErrorCode.WRN_UnreferencedField:
                case ErrorCode.WRN_IsAlwaysTrue:
                case ErrorCode.WRN_IsAlwaysFalse:
                case ErrorCode.WRN_ByRefNonAgileField:
                case ErrorCode.WRN_UnreferencedVarAssg:
                case ErrorCode.WRN_NegativeArrayIndex:
                case ErrorCode.WRN_BadRefCompareLeft:
                case ErrorCode.WRN_BadRefCompareRight:
                case ErrorCode.WRN_PatternIsAmbiguous:
                case ErrorCode.WRN_PatternStaticOrInaccessible:
                case ErrorCode.WRN_PatternBadSignature:
                case ErrorCode.WRN_SequentialOnPartialClass:
                case ErrorCode.WRN_MainCantBeGeneric:
                case ErrorCode.WRN_UnreferencedFieldAssg:
                case ErrorCode.WRN_AmbiguousXMLReference:
                case ErrorCode.WRN_VolatileByRef:
                case ErrorCode.WRN_SameFullNameThisNsAgg:
                case ErrorCode.WRN_SameFullNameThisAggAgg:
                case ErrorCode.WRN_SameFullNameThisAggNs:
                case ErrorCode.WRN_GlobalAliasDefn:
                case ErrorCode.WRN_AlwaysNull:
                case ErrorCode.WRN_CmpAlwaysFalse:
                case ErrorCode.WRN_FinalizeMethod:
                case ErrorCode.WRN_GotoCaseShouldConvert:
                case ErrorCode.WRN_NubExprIsConstBool:
                case ErrorCode.WRN_ExplicitImplCollision:
                case ErrorCode.WRN_DeprecatedSymbol:
                case ErrorCode.WRN_DeprecatedSymbolStr:
                case ErrorCode.WRN_ExternMethodNoImplementation:
                case ErrorCode.WRN_ProtectedInSealed:
                case ErrorCode.WRN_PossibleMistakenNullStatement:
                case ErrorCode.WRN_UnassignedInternalField:
                case ErrorCode.WRN_VacuousIntegralComp:
                case ErrorCode.WRN_AttributeLocationOnBadDeclaration:
                case ErrorCode.WRN_InvalidAttributeLocation:
                case ErrorCode.WRN_EqualsWithoutGetHashCode:
                case ErrorCode.WRN_EqualityOpWithoutEquals:
                case ErrorCode.WRN_EqualityOpWithoutGetHashCode:
                case ErrorCode.WRN_IncorrectBooleanAssg:
                case ErrorCode.WRN_NonObsoleteOverridingObsolete:
                case ErrorCode.WRN_BitwiseOrSignExtend:
                case ErrorCode.WRN_CoClassWithoutComImport:
                case ErrorCode.WRN_TypeParameterSameAsOuterTypeParameter:
                case ErrorCode.WRN_AssignmentToLockOrDispose:
                case ErrorCode.WRN_ObsoleteOverridingNonObsolete:
                case ErrorCode.WRN_DebugFullNameTooLong:
                case ErrorCode.WRN_ExternCtorNoImplementation:
                case ErrorCode.WRN_WarningDirective:
                case ErrorCode.WRN_UnreachableGeneralCatch:
                case ErrorCode.WRN_DeprecatedCollectionInitAddStr:
                case ErrorCode.WRN_DeprecatedCollectionInitAdd:
                case ErrorCode.WRN_DefaultValueForUnconsumedLocation:
                case ErrorCode.WRN_IdentifierOrNumericLiteralExpected:
                case ErrorCode.WRN_EmptySwitch:
                case ErrorCode.WRN_XMLParseError:
                case ErrorCode.WRN_DuplicateParamTag:
                case ErrorCode.WRN_UnmatchedParamTag:
                case ErrorCode.WRN_MissingParamTag:
                case ErrorCode.WRN_BadXMLRef:
                case ErrorCode.WRN_BadXMLRefParamType:
                case ErrorCode.WRN_BadXMLRefReturnType:
                case ErrorCode.WRN_BadXMLRefSyntax:
                case ErrorCode.WRN_UnprocessedXMLComment:
                case ErrorCode.WRN_FailedInclude:
                case ErrorCode.WRN_InvalidInclude:
                case ErrorCode.WRN_MissingXMLComment:
                case ErrorCode.WRN_XMLParseIncludeError:
                case ErrorCode.WRN_ALinkWarn:
                case ErrorCode.WRN_CmdOptionConflictsSource:
                case ErrorCode.WRN_IllegalPragma:
                case ErrorCode.WRN_IllegalPPWarning:
                case ErrorCode.WRN_BadRestoreNumber:
                case ErrorCode.WRN_NonECMAFeature:
                case ErrorCode.WRN_ErrorOverride:
                case ErrorCode.WRN_InvalidSearchPathDir:
                case ErrorCode.WRN_MultiplePredefTypes:
                case ErrorCode.WRN_TooManyLinesForDebugger:
                case ErrorCode.WRN_CallOnNonAgileField:
                case ErrorCode.WRN_InvalidNumber:
                case ErrorCode.WRN_IllegalPPChecksum:
                case ErrorCode.WRN_EndOfPPLineExpected:
                case ErrorCode.WRN_ConflictingChecksum:
                case ErrorCode.WRN_InvalidAssemblyName:
                case ErrorCode.WRN_UnifyReferenceMajMin:
                case ErrorCode.WRN_UnifyReferenceBldRev:
                case ErrorCode.WRN_DuplicateTypeParamTag:
                case ErrorCode.WRN_UnmatchedTypeParamTag:
                case ErrorCode.WRN_MissingTypeParamTag:
                case ErrorCode.WRN_AssignmentToSelf:
                case ErrorCode.WRN_ComparisonToSelf:
                case ErrorCode.WRN_DotOnDefault:
                case ErrorCode.WRN_BadXMLRefTypeVar:
                case ErrorCode.WRN_UnmatchedParamRefTag:
                case ErrorCode.WRN_UnmatchedTypeParamRefTag:
                case ErrorCode.WRN_ReferencedAssemblyReferencesLinkedPIA:
                case ErrorCode.WRN_CantHaveManifestForModule:
                case ErrorCode.WRN_MultipleRuntimeImplementationMatches:
                case ErrorCode.WRN_MultipleRuntimeOverrideMatches:
                case ErrorCode.WRN_DynamicDispatchToConditionalMethod:
                case ErrorCode.WRN_IsDynamicIsConfusing:
                case ErrorCode.WRN_AsyncLacksAwaits:
                case ErrorCode.WRN_FileAlreadyIncluded:
                case ErrorCode.WRN_NoSources:
                case ErrorCode.WRN_NoConfigNotOnCommandLine:
                case ErrorCode.WRN_DefineIdentifierRequired:
                case ErrorCode.WRN_BadUILang:
                case ErrorCode.WRN_CLS_NoVarArgs:
                case ErrorCode.WRN_CLS_BadArgType:
                case ErrorCode.WRN_CLS_BadReturnType:
                case ErrorCode.WRN_CLS_BadFieldPropType:
                case ErrorCode.WRN_CLS_BadIdentifierCase:
                case ErrorCode.WRN_CLS_OverloadRefOut:
                case ErrorCode.WRN_CLS_OverloadUnnamed:
                case ErrorCode.WRN_CLS_BadIdentifier:
                case ErrorCode.WRN_CLS_BadBase:
                case ErrorCode.WRN_CLS_BadInterfaceMember:
                case ErrorCode.WRN_CLS_NoAbstractMembers:
                case ErrorCode.WRN_CLS_NotOnModules:
                case ErrorCode.WRN_CLS_ModuleMissingCLS:
                case ErrorCode.WRN_CLS_AssemblyNotCLS:
                case ErrorCode.WRN_CLS_BadAttributeType:
                case ErrorCode.WRN_CLS_ArrayArgumentToAttribute:
                case ErrorCode.WRN_CLS_NotOnModules2:
                case ErrorCode.WRN_CLS_IllegalTrueInFalse:
                case ErrorCode.WRN_CLS_MeaninglessOnPrivateType:
                case ErrorCode.WRN_CLS_AssemblyNotCLS2:
                case ErrorCode.WRN_CLS_MeaninglessOnParam:
                case ErrorCode.WRN_CLS_MeaninglessOnReturn:
                case ErrorCode.WRN_CLS_BadTypeVar:
                case ErrorCode.WRN_CLS_VolatileField:
                case ErrorCode.WRN_CLS_BadInterface:
                case ErrorCode.WRN_UnobservedAwaitableExpression:
                case ErrorCode.WRN_CallerLineNumberParamForUnconsumedLocation:
                case ErrorCode.WRN_CallerFilePathParamForUnconsumedLocation:
                case ErrorCode.WRN_CallerMemberNameParamForUnconsumedLocation:
                case ErrorCode.WRN_MainIgnored:
                case ErrorCode.WRN_DelaySignButNoKey:
                case ErrorCode.WRN_InvalidVersionFormat:
                case ErrorCode.WRN_CallerFilePathPreferredOverCallerMemberName:
                case ErrorCode.WRN_CallerLineNumberPreferredOverCallerMemberName:
                case ErrorCode.WRN_CallerLineNumberPreferredOverCallerFilePath:
                case ErrorCode.WRN_AssemblyAttributeFromModuleIsOverridden:
                case ErrorCode.WRN_FilterIsConstantTrue:
                case ErrorCode.WRN_UnimplementedCommandLineSwitch:
                case ErrorCode.WRN_ReferencedAssemblyDoesNotHaveStrongName:
                case ErrorCode.WRN_RefCultureMismatch:
                case ErrorCode.WRN_ConflictingMachineAssembly:
                case ErrorCode.WRN_UnqualifiedNestedTypeInCref:
                case ErrorCode.WRN_NoRuntimeMetadataVersion:
                case ErrorCode.WRN_PdbLocalNameTooLong:
                case ErrorCode.WRN_AnalyzerCannotBeCreated:
                case ErrorCode.WRN_NoAnalyzerInAssembly:
                case ErrorCode.WRN_UnableToLoadAnalyzer:
                case ErrorCode.WRN_NubExprIsConstBool2:
                case ErrorCode.WRN_AlignmentMagnitude:
                case ErrorCode.WRN_AttributeIgnoredWhenPublicSigning:
                case ErrorCode.WRN_TupleLiteralNameMismatch:
                case ErrorCode.WRN_Experimental:
                case ErrorCode.WRN_UnreferencedLocalFunction:
                case ErrorCode.WRN_FilterIsConstantFalse:
                case ErrorCode.WRN_FilterIsConstantFalseRedundantTryCatch:
                case ErrorCode.WRN_AttributesOnBackingFieldsNotAvailable:
                case ErrorCode.WRN_TupleBinopLiteralNameMismatch:
                case ErrorCode.WRN_TypeParameterSameAsOuterMethodTypeParameter:
                case ErrorCode.WRN_ConvertingNullableToNonNullable:
                case ErrorCode.WRN_NullReferenceAssignment:
                case ErrorCode.WRN_NullReferenceReceiver:
                case ErrorCode.WRN_NullReferenceReturn:
                case ErrorCode.WRN_NullReferenceArgument:
                case ErrorCode.WRN_NullabilityMismatchInTypeOnOverride:
                case ErrorCode.WRN_NullabilityMismatchInReturnTypeOnOverride:
                case ErrorCode.WRN_NullabilityMismatchInParameterTypeOnOverride:
                case ErrorCode.WRN_NullabilityMismatchInParameterTypeOnPartial:
                case ErrorCode.WRN_NullabilityMismatchInTypeOnImplicitImplementation:
                case ErrorCode.WRN_NullabilityMismatchInReturnTypeOnImplicitImplementation:
                case ErrorCode.WRN_NullabilityMismatchInParameterTypeOnImplicitImplementation:
                case ErrorCode.WRN_NullabilityMismatchInTypeOnExplicitImplementation:
                case ErrorCode.WRN_NullabilityMismatchInReturnTypeOnExplicitImplementation:
                case ErrorCode.WRN_NullabilityMismatchInParameterTypeOnExplicitImplementation:
                case ErrorCode.WRN_UninitializedNonNullableField:
                case ErrorCode.WRN_NullabilityMismatchInAssignment:
                case ErrorCode.WRN_NullabilityMismatchInArgument:
                case ErrorCode.WRN_NullabilityMismatchInReturnTypeOfTargetDelegate:
                case ErrorCode.WRN_NullabilityMismatchInParameterTypeOfTargetDelegate:
                case ErrorCode.WRN_NullAsNonNullable:
                case ErrorCode.WRN_NoBestNullabilityConditionalExpression:
<<<<<<< HEAD
                case ErrorCode.WRN_NullabilityMismatchInTypeParameterConstraint:
=======
                case ErrorCode.WRN_MissingNonNullTypesContext:
>>>>>>> 934f39a4
                    return true;
                default:
                    return false;
            }
        }

        public static bool IsFatal(ErrorCode code)
        {
            switch (code)
            {
                case ErrorCode.FTL_MetadataCantOpenFile:
                case ErrorCode.FTL_DebugEmitFailure:
                case ErrorCode.FTL_BadCodepage:
                case ErrorCode.FTL_InvalidTarget:
                case ErrorCode.FTL_InvalidInputFileName:
                case ErrorCode.FTL_OutputFileExists:
                case ErrorCode.FTL_BadChecksumAlgorithm:
                    return true;
                default:
                    return false;
            }
        }

        public static bool IsInfo(ErrorCode code)
        {
            switch (code)
            {
                case ErrorCode.INF_UnableToLoadSomeTypesInAnalyzer:
                    return true;
                default:
                    return false;
            }
        }

        public static bool IsHidden(ErrorCode code)
        {
            switch (code)
            {
                case ErrorCode.HDN_UnusedUsingDirective:
                case ErrorCode.HDN_UnusedExternAlias:
                case ErrorCode.HDN_NullCheckIsProbablyAlwaysTrue:
                case ErrorCode.HDN_NullCheckIsProbablyAlwaysFalse:
                case ErrorCode.HDN_ExpressionIsProbablyNeverNull:
                    return true;
                default:
                    return false;
            }
        }
    }
}<|MERGE_RESOLUTION|>--- conflicted
+++ resolved
@@ -202,11 +202,8 @@
                 case ErrorCode.WRN_NullabilityMismatchInParameterTypeOfTargetDelegate:
                 case ErrorCode.WRN_NullAsNonNullable:
                 case ErrorCode.WRN_NoBestNullabilityConditionalExpression:
-<<<<<<< HEAD
+                case ErrorCode.WRN_MissingNonNullTypesContext:
                 case ErrorCode.WRN_NullabilityMismatchInTypeParameterConstraint:
-=======
-                case ErrorCode.WRN_MissingNonNullTypesContext:
->>>>>>> 934f39a4
                     return true;
                 default:
                     return false;
