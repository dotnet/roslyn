﻿namespace Microsoft.CodeAnalysis.CSharp
{
    internal static partial class ErrorFacts
    {
        public static bool IsWarning(ErrorCode code)
        {
            switch (code)
            {
                case ErrorCode.WRN_InvalidMainSig:
                case ErrorCode.WRN_UnreferencedEvent:
                case ErrorCode.WRN_LowercaseEllSuffix:
                case ErrorCode.WRN_DuplicateUsing:
                case ErrorCode.WRN_NewRequired:
                case ErrorCode.WRN_NewNotRequired:
                case ErrorCode.WRN_NewOrOverrideExpected:
                case ErrorCode.WRN_UnreachableCode:
                case ErrorCode.WRN_UnreferencedLabel:
                case ErrorCode.WRN_UnreferencedVar:
                case ErrorCode.WRN_UnreferencedField:
                case ErrorCode.WRN_IsAlwaysTrue:
                case ErrorCode.WRN_IsAlwaysFalse:
                case ErrorCode.WRN_ByRefNonAgileField:
                case ErrorCode.WRN_UnreferencedVarAssg:
                case ErrorCode.WRN_NegativeArrayIndex:
                case ErrorCode.WRN_BadRefCompareLeft:
                case ErrorCode.WRN_BadRefCompareRight:
                case ErrorCode.WRN_PatternIsAmbiguous:
                case ErrorCode.WRN_PatternStaticOrInaccessible:
                case ErrorCode.WRN_PatternBadSignature:
                case ErrorCode.WRN_SequentialOnPartialClass:
                case ErrorCode.WRN_MainCantBeGeneric:
                case ErrorCode.WRN_UnreferencedFieldAssg:
                case ErrorCode.WRN_AmbiguousXMLReference:
                case ErrorCode.WRN_VolatileByRef:
                case ErrorCode.WRN_SameFullNameThisNsAgg:
                case ErrorCode.WRN_SameFullNameThisAggAgg:
                case ErrorCode.WRN_SameFullNameThisAggNs:
                case ErrorCode.WRN_GlobalAliasDefn:
                case ErrorCode.WRN_AlwaysNull:
                case ErrorCode.WRN_CmpAlwaysFalse:
                case ErrorCode.WRN_FinalizeMethod:
                case ErrorCode.WRN_GotoCaseShouldConvert:
                case ErrorCode.WRN_NubExprIsConstBool:
                case ErrorCode.WRN_ExplicitImplCollision:
                case ErrorCode.WRN_DeprecatedSymbol:
                case ErrorCode.WRN_DeprecatedSymbolStr:
                case ErrorCode.WRN_ExternMethodNoImplementation:
                case ErrorCode.WRN_ProtectedInSealed:
                case ErrorCode.WRN_PossibleMistakenNullStatement:
                case ErrorCode.WRN_UnassignedInternalField:
                case ErrorCode.WRN_VacuousIntegralComp:
                case ErrorCode.WRN_AttributeLocationOnBadDeclaration:
                case ErrorCode.WRN_InvalidAttributeLocation:
                case ErrorCode.WRN_EqualsWithoutGetHashCode:
                case ErrorCode.WRN_EqualityOpWithoutEquals:
                case ErrorCode.WRN_EqualityOpWithoutGetHashCode:
                case ErrorCode.WRN_IncorrectBooleanAssg:
                case ErrorCode.WRN_NonObsoleteOverridingObsolete:
                case ErrorCode.WRN_BitwiseOrSignExtend:
                case ErrorCode.WRN_CoClassWithoutComImport:
                case ErrorCode.WRN_TypeParameterSameAsOuterTypeParameter:
                case ErrorCode.WRN_AssignmentToLockOrDispose:
                case ErrorCode.WRN_ObsoleteOverridingNonObsolete:
                case ErrorCode.WRN_DebugFullNameTooLong:
                case ErrorCode.WRN_ExternCtorNoImplementation:
                case ErrorCode.WRN_WarningDirective:
                case ErrorCode.WRN_UnreachableGeneralCatch:
                case ErrorCode.WRN_DeprecatedCollectionInitAddStr:
                case ErrorCode.WRN_DeprecatedCollectionInitAdd:
                case ErrorCode.WRN_DefaultValueForUnconsumedLocation:
                case ErrorCode.WRN_IdentifierOrNumericLiteralExpected:
                case ErrorCode.WRN_EmptySwitch:
                case ErrorCode.WRN_XMLParseError:
                case ErrorCode.WRN_DuplicateParamTag:
                case ErrorCode.WRN_UnmatchedParamTag:
                case ErrorCode.WRN_MissingParamTag:
                case ErrorCode.WRN_BadXMLRef:
                case ErrorCode.WRN_BadXMLRefParamType:
                case ErrorCode.WRN_BadXMLRefReturnType:
                case ErrorCode.WRN_BadXMLRefSyntax:
                case ErrorCode.WRN_UnprocessedXMLComment:
                case ErrorCode.WRN_FailedInclude:
                case ErrorCode.WRN_InvalidInclude:
                case ErrorCode.WRN_MissingXMLComment:
                case ErrorCode.WRN_XMLParseIncludeError:
                case ErrorCode.WRN_ALinkWarn:
                case ErrorCode.WRN_CmdOptionConflictsSource:
                case ErrorCode.WRN_IllegalPragma:
                case ErrorCode.WRN_IllegalPPWarning:
                case ErrorCode.WRN_BadRestoreNumber:
                case ErrorCode.WRN_NonECMAFeature:
                case ErrorCode.WRN_ErrorOverride:
                case ErrorCode.WRN_InvalidSearchPathDir:
                case ErrorCode.WRN_MultiplePredefTypes:
                case ErrorCode.WRN_TooManyLinesForDebugger:
                case ErrorCode.WRN_CallOnNonAgileField:
                case ErrorCode.WRN_InvalidNumber:
                case ErrorCode.WRN_IllegalPPChecksum:
                case ErrorCode.WRN_EndOfPPLineExpected:
                case ErrorCode.WRN_ConflictingChecksum:
                case ErrorCode.WRN_InvalidAssemblyName:
                case ErrorCode.WRN_UnifyReferenceMajMin:
                case ErrorCode.WRN_UnifyReferenceBldRev:
                case ErrorCode.WRN_DuplicateTypeParamTag:
                case ErrorCode.WRN_UnmatchedTypeParamTag:
                case ErrorCode.WRN_MissingTypeParamTag:
                case ErrorCode.WRN_AssignmentToSelf:
                case ErrorCode.WRN_ComparisonToSelf:
                case ErrorCode.WRN_DotOnDefault:
                case ErrorCode.WRN_BadXMLRefTypeVar:
                case ErrorCode.WRN_UnmatchedParamRefTag:
                case ErrorCode.WRN_UnmatchedTypeParamRefTag:
                case ErrorCode.WRN_ReferencedAssemblyReferencesLinkedPIA:
                case ErrorCode.WRN_CantHaveManifestForModule:
                case ErrorCode.WRN_MultipleRuntimeImplementationMatches:
                case ErrorCode.WRN_MultipleRuntimeOverrideMatches:
                case ErrorCode.WRN_DynamicDispatchToConditionalMethod:
                case ErrorCode.WRN_IsDynamicIsConfusing:
                case ErrorCode.WRN_AsyncLacksAwaits:
                case ErrorCode.WRN_FileAlreadyIncluded:
                case ErrorCode.WRN_NoSources:
                case ErrorCode.WRN_NoConfigNotOnCommandLine:
                case ErrorCode.WRN_DefineIdentifierRequired:
                case ErrorCode.WRN_BadUILang:
                case ErrorCode.WRN_CLS_NoVarArgs:
                case ErrorCode.WRN_CLS_BadArgType:
                case ErrorCode.WRN_CLS_BadReturnType:
                case ErrorCode.WRN_CLS_BadFieldPropType:
                case ErrorCode.WRN_CLS_BadIdentifierCase:
                case ErrorCode.WRN_CLS_OverloadRefOut:
                case ErrorCode.WRN_CLS_OverloadUnnamed:
                case ErrorCode.WRN_CLS_BadIdentifier:
                case ErrorCode.WRN_CLS_BadBase:
                case ErrorCode.WRN_CLS_BadInterfaceMember:
                case ErrorCode.WRN_CLS_NoAbstractMembers:
                case ErrorCode.WRN_CLS_NotOnModules:
                case ErrorCode.WRN_CLS_ModuleMissingCLS:
                case ErrorCode.WRN_CLS_AssemblyNotCLS:
                case ErrorCode.WRN_CLS_BadAttributeType:
                case ErrorCode.WRN_CLS_ArrayArgumentToAttribute:
                case ErrorCode.WRN_CLS_NotOnModules2:
                case ErrorCode.WRN_CLS_IllegalTrueInFalse:
                case ErrorCode.WRN_CLS_MeaninglessOnPrivateType:
                case ErrorCode.WRN_CLS_AssemblyNotCLS2:
                case ErrorCode.WRN_CLS_MeaninglessOnParam:
                case ErrorCode.WRN_CLS_MeaninglessOnReturn:
                case ErrorCode.WRN_CLS_BadTypeVar:
                case ErrorCode.WRN_CLS_VolatileField:
                case ErrorCode.WRN_CLS_BadInterface:
                case ErrorCode.WRN_UnobservedAwaitableExpression:
                case ErrorCode.WRN_CallerLineNumberParamForUnconsumedLocation:
                case ErrorCode.WRN_CallerFilePathParamForUnconsumedLocation:
                case ErrorCode.WRN_CallerMemberNameParamForUnconsumedLocation:
                case ErrorCode.WRN_MainIgnored:
                case ErrorCode.WRN_DelaySignButNoKey:
                case ErrorCode.WRN_InvalidVersionFormat:
                case ErrorCode.WRN_CallerFilePathPreferredOverCallerMemberName:
                case ErrorCode.WRN_CallerLineNumberPreferredOverCallerMemberName:
                case ErrorCode.WRN_CallerLineNumberPreferredOverCallerFilePath:
                case ErrorCode.WRN_AssemblyAttributeFromModuleIsOverridden:
                case ErrorCode.WRN_FilterIsConstantTrue:
                case ErrorCode.WRN_UnimplementedCommandLineSwitch:
                case ErrorCode.WRN_ReferencedAssemblyDoesNotHaveStrongName:
                case ErrorCode.WRN_RefCultureMismatch:
                case ErrorCode.WRN_ConflictingMachineAssembly:
                case ErrorCode.WRN_UnqualifiedNestedTypeInCref:
                case ErrorCode.WRN_NoRuntimeMetadataVersion:
                case ErrorCode.WRN_PdbLocalNameTooLong:
                case ErrorCode.WRN_AnalyzerCannotBeCreated:
                case ErrorCode.WRN_NoAnalyzerInAssembly:
                case ErrorCode.WRN_UnableToLoadAnalyzer:
                case ErrorCode.WRN_NubExprIsConstBool2:
                case ErrorCode.WRN_AlignmentMagnitude:
                case ErrorCode.WRN_AttributeIgnoredWhenPublicSigning:
                case ErrorCode.WRN_TupleLiteralNameMismatch:
                case ErrorCode.WRN_Experimental:
<<<<<<< HEAD
                case ErrorCode.WRN_DefaultInSwitch:
                case ErrorCode.WRN_UnreferencedLocalFunction:
=======
                case ErrorCode.WRN_UnreferencedLocalFunction:
                case ErrorCode.WRN_FilterIsConstantFalse:
                case ErrorCode.WRN_FilterIsConstantFalseRedundantTryCatch:
>>>>>>> 29905b3d
                case ErrorCode.WRN_NullAsNonNullable:
                case ErrorCode.WRN_NullReferenceAssignment:
                case ErrorCode.WRN_NullReferenceReceiver:
                case ErrorCode.WRN_NullReferenceReturn:
                case ErrorCode.WRN_NullReferenceArgument:
                case ErrorCode.WRN_NullabilityMismatchInTypeOnOverride:
                case ErrorCode.WRN_NullabilityMismatchInReturnTypeOnOverride:
                case ErrorCode.WRN_NullabilityMismatchInParameterTypeOnOverride:
                case ErrorCode.WRN_NullabilityMismatchInParameterTypeOnPartial:
                case ErrorCode.WRN_NullabilityMismatchInTypeOnImplicitImplementation:
                case ErrorCode.WRN_NullabilityMismatchInReturnTypeOnImplicitImplementation:
                case ErrorCode.WRN_NullabilityMismatchInParameterTypeOnImplicitImplementation:
                case ErrorCode.WRN_NullabilityMismatchInTypeOnExplicitImplementation:
                case ErrorCode.WRN_NullabilityMismatchInReturnTypeOnExplicitImplementation:
                case ErrorCode.WRN_NullabilityMismatchInParameterTypeOnExplicitImplementation:
                case ErrorCode.WRN_UninitializedNonNullableField:
                case ErrorCode.WRN_NullabilityMismatchInAssignment:
                case ErrorCode.WRN_NullabilityMismatchInArgument:
                case ErrorCode.WRN_NullabilityMismatchInReturnTypeOfTargetDelegate:
                case ErrorCode.WRN_NullabilityMismatchInParameterTypeOfTargetDelegate:
                    return true;
                default:
                    return false;
            }
        }

        public static bool IsFatal(ErrorCode code)
        {
            switch (code)
            {
                case ErrorCode.FTL_MetadataCantOpenFile:
                case ErrorCode.FTL_DebugEmitFailure:
                case ErrorCode.FTL_BadCodepage:
                case ErrorCode.FTL_InvalidTarget:
                case ErrorCode.FTL_InputFileNameTooLong:
                case ErrorCode.FTL_OutputFileExists:
                case ErrorCode.FTL_BadChecksumAlgorithm:
                    return true;
                default:
                    return false;
            }
        }

        public static bool IsInfo(ErrorCode code)
        {
            switch (code)
            {
                case ErrorCode.INF_UnableToLoadSomeTypesInAnalyzer:
                    return true;
                default:
                    return false;
            }
        }

        public static bool IsHidden(ErrorCode code)
        {
            switch (code)
            {
                case ErrorCode.HDN_UnusedUsingDirective:
                case ErrorCode.HDN_UnusedExternAlias:
                case ErrorCode.HDN_NullCheckIsProbablyAlwaysTrue:
                case ErrorCode.HDN_NullCheckIsProbablyAlwaysFalse:
                case ErrorCode.HDN_ExpressionIsProbablyNeverNull:
                    return true;
                default:
                    return false;
            }
        }
    }
}<|MERGE_RESOLUTION|>--- conflicted
+++ resolved
@@ -174,14 +174,9 @@
                 case ErrorCode.WRN_AttributeIgnoredWhenPublicSigning:
                 case ErrorCode.WRN_TupleLiteralNameMismatch:
                 case ErrorCode.WRN_Experimental:
-<<<<<<< HEAD
-                case ErrorCode.WRN_DefaultInSwitch:
-                case ErrorCode.WRN_UnreferencedLocalFunction:
-=======
                 case ErrorCode.WRN_UnreferencedLocalFunction:
                 case ErrorCode.WRN_FilterIsConstantFalse:
                 case ErrorCode.WRN_FilterIsConstantFalseRedundantTryCatch:
->>>>>>> 29905b3d
                 case ErrorCode.WRN_NullAsNonNullable:
                 case ErrorCode.WRN_NullReferenceAssignment:
                 case ErrorCode.WRN_NullReferenceReceiver:
