--- conflicted
+++ resolved
@@ -238,12 +238,9 @@
                 case ErrorCode.WRN_MemberNotNull:
                 case ErrorCode.WRN_MemberNotNullWhen:
                 case ErrorCode.WRN_MemberNotNullBadMember:
-<<<<<<< HEAD
-                case ErrorCode.WRN_ParameterDisallowsNull:
-=======
                 case ErrorCode.WRN_GeneratorFailedDuringInitialization:
                 case ErrorCode.WRN_GeneratorFailedDuringGeneration:
->>>>>>> 284a67e9
+                case ErrorCode.WRN_ParameterDisallowsNull:
                     return true;
                 default:
                     return false;
