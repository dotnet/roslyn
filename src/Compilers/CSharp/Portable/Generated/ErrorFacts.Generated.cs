--- conflicted
+++ resolved
@@ -248,7 +248,7 @@
                 case ErrorCode.WRN_NullabilityMismatchInReturnTypeOnPartial:
                 case ErrorCode.WRN_SwitchExpressionNotExhaustiveWithWhen:
                 case ErrorCode.WRN_SwitchExpressionNotExhaustiveForNullWithWhen:
-<<<<<<< HEAD
+                case ErrorCode.WRN_PrecedenceInversion:
                 case ErrorCode.WRN_UnassignedThisAutoProperty:
                 case ErrorCode.WRN_UnassignedThis:
                 case ErrorCode.WRN_ParamUnassigned:
@@ -257,9 +257,6 @@
                 case ErrorCode.WRN_UseDefViolationThis:
                 case ErrorCode.WRN_UseDefViolationOut:
                 case ErrorCode.WRN_UseDefViolation:
-=======
-                case ErrorCode.WRN_PrecedenceInversion:
->>>>>>> 5a928ed5
                     return true;
                 default:
                     return false;
