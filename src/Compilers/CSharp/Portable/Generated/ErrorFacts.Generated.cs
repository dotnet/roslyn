﻿namespace Microsoft.CodeAnalysis.CSharp
{
    internal static partial class ErrorFacts
    {
        public static bool IsWarning(ErrorCode code)
        {
            switch (code)
            {
                case ErrorCode.WRN_InvalidMainSig:
                case ErrorCode.WRN_UnreferencedEvent:
                case ErrorCode.WRN_LowercaseEllSuffix:
                case ErrorCode.WRN_DuplicateUsing:
                case ErrorCode.WRN_NewRequired:
                case ErrorCode.WRN_NewNotRequired:
                case ErrorCode.WRN_NewOrOverrideExpected:
                case ErrorCode.WRN_UnreachableCode:
                case ErrorCode.WRN_UnreferencedLabel:
                case ErrorCode.WRN_UnreferencedVar:
                case ErrorCode.WRN_UnreferencedField:
                case ErrorCode.WRN_IsAlwaysTrue:
                case ErrorCode.WRN_IsAlwaysFalse:
                case ErrorCode.WRN_ByRefNonAgileField:
                case ErrorCode.WRN_UnreferencedVarAssg:
                case ErrorCode.WRN_NegativeArrayIndex:
                case ErrorCode.WRN_BadRefCompareLeft:
                case ErrorCode.WRN_BadRefCompareRight:
                case ErrorCode.WRN_PatternIsAmbiguous:
                case ErrorCode.WRN_PatternStaticOrInaccessible:
                case ErrorCode.WRN_PatternBadSignature:
                case ErrorCode.WRN_SequentialOnPartialClass:
                case ErrorCode.WRN_MainCantBeGeneric:
                case ErrorCode.WRN_UnreferencedFieldAssg:
                case ErrorCode.WRN_AmbiguousXMLReference:
                case ErrorCode.WRN_VolatileByRef:
                case ErrorCode.WRN_SameFullNameThisNsAgg:
                case ErrorCode.WRN_SameFullNameThisAggAgg:
                case ErrorCode.WRN_SameFullNameThisAggNs:
                case ErrorCode.WRN_GlobalAliasDefn:
                case ErrorCode.WRN_AlwaysNull:
                case ErrorCode.WRN_CmpAlwaysFalse:
                case ErrorCode.WRN_FinalizeMethod:
                case ErrorCode.WRN_GotoCaseShouldConvert:
                case ErrorCode.WRN_NubExprIsConstBool:
                case ErrorCode.WRN_ExplicitImplCollision:
                case ErrorCode.WRN_DeprecatedSymbol:
                case ErrorCode.WRN_DeprecatedSymbolStr:
                case ErrorCode.WRN_ExternMethodNoImplementation:
                case ErrorCode.WRN_ProtectedInSealed:
                case ErrorCode.WRN_PossibleMistakenNullStatement:
                case ErrorCode.WRN_UnassignedInternalField:
                case ErrorCode.WRN_VacuousIntegralComp:
                case ErrorCode.WRN_AttributeLocationOnBadDeclaration:
                case ErrorCode.WRN_InvalidAttributeLocation:
                case ErrorCode.WRN_EqualsWithoutGetHashCode:
                case ErrorCode.WRN_EqualityOpWithoutEquals:
                case ErrorCode.WRN_EqualityOpWithoutGetHashCode:
                case ErrorCode.WRN_IncorrectBooleanAssg:
                case ErrorCode.WRN_NonObsoleteOverridingObsolete:
                case ErrorCode.WRN_BitwiseOrSignExtend:
                case ErrorCode.WRN_CoClassWithoutComImport:
                case ErrorCode.WRN_TypeParameterSameAsOuterTypeParameter:
                case ErrorCode.WRN_AssignmentToLockOrDispose:
                case ErrorCode.WRN_ObsoleteOverridingNonObsolete:
                case ErrorCode.WRN_DebugFullNameTooLong:
                case ErrorCode.WRN_ExternCtorNoImplementation:
                case ErrorCode.WRN_WarningDirective:
                case ErrorCode.WRN_UnreachableGeneralCatch:
                case ErrorCode.WRN_DeprecatedCollectionInitAddStr:
                case ErrorCode.WRN_DeprecatedCollectionInitAdd:
                case ErrorCode.WRN_DefaultValueForUnconsumedLocation:
                case ErrorCode.WRN_IdentifierOrNumericLiteralExpected:
                case ErrorCode.WRN_EmptySwitch:
                case ErrorCode.WRN_XMLParseError:
                case ErrorCode.WRN_DuplicateParamTag:
                case ErrorCode.WRN_UnmatchedParamTag:
                case ErrorCode.WRN_MissingParamTag:
                case ErrorCode.WRN_BadXMLRef:
                case ErrorCode.WRN_BadXMLRefParamType:
                case ErrorCode.WRN_BadXMLRefReturnType:
                case ErrorCode.WRN_BadXMLRefSyntax:
                case ErrorCode.WRN_UnprocessedXMLComment:
                case ErrorCode.WRN_FailedInclude:
                case ErrorCode.WRN_InvalidInclude:
                case ErrorCode.WRN_MissingXMLComment:
                case ErrorCode.WRN_XMLParseIncludeError:
                case ErrorCode.WRN_ALinkWarn:
                case ErrorCode.WRN_CmdOptionConflictsSource:
                case ErrorCode.WRN_IllegalPragma:
                case ErrorCode.WRN_IllegalPPWarning:
                case ErrorCode.WRN_BadRestoreNumber:
                case ErrorCode.WRN_NonECMAFeature:
                case ErrorCode.WRN_ErrorOverride:
                case ErrorCode.WRN_InvalidSearchPathDir:
                case ErrorCode.WRN_MultiplePredefTypes:
                case ErrorCode.WRN_TooManyLinesForDebugger:
                case ErrorCode.WRN_CallOnNonAgileField:
                case ErrorCode.WRN_InvalidNumber:
                case ErrorCode.WRN_IllegalPPChecksum:
                case ErrorCode.WRN_EndOfPPLineExpected:
                case ErrorCode.WRN_ConflictingChecksum:
                case ErrorCode.WRN_InvalidAssemblyName:
                case ErrorCode.WRN_UnifyReferenceMajMin:
                case ErrorCode.WRN_UnifyReferenceBldRev:
                case ErrorCode.WRN_DuplicateTypeParamTag:
                case ErrorCode.WRN_UnmatchedTypeParamTag:
                case ErrorCode.WRN_MissingTypeParamTag:
                case ErrorCode.WRN_AssignmentToSelf:
                case ErrorCode.WRN_ComparisonToSelf:
                case ErrorCode.WRN_DotOnDefault:
                case ErrorCode.WRN_BadXMLRefTypeVar:
                case ErrorCode.WRN_UnmatchedParamRefTag:
                case ErrorCode.WRN_UnmatchedTypeParamRefTag:
                case ErrorCode.WRN_ReferencedAssemblyReferencesLinkedPIA:
                case ErrorCode.WRN_CantHaveManifestForModule:
                case ErrorCode.WRN_MultipleRuntimeImplementationMatches:
                case ErrorCode.WRN_MultipleRuntimeOverrideMatches:
                case ErrorCode.WRN_DynamicDispatchToConditionalMethod:
                case ErrorCode.WRN_IsDynamicIsConfusing:
                case ErrorCode.WRN_AsyncLacksAwaits:
                case ErrorCode.WRN_FileAlreadyIncluded:
                case ErrorCode.WRN_NoSources:
                case ErrorCode.WRN_NoConfigNotOnCommandLine:
                case ErrorCode.WRN_DefineIdentifierRequired:
                case ErrorCode.WRN_BadUILang:
                case ErrorCode.WRN_CLS_NoVarArgs:
                case ErrorCode.WRN_CLS_BadArgType:
                case ErrorCode.WRN_CLS_BadReturnType:
                case ErrorCode.WRN_CLS_BadFieldPropType:
                case ErrorCode.WRN_CLS_BadIdentifierCase:
                case ErrorCode.WRN_CLS_OverloadRefOut:
                case ErrorCode.WRN_CLS_OverloadUnnamed:
                case ErrorCode.WRN_CLS_BadIdentifier:
                case ErrorCode.WRN_CLS_BadBase:
                case ErrorCode.WRN_CLS_BadInterfaceMember:
                case ErrorCode.WRN_CLS_NoAbstractMembers:
                case ErrorCode.WRN_CLS_NotOnModules:
                case ErrorCode.WRN_CLS_ModuleMissingCLS:
                case ErrorCode.WRN_CLS_AssemblyNotCLS:
                case ErrorCode.WRN_CLS_BadAttributeType:
                case ErrorCode.WRN_CLS_ArrayArgumentToAttribute:
                case ErrorCode.WRN_CLS_NotOnModules2:
                case ErrorCode.WRN_CLS_IllegalTrueInFalse:
                case ErrorCode.WRN_CLS_MeaninglessOnPrivateType:
                case ErrorCode.WRN_CLS_AssemblyNotCLS2:
                case ErrorCode.WRN_CLS_MeaninglessOnParam:
                case ErrorCode.WRN_CLS_MeaninglessOnReturn:
                case ErrorCode.WRN_CLS_BadTypeVar:
                case ErrorCode.WRN_CLS_VolatileField:
                case ErrorCode.WRN_CLS_BadInterface:
                case ErrorCode.WRN_UnobservedAwaitableExpression:
                case ErrorCode.WRN_CallerLineNumberParamForUnconsumedLocation:
                case ErrorCode.WRN_CallerFilePathParamForUnconsumedLocation:
                case ErrorCode.WRN_CallerMemberNameParamForUnconsumedLocation:
                case ErrorCode.WRN_MainIgnored:
                case ErrorCode.WRN_StaticInAsOrIs:
                case ErrorCode.WRN_DelaySignButNoKey:
                case ErrorCode.WRN_InvalidVersionFormat:
                case ErrorCode.WRN_CallerFilePathPreferredOverCallerMemberName:
                case ErrorCode.WRN_CallerLineNumberPreferredOverCallerMemberName:
                case ErrorCode.WRN_CallerLineNumberPreferredOverCallerFilePath:
                case ErrorCode.WRN_AssemblyAttributeFromModuleIsOverridden:
                case ErrorCode.WRN_FilterIsConstantTrue:
                case ErrorCode.WRN_UnimplementedCommandLineSwitch:
                case ErrorCode.WRN_ReferencedAssemblyDoesNotHaveStrongName:
                case ErrorCode.WRN_RefCultureMismatch:
                case ErrorCode.WRN_ConflictingMachineAssembly:
                case ErrorCode.WRN_UnqualifiedNestedTypeInCref:
                case ErrorCode.WRN_NoRuntimeMetadataVersion:
                case ErrorCode.WRN_PdbLocalNameTooLong:
                case ErrorCode.WRN_AnalyzerCannotBeCreated:
                case ErrorCode.WRN_NoAnalyzerInAssembly:
                case ErrorCode.WRN_UnableToLoadAnalyzer:
                case ErrorCode.WRN_NubExprIsConstBool2:
                case ErrorCode.WRN_AlignmentMagnitude:
                case ErrorCode.WRN_AttributeIgnoredWhenPublicSigning:
                case ErrorCode.WRN_TupleLiteralNameMismatch:
                case ErrorCode.WRN_Experimental:
                case ErrorCode.WRN_UnreferencedLocalFunction:
                case ErrorCode.WRN_FilterIsConstantFalse:
                case ErrorCode.WRN_FilterIsConstantFalseRedundantTryCatch:
                case ErrorCode.WRN_AttributesOnBackingFieldsNotAvailable:
                case ErrorCode.WRN_TupleBinopLiteralNameMismatch:
                case ErrorCode.WRN_TypeParameterSameAsOuterMethodTypeParameter:
                case ErrorCode.WRN_UnconsumedEnumeratorCancellationAttributeUsage:
                case ErrorCode.WRN_UndecoratedCancellationTokenParameter:
                case ErrorCode.WRN_SwitchExpressionNotExhaustive:
                case ErrorCode.WRN_CaseConstantNamedUnderscore:
                case ErrorCode.WRN_IsTypeNamedUnderscore:
                case ErrorCode.WRN_GivenExpressionNeverMatchesPattern:
                case ErrorCode.WRN_GivenExpressionAlwaysMatchesConstant:
                case ErrorCode.WRN_ThrowPossibleNull:
                case ErrorCode.WRN_ConvertingNullableToNonNullable:
                case ErrorCode.WRN_NullReferenceAssignment:
                case ErrorCode.WRN_NullReferenceReceiver:
                case ErrorCode.WRN_NullReferenceReturn:
                case ErrorCode.WRN_NullReferenceArgument:
                case ErrorCode.WRN_UnboxPossibleNull:
                case ErrorCode.WRN_DisallowNullAttributeForbidsMaybeNullAssignment:
                case ErrorCode.WRN_NullabilityMismatchInTypeOnOverride:
                case ErrorCode.WRN_NullabilityMismatchInReturnTypeOnOverride:
                case ErrorCode.WRN_NullabilityMismatchInParameterTypeOnOverride:
                case ErrorCode.WRN_NullabilityMismatchInParameterTypeOnPartial:
                case ErrorCode.WRN_NullabilityMismatchInTypeOnImplicitImplementation:
                case ErrorCode.WRN_NullabilityMismatchInReturnTypeOnImplicitImplementation:
                case ErrorCode.WRN_NullabilityMismatchInParameterTypeOnImplicitImplementation:
                case ErrorCode.WRN_NullabilityMismatchInTypeOnExplicitImplementation:
                case ErrorCode.WRN_NullabilityMismatchInReturnTypeOnExplicitImplementation:
                case ErrorCode.WRN_NullabilityMismatchInParameterTypeOnExplicitImplementation:
                case ErrorCode.WRN_UninitializedNonNullableField:
                case ErrorCode.WRN_NullabilityMismatchInAssignment:
                case ErrorCode.WRN_NullabilityMismatchInArgument:
                case ErrorCode.WRN_NullabilityMismatchInReturnTypeOfTargetDelegate:
                case ErrorCode.WRN_NullabilityMismatchInParameterTypeOfTargetDelegate:
                case ErrorCode.WRN_NullabilityMismatchInArgumentForOutput:
                case ErrorCode.WRN_NullAsNonNullable:
                case ErrorCode.WRN_NullableValueTypeMayBeNull:
                case ErrorCode.WRN_NullabilityMismatchInTypeParameterConstraint:
                case ErrorCode.WRN_MissingNonNullTypesContextForAnnotation:
                case ErrorCode.WRN_NullabilityMismatchInConstraintsOnImplicitImplementation:
                case ErrorCode.WRN_NullabilityMismatchInTypeParameterReferenceTypeConstraint:
                case ErrorCode.WRN_NullabilityMismatchInExplicitlyImplementedInterface:
                case ErrorCode.WRN_NullabilityMismatchInInterfaceImplementedByBase:
                case ErrorCode.WRN_DuplicateInterfaceWithNullabilityMismatchInBaseList:
                case ErrorCode.WRN_SwitchExpressionNotExhaustiveForNull:
                case ErrorCode.WRN_ImplicitCopyInReadOnlyMember:
                case ErrorCode.WRN_NullabilityMismatchInConstraintsOnPartialImplementation:
                case ErrorCode.WRN_MissingNonNullTypesContextForAnnotationInGeneratedCode:
                case ErrorCode.WRN_NullReferenceInitializer:
                case ErrorCode.WRN_NullabilityMismatchInTypeParameterNotNullConstraint:
                case ErrorCode.WRN_ParameterConditionallyDisallowsNull:
                case ErrorCode.WRN_ShouldNotReturn:
                case ErrorCode.WRN_TopLevelNullabilityMismatchInReturnTypeOnOverride:
                case ErrorCode.WRN_TopLevelNullabilityMismatchInParameterTypeOnOverride:
                case ErrorCode.WRN_TopLevelNullabilityMismatchInReturnTypeOnImplicitImplementation:
                case ErrorCode.WRN_TopLevelNullabilityMismatchInParameterTypeOnImplicitImplementation:
                case ErrorCode.WRN_TopLevelNullabilityMismatchInReturnTypeOnExplicitImplementation:
                case ErrorCode.WRN_TopLevelNullabilityMismatchInParameterTypeOnExplicitImplementation:
                case ErrorCode.WRN_DoesNotReturnMismatch:
                case ErrorCode.WRN_MemberNotNull:
                case ErrorCode.WRN_MemberNotNullWhen:
                case ErrorCode.WRN_MemberNotNullBadMember:
                case ErrorCode.WRN_ParameterDisallowsNull:
                case ErrorCode.WRN_ConstOutOfRangeChecked:
                case ErrorCode.WRN_GeneratorFailedDuringInitialization:
                case ErrorCode.WRN_GeneratorFailedDuringGeneration:
                case ErrorCode.WRN_GivenExpressionAlwaysMatchesPattern:
                case ErrorCode.WRN_IsPatternAlways:
                case ErrorCode.WRN_NullabilityMismatchInReturnTypeOnPartial:
<<<<<<< HEAD
                case ErrorCode.WRN_PrecedenceInversion:
=======
                case ErrorCode.WRN_SwitchExpressionNotExhaustiveWithWhen:
                case ErrorCode.WRN_SwitchExpressionNotExhaustiveForNullWithWhen:
>>>>>>> 914a80a6
                    return true;
                default:
                    return false;
            }
        }

        public static bool IsFatal(ErrorCode code)
        {
            switch (code)
            {
                case ErrorCode.FTL_MetadataCantOpenFile:
                case ErrorCode.FTL_DebugEmitFailure:
                case ErrorCode.FTL_BadCodepage:
                case ErrorCode.FTL_InvalidTarget:
                case ErrorCode.FTL_InvalidInputFileName:
                case ErrorCode.FTL_OutputFileExists:
                case ErrorCode.FTL_BadChecksumAlgorithm:
                    return true;
                default:
                    return false;
            }
        }

        public static bool IsInfo(ErrorCode code)
        {
            switch (code)
            {
                case ErrorCode.INF_UnableToLoadSomeTypesInAnalyzer:
                    return true;
                default:
                    return false;
            }
        }

        public static bool IsHidden(ErrorCode code)
        {
            switch (code)
            {
                case ErrorCode.HDN_UnusedUsingDirective:
                case ErrorCode.HDN_UnusedExternAlias:
                    return true;
                default:
                    return false;
            }
        }
    }
}<|MERGE_RESOLUTION|>--- conflicted
+++ resolved
@@ -246,12 +246,9 @@
                 case ErrorCode.WRN_GivenExpressionAlwaysMatchesPattern:
                 case ErrorCode.WRN_IsPatternAlways:
                 case ErrorCode.WRN_NullabilityMismatchInReturnTypeOnPartial:
-<<<<<<< HEAD
-                case ErrorCode.WRN_PrecedenceInversion:
-=======
                 case ErrorCode.WRN_SwitchExpressionNotExhaustiveWithWhen:
                 case ErrorCode.WRN_SwitchExpressionNotExhaustiveForNullWithWhen:
->>>>>>> 914a80a6
+                case ErrorCode.WRN_PrecedenceInversion:
                     return true;
                 default:
                     return false;
