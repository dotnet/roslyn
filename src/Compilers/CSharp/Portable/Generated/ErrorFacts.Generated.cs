--- conflicted
+++ resolved
@@ -246,7 +246,8 @@
                 case ErrorCode.WRN_GivenExpressionAlwaysMatchesPattern:
                 case ErrorCode.WRN_IsPatternAlways:
                 case ErrorCode.WRN_NullabilityMismatchInReturnTypeOnPartial:
-<<<<<<< HEAD
+                case ErrorCode.WRN_SwitchExpressionNotExhaustiveWithWhen:
+                case ErrorCode.WRN_SwitchExpressionNotExhaustiveForNullWithWhen:
                 case ErrorCode.WRN_UnassignedThisAutoProperty:
                 case ErrorCode.WRN_UnassignedThis:
                 case ErrorCode.WRN_ParamUnassigned:
@@ -255,10 +256,6 @@
                 case ErrorCode.WRN_UseDefViolationThis:
                 case ErrorCode.WRN_UseDefViolationOut:
                 case ErrorCode.WRN_UseDefViolation:
-=======
-                case ErrorCode.WRN_SwitchExpressionNotExhaustiveWithWhen:
-                case ErrorCode.WRN_SwitchExpressionNotExhaustiveForNullWithWhen:
->>>>>>> 914a80a6
                     return true;
                 default:
                     return false;
