--- conflicted
+++ resolved
@@ -27,27 +27,6 @@
             public IValueSet<T> Related(BinaryOperatorKind relation, T value)
             {
                 TTC tc = default;
-<<<<<<< HEAD
-=======
-                return new NumericValueSet<T, TTC>(RelatedInterval(relation, value, tc.MinValue, tc.MaxValue));
-            }
-
-            bool IValueSetFactory.Related(BinaryOperatorKind relation, ConstantValue left, ConstantValue right)
-            {
-                TTC tc = default;
-                return tc.Related(relation, tc.FromConstantValue(left), tc.FromConstantValue(right));
-            }
-
-            /// <summary>
-            /// Produce the interval underlying the representation of the result of <see cref="NumericValueSetFactory{T, TTC}"/>.
-            /// </summary>
-            /// <param name="minValue">the interval's minimum value, inclusive</param>
-            /// <param name="maxValue">the interval's maximum value, inclusive</param>
-            private static Interval RelatedInterval(BinaryOperatorKind relation, T value, T minValue, T maxValue)
-            {
-                TTC tc = default;
-                Debug.Assert(tc.Related(LessThanOrEqual, minValue, maxValue));
->>>>>>> 6c991b3c
                 switch (relation)
                 {
                     case LessThan:
@@ -74,6 +53,12 @@
 
             public IValueSet<T> Random(int expectedSize, Random random) =>
                 NumericValueSet<T, TTC>.Random(expectedSize, random);
+
+            bool IValueSetFactory.Related(BinaryOperatorKind relation, ConstantValue left, ConstantValue right)
+            {
+                var tc = default(TTC);
+                return tc.Related(relation, tc.FromConstantValue(left), tc.FromConstantValue(right));
+            }
         }
     }
 }