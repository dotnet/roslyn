--- conflicted
+++ resolved
@@ -7821,12 +7821,10 @@
   <data name="ERR_ExpectedInterpolatedString" xml:space="preserve">
     <value>Expected interpolated string</value>
   </data>
-<<<<<<< HEAD
+  <data name="ERR_CollectionExpressionImmutableArray" xml:space="preserve">
+    <value>This version of '{0}' cannot be used with collection expressions.</value>
+  </data>
   <data name="ERR_InvalidExperimentalDiagID" xml:space="preserve">
     <value>The diagnosticId argument to the 'Experimental' attribute must be a valid identifier</value>
-=======
-  <data name="ERR_CollectionExpressionImmutableArray" xml:space="preserve">
-    <value>This version of '{0}' cannot be used with collection expressions.</value>
->>>>>>> 66481154
   </data>
 </root>