﻿<?xml version="1.0" encoding="utf-8"?>
<root>
  <!-- 
    Microsoft ResX Schema 
    
    Version 2.0
    
    The primary goals of this format is to allow a simple XML format 
    that is mostly human readable. The generation and parsing of the 
    various data types are done through the TypeConverter classes 
    associated with the data types.
    
    Example:
    
    ... ado.net/XML headers & schema ...
    <resheader name="resmimetype">text/microsoft-resx</resheader>
    <resheader name="version">2.0</resheader>
    <resheader name="reader">System.Resources.ResXResourceReader, System.Windows.Forms, ...</resheader>
    <resheader name="writer">System.Resources.ResXResourceWriter, System.Windows.Forms, ...</resheader>
    <data name="Name1"><value>this is my long string</value><comment>this is a comment</comment></data>
    <data name="Color1" type="System.Drawing.Color, System.Drawing">Blue</data>
    <data name="Bitmap1" mimetype="application/x-microsoft.net.object.binary.base64">
        <value>[base64 mime encoded serialized .NET Framework object]</value>
    </data>
    <data name="Icon1" type="System.Drawing.Icon, System.Drawing" mimetype="application/x-microsoft.net.object.bytearray.base64">
        <value>[base64 mime encoded string representing a byte array form of the .NET Framework object]</value>
        <comment>This is a comment</comment>
    </data>
                
    There are any number of "resheader" rows that contain simple 
    name/value pairs.
    
    Each data row contains a name, and value. The row also contains a 
    type or mimetype. Type corresponds to a .NET class that support 
    text/value conversion through the TypeConverter architecture. 
    Classes that don't support this are serialized and stored with the 
    mimetype set.
    
    The mimetype is used for serialized objects, and tells the 
    ResXResourceReader how to depersist the object. This is currently not 
    extensible. For a given mimetype the value must be set accordingly:
    
    Note - application/x-microsoft.net.object.binary.base64 is the format 
    that the ResXResourceWriter will generate, however the reader can 
    read any of the formats listed below.
    
    mimetype: application/x-microsoft.net.object.binary.base64
    value   : The object must be serialized with 
            : System.Runtime.Serialization.Formatters.Binary.BinaryFormatter
            : and then encoded with base64 encoding.
    
    mimetype: application/x-microsoft.net.object.soap.base64
    value   : The object must be serialized with 
            : System.Runtime.Serialization.Formatters.Soap.SoapFormatter
            : and then encoded with base64 encoding.

    mimetype: application/x-microsoft.net.object.bytearray.base64
    value   : The object must be serialized into a byte array 
            : using a System.ComponentModel.TypeConverter
            : and then encoded with base64 encoding.
    -->
  <xsd:schema id="root" xmlns="" xmlns:xsd="http://www.w3.org/2001/XMLSchema" xmlns:msdata="urn:schemas-microsoft-com:xml-msdata">
    <xsd:import namespace="http://www.w3.org/XML/1998/namespace" />
    <xsd:element name="root" msdata:IsDataSet="true">
      <xsd:complexType>
        <xsd:choice maxOccurs="unbounded">
          <xsd:element name="metadata">
            <xsd:complexType>
              <xsd:sequence>
                <xsd:element name="value" type="xsd:string" minOccurs="0" />
              </xsd:sequence>
              <xsd:attribute name="name" use="required" type="xsd:string" />
              <xsd:attribute name="type" type="xsd:string" />
              <xsd:attribute name="mimetype" type="xsd:string" />
              <xsd:attribute ref="xml:space" />
            </xsd:complexType>
          </xsd:element>
          <xsd:element name="assembly">
            <xsd:complexType>
              <xsd:attribute name="alias" type="xsd:string" />
              <xsd:attribute name="name" type="xsd:string" />
            </xsd:complexType>
          </xsd:element>
          <xsd:element name="data">
            <xsd:complexType>
              <xsd:sequence>
                <xsd:element name="value" type="xsd:string" minOccurs="0" msdata:Ordinal="1" />
                <xsd:element name="comment" type="xsd:string" minOccurs="0" msdata:Ordinal="2" />
              </xsd:sequence>
              <xsd:attribute name="name" type="xsd:string" use="required" msdata:Ordinal="1" />
              <xsd:attribute name="type" type="xsd:string" msdata:Ordinal="3" />
              <xsd:attribute name="mimetype" type="xsd:string" msdata:Ordinal="4" />
              <xsd:attribute ref="xml:space" />
            </xsd:complexType>
          </xsd:element>
          <xsd:element name="resheader">
            <xsd:complexType>
              <xsd:sequence>
                <xsd:element name="value" type="xsd:string" minOccurs="0" msdata:Ordinal="1" />
              </xsd:sequence>
              <xsd:attribute name="name" type="xsd:string" use="required" />
            </xsd:complexType>
          </xsd:element>
        </xsd:choice>
      </xsd:complexType>
    </xsd:element>
  </xsd:schema>
  <resheader name="resmimetype">
    <value>text/microsoft-resx</value>
  </resheader>
  <resheader name="version">
    <value>2.0</value>
  </resheader>
  <resheader name="reader">
    <value>System.Resources.ResXResourceReader, System.Windows.Forms, Version=4.0.0.0, Culture=neutral, PublicKeyToken=b77a5c561934e089</value>
  </resheader>
  <resheader name="writer">
    <value>System.Resources.ResXResourceWriter, System.Windows.Forms, Version=4.0.0.0, Culture=neutral, PublicKeyToken=b77a5c561934e089</value>
  </resheader>
  <data name="IDS_NULL" xml:space="preserve">
    <value>&lt;null&gt;</value>
  </data>
  <data name="IDS_ThrowExpression" xml:space="preserve">
    <value>&lt;throw expression&gt;</value>
  </data>
  <data name="IDS_FeatureSwitchExpression" xml:space="preserve">
    <value>&lt;switch expression&gt;</value>
  </data>
  <data name="IDS_FeatureLocalFunctionAttributes" xml:space="preserve">
    <value>local function attributes</value>
  </data>
  <data name="IDS_FeatureExternLocalFunctions" xml:space="preserve">
    <value>extern local functions</value>
  </data>
  <data name="IDS_RELATEDERROR" xml:space="preserve">
    <value>(Location of symbol related to previous error)</value>
  </data>
  <data name="IDS_RELATEDWARNING" xml:space="preserve">
    <value>(Location of symbol related to previous warning)</value>
  </data>
  <data name="IDS_XMLIGNORED" xml:space="preserve">
    <value>&lt;!-- Badly formed XML comment ignored for member "{0}" --&gt;</value>
  </data>
  <data name="IDS_XMLIGNORED2" xml:space="preserve">
    <value> Badly formed XML file "{0}" cannot be included </value>
  </data>
  <data name="IDS_XMLFAILEDINCLUDE" xml:space="preserve">
    <value> Failed to insert some or all of included XML </value>
  </data>
  <data name="IDS_XMLBADINCLUDE" xml:space="preserve">
    <value> Include tag is invalid </value>
  </data>
  <data name="IDS_XMLNOINCLUDE" xml:space="preserve">
    <value> No matching elements were found for the following include tag </value>
  </data>
  <data name="IDS_XMLMISSINGINCLUDEFILE" xml:space="preserve">
    <value>Missing file attribute</value>
  </data>
  <data name="IDS_XMLMISSINGINCLUDEPATH" xml:space="preserve">
    <value>Missing path attribute</value>
  </data>
  <data name="IDS_Missing" xml:space="preserve">
    <value>&lt;missing&gt;</value>
  </data>
  <data name="IDS_GlobalNamespace" xml:space="preserve">
    <value>&lt;global namespace&gt;</value>
  </data>
  <data name="IDS_FeatureGenerics" xml:space="preserve">
    <value>generics</value>
  </data>
  <data name="IDS_FeatureAnonDelegates" xml:space="preserve">
    <value>anonymous methods</value>
  </data>
  <data name="IDS_FeatureModuleAttrLoc" xml:space="preserve">
    <value>module as an attribute target specifier</value>
  </data>
  <data name="IDS_FeatureGlobalNamespace" xml:space="preserve">
    <value>namespace alias qualifier</value>
  </data>
  <data name="IDS_FeatureFixedBuffer" xml:space="preserve">
    <value>fixed size buffers</value>
  </data>
  <data name="IDS_FeaturePragma" xml:space="preserve">
    <value>#pragma</value>
  </data>
  <data name="IDS_FeatureStaticClasses" xml:space="preserve">
    <value>static classes</value>
  </data>
  <data name="IDS_FeatureReadOnlyStructs" xml:space="preserve">
    <value>readonly structs</value>
  </data>
  <data name="IDS_FeaturePartialTypes" xml:space="preserve">
    <value>partial types</value>
  </data>
  <data name="IDS_FeatureAsync" xml:space="preserve">
    <value>async function</value>
  </data>
  <data name="IDS_FeatureSwitchOnBool" xml:space="preserve">
    <value>switch on boolean type</value>
  </data>
  <data name="IDS_MethodGroup" xml:space="preserve">
    <value>method group</value>
  </data>
  <data name="IDS_AnonMethod" xml:space="preserve">
    <value>anonymous method</value>
  </data>
  <data name="IDS_Lambda" xml:space="preserve">
    <value>lambda expression</value>
  </data>
  <data name="IDS_Collection" xml:space="preserve">
    <value>collection</value>
  </data>
  <data name="IDS_Disposable" xml:space="preserve">
    <value>disposable</value>
  </data>
  <data name="IDS_FeaturePropertyAccessorMods" xml:space="preserve">
    <value>access modifiers on properties</value>
  </data>
  <data name="IDS_FeatureExternAlias" xml:space="preserve">
    <value>extern alias</value>
  </data>
  <data name="IDS_FeatureIterators" xml:space="preserve">
    <value>iterators</value>
  </data>
  <data name="IDS_FeatureDefault" xml:space="preserve">
    <value>default operator</value>
  </data>
  <data name="IDS_FeatureAsyncStreams" xml:space="preserve">
    <value>async streams</value>
  </data>
  <data name="IDS_FeatureUnmanagedConstructedTypes" xml:space="preserve">
    <value>unmanaged constructed types</value>
  </data>
  <data name="IDS_FeatureReadOnlyMembers" xml:space="preserve">
    <value>readonly members</value>
  </data>
  <data name="IDS_FeatureDefaultLiteral" xml:space="preserve">
    <value>default literal</value>
  </data>
  <data name="IDS_FeaturePrivateProtected" xml:space="preserve">
    <value>private protected</value>
  </data>
  <data name="IDS_FeatureTupleEquality" xml:space="preserve">
    <value>tuple equality</value>
  </data>
  <data name="IDS_FeatureNullable" xml:space="preserve">
    <value>nullable types</value>
  </data>
  <data name="IDS_FeaturePatternMatching" xml:space="preserve">
    <value>pattern matching</value>
  </data>
  <data name="IDS_FeatureExpressionBodiedAccessor" xml:space="preserve">
    <value>expression body property accessor</value>
  </data>
  <data name="IDS_FeatureExpressionBodiedDeOrConstructor" xml:space="preserve">
    <value>expression body constructor and destructor</value>
  </data>
  <data name="IDS_FeatureThrowExpression" xml:space="preserve">
    <value>throw expression</value>
  </data>
  <data name="IDS_FeatureImplicitArray" xml:space="preserve">
    <value>implicitly typed array</value>
  </data>
  <data name="IDS_FeatureImplicitLocal" xml:space="preserve">
    <value>implicitly typed local variable</value>
  </data>
  <data name="IDS_FeatureAnonymousTypes" xml:space="preserve">
    <value>anonymous types</value>
  </data>
  <data name="IDS_FeatureAutoImplementedProperties" xml:space="preserve">
    <value>automatically implemented properties</value>
  </data>
  <data name="IDS_FeatureReadonlyAutoImplementedProperties" xml:space="preserve">
    <value>readonly automatically implemented properties</value>
  </data>
  <data name="IDS_FeatureObjectInitializer" xml:space="preserve">
    <value>object initializer</value>
  </data>
  <data name="IDS_FeatureCollectionInitializer" xml:space="preserve">
    <value>collection initializer</value>
  </data>
  <data name="IDS_FeatureQueryExpression" xml:space="preserve">
    <value>query expression</value>
  </data>
  <data name="IDS_FeatureExtensionMethod" xml:space="preserve">
    <value>extension method</value>
  </data>
  <data name="IDS_FeaturePartialMethod" xml:space="preserve">
    <value>partial method</value>
  </data>
  <data name="IDS_SK_METHOD" xml:space="preserve">
    <value>method</value>
  </data>
  <data name="IDS_SK_TYPE" xml:space="preserve">
    <value>type</value>
  </data>
  <data name="IDS_SK_NAMESPACE" xml:space="preserve">
    <value>namespace</value>
  </data>
  <data name="IDS_SK_FIELD" xml:space="preserve">
    <value>field</value>
  </data>
  <data name="IDS_SK_PROPERTY" xml:space="preserve">
    <value>property</value>
  </data>
  <data name="IDS_SK_UNKNOWN" xml:space="preserve">
    <value>element</value>
  </data>
  <data name="IDS_SK_VARIABLE" xml:space="preserve">
    <value>variable</value>
  </data>
  <data name="IDS_SK_LABEL" xml:space="preserve">
    <value>label</value>
  </data>
  <data name="IDS_SK_EVENT" xml:space="preserve">
    <value>event</value>
  </data>
  <data name="IDS_SK_TYVAR" xml:space="preserve">
    <value>type parameter</value>
  </data>
  <data name="IDS_SK_ALIAS" xml:space="preserve">
    <value>using alias</value>
  </data>
  <data name="IDS_SK_EXTERNALIAS" xml:space="preserve">
    <value>extern alias</value>
  </data>
  <data name="IDS_SK_CONSTRUCTOR" xml:space="preserve">
    <value>constructor</value>
  </data>
  <data name="IDS_FOREACHLOCAL" xml:space="preserve">
    <value>foreach iteration variable</value>
  </data>
  <data name="IDS_FIXEDLOCAL" xml:space="preserve">
    <value>fixed variable</value>
  </data>
  <data name="IDS_USINGLOCAL" xml:space="preserve">
    <value>using variable</value>
  </data>
  <data name="IDS_Contravariant" xml:space="preserve">
    <value>contravariant</value>
  </data>
  <data name="IDS_Contravariantly" xml:space="preserve">
    <value>contravariantly</value>
  </data>
  <data name="IDS_Covariant" xml:space="preserve">
    <value>covariant</value>
  </data>
  <data name="IDS_Covariantly" xml:space="preserve">
    <value>covariantly</value>
  </data>
  <data name="IDS_Invariantly" xml:space="preserve">
    <value>invariantly</value>
  </data>
  <data name="IDS_FeatureDynamic" xml:space="preserve">
    <value>dynamic</value>
  </data>
  <data name="IDS_FeatureNamedArgument" xml:space="preserve">
    <value>named argument</value>
  </data>
  <data name="IDS_FeatureOptionalParameter" xml:space="preserve">
    <value>optional parameter</value>
  </data>
  <data name="IDS_FeatureExceptionFilter" xml:space="preserve">
    <value>exception filter</value>
  </data>
  <data name="IDS_FeatureTypeVariance" xml:space="preserve">
    <value>type variance</value>
  </data>
  <data name="IDS_Parameter" xml:space="preserve">
    <value>parameter</value>
  </data>
  <data name="IDS_Return" xml:space="preserve">
    <value>return</value>
  </data>
  <data name="XML_InvalidToken" xml:space="preserve">
    <value>The character(s) '{0}' cannot be used at this location.</value>
  </data>
  <data name="XML_IncorrectComment" xml:space="preserve">
    <value>Incorrect syntax was used in a comment.</value>
  </data>
  <data name="XML_InvalidCharEntity" xml:space="preserve">
    <value>An invalid character was found inside an entity reference.</value>
  </data>
  <data name="XML_ExpectedEndOfTag" xml:space="preserve">
    <value>Expected '&gt;' or '/&gt;' to close tag '{0}'.</value>
  </data>
  <data name="XML_ExpectedIdentifier" xml:space="preserve">
    <value>An identifier was expected.</value>
  </data>
  <data name="XML_InvalidUnicodeChar" xml:space="preserve">
    <value>Invalid unicode character.</value>
  </data>
  <data name="XML_InvalidWhitespace" xml:space="preserve">
    <value>Whitespace is not allowed at this location.</value>
  </data>
  <data name="XML_LessThanInAttributeValue" xml:space="preserve">
    <value>The character '&lt;' cannot be used in an attribute value.</value>
  </data>
  <data name="XML_MissingEqualsAttribute" xml:space="preserve">
    <value>Missing equals sign between attribute and attribute value.</value>
  </data>
  <data name="XML_RefUndefinedEntity_1" xml:space="preserve">
    <value>Reference to undefined entity '{0}'.</value>
  </data>
  <data name="XML_StringLiteralNoStartQuote" xml:space="preserve">
    <value>A string literal was expected, but no opening quotation mark was found.</value>
  </data>
  <data name="XML_StringLiteralNoEndQuote" xml:space="preserve">
    <value>Missing closing quotation mark for string literal.</value>
  </data>
  <data name="XML_StringLiteralNonAsciiQuote" xml:space="preserve">
    <value>Non-ASCII quotations marks may not be used around string literals.</value>
  </data>
  <data name="XML_EndTagNotExpected" xml:space="preserve">
    <value>End tag was not expected at this location.</value>
  </data>
  <data name="XML_ElementTypeMatch" xml:space="preserve">
    <value>End tag '{0}' does not match the start tag '{1}'.</value>
  </data>
  <data name="XML_EndTagExpected" xml:space="preserve">
    <value>Expected an end tag for element '{0}'.</value>
  </data>
  <data name="XML_WhitespaceMissing" xml:space="preserve">
    <value>Required white space was missing.</value>
  </data>
  <data name="XML_ExpectedEndOfXml" xml:space="preserve">
    <value>Unexpected character at this location.</value>
  </data>
  <data name="XML_CDataEndTagNotAllowed" xml:space="preserve">
    <value>The literal string ']]&gt;' is not allowed in element content.</value>
  </data>
  <data name="XML_DuplicateAttribute" xml:space="preserve">
    <value>Duplicate '{0}' attribute</value>
  </data>
  <data name="ERR_NoMetadataFile" xml:space="preserve">
    <value>Metadata file '{0}' could not be found</value>
  </data>
  <data name="ERR_MetadataReferencesNotSupported" xml:space="preserve">
    <value>Metadata references are not supported.</value>
  </data>
  <data name="FTL_MetadataCantOpenFile" xml:space="preserve">
    <value>Metadata file '{0}' could not be opened -- {1}</value>
  </data>
  <data name="ERR_NoTypeDef" xml:space="preserve">
    <value>The type '{0}' is defined in an assembly that is not referenced. You must add a reference to assembly '{1}'.</value>
  </data>
  <data name="ERR_NoTypeDefFromModule" xml:space="preserve">
    <value>The type '{0}' is defined in a module that has not been added. You must add the module '{1}'.</value>
  </data>
  <data name="ERR_OutputWriteFailed" xml:space="preserve">
    <value>Could not write to output file '{0}' -- '{1}'</value>
  </data>
  <data name="ERR_MultipleEntryPoints" xml:space="preserve">
    <value>Program has more than one entry point defined. Compile with /main to specify the type that contains the entry point.</value>
  </data>
  <data name="ERR_BadBinaryOps" xml:space="preserve">
    <value>Operator '{0}' cannot be applied to operands of type '{1}' and '{2}'</value>
  </data>
  <data name="ERR_AmbigBinaryOpsOnUnconstrainedDefault" xml:space="preserve">
    <value>Operator '{0}' cannot be applied to 'default' and operand of type '{1}' because it is a type parameter that is not known to be a reference type</value>
  </data>
  <data name="ERR_IntDivByZero" xml:space="preserve">
    <value>Division by constant zero</value>
  </data>
  <data name="ERR_BadIndexLHS" xml:space="preserve">
    <value>Cannot apply indexing with [] to an expression of type '{0}'</value>
  </data>
  <data name="ERR_BadIndexCount" xml:space="preserve">
    <value>Wrong number of indices inside []; expected {0}</value>
  </data>
  <data name="ERR_BadUnaryOp" xml:space="preserve">
    <value>Operator '{0}' cannot be applied to operand of type '{1}'</value>
  </data>
  <data name="ERR_BadOpOnNullOrDefaultOrNew" xml:space="preserve">
    <value>Operator '{0}' cannot be applied to operand '{1}'</value>
  </data>
  <data name="ERR_ThisInStaticMeth" xml:space="preserve">
    <value>Keyword 'this' is not valid in a static property, static method, or static field initializer</value>
  </data>
  <data name="ERR_ThisInBadContext" xml:space="preserve">
    <value>Keyword 'this' is not available in the current context</value>
  </data>
  <data name="ERR_OmittedTypeArgument" xml:space="preserve">
    <value>Omitting the type argument is not allowed in the current context</value>
  </data>
  <data name="WRN_InvalidMainSig" xml:space="preserve">
    <value>'{0}' has the wrong signature to be an entry point</value>
  </data>
  <data name="WRN_InvalidMainSig_Title" xml:space="preserve">
    <value>Method has the wrong signature to be an entry point</value>
  </data>
  <data name="ERR_NoImplicitConv" xml:space="preserve">
    <value>Cannot implicitly convert type '{0}' to '{1}'</value>
  </data>
  <data name="ERR_NoExplicitConv" xml:space="preserve">
    <value>Cannot convert type '{0}' to '{1}'</value>
  </data>
  <data name="ERR_ConstOutOfRange" xml:space="preserve">
    <value>Constant value '{0}' cannot be converted to a '{1}'</value>
  </data>
  <data name="ERR_AmbigBinaryOps" xml:space="preserve">
    <value>Operator '{0}' is ambiguous on operands of type '{1}' and '{2}'</value>
  </data>
  <data name="ERR_AmbigBinaryOpsOnDefault" xml:space="preserve">
    <value>Operator '{0}' is ambiguous on operands '{1}' and '{2}'</value>
  </data>
  <data name="ERR_AmbigUnaryOp" xml:space="preserve">
    <value>Operator '{0}' is ambiguous on an operand of type '{1}'</value>
  </data>
  <data name="ERR_InAttrOnOutParam" xml:space="preserve">
    <value>An out parameter cannot have the In attribute</value>
  </data>
  <data name="ERR_ValueCantBeNull" xml:space="preserve">
    <value>Cannot convert null to '{0}' because it is a non-nullable value type</value>
  </data>
  <data name="ERR_NoExplicitBuiltinConv" xml:space="preserve">
    <value>Cannot convert type '{0}' to '{1}' via a reference conversion, boxing conversion, unboxing conversion, wrapping conversion, or null type conversion</value>
  </data>
  <data name="FTL_DebugEmitFailure" xml:space="preserve">
    <value>Unexpected error writing debug information -- '{0}'</value>
  </data>
  <data name="ERR_BadVisReturnType" xml:space="preserve">
    <value>Inconsistent accessibility: return type '{1}' is less accessible than method '{0}'</value>
  </data>
  <data name="ERR_BadVisParamType" xml:space="preserve">
    <value>Inconsistent accessibility: parameter type '{1}' is less accessible than method '{0}'</value>
  </data>
  <data name="ERR_BadVisFieldType" xml:space="preserve">
    <value>Inconsistent accessibility: field type '{1}' is less accessible than field '{0}'</value>
  </data>
  <data name="ERR_BadVisPropertyType" xml:space="preserve">
    <value>Inconsistent accessibility: property type '{1}' is less accessible than property '{0}'</value>
  </data>
  <data name="ERR_BadVisIndexerReturn" xml:space="preserve">
    <value>Inconsistent accessibility: indexer return type '{1}' is less accessible than indexer '{0}'</value>
  </data>
  <data name="ERR_BadVisIndexerParam" xml:space="preserve">
    <value>Inconsistent accessibility: parameter type '{1}' is less accessible than indexer '{0}'</value>
  </data>
  <data name="ERR_BadVisOpReturn" xml:space="preserve">
    <value>Inconsistent accessibility: return type '{1}' is less accessible than operator '{0}'</value>
  </data>
  <data name="ERR_BadVisOpParam" xml:space="preserve">
    <value>Inconsistent accessibility: parameter type '{1}' is less accessible than operator '{0}'</value>
  </data>
  <data name="ERR_BadVisDelegateReturn" xml:space="preserve">
    <value>Inconsistent accessibility: return type '{1}' is less accessible than delegate '{0}'</value>
  </data>
  <data name="ERR_BadVisDelegateParam" xml:space="preserve">
    <value>Inconsistent accessibility: parameter type '{1}' is less accessible than delegate '{0}'</value>
  </data>
  <data name="ERR_BadVisBaseClass" xml:space="preserve">
    <value>Inconsistent accessibility: base class '{1}' is less accessible than class '{0}'</value>
  </data>
  <data name="ERR_BadVisBaseInterface" xml:space="preserve">
    <value>Inconsistent accessibility: base interface '{1}' is less accessible than interface '{0}'</value>
  </data>
  <data name="ERR_EventNeedsBothAccessors" xml:space="preserve">
    <value>'{0}': event property must have both add and remove accessors</value>
  </data>
  <data name="ERR_AbstractEventHasAccessors" xml:space="preserve">
    <value>'{0}': abstract event cannot use event accessor syntax</value>
  </data>
  <data name="ERR_EventNotDelegate" xml:space="preserve">
    <value>'{0}': event must be of a delegate type</value>
  </data>
  <data name="WRN_UnreferencedEvent" xml:space="preserve">
    <value>The event '{0}' is never used</value>
  </data>
  <data name="WRN_UnreferencedEvent_Title" xml:space="preserve">
    <value>Event is never used</value>
  </data>
  <data name="ERR_InterfaceEventInitializer" xml:space="preserve">
    <value>'{0}': instance event in interface cannot have initializer</value>
  </data>
  <data name="ERR_BadEventUsage" xml:space="preserve">
    <value>The event '{0}' can only appear on the left hand side of += or -= (except when used from within the type '{1}')</value>
  </data>
  <data name="ERR_ExplicitEventFieldImpl" xml:space="preserve">
    <value>An explicit interface implementation of an event must use event accessor syntax</value>
  </data>
  <data name="ERR_CantOverrideNonEvent" xml:space="preserve">
    <value>'{0}': cannot override; '{1}' is not an event</value>
  </data>
  <data name="ERR_AddRemoveMustHaveBody" xml:space="preserve">
    <value>An add or remove accessor must have a body</value>
  </data>
  <data name="ERR_AbstractEventInitializer" xml:space="preserve">
    <value>'{0}': abstract event cannot have initializer</value>
  </data>
  <data name="ERR_ReservedAssemblyName" xml:space="preserve">
    <value>The assembly name '{0}' is reserved and cannot be used as a reference in an interactive session</value>
  </data>
  <data name="ERR_ReservedEnumerator" xml:space="preserve">
    <value>The enumerator name '{0}' is reserved and cannot be used</value>
  </data>
  <data name="ERR_AsMustHaveReferenceType" xml:space="preserve">
    <value>The as operator must be used with a reference type or nullable type ('{0}' is a non-nullable value type)</value>
  </data>
  <data name="WRN_LowercaseEllSuffix" xml:space="preserve">
    <value>The 'l' suffix is easily confused with the digit '1' -- use 'L' for clarity</value>
  </data>
  <data name="WRN_LowercaseEllSuffix_Title" xml:space="preserve">
    <value>The 'l' suffix is easily confused with the digit '1'</value>
  </data>
  <data name="ERR_BadEventUsageNoField" xml:space="preserve">
    <value>The event '{0}' can only appear on the left hand side of += or -=</value>
  </data>
  <data name="ERR_ConstraintOnlyAllowedOnGenericDecl" xml:space="preserve">
    <value>Constraints are not allowed on non-generic declarations</value>
  </data>
  <data name="ERR_TypeParamMustBeIdentifier" xml:space="preserve">
    <value>Type parameter declaration must be an identifier not a type</value>
  </data>
  <data name="ERR_MemberReserved" xml:space="preserve">
    <value>Type '{1}' already reserves a member called '{0}' with the same parameter types</value>
  </data>
  <data name="ERR_DuplicateParamName" xml:space="preserve">
    <value>The parameter name '{0}' is a duplicate</value>
  </data>
  <data name="ERR_DuplicateNameInNS" xml:space="preserve">
    <value>The namespace '{1}' already contains a definition for '{0}'</value>
  </data>
  <data name="ERR_DuplicateNameInClass" xml:space="preserve">
    <value>The type '{0}' already contains a definition for '{1}'</value>
  </data>
  <data name="ERR_NameNotInContext" xml:space="preserve">
    <value>The name '{0}' does not exist in the current context</value>
  </data>
  <data name="ERR_NameNotInContextPossibleMissingReference" xml:space="preserve">
    <value>The name '{0}' does not exist in the current context (are you missing a reference to assembly '{1}'?)</value>
  </data>
  <data name="ERR_AmbigContext" xml:space="preserve">
    <value>'{0}' is an ambiguous reference between '{1}' and '{2}'</value>
  </data>
  <data name="WRN_DuplicateUsing" xml:space="preserve">
    <value>The using directive for '{0}' appeared previously in this namespace</value>
  </data>
  <data name="WRN_DuplicateUsing_Title" xml:space="preserve">
    <value>Using directive appeared previously in this namespace</value>
  </data>
  <data name="ERR_BadMemberFlag" xml:space="preserve">
    <value>The modifier '{0}' is not valid for this item</value>
  </data>
  <data name="ERR_BadInitAccessor" xml:space="preserve">
    <value>The 'init' accessor is not valid on static members</value>
  </data>
  <data name="ERR_BadMemberProtection" xml:space="preserve">
    <value>More than one protection modifier</value>
  </data>
  <data name="WRN_NewRequired" xml:space="preserve">
    <value>'{0}' hides inherited member '{1}'. Use the new keyword if hiding was intended.</value>
  </data>
  <data name="WRN_NewRequired_Title" xml:space="preserve">
    <value>Member hides inherited member; missing new keyword</value>
  </data>
  <data name="WRN_NewRequired_Description" xml:space="preserve">
    <value>A variable was declared with the same name as a variable in a base type. However, the new keyword was not used. This warning informs you that you should use new; the variable is declared as if new had been used in the declaration.</value>
  </data>
  <data name="WRN_NewNotRequired" xml:space="preserve">
    <value>The member '{0}' does not hide an accessible member. The new keyword is not required.</value>
  </data>
  <data name="WRN_NewNotRequired_Title" xml:space="preserve">
    <value>Member does not hide an inherited member; new keyword is not required</value>
  </data>
  <data name="ERR_CircConstValue" xml:space="preserve">
    <value>The evaluation of the constant value for '{0}' involves a circular definition</value>
  </data>
  <data name="ERR_MemberAlreadyExists" xml:space="preserve">
    <value>Type '{1}' already defines a member called '{0}' with the same parameter types</value>
  </data>
  <data name="ERR_StaticNotVirtual" xml:space="preserve">
    <value>A static member cannot be marked as '{0}'</value>
  </data>
  <data name="ERR_OverrideNotNew" xml:space="preserve">
    <value>A member '{0}' marked as override cannot be marked as new or virtual</value>
  </data>
  <data name="WRN_NewOrOverrideExpected" xml:space="preserve">
    <value>'{0}' hides inherited member '{1}'. To make the current member override that implementation, add the override keyword. Otherwise add the new keyword.</value>
  </data>
  <data name="WRN_NewOrOverrideExpected_Title" xml:space="preserve">
    <value>Member hides inherited member; missing override keyword</value>
  </data>
  <data name="ERR_OverrideNotExpected" xml:space="preserve">
    <value>'{0}': no suitable method found to override</value>
  </data>
  <data name="ERR_NamespaceUnexpected" xml:space="preserve">
    <value>A namespace cannot directly contain members such as fields, methods or statements</value>
  </data>
  <data name="ERR_NoSuchMember" xml:space="preserve">
    <value>'{0}' does not contain a definition for '{1}'</value>
  </data>
  <data name="ERR_BadSKknown" xml:space="preserve">
    <value>'{0}' is a {1} but is used like a {2}</value>
  </data>
  <data name="ERR_BadSKunknown" xml:space="preserve">
    <value>'{0}' is a {1}, which is not valid in the given context</value>
  </data>
  <data name="ERR_ObjectRequired" xml:space="preserve">
    <value>An object reference is required for the non-static field, method, or property '{0}'</value>
  </data>
  <data name="ERR_AmbigCall" xml:space="preserve">
    <value>The call is ambiguous between the following methods or properties: '{0}' and '{1}'</value>
  </data>
  <data name="ERR_BadAccess" xml:space="preserve">
    <value>'{0}' is inaccessible due to its protection level</value>
  </data>
  <data name="ERR_MethDelegateMismatch" xml:space="preserve">
    <value>No overload for '{0}' matches delegate '{1}'</value>
  </data>
  <data name="ERR_RetObjectRequired" xml:space="preserve">
    <value>An object of a type convertible to '{0}' is required</value>
  </data>
  <data name="ERR_RetNoObjectRequired" xml:space="preserve">
    <value>Since '{0}' returns void, a return keyword must not be followed by an object expression</value>
  </data>
  <data name="ERR_LocalDuplicate" xml:space="preserve">
    <value>A local variable or function named '{0}' is already defined in this scope</value>
  </data>
  <data name="ERR_AssgLvalueExpected" xml:space="preserve">
    <value>The left-hand side of an assignment must be a variable, property or indexer</value>
  </data>
  <data name="ERR_StaticConstParam" xml:space="preserve">
    <value>'{0}': a static constructor must be parameterless</value>
  </data>
  <data name="ERR_NotConstantExpression" xml:space="preserve">
    <value>The expression being assigned to '{0}' must be constant</value>
  </data>
  <data name="ERR_NotNullConstRefField" xml:space="preserve">
    <value>'{0}' is of type '{1}'. A const field of a reference type other than string can only be initialized with null.</value>
  </data>
  <data name="ERR_LocalIllegallyOverrides" xml:space="preserve">
    <value>A local or parameter named '{0}' cannot be declared in this scope because that name is used in an enclosing local scope to define a local or parameter</value>
  </data>
  <data name="ERR_BadUsingNamespace" xml:space="preserve">
    <value>A 'using namespace' directive can only be applied to namespaces; '{0}' is a type not a namespace. Consider a 'using static' directive instead</value>
  </data>
  <data name="ERR_BadUsingType" xml:space="preserve">
    <value>A 'using static' directive can only be applied to types; '{0}' is a namespace not a type. Consider a 'using namespace' directive instead</value>
  </data>
  <data name="ERR_NoAliasHere" xml:space="preserve">
    <value>A 'using static' directive cannot be used to declare an alias</value>
  </data>
  <data name="ERR_NoBreakOrCont" xml:space="preserve">
    <value>No enclosing loop out of which to break or continue</value>
  </data>
  <data name="ERR_DuplicateLabel" xml:space="preserve">
    <value>The label '{0}' is a duplicate</value>
  </data>
  <data name="ERR_NoConstructors" xml:space="preserve">
    <value>The type '{0}' has no constructors defined</value>
  </data>
  <data name="ERR_NoNewAbstract" xml:space="preserve">
    <value>Cannot create an instance of the abstract type or interface '{0}'</value>
  </data>
  <data name="ERR_ConstValueRequired" xml:space="preserve">
    <value>A const field requires a value to be provided</value>
  </data>
  <data name="ERR_CircularBase" xml:space="preserve">
    <value>Circular base type dependency involving '{0}' and '{1}'</value>
  </data>
  <data name="ERR_BadDelegateConstructor" xml:space="preserve">
    <value>The delegate '{0}' does not have a valid constructor</value>
  </data>
  <data name="ERR_MethodNameExpected" xml:space="preserve">
    <value>Method name expected</value>
  </data>
  <data name="ERR_ConstantExpected" xml:space="preserve">
    <value>A constant value is expected</value>
  </data>
  <data name="ERR_V6SwitchGoverningTypeValueExpected" xml:space="preserve">
    <value>A switch expression or case label must be a bool, char, string, integral, enum, or corresponding nullable type in C# 6 and earlier.</value>
  </data>
  <data name="ERR_IntegralTypeValueExpected" xml:space="preserve">
    <value>A value of an integral type expected</value>
  </data>
  <data name="ERR_DuplicateCaseLabel" xml:space="preserve">
    <value>The switch statement contains multiple cases with the label value '{0}'</value>
  </data>
  <data name="ERR_InvalidGotoCase" xml:space="preserve">
    <value>A goto case is only valid inside a switch statement</value>
  </data>
  <data name="ERR_PropertyLacksGet" xml:space="preserve">
    <value>The property or indexer '{0}' cannot be used in this context because it lacks the get accessor</value>
  </data>
  <data name="ERR_BadExceptionType" xml:space="preserve">
    <value>The type caught or thrown must be derived from System.Exception</value>
  </data>
  <data name="ERR_BadEmptyThrow" xml:space="preserve">
    <value>A throw statement with no arguments is not allowed outside of a catch clause</value>
  </data>
  <data name="ERR_BadFinallyLeave" xml:space="preserve">
    <value>Control cannot leave the body of a finally clause</value>
  </data>
  <data name="ERR_LabelShadow" xml:space="preserve">
    <value>The label '{0}' shadows another label by the same name in a contained scope</value>
  </data>
  <data name="ERR_LabelNotFound" xml:space="preserve">
    <value>No such label '{0}' within the scope of the goto statement</value>
  </data>
  <data name="ERR_UnreachableCatch" xml:space="preserve">
    <value>A previous catch clause already catches all exceptions of this or of a super type ('{0}')</value>
  </data>
  <data name="WRN_FilterIsConstantTrue" xml:space="preserve">
    <value>Filter expression is a constant 'true', consider removing the filter</value>
  </data>
  <data name="WRN_FilterIsConstantTrue_Title" xml:space="preserve">
    <value>Filter expression is a constant 'true'</value>
  </data>
  <data name="ERR_ReturnExpected" xml:space="preserve">
    <value>'{0}': not all code paths return a value</value>
  </data>
  <data name="WRN_UnreachableCode" xml:space="preserve">
    <value>Unreachable code detected</value>
  </data>
  <data name="WRN_UnreachableCode_Title" xml:space="preserve">
    <value>Unreachable code detected</value>
  </data>
  <data name="ERR_SwitchFallThrough" xml:space="preserve">
    <value>Control cannot fall through from one case label ('{0}') to another</value>
  </data>
  <data name="WRN_UnreferencedLabel" xml:space="preserve">
    <value>This label has not been referenced</value>
  </data>
  <data name="WRN_UnreferencedLabel_Title" xml:space="preserve">
    <value>This label has not been referenced</value>
  </data>
  <data name="ERR_UseDefViolation" xml:space="preserve">
    <value>Use of unassigned local variable '{0}'</value>
  </data>
  <data name="WRN_UseDefViolation" xml:space="preserve">
    <value>Use of unassigned local variable '{0}'</value>
  </data>
  <data name="WRN_UseDefViolation_Title" xml:space="preserve">
    <value>Use of unassigned local variable</value>
  </data>
  <data name="WRN_UnreferencedVar" xml:space="preserve">
    <value>The variable '{0}' is declared but never used</value>
  </data>
  <data name="WRN_UnreferencedVar_Title" xml:space="preserve">
    <value>Variable is declared but never used</value>
  </data>
  <data name="WRN_UnreferencedField" xml:space="preserve">
    <value>The field '{0}' is never used</value>
  </data>
  <data name="WRN_UnreferencedField_Title" xml:space="preserve">
    <value>Field is never used</value>
  </data>
  <data name="ERR_UseDefViolationField" xml:space="preserve">
    <value>Use of possibly unassigned field '{0}'</value>
  </data>
  <data name="WRN_UseDefViolationField" xml:space="preserve">
    <value>Use of possibly unassigned field '{0}'</value>
  </data>
  <data name="WRN_UseDefViolationField_Title" xml:space="preserve">
    <value>Use of possibly unassigned field</value>
  </data>
  <data name="ERR_UseDefViolationProperty" xml:space="preserve">
    <value>Use of possibly unassigned auto-implemented property '{0}'</value>
  </data>
  <data name="WRN_UseDefViolationProperty" xml:space="preserve">
    <value>Use of possibly unassigned auto-implemented property '{0}'</value>
  </data>
  <data name="WRN_UseDefViolationProperty_Title" xml:space="preserve">
    <value>Use of possibly unassigned auto-implemented property</value>
  </data>
  <data name="ERR_UnassignedThisUnsupportedVersion" xml:space="preserve">
    <value>Field '{0}' must be fully assigned before control is returned to the caller. Consider updating to language version '{1}' to auto-default the field.</value>
  </data>
  <data name="WRN_UnassignedThisUnsupportedVersion" xml:space="preserve">
    <value>Field '{0}' must be fully assigned before control is returned to the caller. Consider updating to language version '{1}' to auto-default the field.</value>
  </data>
  <data name="WRN_UnassignedThisUnsupportedVersion_Title" xml:space="preserve">
    <value>Fields of a struct must be fully assigned in a constructor before control is returned to the caller. Consider updating the language version to auto-default the field.</value>
  </data>
  <data name="ERR_AmbigQM" xml:space="preserve">
    <value>Type of conditional expression cannot be determined because '{0}' and '{1}' implicitly convert to one another</value>
  </data>
  <data name="ERR_InvalidQM" xml:space="preserve">
    <value>Type of conditional expression cannot be determined because there is no implicit conversion between '{0}' and '{1}'</value>
  </data>
  <data name="ERR_NoBaseClass" xml:space="preserve">
    <value>A base class is required for a 'base' reference</value>
  </data>
  <data name="ERR_BaseIllegal" xml:space="preserve">
    <value>Use of keyword 'base' is not valid in this context</value>
  </data>
  <data name="ERR_ObjectProhibited" xml:space="preserve">
    <value>Member '{0}' cannot be accessed with an instance reference; qualify it with a type name instead</value>
  </data>
  <data name="ERR_ParamUnassigned" xml:space="preserve">
    <value>The out parameter '{0}' must be assigned to before control leaves the current method</value>
  </data>
  <data name="WRN_ParamUnassigned" xml:space="preserve">
    <value>The out parameter '{0}' must be assigned to before control leaves the current method</value>
  </data>
  <data name="WRN_ParamUnassigned_Title" xml:space="preserve">
    <value>An out parameter must be assigned to before control leaves the method</value>
  </data>
  <data name="ERR_InvalidArray" xml:space="preserve">
    <value>Invalid rank specifier: expected ',' or ']'</value>
  </data>
  <data name="ERR_ExternHasBody" xml:space="preserve">
    <value>'{0}' cannot be extern and declare a body</value>
  </data>
  <data name="ERR_ExternHasConstructorInitializer" xml:space="preserve">
    <value>'{0}' cannot be extern and have a constructor initializer</value>
  </data>
  <data name="ERR_AbstractAndExtern" xml:space="preserve">
    <value>'{0}' cannot be both extern and abstract</value>
  </data>
  <data name="ERR_BadAttributeParamType" xml:space="preserve">
    <value>Attribute constructor parameter '{0}' has type '{1}', which is not a valid attribute parameter type</value>
  </data>
  <data name="ERR_BadAttributeArgument" xml:space="preserve">
    <value>An attribute argument must be a constant expression, typeof expression or array creation expression of an attribute parameter type</value>
  </data>
  <data name="ERR_BadAttributeParamDefaultArgument" xml:space="preserve">
    <value>Attribute constructor parameter '{0}' is optional, but no default parameter value was specified.</value>
  </data>
  <data name="WRN_IsAlwaysTrue" xml:space="preserve">
    <value>The given expression is always of the provided ('{0}') type</value>
  </data>
  <data name="WRN_IsAlwaysTrue_Title" xml:space="preserve">
    <value>'is' expression's given expression is always of the provided type</value>
  </data>
  <data name="WRN_IsAlwaysFalse" xml:space="preserve">
    <value>The given expression is never of the provided ('{0}') type</value>
  </data>
  <data name="WRN_IsAlwaysFalse_Title" xml:space="preserve">
    <value>'is' expression's given expression is never of the provided type</value>
  </data>
  <data name="ERR_LockNeedsReference" xml:space="preserve">
    <value>'{0}' is not a reference type as required by the lock statement</value>
  </data>
  <data name="ERR_NullNotValid" xml:space="preserve">
    <value>Use of null is not valid in this context</value>
  </data>
  <data name="ERR_DefaultLiteralNotValid" xml:space="preserve">
    <value>Use of default literal is not valid in this context</value>
  </data>
  <data name="ERR_UseDefViolationThisUnsupportedVersion" xml:space="preserve">
    <value>The 'this' object cannot be used before all of its fields have been assigned. Consider updating to language version '{0}' to auto-default the unassigned fields.</value>
  </data>
  <data name="WRN_UseDefViolationThisUnsupportedVersion" xml:space="preserve">
    <value>The 'this' object cannot be used before all of its fields have been assigned. Consider updating to language version '{0}' to auto-default the unassigned fields.</value>
  </data>
  <data name="WRN_UseDefViolationThisUnsupportedVersion_Title" xml:space="preserve">
    <value>The 'this' object cannot be used in a constructor before all of its fields have been assigned. Consider updating the language version to auto-default the unassigned fields.</value>
  </data>
  <data name="ERR_ArgsInvalid" xml:space="preserve">
    <value>The __arglist construct is valid only within a variable argument method</value>
  </data>
  <data name="ERR_PtrExpected" xml:space="preserve">
    <value>The * or -&gt; operator must be applied to a pointer</value>
  </data>
  <data name="ERR_PtrIndexSingle" xml:space="preserve">
    <value>A pointer must be indexed by only one value</value>
  </data>
  <data name="WRN_ByRefNonAgileField" xml:space="preserve">
    <value>Using '{0}' as a ref or out value or taking its address may cause a runtime exception because it is a field of a marshal-by-reference class</value>
  </data>
  <data name="WRN_ByRefNonAgileField_Title" xml:space="preserve">
    <value>Using a field of a marshal-by-reference class as a ref or out value or taking its address may cause a runtime exception</value>
  </data>
  <data name="ERR_AssgReadonlyStatic" xml:space="preserve">
    <value>A static readonly field cannot be assigned to (except in a static constructor or a variable initializer)</value>
  </data>
  <data name="ERR_RefReadonlyStatic" xml:space="preserve">
    <value>A static readonly field cannot be used as a ref or out value (except in a static constructor)</value>
  </data>
  <data name="ERR_AssgReadonlyProp" xml:space="preserve">
    <value>Property or indexer '{0}' cannot be assigned to -- it is read only</value>
  </data>
  <data name="ERR_IllegalStatement" xml:space="preserve">
    <value>Only assignment, call, increment, decrement, await, and new object expressions can be used as a statement</value>
  </data>
  <data name="ERR_BadGetEnumerator" xml:space="preserve">
    <value>foreach requires that the return type '{0}' of '{1}' must have a suitable public 'MoveNext' method and public 'Current' property</value>
  </data>
  <data name="ERR_BadGetAsyncEnumerator" xml:space="preserve">
    <value>Asynchronous foreach requires that the return type '{0}' of '{1}' must have a suitable public 'MoveNextAsync' method and public 'Current' property</value>
  </data>
  <data name="ERR_TooManyLocals" xml:space="preserve">
    <value>Only 65534 locals, including those generated by the compiler, are allowed</value>
  </data>
  <data name="ERR_AbstractBaseCall" xml:space="preserve">
    <value>Cannot call an abstract base member: '{0}'</value>
  </data>
  <data name="ERR_RefProperty" xml:space="preserve">
    <value>A non ref-returning property or indexer may not be used as an out or ref value</value>
  </data>
  <data name="ERR_ManagedAddr" xml:space="preserve">
    <value>Cannot take the address of, get the size of, or declare a pointer to a managed type ('{0}')</value>
  </data>
  <data name="WRN_ManagedAddr" xml:space="preserve">
    <value>This takes the address of, gets the size of, or declares a pointer to a managed type ('{0}')</value>
  </data>
  <data name="WRN_ManagedAddr_Title" xml:space="preserve">
    <value>This takes the address of, gets the size of, or declares a pointer to a managed type</value>
  </data>
  <data name="ERR_BadFixedInitType" xml:space="preserve">
    <value>The type of a local declared in a fixed statement must be a pointer type</value>
  </data>
  <data name="ERR_FixedMustInit" xml:space="preserve">
    <value>You must provide an initializer in a fixed or using statement declaration</value>
  </data>
  <data name="ERR_InvalidAddrOp" xml:space="preserve">
    <value>Cannot take the address of the given expression</value>
  </data>
  <data name="ERR_FixedNeeded" xml:space="preserve">
    <value>You can only take the address of an unfixed expression inside of a fixed statement initializer</value>
  </data>
  <data name="ERR_FixedNotNeeded" xml:space="preserve">
    <value>You cannot use the fixed statement to take the address of an already fixed expression</value>
  </data>
  <data name="ERR_ExprCannotBeFixed" xml:space="preserve">
    <value>The given expression cannot be used in a fixed statement</value>
  </data>
  <data name="ERR_UnsafeNeeded" xml:space="preserve">
    <value>Pointers and fixed size buffers may only be used in an unsafe context</value>
  </data>
  <data name="ERR_OpTFRetType" xml:space="preserve">
    <value>The return type of operator True or False must be bool</value>
  </data>
  <data name="ERR_OperatorNeedsMatch" xml:space="preserve">
    <value>The operator '{0}' requires a matching operator '{1}' to also be defined</value>
  </data>
  <data name="ERR_BadBoolOp" xml:space="preserve">
    <value>In order to be applicable as a short circuit operator a user-defined logical operator ('{0}') must have the same return type and parameter types</value>
  </data>
  <data name="ERR_MustHaveOpTF" xml:space="preserve">
    <value>In order for '{0}' to be applicable as a short circuit operator, its declaring type '{1}' must define operator true and operator false</value>
  </data>
  <data name="WRN_UnreferencedVarAssg" xml:space="preserve">
    <value>The variable '{0}' is assigned but its value is never used</value>
  </data>
  <data name="WRN_UnreferencedVarAssg_Title" xml:space="preserve">
    <value>Variable is assigned but its value is never used</value>
  </data>
  <data name="ERR_CheckedOverflow" xml:space="preserve">
    <value>The operation overflows at compile time in checked mode</value>
  </data>
  <data name="ERR_ConstOutOfRangeChecked" xml:space="preserve">
    <value>Constant value '{0}' cannot be converted to a '{1}' (use 'unchecked' syntax to override)</value>
  </data>
  <data name="ERR_BadVarargs" xml:space="preserve">
    <value>A method with vararg cannot be generic, be in a generic type, or have a params parameter</value>
  </data>
  <data name="ERR_ParamsMustBeArray" xml:space="preserve">
    <value>The params parameter must be a single dimensional array</value>
  </data>
  <data name="ERR_IllegalArglist" xml:space="preserve">
    <value>An __arglist expression may only appear inside of a call or new expression</value>
  </data>
  <data name="ERR_IllegalUnsafe" xml:space="preserve">
    <value>Unsafe code may only appear if compiling with /unsafe</value>
  </data>
  <data name="ERR_AmbigMember" xml:space="preserve">
    <value>Ambiguity between '{0}' and '{1}'</value>
  </data>
  <data name="ERR_BadForeachDecl" xml:space="preserve">
    <value>Type and identifier are both required in a foreach statement</value>
  </data>
  <data name="ERR_ParamsLast" xml:space="preserve">
    <value>A params parameter must be the last parameter in a parameter list</value>
  </data>
  <data name="ERR_SizeofUnsafe" xml:space="preserve">
    <value>'{0}' does not have a predefined size, therefore sizeof can only be used in an unsafe context</value>
  </data>
  <data name="ERR_DottedTypeNameNotFoundInNS" xml:space="preserve">
    <value>The type or namespace name '{0}' does not exist in the namespace '{1}' (are you missing an assembly reference?)</value>
  </data>
  <data name="ERR_FieldInitRefNonstatic" xml:space="preserve">
    <value>A field initializer cannot reference the non-static field, method, or property '{0}'</value>
  </data>
  <data name="ERR_SealedNonOverride" xml:space="preserve">
    <value>'{0}' cannot be sealed because it is not an override</value>
  </data>
  <data name="ERR_CantOverrideSealed" xml:space="preserve">
    <value>'{0}': cannot override inherited member '{1}' because it is sealed</value>
  </data>
  <data name="ERR_VoidError" xml:space="preserve">
    <value>The operation in question is undefined on void pointers</value>
  </data>
  <data name="ERR_ConditionalOnOverride" xml:space="preserve">
    <value>The Conditional attribute is not valid on '{0}' because it is an override method</value>
  </data>
  <data name="ERR_ConditionalOnLocalFunction" xml:space="preserve">
    <value>Local function '{0}' must be 'static' in order to use the Conditional attribute</value>
  </data>
  <data name="ERR_PointerInAsOrIs" xml:space="preserve">
    <value>Neither 'is' nor 'as' is valid on pointer types</value>
  </data>
  <data name="ERR_CallingFinalizeDeprecated" xml:space="preserve">
    <value>Destructors and object.Finalize cannot be called directly. Consider calling IDisposable.Dispose if available.</value>
  </data>
  <data name="ERR_SingleTypeNameNotFound" xml:space="preserve">
    <value>The type or namespace name '{0}' could not be found (are you missing a using directive or an assembly reference?)</value>
  </data>
  <data name="ERR_NegativeStackAllocSize" xml:space="preserve">
    <value>Cannot use a negative size with stackalloc</value>
  </data>
  <data name="ERR_NegativeArraySize" xml:space="preserve">
    <value>Cannot create an array with a negative size</value>
  </data>
  <data name="ERR_OverrideFinalizeDeprecated" xml:space="preserve">
    <value>Do not override object.Finalize. Instead, provide a destructor.</value>
  </data>
  <data name="ERR_CallingBaseFinalizeDeprecated" xml:space="preserve">
    <value>Do not directly call your base type Finalize method. It is called automatically from your destructor.</value>
  </data>
  <data name="WRN_NegativeArrayIndex" xml:space="preserve">
    <value>Indexing an array with a negative index (array indices always start at zero)</value>
  </data>
  <data name="WRN_NegativeArrayIndex_Title" xml:space="preserve">
    <value>Indexing an array with a negative index</value>
  </data>
  <data name="WRN_BadRefCompareLeft" xml:space="preserve">
    <value>Possible unintended reference comparison; to get a value comparison, cast the left hand side to type '{0}'</value>
  </data>
  <data name="WRN_BadRefCompareLeft_Title" xml:space="preserve">
    <value>Possible unintended reference comparison; left hand side needs cast</value>
  </data>
  <data name="WRN_BadRefCompareRight" xml:space="preserve">
    <value>Possible unintended reference comparison; to get a value comparison, cast the right hand side to type '{0}'</value>
  </data>
  <data name="WRN_BadRefCompareRight_Title" xml:space="preserve">
    <value>Possible unintended reference comparison; right hand side needs cast</value>
  </data>
  <data name="ERR_BadCastInFixed" xml:space="preserve">
    <value>The right hand side of a fixed statement assignment may not be a cast expression</value>
  </data>
  <data name="ERR_StackallocInCatchFinally" xml:space="preserve">
    <value>stackalloc may not be used in a catch or finally block</value>
  </data>
  <data name="ERR_VarargsLast" xml:space="preserve">
    <value>An __arglist parameter must be the last parameter in a parameter list</value>
  </data>
  <data name="ERR_MissingPartial" xml:space="preserve">
    <value>Missing partial modifier on declaration of type '{0}'; another partial declaration of this type exists</value>
  </data>
  <data name="ERR_PartialTypeKindConflict" xml:space="preserve">
    <value>Partial declarations of '{0}' must be all classes, all record classes, all structs, all record structs, or all interfaces</value>
  </data>
  <data name="ERR_PartialModifierConflict" xml:space="preserve">
    <value>Partial declarations of '{0}' have conflicting accessibility modifiers</value>
  </data>
  <data name="ERR_PartialMultipleBases" xml:space="preserve">
    <value>Partial declarations of '{0}' must not specify different base classes</value>
  </data>
  <data name="ERR_PartialWrongTypeParams" xml:space="preserve">
    <value>Partial declarations of '{0}' must have the same type parameter names in the same order</value>
  </data>
  <data name="ERR_PartialWrongConstraints" xml:space="preserve">
    <value>Partial declarations of '{0}' have inconsistent constraints for type parameter '{1}'</value>
  </data>
  <data name="ERR_NoImplicitConvCast" xml:space="preserve">
    <value>Cannot implicitly convert type '{0}' to '{1}'. An explicit conversion exists (are you missing a cast?)</value>
  </data>
  <data name="ERR_PartialMisplaced" xml:space="preserve">
    <value>The 'partial' modifier can only appear immediately before 'class', 'record', 'struct', 'interface', or a method return type.</value>
  </data>
  <data name="ERR_ImportedCircularBase" xml:space="preserve">
    <value>Imported type '{0}' is invalid. It contains a circular base type dependency.</value>
  </data>
  <data name="ERR_UseDefViolationOut" xml:space="preserve">
    <value>Use of unassigned out parameter '{0}'</value>
  </data>
  <data name="WRN_UseDefViolationOut" xml:space="preserve">
    <value>Use of unassigned out parameter '{0}'</value>
  </data>
  <data name="WRN_UseDefViolationOut_Title" xml:space="preserve">
    <value>Use of unassigned out parameter</value>
  </data>
  <data name="ERR_ArraySizeInDeclaration" xml:space="preserve">
    <value>Array size cannot be specified in a variable declaration (try initializing with a 'new' expression)</value>
  </data>
  <data name="ERR_InaccessibleGetter" xml:space="preserve">
    <value>The property or indexer '{0}' cannot be used in this context because the get accessor is inaccessible</value>
  </data>
  <data name="ERR_InaccessibleSetter" xml:space="preserve">
    <value>The property or indexer '{0}' cannot be used in this context because the set accessor is inaccessible</value>
  </data>
  <data name="ERR_InvalidPropertyAccessMod" xml:space="preserve">
    <value>The accessibility modifier of the '{0}' accessor must be more restrictive than the property or indexer '{1}'</value>
  </data>
  <data name="ERR_DuplicatePropertyAccessMods" xml:space="preserve">
    <value>Cannot specify accessibility modifiers for both accessors of the property or indexer '{0}'</value>
  </data>
  <data name="ERR_AccessModMissingAccessor" xml:space="preserve">
    <value>'{0}': accessibility modifiers on accessors may only be used if the property or indexer has both a get and a set accessor</value>
  </data>
  <data name="ERR_UnimplementedInterfaceAccessor" xml:space="preserve">
    <value>'{0}' does not implement interface member '{1}'. '{2}' is not public.</value>
  </data>
  <data name="WRN_PatternIsAmbiguous" xml:space="preserve">
    <value>'{0}' does not implement the '{1}' pattern. '{2}' is ambiguous with '{3}'.</value>
  </data>
  <data name="WRN_PatternIsAmbiguous_Title" xml:space="preserve">
    <value>Type does not implement the collection pattern; members are ambiguous</value>
  </data>
  <data name="WRN_PatternNotPublicOrNotInstance" xml:space="preserve">
    <value>'{0}' does not implement the '{1}' pattern. '{2}' is not a public instance or extension method.</value>
  </data>
  <data name="WRN_PatternNotPublicOrNotInstance_Title" xml:space="preserve">
    <value>Type does not implement the collection pattern; member is is not a public instance or extension method.</value>
  </data>
  <data name="WRN_PatternBadSignature" xml:space="preserve">
    <value>'{0}' does not implement the '{1}' pattern. '{2}' has the wrong signature.</value>
  </data>
  <data name="WRN_PatternBadSignature_Title" xml:space="preserve">
    <value>Type does not implement the collection pattern; member has the wrong signature</value>
  </data>
  <data name="ERR_FriendRefNotEqualToThis" xml:space="preserve">
    <value>Friend access was granted by '{0}', but the public key of the output assembly ('{1}') does not match that specified by the InternalsVisibleTo attribute in the granting assembly.</value>
  </data>
  <data name="ERR_FriendRefSigningMismatch" xml:space="preserve">
    <value>Friend access was granted by '{0}', but the strong name signing state of the output assembly does not match that of the granting assembly.</value>
  </data>
  <data name="WRN_SequentialOnPartialClass" xml:space="preserve">
    <value>There is no defined ordering between fields in multiple declarations of partial struct '{0}'. To specify an ordering, all instance fields must be in the same declaration.</value>
  </data>
  <data name="WRN_SequentialOnPartialClass_Title" xml:space="preserve">
    <value>There is no defined ordering between fields in multiple declarations of partial struct</value>
  </data>
  <data name="ERR_BadConstType" xml:space="preserve">
    <value>The type '{0}' cannot be declared const</value>
  </data>
  <data name="ERR_NoNewTyvar" xml:space="preserve">
    <value>Cannot create an instance of the variable type '{0}' because it does not have the new() constraint</value>
  </data>
  <data name="ERR_BadArity" xml:space="preserve">
    <value>Using the generic {1} '{0}' requires {2} type arguments</value>
  </data>
  <data name="ERR_BadTypeArgument" xml:space="preserve">
    <value>The type '{0}' may not be used as a type argument</value>
  </data>
  <data name="ERR_TypeArgsNotAllowed" xml:space="preserve">
    <value>The {1} '{0}' cannot be used with type arguments</value>
  </data>
  <data name="ERR_HasNoTypeVars" xml:space="preserve">
    <value>The non-generic {1} '{0}' cannot be used with type arguments</value>
  </data>
  <data name="ERR_NewConstraintNotSatisfied" xml:space="preserve">
    <value>'{2}' must be a non-abstract type with a public parameterless constructor in order to use it as parameter '{1}' in the generic type or method '{0}'</value>
  </data>
  <data name="ERR_GenericConstraintNotSatisfiedRefType" xml:space="preserve">
    <value>The type '{3}' cannot be used as type parameter '{2}' in the generic type or method '{0}'. There is no implicit reference conversion from '{3}' to '{1}'.</value>
  </data>
  <data name="ERR_GenericConstraintNotSatisfiedNullableEnum" xml:space="preserve">
    <value>The type '{3}' cannot be used as type parameter '{2}' in the generic type or method '{0}'. The nullable type '{3}' does not satisfy the constraint of '{1}'.</value>
  </data>
  <data name="ERR_GenericConstraintNotSatisfiedNullableInterface" xml:space="preserve">
    <value>The type '{3}' cannot be used as type parameter '{2}' in the generic type or method '{0}'. The nullable type '{3}' does not satisfy the constraint of '{1}'. Nullable types can not satisfy any interface constraints.</value>
  </data>
  <data name="ERR_GenericConstraintNotSatisfiedTyVar" xml:space="preserve">
    <value>The type '{3}' cannot be used as type parameter '{2}' in the generic type or method '{0}'. There is no boxing conversion or type parameter conversion from '{3}' to '{1}'.</value>
  </data>
  <data name="ERR_GenericConstraintNotSatisfiedValType" xml:space="preserve">
    <value>The type '{3}' cannot be used as type parameter '{2}' in the generic type or method '{0}'. There is no boxing conversion from '{3}' to '{1}'.</value>
  </data>
  <data name="ERR_DuplicateGeneratedName" xml:space="preserve">
    <value>The parameter name '{0}' conflicts with an automatically-generated parameter name</value>
  </data>
  <data name="ERR_GlobalSingleTypeNameNotFound" xml:space="preserve">
    <value>The type or namespace name '{0}' could not be found in the global namespace (are you missing an assembly reference?)</value>
  </data>
  <data name="ERR_NewBoundMustBeLast" xml:space="preserve">
    <value>The new() constraint must be the last constraint specified</value>
  </data>
  <data name="WRN_MainCantBeGeneric" xml:space="preserve">
    <value>'{0}': an entry point cannot be generic or in a generic type</value>
  </data>
  <data name="WRN_MainCantBeGeneric_Title" xml:space="preserve">
    <value>An entry point cannot be generic or in a generic type</value>
  </data>
  <data name="ERR_TypeVarCantBeNull" xml:space="preserve">
    <value>Cannot convert null to type parameter '{0}' because it could be a non-nullable value type. Consider using 'default({0})' instead.</value>
  </data>
  <data name="ERR_DuplicateBound" xml:space="preserve">
    <value>Duplicate constraint '{0}' for type parameter '{1}'</value>
  </data>
  <data name="ERR_ClassBoundNotFirst" xml:space="preserve">
    <value>The class type constraint '{0}' must come before any other constraints</value>
  </data>
  <data name="ERR_BadRetType" xml:space="preserve">
    <value>'{1} {0}' has the wrong return type</value>
  </data>
  <data name="ERR_DelegateRefMismatch" xml:space="preserve">
    <value>Ref mismatch between '{0}' and delegate '{1}'</value>
  </data>
  <data name="ERR_DuplicateConstraintClause" xml:space="preserve">
    <value>A constraint clause has already been specified for type parameter '{0}'. All of the constraints for a type parameter must be specified in a single where clause.</value>
  </data>
  <data name="ERR_CantInferMethTypeArgs" xml:space="preserve">
    <value>The type arguments for method '{0}' cannot be inferred from the usage. Try specifying the type arguments explicitly.</value>
  </data>
  <data name="ERR_LocalSameNameAsTypeParam" xml:space="preserve">
    <value>'{0}': a parameter, local variable, or local function cannot have the same name as a method type parameter</value>
  </data>
  <data name="ERR_AsWithTypeVar" xml:space="preserve">
    <value>The type parameter '{0}' cannot be used with the 'as' operator because it does not have a class type constraint nor a 'class' constraint</value>
  </data>
  <data name="WRN_UnreferencedFieldAssg" xml:space="preserve">
    <value>The field '{0}' is assigned but its value is never used</value>
  </data>
  <data name="WRN_UnreferencedFieldAssg_Title" xml:space="preserve">
    <value>Field is assigned but its value is never used</value>
  </data>
  <data name="ERR_BadIndexerNameAttr" xml:space="preserve">
    <value>The '{0}' attribute is valid only on an indexer that is not an explicit interface member declaration</value>
  </data>
  <data name="ERR_AttrArgWithTypeVars" xml:space="preserve">
    <value>'{0}': an attribute argument cannot use type parameters</value>
  </data>
  <data name="ERR_AttrTypeArgCannotBeTypeVar" xml:space="preserve">
    <value>'{0}': an attribute type argument cannot use type parameters</value>
  </data>
  <data name="WRN_AttrDependentTypeNotAllowed" xml:space="preserve">
    <value>Type '{0}' cannot be used in this context because it cannot be represented in metadata.</value>
  </data>
  <data name="WRN_AttrDependentTypeNotAllowed_Title" xml:space="preserve">
    <value>Type cannot be used in this context because it cannot be represented in metadata.</value>
  </data>
  <data name="ERR_AttrDependentTypeNotAllowed" xml:space="preserve">
    <value>Type '{0}' cannot be used in this context because it cannot be represented in metadata.</value>
  </data>
  <data name="ERR_NewTyvarWithArgs" xml:space="preserve">
    <value>'{0}': cannot provide arguments when creating an instance of a variable type</value>
  </data>
  <data name="ERR_AbstractSealedStatic" xml:space="preserve">
    <value>'{0}': an abstract type cannot be sealed or static</value>
  </data>
  <data name="WRN_AmbiguousXMLReference" xml:space="preserve">
    <value>Ambiguous reference in cref attribute: '{0}'. Assuming '{1}', but could have also matched other overloads including '{2}'.</value>
  </data>
  <data name="WRN_AmbiguousXMLReference_Title" xml:space="preserve">
    <value>Ambiguous reference in cref attribute</value>
  </data>
  <data name="WRN_VolatileByRef" xml:space="preserve">
    <value>'{0}': a reference to a volatile field will not be treated as volatile</value>
  </data>
  <data name="WRN_VolatileByRef_Title" xml:space="preserve">
    <value>A reference to a volatile field will not be treated as volatile</value>
  </data>
  <data name="WRN_VolatileByRef_Description" xml:space="preserve">
    <value>A volatile field should not normally be used as a ref or out value, since it will not be treated as volatile. There are exceptions to this, such as when calling an interlocked API.</value>
  </data>
  <data name="ERR_ComImportWithImpl" xml:space="preserve">
    <value>Since '{1}' has the ComImport attribute, '{0}' must be extern or abstract</value>
  </data>
  <data name="ERR_ComImportWithBase" xml:space="preserve">
    <value>'{0}': a class with the ComImport attribute cannot specify a base class</value>
  </data>
  <data name="ERR_ImplBadConstraints" xml:space="preserve">
    <value>The constraints for type parameter '{0}' of method '{1}' must match the constraints for type parameter '{2}' of interface method '{3}'. Consider using an explicit interface implementation instead.</value>
  </data>
  <data name="ERR_ImplBadTupleNames" xml:space="preserve">
    <value>The tuple element names in the signature of method '{0}' must match the tuple element names of interface method '{1}' (including on the return type).</value>
  </data>
  <data name="ERR_DottedTypeNameNotFoundInAgg" xml:space="preserve">
    <value>The type name '{0}' does not exist in the type '{1}'</value>
  </data>
  <data name="ERR_MethGrpToNonDel" xml:space="preserve">
    <value>Cannot convert method group '{0}' to non-delegate type '{1}'. Did you intend to invoke the method?</value>
  </data>
  <data name="WRN_MethGrpToNonDel" xml:space="preserve">
    <value>Converting method group '{0}' to non-delegate type '{1}'. Did you intend to invoke the method?</value>
  </data>
  <data name="WRN_MethGrpToNonDel_Title" xml:space="preserve">
    <value>Converting method group to non-delegate type</value>
  </data>
  <data name="ERR_BadExternAlias" xml:space="preserve">
    <value>The extern alias '{0}' was not specified in a /reference option</value>
  </data>
  <data name="ERR_ColColWithTypeAlias" xml:space="preserve">
    <value>Cannot use alias '{0}' with '::' since the alias references a type. Use '.' instead.</value>
  </data>
  <data name="ERR_AliasNotFound" xml:space="preserve">
    <value>Alias '{0}' not found</value>
  </data>
  <data name="ERR_SameFullNameAggAgg" xml:space="preserve">
    <value>The type '{1}' exists in both '{0}' and '{2}'</value>
  </data>
  <data name="ERR_SameFullNameNsAgg" xml:space="preserve">
    <value>The namespace '{1}' in '{0}' conflicts with the type '{3}' in '{2}'</value>
  </data>
  <data name="WRN_SameFullNameThisNsAgg" xml:space="preserve">
    <value>The namespace '{1}' in '{0}' conflicts with the imported type '{3}' in '{2}'. Using the namespace defined in '{0}'.</value>
  </data>
  <data name="WRN_SameFullNameThisNsAgg_Title" xml:space="preserve">
    <value>Namespace conflicts with imported type</value>
  </data>
  <data name="WRN_SameFullNameThisAggAgg" xml:space="preserve">
    <value>The type '{1}' in '{0}' conflicts with the imported type '{3}' in '{2}'. Using the type defined in '{0}'.</value>
  </data>
  <data name="WRN_SameFullNameThisAggAgg_Title" xml:space="preserve">
    <value>Type conflicts with imported type</value>
  </data>
  <data name="WRN_SameFullNameThisAggNs" xml:space="preserve">
    <value>The type '{1}' in '{0}' conflicts with the imported namespace '{3}' in '{2}'. Using the type defined in '{0}'.</value>
  </data>
  <data name="WRN_SameFullNameThisAggNs_Title" xml:space="preserve">
    <value>Type conflicts with imported namespace</value>
  </data>
  <data name="ERR_SameFullNameThisAggThisNs" xml:space="preserve">
    <value>The type '{1}' in '{0}' conflicts with the namespace '{3}' in '{2}'</value>
  </data>
  <data name="ERR_ExternAfterElements" xml:space="preserve">
    <value>An extern alias declaration must precede all other elements defined in the namespace</value>
  </data>
  <data name="WRN_GlobalAliasDefn" xml:space="preserve">
    <value>Defining an alias named 'global' is ill-advised since 'global::' always references the global namespace and not an alias</value>
  </data>
  <data name="WRN_GlobalAliasDefn_Title" xml:space="preserve">
    <value>Defining an alias named 'global' is ill-advised</value>
  </data>
  <data name="ERR_SealedStaticClass" xml:space="preserve">
    <value>'{0}': a type cannot be both static and sealed</value>
  </data>
  <data name="ERR_PrivateAbstractAccessor" xml:space="preserve">
    <value>'{0}': abstract properties cannot have private accessors</value>
  </data>
  <data name="ERR_ValueExpected" xml:space="preserve">
    <value>Syntax error; value expected</value>
  </data>
  <data name="ERR_UnboxNotLValue" xml:space="preserve">
    <value>Cannot modify the result of an unboxing conversion</value>
  </data>
  <data name="ERR_AnonMethGrpInForEach" xml:space="preserve">
    <value>Foreach cannot operate on a '{0}'. Did you intend to invoke the '{0}'?</value>
  </data>
  <data name="ERR_BadIncDecRetType" xml:space="preserve">
    <value>The return type for ++ or -- operator must match the parameter type or be derived from the parameter type</value>
  </data>
  <data name="ERR_TypeConstraintsMustBeUniqueAndFirst" xml:space="preserve">
    <value>The 'class', 'struct', 'unmanaged', 'notnull', and 'default' constraints cannot be combined or duplicated, and must be specified first in the constraints list.</value>
  </data>
  <data name="ERR_RefValBoundWithClass" xml:space="preserve">
    <value>'{0}': cannot specify both a constraint class and the 'class' or 'struct' constraint</value>
  </data>
  <data name="ERR_UnmanagedBoundWithClass" xml:space="preserve">
    <value>'{0}': cannot specify both a constraint class and the 'unmanaged' constraint</value>
  </data>
  <data name="ERR_NewBoundWithVal" xml:space="preserve">
    <value>The 'new()' constraint cannot be used with the 'struct' constraint</value>
  </data>
  <data name="ERR_RefConstraintNotSatisfied" xml:space="preserve">
    <value>The type '{2}' must be a reference type in order to use it as parameter '{1}' in the generic type or method '{0}'</value>
  </data>
  <data name="ERR_ValConstraintNotSatisfied" xml:space="preserve">
    <value>The type '{2}' must be a non-nullable value type in order to use it as parameter '{1}' in the generic type or method '{0}'</value>
  </data>
  <data name="ERR_CircularConstraint" xml:space="preserve">
    <value>Circular constraint dependency involving '{0}' and '{1}'</value>
  </data>
  <data name="ERR_BaseConstraintConflict" xml:space="preserve">
    <value>Type parameter '{0}' inherits conflicting constraints '{1}' and '{2}'</value>
  </data>
  <data name="ERR_ConWithValCon" xml:space="preserve">
    <value>Type parameter '{1}' has the 'struct' constraint so '{1}' cannot be used as a constraint for '{0}'</value>
  </data>
  <data name="ERR_AmbigUDConv" xml:space="preserve">
    <value>Ambiguous user defined conversions '{0}' and '{1}' when converting from '{2}' to '{3}'</value>
  </data>
  <data name="WRN_AlwaysNull" xml:space="preserve">
    <value>The result of the expression is always 'null' of type '{0}'</value>
  </data>
  <data name="WRN_AlwaysNull_Title" xml:space="preserve">
    <value>The result of the expression is always 'null'</value>
  </data>
  <data name="ERR_RefReturnThis" xml:space="preserve">
    <value>Cannot return 'this' by reference.</value>
  </data>
  <data name="ERR_AttributeCtorInParameter" xml:space="preserve">
    <value>Cannot use attribute constructor '{0}' because it has 'in' parameters.</value>
  </data>
  <data name="ERR_OverrideWithConstraints" xml:space="preserve">
    <value>Constraints for override and explicit interface implementation methods are inherited from the base method, so they cannot be specified directly, except for either a 'class', or a 'struct' constraint.</value>
  </data>
  <data name="ERR_AmbigOverride" xml:space="preserve">
    <value>The inherited members '{0}' and '{1}' have the same signature in type '{2}', so they cannot be overridden</value>
  </data>
  <data name="ERR_DecConstError" xml:space="preserve">
    <value>Evaluation of the decimal constant expression failed</value>
  </data>
  <data name="WRN_CmpAlwaysFalse" xml:space="preserve">
    <value>Comparing with null of type '{0}' always produces 'false'</value>
  </data>
  <data name="WRN_CmpAlwaysFalse_Title" xml:space="preserve">
    <value>Comparing with null of struct type always produces 'false'</value>
  </data>
  <data name="WRN_FinalizeMethod" xml:space="preserve">
    <value>Introducing a 'Finalize' method can interfere with destructor invocation. Did you intend to declare a destructor?</value>
  </data>
  <data name="WRN_FinalizeMethod_Title" xml:space="preserve">
    <value>Introducing a 'Finalize' method can interfere with destructor invocation</value>
  </data>
  <data name="WRN_FinalizeMethod_Description" xml:space="preserve">
    <value>This warning occurs when you create a class with a method whose signature is public virtual void Finalize.

If such a class is used as a base class and if the deriving class defines a destructor, the destructor will override the base class Finalize method, not Finalize.</value>
  </data>
  <data name="ERR_ExplicitImplParams" xml:space="preserve">
    <value>'{0}' should not have a params parameter since '{1}' does not</value>
  </data>
  <data name="WRN_GotoCaseShouldConvert" xml:space="preserve">
    <value>The 'goto case' value is not implicitly convertible to type '{0}'</value>
  </data>
  <data name="WRN_GotoCaseShouldConvert_Title" xml:space="preserve">
    <value>The 'goto case' value is not implicitly convertible to the switch type</value>
  </data>
  <data name="ERR_MethodImplementingAccessor" xml:space="preserve">
    <value>Method '{0}' cannot implement interface accessor '{1}' for type '{2}'. Use an explicit interface implementation.</value>
  </data>
  <data name="WRN_NubExprIsConstBool" xml:space="preserve">
    <value>The result of the expression is always '{0}' since a value of type '{1}' is never equal to 'null' of type '{2}'</value>
  </data>
  <data name="WRN_NubExprIsConstBool_Title" xml:space="preserve">
    <value>The result of the expression is always the same since a value of this type is never equal to 'null'</value>
  </data>
  <data name="WRN_NubExprIsConstBool2" xml:space="preserve">
    <value>The result of the expression is always '{0}' since a value of type '{1}' is never equal to 'null' of type '{2}'</value>
  </data>
  <data name="WRN_NubExprIsConstBool2_Title" xml:space="preserve">
    <value>The result of the expression is always the same since a value of this type is never equal to 'null'</value>
  </data>
  <data name="WRN_ExplicitImplCollision" xml:space="preserve">
    <value>Explicit interface implementation '{0}' matches more than one interface member. Which interface member is actually chosen is implementation-dependent. Consider using a non-explicit implementation instead.</value>
  </data>
  <data name="WRN_ExplicitImplCollision_Title" xml:space="preserve">
    <value>Explicit interface implementation matches more than one interface member</value>
  </data>
  <data name="ERR_AbstractHasBody" xml:space="preserve">
    <value>'{0}' cannot declare a body because it is marked abstract</value>
  </data>
  <data name="ERR_ConcreteMissingBody" xml:space="preserve">
    <value>'{0}' must declare a body because it is not marked abstract, extern, or partial</value>
  </data>
  <data name="ERR_AbstractAndSealed" xml:space="preserve">
    <value>'{0}' cannot be both abstract and sealed</value>
  </data>
  <data name="ERR_AbstractNotVirtual" xml:space="preserve">
    <value>The abstract {0} '{1}' cannot be marked virtual</value>
  </data>
  <data name="ERR_StaticConstant" xml:space="preserve">
    <value>The constant '{0}' cannot be marked static</value>
  </data>
  <data name="ERR_CantOverrideNonFunction" xml:space="preserve">
    <value>'{0}': cannot override because '{1}' is not a function</value>
  </data>
  <data name="ERR_CantOverrideNonVirtual" xml:space="preserve">
    <value>'{0}': cannot override inherited member '{1}' because it is not marked virtual, abstract, or override</value>
  </data>
  <data name="ERR_CantChangeAccessOnOverride" xml:space="preserve">
    <value>'{0}': cannot change access modifiers when overriding '{1}' inherited member '{2}'</value>
  </data>
  <data name="ERR_CantChangeTupleNamesOnOverride" xml:space="preserve">
    <value>'{0}': cannot change tuple element names when overriding inherited member '{1}'</value>
  </data>
  <data name="ERR_CantChangeReturnTypeOnOverride" xml:space="preserve">
    <value>'{0}': return type must be '{2}' to match overridden member '{1}'</value>
  </data>
  <data name="ERR_CantDeriveFromSealedType" xml:space="preserve">
    <value>'{0}': cannot derive from sealed type '{1}'</value>
  </data>
  <data name="ERR_AbstractInConcreteClass" xml:space="preserve">
    <value>'{0}' is abstract but it is contained in non-abstract type '{1}'</value>
  </data>
  <data name="ERR_StaticConstructorWithExplicitConstructorCall" xml:space="preserve">
    <value>'{0}': static constructor cannot have an explicit 'this' or 'base' constructor call</value>
  </data>
  <data name="ERR_StaticConstructorWithAccessModifiers" xml:space="preserve">
    <value>'{0}': access modifiers are not allowed on static constructors</value>
  </data>
  <data name="ERR_RecursiveConstructorCall" xml:space="preserve">
    <value>Constructor '{0}' cannot call itself</value>
  </data>
  <data name="ERR_IndirectRecursiveConstructorCall" xml:space="preserve">
    <value>Constructor '{0}' cannot call itself through another constructor</value>
  </data>
  <data name="ERR_ObjectCallingBaseConstructor" xml:space="preserve">
    <value>'{0}' has no base class and cannot call a base constructor</value>
  </data>
  <data name="ERR_PredefinedTypeNotFound" xml:space="preserve">
    <value>Predefined type '{0}' is not defined or imported</value>
  </data>
  <data name="ERR_PredefinedValueTupleTypeNotFound" xml:space="preserve">
    <value>Predefined type '{0}' is not defined or imported</value>
  </data>
  <data name="ERR_PredefinedValueTupleTypeAmbiguous3" xml:space="preserve">
    <value>Predefined type '{0}' is declared in multiple referenced assemblies: '{1}' and '{2}'</value>
  </data>
  <data name="ERR_StructWithBaseConstructorCall" xml:space="preserve">
    <value>'{0}': structs cannot call base class constructors</value>
  </data>
  <data name="ERR_StructLayoutCycle" xml:space="preserve">
    <value>Struct member '{0}' of type '{1}' causes a cycle in the struct layout</value>
  </data>
  <data name="ERR_InterfacesCantContainFields" xml:space="preserve">
    <value>Interfaces cannot contain instance fields</value>
  </data>
  <data name="ERR_InterfacesCantContainConstructors" xml:space="preserve">
    <value>Interfaces cannot contain instance constructors</value>
  </data>
  <data name="ERR_NonInterfaceInInterfaceList" xml:space="preserve">
    <value>Type '{0}' in interface list is not an interface</value>
  </data>
  <data name="ERR_DuplicateInterfaceInBaseList" xml:space="preserve">
    <value>'{0}' is already listed in interface list</value>
  </data>
  <data name="ERR_DuplicateInterfaceWithTupleNamesInBaseList" xml:space="preserve">
    <value>'{0}' is already listed in the interface list on type '{2}' with different tuple element names, as '{1}'.</value>
  </data>
  <data name="ERR_DuplicateInterfaceWithDifferencesInBaseList" xml:space="preserve">
    <value>'{0}' is already listed in the interface list on type '{2}' as '{1}'.</value>
  </data>
  <data name="ERR_CycleInInterfaceInheritance" xml:space="preserve">
    <value>Inherited interface '{1}' causes a cycle in the interface hierarchy of '{0}'</value>
  </data>
  <data name="ERR_HidingAbstractMethod" xml:space="preserve">
    <value>'{0}' hides inherited abstract member '{1}'</value>
  </data>
  <data name="ERR_UnimplementedAbstractMethod" xml:space="preserve">
    <value>'{0}' does not implement inherited abstract member '{1}'</value>
  </data>
  <data name="ERR_UnimplementedInterfaceMember" xml:space="preserve">
    <value>'{0}' does not implement interface member '{1}'</value>
  </data>
  <data name="ERR_ObjectCantHaveBases" xml:space="preserve">
    <value>The class System.Object cannot have a base class or implement an interface</value>
  </data>
  <data name="ERR_ExplicitInterfaceImplementationNotInterface" xml:space="preserve">
    <value>'{0}' in explicit interface declaration is not an interface</value>
  </data>
  <data name="ERR_InterfaceMemberNotFound" xml:space="preserve">
    <value>'{0}' in explicit interface declaration is not found among members of the interface that can be implemented</value>
  </data>
  <data name="ERR_ClassDoesntImplementInterface" xml:space="preserve">
    <value>'{0}': containing type does not implement interface '{1}'</value>
  </data>
  <data name="ERR_ExplicitInterfaceImplementationInNonClassOrStruct" xml:space="preserve">
    <value>'{0}': explicit interface declaration can only be declared in a class, record, struct or interface</value>
  </data>
  <data name="ERR_MemberNameSameAsType" xml:space="preserve">
    <value>'{0}': member names cannot be the same as their enclosing type</value>
  </data>
  <data name="ERR_EnumeratorOverflow" xml:space="preserve">
    <value>'{0}': the enumerator value is too large to fit in its type</value>
  </data>
  <data name="ERR_CantOverrideNonProperty" xml:space="preserve">
    <value>'{0}': cannot override because '{1}' is not a property</value>
  </data>
  <data name="ERR_NoGetToOverride" xml:space="preserve">
    <value>'{0}': cannot override because '{1}' does not have an overridable get accessor</value>
  </data>
  <data name="ERR_NoSetToOverride" xml:space="preserve">
    <value>'{0}': cannot override because '{1}' does not have an overridable set accessor</value>
  </data>
  <data name="ERR_PropertyCantHaveVoidType" xml:space="preserve">
    <value>'{0}': property or indexer cannot have void type</value>
  </data>
  <data name="ERR_PropertyWithNoAccessors" xml:space="preserve">
    <value>'{0}': property or indexer must have at least one accessor</value>
  </data>
  <data name="ERR_CantUseVoidInArglist" xml:space="preserve">
    <value>__arglist cannot have an argument of void type</value>
  </data>
  <data name="ERR_NewVirtualInSealed" xml:space="preserve">
    <value>'{0}' is a new virtual member in sealed type '{1}'</value>
  </data>
  <data name="ERR_ExplicitPropertyAddingAccessor" xml:space="preserve">
    <value>'{0}' adds an accessor not found in interface member '{1}'</value>
  </data>
  <data name="ERR_ExplicitPropertyMismatchInitOnly" xml:space="preserve">
    <value>Accessors '{0}' and '{1}' should both be init-only or neither</value>
  </data>
  <data name="ERR_ExplicitPropertyMissingAccessor" xml:space="preserve">
    <value>Explicit interface implementation '{0}' is missing accessor '{1}'</value>
  </data>
  <data name="ERR_ConversionWithInterface" xml:space="preserve">
    <value>'{0}': user-defined conversions to or from an interface are not allowed</value>
  </data>
  <data name="ERR_ConversionWithBase" xml:space="preserve">
    <value>'{0}': user-defined conversions to or from a base type are not allowed</value>
  </data>
  <data name="ERR_ConversionWithDerived" xml:space="preserve">
    <value>'{0}': user-defined conversions to or from a derived type are not allowed</value>
  </data>
  <data name="ERR_IdentityConversion" xml:space="preserve">
    <value>User-defined operator cannot convert a type to itself</value>
  </data>
  <data name="ERR_ConversionNotInvolvingContainedType" xml:space="preserve">
    <value>User-defined conversion must convert to or from the enclosing type</value>
  </data>
  <data name="ERR_DuplicateConversionInClass" xml:space="preserve">
    <value>Duplicate user-defined conversion in type '{0}'</value>
  </data>
  <data name="ERR_OperatorsMustBeStatic" xml:space="preserve">
    <value>User-defined operator '{0}' must be declared static and public</value>
  </data>
  <data name="ERR_BadIncDecSignature" xml:space="preserve">
    <value>The parameter type for ++ or -- operator must be the containing type</value>
  </data>
  <data name="ERR_BadUnaryOperatorSignature" xml:space="preserve">
    <value>The parameter of a unary operator must be the containing type</value>
  </data>
  <data name="ERR_BadBinaryOperatorSignature" xml:space="preserve">
    <value>One of the parameters of a binary operator must be the containing type</value>
  </data>
  <data name="ERR_BadShiftOperatorSignature" xml:space="preserve">
    <value>The first operand of an overloaded shift operator must have the same type as the containing type</value>
  </data>
  <data name="ERR_InterfacesCantContainConversionOrEqualityOperators" xml:space="preserve">
    <value>Conversion, equality, or inequality operators declared in interfaces must be abstract or virtual</value>
  </data>
  <data name="ERR_EnumsCantContainDefaultConstructor" xml:space="preserve">
    <value>Enums cannot contain explicit parameterless constructors</value>
  </data>
  <data name="ERR_CantOverrideBogusMethod" xml:space="preserve">
    <value>'{0}': cannot override '{1}' because it is not supported by the language</value>
  </data>
  <data name="ERR_BindToBogus" xml:space="preserve">
    <value>'{0}' is not supported by the language</value>
  </data>
  <data name="ERR_CantCallSpecialMethod" xml:space="preserve">
    <value>'{0}': cannot explicitly call operator or accessor</value>
  </data>
  <data name="ERR_BadTypeReference" xml:space="preserve">
    <value>'{0}': cannot reference a type through an expression; try '{1}' instead</value>
  </data>
  <data name="ERR_BadDestructorName" xml:space="preserve">
    <value>Name of destructor must match name of type</value>
  </data>
  <data name="ERR_OnlyClassesCanContainDestructors" xml:space="preserve">
    <value>Only class types can contain destructors</value>
  </data>
  <data name="ERR_ConflictAliasAndMember" xml:space="preserve">
    <value>Namespace '{1}' contains a definition conflicting with alias '{0}'</value>
  </data>
  <data name="ERR_ConflictingAliasAndDefinition" xml:space="preserve">
    <value>Alias '{0}' conflicts with {1} definition</value>
  </data>
  <data name="ERR_ConditionalOnSpecialMethod" xml:space="preserve">
    <value>The Conditional attribute is not valid on '{0}' because it is a constructor, destructor, operator, lambda expression, or explicit interface implementation</value>
  </data>
  <data name="ERR_ConditionalMustReturnVoid" xml:space="preserve">
    <value>The Conditional attribute is not valid on '{0}' because its return type is not void</value>
  </data>
  <data name="ERR_DuplicateAttribute" xml:space="preserve">
    <value>Duplicate '{0}' attribute</value>
  </data>
  <data name="ERR_DuplicateAttributeInNetModule" xml:space="preserve">
    <value>Duplicate '{0}' attribute in '{1}'</value>
  </data>
  <data name="ERR_ConditionalOnInterfaceMethod" xml:space="preserve">
    <value>The Conditional attribute is not valid on interface members</value>
  </data>
  <data name="ERR_OperatorCantReturnVoid" xml:space="preserve">
    <value>User-defined operators cannot return void</value>
  </data>
  <data name="ERR_BadDynamicConversion" xml:space="preserve">
    <value>'{0}': user-defined conversions to or from the dynamic type are not allowed</value>
  </data>
  <data name="ERR_InvalidAttributeArgument" xml:space="preserve">
    <value>Invalid value for argument to '{0}' attribute</value>
  </data>
  <data name="ERR_ParameterNotValidForType" xml:space="preserve">
    <value>Parameter not valid for the specified unmanaged type.</value>
  </data>
  <data name="ERR_AttributeParameterRequired1" xml:space="preserve">
    <value>Attribute parameter '{0}' must be specified.</value>
  </data>
  <data name="ERR_AttributeParameterRequired2" xml:space="preserve">
    <value>Attribute parameter '{0}' or '{1}' must be specified.</value>
  </data>
  <data name="ERR_MarshalUnmanagedTypeNotValidForFields" xml:space="preserve">
    <value>Unmanaged type '{0}' not valid for fields.</value>
  </data>
  <data name="ERR_MarshalUnmanagedTypeOnlyValidForFields" xml:space="preserve">
    <value>Unmanaged type '{0}' is only valid for fields.</value>
  </data>
  <data name="ERR_AttributeOnBadSymbolType" xml:space="preserve">
    <value>Attribute '{0}' is not valid on this declaration type. It is only valid on '{1}' declarations.</value>
  </data>
  <data name="ERR_FloatOverflow" xml:space="preserve">
    <value>Floating-point constant is outside the range of type '{0}'</value>
  </data>
  <data name="ERR_ComImportWithoutUuidAttribute" xml:space="preserve">
    <value>The Guid attribute must be specified with the ComImport attribute</value>
  </data>
  <data name="ERR_InvalidNamedArgument" xml:space="preserve">
    <value>Invalid value for named attribute argument '{0}'</value>
  </data>
  <data name="ERR_DllImportOnInvalidMethod" xml:space="preserve">
    <value>The DllImport attribute must be specified on a method marked 'static' and 'extern'</value>
  </data>
  <data name="ERR_EncUpdateFailedMissingAttribute" xml:space="preserve">
    <value>Cannot update '{0}'; attribute '{1}' is missing.</value>
  </data>
  <data name="ERR_DllImportOnGenericMethod" xml:space="preserve">
    <value>The DllImport attribute cannot be applied to a method that is generic or contained in a generic method or type.</value>
  </data>
  <data name="ERR_FieldCantBeRefAny" xml:space="preserve">
    <value>Field or property cannot be of type '{0}'</value>
  </data>
  <data name="ERR_FieldAutoPropCantBeByRefLike" xml:space="preserve">
    <value>Field or auto-implemented property cannot be of type '{0}' unless it is an instance member of a ref struct.</value>
  </data>
  <data name="ERR_ArrayElementCantBeRefAny" xml:space="preserve">
    <value>Array elements cannot be of type '{0}'</value>
  </data>
  <data name="WRN_DeprecatedSymbol" xml:space="preserve">
    <value>'{0}' is obsolete</value>
  </data>
  <data name="WRN_DeprecatedSymbol_Title" xml:space="preserve">
    <value>Type or member is obsolete</value>
  </data>
  <data name="ERR_NotAnAttributeClass" xml:space="preserve">
    <value>'{0}' is not an attribute class</value>
  </data>
  <data name="ERR_BadNamedAttributeArgument" xml:space="preserve">
    <value>'{0}' is not a valid named attribute argument. Named attribute arguments must be fields which are not readonly, static, or const, or read-write properties which are public and not static.</value>
  </data>
  <data name="WRN_DeprecatedSymbolStr" xml:space="preserve">
    <value>'{0}' is obsolete: '{1}'</value>
  </data>
  <data name="WRN_DeprecatedSymbolStr_Title" xml:space="preserve">
    <value>Type or member is obsolete</value>
  </data>
  <data name="ERR_DeprecatedSymbolStr" xml:space="preserve">
    <value>'{0}' is obsolete: '{1}'</value>
  </data>
  <data name="ERR_IndexerCantHaveVoidType" xml:space="preserve">
    <value>Indexers cannot have void type</value>
  </data>
  <data name="ERR_VirtualPrivate" xml:space="preserve">
    <value>'{0}': virtual or abstract members cannot be private</value>
  </data>
  <data name="ERR_ArrayInitToNonArrayType" xml:space="preserve">
    <value>Can only use array initializer expressions to assign to array types. Try using a new expression instead.</value>
  </data>
  <data name="ERR_ArrayInitInBadPlace" xml:space="preserve">
    <value>Array initializers can only be used in a variable or field initializer. Try using a new expression instead.</value>
  </data>
  <data name="ERR_MissingStructOffset" xml:space="preserve">
    <value>'{0}': instance field in types marked with StructLayout(LayoutKind.Explicit) must have a FieldOffset attribute</value>
  </data>
  <data name="WRN_ExternMethodNoImplementation" xml:space="preserve">
    <value>Method, operator, or accessor '{0}' is marked external and has no attributes on it. Consider adding a DllImport attribute to specify the external implementation.</value>
  </data>
  <data name="WRN_ExternMethodNoImplementation_Title" xml:space="preserve">
    <value>Method, operator, or accessor is marked external and has no attributes on it</value>
  </data>
  <data name="WRN_ProtectedInSealed" xml:space="preserve">
    <value>'{0}': new protected member declared in sealed type</value>
  </data>
  <data name="WRN_ProtectedInSealed_Title" xml:space="preserve">
    <value>New protected member declared in sealed type</value>
  </data>
  <data name="ERR_InterfaceImplementedByConditional" xml:space="preserve">
    <value>Conditional member '{0}' cannot implement interface member '{1}' in type '{2}'</value>
  </data>
  <data name="ERR_InterfaceImplementedImplicitlyByVariadic" xml:space="preserve">
    <value>'{0}' cannot implement interface member '{1}' in type '{2}' because it has an __arglist parameter</value>
  </data>
  <data name="ERR_IllegalRefParam" xml:space="preserve">
    <value>ref and out are not valid in this context</value>
  </data>
  <data name="ERR_BadArgumentToAttribute" xml:space="preserve">
    <value>The argument to the '{0}' attribute must be a valid identifier</value>
  </data>
  <data name="ERR_StructOffsetOnBadStruct" xml:space="preserve">
    <value>The FieldOffset attribute can only be placed on members of types marked with the StructLayout(LayoutKind.Explicit)</value>
  </data>
  <data name="ERR_StructOffsetOnBadField" xml:space="preserve">
    <value>The FieldOffset attribute is not allowed on static or const fields</value>
  </data>
  <data name="ERR_AttributeUsageOnNonAttributeClass" xml:space="preserve">
    <value>Attribute '{0}' is only valid on classes derived from System.Attribute</value>
  </data>
  <data name="WRN_PossibleMistakenNullStatement" xml:space="preserve">
    <value>Possible mistaken empty statement</value>
  </data>
  <data name="WRN_PossibleMistakenNullStatement_Title" xml:space="preserve">
    <value>Possible mistaken empty statement</value>
  </data>
  <data name="ERR_DuplicateNamedAttributeArgument" xml:space="preserve">
    <value>'{0}' duplicate named attribute argument</value>
  </data>
  <data name="ERR_DeriveFromEnumOrValueType" xml:space="preserve">
    <value>'{0}' cannot derive from special class '{1}'</value>
  </data>
  <data name="ERR_DefaultMemberOnIndexedType" xml:space="preserve">
    <value>Cannot specify the DefaultMember attribute on a type containing an indexer</value>
  </data>
  <data name="ERR_BogusType" xml:space="preserve">
    <value>'{0}' is a type not supported by the language</value>
  </data>
  <data name="WRN_UnassignedInternalField" xml:space="preserve">
    <value>Field '{0}' is never assigned to, and will always have its default value {1}</value>
  </data>
  <data name="WRN_UnassignedInternalField_Title" xml:space="preserve">
    <value>Field is never assigned to, and will always have its default value</value>
  </data>
  <data name="ERR_CStyleArray" xml:space="preserve">
    <value>Bad array declarator: To declare a managed array the rank specifier precedes the variable's identifier. To declare a fixed size buffer field, use the fixed keyword before the field type.</value>
  </data>
  <data name="WRN_VacuousIntegralComp" xml:space="preserve">
    <value>Comparison to integral constant is useless; the constant is outside the range of type '{0}'</value>
  </data>
  <data name="WRN_VacuousIntegralComp_Title" xml:space="preserve">
    <value>Comparison to integral constant is useless; the constant is outside the range of the type</value>
  </data>
  <data name="ERR_AbstractAttributeClass" xml:space="preserve">
    <value>Cannot apply attribute class '{0}' because it is abstract</value>
  </data>
  <data name="ERR_BadNamedAttributeArgumentType" xml:space="preserve">
    <value>'{0}' is not a valid named attribute argument because it is not a valid attribute parameter type</value>
  </data>
  <data name="ERR_MissingPredefinedMember" xml:space="preserve">
    <value>Missing compiler required member '{0}.{1}'</value>
  </data>
  <data name="WRN_AttributeLocationOnBadDeclaration" xml:space="preserve">
    <value>'{0}' is not a valid attribute location for this declaration. Valid attribute locations for this declaration are '{1}'. All attributes in this block will be ignored.</value>
  </data>
  <data name="WRN_AttributeLocationOnBadDeclaration_Title" xml:space="preserve">
    <value>Not a valid attribute location for this declaration</value>
  </data>
  <data name="WRN_InvalidAttributeLocation" xml:space="preserve">
    <value>'{0}' is not a recognized attribute location. Valid attribute locations for this declaration are '{1}'. All attributes in this block will be ignored.</value>
  </data>
  <data name="WRN_InvalidAttributeLocation_Title" xml:space="preserve">
    <value>Not a recognized attribute location</value>
  </data>
  <data name="WRN_EqualsWithoutGetHashCode" xml:space="preserve">
    <value>'{0}' overrides Object.Equals(object o) but does not override Object.GetHashCode()</value>
  </data>
  <data name="WRN_EqualsWithoutGetHashCode_Title" xml:space="preserve">
    <value>Type overrides Object.Equals(object o) but does not override Object.GetHashCode()</value>
  </data>
  <data name="WRN_EqualityOpWithoutEquals" xml:space="preserve">
    <value>'{0}' defines operator == or operator != but does not override Object.Equals(object o)</value>
  </data>
  <data name="WRN_EqualityOpWithoutEquals_Title" xml:space="preserve">
    <value>Type defines operator == or operator != but does not override Object.Equals(object o)</value>
  </data>
  <data name="WRN_EqualityOpWithoutGetHashCode" xml:space="preserve">
    <value>'{0}' defines operator == or operator != but does not override Object.GetHashCode()</value>
  </data>
  <data name="WRN_EqualityOpWithoutGetHashCode_Title" xml:space="preserve">
    <value>Type defines operator == or operator != but does not override Object.GetHashCode()</value>
  </data>
  <data name="ERR_OutAttrOnRefParam" xml:space="preserve">
    <value>Cannot specify the Out attribute on a ref parameter without also specifying the In attribute.</value>
  </data>
  <data name="ERR_OverloadRefKind" xml:space="preserve">
    <value>'{0}' cannot define an overloaded {1} that differs only on parameter modifiers '{2}' and '{3}'</value>
  </data>
  <data name="ERR_LiteralDoubleCast" xml:space="preserve">
    <value>Literal of type double cannot be implicitly converted to type '{1}'; use an '{0}' suffix to create a literal of this type</value>
  </data>
  <data name="WRN_IncorrectBooleanAssg" xml:space="preserve">
    <value>Assignment in conditional expression is always constant; did you mean to use == instead of = ?</value>
  </data>
  <data name="WRN_IncorrectBooleanAssg_Title" xml:space="preserve">
    <value>Assignment in conditional expression is always constant</value>
  </data>
  <data name="ERR_ProtectedInStruct" xml:space="preserve">
    <value>'{0}': new protected member declared in struct</value>
  </data>
  <data name="ERR_InconsistentIndexerNames" xml:space="preserve">
    <value>Two indexers have different names; the IndexerName attribute must be used with the same name on every indexer within a type</value>
  </data>
  <data name="ERR_ComImportWithUserCtor" xml:space="preserve">
    <value>A class with the ComImport attribute cannot have a user-defined constructor</value>
  </data>
  <data name="ERR_FieldCantHaveVoidType" xml:space="preserve">
    <value>Field cannot have void type</value>
  </data>
  <data name="WRN_NonObsoleteOverridingObsolete" xml:space="preserve">
    <value>Member '{0}' overrides obsolete member '{1}'. Add the Obsolete attribute to '{0}'.</value>
  </data>
  <data name="WRN_NonObsoleteOverridingObsolete_Title" xml:space="preserve">
    <value>Member overrides obsolete member</value>
  </data>
  <data name="ERR_SystemVoid" xml:space="preserve">
    <value>System.Void cannot be used from C# -- use typeof(void) to get the void type object</value>
  </data>
  <data name="ERR_ExplicitParamArray" xml:space="preserve">
    <value>Do not use 'System.ParamArrayAttribute'. Use the 'params' keyword instead.</value>
  </data>
  <data name="WRN_BitwiseOrSignExtend" xml:space="preserve">
    <value>Bitwise-or operator used on a sign-extended operand; consider casting to a smaller unsigned type first</value>
  </data>
  <data name="WRN_BitwiseOrSignExtend_Title" xml:space="preserve">
    <value>Bitwise-or operator used on a sign-extended operand</value>
  </data>
  <data name="WRN_BitwiseOrSignExtend_Description" xml:space="preserve">
    <value>The compiler implicitly widened and sign-extended a variable, and then used the resulting value in a bitwise OR operation. This can result in unexpected behavior.</value>
  </data>
  <data name="ERR_VolatileStruct" xml:space="preserve">
    <value>'{0}': a volatile field cannot be of the type '{1}'</value>
  </data>
  <data name="ERR_VolatileAndReadonly" xml:space="preserve">
    <value>'{0}': a field cannot be both volatile and readonly</value>
  </data>
  <data name="ERR_AbstractField" xml:space="preserve">
    <value>The modifier 'abstract' is not valid on fields. Try using a property instead.</value>
  </data>
  <data name="ERR_BogusExplicitImpl" xml:space="preserve">
    <value>'{0}' cannot implement '{1}' because it is not supported by the language</value>
  </data>
  <data name="ERR_ExplicitMethodImplAccessor" xml:space="preserve">
    <value>'{0}' explicit method implementation cannot implement '{1}' because it is an accessor</value>
  </data>
  <data name="WRN_CoClassWithoutComImport" xml:space="preserve">
    <value>'{0}' interface marked with 'CoClassAttribute' not marked with 'ComImportAttribute'</value>
  </data>
  <data name="WRN_CoClassWithoutComImport_Title" xml:space="preserve">
    <value>Interface marked with 'CoClassAttribute' not marked with 'ComImportAttribute'</value>
  </data>
  <data name="ERR_ConditionalWithOutParam" xml:space="preserve">
    <value>Conditional member '{0}' cannot have an out parameter</value>
  </data>
  <data name="ERR_AccessorImplementingMethod" xml:space="preserve">
    <value>Accessor '{0}' cannot implement interface member '{1}' for type '{2}'. Use an explicit interface implementation.</value>
  </data>
  <data name="ERR_AliasQualAsExpression" xml:space="preserve">
    <value>The namespace alias qualifier '::' always resolves to a type or namespace so is illegal here. Consider using '.' instead.</value>
  </data>
  <data name="ERR_DerivingFromATyVar" xml:space="preserve">
    <value>Cannot derive from '{0}' because it is a type parameter</value>
  </data>
  <data name="ERR_DuplicateTypeParameter" xml:space="preserve">
    <value>Duplicate type parameter '{0}'</value>
  </data>
  <data name="WRN_TypeParameterSameAsOuterTypeParameter" xml:space="preserve">
    <value>Type parameter '{0}' has the same name as the type parameter from outer type '{1}'</value>
  </data>
  <data name="WRN_TypeParameterSameAsOuterTypeParameter_Title" xml:space="preserve">
    <value>Type parameter has the same name as the type parameter from outer type</value>
  </data>
  <data name="WRN_TypeParameterSameAsOuterMethodTypeParameter" xml:space="preserve">
    <value>Type parameter '{0}' has the same name as the type parameter from outer method '{1}'</value>
  </data>
  <data name="WRN_TypeParameterSameAsOuterMethodTypeParameter_Title" xml:space="preserve">
    <value>Type parameter has the same type as the type parameter from outer method.</value>
  </data>
  <data name="ERR_TypeVariableSameAsParent" xml:space="preserve">
    <value>Type parameter '{0}' has the same name as the containing type, or method</value>
  </data>
  <data name="ERR_UnifyingInterfaceInstantiations" xml:space="preserve">
    <value>'{0}' cannot implement both '{1}' and '{2}' because they may unify for some type parameter substitutions</value>
  </data>
  <data name="ERR_TyVarNotFoundInConstraint" xml:space="preserve">
    <value>'{1}' does not define type parameter '{0}'</value>
  </data>
  <data name="ERR_BadBoundType" xml:space="preserve">
    <value>'{0}' is not a valid constraint. A type used as a constraint must be an interface, a non-sealed class or a type parameter.</value>
  </data>
  <data name="ERR_SpecialTypeAsBound" xml:space="preserve">
    <value>Constraint cannot be special class '{0}'</value>
  </data>
  <data name="ERR_BadVisBound" xml:space="preserve">
    <value>Inconsistent accessibility: constraint type '{1}' is less accessible than '{0}'</value>
  </data>
  <data name="ERR_LookupInTypeVariable" xml:space="preserve">
    <value>Cannot do non-virtual member lookup in '{0}' because it is a type parameter</value>
  </data>
  <data name="ERR_BadConstraintType" xml:space="preserve">
    <value>Invalid constraint type. A type used as a constraint must be an interface, a non-sealed class or a type parameter.</value>
  </data>
  <data name="ERR_InstanceMemberInStaticClass" xml:space="preserve">
    <value>'{0}': cannot declare instance members in a static class</value>
  </data>
  <data name="ERR_StaticBaseClass" xml:space="preserve">
    <value>'{1}': cannot derive from static class '{0}'</value>
  </data>
  <data name="ERR_ConstructorInStaticClass" xml:space="preserve">
    <value>Static classes cannot have instance constructors</value>
  </data>
  <data name="ERR_DestructorInStaticClass" xml:space="preserve">
    <value>Static classes cannot contain destructors</value>
  </data>
  <data name="ERR_InstantiatingStaticClass" xml:space="preserve">
    <value>Cannot create an instance of the static class '{0}'</value>
  </data>
  <data name="ERR_StaticDerivedFromNonObject" xml:space="preserve">
    <value>Static class '{0}' cannot derive from type '{1}'. Static classes must derive from object.</value>
  </data>
  <data name="ERR_StaticClassInterfaceImpl" xml:space="preserve">
    <value>'{0}': static classes cannot implement interfaces</value>
  </data>
  <data name="ERR_RefStructInterfaceImpl" xml:space="preserve">
    <value>'{0}': ref structs cannot implement interfaces</value>
  </data>
  <data name="ERR_OperatorInStaticClass" xml:space="preserve">
    <value>'{0}': static classes cannot contain user-defined operators</value>
  </data>
  <data name="ERR_ConvertToStaticClass" xml:space="preserve">
    <value>Cannot convert to static type '{0}'</value>
  </data>
  <data name="ERR_ConstraintIsStaticClass" xml:space="preserve">
    <value>'{0}': static classes cannot be used as constraints</value>
  </data>
  <data name="ERR_GenericArgIsStaticClass" xml:space="preserve">
    <value>'{0}': static types cannot be used as type arguments</value>
  </data>
  <data name="ERR_ArrayOfStaticClass" xml:space="preserve">
    <value>'{0}': array elements cannot be of static type</value>
  </data>
  <data name="ERR_IndexerInStaticClass" xml:space="preserve">
    <value>'{0}': cannot declare indexers in a static class</value>
  </data>
  <data name="ERR_ParameterIsStaticClass" xml:space="preserve">
    <value>'{0}': static types cannot be used as parameters</value>
  </data>
  <data name="WRN_ParameterIsStaticClass" xml:space="preserve">
    <value>'{0}': static types cannot be used as parameters</value>
  </data>
  <data name="WRN_ParameterIsStaticClass_Title" xml:space="preserve">
    <value>Static types cannot be used as parameters</value>
  </data>
  <data name="ERR_ReturnTypeIsStaticClass" xml:space="preserve">
    <value>'{0}': static types cannot be used as return types</value>
  </data>
  <data name="WRN_ReturnTypeIsStaticClass" xml:space="preserve">
    <value>'{0}': static types cannot be used as return types</value>
  </data>
  <data name="WRN_ReturnTypeIsStaticClass_Title" xml:space="preserve">
    <value>Static types cannot be used as return types</value>
  </data>
  <data name="ERR_VarDeclIsStaticClass" xml:space="preserve">
    <value>Cannot declare a variable of static type '{0}'</value>
  </data>
  <data name="ERR_BadEmptyThrowInFinally" xml:space="preserve">
    <value>A throw statement with no arguments is not allowed in a finally clause that is nested inside the nearest enclosing catch clause</value>
  </data>
  <data name="ERR_InvalidSpecifier" xml:space="preserve">
    <value>'{0}' is not a valid format specifier</value>
  </data>
  <data name="WRN_AssignmentToLockOrDispose" xml:space="preserve">
    <value>Possibly incorrect assignment to local '{0}' which is the argument to a using or lock statement. The Dispose call or unlocking will happen on the original value of the local.</value>
  </data>
  <data name="WRN_AssignmentToLockOrDispose_Title" xml:space="preserve">
    <value>Possibly incorrect assignment to local which is the argument to a using or lock statement</value>
  </data>
  <data name="ERR_ForwardedTypeInThisAssembly" xml:space="preserve">
    <value>Type '{0}' is defined in this assembly, but a type forwarder is specified for it</value>
  </data>
  <data name="ERR_ForwardedTypeIsNested" xml:space="preserve">
    <value>Cannot forward type '{0}' because it is a nested type of '{1}'</value>
  </data>
  <data name="ERR_CycleInTypeForwarder" xml:space="preserve">
    <value>The type forwarder for type '{0}' in assembly '{1}' causes a cycle</value>
  </data>
  <data name="ERR_AssemblyNameOnNonModule" xml:space="preserve">
    <value>The /moduleassemblyname option may only be specified when building a target type of 'module'</value>
  </data>
  <data name="ERR_InvalidAssemblyName" xml:space="preserve">
    <value>Assembly reference '{0}' is invalid and cannot be resolved</value>
  </data>
  <data name="ERR_InvalidFwdType" xml:space="preserve">
    <value>Invalid type specified as an argument for TypeForwardedTo attribute</value>
  </data>
  <data name="ERR_CloseUnimplementedInterfaceMemberStatic" xml:space="preserve">
    <value>'{0}' does not implement instance interface member '{1}'. '{2}' cannot implement the interface member because it is static.</value>
  </data>
  <data name="ERR_CloseUnimplementedInterfaceMemberNotPublic" xml:space="preserve">
    <value>'{0}' does not implement interface member '{1}'. '{2}' cannot implement an interface member because it is not public.</value>
  </data>
  <data name="ERR_CloseUnimplementedInterfaceMemberWrongReturnType" xml:space="preserve">
    <value>'{0}' does not implement interface member '{1}'. '{2}' cannot implement '{1}' because it does not have the matching return type of '{3}'.</value>
  </data>
  <data name="ERR_DuplicateTypeForwarder" xml:space="preserve">
    <value>'{0}' duplicate TypeForwardedToAttribute</value>
  </data>
  <data name="ERR_ExpectedSelectOrGroup" xml:space="preserve">
    <value>A query body must end with a select clause or a group clause</value>
  </data>
  <data name="ERR_ExpectedContextualKeywordOn" xml:space="preserve">
    <value>Expected contextual keyword 'on'</value>
  </data>
  <data name="ERR_ExpectedContextualKeywordEquals" xml:space="preserve">
    <value>Expected contextual keyword 'equals'</value>
  </data>
  <data name="ERR_ExpectedContextualKeywordBy" xml:space="preserve">
    <value>Expected contextual keyword 'by'</value>
  </data>
  <data name="ERR_InvalidAnonymousTypeMemberDeclarator" xml:space="preserve">
    <value>Invalid anonymous type member declarator. Anonymous type members must be declared with a member assignment, simple name or member access.</value>
  </data>
  <data name="ERR_InvalidInitializerElementInitializer" xml:space="preserve">
    <value>Invalid initializer member declarator</value>
  </data>
  <data name="ERR_InconsistentLambdaParameterUsage" xml:space="preserve">
    <value>Inconsistent lambda parameter usage; parameter types must be all explicit or all implicit</value>
  </data>
  <data name="ERR_PartialMethodInvalidModifier" xml:space="preserve">
    <value>A partial method cannot have the 'abstract' modifier</value>
  </data>
  <data name="ERR_PartialMethodOnlyInPartialClass" xml:space="preserve">
    <value>A partial method must be declared within a partial type</value>
  </data>
  <data name="ERR_PartialMethodNotExplicit" xml:space="preserve">
    <value>A partial method may not explicitly implement an interface method</value>
  </data>
  <data name="ERR_PartialMethodExtensionDifference" xml:space="preserve">
    <value>Both partial method declarations must be extension methods or neither may be an extension method</value>
  </data>
  <data name="ERR_PartialMethodOnlyOneLatent" xml:space="preserve">
    <value>A partial method may not have multiple defining declarations</value>
  </data>
  <data name="ERR_PartialMethodOnlyOneActual" xml:space="preserve">
    <value>A partial method may not have multiple implementing declarations</value>
  </data>
  <data name="ERR_PartialMethodParamsDifference" xml:space="preserve">
    <value>Both partial method declarations must use a params parameter or neither may use a params parameter</value>
  </data>
  <data name="ERR_PartialMethodMustHaveLatent" xml:space="preserve">
    <value>No defining declaration found for implementing declaration of partial method '{0}'</value>
  </data>
  <data name="ERR_PartialMethodInconsistentTupleNames" xml:space="preserve">
    <value>Both partial method declarations, '{0}' and '{1}', must use the same tuple element names.</value>
  </data>
  <data name="ERR_PartialMethodInconsistentConstraints" xml:space="preserve">
    <value>Partial method declarations of '{0}' have inconsistent constraints for type parameter '{1}'</value>
  </data>
  <data name="ERR_PartialMethodToDelegate" xml:space="preserve">
    <value>Cannot create delegate from method '{0}' because it is a partial method without an implementing declaration</value>
  </data>
  <data name="ERR_PartialMethodStaticDifference" xml:space="preserve">
    <value>Both partial method declarations must be static or neither may be static</value>
  </data>
  <data name="ERR_PartialMethodUnsafeDifference" xml:space="preserve">
    <value>Both partial method declarations must be unsafe or neither may be unsafe</value>
  </data>
  <data name="ERR_PartialMethodInExpressionTree" xml:space="preserve">
    <value>Partial methods with only a defining declaration or removed conditional methods cannot be used in expression trees</value>
  </data>
  <data name="WRN_ObsoleteOverridingNonObsolete" xml:space="preserve">
    <value>Obsolete member '{0}' overrides non-obsolete member '{1}'</value>
  </data>
  <data name="WRN_ObsoleteOverridingNonObsolete_Title" xml:space="preserve">
    <value>Obsolete member overrides non-obsolete member</value>
  </data>
  <data name="WRN_DebugFullNameTooLong" xml:space="preserve">
    <value>The fully qualified name for '{0}' is too long for debug information. Compile without '/debug' option.</value>
  </data>
  <data name="WRN_DebugFullNameTooLong_Title" xml:space="preserve">
    <value>Fully qualified name is too long for debug information</value>
  </data>
  <data name="ERR_ImplicitlyTypedVariableAssignedBadValue" xml:space="preserve">
    <value>Cannot assign {0} to an implicitly-typed variable</value>
  </data>
  <data name="ERR_ImplicitlyTypedVariableWithNoInitializer" xml:space="preserve">
    <value>Implicitly-typed variables must be initialized</value>
  </data>
  <data name="ERR_ImplicitlyTypedVariableMultipleDeclarator" xml:space="preserve">
    <value>Implicitly-typed variables cannot have multiple declarators</value>
  </data>
  <data name="ERR_ImplicitlyTypedVariableAssignedArrayInitializer" xml:space="preserve">
    <value>Cannot initialize an implicitly-typed variable with an array initializer</value>
  </data>
  <data name="ERR_ImplicitlyTypedLocalCannotBeFixed" xml:space="preserve">
    <value>Implicitly-typed local variables cannot be fixed</value>
  </data>
  <data name="ERR_ImplicitlyTypedVariableCannotBeConst" xml:space="preserve">
    <value>Implicitly-typed variables cannot be constant</value>
  </data>
  <data name="WRN_ExternCtorNoImplementation" xml:space="preserve">
    <value>Constructor '{0}' is marked external</value>
  </data>
  <data name="WRN_ExternCtorNoImplementation_Title" xml:space="preserve">
    <value>Constructor is marked external</value>
  </data>
  <data name="ERR_TypeVarNotFound" xml:space="preserve">
    <value>The contextual keyword 'var' may only appear within a local variable declaration or in script code</value>
  </data>
  <data name="ERR_ImplicitlyTypedArrayNoBestType" xml:space="preserve">
    <value>No best type found for implicitly-typed array</value>
  </data>
  <data name="ERR_AnonymousTypePropertyAssignedBadValue" xml:space="preserve">
    <value>Cannot assign '{0}' to anonymous type property</value>
  </data>
  <data name="ERR_ExpressionTreeContainsBaseAccess" xml:space="preserve">
    <value>An expression tree may not contain a base access</value>
  </data>
  <data name="ERR_ExpressionTreeContainsTupleBinOp" xml:space="preserve">
    <value>An expression tree may not contain a tuple == or != operator</value>
  </data>
  <data name="ERR_ExpressionTreeContainsAssignment" xml:space="preserve">
    <value>An expression tree may not contain an assignment operator</value>
  </data>
  <data name="ERR_AnonymousTypeDuplicatePropertyName" xml:space="preserve">
    <value>An anonymous type cannot have multiple properties with the same name</value>
  </data>
  <data name="ERR_StatementLambdaToExpressionTree" xml:space="preserve">
    <value>A lambda expression with a statement body cannot be converted to an expression tree</value>
  </data>
  <data name="ERR_ExpressionTreeMustHaveDelegate" xml:space="preserve">
    <value>Cannot convert lambda to an expression tree whose type argument '{0}' is not a delegate type</value>
  </data>
  <data name="ERR_AnonymousTypeNotAvailable" xml:space="preserve">
    <value>Cannot use anonymous type in a constant expression</value>
  </data>
  <data name="ERR_LambdaInIsAs" xml:space="preserve">
    <value>The first operand of an 'is' or 'as' operator may not be a lambda expression, anonymous method, or method group.</value>
  </data>
  <data name="ERR_TypelessTupleInAs" xml:space="preserve">
    <value>The first operand of an 'as' operator may not be a tuple literal without a natural type.</value>
  </data>
  <data name="ERR_ExpressionTreeContainsMultiDimensionalArrayInitializer" xml:space="preserve">
    <value>An expression tree may not contain a multidimensional array initializer</value>
  </data>
  <data name="ERR_MissingArgument" xml:space="preserve">
    <value>Argument missing</value>
  </data>
  <data name="ERR_VariableUsedBeforeDeclaration" xml:space="preserve">
    <value>Cannot use local variable '{0}' before it is declared</value>
  </data>
  <data name="ERR_RecursivelyTypedVariable" xml:space="preserve">
    <value>Type of '{0}' cannot be inferred since its initializer directly or indirectly refers to the definition.</value>
  </data>
  <data name="ERR_UnassignedThisAutoPropertyUnsupportedVersion" xml:space="preserve">
    <value>Auto-implemented property '{0}' must be fully assigned before control is returned to the caller. Consider updating to language version '{1}' to auto-default the property.</value>
  </data>
  <data name="WRN_UnassignedThisAutoPropertyUnsupportedVersion" xml:space="preserve">
    <value>Auto-implemented property '{0}' must be fully assigned before control is returned to the caller. Consider updating to language version '{1}' to auto-default the property.</value>
  </data>
  <data name="WRN_UnassignedThisAutoPropertyUnsupportedVersion_Title" xml:space="preserve">
    <value>An auto-implemented property must be fully assigned before control is returned to the caller. Consider updating the language version to auto-default the property.</value>
  </data>
  <data name="ERR_VariableUsedBeforeDeclarationAndHidesField" xml:space="preserve">
    <value>Cannot use local variable '{0}' before it is declared. The declaration of the local variable hides the field '{1}'.</value>
  </data>
  <data name="ERR_ExpressionTreeContainsBadCoalesce" xml:space="preserve">
    <value>An expression tree lambda may not contain a coalescing operator with a null or default literal left-hand side</value>
  </data>
  <data name="ERR_IdentifierExpected" xml:space="preserve">
    <value>Identifier expected</value>
  </data>
  <data name="ERR_SemicolonExpected" xml:space="preserve">
    <value>; expected</value>
  </data>
  <data name="ERR_SyntaxError" xml:space="preserve">
    <value>Syntax error, '{0}' expected</value>
  </data>
  <data name="ERR_DuplicateModifier" xml:space="preserve">
    <value>Duplicate '{0}' modifier</value>
  </data>
  <data name="ERR_DuplicateAccessor" xml:space="preserve">
    <value>Property accessor already defined</value>
  </data>
  <data name="ERR_IntegralTypeExpected" xml:space="preserve">
    <value>Type byte, sbyte, short, ushort, int, uint, long, or ulong expected</value>
  </data>
  <data name="ERR_IllegalEscape" xml:space="preserve">
    <value>Unrecognized escape sequence</value>
  </data>
  <data name="ERR_NewlineInConst" xml:space="preserve">
    <value>Newline in constant</value>
  </data>
  <data name="ERR_EmptyCharConst" xml:space="preserve">
    <value>Empty character literal</value>
  </data>
  <data name="ERR_TooManyCharsInConst" xml:space="preserve">
    <value>Too many characters in character literal</value>
  </data>
  <data name="ERR_InvalidNumber" xml:space="preserve">
    <value>Invalid number</value>
  </data>
  <data name="ERR_GetOrSetExpected" xml:space="preserve">
    <value>A get or set accessor expected</value>
  </data>
  <data name="ERR_ClassTypeExpected" xml:space="preserve">
    <value>An object, string, or class type expected</value>
  </data>
  <data name="ERR_NamedArgumentExpected" xml:space="preserve">
    <value>Named attribute argument expected</value>
  </data>
  <data name="ERR_TooManyCatches" xml:space="preserve">
    <value>Catch clauses cannot follow the general catch clause of a try statement</value>
  </data>
  <data name="ERR_ThisOrBaseExpected" xml:space="preserve">
    <value>Keyword 'this' or 'base' expected</value>
  </data>
  <data name="ERR_OvlUnaryOperatorExpected" xml:space="preserve">
    <value>Overloadable unary operator expected</value>
  </data>
  <data name="ERR_OvlBinaryOperatorExpected" xml:space="preserve">
    <value>Overloadable binary operator expected</value>
  </data>
  <data name="ERR_IntOverflow" xml:space="preserve">
    <value>Integral constant is too large</value>
  </data>
  <data name="ERR_EOFExpected" xml:space="preserve">
    <value>Type or namespace definition, or end-of-file expected</value>
  </data>
  <data name="ERR_GlobalDefinitionOrStatementExpected" xml:space="preserve">
    <value>Member definition, statement, or end-of-file expected</value>
  </data>
  <data name="ERR_BadEmbeddedStmt" xml:space="preserve">
    <value>Embedded statement cannot be a declaration or labeled statement</value>
  </data>
  <data name="ERR_PPDirectiveExpected" xml:space="preserve">
    <value>Preprocessor directive expected</value>
  </data>
  <data name="ERR_EndOfPPLineExpected" xml:space="preserve">
    <value>Single-line comment or end-of-line expected</value>
  </data>
  <data name="ERR_CloseParenExpected" xml:space="preserve">
    <value>) expected</value>
  </data>
  <data name="ERR_EndifDirectiveExpected" xml:space="preserve">
    <value>#endif directive expected</value>
  </data>
  <data name="ERR_UnexpectedDirective" xml:space="preserve">
    <value>Unexpected preprocessor directive</value>
  </data>
  <data name="ERR_ErrorDirective" xml:space="preserve">
    <value>#error: '{0}'</value>
  </data>
  <data name="WRN_WarningDirective" xml:space="preserve">
    <value>#warning: '{0}'</value>
  </data>
  <data name="WRN_WarningDirective_Title" xml:space="preserve">
    <value>#warning directive</value>
  </data>
  <data name="ERR_TypeExpected" xml:space="preserve">
    <value>Type expected</value>
  </data>
  <data name="ERR_PPDefFollowsToken" xml:space="preserve">
    <value>Cannot define/undefine preprocessor symbols after first token in file</value>
  </data>
  <data name="ERR_PPReferenceFollowsToken" xml:space="preserve">
    <value>Cannot use #r after first token in file</value>
  </data>
  <data name="ERR_OpenEndedComment" xml:space="preserve">
    <value>End-of-file found, '*/' expected</value>
  </data>
  <data name="ERR_Merge_conflict_marker_encountered" xml:space="preserve">
    <value>Merge conflict marker encountered</value>
  </data>
  <data name="ERR_NoRefOutWhenRefOnly" xml:space="preserve">
    <value>Do not use refout when using refonly.</value>
  </data>
  <data name="ERR_NoNetModuleOutputWhenRefOutOrRefOnly" xml:space="preserve">
    <value>Cannot compile net modules when using /refout or /refonly.</value>
  </data>
  <data name="ERR_OvlOperatorExpected" xml:space="preserve">
    <value>Overloadable operator expected</value>
  </data>
  <data name="ERR_EndRegionDirectiveExpected" xml:space="preserve">
    <value>#endregion directive expected</value>
  </data>
  <data name="ERR_UnterminatedStringLit" xml:space="preserve">
    <value>Unterminated string literal</value>
  </data>
  <data name="ERR_BadDirectivePlacement" xml:space="preserve">
    <value>Preprocessor directives must appear as the first non-whitespace character on a line</value>
  </data>
  <data name="ERR_IdentifierExpectedKW" xml:space="preserve">
    <value>Identifier expected; '{1}' is a keyword</value>
  </data>
  <data name="ERR_SemiOrLBraceExpected" xml:space="preserve">
    <value>{ or ; expected</value>
  </data>
  <data name="ERR_MultiTypeInDeclaration" xml:space="preserve">
    <value>Cannot use more than one type in a for, using, fixed, or declaration statement</value>
  </data>
  <data name="ERR_AddOrRemoveExpected" xml:space="preserve">
    <value>An add or remove accessor expected</value>
  </data>
  <data name="ERR_UnexpectedCharacter" xml:space="preserve">
    <value>Unexpected character '{0}'</value>
  </data>
  <data name="ERR_UnexpectedToken" xml:space="preserve">
    <value>Unexpected token '{0}'</value>
  </data>
  <data name="ERR_ProtectedInStatic" xml:space="preserve">
    <value>'{0}': static classes cannot contain protected members</value>
  </data>
  <data name="WRN_UnreachableGeneralCatch" xml:space="preserve">
    <value>A previous catch clause already catches all exceptions. All non-exceptions thrown will be wrapped in a System.Runtime.CompilerServices.RuntimeWrappedException.</value>
  </data>
  <data name="WRN_UnreachableGeneralCatch_Title" xml:space="preserve">
    <value>A previous catch clause already catches all exceptions</value>
  </data>
  <data name="WRN_UnreachableGeneralCatch_Description" xml:space="preserve">
    <value>This warning is caused when a catch() block has no specified exception type after a catch (System.Exception e) block. The warning advises that the catch() block will not catch any exceptions.

A catch() block after a catch (System.Exception e) block can catch non-CLS exceptions if the RuntimeCompatibilityAttribute is set to false in the AssemblyInfo.cs file: [assembly: RuntimeCompatibilityAttribute(WrapNonExceptionThrows = false)]. If this attribute is not set explicitly to false, all thrown non-CLS exceptions are wrapped as Exceptions and the catch (System.Exception e) block catches them.</value>
  </data>
  <data name="ERR_IncrementLvalueExpected" xml:space="preserve">
    <value>The operand of an increment or decrement operator must be a variable, property or indexer</value>
  </data>
  <data name="ERR_NoSuchMemberOrExtension" xml:space="preserve">
    <value>'{0}' does not contain a definition for '{1}' and no accessible extension method '{1}' accepting a first argument of type '{0}' could be found (are you missing a using directive or an assembly reference?)</value>
  </data>
  <data name="ERR_NoSuchMemberOrExtensionNeedUsing" xml:space="preserve">
    <value>'{0}' does not contain a definition for '{1}' and no extension method '{1}' accepting a first argument of type '{0}' could be found (are you missing a using directive for '{2}'?)</value>
  </data>
  <data name="ERR_BadThisParam" xml:space="preserve">
    <value>Method '{0}' has a parameter modifier 'this' which is not on the first parameter</value>
  </data>
  <data name="ERR_BadParameterModifiers" xml:space="preserve">
    <value> The parameter modifier '{0}' cannot be used with '{1}'</value>
  </data>
  <data name="ERR_BadTypeforThis" xml:space="preserve">
    <value>The first parameter of an extension method cannot be of type '{0}'</value>
  </data>
  <data name="ERR_BadParamModThis" xml:space="preserve">
    <value>A parameter array cannot be used with 'this' modifier on an extension method</value>
  </data>
  <data name="ERR_BadExtensionMeth" xml:space="preserve">
    <value>Extension method must be static</value>
  </data>
  <data name="ERR_BadExtensionAgg" xml:space="preserve">
    <value>Extension method must be defined in a non-generic static class</value>
  </data>
  <data name="ERR_DupParamMod" xml:space="preserve">
    <value>A parameter can only have one '{0}' modifier</value>
  </data>
  <data name="ERR_ExtensionMethodsDecl" xml:space="preserve">
    <value>Extension methods must be defined in a top level static class; {0} is a nested class</value>
  </data>
  <data name="ERR_ExtensionAttrNotFound" xml:space="preserve">
    <value>Cannot define a new extension method because the compiler required type '{0}' cannot be found. Are you missing a reference to System.Core.dll?</value>
  </data>
  <data name="ERR_ExplicitExtension" xml:space="preserve">
    <value>Do not use 'System.Runtime.CompilerServices.ExtensionAttribute'. Use the 'this' keyword instead.</value>
  </data>
  <data name="ERR_ExplicitDynamicAttr" xml:space="preserve">
    <value>Do not use 'System.Runtime.CompilerServices.DynamicAttribute'. Use the 'dynamic' keyword instead.</value>
  </data>
  <data name="ERR_NoDynamicPhantomOnBaseCtor" xml:space="preserve">
    <value>The constructor call needs to be dynamically dispatched, but cannot be because it is part of a constructor initializer. Consider casting the dynamic arguments.</value>
  </data>
  <data name="ERR_ValueTypeExtDelegate" xml:space="preserve">
    <value>Extension method '{0}' defined on value type '{1}' cannot be used to create delegates</value>
  </data>
  <data name="ERR_BadArgCount" xml:space="preserve">
    <value>No overload for method '{0}' takes {1} arguments</value>
  </data>
  <data name="ERR_BadArgType" xml:space="preserve">
    <value>Argument {0}: cannot convert from '{1}' to '{2}'</value>
  </data>
  <data name="ERR_NoSourceFile" xml:space="preserve">
    <value>Source file '{0}' could not be opened -- {1}</value>
  </data>
  <data name="ERR_CantRefResource" xml:space="preserve">
    <value>Cannot link resource files when building a module</value>
  </data>
  <data name="ERR_ResourceNotUnique" xml:space="preserve">
    <value>Resource identifier '{0}' has already been used in this assembly</value>
  </data>
  <data name="ERR_ResourceFileNameNotUnique" xml:space="preserve">
    <value>Each linked resource and module must have a unique filename. Filename '{0}' is specified more than once in this assembly</value>
  </data>
  <data name="ERR_ImportNonAssembly" xml:space="preserve">
    <value>The referenced file '{0}' is not an assembly</value>
  </data>
  <data name="ERR_RefLvalueExpected" xml:space="preserve">
    <value>A ref or out value must be an assignable variable</value>
  </data>
  <data name="ERR_BaseInStaticMeth" xml:space="preserve">
    <value>Keyword 'base' is not available in a static method</value>
  </data>
  <data name="ERR_BaseInBadContext" xml:space="preserve">
    <value>Keyword 'base' is not available in the current context</value>
  </data>
  <data name="ERR_RbraceExpected" xml:space="preserve">
    <value>} expected</value>
  </data>
  <data name="ERR_LbraceExpected" xml:space="preserve">
    <value>{ expected</value>
  </data>
  <data name="ERR_InExpected" xml:space="preserve">
    <value>'in' expected</value>
  </data>
  <data name="ERR_InvalidPreprocExpr" xml:space="preserve">
    <value>Invalid preprocessor expression</value>
  </data>
  <data name="ERR_InvalidMemberDecl" xml:space="preserve">
    <value>Invalid token '{0}' in class, record, struct, or interface member declaration</value>
  </data>
  <data name="ERR_MemberNeedsType" xml:space="preserve">
    <value>Method must have a return type</value>
  </data>
  <data name="ERR_BadBaseType" xml:space="preserve">
    <value>Invalid base type</value>
  </data>
  <data name="WRN_EmptySwitch" xml:space="preserve">
    <value>Empty switch block</value>
  </data>
  <data name="WRN_EmptySwitch_Title" xml:space="preserve">
    <value>Empty switch block</value>
  </data>
  <data name="ERR_ExpectedEndTry" xml:space="preserve">
    <value>Expected catch or finally</value>
  </data>
  <data name="ERR_InvalidExprTerm" xml:space="preserve">
    <value>Invalid expression term '{0}'</value>
  </data>
  <data name="ERR_BadNewExpr" xml:space="preserve">
    <value>A new expression requires an argument list or (), [], or {} after type</value>
  </data>
  <data name="ERR_NoNamespacePrivate" xml:space="preserve">
    <value>Elements defined in a namespace cannot be explicitly declared as private, protected, protected internal, or private protected</value>
  </data>
  <data name="ERR_BadVarDecl" xml:space="preserve">
    <value>Expected ; or = (cannot specify constructor arguments in declaration)</value>
  </data>
  <data name="ERR_UsingAfterElements" xml:space="preserve">
    <value>A using clause must precede all other elements defined in the namespace except extern alias declarations</value>
  </data>
  <data name="ERR_BadBinOpArgs" xml:space="preserve">
    <value>Overloaded binary operator '{0}' takes two parameters</value>
  </data>
  <data name="ERR_BadUnOpArgs" xml:space="preserve">
    <value>Overloaded unary operator '{0}' takes one parameter</value>
  </data>
  <data name="ERR_NoVoidParameter" xml:space="preserve">
    <value>Invalid parameter type 'void'</value>
  </data>
  <data name="ERR_DuplicateAlias" xml:space="preserve">
    <value>The using alias '{0}' appeared previously in this namespace</value>
  </data>
  <data name="ERR_BadProtectedAccess" xml:space="preserve">
    <value>Cannot access protected member '{0}' via a qualifier of type '{1}'; the qualifier must be of type '{2}' (or derived from it)</value>
  </data>
  <data name="ERR_AddModuleAssembly" xml:space="preserve">
    <value>'{0}' cannot be added to this assembly because it already is an assembly</value>
  </data>
  <data name="ERR_BindToBogusProp2" xml:space="preserve">
    <value>Property, indexer, or event '{0}' is not supported by the language; try directly calling accessor methods '{1}' or '{2}'</value>
  </data>
  <data name="ERR_BindToBogusProp1" xml:space="preserve">
    <value>Property, indexer, or event '{0}' is not supported by the language; try directly calling accessor method '{1}'</value>
  </data>
  <data name="ERR_NoVoidHere" xml:space="preserve">
    <value>Keyword 'void' cannot be used in this context</value>
  </data>
  <data name="ERR_IndexerNeedsParam" xml:space="preserve">
    <value>Indexers must have at least one parameter</value>
  </data>
  <data name="ERR_BadArraySyntax" xml:space="preserve">
    <value>Array type specifier, [], must appear before parameter name</value>
  </data>
  <data name="ERR_BadOperatorSyntax" xml:space="preserve">
    <value>Declaration is not valid; use '{0} operator &lt;dest-type&gt; (...' instead</value>
  </data>
  <data name="ERR_MainClassNotFound" xml:space="preserve">
    <value>Could not find '{0}' specified for Main method</value>
  </data>
  <data name="ERR_MainClassNotClass" xml:space="preserve">
    <value>'{0}' specified for Main method must be a non-generic class, record, struct, or interface</value>
  </data>
  <data name="ERR_NoMainInClass" xml:space="preserve">
    <value>'{0}' does not have a suitable static 'Main' method</value>
  </data>
  <data name="ERR_MainClassIsImport" xml:space="preserve">
    <value>Cannot use '{0}' for Main method because it is imported</value>
  </data>
  <data name="ERR_OutputNeedsName" xml:space="preserve">
    <value>Outputs without source must have the /out option specified</value>
  </data>
  <data name="ERR_NoOutputDirectory" xml:space="preserve">
    <value>Output directory could not be determined</value>
  </data>
  <data name="ERR_CantHaveWin32ResAndManifest" xml:space="preserve">
    <value>Conflicting options specified: Win32 resource file; Win32 manifest</value>
  </data>
  <data name="ERR_CantHaveWin32ResAndIcon" xml:space="preserve">
    <value>Conflicting options specified: Win32 resource file; Win32 icon</value>
  </data>
  <data name="ERR_CantReadResource" xml:space="preserve">
    <value>Error reading resource '{0}' -- '{1}'</value>
  </data>
  <data name="ERR_DocFileGen" xml:space="preserve">
    <value>Error writing to XML documentation file: {0}</value>
  </data>
  <data name="WRN_XMLParseError" xml:space="preserve">
    <value>XML comment has badly formed XML -- '{0}'</value>
  </data>
  <data name="WRN_XMLParseError_Title" xml:space="preserve">
    <value>XML comment has badly formed XML</value>
  </data>
  <data name="WRN_DuplicateParamTag" xml:space="preserve">
    <value>XML comment has a duplicate param tag for '{0}'</value>
  </data>
  <data name="WRN_DuplicateParamTag_Title" xml:space="preserve">
    <value>XML comment has a duplicate param tag</value>
  </data>
  <data name="WRN_UnmatchedParamTag" xml:space="preserve">
    <value>XML comment has a param tag for '{0}', but there is no parameter by that name</value>
  </data>
  <data name="WRN_UnmatchedParamTag_Title" xml:space="preserve">
    <value>XML comment has a param tag, but there is no parameter by that name</value>
  </data>
  <data name="WRN_UnmatchedParamRefTag" xml:space="preserve">
    <value>XML comment on '{1}' has a paramref tag for '{0}', but there is no parameter by that name</value>
  </data>
  <data name="WRN_UnmatchedParamRefTag_Title" xml:space="preserve">
    <value>XML comment has a paramref tag, but there is no parameter by that name</value>
  </data>
  <data name="WRN_MissingParamTag" xml:space="preserve">
    <value>Parameter '{0}' has no matching param tag in the XML comment for '{1}' (but other parameters do)</value>
  </data>
  <data name="WRN_MissingParamTag_Title" xml:space="preserve">
    <value>Parameter has no matching param tag in the XML comment (but other parameters do)</value>
  </data>
  <data name="WRN_BadXMLRef" xml:space="preserve">
    <value>XML comment has cref attribute '{0}' that could not be resolved</value>
  </data>
  <data name="WRN_BadXMLRef_Title" xml:space="preserve">
    <value>XML comment has cref attribute that could not be resolved</value>
  </data>
  <data name="ERR_BadStackAllocExpr" xml:space="preserve">
    <value>A stackalloc expression requires [] after type</value>
  </data>
  <data name="ERR_InvalidLineNumber" xml:space="preserve">
    <value>The line number specified for #line directive is missing or invalid</value>
  </data>
  <data name="ERR_MissingPPFile" xml:space="preserve">
    <value>Quoted file name, single-line comment or end-of-line expected</value>
  </data>
  <data name="ERR_ExpectedPPFile" xml:space="preserve">
    <value>Quoted file name expected</value>
  </data>
  <data name="ERR_ReferenceDirectiveOnlyAllowedInScripts" xml:space="preserve">
    <value>#r is only allowed in scripts</value>
  </data>
  <data name="ERR_ForEachMissingMember" xml:space="preserve">
    <value>foreach statement cannot operate on variables of type '{0}' because '{0}' does not contain a public instance or extension definition for '{1}'</value>
  </data>
  <data name="ERR_AwaitForEachMissingMember" xml:space="preserve">
    <value>Asynchronous foreach statement cannot operate on variables of type '{0}' because '{0}' does not contain a suitable public instance or extension definition for '{1}'</value>
  </data>
  <data name="ERR_ForEachMissingMemberWrongAsync" xml:space="preserve">
    <value>foreach statement cannot operate on variables of type '{0}' because '{0}' does not contain a public instance or extension definition for '{1}'. Did you mean 'await foreach' rather than 'foreach'?</value>
  </data>
  <data name="ERR_AwaitForEachMissingMemberWrongAsync" xml:space="preserve">
    <value>Asynchronous foreach statement cannot operate on variables of type '{0}' because '{0}' does not contain a public instance or extension definition for '{1}'. Did you mean 'foreach' rather than 'await foreach'?</value>
  </data>
  <data name="ERR_PossibleAsyncIteratorWithoutYield" xml:space="preserve">
    <value>The body of an async-iterator method must contain a 'yield' statement.</value>
  </data>
  <data name="ERR_PossibleAsyncIteratorWithoutYieldOrAwait" xml:space="preserve">
    <value>The body of an async-iterator method must contain a 'yield' statement. Consider removing 'async' from the method declaration or adding a 'yield' statement.</value>
  </data>
  <data name="ERR_StaticLocalFunctionCannotCaptureVariable" xml:space="preserve">
    <value>A static local function cannot contain a reference to '{0}'.</value>
  </data>
  <data name="ERR_StaticLocalFunctionCannotCaptureThis" xml:space="preserve">
    <value>A static local function cannot contain a reference to 'this' or 'base'.</value>
  </data>
  <data name="WRN_BadXMLRefParamType" xml:space="preserve">
    <value>Invalid type for parameter {0} in XML comment cref attribute: '{1}'</value>
  </data>
  <data name="WRN_BadXMLRefParamType_Title" xml:space="preserve">
    <value>Invalid type for parameter in XML comment cref attribute</value>
  </data>
  <data name="WRN_BadXMLRefReturnType" xml:space="preserve">
    <value>Invalid return type in XML comment cref attribute</value>
  </data>
  <data name="WRN_BadXMLRefReturnType_Title" xml:space="preserve">
    <value>Invalid return type in XML comment cref attribute</value>
  </data>
  <data name="ERR_BadWin32Res" xml:space="preserve">
    <value>Error reading Win32 resources -- {0}</value>
  </data>
  <data name="WRN_BadXMLRefSyntax" xml:space="preserve">
    <value>XML comment has syntactically incorrect cref attribute '{0}'</value>
  </data>
  <data name="WRN_BadXMLRefSyntax_Title" xml:space="preserve">
    <value>XML comment has syntactically incorrect cref attribute</value>
  </data>
  <data name="ERR_BadModifierLocation" xml:space="preserve">
    <value>Member modifier '{0}' must precede the member type and name</value>
  </data>
  <data name="ERR_MissingArraySize" xml:space="preserve">
    <value>Array creation must have array size or array initializer</value>
  </data>
  <data name="WRN_UnprocessedXMLComment" xml:space="preserve">
    <value>XML comment is not placed on a valid language element</value>
  </data>
  <data name="WRN_UnprocessedXMLComment_Title" xml:space="preserve">
    <value>XML comment is not placed on a valid language element</value>
  </data>
  <data name="WRN_FailedInclude" xml:space="preserve">
    <value>Unable to include XML fragment '{1}' of file '{0}' -- {2}</value>
  </data>
  <data name="WRN_FailedInclude_Title" xml:space="preserve">
    <value>Unable to include XML fragment</value>
  </data>
  <data name="WRN_InvalidInclude" xml:space="preserve">
    <value>Invalid XML include element -- {0}</value>
  </data>
  <data name="WRN_InvalidInclude_Title" xml:space="preserve">
    <value>Invalid XML include element</value>
  </data>
  <data name="WRN_MissingXMLComment" xml:space="preserve">
    <value>Missing XML comment for publicly visible type or member '{0}'</value>
  </data>
  <data name="WRN_MissingXMLComment_Title" xml:space="preserve">
    <value>Missing XML comment for publicly visible type or member</value>
  </data>
  <data name="WRN_MissingXMLComment_Description" xml:space="preserve">
    <value>The /doc compiler option was specified, but one or more constructs did not have comments.</value>
  </data>
  <data name="WRN_XMLParseIncludeError" xml:space="preserve">
    <value>Badly formed XML in included comments file -- '{0}'</value>
  </data>
  <data name="WRN_XMLParseIncludeError_Title" xml:space="preserve">
    <value>Badly formed XML in included comments file</value>
  </data>
  <data name="ERR_BadDelArgCount" xml:space="preserve">
    <value>Delegate '{0}' does not take {1} arguments</value>
  </data>
  <data name="ERR_UnexpectedSemicolon" xml:space="preserve">
    <value>Semicolon after method or accessor block is not valid</value>
  </data>
  <data name="ERR_MethodReturnCantBeRefAny" xml:space="preserve">
    <value>The return type of a method, delegate, or function pointer cannot be '{0}'</value>
  </data>
  <data name="ERR_CompileCancelled" xml:space="preserve">
    <value>Compilation cancelled by user</value>
  </data>
  <data name="ERR_MethodArgCantBeRefAny" xml:space="preserve">
    <value>Cannot make reference to variable of type '{0}'</value>
  </data>
  <data name="ERR_AssgReadonlyLocal" xml:space="preserve">
    <value>Cannot assign to '{0}' because it is read-only</value>
  </data>
  <data name="ERR_RefReadonlyLocal" xml:space="preserve">
    <value>Cannot use '{0}' as a ref or out value because it is read-only</value>
  </data>
  <data name="ERR_CantUseRequiredAttribute" xml:space="preserve">
    <value>The RequiredAttribute attribute is not permitted on C# types</value>
  </data>
  <data name="ERR_NoModifiersOnAccessor" xml:space="preserve">
    <value>Modifiers cannot be placed on event accessor declarations</value>
  </data>
  <data name="ERR_ParamsCantBeWithModifier" xml:space="preserve">
    <value>The params parameter cannot be declared as {0}</value>
  </data>
  <data name="ERR_ReturnNotLValue" xml:space="preserve">
    <value>Cannot modify the return value of '{0}' because it is not a variable</value>
  </data>
  <data name="ERR_MissingCoClass" xml:space="preserve">
    <value>The managed coclass wrapper class '{0}' for interface '{1}' cannot be found (are you missing an assembly reference?)</value>
  </data>
  <data name="ERR_AmbiguousAttribute" xml:space="preserve">
    <value>'{0}' is ambiguous between '{1}' and '{2}'. Either use '@{0}' or explicitly include the 'Attribute' suffix.</value>
  </data>
  <data name="ERR_BadArgExtraRef" xml:space="preserve">
    <value>Argument {0} may not be passed with the '{1}' keyword</value>
  </data>
  <data name="WRN_CmdOptionConflictsSource" xml:space="preserve">
    <value>Option '{0}' overrides attribute '{1}' given in a source file or added module</value>
  </data>
  <data name="WRN_CmdOptionConflictsSource_Title" xml:space="preserve">
    <value>Option overrides attribute given in a source file or added module</value>
  </data>
  <data name="WRN_CmdOptionConflictsSource_Description" xml:space="preserve">
    <value>This warning occurs if the assembly attributes AssemblyKeyFileAttribute or AssemblyKeyNameAttribute found in source conflict with the /keyfile or /keycontainer command line option or key file name or key container specified in the Project Properties.</value>
  </data>
  <data name="ERR_BadCompatMode" xml:space="preserve">
    <value>Invalid option '{0}' for /langversion. Use '/langversion:?' to list supported values.</value>
  </data>
  <data name="ERR_DelegateOnConditional" xml:space="preserve">
    <value>Cannot create delegate with '{0}' because it or a method it overrides has a Conditional attribute</value>
  </data>
  <data name="ERR_CantMakeTempFile" xml:space="preserve">
    <value>Cannot create temporary file -- {0}</value>
  </data>
  <data name="ERR_BadArgRef" xml:space="preserve">
    <value>Argument {0} must be passed with the '{1}' keyword</value>
  </data>
  <data name="ERR_YieldInAnonMeth" xml:space="preserve">
    <value>The yield statement cannot be used inside an anonymous method or lambda expression</value>
  </data>
  <data name="ERR_ReturnInIterator" xml:space="preserve">
    <value>Cannot return a value from an iterator. Use the yield return statement to return a value, or yield break to end the iteration.</value>
  </data>
  <data name="ERR_BadIteratorArgType" xml:space="preserve">
    <value>Iterators cannot have ref, in or out parameters</value>
  </data>
  <data name="ERR_BadIteratorReturn" xml:space="preserve">
    <value>The body of '{0}' cannot be an iterator block because '{1}' is not an iterator interface type</value>
  </data>
  <data name="ERR_BadYieldInFinally" xml:space="preserve">
    <value>Cannot yield in the body of a finally clause</value>
  </data>
  <data name="ERR_IteratorMustBeAsync" xml:space="preserve">
    <value>Method '{0}' with an iterator block must be 'async' to return '{1}'</value>
  </data>
  <data name="ERR_BadYieldInTryOfCatch" xml:space="preserve">
    <value>Cannot yield a value in the body of a try block with a catch clause</value>
  </data>
  <data name="ERR_EmptyYield" xml:space="preserve">
    <value>Expression expected after yield return</value>
  </data>
  <data name="ERR_AnonDelegateCantUse" xml:space="preserve">
    <value>Cannot use ref, out, or in parameter '{0}' inside an anonymous method, lambda expression, query expression, or local function</value>
  </data>
  <data name="ERR_IllegalInnerUnsafe" xml:space="preserve">
    <value>Unsafe code may not appear in iterators</value>
  </data>
  <data name="ERR_BadYieldInCatch" xml:space="preserve">
    <value>Cannot yield a value in the body of a catch clause</value>
  </data>
  <data name="ERR_BadDelegateLeave" xml:space="preserve">
    <value>Control cannot leave the body of an anonymous method or lambda expression</value>
  </data>
  <data name="ERR_IllegalSuppression" xml:space="preserve">
    <value>The suppression operator is not allowed in this context</value>
  </data>
  <data name="WRN_IllegalPragma" xml:space="preserve">
    <value>Unrecognized #pragma directive</value>
  </data>
  <data name="WRN_IllegalPragma_Title" xml:space="preserve">
    <value>Unrecognized #pragma directive</value>
  </data>
  <data name="WRN_IllegalPPWarning" xml:space="preserve">
    <value>Expected 'disable' or 'restore'</value>
  </data>
  <data name="WRN_IllegalPPWarning_Title" xml:space="preserve">
    <value>Expected 'disable' or 'restore' after #pragma warning</value>
  </data>
  <data name="WRN_BadRestoreNumber" xml:space="preserve">
    <value>Cannot restore warning 'CS{0}' because it was disabled globally</value>
  </data>
  <data name="WRN_BadRestoreNumber_Title" xml:space="preserve">
    <value>Cannot restore warning because it was disabled globally</value>
  </data>
  <data name="ERR_VarargsIterator" xml:space="preserve">
    <value>__arglist is not allowed in the parameter list of iterators</value>
  </data>
  <data name="ERR_UnsafeIteratorArgType" xml:space="preserve">
    <value>Iterators cannot have unsafe parameters or yield types</value>
  </data>
  <data name="ERR_BadCoClassSig" xml:space="preserve">
    <value>The managed coclass wrapper class signature '{0}' for interface '{1}' is not a valid class name signature</value>
  </data>
  <data name="ERR_MultipleIEnumOfT" xml:space="preserve">
    <value>foreach statement cannot operate on variables of type '{0}' because it implements multiple instantiations of '{1}'; try casting to a specific interface instantiation</value>
  </data>
  <data name="ERR_MultipleIAsyncEnumOfT" xml:space="preserve">
    <value>Asynchronous foreach statement cannot operate on variables of type '{0}' because it implements multiple instantiations of '{1}'; try casting to a specific interface instantiation</value>
  </data>
  <data name="ERR_FixedDimsRequired" xml:space="preserve">
    <value>A fixed size buffer field must have the array size specifier after the field name</value>
  </data>
  <data name="ERR_FixedNotInStruct" xml:space="preserve">
    <value>Fixed size buffer fields may only be members of structs</value>
  </data>
  <data name="ERR_AnonymousReturnExpected" xml:space="preserve">
    <value>Not all code paths return a value in {0} of type '{1}'</value>
  </data>
  <data name="WRN_NonECMAFeature" xml:space="preserve">
    <value>Feature '{0}' is not part of the standardized ISO C# language specification, and may not be accepted by other compilers</value>
  </data>
  <data name="WRN_NonECMAFeature_Title" xml:space="preserve">
    <value>Feature is not part of the standardized ISO C# language specification, and may not be accepted by other compilers</value>
  </data>
  <data name="ERR_ExpectedVerbatimLiteral" xml:space="preserve">
    <value>Keyword, identifier, or string expected after verbatim specifier: @</value>
  </data>
  <data name="ERR_RefReadonly" xml:space="preserve">
    <value>A readonly field cannot be used as a ref or out value (except in a constructor)</value>
  </data>
  <data name="ERR_RefReadonly2" xml:space="preserve">
    <value>Members of readonly field '{0}' cannot be used as a ref or out value (except in a constructor)</value>
  </data>
  <data name="ERR_AssgReadonly" xml:space="preserve">
    <value>A readonly field cannot be assigned to (except in a constructor or init-only setter of the type in which the field is defined or a variable initializer)</value>
  </data>
  <data name="ERR_AssgReadonly2" xml:space="preserve">
    <value>Members of readonly field '{0}' cannot be modified (except in a constructor or a variable initializer)</value>
  </data>
  <data name="ERR_RefReadonlyNotField" xml:space="preserve">
    <value>Cannot use {0} '{1}' as a ref or out value because it is a readonly variable</value>
  </data>
  <data name="ERR_RefReadonlyNotField2" xml:space="preserve">
    <value>Members of {0} '{1}' cannot be used as a ref or out value because it is a readonly variable</value>
  </data>
  <data name="ERR_AssignReadonlyNotField" xml:space="preserve">
    <value>Cannot assign to {0} '{1}' or use it as the right hand side of a ref assignment because it is a readonly variable</value>
  </data>
  <data name="ERR_AssignReadonlyNotField2" xml:space="preserve">
    <value>Cannot assign to a member of {0} '{1}' or use it as the right hand side of a ref assignment because it is a readonly variable</value>
  </data>
  <data name="ERR_RefReturnReadonlyNotField" xml:space="preserve">
    <value>Cannot return {0} '{1}' by writable reference because it is a readonly variable</value>
  </data>
  <data name="ERR_RefReturnReadonlyNotField2" xml:space="preserve">
    <value>Members of {0} '{1}' cannot be returned by writable reference because it is a readonly variable</value>
  </data>
  <data name="ERR_AssgReadonlyStatic2" xml:space="preserve">
    <value>Fields of static readonly field '{0}' cannot be assigned to (except in a static constructor or a variable initializer)</value>
  </data>
  <data name="ERR_RefReadonlyStatic2" xml:space="preserve">
    <value>Fields of static readonly field '{0}' cannot be used as a ref or out value (except in a static constructor)</value>
  </data>
  <data name="ERR_AssgReadonlyLocal2Cause" xml:space="preserve">
    <value>Cannot modify members of '{0}' because it is a '{1}'</value>
  </data>
  <data name="ERR_RefReadonlyLocal2Cause" xml:space="preserve">
    <value>Cannot use fields of '{0}' as a ref or out value because it is a '{1}'</value>
  </data>
  <data name="ERR_AssgReadonlyLocalCause" xml:space="preserve">
    <value>Cannot assign to '{0}' because it is a '{1}'</value>
  </data>
  <data name="ERR_RefReadonlyLocalCause" xml:space="preserve">
    <value>Cannot use '{0}' as a ref or out value because it is a '{1}'</value>
  </data>
  <data name="WRN_ErrorOverride" xml:space="preserve">
    <value>{0}. See also error CS{1}.</value>
  </data>
  <data name="WRN_ErrorOverride_Title" xml:space="preserve">
    <value>Warning is overriding an error</value>
  </data>
  <data name="WRN_ErrorOverride_Description" xml:space="preserve">
    <value>The compiler emits this warning when it overrides an error with a warning. For information about the problem, search for the error code mentioned.</value>
  </data>
  <data name="ERR_AnonMethToNonDel" xml:space="preserve">
    <value>Cannot convert {0} to type '{1}' because it is not a delegate type</value>
  </data>
  <data name="ERR_CantConvAnonMethParams" xml:space="preserve">
    <value>Cannot convert {0} to type '{1}' because the parameter types do not match the delegate parameter types</value>
  </data>
  <data name="ERR_CantConvAnonMethReturnType" xml:space="preserve">
    <value>Cannot convert {0} to type '{1}' because the return type does not match the delegate return type</value>
  </data>
  <data name="ERR_CantConvAnonMethReturns" xml:space="preserve">
    <value>Cannot convert {0} to intended delegate type because some of the return types in the block are not implicitly convertible to the delegate return type</value>
  </data>
  <data name="ERR_BadAsyncReturnExpression" xml:space="preserve">
    <value>Since this is an async method, the return expression must be of type '{0}' rather than 'Task&lt;{0}&gt;'</value>
  </data>
  <data name="ERR_CantConvAsyncAnonFuncReturns" xml:space="preserve">
    <value>Cannot convert async {0} to delegate type '{1}'. An async {0} may return void, Task or Task&lt;T&gt;, none of which are convertible to '{1}'.</value>
  </data>
  <data name="ERR_IllegalFixedType" xml:space="preserve">
    <value>Fixed size buffer type must be one of the following: bool, byte, short, int, long, char, sbyte, ushort, uint, ulong, float or double</value>
  </data>
  <data name="ERR_FixedOverflow" xml:space="preserve">
    <value>Fixed size buffer of length {0} and type '{1}' is too big</value>
  </data>
  <data name="ERR_InvalidFixedArraySize" xml:space="preserve">
    <value>Fixed size buffers must have a length greater than zero</value>
  </data>
  <data name="ERR_FixedBufferNotFixed" xml:space="preserve">
    <value>You cannot use fixed size buffers contained in unfixed expressions. Try using the fixed statement.</value>
  </data>
  <data name="ERR_AttributeNotOnAccessor" xml:space="preserve">
    <value>Attribute '{0}' is not valid on property or event accessors. It is only valid on '{1}' declarations.</value>
  </data>
  <data name="WRN_InvalidSearchPathDir" xml:space="preserve">
    <value>Invalid search path '{0}' specified in '{1}' -- '{2}'</value>
  </data>
  <data name="WRN_InvalidSearchPathDir_Title" xml:space="preserve">
    <value>Invalid search path specified</value>
  </data>
  <data name="ERR_IllegalVarArgs" xml:space="preserve">
    <value>__arglist is not valid in this context</value>
  </data>
  <data name="ERR_IllegalParams" xml:space="preserve">
    <value>params is not valid in this context</value>
  </data>
  <data name="ERR_BadModifiersOnNamespace" xml:space="preserve">
    <value>A namespace declaration cannot have modifiers or attributes</value>
  </data>
  <data name="ERR_BadPlatformType" xml:space="preserve">
    <value>Invalid option '{0}' for /platform; must be anycpu, x86, Itanium, arm, arm64 or x64</value>
  </data>
  <data name="ERR_ThisStructNotInAnonMeth" xml:space="preserve">
    <value>Anonymous methods, lambda expressions, query expressions, and local functions inside structs cannot access instance members of 'this'. Consider copying 'this' to a local variable outside the anonymous method, lambda expression, query expression, or local function and using the local instead.</value>
  </data>
  <data name="ERR_NoConvToIDisp" xml:space="preserve">
    <value>'{0}': type used in a using statement must be implicitly convertible to 'System.IDisposable'.</value>
  </data>
  <data name="ERR_NoConvToIDispWrongAsync" xml:space="preserve">
    <value>'{0}': type used in a using statement must be implicitly convertible to 'System.IDisposable'. Did you mean 'await using' rather than 'using'?</value>
  </data>
  <data name="ERR_NoConvToIAsyncDisp" xml:space="preserve">
    <value>'{0}': type used in an asynchronous using statement must be implicitly convertible to 'System.IAsyncDisposable' or implement a suitable 'DisposeAsync' method.</value>
  </data>
  <data name="ERR_NoConvToIAsyncDispWrongAsync" xml:space="preserve">
    <value>'{0}': type used in an asynchronous using statement must be implicitly convertible to 'System.IAsyncDisposable' or implement a suitable 'DisposeAsync' method. Did you mean 'using' rather than 'await using'?</value>
  </data>
  <data name="ERR_BadParamRef" xml:space="preserve">
    <value>Parameter {0} must be declared with the '{1}' keyword</value>
  </data>
  <data name="ERR_BadParamExtraRef" xml:space="preserve">
    <value>Parameter {0} should not be declared with the '{1}' keyword</value>
  </data>
  <data name="ERR_BadParamType" xml:space="preserve">
    <value>Parameter {0} is declared as type '{1}{2}' but should be '{3}{4}'</value>
  </data>
  <data name="ERR_BadExternIdentifier" xml:space="preserve">
    <value>Invalid extern alias for '/reference'; '{0}' is not a valid identifier</value>
  </data>
  <data name="ERR_AliasMissingFile" xml:space="preserve">
    <value>Invalid reference alias option: '{0}=' -- missing filename</value>
  </data>
  <data name="ERR_GlobalExternAlias" xml:space="preserve">
    <value>You cannot redefine the global extern alias</value>
  </data>
  <data name="ERR_MissingTypeInSource" xml:space="preserve">
    <value>Reference to type '{0}' claims it is defined in this assembly, but it is not defined in source or any added modules</value>
  </data>
  <data name="ERR_MissingTypeInAssembly" xml:space="preserve">
    <value>Reference to type '{0}' claims it is defined in '{1}', but it could not be found</value>
  </data>
  <data name="WRN_MultiplePredefTypes" xml:space="preserve">
    <value>The predefined type '{0}' is defined in multiple assemblies in the global alias; using definition from '{1}'</value>
  </data>
  <data name="WRN_MultiplePredefTypes_Title" xml:space="preserve">
    <value>Predefined type is defined in multiple assemblies in the global alias</value>
  </data>
  <data name="WRN_MultiplePredefTypes_Description" xml:space="preserve">
    <value>This error occurs when a predefined system type such as System.Int32 is found in two assemblies. One way this can happen is if you are referencing mscorlib or System.Runtime.dll from two different places, such as trying to run two versions of the .NET Framework side-by-side.</value>
  </data>
  <data name="ERR_LocalCantBeFixedAndHoisted" xml:space="preserve">
    <value>Local '{0}' or its members cannot have their address taken and be used inside an anonymous method or lambda expression</value>
  </data>
  <data name="WRN_TooManyLinesForDebugger" xml:space="preserve">
    <value>Source file has exceeded the limit of 16,707,565 lines representable in the PDB; debug information will be incorrect</value>
  </data>
  <data name="WRN_TooManyLinesForDebugger_Title" xml:space="preserve">
    <value>Source file has exceeded the limit of 16,707,565 lines representable in the PDB; debug information will be incorrect</value>
  </data>
  <data name="ERR_CantConvAnonMethNoParams" xml:space="preserve">
    <value>Cannot convert anonymous method block without a parameter list to delegate type '{0}' because it has one or more out parameters</value>
  </data>
  <data name="ERR_ConditionalOnNonAttributeClass" xml:space="preserve">
    <value>Attribute '{0}' is only valid on methods or attribute classes</value>
  </data>
  <data name="WRN_CallOnNonAgileField" xml:space="preserve">
    <value>Accessing a member on '{0}' may cause a runtime exception because it is a field of a marshal-by-reference class</value>
  </data>
  <data name="WRN_CallOnNonAgileField_Title" xml:space="preserve">
    <value>Accessing a member on a field of a marshal-by-reference class may cause a runtime exception</value>
  </data>
  <data name="WRN_CallOnNonAgileField_Description" xml:space="preserve">
    <value>This warning occurs when you try to call a method, property, or indexer on a member of a class that derives from MarshalByRefObject, and the member is a value type. Objects that inherit from MarshalByRefObject are typically intended to be marshaled by reference across an application domain. If any code ever attempts to directly access the value-type member of such an object across an application domain, a runtime exception will occur. To resolve the warning, first copy the member into a local variable and call the method on that variable.</value>
  </data>
  <data name="WRN_BadWarningNumber" xml:space="preserve">
    <value>'{0}' is not a valid warning number</value>
  </data>
  <data name="WRN_BadWarningNumber_Title" xml:space="preserve">
    <value>Not a valid warning number</value>
  </data>
  <data name="WRN_BadWarningNumber_Description" xml:space="preserve">
    <value>A number that was passed to the #pragma warning preprocessor directive was not a valid warning number. Verify that the number represents a warning, not an error.</value>
  </data>
  <data name="WRN_InvalidNumber" xml:space="preserve">
    <value>Invalid number</value>
  </data>
  <data name="WRN_InvalidNumber_Title" xml:space="preserve">
    <value>Invalid number</value>
  </data>
  <data name="WRN_FileNameTooLong" xml:space="preserve">
    <value>Invalid filename specified for preprocessor directive. Filename is too long or not a valid filename.</value>
  </data>
  <data name="WRN_FileNameTooLong_Title" xml:space="preserve">
    <value>Invalid filename specified for preprocessor directive</value>
  </data>
  <data name="WRN_IllegalPPChecksum" xml:space="preserve">
    <value>Invalid #pragma checksum syntax; should be #pragma checksum "filename" "{XXXXXXXX-XXXX-XXXX-XXXX-XXXXXXXXXXXX}" "XXXX..."</value>
  </data>
  <data name="WRN_IllegalPPChecksum_Title" xml:space="preserve">
    <value>Invalid #pragma checksum syntax</value>
  </data>
  <data name="WRN_EndOfPPLineExpected" xml:space="preserve">
    <value>Single-line comment or end-of-line expected</value>
  </data>
  <data name="WRN_EndOfPPLineExpected_Title" xml:space="preserve">
    <value>Single-line comment or end-of-line expected after #pragma directive</value>
  </data>
  <data name="WRN_ConflictingChecksum" xml:space="preserve">
    <value>Different checksum values given for '{0}'</value>
  </data>
  <data name="WRN_ConflictingChecksum_Title" xml:space="preserve">
    <value>Different #pragma checksum values given</value>
  </data>
  <data name="WRN_InvalidAssemblyName" xml:space="preserve">
    <value>Assembly reference '{0}' is invalid and cannot be resolved</value>
  </data>
  <data name="WRN_InvalidAssemblyName_Title" xml:space="preserve">
    <value>Assembly reference is invalid and cannot be resolved</value>
  </data>
  <data name="WRN_InvalidAssemblyName_Description" xml:space="preserve">
    <value>This warning indicates that an attribute, such as InternalsVisibleToAttribute, was not specified correctly.</value>
  </data>
  <data name="WRN_UnifyReferenceMajMin" xml:space="preserve">
    <value>Assuming assembly reference '{0}' used by '{1}' matches identity '{2}' of '{3}', you may need to supply runtime policy</value>
  </data>
  <data name="WRN_UnifyReferenceMajMin_Title" xml:space="preserve">
    <value>Assuming assembly reference matches identity</value>
  </data>
  <data name="WRN_UnifyReferenceMajMin_Description" xml:space="preserve">
    <value>The two assemblies differ in release and/or version number. For unification to occur, you must specify directives in the application's .config file, and you must provide the correct strong name of an assembly.</value>
  </data>
  <data name="WRN_UnifyReferenceBldRev" xml:space="preserve">
    <value>Assuming assembly reference '{0}' used by '{1}' matches identity '{2}' of '{3}', you may need to supply runtime policy</value>
  </data>
  <data name="WRN_UnifyReferenceBldRev_Title" xml:space="preserve">
    <value>Assuming assembly reference matches identity</value>
  </data>
  <data name="WRN_UnifyReferenceBldRev_Description" xml:space="preserve">
    <value>The two assemblies differ in release and/or version number. For unification to occur, you must specify directives in the application's .config file, and you must provide the correct strong name of an assembly.</value>
  </data>
  <data name="ERR_DuplicateImport" xml:space="preserve">
    <value>Multiple assemblies with equivalent identity have been imported: '{0}' and '{1}'. Remove one of the duplicate references.</value>
  </data>
  <data name="ERR_DuplicateImportSimple" xml:space="preserve">
    <value>An assembly with the same simple name '{0}' has already been imported. Try removing one of the references (e.g. '{1}') or sign them to enable side-by-side.</value>
  </data>
  <data name="ERR_AssemblyMatchBadVersion" xml:space="preserve">
    <value>Assembly '{0}' with identity '{1}' uses '{2}' which has a higher version than referenced assembly '{3}' with identity '{4}'</value>
  </data>
  <data name="ERR_FixedNeedsLvalue" xml:space="preserve">
    <value>Fixed size buffers can only be accessed through locals or fields</value>
  </data>
  <data name="WRN_DuplicateTypeParamTag" xml:space="preserve">
    <value>XML comment has a duplicate typeparam tag for '{0}'</value>
  </data>
  <data name="WRN_DuplicateTypeParamTag_Title" xml:space="preserve">
    <value>XML comment has a duplicate typeparam tag</value>
  </data>
  <data name="WRN_UnmatchedTypeParamTag" xml:space="preserve">
    <value>XML comment has a typeparam tag for '{0}', but there is no type parameter by that name</value>
  </data>
  <data name="WRN_UnmatchedTypeParamTag_Title" xml:space="preserve">
    <value>XML comment has a typeparam tag, but there is no type parameter by that name</value>
  </data>
  <data name="WRN_UnmatchedTypeParamRefTag" xml:space="preserve">
    <value>XML comment on '{1}' has a typeparamref tag for '{0}', but there is no type parameter by that name</value>
  </data>
  <data name="WRN_UnmatchedTypeParamRefTag_Title" xml:space="preserve">
    <value>XML comment has a typeparamref tag, but there is no type parameter by that name</value>
  </data>
  <data name="WRN_MissingTypeParamTag" xml:space="preserve">
    <value>Type parameter '{0}' has no matching typeparam tag in the XML comment on '{1}' (but other type parameters do)</value>
  </data>
  <data name="WRN_MissingTypeParamTag_Title" xml:space="preserve">
    <value>Type parameter has no matching typeparam tag in the XML comment (but other type parameters do)</value>
  </data>
  <data name="ERR_CantChangeTypeOnOverride" xml:space="preserve">
    <value>'{0}': type must be '{2}' to match overridden member '{1}'</value>
  </data>
  <data name="ERR_DoNotUseFixedBufferAttr" xml:space="preserve">
    <value>Do not use 'System.Runtime.CompilerServices.FixedBuffer' attribute. Use the 'fixed' field modifier instead.</value>
  </data>
  <data name="ERR_DoNotUseFixedBufferAttrOnProperty" xml:space="preserve">
    <value>Do not use 'System.Runtime.CompilerServices.FixedBuffer' attribute on a property</value>
  </data>
  <data name="WRN_AssignmentToSelf" xml:space="preserve">
    <value>Assignment made to same variable; did you mean to assign something else?</value>
  </data>
  <data name="WRN_AssignmentToSelf_Title" xml:space="preserve">
    <value>Assignment made to same variable</value>
  </data>
  <data name="WRN_ComparisonToSelf" xml:space="preserve">
    <value>Comparison made to same variable; did you mean to compare something else?</value>
  </data>
  <data name="WRN_ComparisonToSelf_Title" xml:space="preserve">
    <value>Comparison made to same variable</value>
  </data>
  <data name="ERR_CantOpenWin32Res" xml:space="preserve">
    <value>Error opening Win32 resource file '{0}' -- '{1}'</value>
  </data>
  <data name="WRN_DotOnDefault" xml:space="preserve">
    <value>Expression will always cause a System.NullReferenceException because the default value of '{0}' is null</value>
  </data>
  <data name="WRN_DotOnDefault_Title" xml:space="preserve">
    <value>Expression will always cause a System.NullReferenceException because the type's default value is null</value>
  </data>
  <data name="ERR_NoMultipleInheritance" xml:space="preserve">
    <value>Class '{0}' cannot have multiple base classes: '{1}' and '{2}'</value>
  </data>
  <data name="ERR_BaseClassMustBeFirst" xml:space="preserve">
    <value>Base class '{0}' must come before any interfaces</value>
  </data>
  <data name="WRN_BadXMLRefTypeVar" xml:space="preserve">
    <value>XML comment has cref attribute '{0}' that refers to a type parameter</value>
  </data>
  <data name="WRN_BadXMLRefTypeVar_Title" xml:space="preserve">
    <value>XML comment has cref attribute that refers to a type parameter</value>
  </data>
  <data name="ERR_FriendAssemblyBadArgs" xml:space="preserve">
    <value>Friend assembly reference '{0}' is invalid. InternalsVisibleTo declarations cannot have a version, culture, public key token, or processor architecture specified.</value>
  </data>
  <data name="ERR_FriendAssemblySNReq" xml:space="preserve">
    <value>Friend assembly reference '{0}' is invalid. Strong-name signed assemblies must specify a public key in their InternalsVisibleTo declarations.</value>
  </data>
  <data name="ERR_DelegateOnNullable" xml:space="preserve">
    <value>Cannot bind delegate to '{0}' because it is a member of 'System.Nullable&lt;T&gt;'</value>
  </data>
  <data name="ERR_BadCtorArgCount" xml:space="preserve">
    <value>'{0}' does not contain a constructor that takes {1} arguments</value>
  </data>
  <data name="ERR_GlobalAttributesNotFirst" xml:space="preserve">
    <value>Assembly and module attributes must precede all other elements defined in a file except using clauses and extern alias declarations</value>
  </data>
  <data name="ERR_ExpressionExpected" xml:space="preserve">
    <value>Expected expression</value>
  </data>
  <data name="ERR_InvalidSubsystemVersion" xml:space="preserve">
    <value>Invalid version {0} for /subsystemversion. The version must be 6.02 or greater for ARM or AppContainerExe, and 4.00 or greater otherwise</value>
  </data>
  <data name="ERR_InteropMethodWithBody" xml:space="preserve">
    <value>Embedded interop method '{0}' contains a body.</value>
  </data>
  <data name="ERR_BadWarningLevel" xml:space="preserve">
    <value>Warning level must be zero or greater</value>
  </data>
  <data name="ERR_BadDebugType" xml:space="preserve">
    <value>Invalid option '{0}' for /debug; must be 'portable', 'embedded', 'full' or 'pdbonly'</value>
  </data>
  <data name="ERR_BadResourceVis" xml:space="preserve">
    <value>Invalid option '{0}'; Resource visibility must be either 'public' or 'private'</value>
  </data>
  <data name="ERR_DefaultValueTypeMustMatch" xml:space="preserve">
    <value>The type of the argument to the DefaultParameterValue attribute must match the parameter type</value>
  </data>
  <data name="ERR_DefaultValueBadValueType" xml:space="preserve">
    <value>Argument of type '{0}' is not applicable for the DefaultParameterValue attribute</value>
  </data>
  <data name="ERR_MemberAlreadyInitialized" xml:space="preserve">
    <value>Duplicate initialization of member '{0}'</value>
  </data>
  <data name="ERR_MemberCannotBeInitialized" xml:space="preserve">
    <value>Member '{0}' cannot be initialized. It is not a field or property.</value>
  </data>
  <data name="ERR_StaticMemberInObjectInitializer" xml:space="preserve">
    <value>Static field or property '{0}' cannot be assigned in an object initializer</value>
  </data>
  <data name="ERR_ReadonlyValueTypeInObjectInitializer" xml:space="preserve">
    <value>Members of readonly field '{0}' of type '{1}' cannot be assigned with an object initializer because it is of a value type</value>
  </data>
  <data name="ERR_ValueTypePropertyInObjectInitializer" xml:space="preserve">
    <value>Members of property '{0}' of type '{1}' cannot be assigned with an object initializer because it is of a value type</value>
  </data>
  <data name="ERR_UnsafeTypeInObjectCreation" xml:space="preserve">
    <value>Unsafe type '{0}' cannot be used in object creation</value>
  </data>
  <data name="ERR_EmptyElementInitializer" xml:space="preserve">
    <value>Element initializer cannot be empty</value>
  </data>
  <data name="ERR_InitializerAddHasWrongSignature" xml:space="preserve">
    <value>The best overloaded method match for '{0}' has wrong signature for the initializer element. The initializable Add must be an accessible instance method.</value>
  </data>
  <data name="ERR_CollectionInitRequiresIEnumerable" xml:space="preserve">
    <value>Cannot initialize type '{0}' with a collection initializer because it does not implement 'System.Collections.IEnumerable'</value>
  </data>
  <data name="ERR_CantSetWin32Manifest" xml:space="preserve">
    <value>Error reading Win32 manifest file '{0}' -- '{1}'</value>
  </data>
  <data name="WRN_CantHaveManifestForModule" xml:space="preserve">
    <value>Ignoring /win32manifest for module because it only applies to assemblies</value>
  </data>
  <data name="WRN_CantHaveManifestForModule_Title" xml:space="preserve">
    <value>Ignoring /win32manifest for module because it only applies to assemblies</value>
  </data>
  <data name="ERR_BadInstanceArgType" xml:space="preserve">
    <value>'{0}' does not contain a definition for '{1}' and the best extension method overload '{2}' requires a receiver of type '{3}'</value>
  </data>
  <data name="ERR_QueryDuplicateRangeVariable" xml:space="preserve">
    <value>The range variable '{0}' has already been declared</value>
  </data>
  <data name="ERR_QueryRangeVariableOverrides" xml:space="preserve">
    <value>The range variable '{0}' conflicts with a previous declaration of '{0}'</value>
  </data>
  <data name="ERR_QueryRangeVariableAssignedBadValue" xml:space="preserve">
    <value>Cannot assign {0} to a range variable</value>
  </data>
  <data name="ERR_QueryNoProviderCastable" xml:space="preserve">
    <value>Could not find an implementation of the query pattern for source type '{0}'.  '{1}' not found.  Consider explicitly specifying the type of the range variable '{2}'.</value>
  </data>
  <data name="ERR_QueryNoProviderStandard" xml:space="preserve">
    <value>Could not find an implementation of the query pattern for source type '{0}'.  '{1}' not found.  Are you missing required assembly references or a using directive for 'System.Linq'?</value>
  </data>
  <data name="ERR_QueryNoProvider" xml:space="preserve">
    <value>Could not find an implementation of the query pattern for source type '{0}'.  '{1}' not found.</value>
  </data>
  <data name="ERR_QueryOuterKey" xml:space="preserve">
    <value>The name '{0}' is not in scope on the left side of 'equals'.  Consider swapping the expressions on either side of 'equals'.</value>
  </data>
  <data name="ERR_QueryInnerKey" xml:space="preserve">
    <value>The name '{0}' is not in scope on the right side of 'equals'.  Consider swapping the expressions on either side of 'equals'.</value>
  </data>
  <data name="ERR_QueryOutRefRangeVariable" xml:space="preserve">
    <value>Cannot pass the range variable '{0}' as an out or ref parameter</value>
  </data>
  <data name="ERR_QueryMultipleProviders" xml:space="preserve">
    <value>Multiple implementations of the query pattern were found for source type '{0}'.  Ambiguous call to '{1}'.</value>
  </data>
  <data name="ERR_QueryTypeInferenceFailedMulti" xml:space="preserve">
    <value>The type of one of the expressions in the {0} clause is incorrect.  Type inference failed in the call to '{1}'.</value>
  </data>
  <data name="ERR_QueryTypeInferenceFailed" xml:space="preserve">
    <value>The type of the expression in the {0} clause is incorrect.  Type inference failed in the call to '{1}'.</value>
  </data>
  <data name="ERR_QueryTypeInferenceFailedSelectMany" xml:space="preserve">
    <value>An expression of type '{0}' is not allowed in a subsequent from clause in a query expression with source type '{1}'.  Type inference failed in the call to '{2}'.</value>
  </data>
  <data name="ERR_ExpressionTreeContainsPointerOp" xml:space="preserve">
    <value>An expression tree may not contain an unsafe pointer operation</value>
  </data>
  <data name="ERR_ExpressionTreeContainsAnonymousMethod" xml:space="preserve">
    <value>An expression tree may not contain an anonymous method expression</value>
  </data>
  <data name="ERR_AnonymousMethodToExpressionTree" xml:space="preserve">
    <value>An anonymous method expression cannot be converted to an expression tree</value>
  </data>
  <data name="ERR_QueryRangeVariableReadOnly" xml:space="preserve">
    <value>Range variable '{0}' cannot be assigned to -- it is read only</value>
  </data>
  <data name="ERR_QueryRangeVariableSameAsTypeParam" xml:space="preserve">
    <value>The range variable '{0}' cannot have the same name as a method type parameter</value>
  </data>
  <data name="ERR_TypeVarNotFoundRangeVariable" xml:space="preserve">
    <value>The contextual keyword 'var' cannot be used in a range variable declaration</value>
  </data>
  <data name="ERR_BadArgTypesForCollectionAdd" xml:space="preserve">
    <value>The best overloaded Add method '{0}' for the collection initializer has some invalid arguments</value>
  </data>
  <data name="ERR_ByRefParameterInExpressionTree" xml:space="preserve">
    <value>An expression tree lambda may not contain a ref, in or out parameter</value>
  </data>
  <data name="ERR_VarArgsInExpressionTree" xml:space="preserve">
    <value>An expression tree lambda may not contain a method with variable arguments</value>
  </data>
  <data name="ERR_MemGroupInExpressionTree" xml:space="preserve">
    <value>An expression tree lambda may not contain a method group</value>
  </data>
  <data name="ERR_InitializerAddHasParamModifiers" xml:space="preserve">
    <value>The best overloaded method match '{0}' for the collection initializer element cannot be used. Collection initializer 'Add' methods cannot have ref or out parameters.</value>
  </data>
  <data name="ERR_NonInvocableMemberCalled" xml:space="preserve">
    <value>Non-invocable member '{0}' cannot be used like a method.</value>
  </data>
  <data name="WRN_MultipleRuntimeImplementationMatches" xml:space="preserve">
    <value>Member '{0}' implements interface member '{1}' in type '{2}'. There are multiple matches for the interface member at run-time. It is implementation dependent which method will be called.</value>
  </data>
  <data name="WRN_MultipleRuntimeImplementationMatches_Title" xml:space="preserve">
    <value>Member implements interface member with multiple matches at run-time</value>
  </data>
  <data name="WRN_MultipleRuntimeImplementationMatches_Description" xml:space="preserve">
    <value>This warning can be generated when two interface methods are differentiated only by whether a particular parameter is marked with ref or with out. It is best to change your code to avoid this warning because it is not obvious or guaranteed which method is called at runtime.

Although C# distinguishes between out and ref, the CLR sees them as the same. When deciding which method implements the interface, the CLR just picks one.

Give the compiler some way to differentiate the methods. For example, you can give them different names or provide an additional parameter on one of them.</value>
  </data>
  <data name="WRN_MultipleRuntimeOverrideMatches" xml:space="preserve">
    <value>Member '{1}' overrides '{0}'. There are multiple override candidates at run-time. It is implementation dependent which method will be called. Please use a newer runtime.</value>
  </data>
  <data name="WRN_MultipleRuntimeOverrideMatches_Title" xml:space="preserve">
    <value>Member overrides base member with multiple override candidates at run-time</value>
  </data>
  <data name="ERR_ObjectOrCollectionInitializerWithDelegateCreation" xml:space="preserve">
    <value>Object and collection initializer expressions may not be applied to a delegate creation expression</value>
  </data>
  <data name="ERR_InvalidConstantDeclarationType" xml:space="preserve">
    <value>'{0}' is of type '{1}'. The type specified in a constant declaration must be sbyte, byte, short, ushort, int, uint, long, ulong, char, float, double, decimal, bool, string, an enum-type, or a reference-type.</value>
  </data>
  <data name="ERR_FileNotFound" xml:space="preserve">
    <value>Source file '{0}' could not be found.</value>
  </data>
  <data name="WRN_FileAlreadyIncluded" xml:space="preserve">
    <value>Source file '{0}' specified multiple times</value>
  </data>
  <data name="WRN_FileAlreadyIncluded_Title" xml:space="preserve">
    <value>Source file specified multiple times</value>
  </data>
  <data name="ERR_NoFileSpec" xml:space="preserve">
    <value>Missing file specification for '{0}' option</value>
  </data>
  <data name="ERR_SwitchNeedsString" xml:space="preserve">
    <value>Command-line syntax error: Missing '{0}' for '{1}' option</value>
  </data>
  <data name="ERR_BadSwitch" xml:space="preserve">
    <value>Unrecognized option: '{0}'</value>
  </data>
  <data name="WRN_NoSources" xml:space="preserve">
    <value>No source files specified.</value>
  </data>
  <data name="WRN_NoSources_Title" xml:space="preserve">
    <value>No source files specified</value>
  </data>
  <data name="ERR_ExpectedSingleScript" xml:space="preserve">
    <value>Expected a script (.csx file) but none specified</value>
  </data>
  <data name="ERR_OpenResponseFile" xml:space="preserve">
    <value>Error opening response file '{0}'</value>
  </data>
  <data name="ERR_CantOpenFileWrite" xml:space="preserve">
    <value>Cannot open '{0}' for writing -- '{1}'</value>
  </data>
  <data name="ERR_BadBaseNumber" xml:space="preserve">
    <value>Invalid image base number '{0}'</value>
  </data>
  <data name="ERR_BinaryFile" xml:space="preserve">
    <value>'{0}' is a binary file instead of a text file</value>
  </data>
  <data name="FTL_BadCodepage" xml:space="preserve">
    <value>Code page '{0}' is invalid or not installed</value>
  </data>
  <data name="FTL_BadChecksumAlgorithm" xml:space="preserve">
    <value>Algorithm '{0}' is not supported</value>
  </data>
  <data name="ERR_NoMainOnDLL" xml:space="preserve">
    <value>Cannot specify /main if building a module or library</value>
  </data>
  <data name="FTL_InvalidTarget" xml:space="preserve">
    <value>Invalid target type for /target: must specify 'exe', 'winexe', 'library', or 'module'</value>
  </data>
  <data name="FTL_InvalidInputFileName" xml:space="preserve">
    <value>File name '{0}' is empty, contains invalid characters, has a drive specification without an absolute path, or is too long</value>
  </data>
  <data name="WRN_NoConfigNotOnCommandLine" xml:space="preserve">
    <value>Ignoring /noconfig option because it was specified in a response file</value>
  </data>
  <data name="WRN_NoConfigNotOnCommandLine_Title" xml:space="preserve">
    <value>Ignoring /noconfig option because it was specified in a response file</value>
  </data>
  <data name="ERR_InvalidFileAlignment" xml:space="preserve">
    <value>Invalid file section alignment '{0}'</value>
  </data>
  <data name="ERR_InvalidOutputName" xml:space="preserve">
    <value>Invalid output name: {0}</value>
  </data>
  <data name="ERR_InvalidDebugInformationFormat" xml:space="preserve">
    <value>Invalid debug information format: {0}</value>
  </data>
  <data name="ERR_LegacyObjectIdSyntax" xml:space="preserve">
    <value>'id#' syntax is no longer supported. Use '$id' instead.</value>
  </data>
  <data name="WRN_DefineIdentifierRequired" xml:space="preserve">
    <value>Invalid name for a preprocessing symbol; '{0}' is not a valid identifier</value>
  </data>
  <data name="WRN_DefineIdentifierRequired_Title" xml:space="preserve">
    <value>Invalid name for a preprocessing symbol; not a valid identifier</value>
  </data>
  <data name="FTL_OutputFileExists" xml:space="preserve">
    <value>Cannot create short filename '{0}' when a long filename with the same short filename already exists</value>
  </data>
  <data name="ERR_OneAliasPerReference" xml:space="preserve">
    <value>A /reference option that declares an extern alias can only have one filename. To specify multiple aliases or filenames, use multiple /reference options.</value>
  </data>
  <data name="ERR_SwitchNeedsNumber" xml:space="preserve">
    <value>Command-line syntax error: Missing ':&lt;number&gt;' for '{0}' option</value>
  </data>
  <data name="ERR_MissingDebugSwitch" xml:space="preserve">
    <value>The /pdb option requires that the /debug option also be used</value>
  </data>
  <data name="ERR_ComRefCallInExpressionTree" xml:space="preserve">
    <value>An expression tree lambda may not contain a COM call with ref omitted on arguments</value>
  </data>
  <data name="ERR_InvalidFormatForGuidForOption" xml:space="preserve">
    <value>Command-line syntax error: Invalid Guid format '{0}' for option '{1}'</value>
  </data>
  <data name="ERR_MissingGuidForOption" xml:space="preserve">
    <value>Command-line syntax error: Missing Guid for option '{1}'</value>
  </data>
  <data name="WRN_CLS_NoVarArgs" xml:space="preserve">
    <value>Methods with variable arguments are not CLS-compliant</value>
  </data>
  <data name="WRN_CLS_NoVarArgs_Title" xml:space="preserve">
    <value>Methods with variable arguments are not CLS-compliant</value>
  </data>
  <data name="WRN_CLS_BadArgType" xml:space="preserve">
    <value>Argument type '{0}' is not CLS-compliant</value>
  </data>
  <data name="WRN_CLS_BadArgType_Title" xml:space="preserve">
    <value>Argument type is not CLS-compliant</value>
  </data>
  <data name="WRN_CLS_BadReturnType" xml:space="preserve">
    <value>Return type of '{0}' is not CLS-compliant</value>
  </data>
  <data name="WRN_CLS_BadReturnType_Title" xml:space="preserve">
    <value>Return type is not CLS-compliant</value>
  </data>
  <data name="WRN_CLS_BadFieldPropType" xml:space="preserve">
    <value>Type of '{0}' is not CLS-compliant</value>
  </data>
  <data name="WRN_CLS_BadFieldPropType_Title" xml:space="preserve">
    <value>Type is not CLS-compliant</value>
  </data>
  <data name="WRN_CLS_BadFieldPropType_Description" xml:space="preserve">
    <value>A public, protected, or protected internal variable must be of a type that is compliant with the Common Language Specification (CLS).</value>
  </data>
  <data name="WRN_CLS_BadIdentifierCase" xml:space="preserve">
    <value>Identifier '{0}' differing only in case is not CLS-compliant</value>
  </data>
  <data name="WRN_CLS_BadIdentifierCase_Title" xml:space="preserve">
    <value>Identifier differing only in case is not CLS-compliant</value>
  </data>
  <data name="WRN_CLS_OverloadRefOut" xml:space="preserve">
    <value>Overloaded method '{0}' differing only in ref or out, or in array rank, is not CLS-compliant</value>
  </data>
  <data name="WRN_CLS_OverloadRefOut_Title" xml:space="preserve">
    <value>Overloaded method differing only in ref or out, or in array rank, is not CLS-compliant</value>
  </data>
  <data name="WRN_CLS_OverloadUnnamed" xml:space="preserve">
    <value>Overloaded method '{0}' differing only by unnamed array types is not CLS-compliant</value>
  </data>
  <data name="WRN_CLS_OverloadUnnamed_Title" xml:space="preserve">
    <value>Overloaded method differing only by unnamed array types is not CLS-compliant</value>
  </data>
  <data name="WRN_CLS_OverloadUnnamed_Description" xml:space="preserve">
    <value>This error occurs if you have an overloaded method that takes a jagged array and the only difference between the method signatures is the element type of the array. To avoid this error, consider using a rectangular array rather than a jagged array; use an additional parameter to disambiguate the function call; rename one or more of the overloaded methods; or, if CLS Compliance is not needed, remove the CLSCompliantAttribute attribute.</value>
  </data>
  <data name="WRN_CLS_BadIdentifier" xml:space="preserve">
    <value>Identifier '{0}' is not CLS-compliant</value>
  </data>
  <data name="WRN_CLS_BadIdentifier_Title" xml:space="preserve">
    <value>Identifier is not CLS-compliant</value>
  </data>
  <data name="WRN_CLS_BadBase" xml:space="preserve">
    <value>'{0}': base type '{1}' is not CLS-compliant</value>
  </data>
  <data name="WRN_CLS_BadBase_Title" xml:space="preserve">
    <value>Base type is not CLS-compliant</value>
  </data>
  <data name="WRN_CLS_BadBase_Description" xml:space="preserve">
    <value>A base type was marked as not having to be compliant with the Common Language Specification (CLS) in an assembly that was marked as being CLS compliant. Either remove the attribute that specifies the assembly is CLS compliant or remove the attribute that indicates the type is not CLS compliant.</value>
  </data>
  <data name="WRN_CLS_BadInterfaceMember" xml:space="preserve">
    <value>'{0}': CLS-compliant interfaces must have only CLS-compliant members</value>
  </data>
  <data name="WRN_CLS_BadInterfaceMember_Title" xml:space="preserve">
    <value>CLS-compliant interfaces must have only CLS-compliant members</value>
  </data>
  <data name="WRN_CLS_NoAbstractMembers" xml:space="preserve">
    <value>'{0}': only CLS-compliant members can be abstract</value>
  </data>
  <data name="WRN_CLS_NoAbstractMembers_Title" xml:space="preserve">
    <value>Only CLS-compliant members can be abstract</value>
  </data>
  <data name="WRN_CLS_NotOnModules" xml:space="preserve">
    <value>You must specify the CLSCompliant attribute on the assembly, not the module, to enable CLS compliance checking</value>
  </data>
  <data name="WRN_CLS_NotOnModules_Title" xml:space="preserve">
    <value>You must specify the CLSCompliant attribute on the assembly, not the module, to enable CLS compliance checking</value>
  </data>
  <data name="WRN_CLS_ModuleMissingCLS" xml:space="preserve">
    <value>Added modules must be marked with the CLSCompliant attribute to match the assembly</value>
  </data>
  <data name="WRN_CLS_ModuleMissingCLS_Title" xml:space="preserve">
    <value>Added modules must be marked with the CLSCompliant attribute to match the assembly</value>
  </data>
  <data name="WRN_CLS_AssemblyNotCLS" xml:space="preserve">
    <value>'{0}' cannot be marked as CLS-compliant because the assembly does not have a CLSCompliant attribute</value>
  </data>
  <data name="WRN_CLS_AssemblyNotCLS_Title" xml:space="preserve">
    <value>Type or member cannot be marked as CLS-compliant because the assembly does not have a CLSCompliant attribute</value>
  </data>
  <data name="WRN_CLS_BadAttributeType" xml:space="preserve">
    <value>'{0}' has no accessible constructors which use only CLS-compliant types</value>
  </data>
  <data name="WRN_CLS_BadAttributeType_Title" xml:space="preserve">
    <value>Type has no accessible constructors which use only CLS-compliant types</value>
  </data>
  <data name="WRN_CLS_ArrayArgumentToAttribute" xml:space="preserve">
    <value>Arrays as attribute arguments is not CLS-compliant</value>
  </data>
  <data name="WRN_CLS_ArrayArgumentToAttribute_Title" xml:space="preserve">
    <value>Arrays as attribute arguments is not CLS-compliant</value>
  </data>
  <data name="WRN_CLS_NotOnModules2" xml:space="preserve">
    <value>You cannot specify the CLSCompliant attribute on a module that differs from the CLSCompliant attribute on the assembly</value>
  </data>
  <data name="WRN_CLS_NotOnModules2_Title" xml:space="preserve">
    <value>You cannot specify the CLSCompliant attribute on a module that differs from the CLSCompliant attribute on the assembly</value>
  </data>
  <data name="WRN_CLS_IllegalTrueInFalse" xml:space="preserve">
    <value>'{0}' cannot be marked as CLS-compliant because it is a member of non-CLS-compliant type '{1}'</value>
  </data>
  <data name="WRN_CLS_IllegalTrueInFalse_Title" xml:space="preserve">
    <value>Type cannot be marked as CLS-compliant because it is a member of non-CLS-compliant type</value>
  </data>
  <data name="WRN_CLS_MeaninglessOnPrivateType" xml:space="preserve">
    <value>CLS compliance checking will not be performed on '{0}' because it is not visible from outside this assembly</value>
  </data>
  <data name="WRN_CLS_MeaninglessOnPrivateType_Title" xml:space="preserve">
    <value>CLS compliance checking will not be performed because it is not visible from outside this assembly</value>
  </data>
  <data name="WRN_CLS_AssemblyNotCLS2" xml:space="preserve">
    <value>'{0}' does not need a CLSCompliant attribute because the assembly does not have a CLSCompliant attribute</value>
  </data>
  <data name="WRN_CLS_AssemblyNotCLS2_Title" xml:space="preserve">
    <value>Type or member does not need a CLSCompliant attribute because the assembly does not have a CLSCompliant attribute</value>
  </data>
  <data name="WRN_CLS_MeaninglessOnParam" xml:space="preserve">
    <value>CLSCompliant attribute has no meaning when applied to parameters. Try putting it on the method instead.</value>
  </data>
  <data name="WRN_CLS_MeaninglessOnParam_Title" xml:space="preserve">
    <value>CLSCompliant attribute has no meaning when applied to parameters</value>
  </data>
  <data name="WRN_CLS_MeaninglessOnReturn" xml:space="preserve">
    <value>CLSCompliant attribute has no meaning when applied to return types. Try putting it on the method instead.</value>
  </data>
  <data name="WRN_CLS_MeaninglessOnReturn_Title" xml:space="preserve">
    <value>CLSCompliant attribute has no meaning when applied to return types</value>
  </data>
  <data name="WRN_CLS_BadTypeVar" xml:space="preserve">
    <value>Constraint type '{0}' is not CLS-compliant</value>
  </data>
  <data name="WRN_CLS_BadTypeVar_Title" xml:space="preserve">
    <value>Constraint type is not CLS-compliant</value>
  </data>
  <data name="WRN_CLS_VolatileField" xml:space="preserve">
    <value>CLS-compliant field '{0}' cannot be volatile</value>
  </data>
  <data name="WRN_CLS_VolatileField_Title" xml:space="preserve">
    <value>CLS-compliant field cannot be volatile</value>
  </data>
  <data name="WRN_CLS_BadInterface" xml:space="preserve">
    <value>'{0}' is not CLS-compliant because base interface '{1}' is not CLS-compliant</value>
  </data>
  <data name="WRN_CLS_BadInterface_Title" xml:space="preserve">
    <value>Type is not CLS-compliant because base interface is not CLS-compliant</value>
  </data>
  <data name="ERR_BadAwaitArg" xml:space="preserve">
    <value>'await' requires that the type {0} have a suitable 'GetAwaiter' method</value>
  </data>
  <data name="ERR_BadAwaitArgIntrinsic" xml:space="preserve">
    <value>Cannot await '{0}'</value>
  </data>
  <data name="ERR_BadAwaiterPattern" xml:space="preserve">
    <value>'await' requires that the return type '{0}' of '{1}.GetAwaiter()' have suitable 'IsCompleted', 'OnCompleted', and 'GetResult' members, and implement 'INotifyCompletion' or 'ICriticalNotifyCompletion'</value>
  </data>
  <data name="ERR_BadAwaitArg_NeedSystem" xml:space="preserve">
    <value>'await' requires that the type '{0}' have a suitable 'GetAwaiter' method. Are you missing a using directive for 'System'?</value>
  </data>
  <data name="ERR_BadAwaitArgVoidCall" xml:space="preserve">
    <value>Cannot await 'void'</value>
  </data>
  <data name="ERR_BadAwaitAsIdentifier" xml:space="preserve">
    <value>'await' cannot be used as an identifier within an async method or lambda expression</value>
  </data>
  <data name="ERR_DoesntImplementAwaitInterface" xml:space="preserve">
    <value>'{0}' does not implement '{1}'</value>
  </data>
  <data name="ERR_TaskRetNoObjectRequired" xml:space="preserve">
    <value>Since '{0}' is an async method that returns 'Task', a return keyword must not be followed by an object expression. Did you intend to return 'Task&lt;T&gt;'?</value>
  </data>
  <data name="ERR_BadAsyncReturn" xml:space="preserve">
    <value>The return type of an async method must be void, Task, Task&lt;T&gt;, a task-like type, IAsyncEnumerable&lt;T&gt;, or IAsyncEnumerator&lt;T&gt;</value>
  </data>
  <data name="ERR_WrongArityAsyncReturn" xml:space="preserve">
    <value>A generic task-like return type was expected, but the type '{0}' found in 'AsyncMethodBuilder' attribute was not suitable. It must be an unbound generic type of arity one, and its containing type (if any) must be non-generic.</value>
  </data>
  <data name="ERR_CantReturnVoid" xml:space="preserve">
    <value>Cannot return an expression of type 'void'</value>
  </data>
  <data name="ERR_VarargsAsync" xml:space="preserve">
    <value>__arglist is not allowed in the parameter list of async methods</value>
  </data>
  <data name="ERR_ByRefTypeAndAwait" xml:space="preserve">
    <value>'await' cannot be used in an expression containing the type '{0}'</value>
  </data>
  <data name="ERR_UnsafeAsyncArgType" xml:space="preserve">
    <value>Async methods cannot have unsafe parameters or return types</value>
  </data>
  <data name="ERR_BadAsyncArgType" xml:space="preserve">
    <value>Async methods cannot have ref, in or out parameters</value>
  </data>
  <data name="ERR_BadAwaitWithoutAsync" xml:space="preserve">
    <value>The 'await' operator can only be used when contained within a method or lambda expression marked with the 'async' modifier</value>
  </data>
  <data name="ERR_BadAwaitWithoutAsyncLambda" xml:space="preserve">
    <value>The 'await' operator can only be used within an async {0}. Consider marking this {0} with the 'async' modifier.</value>
  </data>
  <data name="ERR_BadAwaitWithoutAsyncMethod" xml:space="preserve">
    <value>The 'await' operator can only be used within an async method. Consider marking this method with the 'async' modifier and changing its return type to 'Task&lt;{0}&gt;'.</value>
  </data>
  <data name="ERR_BadAwaitWithoutVoidAsyncMethod" xml:space="preserve">
    <value>The 'await' operator can only be used within an async method. Consider marking this method with the 'async' modifier and changing its return type to 'Task'.</value>
  </data>
  <data name="ERR_BadAwaitInFinally" xml:space="preserve">
    <value>Cannot await in the body of a finally clause</value>
  </data>
  <data name="ERR_BadAwaitInCatch" xml:space="preserve">
    <value>Cannot await in a catch clause</value>
  </data>
  <data name="ERR_BadAwaitInCatchFilter" xml:space="preserve">
    <value>Cannot await in the filter expression of a catch clause</value>
  </data>
  <data name="ERR_BadAwaitInLock" xml:space="preserve">
    <value>Cannot await in the body of a lock statement</value>
  </data>
  <data name="ERR_BadAwaitInStaticVariableInitializer" xml:space="preserve">
    <value>The 'await' operator cannot be used in a static script variable initializer.</value>
  </data>
  <data name="ERR_AwaitInUnsafeContext" xml:space="preserve">
    <value>Cannot await in an unsafe context</value>
  </data>
  <data name="ERR_BadAsyncLacksBody" xml:space="preserve">
    <value>The 'async' modifier can only be used in methods that have a body.</value>
  </data>
  <data name="ERR_BadSpecialByRefLocal" xml:space="preserve">
    <value>Parameters or locals of type '{0}' cannot be declared in async methods or async lambda expressions.</value>
  </data>
  <data name="ERR_BadSpecialByRefIterator" xml:space="preserve">
    <value>foreach statement cannot operate on enumerators of type '{0}' in async or iterator methods because '{0}' is a ref struct.</value>
  </data>
  <data name="ERR_SecurityCriticalOrSecuritySafeCriticalOnAsync" xml:space="preserve">
    <value>Security attribute '{0}' cannot be applied to an Async method.</value>
  </data>
  <data name="ERR_SecurityCriticalOrSecuritySafeCriticalOnAsyncInClassOrStruct" xml:space="preserve">
    <value>Async methods are not allowed in an Interface, Class, or Structure which has the 'SecurityCritical' or 'SecuritySafeCritical' attribute.</value>
  </data>
  <data name="ERR_BadAwaitInQuery" xml:space="preserve">
    <value>The 'await' operator may only be used in a query expression within the first collection expression of the initial 'from' clause or within the collection expression of a 'join' clause</value>
  </data>
  <data name="WRN_AsyncLacksAwaits" xml:space="preserve">
    <value>This async method lacks 'await' operators and will run synchronously. Consider using the 'await' operator to await non-blocking API calls, or 'await Task.Run(...)' to do CPU-bound work on a background thread.</value>
  </data>
  <data name="WRN_AsyncLacksAwaits_Title" xml:space="preserve">
    <value>Async method lacks 'await' operators and will run synchronously</value>
  </data>
  <data name="WRN_UnobservedAwaitableExpression" xml:space="preserve">
    <value>Because this call is not awaited, execution of the current method continues before the call is completed. Consider applying the 'await' operator to the result of the call.</value>
  </data>
  <data name="WRN_UnobservedAwaitableExpression_Title" xml:space="preserve">
    <value>Because this call is not awaited, execution of the current method continues before the call is completed</value>
  </data>
  <data name="WRN_UnobservedAwaitableExpression_Description" xml:space="preserve">
    <value>The current method calls an async method that returns a Task or a Task&lt;TResult&gt; and doesn't apply the await operator to the result. The call to the async method starts an asynchronous task. However, because no await operator is applied, the program continues without waiting for the task to complete. In most cases, that behavior isn't what you expect. Usually other aspects of the calling method depend on the results of the call or, minimally, the called method is expected to complete before you return from the method that contains the call.

An equally important issue is what happens to exceptions that are raised in the called async method. An exception that's raised in a method that returns a Task or Task&lt;TResult&gt; is stored in the returned task. If you don't await the task or explicitly check for exceptions, the exception is lost. If you await the task, its exception is rethrown.

As a best practice, you should always await the call.

You should consider suppressing the warning only if you're sure that you don't want to wait for the asynchronous call to complete and that the called method won't raise any exceptions. In that case, you can suppress the warning by assigning the task result of the call to a variable.</value>
  </data>
  <data name="ERR_SynchronizedAsyncMethod" xml:space="preserve">
    <value>'MethodImplOptions.Synchronized' cannot be applied to an async method</value>
  </data>
  <data name="ERR_NoConversionForCallerLineNumberParam" xml:space="preserve">
    <value>CallerLineNumberAttribute cannot be applied because there are no standard conversions from type '{0}' to type '{1}'</value>
  </data>
  <data name="ERR_NoConversionForCallerFilePathParam" xml:space="preserve">
    <value>CallerFilePathAttribute cannot be applied because there are no standard conversions from type '{0}' to type '{1}'</value>
  </data>
  <data name="ERR_NoConversionForCallerMemberNameParam" xml:space="preserve">
    <value>CallerMemberNameAttribute cannot be applied because there are no standard conversions from type '{0}' to type '{1}'</value>
  </data>
  <data name="ERR_BadCallerLineNumberParamWithoutDefaultValue" xml:space="preserve">
    <value>The CallerLineNumberAttribute may only be applied to parameters with default values</value>
  </data>
  <data name="ERR_BadCallerFilePathParamWithoutDefaultValue" xml:space="preserve">
    <value>The CallerFilePathAttribute may only be applied to parameters with default values</value>
  </data>
  <data name="ERR_BadCallerMemberNameParamWithoutDefaultValue" xml:space="preserve">
    <value>The CallerMemberNameAttribute may only be applied to parameters with default values</value>
  </data>
  <data name="WRN_CallerLineNumberParamForUnconsumedLocation" xml:space="preserve">
    <value>The CallerLineNumberAttribute applied to parameter '{0}' will have no effect because it applies to a member that is used in contexts that do not allow optional arguments</value>
  </data>
  <data name="WRN_CallerLineNumberParamForUnconsumedLocation_Title" xml:space="preserve">
    <value>The CallerLineNumberAttribute will have no effect because it applies to a member that is used in contexts that do not allow optional arguments</value>
  </data>
  <data name="WRN_CallerFilePathParamForUnconsumedLocation" xml:space="preserve">
    <value>The CallerFilePathAttribute applied to parameter '{0}' will have no effect because it applies to a member that is used in contexts that do not allow optional arguments</value>
  </data>
  <data name="WRN_CallerFilePathParamForUnconsumedLocation_Title" xml:space="preserve">
    <value>The CallerFilePathAttribute will have no effect because it applies to a member that is used in contexts that do not allow optional arguments</value>
  </data>
  <data name="WRN_CallerMemberNameParamForUnconsumedLocation" xml:space="preserve">
    <value>The CallerMemberNameAttribute applied to parameter '{0}' will have no effect because it applies to a member that is used in contexts that do not allow optional arguments</value>
  </data>
  <data name="WRN_CallerMemberNameParamForUnconsumedLocation_Title" xml:space="preserve">
    <value>The CallerMemberNameAttribute will have no effect because it applies to a member that is used in contexts that do not allow optional arguments</value>
  </data>
  <data name="ERR_NoEntryPoint" xml:space="preserve">
    <value>Program does not contain a static 'Main' method suitable for an entry point</value>
  </data>
  <data name="ERR_ArrayInitializerIncorrectLength" xml:space="preserve">
    <value>An array initializer of length '{0}' is expected</value>
  </data>
  <data name="ERR_ArrayInitializerExpected" xml:space="preserve">
    <value>A nested array initializer is expected</value>
  </data>
  <data name="ERR_IllegalVarianceSyntax" xml:space="preserve">
    <value>Invalid variance modifier. Only interface and delegate type parameters can be specified as variant.</value>
  </data>
  <data name="ERR_UnexpectedAliasedName" xml:space="preserve">
    <value>Unexpected use of an aliased name</value>
  </data>
  <data name="ERR_UnexpectedGenericName" xml:space="preserve">
    <value>Unexpected use of a generic name</value>
  </data>
  <data name="ERR_UnexpectedUnboundGenericName" xml:space="preserve">
    <value>Unexpected use of an unbound generic name</value>
  </data>
  <data name="ERR_GlobalStatement" xml:space="preserve">
    <value>Expressions and statements can only occur in a method body</value>
  </data>
  <data name="ERR_NamedArgumentForArray" xml:space="preserve">
    <value>An array access may not have a named argument specifier</value>
  </data>
  <data name="ERR_NotYetImplementedInRoslyn" xml:space="preserve">
    <value>This language feature ('{0}') is not yet implemented.</value>
  </data>
  <data name="ERR_DefaultValueNotAllowed" xml:space="preserve">
    <value>Default values are not valid in this context.</value>
  </data>
  <data name="ERR_CantOpenIcon" xml:space="preserve">
    <value>Error opening icon file {0} -- {1}</value>
  </data>
  <data name="ERR_CantOpenWin32Manifest" xml:space="preserve">
    <value>Error opening Win32 manifest file {0} -- {1}</value>
  </data>
  <data name="ERR_ErrorBuildingWin32Resources" xml:space="preserve">
    <value>Error building Win32 resources -- {0}</value>
  </data>
  <data name="ERR_DefaultValueBeforeRequiredValue" xml:space="preserve">
    <value>Optional parameters must appear after all required parameters</value>
  </data>
  <data name="ERR_ExplicitImplCollisionOnRefOut" xml:space="preserve">
    <value>Cannot inherit interface '{0}' with the specified type parameters because it causes method '{1}' to contain overloads which differ only on ref and out</value>
  </data>
  <data name="ERR_PartialWrongTypeParamsVariance" xml:space="preserve">
    <value>Partial declarations of '{0}' must have the same type parameter names and variance modifiers in the same order</value>
  </data>
  <data name="ERR_UnexpectedVariance" xml:space="preserve">
    <value>Invalid variance: The type parameter '{1}' must be {3} valid on '{0}'. '{1}' is {2}.</value>
  </data>
  <data name="ERR_UnexpectedVarianceStaticMember" xml:space="preserve">
    <value>Invalid variance: The type parameter '{1}' must be {3} valid on '{0}' unless language version '{4}' or greater is used. '{1}' is {2}.</value>
  </data>
  <data name="ERR_DeriveFromDynamic" xml:space="preserve">
    <value>'{0}': cannot derive from the dynamic type</value>
  </data>
  <data name="ERR_DeriveFromConstructedDynamic" xml:space="preserve">
    <value>'{0}': cannot implement a dynamic interface '{1}'</value>
  </data>
  <data name="ERR_DynamicTypeAsBound" xml:space="preserve">
    <value>Constraint cannot be the dynamic type</value>
  </data>
  <data name="ERR_ConstructedDynamicTypeAsBound" xml:space="preserve">
    <value>Constraint cannot be a dynamic type '{0}'</value>
  </data>
  <data name="ERR_DynamicRequiredTypesMissing" xml:space="preserve">
    <value>One or more types required to compile a dynamic expression cannot be found. Are you missing a reference?</value>
  </data>
  <data name="ERR_MetadataNameTooLong" xml:space="preserve">
    <value>Name '{0}' exceeds the maximum length allowed in metadata.</value>
  </data>
  <data name="ERR_AttributesNotAllowed" xml:space="preserve">
    <value>Attributes are not valid in this context.</value>
  </data>
  <data name="ERR_AttributesRequireParenthesizedLambdaExpression" xml:space="preserve">
    <value>Attributes on lambda expressions require a parenthesized parameter list.</value>
  </data>
  <data name="ERR_ExternAliasNotAllowed" xml:space="preserve">
    <value>'extern alias' is not valid in this context</value>
  </data>
  <data name="WRN_IsDynamicIsConfusing" xml:space="preserve">
    <value>Using '{0}' to test compatibility with '{1}' is essentially identical to testing compatibility with '{2}' and will succeed for all non-null values</value>
  </data>
  <data name="WRN_IsDynamicIsConfusing_Title" xml:space="preserve">
    <value>Using 'is' to test compatibility with 'dynamic' is essentially identical to testing compatibility with 'Object'</value>
  </data>
  <data name="ERR_YieldNotAllowedInScript" xml:space="preserve">
    <value>Cannot use 'yield' in top-level script code</value>
  </data>
  <data name="ERR_NamespaceNotAllowedInScript" xml:space="preserve">
    <value>Cannot declare namespace in script code</value>
  </data>
  <data name="ERR_GlobalAttributesNotAllowed" xml:space="preserve">
    <value>Assembly and module attributes are not allowed in this context</value>
  </data>
  <data name="ERR_InvalidDelegateType" xml:space="preserve">
    <value>Delegate '{0}' has no invoke method or an invoke method with a return type or parameter types that are not supported.</value>
  </data>
  <data name="WRN_MainIgnored" xml:space="preserve">
    <value>The entry point of the program is global code; ignoring '{0}' entry point.</value>
  </data>
  <data name="WRN_MainIgnored_Title" xml:space="preserve">
    <value>The entry point of the program is global code; ignoring entry point</value>
  </data>
  <data name="WRN_StaticInAsOrIs" xml:space="preserve">
    <value>The second operand of an 'is' or 'as' operator may not be static type '{0}'</value>
  </data>
  <data name="WRN_StaticInAsOrIs_Title" xml:space="preserve">
    <value>The second operand of an 'is' or 'as' operator may not be a static type</value>
  </data>
  <data name="ERR_BadVisEventType" xml:space="preserve">
    <value>Inconsistent accessibility: event type '{1}' is less accessible than event '{0}'</value>
  </data>
  <data name="ERR_NamedArgumentSpecificationBeforeFixedArgument" xml:space="preserve">
    <value>Named argument specifications must appear after all fixed arguments have been specified. Please use language version {0} or greater to allow non-trailing named arguments.</value>
  </data>
  <data name="ERR_NamedArgumentSpecificationBeforeFixedArgumentInDynamicInvocation" xml:space="preserve">
    <value>Named argument specifications must appear after all fixed arguments have been specified in a dynamic invocation.</value>
  </data>
  <data name="ERR_BadNamedArgument" xml:space="preserve">
    <value>The best overload for '{0}' does not have a parameter named '{1}'</value>
  </data>
  <data name="ERR_BadNamedArgumentForDelegateInvoke" xml:space="preserve">
    <value>The delegate '{0}' does not have a parameter named '{1}'</value>
  </data>
  <data name="ERR_DuplicateNamedArgument" xml:space="preserve">
    <value>Named argument '{0}' cannot be specified multiple times</value>
  </data>
  <data name="ERR_NamedArgumentUsedInPositional" xml:space="preserve">
    <value>Named argument '{0}' specifies a parameter for which a positional argument has already been given</value>
  </data>
  <data name="ERR_BadNonTrailingNamedArgument" xml:space="preserve">
    <value>Named argument '{0}' is used out-of-position but is followed by an unnamed argument</value>
  </data>
  <data name="ERR_DefaultValueUsedWithAttributes" xml:space="preserve">
    <value>Cannot specify default parameter value in conjunction with DefaultParameterAttribute or OptionalAttribute</value>
  </data>
  <data name="ERR_DefaultValueMustBeConstant" xml:space="preserve">
    <value>Default parameter value for '{0}' must be a compile-time constant</value>
  </data>
  <data name="ERR_RefOutDefaultValue" xml:space="preserve">
    <value>A ref or out parameter cannot have a default value</value>
  </data>
  <data name="ERR_DefaultValueForExtensionParameter" xml:space="preserve">
    <value>Cannot specify a default value for the 'this' parameter</value>
  </data>
  <data name="ERR_DefaultValueForParamsParameter" xml:space="preserve">
    <value>Cannot specify a default value for a parameter array</value>
  </data>
  <data name="ERR_NoConversionForDefaultParam" xml:space="preserve">
    <value>A value of type '{0}' cannot be used as a default parameter because there are no standard conversions to type '{1}'</value>
  </data>
  <data name="ERR_NoConversionForNubDefaultParam" xml:space="preserve">
    <value>A value of type '{0}' cannot be used as default parameter for nullable parameter '{1}' because '{0}' is not a simple type</value>
  </data>
  <data name="ERR_NotNullRefDefaultParameter" xml:space="preserve">
    <value>'{0}' is of type '{1}'. A default parameter value of a reference type other than string can only be initialized with null</value>
  </data>
  <data name="WRN_DefaultValueForUnconsumedLocation" xml:space="preserve">
    <value>The default value specified for parameter '{0}' will have no effect because it applies to a member that is used in contexts that do not allow optional arguments</value>
  </data>
  <data name="WRN_DefaultValueForUnconsumedLocation_Title" xml:space="preserve">
    <value>The default value specified will have no effect because it applies to a member that is used in contexts that do not allow optional arguments</value>
  </data>
  <data name="ERR_PublicKeyFileFailure" xml:space="preserve">
    <value>Error signing output with public key from file '{0}' -- {1}</value>
  </data>
  <data name="ERR_PublicKeyContainerFailure" xml:space="preserve">
    <value>Error signing output with public key from container '{0}' -- {1}</value>
  </data>
  <data name="ERR_BadDynamicTypeof" xml:space="preserve">
    <value>The typeof operator cannot be used on the dynamic type</value>
  </data>
  <data name="ERR_BadNullableTypeof" xml:space="preserve">
    <value>The typeof operator cannot be used on a nullable reference type</value>
  </data>
  <data name="ERR_ExpressionTreeContainsDynamicOperation" xml:space="preserve">
    <value>An expression tree may not contain a dynamic operation</value>
  </data>
  <data name="ERR_BadAsyncExpressionTree" xml:space="preserve">
    <value>Async lambda expressions cannot be converted to expression trees</value>
  </data>
  <data name="ERR_DynamicAttributeMissing" xml:space="preserve">
    <value>Cannot define a class or member that utilizes 'dynamic' because the compiler required type '{0}' cannot be found. Are you missing a reference?</value>
  </data>
  <data name="ERR_CannotPassNullForFriendAssembly" xml:space="preserve">
    <value>Cannot pass null for friend assembly name</value>
  </data>
  <data name="ERR_SignButNoPrivateKey" xml:space="preserve">
    <value>Key file '{0}' is missing the private key needed for signing</value>
  </data>
  <data name="ERR_PublicSignButNoKey" xml:space="preserve">
    <value>Public signing was specified and requires a public key, but no public key was specified.</value>
  </data>
  <data name="ERR_PublicSignNetModule" xml:space="preserve">
    <value>Public signing is not supported for netmodules.</value>
  </data>
  <data name="WRN_DelaySignButNoKey" xml:space="preserve">
    <value>Delay signing was specified and requires a public key, but no public key was specified</value>
  </data>
  <data name="WRN_DelaySignButNoKey_Title" xml:space="preserve">
    <value>Delay signing was specified and requires a public key, but no public key was specified</value>
  </data>
  <data name="ERR_InvalidVersionFormat" xml:space="preserve">
    <value>The specified version string does not conform to the required format - major[.minor[.build[.revision]]]</value>
  </data>
  <data name="ERR_InvalidVersionFormatDeterministic" xml:space="preserve">
    <value>The specified version string contains wildcards, which are not compatible with determinism. Either remove wildcards from the version string, or disable determinism for this compilation</value>
  </data>
  <data name="ERR_InvalidVersionFormat2" xml:space="preserve">
    <value>The specified version string does not conform to the required format - major.minor.build.revision (without wildcards)</value>
  </data>
  <data name="WRN_InvalidVersionFormat" xml:space="preserve">
    <value>The specified version string does not conform to the recommended format - major.minor.build.revision</value>
  </data>
  <data name="WRN_InvalidVersionFormat_Title" xml:space="preserve">
    <value>The specified version string does not conform to the recommended format - major.minor.build.revision</value>
  </data>
  <data name="ERR_InvalidAssemblyCultureForExe" xml:space="preserve">
    <value>Executables cannot be satellite assemblies; culture should always be empty</value>
  </data>
  <data name="ERR_NoCorrespondingArgument" xml:space="preserve">
    <value>There is no argument given that corresponds to the required parameter '{0}' of '{1}'</value>
  </data>
  <data name="WRN_UnimplementedCommandLineSwitch" xml:space="preserve">
    <value>The command line switch '{0}' is not yet implemented and was ignored.</value>
  </data>
  <data name="WRN_UnimplementedCommandLineSwitch_Title" xml:space="preserve">
    <value>Command line switch is not yet implemented</value>
  </data>
  <data name="ERR_ModuleEmitFailure" xml:space="preserve">
    <value>Failed to emit module '{0}': {1}</value>
  </data>
  <data name="ERR_FixedLocalInLambda" xml:space="preserve">
    <value>Cannot use fixed local '{0}' inside an anonymous method, lambda expression, or query expression</value>
  </data>
  <data name="ERR_ExpressionTreeContainsNamedArgument" xml:space="preserve">
    <value>An expression tree may not contain a named argument specification</value>
  </data>
  <data name="ERR_ExpressionTreeContainsOptionalArgument" xml:space="preserve">
    <value>An expression tree may not contain a call or invocation that uses optional arguments</value>
  </data>
  <data name="ERR_ExpressionTreeContainsIndexedProperty" xml:space="preserve">
    <value>An expression tree may not contain an indexed property</value>
  </data>
  <data name="ERR_IndexedPropertyRequiresParams" xml:space="preserve">
    <value>Indexed property '{0}' has non-optional arguments which must be provided</value>
  </data>
  <data name="ERR_IndexedPropertyMustHaveAllOptionalParams" xml:space="preserve">
    <value>Indexed property '{0}' must have all arguments optional</value>
  </data>
  <data name="ERR_SpecialByRefInLambda" xml:space="preserve">
    <value>Instance of type '{0}' cannot be used inside a nested function, query expression, iterator block or async method</value>
  </data>
  <data name="ERR_SecurityAttributeMissingAction" xml:space="preserve">
    <value>First argument to a security attribute must be a valid SecurityAction</value>
  </data>
  <data name="ERR_SecurityAttributeInvalidAction" xml:space="preserve">
    <value>Security attribute '{0}' has an invalid SecurityAction value '{1}'</value>
  </data>
  <data name="ERR_SecurityAttributeInvalidActionAssembly" xml:space="preserve">
    <value>SecurityAction value '{0}' is invalid for security attributes applied to an assembly</value>
  </data>
  <data name="ERR_SecurityAttributeInvalidActionTypeOrMethod" xml:space="preserve">
    <value>SecurityAction value '{0}' is invalid for security attributes applied to a type or a method</value>
  </data>
  <data name="ERR_PrincipalPermissionInvalidAction" xml:space="preserve">
    <value>SecurityAction value '{0}' is invalid for PrincipalPermission attribute</value>
  </data>
  <data name="ERR_FeatureNotValidInExpressionTree" xml:space="preserve">
    <value>An expression tree may not contain '{0}'</value>
  </data>
  <data name="ERR_PermissionSetAttributeInvalidFile" xml:space="preserve">
    <value>Unable to resolve file path '{0}' specified for the named argument '{1}' for PermissionSet attribute</value>
  </data>
  <data name="ERR_PermissionSetAttributeFileReadError" xml:space="preserve">
    <value>Error reading file '{0}' specified for the named argument '{1}' for PermissionSet attribute: '{2}'</value>
  </data>
  <data name="ERR_GlobalSingleTypeNameNotFoundFwd" xml:space="preserve">
    <value>The type name '{0}' could not be found in the global namespace. This type has been forwarded to assembly '{1}' Consider adding a reference to that assembly.</value>
  </data>
  <data name="ERR_DottedTypeNameNotFoundInNSFwd" xml:space="preserve">
    <value>The type name '{0}' could not be found in the namespace '{1}'. This type has been forwarded to assembly '{2}' Consider adding a reference to that assembly.</value>
  </data>
  <data name="ERR_SingleTypeNameNotFoundFwd" xml:space="preserve">
    <value>The type name '{0}' could not be found. This type has been forwarded to assembly '{1}'. Consider adding a reference to that assembly.</value>
  </data>
  <data name="ERR_AssemblySpecifiedForLinkAndRef" xml:space="preserve">
    <value>Assemblies '{0}' and '{1}' refer to the same metadata but only one is a linked reference (specified using /link option); consider removing one of the references.</value>
  </data>
  <data name="WRN_DeprecatedCollectionInitAdd" xml:space="preserve">
    <value>The best overloaded Add method '{0}' for the collection initializer element is obsolete.</value>
  </data>
  <data name="WRN_DeprecatedCollectionInitAdd_Title" xml:space="preserve">
    <value>The best overloaded Add method for the collection initializer element is obsolete</value>
  </data>
  <data name="WRN_DeprecatedCollectionInitAddStr" xml:space="preserve">
    <value>The best overloaded Add method '{0}' for the collection initializer element is obsolete. {1}</value>
  </data>
  <data name="WRN_DeprecatedCollectionInitAddStr_Title" xml:space="preserve">
    <value>The best overloaded Add method for the collection initializer element is obsolete</value>
  </data>
  <data name="ERR_DeprecatedCollectionInitAddStr" xml:space="preserve">
    <value>The best overloaded Add method '{0}' for the collection initializer element is obsolete. {1}</value>
  </data>
  <data name="ERR_SecurityAttributeInvalidTarget" xml:space="preserve">
    <value>Security attribute '{0}' is not valid on this declaration type. Security attributes are only valid on assembly, type and method declarations.</value>
  </data>
  <data name="ERR_BadDynamicMethodArg" xml:space="preserve">
    <value>Cannot use an expression of type '{0}' as an argument to a dynamically dispatched operation.</value>
  </data>
  <data name="ERR_BadDynamicMethodArgLambda" xml:space="preserve">
    <value>Cannot use a lambda expression as an argument to a dynamically dispatched operation without first casting it to a delegate or expression tree type.</value>
  </data>
  <data name="ERR_BadDynamicMethodArgMemgrp" xml:space="preserve">
    <value>Cannot use a method group as an argument to a dynamically dispatched operation. Did you intend to invoke the method?</value>
  </data>
  <data name="ERR_NoDynamicPhantomOnBase" xml:space="preserve">
    <value>The call to method '{0}' needs to be dynamically dispatched, but cannot be because it is part of a base access expression. Consider casting the dynamic arguments or eliminating the base access.</value>
  </data>
  <data name="ERR_BadDynamicQuery" xml:space="preserve">
    <value>Query expressions over source type 'dynamic' or with a join sequence of type 'dynamic' are not allowed</value>
  </data>
  <data name="ERR_NoDynamicPhantomOnBaseIndexer" xml:space="preserve">
    <value>The indexer access needs to be dynamically dispatched, but cannot be because it is part of a base access expression. Consider casting the dynamic arguments or eliminating the base access.</value>
  </data>
  <data name="WRN_DynamicDispatchToConditionalMethod" xml:space="preserve">
    <value>The dynamically dispatched call to method '{0}' may fail at runtime because one or more applicable overloads are conditional methods.</value>
  </data>
  <data name="WRN_DynamicDispatchToConditionalMethod_Title" xml:space="preserve">
    <value>Dynamically dispatched call may fail at runtime because one or more applicable overloads are conditional methods</value>
  </data>
  <data name="ERR_BadArgTypeDynamicExtension" xml:space="preserve">
    <value>'{0}' has no applicable method named '{1}' but appears to have an extension method by that name. Extension methods cannot be dynamically dispatched. Consider casting the dynamic arguments or calling the extension method without the extension method syntax.</value>
  </data>
  <data name="WRN_CallerFilePathPreferredOverCallerMemberName" xml:space="preserve">
    <value>The CallerMemberNameAttribute applied to parameter '{0}' will have no effect. It is overridden by the CallerFilePathAttribute.</value>
  </data>
  <data name="WRN_CallerFilePathPreferredOverCallerMemberName_Title" xml:space="preserve">
    <value>The CallerMemberNameAttribute will have no effect; it is overridden by the CallerFilePathAttribute</value>
  </data>
  <data name="WRN_CallerLineNumberPreferredOverCallerMemberName" xml:space="preserve">
    <value>The CallerMemberNameAttribute applied to parameter '{0}' will have no effect. It is overridden by the CallerLineNumberAttribute.</value>
  </data>
  <data name="WRN_CallerLineNumberPreferredOverCallerMemberName_Title" xml:space="preserve">
    <value>The CallerMemberNameAttribute will have no effect; it is overridden by the CallerLineNumberAttribute</value>
  </data>
  <data name="WRN_CallerLineNumberPreferredOverCallerFilePath" xml:space="preserve">
    <value>The CallerFilePathAttribute applied to parameter '{0}' will have no effect. It is overridden by the CallerLineNumberAttribute.</value>
  </data>
  <data name="WRN_CallerLineNumberPreferredOverCallerFilePath_Title" xml:space="preserve">
    <value>The CallerFilePathAttribute will have no effect; it is overridden by the CallerLineNumberAttribute</value>
  </data>
  <data name="ERR_InvalidDynamicCondition" xml:space="preserve">
    <value>Expression must be implicitly convertible to Boolean or its type '{0}' must define operator '{1}'.</value>
  </data>
  <data name="ERR_MixingWinRTEventWithRegular" xml:space="preserve">
    <value>'{0}' cannot implement '{1}' because '{2}' is a Windows Runtime event and '{3}' is a regular .NET event.</value>
  </data>
  <data name="WRN_CA2000_DisposeObjectsBeforeLosingScope1" xml:space="preserve">
    <value>Call System.IDisposable.Dispose() on allocated instance of {0} before all references to it are out of scope.</value>
  </data>
  <data name="WRN_CA2000_DisposeObjectsBeforeLosingScope1_Title" xml:space="preserve">
    <value>Call System.IDisposable.Dispose() on allocated instance before all references to it are out of scope</value>
  </data>
  <data name="WRN_CA2000_DisposeObjectsBeforeLosingScope2" xml:space="preserve">
    <value>Allocated instance of {0} is not disposed along all exception paths.  Call System.IDisposable.Dispose() before all references to it are out of scope.</value>
  </data>
  <data name="WRN_CA2000_DisposeObjectsBeforeLosingScope2_Title" xml:space="preserve">
    <value>Allocated instance is not disposed along all exception paths</value>
  </data>
  <data name="WRN_CA2202_DoNotDisposeObjectsMultipleTimes" xml:space="preserve">
    <value>Object '{0}' can be disposed more than once.</value>
  </data>
  <data name="WRN_CA2202_DoNotDisposeObjectsMultipleTimes_Title" xml:space="preserve">
    <value>Object can be disposed more than once</value>
  </data>
  <data name="ERR_NewCoClassOnLink" xml:space="preserve">
    <value>Interop type '{0}' cannot be embedded. Use the applicable interface instead.</value>
  </data>
  <data name="ERR_NoPIANestedType" xml:space="preserve">
    <value>Type '{0}' cannot be embedded because it is a nested type. Consider setting the 'Embed Interop Types' property to false.</value>
  </data>
  <data name="ERR_GenericsUsedInNoPIAType" xml:space="preserve">
    <value>Type '{0}' cannot be embedded because it has a generic argument. Consider setting the 'Embed Interop Types' property to false.</value>
  </data>
  <data name="ERR_InteropStructContainsMethods" xml:space="preserve">
    <value>Embedded interop struct '{0}' can contain only public instance fields.</value>
  </data>
  <data name="ERR_WinRtEventPassedByRef" xml:space="preserve">
    <value>A Windows Runtime event may not be passed as an out or ref parameter.</value>
  </data>
  <data name="ERR_MissingMethodOnSourceInterface" xml:space="preserve">
    <value>Source interface '{0}' is missing method '{1}' which is required to embed event '{2}'.</value>
  </data>
  <data name="ERR_MissingSourceInterface" xml:space="preserve">
    <value>Interface '{0}' has an invalid source interface which is required to embed event '{1}'.</value>
  </data>
  <data name="ERR_InteropTypeMissingAttribute" xml:space="preserve">
    <value>Interop type '{0}' cannot be embedded because it is missing the required '{1}' attribute.</value>
  </data>
  <data name="ERR_NoPIAAssemblyMissingAttribute" xml:space="preserve">
    <value>Cannot embed interop types from assembly '{0}' because it is missing the '{1}' attribute.</value>
  </data>
  <data name="ERR_NoPIAAssemblyMissingAttributes" xml:space="preserve">
    <value>Cannot embed interop types from assembly '{0}' because it is missing either the '{1}' attribute or the '{2}' attribute.</value>
  </data>
  <data name="ERR_InteropTypesWithSameNameAndGuid" xml:space="preserve">
    <value>Cannot embed interop type '{0}' found in both assembly '{1}' and '{2}'. Consider setting the 'Embed Interop Types' property to false.</value>
  </data>
  <data name="ERR_LocalTypeNameClash" xml:space="preserve">
    <value>Embedding the interop type '{0}' from assembly '{1}' causes a name clash in the current assembly. Consider setting the 'Embed Interop Types' property to false.</value>
  </data>
  <data name="WRN_ReferencedAssemblyReferencesLinkedPIA" xml:space="preserve">
    <value>A reference was created to embedded interop assembly '{0}' because of an indirect reference to that assembly created by assembly '{1}'. Consider changing the 'Embed Interop Types' property on either assembly.</value>
  </data>
  <data name="WRN_ReferencedAssemblyReferencesLinkedPIA_Title" xml:space="preserve">
    <value>A reference was created to embedded interop assembly because of an indirect assembly reference</value>
  </data>
  <data name="WRN_ReferencedAssemblyReferencesLinkedPIA_Description" xml:space="preserve">
    <value>You have added a reference to an assembly using /link (Embed Interop Types property set to True). This instructs the compiler to embed interop type information from that assembly. However, the compiler cannot embed interop type information from that assembly because another assembly that you have referenced also references that assembly using /reference (Embed Interop Types property set to False).

To embed interop type information for both assemblies, use /link for references to each assembly (set the Embed Interop Types property to True).

To remove the warning, you can use /reference instead (set the Embed Interop Types property to False). In this case, a primary interop assembly (PIA) provides interop type information.</value>
  </data>
  <data name="ERR_GenericsUsedAcrossAssemblies" xml:space="preserve">
    <value>Type '{0}' from assembly '{1}' cannot be used across assembly boundaries because it has a generic type argument that is an embedded interop type.</value>
  </data>
  <data name="ERR_NoCanonicalView" xml:space="preserve">
    <value>Cannot find the interop type that matches the embedded interop type '{0}'. Are you missing an assembly reference?</value>
  </data>
  <data name="ERR_NetModuleNameMismatch" xml:space="preserve">
    <value>Module name '{0}' stored in '{1}' must match its filename.</value>
  </data>
  <data name="ERR_BadModuleName" xml:space="preserve">
    <value>Invalid module name: {0}</value>
  </data>
  <data name="ERR_BadCompilationOptionValue" xml:space="preserve">
    <value>Invalid '{0}' value: '{1}'.</value>
  </data>
  <data name="ERR_BadAppConfigPath" xml:space="preserve">
    <value>AppConfigPath must be absolute.</value>
  </data>
  <data name="WRN_AssemblyAttributeFromModuleIsOverridden" xml:space="preserve">
    <value>Attribute '{0}' from module '{1}' will be ignored in favor of the instance appearing in source</value>
  </data>
  <data name="WRN_AssemblyAttributeFromModuleIsOverridden_Title" xml:space="preserve">
    <value>Attribute will be ignored in favor of the instance appearing in source</value>
  </data>
  <data name="ERR_CmdOptionConflictsSource" xml:space="preserve">
    <value>Attribute '{0}' given in a source file conflicts with option '{1}'.</value>
  </data>
  <data name="ERR_FixedBufferTooManyDimensions" xml:space="preserve">
    <value>A fixed buffer may only have one dimension.</value>
  </data>
  <data name="WRN_ReferencedAssemblyDoesNotHaveStrongName" xml:space="preserve">
    <value>Referenced assembly '{0}' does not have a strong name.</value>
  </data>
  <data name="WRN_ReferencedAssemblyDoesNotHaveStrongName_Title" xml:space="preserve">
    <value>Referenced assembly does not have a strong name</value>
  </data>
  <data name="ERR_InvalidSignaturePublicKey" xml:space="preserve">
    <value>Invalid signature public key specified in AssemblySignatureKeyAttribute.</value>
  </data>
  <data name="ERR_ExportedTypeConflictsWithDeclaration" xml:space="preserve">
    <value>Type '{0}' exported from module '{1}' conflicts with type declared in primary module of this assembly.</value>
  </data>
  <data name="ERR_ExportedTypesConflict" xml:space="preserve">
    <value>Type '{0}' exported from module '{1}' conflicts with type '{2}' exported from module '{3}'.</value>
  </data>
  <data name="ERR_ForwardedTypeConflictsWithDeclaration" xml:space="preserve">
    <value>Forwarded type '{0}' conflicts with type declared in primary module of this assembly.</value>
  </data>
  <data name="ERR_ForwardedTypesConflict" xml:space="preserve">
    <value>Type '{0}' forwarded to assembly '{1}' conflicts with type '{2}' forwarded to assembly '{3}'.</value>
  </data>
  <data name="ERR_ForwardedTypeConflictsWithExportedType" xml:space="preserve">
    <value>Type '{0}' forwarded to assembly '{1}' conflicts with type '{2}' exported from module '{3}'.</value>
  </data>
  <data name="WRN_RefCultureMismatch" xml:space="preserve">
    <value>Referenced assembly '{0}' has different culture setting of '{1}'.</value>
  </data>
  <data name="WRN_RefCultureMismatch_Title" xml:space="preserve">
    <value>Referenced assembly has different culture setting</value>
  </data>
  <data name="ERR_AgnosticToMachineModule" xml:space="preserve">
    <value>Agnostic assembly cannot have a processor specific module '{0}'.</value>
  </data>
  <data name="ERR_ConflictingMachineModule" xml:space="preserve">
    <value>Assembly and module '{0}' cannot target different processors.</value>
  </data>
  <data name="WRN_ConflictingMachineAssembly" xml:space="preserve">
    <value>Referenced assembly '{0}' targets a different processor.</value>
  </data>
  <data name="WRN_ConflictingMachineAssembly_Title" xml:space="preserve">
    <value>Referenced assembly targets a different processor</value>
  </data>
  <data name="ERR_CryptoHashFailed" xml:space="preserve">
    <value>Cryptographic failure while creating hashes.</value>
  </data>
  <data name="ERR_MissingNetModuleReference" xml:space="preserve">
    <value>Reference to '{0}' netmodule missing.</value>
  </data>
  <data name="ERR_NetModuleNameMustBeUnique" xml:space="preserve">
    <value>Module '{0}' is already defined in this assembly. Each module must have a unique filename.</value>
  </data>
  <data name="ERR_CantReadConfigFile" xml:space="preserve">
    <value>Cannot read config file '{0}' -- '{1}'</value>
  </data>
  <data name="ERR_EncNoPIAReference" xml:space="preserve">
    <value>Cannot continue since the edit includes a reference to an embedded type: '{0}'.</value>
  </data>
  <data name="ERR_EncReferenceToAddedMember" xml:space="preserve">
    <value>Member '{0}' added during the current debug session can only be accessed from within its declaring assembly '{1}'.</value>
  </data>
  <data name="ERR_MutuallyExclusiveOptions" xml:space="preserve">
    <value>Compilation options '{0}' and '{1}' can't both be specified at the same time.</value>
  </data>
  <data name="ERR_LinkedNetmoduleMetadataMustProvideFullPEImage" xml:space="preserve">
    <value>Linked netmodule metadata must provide a full PE image: '{0}'.</value>
  </data>
  <data name="ERR_BadPrefer32OnLib" xml:space="preserve">
    <value>/platform:anycpu32bitpreferred can only be used with /t:exe, /t:winexe and /t:appcontainerexe</value>
  </data>
  <data name="IDS_PathList" xml:space="preserve">
    <value>&lt;path list&gt;</value>
  </data>
  <data name="IDS_Text" xml:space="preserve">
    <value>&lt;text&gt;</value>
  </data>
  <data name="IDS_FeatureNullPropagatingOperator" xml:space="preserve">
    <value>null propagating operator</value>
  </data>
  <data name="IDS_FeatureExpressionBodiedMethod" xml:space="preserve">
    <value>expression-bodied method</value>
  </data>
  <data name="IDS_FeatureExpressionBodiedProperty" xml:space="preserve">
    <value>expression-bodied property</value>
  </data>
  <data name="IDS_FeatureExpressionBodiedIndexer" xml:space="preserve">
    <value>expression-bodied indexer</value>
  </data>
  <data name="IDS_FeatureAutoPropertyInitializer" xml:space="preserve">
    <value>auto property initializer</value>
  </data>
  <data name="IDS_Namespace1" xml:space="preserve">
    <value>&lt;namespace&gt;</value>
  </data>
  <data name="IDS_FeatureRefLocalsReturns" xml:space="preserve">
    <value>byref locals and returns</value>
  </data>
  <data name="IDS_FeatureReadOnlyReferences" xml:space="preserve">
    <value>readonly references</value>
  </data>
  <data name="IDS_FeatureRefStructs" xml:space="preserve">
    <value>ref structs</value>
  </data>
  <data name="IDS_FeatureRefConditional" xml:space="preserve">
    <value>ref conditional expression</value>
  </data>
  <data name="IDS_FeatureRefReassignment" xml:space="preserve">
    <value>ref reassignment</value>
  </data>
  <data name="IDS_FeatureRefFor" xml:space="preserve">
    <value>ref for-loop variables</value>
  </data>
  <data name="IDS_FeatureRefForEach" xml:space="preserve">
    <value>ref foreach iteration variables</value>
  </data>
  <data name="IDS_FeatureExtensibleFixedStatement" xml:space="preserve">
    <value>extensible fixed statement</value>
  </data>
  <data name="CompilationC" xml:space="preserve">
    <value>Compilation (C#): </value>
  </data>
  <data name="SyntaxNodeIsNotWithinSynt" xml:space="preserve">
    <value>Syntax node is not within syntax tree</value>
  </data>
  <data name="LocationMustBeProvided" xml:space="preserve">
    <value>Location must be provided in order to provide minimal type qualification.</value>
  </data>
  <data name="SyntaxTreeSemanticModelMust" xml:space="preserve">
    <value>SyntaxTreeSemanticModel must be provided in order to provide minimal type qualification.</value>
  </data>
  <data name="CantReferenceCompilationOf" xml:space="preserve">
    <value>Can't reference compilation of type '{0}' from {1} compilation.</value>
  </data>
  <data name="SyntaxTreeAlreadyPresent" xml:space="preserve">
    <value>Syntax tree already present</value>
  </data>
  <data name="SubmissionCanOnlyInclude" xml:space="preserve">
    <value>Submission can only include script code.</value>
  </data>
  <data name="SubmissionCanHaveAtMostOne" xml:space="preserve">
    <value>Submission can have at most one syntax tree.</value>
  </data>
  <data name="SyntaxTreeNotFoundToRemove" xml:space="preserve">
    <value>SyntaxTree is not part of the compilation, so it cannot be removed</value>
  </data>
  <data name="TreeMustHaveARootNodeWith" xml:space="preserve">
    <value>tree must have a root node with SyntaxKind.CompilationUnit</value>
  </data>
  <data name="TypeArgumentCannotBeNull" xml:space="preserve">
    <value>Type argument cannot be null</value>
  </data>
  <data name="WrongNumberOfTypeArguments" xml:space="preserve">
    <value>Wrong number of type arguments</value>
  </data>
  <data name="NameConflictForName" xml:space="preserve">
    <value>Name conflict for name {0}</value>
  </data>
  <data name="LookupOptionsHasInvalidCombo" xml:space="preserve">
    <value>LookupOptions has an invalid combination of options</value>
  </data>
  <data name="ItemsMustBeNonEmpty" xml:space="preserve">
    <value>items: must be non-empty</value>
  </data>
  <data name="UseVerbatimIdentifier" xml:space="preserve">
    <value>Use Microsoft.CodeAnalysis.CSharp.SyntaxFactory.Identifier or Microsoft.CodeAnalysis.CSharp.SyntaxFactory.VerbatimIdentifier to create identifier tokens.</value>
  </data>
  <data name="UseLiteralForTokens" xml:space="preserve">
    <value>Use Microsoft.CodeAnalysis.CSharp.SyntaxFactory.Literal to create character literal tokens.</value>
  </data>
  <data name="UseLiteralForNumeric" xml:space="preserve">
    <value>Use Microsoft.CodeAnalysis.CSharp.SyntaxFactory.Literal to create numeric literal tokens.</value>
  </data>
  <data name="ThisMethodCanOnlyBeUsedToCreateTokens" xml:space="preserve">
    <value>This method can only be used to create tokens - {0} is not a token kind.</value>
  </data>
  <data name="GenericParameterDefinition" xml:space="preserve">
    <value>Generic parameter is definition when expected to be reference {0}</value>
  </data>
  <data name="InvalidGetDeclarationNameMultipleDeclarators" xml:space="preserve">
    <value>Called GetDeclarationName for a declaration node that can possibly contain multiple variable declarators.</value>
  </data>
  <data name="PositionIsNotWithinSyntax" xml:space="preserve">
    <value>Position is not within syntax tree with full span {0}</value>
  </data>
  <data name="WRN_BadUILang" xml:space="preserve">
    <value>The language name '{0}' is invalid.</value>
  </data>
  <data name="WRN_BadUILang_Title" xml:space="preserve">
    <value>The language name is invalid</value>
  </data>
  <data name="ERR_UnsupportedTransparentIdentifierAccess" xml:space="preserve">
    <value>Transparent identifier member access failed for field '{0}' of '{1}'.  Does the data being queried implement the query pattern?</value>
  </data>
  <data name="ERR_ParamDefaultValueDiffersFromAttribute" xml:space="preserve">
    <value>The parameter has multiple distinct default values.</value>
  </data>
  <data name="ERR_FieldHasMultipleDistinctConstantValues" xml:space="preserve">
    <value>The field has multiple distinct constant values.</value>
  </data>
  <data name="WRN_UnqualifiedNestedTypeInCref" xml:space="preserve">
    <value>Within cref attributes, nested types of generic types should be qualified.</value>
  </data>
  <data name="WRN_UnqualifiedNestedTypeInCref_Title" xml:space="preserve">
    <value>Within cref attributes, nested types of generic types should be qualified</value>
  </data>
  <data name="NotACSharpSymbol" xml:space="preserve">
    <value>Not a C# symbol.</value>
  </data>
  <data name="HDN_UnusedUsingDirective" xml:space="preserve">
    <value>Unnecessary using directive.</value>
  </data>
  <data name="HDN_UnusedExternAlias" xml:space="preserve">
    <value>Unused extern alias.</value>
  </data>
  <data name="ElementsCannotBeNull" xml:space="preserve">
    <value>Elements cannot be null.</value>
  </data>
  <data name="IDS_LIB_ENV" xml:space="preserve">
    <value>LIB environment variable</value>
  </data>
  <data name="IDS_LIB_OPTION" xml:space="preserve">
    <value>/LIB option</value>
  </data>
  <data name="IDS_REFERENCEPATH_OPTION" xml:space="preserve">
    <value>/REFERENCEPATH option</value>
  </data>
  <data name="IDS_DirectoryDoesNotExist" xml:space="preserve">
    <value>directory does not exist</value>
  </data>
  <data name="IDS_DirectoryHasInvalidPath" xml:space="preserve">
    <value>path is too long or invalid</value>
  </data>
  <data name="WRN_NoRuntimeMetadataVersion" xml:space="preserve">
    <value>No value for RuntimeMetadataVersion found. No assembly containing System.Object was found nor was a value for RuntimeMetadataVersion specified through options.</value>
  </data>
  <data name="WRN_NoRuntimeMetadataVersion_Title" xml:space="preserve">
    <value>No value for RuntimeMetadataVersion found</value>
  </data>
  <data name="WrongSemanticModelType" xml:space="preserve">
    <value>Expected a {0} SemanticModel.</value>
  </data>
  <data name="IDS_FeatureLambda" xml:space="preserve">
    <value>lambda expression</value>
  </data>
  <data name="ERR_FeatureNotAvailableInVersion1" xml:space="preserve">
    <value>Feature '{0}' is not available in C# 1. Please use language version {1} or greater.</value>
  </data>
  <data name="ERR_FeatureNotAvailableInVersion2" xml:space="preserve">
    <value>Feature '{0}' is not available in C# 2. Please use language version {1} or greater.</value>
  </data>
  <data name="ERR_FeatureNotAvailableInVersion3" xml:space="preserve">
    <value>Feature '{0}' is not available in C# 3. Please use language version {1} or greater.</value>
  </data>
  <data name="ERR_FeatureNotAvailableInVersion4" xml:space="preserve">
    <value>Feature '{0}' is not available in C# 4. Please use language version {1} or greater.</value>
  </data>
  <data name="ERR_FeatureNotAvailableInVersion5" xml:space="preserve">
    <value>Feature '{0}' is not available in C# 5. Please use language version {1} or greater.</value>
  </data>
  <data name="ERR_FeatureNotAvailableInVersion6" xml:space="preserve">
    <value>Feature '{0}' is not available in C# 6. Please use language version {1} or greater.</value>
  </data>
  <data name="ERR_FeatureNotAvailableInVersion7" xml:space="preserve">
    <value>Feature '{0}' is not available in C# 7.0. Please use language version {1} or greater.</value>
  </data>
  <data name="ERR_FeatureIsExperimental" xml:space="preserve">
    <value>Feature '{0}' is experimental and unsupported; use '/features:{1}' to enable.</value>
  </data>
  <data name="IDS_VersionExperimental" xml:space="preserve">
    <value>'experimental'</value>
  </data>
  <data name="PositionNotWithinTree" xml:space="preserve">
    <value>Position must be within span of the syntax tree.</value>
  </data>
  <data name="SpeculatedSyntaxNodeCannotBelongToCurrentCompilation" xml:space="preserve">
    <value>Syntax node to be speculated cannot belong to a syntax tree from the current compilation.</value>
  </data>
  <data name="ChainingSpeculativeModelIsNotSupported" xml:space="preserve">
    <value>Chaining speculative semantic model is not supported. You should create a speculative model from the non-speculative ParentModel.</value>
  </data>
  <data name="IDS_ToolName" xml:space="preserve">
    <value>Microsoft (R) Visual C# Compiler</value>
  </data>
  <data name="IDS_LogoLine1" xml:space="preserve">
    <value>{0} version {1}</value>
  </data>
  <data name="IDS_LogoLine2" xml:space="preserve">
    <value>Copyright (C) Microsoft Corporation. All rights reserved.</value>
  </data>
  <data name="IDS_LangVersions" xml:space="preserve">
    <value>Supported language versions:</value>
  </data>
  <data name="IDS_CSCHelp" xml:space="preserve">
    <value>
                             Visual C# Compiler Options

                       - OUTPUT FILES -
-out:&lt;file&gt;                   Specify output file name (default: base name of
                              file with main class or first file)
-target:exe                   Build a console executable (default) (Short
                              form: -t:exe)
-target:winexe                Build a Windows executable (Short form:
                              -t:winexe)
-target:library               Build a library (Short form: -t:library)
-target:module                Build a module that can be added to another
                              assembly (Short form: -t:module)
-target:appcontainerexe       Build an Appcontainer executable (Short form:
                              -t:appcontainerexe)
-target:winmdobj              Build a Windows Runtime intermediate file that
                              is consumed by WinMDExp (Short form: -t:winmdobj)
-doc:&lt;file&gt;                   XML Documentation file to generate
-refout:&lt;file&gt;                Reference assembly output to generate
-platform:&lt;string&gt;            Limit which platforms this code can run on: x86,
                              Itanium, x64, arm, arm64, anycpu32bitpreferred, or
                              anycpu. The default is anycpu.

                       - INPUT FILES -
-recurse:&lt;wildcard&gt;           Include all files in the current directory and
                              subdirectories according to the wildcard
                              specifications
-reference:&lt;alias&gt;=&lt;file&gt;     Reference metadata from the specified assembly
                              file using the given alias (Short form: -r)
-reference:&lt;file list&gt;        Reference metadata from the specified assembly
                              files (Short form: -r)
-addmodule:&lt;file list&gt;        Link the specified modules into this assembly
-link:&lt;file list&gt;             Embed metadata from the specified interop
                              assembly files (Short form: -l)
-analyzer:&lt;file list&gt;         Run the analyzers from this assembly
                              (Short form: -a)
-additionalfile:&lt;file list&gt;   Additional files that don't directly affect code
                              generation but may be used by analyzers for producing
                              errors or warnings.
-embed                        Embed all source files in the PDB.
-embed:&lt;file list&gt;            Embed specific files in the PDB.

                       - RESOURCES -
-win32res:&lt;file&gt;              Specify a Win32 resource file (.res)
-win32icon:&lt;file&gt;             Use this icon for the output
-win32manifest:&lt;file&gt;         Specify a Win32 manifest file (.xml)
-nowin32manifest              Do not include the default Win32 manifest
-resource:&lt;resinfo&gt;           Embed the specified resource (Short form: -res)
-linkresource:&lt;resinfo&gt;       Link the specified resource to this assembly
                              (Short form: -linkres) Where the resinfo format
                              is &lt;file&gt;[,&lt;string name&gt;[,public|private]]

                       - CODE GENERATION -
-debug[+|-]                   Emit debugging information
-debug:{full|pdbonly|portable|embedded}
                              Specify debugging type ('full' is default,
                              'portable' is a cross-platform format,
                              'embedded' is a cross-platform format embedded into
                              the target .dll or .exe)
-optimize[+|-]                Enable optimizations (Short form: -o)
-deterministic                Produce a deterministic assembly
                              (including module version GUID and timestamp)
-refonly                      Produce a reference assembly in place of the main output
-instrument:TestCoverage      Produce an assembly instrumented to collect
                              coverage information
-sourcelink:&lt;file&gt;            Source link info to embed into PDB.

                       - ERRORS AND WARNINGS -
-warnaserror[+|-]             Report all warnings as errors
-warnaserror[+|-]:&lt;warn list&gt; Report specific warnings as errors
                              (use "nullable" for all nullability warnings)
-warn:&lt;n&gt;                     Set warning level (0 or higher) (Short form: -w)
-nowarn:&lt;warn list&gt;           Disable specific warning messages
                              (use "nullable" for all nullability warnings)
-ruleset:&lt;file&gt;               Specify a ruleset file that disables specific
                              diagnostics.
-errorlog:&lt;file&gt;[,version=&lt;sarif_version&gt;]
                              Specify a file to log all compiler and analyzer
                              diagnostics.
                              sarif_version:{1|2|2.1} Default is 1. 2 and 2.1
                              both mean SARIF version 2.1.0.
-reportanalyzer               Report additional analyzer information, such as
                              execution time.
-skipanalyzers[+|-]           Skip execution of diagnostic analyzers.

                       - LANGUAGE -
-checked[+|-]                 Generate overflow checks
-unsafe[+|-]                  Allow 'unsafe' code
-define:&lt;symbol list&gt;         Define conditional compilation symbol(s) (Short
                              form: -d)
-langversion:?                Display the allowed values for language version
-langversion:&lt;string&gt;         Specify language version such as
                              `latest` (latest version, including minor versions),
                              `default` (same as `latest`),
                              `latestmajor` (latest version, excluding minor versions),
                              `preview` (latest version, including features in unsupported preview),
                              or specific versions like `6` or `7.1`
-nullable[+|-]                Specify nullable context option enable|disable.
-nullable:{enable|disable|warnings|annotations}
                              Specify nullable context option enable|disable|warnings|annotations.

                       - SECURITY -
-delaysign[+|-]               Delay-sign the assembly using only the public
                              portion of the strong name key
-publicsign[+|-]              Public-sign the assembly using only the public
                              portion of the strong name key
-keyfile:&lt;file&gt;               Specify a strong name key file
-keycontainer:&lt;string&gt;        Specify a strong name key container
-highentropyva[+|-]           Enable high-entropy ASLR

                       - MISCELLANEOUS -
@&lt;file&gt;                       Read response file for more options
-help                         Display this usage message (Short form: -?)
-nologo                       Suppress compiler copyright message
-noconfig                     Do not auto include CSC.RSP file
-parallel[+|-]                Concurrent build.
-version                      Display the compiler version number and exit.

                       - ADVANCED -
-baseaddress:&lt;address&gt;        Base address for the library to be built
-checksumalgorithm:&lt;alg&gt;      Specify algorithm for calculating source file
                              checksum stored in PDB. Supported values are:
                              SHA1 or SHA256 (default).
-codepage:&lt;n&gt;                 Specify the codepage to use when opening source
                              files
-utf8output                   Output compiler messages in UTF-8 encoding
-main:&lt;type&gt;                  Specify the type that contains the entry point
                              (ignore all other possible entry points) (Short
                              form: -m)
-fullpaths                    Compiler generates fully qualified paths
-filealign:&lt;n&gt;                Specify the alignment used for output file
                              sections
-pathmap:&lt;K1&gt;=&lt;V1&gt;,&lt;K2&gt;=&lt;V2&gt;,...
                              Specify a mapping for source path names output by
                              the compiler.
-pdb:&lt;file&gt;                   Specify debug information file name (default:
                              output file name with .pdb extension)
-errorendlocation             Output line and column of the end location of
                              each error
-preferreduilang              Specify the preferred output language name.
-nosdkpath                    Disable searching the default SDK path for standard library assemblies.
-nostdlib[+|-]                Do not reference standard library (mscorlib.dll)
-subsystemversion:&lt;string&gt;    Specify subsystem version of this assembly
-lib:&lt;file list&gt;              Specify additional directories to search in for
                              references
-errorreport:&lt;string&gt;         Specify how to handle internal compiler errors:
                              prompt, send, queue, or none. The default is
                              queue.
-appconfig:&lt;file&gt;             Specify an application configuration file
                              containing assembly binding settings
-moduleassemblyname:&lt;string&gt;  Name of the assembly which this module will be
                              a part of
-modulename:&lt;string&gt;          Specify the name of the source module
-generatedfilesout:&lt;dir&gt;      Place files generated during compilation in the
                              specified directory.
</value>
    <comment>Visual C# Compiler Options</comment>
  </data>
  <data name="ERR_ComImportWithInitializers" xml:space="preserve">
    <value>'{0}': a class with the ComImport attribute cannot specify field initializers.</value>
  </data>
  <data name="WRN_PdbLocalNameTooLong" xml:space="preserve">
    <value>Local name '{0}' is too long for PDB.  Consider shortening or compiling without /debug.</value>
  </data>
  <data name="WRN_PdbLocalNameTooLong_Title" xml:space="preserve">
    <value>Local name is too long for PDB</value>
  </data>
  <data name="ERR_RetNoObjectRequiredLambda" xml:space="preserve">
    <value>Anonymous function converted to a void returning delegate cannot return a value</value>
  </data>
  <data name="ERR_TaskRetNoObjectRequiredLambda" xml:space="preserve">
    <value>Async lambda expression converted to a 'Task' returning delegate cannot return a value. Did you intend to return 'Task&lt;T&gt;'?</value>
  </data>
  <data name="WRN_AnalyzerCannotBeCreated" xml:space="preserve">
    <value>An instance of analyzer {0} cannot be created from {1} : {2}.</value>
  </data>
  <data name="WRN_AnalyzerCannotBeCreated_Title" xml:space="preserve">
    <value>An analyzer instance cannot be created</value>
  </data>
  <data name="WRN_NoAnalyzerInAssembly" xml:space="preserve">
    <value>The assembly {0} does not contain any analyzers.</value>
  </data>
  <data name="WRN_NoAnalyzerInAssembly_Title" xml:space="preserve">
    <value>Assembly does not contain any analyzers</value>
  </data>
  <data name="WRN_UnableToLoadAnalyzer" xml:space="preserve">
    <value>Unable to load Analyzer assembly {0} : {1}</value>
  </data>
  <data name="WRN_UnableToLoadAnalyzer_Title" xml:space="preserve">
    <value>Unable to load Analyzer assembly</value>
  </data>
  <data name="INF_UnableToLoadSomeTypesInAnalyzer" xml:space="preserve">
    <value>Skipping some types in analyzer assembly {0} due to a ReflectionTypeLoadException : {1}.</value>
  </data>
  <data name="ERR_CantReadRulesetFile" xml:space="preserve">
    <value>Error reading ruleset file {0} - {1}</value>
  </data>
  <data name="ERR_BadPdbData" xml:space="preserve">
    <value>Error reading debug information for '{0}'</value>
  </data>
  <data name="IDS_OperationCausedStackOverflow" xml:space="preserve">
    <value>Operation caused a stack overflow.</value>
  </data>
  <data name="WRN_IdentifierOrNumericLiteralExpected" xml:space="preserve">
    <value>Expected identifier or numeric literal.</value>
  </data>
  <data name="WRN_IdentifierOrNumericLiteralExpected_Title" xml:space="preserve">
    <value>Expected identifier or numeric literal</value>
  </data>
  <data name="ERR_InitializerOnNonAutoProperty" xml:space="preserve">
    <value>Only auto-implemented properties can have initializers.</value>
  </data>
  <data name="ERR_InstancePropertyInitializerInInterface" xml:space="preserve">
    <value>Instance properties in interfaces cannot have initializers.</value>
  </data>
  <data name="ERR_AutoPropertyMustHaveGetAccessor" xml:space="preserve">
    <value>Auto-implemented properties must have get accessors.</value>
  </data>
  <data name="ERR_AutoPropertyMustOverrideSet" xml:space="preserve">
    <value>Auto-implemented properties must override all accessors of the overridden property.</value>
  </data>
  <data name="ERR_InitializerInStructWithoutExplicitConstructor" xml:space="preserve">
    <value>Structs without explicit constructors cannot contain members with initializers.</value>
  </data>
  <data name="ERR_EncodinglessSyntaxTree" xml:space="preserve">
    <value>Cannot emit debug information for a source text without encoding.</value>
  </data>
  <data name="ERR_BlockBodyAndExpressionBody" xml:space="preserve">
    <value>Block bodies and expression bodies cannot both be provided.</value>
  </data>
  <data name="ERR_SwitchFallOut" xml:space="preserve">
    <value>Control cannot fall out of switch from final case label ('{0}')</value>
  </data>
  <data name="ERR_UnexpectedBoundGenericName" xml:space="preserve">
    <value>Type arguments are not allowed in the nameof operator.</value>
  </data>
  <data name="ERR_NullPropagatingOpInExpressionTree" xml:space="preserve">
    <value>An expression tree lambda may not contain a null propagating operator.</value>
  </data>
  <data name="ERR_DictionaryInitializerInExpressionTree" xml:space="preserve">
    <value>An expression tree lambda may not contain a dictionary initializer.</value>
  </data>
  <data name="ERR_ExtensionCollectionElementInitializerInExpressionTree" xml:space="preserve">
    <value>An extension Add method is not supported for a collection initializer in an expression lambda.</value>
  </data>
  <data name="IDS_FeatureNameof" xml:space="preserve">
    <value>nameof operator</value>
  </data>
  <data name="IDS_FeatureDictionaryInitializer" xml:space="preserve">
    <value>dictionary initializer</value>
  </data>
  <data name="ERR_UnclosedExpressionHole" xml:space="preserve">
    <value>Missing close delimiter '}' for interpolated expression started with '{'.</value>
  </data>
  <data name="ERR_SingleLineCommentInExpressionHole" xml:space="preserve">
    <value>A single-line comment may not be used in an interpolated string.</value>
  </data>
  <data name="ERR_InsufficientStack" xml:space="preserve">
    <value>An expression is too long or complex to compile</value>
  </data>
  <data name="ERR_ExpressionHasNoName" xml:space="preserve">
    <value>Expression does not have a name.</value>
  </data>
  <data name="ERR_SubexpressionNotInNameof" xml:space="preserve">
    <value>Sub-expression cannot be used in an argument to nameof.</value>
  </data>
  <data name="ERR_AliasQualifiedNameNotAnExpression" xml:space="preserve">
    <value>An alias-qualified name is not an expression.</value>
  </data>
  <data name="ERR_NameofMethodGroupWithTypeParameters" xml:space="preserve">
    <value>Type parameters are not allowed on a method group as an argument to 'nameof'.</value>
  </data>
  <data name="NoNoneSearchCriteria" xml:space="preserve">
    <value>SearchCriteria is expected.</value>
  </data>
  <data name="ERR_InvalidAssemblyCulture" xml:space="preserve">
    <value>Assembly culture strings may not contain embedded NUL characters.</value>
  </data>
  <data name="IDS_FeatureUsingStatic" xml:space="preserve">
    <value>using static</value>
  </data>
  <data name="IDS_FeatureInterpolatedStrings" xml:space="preserve">
    <value>interpolated strings</value>
  </data>
  <data name="IDS_FeatureAltInterpolatedVerbatimStrings" xml:space="preserve">
    <value>alternative interpolated verbatim strings</value>
  </data>
  <data name="IDS_AwaitInCatchAndFinally" xml:space="preserve">
    <value>await in catch blocks and finally blocks</value>
  </data>
  <data name="IDS_FeatureBinaryLiteral" xml:space="preserve">
    <value>binary literals</value>
  </data>
  <data name="IDS_FeatureDigitSeparator" xml:space="preserve">
    <value>digit separators</value>
  </data>
  <data name="IDS_FeatureLocalFunctions" xml:space="preserve">
    <value>local functions</value>
  </data>
  <data name="ERR_UnescapedCurly" xml:space="preserve">
    <value>A '{0}' character must be escaped (by doubling) in an interpolated string.</value>
  </data>
  <data name="ERR_EscapedCurly" xml:space="preserve">
    <value>A '{0}' character may only be escaped by doubling '{0}{0}' in an interpolated string.</value>
  </data>
  <data name="ERR_TrailingWhitespaceInFormatSpecifier" xml:space="preserve">
    <value>A format specifier may not contain trailing whitespace.</value>
  </data>
  <data name="ERR_EmptyFormatSpecifier" xml:space="preserve">
    <value>Empty format specifier.</value>
  </data>
  <data name="ERR_ErrorInReferencedAssembly" xml:space="preserve">
    <value>There is an error in a referenced assembly '{0}'.</value>
  </data>
  <data name="ERR_ExpressionOrDeclarationExpected" xml:space="preserve">
    <value>Expression or declaration statement expected.</value>
  </data>
  <data name="ERR_NameofExtensionMethod" xml:space="preserve">
    <value>Extension method groups are not allowed as an argument to 'nameof'.</value>
  </data>
  <data name="WRN_AlignmentMagnitude" xml:space="preserve">
    <value>Alignment value {0} has a magnitude greater than {1} and may result in a large formatted string.</value>
  </data>
  <data name="HDN_UnusedExternAlias_Title" xml:space="preserve">
    <value>Unused extern alias</value>
  </data>
  <data name="HDN_UnusedUsingDirective_Title" xml:space="preserve">
    <value>Unnecessary using directive</value>
  </data>
  <data name="INF_UnableToLoadSomeTypesInAnalyzer_Title" xml:space="preserve">
    <value>Skip loading types in analyzer assembly that fail due to a ReflectionTypeLoadException</value>
  </data>
  <data name="WRN_AlignmentMagnitude_Title" xml:space="preserve">
    <value>Alignment value has a magnitude that may result in a large formatted string</value>
  </data>
  <data name="ERR_ConstantStringTooLong" xml:space="preserve">
    <value>Length of String constant resulting from concatenation exceeds System.Int32.MaxValue.  Try splitting the string into multiple constants.</value>
  </data>
  <data name="ERR_TupleTooFewElements" xml:space="preserve">
    <value>Tuple must contain at least two elements.</value>
  </data>
  <data name="ERR_DebugEntryPointNotSourceMethodDefinition" xml:space="preserve">
    <value>Debug entry point must be a definition of a method declared in the current compilation.</value>
  </data>
  <data name="ERR_LoadDirectiveOnlyAllowedInScripts" xml:space="preserve">
    <value>#load is only allowed in scripts</value>
  </data>
  <data name="ERR_PPLoadFollowsToken" xml:space="preserve">
    <value>Cannot use #load after first token in file</value>
  </data>
  <data name="CouldNotFindFile" xml:space="preserve">
    <value>Could not find file.</value>
    <comment>File path referenced in source (#load) could not be resolved.</comment>
  </data>
  <data name="SyntaxTreeFromLoadNoRemoveReplace" xml:space="preserve">
    <value>SyntaxTree resulted from a #load directive and cannot be removed or replaced directly.</value>
  </data>
  <data name="ERR_SourceFileReferencesNotSupported" xml:space="preserve">
    <value>Source file references are not supported.</value>
  </data>
  <data name="ERR_InvalidPathMap" xml:space="preserve">
    <value>The pathmap option was incorrectly formatted.</value>
  </data>
  <data name="ERR_InvalidReal" xml:space="preserve">
    <value>Invalid real literal.</value>
  </data>
  <data name="ERR_AutoPropertyCannotBeRefReturning" xml:space="preserve">
    <value>Auto-implemented properties cannot return by reference</value>
  </data>
  <data name="ERR_RefPropertyMustHaveGetAccessor" xml:space="preserve">
    <value>Properties which return by reference must have a get accessor</value>
  </data>
  <data name="ERR_RefPropertyCannotHaveSetAccessor" xml:space="preserve">
    <value>Properties which return by reference cannot have set accessors</value>
  </data>
  <data name="ERR_CantChangeRefReturnOnOverride" xml:space="preserve">
    <value>'{0}' must match by reference return of overridden member '{1}'</value>
  </data>
  <data name="ERR_CantChangeInitOnlyOnOverride" xml:space="preserve">
    <value>'{0}' must match by init-only of overridden member '{1}'</value>
  </data>
  <data name="ERR_MustNotHaveRefReturn" xml:space="preserve">
    <value>By-reference returns may only be used in methods that return by reference</value>
  </data>
  <data name="ERR_MustHaveRefReturn" xml:space="preserve">
    <value>By-value returns may only be used in methods that return by value</value>
  </data>
  <data name="ERR_RefReturnMustHaveIdentityConversion" xml:space="preserve">
    <value>The return expression must be of type '{0}' because this method returns by reference</value>
  </data>
  <data name="ERR_CloseUnimplementedInterfaceMemberWrongRefReturn" xml:space="preserve">
    <value>'{0}' does not implement interface member '{1}'. '{2}' cannot implement '{1}' because it does not have matching return by reference.</value>
  </data>
  <data name="ERR_CloseUnimplementedInterfaceMemberWrongInitOnly" xml:space="preserve">
    <value>'{0}' does not implement interface member '{1}'. '{2}' cannot implement '{1}'.</value>
  </data>
  <data name="ERR_BadIteratorReturnRef" xml:space="preserve">
    <value>The body of '{0}' cannot be an iterator block because '{0}' returns by reference</value>
  </data>
  <data name="ERR_BadRefReturnExpressionTree" xml:space="preserve">
    <value>Lambda expressions that return by reference cannot be converted to expression trees</value>
  </data>
  <data name="ERR_RefReturningCallInExpressionTree" xml:space="preserve">
    <value>An expression tree lambda may not contain a call to a method, property, or indexer that returns by reference</value>
  </data>
  <data name="ERR_RefReturnLvalueExpected" xml:space="preserve">
    <value>An expression cannot be used in this context because it may not be passed or returned by reference</value>
  </data>
  <data name="ERR_RefReturnNonreturnableLocal" xml:space="preserve">
    <value>Cannot return '{0}' by reference because it was initialized to a value that cannot be returned by reference</value>
  </data>
  <data name="ERR_RefReturnNonreturnableLocal2" xml:space="preserve">
    <value>Cannot return by reference a member of '{0}' because it was initialized to a value that cannot be returned by reference</value>
  </data>
  <data name="WRN_RefReturnNonreturnableLocal" xml:space="preserve">
    <value>Local '{0}' is returned by reference but was initialized to a value that cannot be returned by reference</value>
  </data>
  <data name="WRN_RefReturnNonreturnableLocal_Title" xml:space="preserve">
    <value>Local is returned by reference but was initialized to a value that cannot be returned by reference</value>
  </data>
  <data name="WRN_RefReturnNonreturnableLocal2" xml:space="preserve">
    <value>A member of '{0}' is returned by reference but was initialized to a value that cannot be returned by reference</value>
  </data>
  <data name="WRN_RefReturnNonreturnableLocal2_Title" xml:space="preserve">
    <value>A member is returned by reference but was initialized to a value that cannot be returned by reference</value>
  </data>
  <data name="ERR_RefReturnReadonlyLocal" xml:space="preserve">
    <value>Cannot return '{0}' by reference because it is read-only</value>
  </data>
  <data name="ERR_RefReturnRangeVariable" xml:space="preserve">
    <value>Cannot return the range variable '{0}' by reference</value>
  </data>
  <data name="ERR_RefReturnReadonlyLocalCause" xml:space="preserve">
    <value>Cannot return '{0}' by reference because it is a '{1}'</value>
  </data>
  <data name="ERR_RefReturnReadonlyLocal2Cause" xml:space="preserve">
    <value>Cannot return fields of '{0}' by reference because it is a '{1}'</value>
  </data>
  <data name="ERR_RefReturnReadonly" xml:space="preserve">
    <value>A readonly field cannot be returned by writable reference</value>
  </data>
  <data name="ERR_RefReturnReadonlyStatic" xml:space="preserve">
    <value>A static readonly field cannot be returned by writable reference</value>
  </data>
  <data name="ERR_RefReturnReadonly2" xml:space="preserve">
    <value>Members of readonly field '{0}' cannot be returned by writable reference</value>
  </data>
  <data name="ERR_RefReturnReadonlyStatic2" xml:space="preserve">
    <value>Fields of static readonly field '{0}' cannot be returned by writable reference</value>
  </data>
  <data name="ERR_RefReturnParameter" xml:space="preserve">
    <value>Cannot return a parameter by reference '{0}' because it is not a ref parameter</value>
  </data>
  <data name="ERR_RefReturnParameter2" xml:space="preserve">
    <value>Cannot return by reference a member of parameter '{0}' because it is not a ref or out parameter</value>
  </data>
  <data name="ERR_RefReturnScopedParameter" xml:space="preserve">
    <value>Cannot return a parameter by reference '{0}' because it is scoped to the current method</value>
  </data>
  <data name="ERR_RefReturnScopedParameter2" xml:space="preserve">
    <value>Cannot return by reference a member of parameter '{0}' because it is scoped to the current method</value>
  </data>
  <data name="ERR_RefReturnOnlyParameter" xml:space="preserve">
    <value>Cannot return a parameter by reference '{0}' through a ref parameter; it can only be returned in a return statement</value>
  </data>
  <data name="ERR_RefReturnOnlyParameter2" xml:space="preserve">
    <value>Cannot return by reference a member of parameter '{0}' through a ref parameter; it can only be returned in a return statement</value>
  </data>
  <data name="WRN_RefReturnOnlyParameter" xml:space="preserve">
    <value>This returns a parameter by reference '{0}' through a ref parameter; but it can only safely be returned in a return statement</value>
  </data>
  <data name="WRN_RefReturnOnlyParameter_Title" xml:space="preserve">
    <value>This returns a parameter by reference through a ref parameter; but it can only safely be returned in a return statement</value>
  </data>
  <data name="WRN_RefReturnOnlyParameter2" xml:space="preserve">
    <value>This returns by reference a member of parameter '{0}' through a ref parameter; but it can only safely be returned in a return statement</value>
  </data>
  <data name="WRN_RefReturnOnlyParameter2_Title" xml:space="preserve">
    <value>This returns by reference a member of parameter through a ref parameter; but it can only safely be returned in a return statement</value>
  </data>
  <data name="WRN_RefReturnParameter" xml:space="preserve">
    <value>This returns a parameter by reference '{0}' but it is not a ref parameter</value>
  </data>
  <data name="WRN_RefReturnParameter_Title" xml:space="preserve">
    <value>This returns a parameter by reference but it is not a ref parameter</value>
  </data>
  <data name="WRN_RefReturnScopedParameter" xml:space="preserve">
    <value>This returns a parameter by reference '{0}' but it is scoped to the current method</value>
  </data>
  <data name="WRN_RefReturnScopedParameter_Title" xml:space="preserve">
    <value>This returns a parameter by reference but it is scoped to the current method</value>
  </data>
  <data name="WRN_RefReturnParameter2" xml:space="preserve">
    <value>This returns by reference a member of parameter '{0}' that is not a ref or out parameter</value>
  </data>
  <data name="WRN_RefReturnParameter2_Title" xml:space="preserve">
    <value>This returns by reference a member of parameter that is not a ref or out parameter</value>
  </data>
  <data name="WRN_RefReturnScopedParameter2" xml:space="preserve">
    <value>This returns by reference a member of parameter '{0}' that is scoped to the current method</value>
  </data>
  <data name="WRN_RefReturnScopedParameter2_Title" xml:space="preserve">
    <value>This returns by reference a member of parameter that is scoped to the current method</value>
  </data>
  <data name="ERR_RefReturnLocal" xml:space="preserve">
    <value>Cannot return local '{0}' by reference because it is not a ref local</value>
  </data>
  <data name="ERR_RefReturnLocal2" xml:space="preserve">
    <value>Cannot return a member of local '{0}' by reference because it is not a ref local</value>
  </data>
  <data name="WRN_RefReturnLocal" xml:space="preserve">
    <value>This returns local '{0}' by reference but it is not a ref local</value>
  </data>
  <data name="WRN_RefReturnLocal_Title" xml:space="preserve">
    <value>This returns local by reference but it is not a ref local</value>
  </data>
  <data name="WRN_RefReturnLocal2" xml:space="preserve">
    <value>This returns a member of local '{0}' by reference but it is not a ref local</value>
  </data>
  <data name="WRN_RefReturnLocal2_Title" xml:space="preserve">
    <value>This returns a member of local by reference but it is not a ref local</value>
  </data>
  <data name="ERR_RefReturnStructThis" xml:space="preserve">
    <value>Struct members cannot return 'this' or other instance members by reference</value>
  </data>
  <data name="WRN_RefReturnStructThis" xml:space="preserve">
    <value>Struct member returns 'this' or other instance members by reference</value>
  </data>
  <data name="WRN_RefReturnStructThis_Title" xml:space="preserve">
    <value>Struct member returns 'this' or other instance members by reference</value>
  </data>
  <data name="ERR_EscapeOther" xml:space="preserve">
    <value>Expression cannot be used in this context because it may indirectly expose variables outside of their declaration scope</value>
  </data>
  <data name="ERR_EscapeVariable" xml:space="preserve">
    <value>Cannot use variable '{0}' in this context because it may expose referenced variables outside of their declaration scope</value>
  </data>
  <data name="WRN_EscapeVariable" xml:space="preserve">
    <value>Use of variable '{0}' in this context may expose referenced variables outside of their declaration scope</value>
  </data>
  <data name="WRN_EscapeVariable_Title" xml:space="preserve">
    <value>Use of variable in this context may expose referenced variables outside of their declaration scope</value>
  </data>
  <data name="ERR_EscapeCall" xml:space="preserve">
    <value>Cannot use a result of '{0}' in this context because it may expose variables referenced by parameter '{1}' outside of their declaration scope</value>
  </data>
  <data name="ERR_EscapeCall2" xml:space="preserve">
    <value>Cannot use a member of result of '{0}' in this context because it may expose variables referenced by parameter '{1}' outside of their declaration scope</value>
  </data>
  <data name="WRN_EscapeCall" xml:space="preserve">
    <value>Use of result of '{0}' in this context may expose variables referenced by parameter '{1}' outside of their declaration scope</value>
  </data>
  <data name="WRN_EscapeCall_Title" xml:space="preserve">
    <value>Use of result in this context may expose variables referenced by parameter outside of their declaration scope</value>
  </data>
  <data name="WRN_EscapeCall2" xml:space="preserve">
    <value>Use of member of result of '{0}' in this context may expose variables referenced by parameter '{1}' outside of their declaration scope</value>
  </data>
  <data name="WRN_EscapeCall2_Title" xml:space="preserve">
    <value>Use of member of result in this context may expose variables referenced by parameter outside of their declaration scope</value>
  </data>
  <data name="ERR_CallArgMixing" xml:space="preserve">
    <value>This combination of arguments to '{0}' is disallowed because it may expose variables referenced by parameter '{1}' outside of their declaration scope</value>
  </data>
  <data name="WRN_CallArgMixing" xml:space="preserve">
    <value>This combination of arguments to '{0}' may expose variables referenced by parameter '{1}' outside of their declaration scope</value>
  </data>
  <data name="WRN_CallArgMixing_Title" xml:space="preserve">
    <value>This combination of arguments may expose variables referenced by parameter outside of their declaration scope</value>
  </data>
  <data name="ERR_MismatchedRefEscapeInTernary" xml:space="preserve">
    <value>Branches of a ref conditional operator cannot refer to variables with incompatible declaration scopes</value>
  </data>
  <data name="WRN_MismatchedRefEscapeInTernary" xml:space="preserve">
    <value>The branches of the ref conditional operator refer to variables with incompatible declaration scopes</value>
  </data>
  <data name="WRN_MismatchedRefEscapeInTernary_Title" xml:space="preserve">
    <value>The branches of the ref conditional operator refer to variables with incompatible declaration scopes</value>
  </data>
  <data name="ERR_EscapeStackAlloc" xml:space="preserve">
    <value>A result of a stackalloc expression of type '{0}' cannot be used in this context because it may be exposed outside of the containing method</value>
  </data>
  <data name="WRN_EscapeStackAlloc" xml:space="preserve">
    <value>A result of a stackalloc expression of type '{0}' in this context may be exposed outside of the containing method</value>
  </data>
  <data name="WRN_EscapeStackAlloc_Title" xml:space="preserve">
    <value>A result of a stackalloc expression of this type in this context may be exposed outside of the containing method</value>
  </data>
  <data name="ERR_InitializeByValueVariableWithReference" xml:space="preserve">
    <value>Cannot initialize a by-value variable with a reference</value>
  </data>
  <data name="ERR_InitializeByReferenceVariableWithValue" xml:space="preserve">
    <value>Cannot initialize a by-reference variable with a value</value>
  </data>
  <data name="ERR_RefAssignmentMustHaveIdentityConversion" xml:space="preserve">
    <value>The expression must be of type '{0}' because it is being assigned by reference</value>
  </data>
  <data name="ERR_ByReferenceVariableMustBeInitialized" xml:space="preserve">
    <value>A declaration of a by-reference variable must have an initializer</value>
  </data>
  <data name="ERR_AnonDelegateCantUseLocal" xml:space="preserve">
    <value>Cannot use ref local '{0}' inside an anonymous method, lambda expression, or query expression</value>
  </data>
  <data name="ERR_BadIteratorLocalType" xml:space="preserve">
    <value>Iterators cannot have by-reference locals</value>
  </data>
  <data name="ERR_BadAsyncLocalType" xml:space="preserve">
    <value>Async methods cannot have by-reference locals</value>
  </data>
  <data name="ERR_RefReturningCallAndAwait" xml:space="preserve">
    <value>'await' cannot be used in an expression containing a call to '{0}' because it returns by reference</value>
  </data>
  <data name="ERR_RefConditionalAndAwait" xml:space="preserve">
    <value>'await' cannot be used in an expression containing a ref conditional operator</value>
  </data>
  <data name="ERR_RefConditionalNeedsTwoRefs" xml:space="preserve">
    <value>Both conditional operator values must be ref values or neither may be a ref value</value>
  </data>
  <data name="ERR_RefConditionalDifferentTypes" xml:space="preserve">
    <value>The expression must be of type '{0}' to match the alternative ref value</value>
  </data>
  <data name="ERR_ExpressionTreeContainsLocalFunction" xml:space="preserve">
    <value>An expression tree may not contain a reference to a local function</value>
  </data>
  <data name="ERR_DynamicLocalFunctionParamsParameter" xml:space="preserve">
    <value>Cannot pass argument with dynamic type to params parameter '{0}' of local function '{1}'.</value>
  </data>
  <data name="SyntaxTreeIsNotASubmission" xml:space="preserve">
    <value>Syntax tree should be created from a submission.</value>
  </data>
  <data name="ERR_TooManyUserStrings" xml:space="preserve">
    <value>Combined length of user strings used by the program exceeds allowed limit. Try to decrease use of string literals.</value>
  </data>
  <data name="ERR_PatternNullableType" xml:space="preserve">
    <value>It is not legal to use nullable type '{0}?' in a pattern; use the underlying type '{0}' instead.</value>
  </data>
  <data name="ERR_IsNullableType" xml:space="preserve">
    <value>It is not legal to use nullable reference type '{0}?' in an is-type expression; use the underlying type '{0}' instead.</value>
  </data>
  <data name="ERR_AsNullableType" xml:space="preserve">
    <value>It is not legal to use nullable reference type '{0}?' in an as expression; use the underlying type '{0}' instead.</value>
  </data>
  <data name="ERR_BadPatternExpression" xml:space="preserve">
    <value>Invalid operand for pattern match; value required, but found '{0}'.</value>
  </data>
  <data name="ERR_PeWritingFailure" xml:space="preserve">
    <value>An error occurred while writing the output file: {0}.</value>
  </data>
  <data name="ERR_TupleDuplicateElementName" xml:space="preserve">
    <value>Tuple element names must be unique.</value>
  </data>
  <data name="ERR_TupleReservedElementName" xml:space="preserve">
    <value>Tuple element name '{0}' is only allowed at position {1}.</value>
  </data>
  <data name="ERR_TupleReservedElementNameAnyPosition" xml:space="preserve">
    <value>Tuple element name '{0}' is disallowed at any position.</value>
  </data>
  <data name="ERR_PredefinedTypeMemberNotFoundInAssembly" xml:space="preserve">
    <value>Member '{0}' was not found on type '{1}' from assembly '{2}'.</value>
  </data>
  <data name="IDS_FeatureTuples" xml:space="preserve">
    <value>tuples</value>
  </data>
  <data name="ERR_MissingDeconstruct" xml:space="preserve">
    <value>No suitable 'Deconstruct' instance or extension method was found for type '{0}', with {1} out parameters and a void return type.</value>
  </data>
  <data name="ERR_DeconstructRequiresExpression" xml:space="preserve">
    <value>Deconstruct assignment requires an expression with a type on the right-hand-side.</value>
  </data>
  <data name="ERR_SwitchExpressionValueExpected" xml:space="preserve">
    <value>The switch expression must be a value; found '{0}'.</value>
  </data>
  <data name="ERR_SwitchCaseSubsumed" xml:space="preserve">
    <value>The switch case is unreachable. It has already been handled by a previous case or it is impossible to match.</value>
  </data>
  <data name="ERR_StdInOptionProvidedButConsoleInputIsNotRedirected" xml:space="preserve">
    <value>stdin argument '-' is specified, but input has not been redirected from the standard input stream.</value>
  </data>
  <data name="ERR_SwitchArmSubsumed" xml:space="preserve">
    <value>The pattern is unreachable. It has already been handled by a previous arm of the switch expression or it is impossible to match.</value>
  </data>
  <data name="ERR_PatternWrongType" xml:space="preserve">
    <value>An expression of type '{0}' cannot be handled by a pattern of type '{1}'.</value>
  </data>
  <data name="ERR_ConstantPatternVsOpenType" xml:space="preserve">
    <value>An expression of type '{0}' cannot be handled by a pattern of type '{1}'. Please use language version '{2}' or greater to match an open type with a constant pattern.</value>
  </data>
  <data name="WRN_AttributeIgnoredWhenPublicSigning" xml:space="preserve">
    <value>Attribute '{0}' is ignored when public signing is specified.</value>
  </data>
  <data name="WRN_AttributeIgnoredWhenPublicSigning_Title" xml:space="preserve">
    <value>Attribute is ignored when public signing is specified.</value>
  </data>
  <data name="ERR_OptionMustBeAbsolutePath" xml:space="preserve">
    <value>Option '{0}' must be an absolute path.</value>
  </data>
  <data name="ERR_ConversionNotTupleCompatible" xml:space="preserve">
    <value>Tuple with {0} elements cannot be converted to type '{1}'.</value>
  </data>
  <data name="IDS_FeatureOutVar" xml:space="preserve">
    <value>out variable declaration</value>
  </data>
  <data name="ERR_ImplicitlyTypedOutVariableUsedInTheSameArgumentList" xml:space="preserve">
    <value>Reference to an implicitly-typed out variable '{0}' is not permitted in the same argument list.</value>
  </data>
  <data name="ERR_TypeInferenceFailedForImplicitlyTypedOutVariable" xml:space="preserve">
    <value>Cannot infer the type of implicitly-typed out variable '{0}'.</value>
  </data>
  <data name="ERR_TypeInferenceFailedForImplicitlyTypedDeconstructionVariable" xml:space="preserve">
    <value>Cannot infer the type of implicitly-typed deconstruction variable '{0}'.</value>
  </data>
  <data name="ERR_DiscardTypeInferenceFailed" xml:space="preserve">
    <value>Cannot infer the type of implicitly-typed discard.</value>
  </data>
  <data name="ERR_DeconstructWrongCardinality" xml:space="preserve">
    <value>Cannot deconstruct a tuple of '{0}' elements into '{1}' variables.</value>
  </data>
  <data name="ERR_CannotDeconstructDynamic" xml:space="preserve">
    <value>Cannot deconstruct dynamic objects.</value>
  </data>
  <data name="ERR_DeconstructTooFewElements" xml:space="preserve">
    <value>Deconstruction must contain at least two variables.</value>
  </data>
  <data name="WRN_TupleLiteralNameMismatch" xml:space="preserve">
    <value>The tuple element name '{0}' is ignored because a different name or no name is specified by the target type '{1}'.</value>
  </data>
  <data name="WRN_TupleLiteralNameMismatch_Title" xml:space="preserve">
    <value>The tuple element name is ignored because a different name or no name is specified by the assignment target.</value>
  </data>
  <data name="WRN_TupleBinopLiteralNameMismatch" xml:space="preserve">
    <value>The tuple element name '{0}' is ignored because a different name or no name is specified on the other side of the tuple == or != operator.</value>
  </data>
  <data name="WRN_TupleBinopLiteralNameMismatch_Title" xml:space="preserve">
    <value>The tuple element name is ignored because a different name or no name is specified on the other side of the tuple == or != operator.</value>
  </data>
  <data name="ERR_PredefinedValueTupleTypeMustBeStruct" xml:space="preserve">
    <value>Predefined type '{0}' must be a struct.</value>
  </data>
  <data name="ERR_NewWithTupleTypeSyntax" xml:space="preserve">
    <value>'new' cannot be used with tuple type. Use a tuple literal expression instead.</value>
  </data>
  <data name="ERR_DeconstructionVarFormDisallowsSpecificType" xml:space="preserve">
    <value>Deconstruction 'var (...)' form disallows a specific type for 'var'.</value>
  </data>
  <data name="ERR_TupleElementNamesAttributeMissing" xml:space="preserve">
    <value>Cannot define a class or member that utilizes tuples because the compiler required type '{0}' cannot be found. Are you missing a reference?</value>
  </data>
  <data name="ERR_ExplicitTupleElementNamesAttribute" xml:space="preserve">
    <value>Cannot reference 'System.Runtime.CompilerServices.TupleElementNamesAttribute' explicitly. Use the tuple syntax to define tuple names.</value>
  </data>
  <data name="ERR_ExpressionTreeContainsOutVariable" xml:space="preserve">
    <value>An expression tree may not contain an out argument variable declaration.</value>
  </data>
  <data name="ERR_ExpressionTreeContainsDiscard" xml:space="preserve">
    <value>An expression tree may not contain a discard.</value>
  </data>
  <data name="ERR_ExpressionTreeContainsIsMatch" xml:space="preserve">
    <value>An expression tree may not contain an 'is' pattern-matching operator.</value>
  </data>
  <data name="ERR_ExpressionTreeContainsTupleLiteral" xml:space="preserve">
    <value>An expression tree may not contain a tuple literal.</value>
  </data>
  <data name="ERR_ExpressionTreeContainsTupleConversion" xml:space="preserve">
    <value>An expression tree may not contain a tuple conversion.</value>
  </data>
  <data name="ERR_SourceLinkRequiresPdb" xml:space="preserve">
    <value>/sourcelink switch is only supported when emitting PDB.</value>
  </data>
  <data name="ERR_CannotEmbedWithoutPdb" xml:space="preserve">
    <value>/embed switch is only supported when emitting a PDB.</value>
  </data>
  <data name="ERR_InvalidInstrumentationKind" xml:space="preserve">
    <value>Invalid instrumentation kind: {0}</value>
  </data>
  <data name="ERR_InvalidHashAlgorithmName" xml:space="preserve">
    <value>Invalid hash algorithm name: '{0}'</value>
  </data>
  <data name="ERR_VarInvocationLvalueReserved" xml:space="preserve">
    <value>The syntax 'var (...)' as an lvalue is reserved.</value>
  </data>
  <data name="ERR_SemiOrLBraceOrArrowExpected" xml:space="preserve">
    <value>{ or ; or =&gt; expected</value>
  </data>
  <data name="ERR_ThrowMisplaced" xml:space="preserve">
    <value>A throw expression is not allowed in this context.</value>
  </data>
  <data name="ERR_DeclarationExpressionNotPermitted" xml:space="preserve">
    <value>A declaration is not allowed in this context.</value>
  </data>
  <data name="ERR_MustDeclareForeachIteration" xml:space="preserve">
    <value>A foreach loop must declare its iteration variables.</value>
  </data>
  <data name="ERR_TupleElementNamesInDeconstruction" xml:space="preserve">
    <value>Tuple element names are not permitted on the left of a deconstruction.</value>
  </data>
  <data name="ERR_PossibleBadNegCast" xml:space="preserve">
    <value>To cast a negative value, you must enclose the value in parentheses.</value>
  </data>
  <data name="ERR_ExpressionTreeContainsThrowExpression" xml:space="preserve">
    <value>An expression tree may not contain a throw-expression.</value>
  </data>
  <data name="ERR_ExpressionTreeContainsWithExpression" xml:space="preserve">
    <value>An expression tree may not contain a with-expression.</value>
  </data>
  <data name="ERR_BadAssemblyName" xml:space="preserve">
    <value>Invalid assembly name: {0}</value>
  </data>
  <data name="ERR_BadAsyncMethodBuilderTaskProperty" xml:space="preserve">
    <value>For type '{0}' to be used as an AsyncMethodBuilder for type '{1}', its Task property should return type '{1}' instead of type '{2}'.</value>
  </data>
  <data name="ERR_TypeForwardedToMultipleAssemblies" xml:space="preserve">
    <value>Module '{0}' in assembly '{1}' is forwarding the type '{2}' to multiple assemblies: '{3}' and '{4}'.</value>
  </data>
  <data name="ERR_PatternDynamicType" xml:space="preserve">
    <value>It is not legal to use the type 'dynamic' in a pattern.</value>
  </data>
  <data name="ERR_BadDocumentationMode" xml:space="preserve">
    <value>Provided documentation mode is unsupported or invalid: '{0}'.</value>
  </data>
  <data name="ERR_BadSourceCodeKind" xml:space="preserve">
    <value>Provided source code kind is unsupported or invalid: '{0}'</value>
  </data>
  <data name="ERR_BadLanguageVersion" xml:space="preserve">
    <value>Provided language version is unsupported or invalid: '{0}'.</value>
  </data>
  <data name="ERR_InvalidPreprocessingSymbol" xml:space="preserve">
    <value>Invalid name for a preprocessing symbol; '{0}' is not a valid identifier</value>
  </data>
  <data name="ERR_FeatureNotAvailableInVersion7_1" xml:space="preserve">
    <value>Feature '{0}' is not available in C# 7.1. Please use language version {1} or greater.</value>
  </data>
  <data name="ERR_FeatureNotAvailableInVersion7_2" xml:space="preserve">
    <value>Feature '{0}' is not available in C# 7.2. Please use language version {1} or greater.</value>
  </data>
  <data name="ERR_FeatureNotAvailableInVersion7_3" xml:space="preserve">
    <value>Feature '{0}' is not available in C# 7.3. Please use language version {1} or greater.</value>
  </data>
  <data name="ERR_FeatureNotAvailableInVersion8" xml:space="preserve">
    <value>Feature '{0}' is not available in C# 8.0. Please use language version {1} or greater.</value>
  </data>
  <data name="ERR_LanguageVersionCannotHaveLeadingZeroes" xml:space="preserve">
    <value>Specified language version '{0}' cannot have leading zeroes</value>
  </data>
  <data name="ERR_VoidAssignment" xml:space="preserve">
    <value>A value of type 'void' may not be assigned.</value>
  </data>
  <data name="WRN_Experimental" xml:space="preserve">
    <value>'{0}' is for evaluation purposes only and is subject to change or removal in future updates.</value>
  </data>
  <data name="WRN_Experimental_Title" xml:space="preserve">
    <value>Type is for evaluation purposes only and is subject to change or removal in future updates.</value>
  </data>
  <data name="ERR_CompilerAndLanguageVersion" xml:space="preserve">
    <value>Compiler version: '{0}'. Language version: {1}.</value>
  </data>
  <data name="IDS_FeatureAsyncMain" xml:space="preserve">
    <value>async main</value>
  </data>
  <data name="ERR_TupleInferredNamesNotAvailable" xml:space="preserve">
    <value>Tuple element name '{0}' is inferred. Please use language version {1} or greater to access an element by its inferred name.</value>
  </data>
  <data name="ERR_AltInterpolatedVerbatimStringsNotAvailable" xml:space="preserve">
    <value>To use '@$' instead of '$@' for an interpolated verbatim string, please use language version '{0}' or greater.</value>
  </data>
  <data name="WRN_AttributesOnBackingFieldsNotAvailable" xml:space="preserve">
    <value>Field-targeted attributes on auto-properties are not supported in language version {0}. Please use language version {1} or greater.</value>
  </data>
  <data name="WRN_AttributesOnBackingFieldsNotAvailable_Title" xml:space="preserve">
    <value>Field-targeted attributes on auto-properties are not supported in this version of the language.</value>
  </data>
  <data name="ERR_VoidInTuple" xml:space="preserve">
    <value>A tuple may not contain a value of type 'void'.</value>
  </data>
  <data name="IDS_FeatureNullableReferenceTypes" xml:space="preserve">
    <value>nullable reference types</value>
  </data>
  <data name="IDS_FeaturePragmaWarningEnable" xml:space="preserve">
    <value>warning action enable</value>
  </data>
  <data name="WRN_ConvertingNullableToNonNullable" xml:space="preserve">
    <value>Converting null literal or possible null value to non-nullable type.</value>
  </data>
  <data name="WRN_ConvertingNullableToNonNullable_Title" xml:space="preserve">
    <value>Converting null literal or possible null value to non-nullable type.</value>
  </data>
  <data name="WRN_NullReferenceAssignment" xml:space="preserve">
    <value>Possible null reference assignment.</value>
  </data>
  <data name="WRN_NullReferenceAssignment_Title" xml:space="preserve">
    <value>Possible null reference assignment.</value>
  </data>
  <data name="WRN_NullReferenceReceiver" xml:space="preserve">
    <value>Dereference of a possibly null reference.</value>
  </data>
  <data name="WRN_NullReferenceReceiver_Title" xml:space="preserve">
    <value>Dereference of a possibly null reference.</value>
  </data>
  <data name="WRN_NullReferenceReturn" xml:space="preserve">
    <value>Possible null reference return.</value>
  </data>
  <data name="WRN_NullReferenceReturn_Title" xml:space="preserve">
    <value>Possible null reference return.</value>
  </data>
  <data name="WRN_NullReferenceArgument" xml:space="preserve">
    <value>Possible null reference argument for parameter '{0}' in '{1}'.</value>
  </data>
  <data name="WRN_NullReferenceArgument_Title" xml:space="preserve">
    <value>Possible null reference argument.</value>
  </data>
  <data name="WRN_ThrowPossibleNull" xml:space="preserve">
    <value>Thrown value may be null.</value>
  </data>
  <data name="WRN_ThrowPossibleNull_Title" xml:space="preserve">
    <value>Thrown value may be null.</value>
  </data>
  <data name="WRN_UnboxPossibleNull" xml:space="preserve">
    <value>Unboxing a possibly null value.</value>
  </data>
  <data name="WRN_UnboxPossibleNull_Title" xml:space="preserve">
    <value>Unboxing a possibly null value.</value>
  </data>
  <data name="WRN_NullabilityMismatchInTypeOnOverride" xml:space="preserve">
    <value>Nullability of reference types in type doesn't match overridden member.</value>
  </data>
  <data name="WRN_NullabilityMismatchInTypeOnOverride_Title" xml:space="preserve">
    <value>Nullability of reference types in type doesn't match overridden member.</value>
  </data>
  <data name="WRN_NullabilityMismatchInReturnTypeOnOverride" xml:space="preserve">
    <value>Nullability of reference types in return type doesn't match overridden member.</value>
  </data>
  <data name="WRN_NullabilityMismatchInReturnTypeOnOverride_Title" xml:space="preserve">
    <value>Nullability of reference types in return type doesn't match overridden member.</value>
  </data>
  <data name="WRN_TopLevelNullabilityMismatchInReturnTypeOnOverride" xml:space="preserve">
    <value>Nullability of return type doesn't match overridden member (possibly because of nullability attributes).</value>
  </data>
  <data name="WRN_TopLevelNullabilityMismatchInReturnTypeOnOverride_Title" xml:space="preserve">
    <value>Nullability of return type doesn't match overridden member (possibly because of nullability attributes).</value>
  </data>
  <data name="WRN_NullabilityMismatchInParameterTypeOnOverride" xml:space="preserve">
    <value>Nullability of reference types in type of parameter '{0}' doesn't match overridden member.</value>
  </data>
  <data name="WRN_NullabilityMismatchInParameterTypeOnOverride_Title" xml:space="preserve">
    <value>Nullability of reference types in type of parameter doesn't match overridden member.</value>
  </data>
  <data name="WRN_TopLevelNullabilityMismatchInParameterTypeOnOverride" xml:space="preserve">
    <value>Nullability of type of parameter '{0}' doesn't match overridden member (possibly because of nullability attributes).</value>
  </data>
  <data name="WRN_TopLevelNullabilityMismatchInParameterTypeOnOverride_Title" xml:space="preserve">
    <value>Nullability of type of parameter doesn't match overridden member (possibly because of nullability attributes).</value>
  </data>
  <data name="WRN_NullabilityMismatchInParameterTypeOnPartial" xml:space="preserve">
    <value>Nullability of reference types in type of parameter '{0}' doesn't match partial method declaration.</value>
  </data>
  <data name="WRN_NullabilityMismatchInParameterTypeOnPartial_Title" xml:space="preserve">
    <value>Nullability of reference types in type of parameter doesn't match partial method declaration.</value>
  </data>
  <data name="WRN_NullabilityMismatchInReturnTypeOnPartial" xml:space="preserve">
    <value>Nullability of reference types in return type doesn't match partial method declaration.</value>
  </data>
  <data name="WRN_NullabilityMismatchInReturnTypeOnPartial_Title" xml:space="preserve">
    <value>Nullability of reference types in return type doesn't match partial method declaration.</value>
  </data>
  <data name="WRN_NullabilityMismatchInTypeOnImplicitImplementation" xml:space="preserve">
    <value>Nullability of reference types in type of '{0}' doesn't match implicitly implemented member '{1}'.</value>
  </data>
  <data name="WRN_NullabilityMismatchInTypeOnImplicitImplementation_Title" xml:space="preserve">
    <value>Nullability of reference types in type doesn't match implicitly implemented member.</value>
  </data>
  <data name="WRN_NullabilityMismatchInReturnTypeOnImplicitImplementation" xml:space="preserve">
    <value>Nullability of reference types in return type of '{0}' doesn't match implicitly implemented member '{1}'.</value>
  </data>
  <data name="WRN_NullabilityMismatchInReturnTypeOnImplicitImplementation_Title" xml:space="preserve">
    <value>Nullability of reference types in return type doesn't match implicitly implemented member.</value>
  </data>
  <data name="WRN_NullabilityMismatchInParameterTypeOnImplicitImplementation" xml:space="preserve">
    <value>Nullability of reference types in type of parameter '{0}' of '{1}' doesn't match implicitly implemented member '{2}'.</value>
  </data>
  <data name="WRN_NullabilityMismatchInParameterTypeOnImplicitImplementation_Title" xml:space="preserve">
    <value>Nullability of reference types in type of parameter doesn't match implicitly implemented member.</value>
  </data>
  <data name="WRN_TopLevelNullabilityMismatchInReturnTypeOnImplicitImplementation" xml:space="preserve">
    <value>Nullability of reference types in return type of '{0}' doesn't match implicitly implemented member '{1}' (possibly because of nullability attributes).</value>
  </data>
  <data name="WRN_TopLevelNullabilityMismatchInReturnTypeOnImplicitImplementation_Title" xml:space="preserve">
    <value>Nullability of reference types in return type doesn't match implicitly implemented member (possibly because of nullability attributes).</value>
  </data>
  <data name="WRN_TopLevelNullabilityMismatchInParameterTypeOnImplicitImplementation" xml:space="preserve">
    <value>Nullability of reference types in type of parameter '{0}' of '{1}' doesn't match implicitly implemented member '{2}' (possibly because of nullability attributes).</value>
  </data>
  <data name="WRN_TopLevelNullabilityMismatchInParameterTypeOnImplicitImplementation_Title" xml:space="preserve">
    <value>Nullability of reference types in type of parameter doesn't match implicitly implemented member (possibly because of nullability attributes).</value>
  </data>
  <data name="WRN_NullabilityMismatchInTypeOnExplicitImplementation" xml:space="preserve">
    <value>Nullability of reference types in type doesn't match implemented member '{0}'.</value>
  </data>
  <data name="WRN_NullabilityMismatchInTypeOnExplicitImplementation_Title" xml:space="preserve">
    <value>Nullability of reference types in type doesn't match implemented member.</value>
  </data>
  <data name="WRN_NullabilityMismatchInReturnTypeOnExplicitImplementation" xml:space="preserve">
    <value>Nullability of reference types in return type doesn't match implemented member '{0}'.</value>
  </data>
  <data name="WRN_NullabilityMismatchInReturnTypeOnExplicitImplementation_Title" xml:space="preserve">
    <value>Nullability of reference types in return type doesn't match implemented member.</value>
  </data>
  <data name="WRN_NullabilityMismatchInParameterTypeOnExplicitImplementation" xml:space="preserve">
    <value>Nullability of reference types in type of parameter '{0}' doesn't match implemented member '{1}'.</value>
  </data>
  <data name="WRN_NullabilityMismatchInParameterTypeOnExplicitImplementation_Title" xml:space="preserve">
    <value>Nullability of reference types in type of parameter doesn't match implemented member.</value>
  </data>
  <data name="WRN_TopLevelNullabilityMismatchInReturnTypeOnExplicitImplementation" xml:space="preserve">
    <value>Nullability of reference types in return type doesn't match implemented member '{0}' (possibly because of nullability attributes).</value>
  </data>
  <data name="WRN_TopLevelNullabilityMismatchInReturnTypeOnExplicitImplementation_Title" xml:space="preserve">
    <value>Nullability of reference types in return type doesn't match implemented member (possibly because of nullability attributes).</value>
  </data>
  <data name="WRN_TopLevelNullabilityMismatchInParameterTypeOnExplicitImplementation" xml:space="preserve">
    <value>Nullability of reference types in type of parameter '{0}' doesn't match implemented member '{1}' (possibly because of nullability attributes).</value>
  </data>
  <data name="WRN_TopLevelNullabilityMismatchInParameterTypeOnExplicitImplementation_Title" xml:space="preserve">
    <value>Nullability of reference types in type of parameter doesn't match implemented member (possibly because of nullability attributes).</value>
  </data>
  <data name="WRN_UninitializedNonNullableField" xml:space="preserve">
    <value>Non-nullable {0} '{1}' must contain a non-null value when exiting constructor. Consider declaring the {0} as nullable.</value>
  </data>
  <data name="WRN_UninitializedNonNullableField_Title" xml:space="preserve">
    <value>Non-nullable field must contain a non-null value when exiting constructor. Consider declaring as nullable.</value>
  </data>
  <data name="WRN_NullabilityMismatchInAssignment" xml:space="preserve">
    <value>Nullability of reference types in value of type '{0}' doesn't match target type '{1}'.</value>
  </data>
  <data name="WRN_NullabilityMismatchInAssignment_Title" xml:space="preserve">
    <value>Nullability of reference types in value doesn't match target type.</value>
  </data>
  <data name="WRN_ImplicitCopyInReadOnlyMember" xml:space="preserve">
    <value>Call to non-readonly member '{0}' from a 'readonly' member results in an implicit copy of '{1}'.</value>
  </data>
  <data name="WRN_ImplicitCopyInReadOnlyMember_Title" xml:space="preserve">
    <value>Call to non-readonly member from a 'readonly' member results in an implicit copy.</value>
  </data>
  <data name="ERR_StaticMemberCantBeReadOnly" xml:space="preserve">
    <value>Static member '{0}' cannot be marked 'readonly'.</value>
  </data>
  <data name="ERR_AutoSetterCantBeReadOnly" xml:space="preserve">
    <value>Auto-implemented 'set' accessor '{0}' cannot be marked 'readonly'.</value>
  </data>
  <data name="ERR_AutoPropertyWithSetterCantBeReadOnly" xml:space="preserve">
    <value>Auto-implemented property '{0}' cannot be marked 'readonly' because it has a 'set' accessor.</value>
  </data>
  <data name="ERR_InvalidPropertyReadOnlyMods" xml:space="preserve">
    <value>Cannot specify 'readonly' modifiers on both property or indexer '{0}' and its accessor. Remove one of them.</value>
  </data>
  <data name="ERR_DuplicatePropertyReadOnlyMods" xml:space="preserve">
    <value>Cannot specify 'readonly' modifiers on both accessors of property or indexer '{0}'. Instead, put a 'readonly' modifier on the property itself.</value>
  </data>
  <data name="ERR_FieldLikeEventCantBeReadOnly" xml:space="preserve">
    <value>Field-like event '{0}' cannot be 'readonly'.</value>
  </data>
  <data name="ERR_PartialMethodReadOnlyDifference" xml:space="preserve">
    <value>Both partial method declarations must be readonly or neither may be readonly</value>
  </data>
  <data name="ERR_ReadOnlyModMissingAccessor" xml:space="preserve">
    <value>'{0}': 'readonly' can only be used on accessors if the property or indexer has both a get and a set accessor</value>
  </data>
  <data name="WRN_NullabilityMismatchInArgument" xml:space="preserve">
    <value>Argument of type '{0}' cannot be used for parameter '{2}' of type '{1}' in '{3}' due to differences in the nullability of reference types.</value>
  </data>
  <data name="WRN_NullabilityMismatchInArgument_Title" xml:space="preserve">
    <value>Argument cannot be used for parameter due to differences in the nullability of reference types.</value>
  </data>
  <data name="WRN_NullabilityMismatchInArgumentForOutput" xml:space="preserve">
    <value>Argument of type '{0}' cannot be used as an output of type '{1}' for parameter '{2}' in '{3}' due to differences in the nullability of reference types.</value>
  </data>
  <data name="WRN_NullabilityMismatchInArgumentForOutput_Title" xml:space="preserve">
    <value>Argument cannot be used as an output for parameter due to differences in the nullability of reference types.</value>
  </data>
  <data name="WRN_DisallowNullAttributeForbidsMaybeNullAssignment" xml:space="preserve">
    <value>A possible null value may not be used for a type marked with [NotNull] or [DisallowNull]</value>
  </data>
  <data name="WRN_DisallowNullAttributeForbidsMaybeNullAssignment_Title" xml:space="preserve">
    <value>A possible null value may not be used for a type marked with [NotNull] or [DisallowNull]</value>
  </data>
  <data name="WRN_ParameterConditionallyDisallowsNull" xml:space="preserve">
    <value>Parameter '{0}' must have a non-null value when exiting with '{1}'.</value>
  </data>
  <data name="WRN_ParameterConditionallyDisallowsNull_Title" xml:space="preserve">
    <value>Parameter must have a non-null value when exiting in some condition.</value>
  </data>
  <data name="WRN_ParameterDisallowsNull" xml:space="preserve">
    <value>Parameter '{0}' must have a non-null value when exiting.</value>
  </data>
  <data name="WRN_ParameterDisallowsNull_Title" xml:space="preserve">
    <value>Parameter must have a non-null value when exiting.</value>
  </data>
  <data name="WRN_ParameterNotNullIfNotNull" xml:space="preserve">
    <value>Parameter '{0}' must have a non-null value when exiting because parameter '{1}' is non-null.</value>
  </data>
  <data name="WRN_ParameterNotNullIfNotNull_Title" xml:space="preserve">
    <value>Parameter must have a non-null value when exiting because parameter referenced by NotNullIfNotNull is non-null.</value>
  </data>
  <data name="WRN_ReturnNotNullIfNotNull" xml:space="preserve">
    <value>Return value must be non-null because parameter '{0}' is non-null.</value>
  </data>
  <data name="WRN_ReturnNotNullIfNotNull_Title" xml:space="preserve">
    <value>Return value must be non-null because parameter is non-null.</value>
  </data>
  <data name="WRN_MemberNotNull" xml:space="preserve">
    <value>Member '{0}' must have a non-null value when exiting.</value>
  </data>
  <data name="WRN_MemberNotNull_Title" xml:space="preserve">
    <value>Member must have a non-null value when exiting.</value>
  </data>
  <data name="WRN_MemberNotNullBadMember" xml:space="preserve">
    <value>Member '{0}' cannot be used in this attribute.</value>
  </data>
  <data name="WRN_MemberNotNullBadMember_Title" xml:space="preserve">
    <value>Member cannot be used in this attribute.</value>
  </data>
  <data name="WRN_MemberNotNullWhen" xml:space="preserve">
    <value>Member '{0}' must have a non-null value when exiting with '{1}'.</value>
  </data>
  <data name="WRN_MemberNotNullWhen_Title" xml:space="preserve">
    <value>Member must have a non-null value when exiting in some condition.</value>
  </data>
  <data name="WRN_ShouldNotReturn" xml:space="preserve">
    <value>A method marked [DoesNotReturn] should not return.</value>
  </data>
  <data name="WRN_ShouldNotReturn_Title" xml:space="preserve">
    <value>A method marked [DoesNotReturn] should not return.</value>
  </data>
  <data name="WRN_DoesNotReturnMismatch" xml:space="preserve">
    <value>Method '{0}' lacks `[DoesNotReturn]` annotation to match implemented or overridden member.</value>
  </data>
  <data name="WRN_DoesNotReturnMismatch_Title" xml:space="preserve">
    <value>Method lacks `[DoesNotReturn]` annotation to match implemented or overridden member.</value>
  </data>
  <data name="WRN_NullabilityMismatchInReturnTypeOfTargetDelegate" xml:space="preserve">
    <value>Nullability of reference types in return type of '{0}' doesn't match the target delegate '{1}' (possibly because of nullability attributes).</value>
  </data>
  <data name="WRN_NullabilityMismatchInReturnTypeOfTargetDelegate_Title" xml:space="preserve">
    <value>Nullability of reference types in return type doesn't match the target delegate (possibly because of nullability attributes).</value>
  </data>
  <data name="WRN_NullabilityMismatchInParameterTypeOfTargetDelegate" xml:space="preserve">
    <value>Nullability of reference types in type of parameter '{0}' of '{1}' doesn't match the target delegate '{2}' (possibly because of nullability attributes).</value>
  </data>
  <data name="WRN_NullabilityMismatchInParameterTypeOfTargetDelegate_Title" xml:space="preserve">
    <value>Nullability of reference types in type of parameter doesn't match the target delegate (possibly because of nullability attributes).</value>
  </data>
  <data name="WRN_NullAsNonNullable" xml:space="preserve">
    <value>Cannot convert null literal to non-nullable reference type.</value>
  </data>
  <data name="WRN_NullAsNonNullable_Title" xml:space="preserve">
    <value>Cannot convert null literal to non-nullable reference type.</value>
  </data>
  <data name="ERR_AnnotationDisallowedInObjectCreation" xml:space="preserve">
    <value>Cannot use a nullable reference type in object creation.</value>
  </data>
  <data name="WRN_NullableValueTypeMayBeNull" xml:space="preserve">
    <value>Nullable value type may be null.</value>
  </data>
  <data name="WRN_NullableValueTypeMayBeNull_Title" xml:space="preserve">
    <value>Nullable value type may be null.</value>
  </data>
  <data name="WRN_NullabilityMismatchInTypeParameterConstraint" xml:space="preserve">
    <value>The type '{3}' cannot be used as type parameter '{2}' in the generic type or method '{0}'. Nullability of type argument '{3}' doesn't match constraint type '{1}'.</value>
  </data>
  <data name="WRN_NullabilityMismatchInTypeParameterConstraint_Title" xml:space="preserve">
    <value>The type cannot be used as type parameter in the generic type or method. Nullability of type argument doesn't match constraint type.</value>
  </data>
  <data name="WRN_MissingNonNullTypesContextForAnnotation" xml:space="preserve">
    <value>The annotation for nullable reference types should only be used in code within a '#nullable' annotations context.</value>
  </data>
  <data name="WRN_MissingNonNullTypesContextForAnnotation_Title" xml:space="preserve">
    <value>The annotation for nullable reference types should only be used in code within a '#nullable' annotations context.</value>
  </data>
  <data name="ERR_ExplicitNullableAttribute" xml:space="preserve">
    <value>Explicit application of 'System.Runtime.CompilerServices.NullableAttribute' is not allowed.</value>
  </data>
  <data name="ERR_NullableUnconstrainedTypeParameter" xml:space="preserve">
    <value>A nullable type parameter must be known to be a value type or non-nullable reference type unless language version '{0}' or greater is used. Consider changing the language version or adding a 'class', 'struct', or type constraint.</value>
  </data>
  <data name="ERR_NullableOptionNotAvailable" xml:space="preserve">
    <value>Invalid '{0}' value: '{1}' for C# {2}. Please use language version '{3}' or greater.</value>
  </data>
  <data name="ERR_NonTaskMainCantBeAsync" xml:space="preserve">
    <value>A void or int returning entry point cannot be async</value>
  </data>
  <data name="ERR_PatternWrongGenericTypeInVersion" xml:space="preserve">
    <value>An expression of type '{0}' cannot be handled by a pattern of type '{1}' in C# {2}. Please use language version {3} or greater.</value>
  </data>
  <data name="WRN_UnreferencedLocalFunction" xml:space="preserve">
    <value>The local function '{0}' is declared but never used</value>
  </data>
  <data name="WRN_UnreferencedLocalFunction_Title" xml:space="preserve">
    <value>Local function is declared but never used</value>
  </data>
  <data name="ERR_LocalFunctionMissingBody" xml:space="preserve">
    <value>Local function '{0}' must declare a body because it is not marked 'static extern'.</value>
  </data>
  <data name="ERR_InvalidDebugInfo" xml:space="preserve">
    <value>Unable to read debug information of method '{0}' (token 0x{1:X8}) from assembly '{2}'</value>
  </data>
  <data name="IConversionExpressionIsNotCSharpConversion" xml:space="preserve">
    <value>{0} is not a valid C# conversion expression</value>
  </data>
  <data name="ERR_DynamicLocalFunctionTypeParameter" xml:space="preserve">
    <value>Cannot pass argument with dynamic type to generic local function '{0}' with inferred type arguments.</value>
  </data>
  <data name="IDS_FeatureLeadingDigitSeparator" xml:space="preserve">
    <value>leading digit separator</value>
  </data>
  <data name="ERR_ExplicitReservedAttr" xml:space="preserve">
    <value>Do not use '{0}'. This is reserved for compiler usage.</value>
  </data>
  <data name="ERR_TypeReserved" xml:space="preserve">
    <value>The type name '{0}' is reserved to be used by the compiler.</value>
  </data>
  <data name="ERR_InExtensionMustBeValueType" xml:space="preserve">
    <value>The first parameter of the 'in' extension method '{0}' must be a concrete (non-generic) value type.</value>
  </data>
  <data name="ERR_FieldsInRoStruct" xml:space="preserve">
    <value>Instance fields of readonly structs must be readonly.</value>
  </data>
  <data name="ERR_AutoPropsInRoStruct" xml:space="preserve">
    <value>Auto-implemented instance properties in readonly structs must be readonly.</value>
  </data>
  <data name="ERR_FieldlikeEventsInRoStruct" xml:space="preserve">
    <value>Field-like events are not allowed in readonly structs.</value>
  </data>
  <data name="IDS_FeatureRefExtensionMethods" xml:space="preserve">
    <value>ref extension methods</value>
  </data>
  <data name="ERR_StackAllocConversionNotPossible" xml:space="preserve">
    <value>Conversion of a stackalloc expression of type '{0}' to type '{1}' is not possible.</value>
  </data>
  <data name="ERR_RefExtensionMustBeValueTypeOrConstrainedToOne" xml:space="preserve">
    <value>The first parameter of a 'ref' extension method '{0}' must be a value type or a generic type constrained to struct.</value>
  </data>
  <data name="ERR_OutAttrOnInParam" xml:space="preserve">
    <value>An in parameter cannot have the Out attribute.</value>
  </data>
  <data name="ICompoundAssignmentOperationIsNotCSharpCompoundAssignment" xml:space="preserve">
    <value>{0} is not a valid C# compound assignment operation</value>
  </data>
  <data name="WRN_FilterIsConstantFalse" xml:space="preserve">
    <value>Filter expression is a constant 'false', consider removing the catch clause</value>
  </data>
  <data name="WRN_FilterIsConstantFalse_Title" xml:space="preserve">
    <value>Filter expression is a constant 'false'</value>
  </data>
  <data name="WRN_FilterIsConstantFalseRedundantTryCatch" xml:space="preserve">
    <value>Filter expression is a constant 'false', consider removing the try-catch block</value>
  </data>
  <data name="WRN_FilterIsConstantFalseRedundantTryCatch_Title" xml:space="preserve">
    <value>Filter expression is a constant 'false'. </value>
  </data>
  <data name="ERR_ConditionalInInterpolation" xml:space="preserve">
    <value>A conditional expression cannot be used directly in a string interpolation because the ':' ends the interpolation. Parenthesize the conditional expression.</value>
  </data>
  <data name="ERR_InDynamicMethodArg" xml:space="preserve">
    <value>Arguments with 'in' modifier cannot be used in dynamically dispatched expressions.</value>
  </data>
  <data name="ERR_TupleSizesMismatchForBinOps" xml:space="preserve">
    <value>Tuple types used as operands of an == or != operator must have matching cardinalities. But this operator has tuple types of cardinality {0} on the left and {1} on the right.</value>
  </data>
  <data name="ERR_RefLocalOrParamExpected" xml:space="preserve">
    <value>The left-hand side of a ref assignment must be a ref variable.</value>
  </data>
  <data name="ERR_RefAssignNarrower" xml:space="preserve">
    <value>Cannot ref-assign '{1}' to '{0}' because '{1}' has a narrower escape scope than '{0}'.</value>
  </data>
  <data name="ERR_RefAssignReturnOnly" xml:space="preserve">
    <value>Cannot ref-assign '{1}' to '{0}' because '{1}' can only escape the current method through a return statement.</value>
  </data>
  <data name="WRN_RefAssignReturnOnly" xml:space="preserve">
    <value>This ref-assigns '{1}' to '{0}' but '{1}' can only escape the current method through a return statement.</value>
  </data>
  <data name="WRN_RefAssignReturnOnly_Title" xml:space="preserve">
    <value>This ref-assigns a value that can only escape the current method through a return statement.</value>
  </data>
  <data name="WRN_RefAssignNarrower" xml:space="preserve">
    <value>This ref-assigns '{1}' to '{0}' but '{1}' has a narrower escape scope than '{0}'.</value>
  </data>
  <data name="WRN_RefAssignNarrower_Title" xml:space="preserve">
    <value>This ref-assigns a value that has a narrower escape scope than the target.</value>
  </data>
  <data name="ERR_RefAssignValEscapeWider" xml:space="preserve">
    <value>Cannot ref-assign '{1}' to '{0}' because '{1}' has a wider value escape scope than '{0}' allowing assignment through '{0}' of values with narrower escapes scopes than '{1}'.</value>
  </data>
  <data name="WRN_RefAssignValEscapeWider" xml:space="preserve">
    <value>This ref-assigns '{1}' to '{0}' but '{1}' has a wider value escape scope than '{0}' allowing assignment through '{0}' of values with narrower escapes scopes than '{1}'.</value>
  </data>
  <data name="WRN_RefAssignValEscapeWider_Title" xml:space="preserve">
    <value>This ref-assigns a value that has a wider value escape scope than the target allowing assignment through the target of values with narrower escapes scopes.</value>
  </data>
  <data name="IDS_FeatureEnumGenericTypeConstraint" xml:space="preserve">
    <value>enum generic type constraints</value>
  </data>
  <data name="IDS_FeatureDelegateGenericTypeConstraint" xml:space="preserve">
    <value>delegate generic type constraints</value>
  </data>
  <data name="IDS_FeatureUnmanagedGenericTypeConstraint" xml:space="preserve">
    <value>unmanaged generic type constraints</value>
  </data>
  <data name="ERR_NewBoundWithUnmanaged" xml:space="preserve">
    <value>The 'new()' constraint cannot be used with the 'unmanaged' constraint</value>
  </data>
  <data name="ERR_UnmanagedConstraintNotSatisfied" xml:space="preserve">
    <value>The type '{2}' must be a non-nullable value type, along with all fields at any level of nesting, in order to use it as parameter '{1}' in the generic type or method '{0}'</value>
  </data>
  <data name="ERR_ConWithUnmanagedCon" xml:space="preserve">
    <value>Type parameter '{1}' has the 'unmanaged' constraint so '{1}' cannot be used as a constraint for '{0}'</value>
  </data>
  <data name="IDS_FeatureStackAllocInitializer" xml:space="preserve">
    <value>stackalloc initializer</value>
  </data>
  <data name="ERR_InvalidStackAllocArray" xml:space="preserve">
    <value>"Invalid rank specifier: expected ']'</value>
  </data>
  <data name="IDS_FeatureExpressionVariablesInQueriesAndInitializers" xml:space="preserve">
    <value>declaration of expression variables in member initializers and queries</value>
  </data>
  <data name="ERR_MissingPattern" xml:space="preserve">
    <value>Pattern missing</value>
  </data>
  <data name="IDS_FeatureRecursivePatterns" xml:space="preserve">
    <value>recursive patterns</value>
  </data>
  <data name="IDS_FeatureNullPointerConstantPattern" xml:space="preserve">
    <value>null pointer constant pattern</value>
  </data>
  <data name="IDS_FeatureDefaultTypeParameterConstraint" xml:space="preserve">
    <value>default type parameter constraints</value>
  </data>
  <data name="ERR_WrongNumberOfSubpatterns" xml:space="preserve">
    <value>Matching the tuple type '{0}' requires '{1}' subpatterns, but '{2}' subpatterns are present.</value>
  </data>
  <data name="ERR_PropertyPatternNameMissing" xml:space="preserve">
    <value>A property subpattern requires a reference to the property or field to be matched, e.g. '{{ Name: {0} }}'</value>
  </data>
  <data name="ERR_DefaultPattern" xml:space="preserve">
    <value>A default literal 'default' is not valid as a pattern. Use another literal (e.g. '0' or 'null') as appropriate. To match everything, use a discard pattern '_'.</value>
  </data>
  <data name="ERR_SwitchExpressionNoBestType" xml:space="preserve">
    <value>No best type was found for the switch expression.</value>
  </data>
  <data name="ERR_DefaultLiteralNoTargetType" xml:space="preserve">
    <value>There is no target type for the default literal.</value>
  </data>
  <data name="ERR_CannotInferDelegateType" xml:space="preserve">
    <value>The delegate type could not be inferred.</value>
  </data>
  <data name="ERR_LambdaExplicitReturnTypeVar" xml:space="preserve">
    <value>The contextual keyword 'var' cannot be used as an explicit lambda return type</value>
  </data>
  <data name="ERR_SingleElementPositionalPatternRequiresDisambiguation" xml:space="preserve">
    <value>A single-element deconstruct pattern requires some other syntax for disambiguation. It is recommended to add a discard designator '_' after the close paren ')'.</value>
  </data>
  <data name="ERR_VarMayNotBindToType" xml:space="preserve">
    <value>The syntax 'var' for a pattern is not permitted to refer to a type, but '{0}' is in scope here.</value>
  </data>
  <data name="WRN_SwitchExpressionNotExhaustive" xml:space="preserve">
    <value>The switch expression does not handle all possible values of its input type (it is not exhaustive). For example, the pattern '{0}' is not covered.</value>
  </data>
  <data name="WRN_SwitchExpressionNotExhaustive_Title" xml:space="preserve">
    <value>The switch expression does not handle all possible values of its input type (it is not exhaustive).</value>
  </data>
  <data name="WRN_SwitchExpressionNotExhaustiveWithWhen" xml:space="preserve">
    <value>The switch expression does not handle all possible values of its input type (it is not exhaustive). For example, the pattern '{0}' is not covered. However, a pattern with a 'when' clause might successfully match this value.</value>
  </data>
  <data name="WRN_SwitchExpressionNotExhaustiveWithWhen_Title" xml:space="preserve">
    <value>The switch expression does not handle all possible values of its input type (it is not exhaustive).</value>
  </data>
  <data name="WRN_SwitchExpressionNotExhaustiveWithUnnamedEnumValue" xml:space="preserve">
    <value>The switch expression does not handle some values of its input type (it is not exhaustive) involving an unnamed enum value. For example, the pattern '{0}' is not covered.</value>
  </data>
  <data name="WRN_SwitchExpressionNotExhaustiveWithUnnamedEnumValue_Title" xml:space="preserve">
    <value>The switch expression does not handle some values of its input type (it is not exhaustive) involving an unnamed enum value.</value>
  </data>
  <data name="WRN_CaseConstantNamedUnderscore" xml:space="preserve">
    <value>The name '_' refers to the constant, not the discard pattern. Use 'var _' to discard the value, or '@_' to refer to a constant by that name.</value>
  </data>
  <data name="WRN_CaseConstantNamedUnderscore_Title" xml:space="preserve">
    <value>Do not use '_' for a case constant.</value>
  </data>
  <data name="WRN_IsTypeNamedUnderscore" xml:space="preserve">
    <value>The name '_' refers to the type '{0}', not the discard pattern. Use '@_' for the type, or 'var _' to discard.</value>
  </data>
  <data name="WRN_IsTypeNamedUnderscore_Title" xml:space="preserve">
    <value>Do not use '_' to refer to the type in an is-type expression.</value>
  </data>
  <data name="ERR_ExpressionTreeContainsSwitchExpression" xml:space="preserve">
    <value>An expression tree may not contain a switch expression.</value>
  </data>
  <data name="ERR_InvalidObjectCreation" xml:space="preserve">
    <value>Invalid object creation</value>
  </data>
  <data name="IDS_FeatureIndexingMovableFixedBuffers" xml:space="preserve">
    <value>indexing movable fixed buffers</value>
  </data>
  <data name="ERR_CantUseInOrOutInArglist" xml:space="preserve">
    <value>__arglist cannot have an argument passed by 'in' or 'out'</value>
  </data>
  <data name="SyntaxTreeNotFound" xml:space="preserve">
    <value>SyntaxTree is not part of the compilation</value>
  </data>
  <data name="ERR_OutVariableCannotBeByRef" xml:space="preserve">
    <value>An out variable cannot be declared as a ref local</value>
  </data>
  <data name="ERR_MultipleAnalyzerConfigsInSameDir" xml:space="preserve">
    <value>Multiple analyzer config files cannot be in the same directory ('{0}').</value>
  </data>
  <data name="IDS_FeatureCoalesceAssignmentExpression" xml:space="preserve">
    <value>coalescing assignment</value>
  </data>
  <data name="CannotCreateConstructedFromConstructed" xml:space="preserve">
    <value>Cannot create constructed generic type from another constructed generic type.</value>
  </data>
  <data name="CannotCreateConstructedFromNongeneric" xml:space="preserve">
    <value>Cannot create constructed generic type from non-generic type.</value>
  </data>
  <data name="IDS_FeatureUnconstrainedTypeParameterInNullCoalescingOperator" xml:space="preserve">
    <value>unconstrained type parameters in null coalescing operator</value>
  </data>
  <data name="WRN_NullabilityMismatchInConstraintsOnImplicitImplementation" xml:space="preserve">
    <value>Nullability in constraints for type parameter '{0}' of method '{1}' doesn't match the constraints for type parameter '{2}' of interface method '{3}'. Consider using an explicit interface implementation instead.</value>
  </data>
  <data name="WRN_NullabilityMismatchInConstraintsOnImplicitImplementation_Title" xml:space="preserve">
    <value>Nullability in constraints for type parameter doesn't match the constraints for type parameter in implicitly implemented interface method'.</value>
  </data>
  <data name="WRN_NullabilityMismatchInTypeParameterReferenceTypeConstraint" xml:space="preserve">
    <value>The type '{2}' cannot be used as type parameter '{1}' in the generic type or method '{0}'. Nullability of type argument '{2}' doesn't match 'class' constraint.</value>
  </data>
  <data name="WRN_NullabilityMismatchInTypeParameterReferenceTypeConstraint_Title" xml:space="preserve">
    <value>The type cannot be used as type parameter in the generic type or method. Nullability of type argument doesn't match 'class' constraint.</value>
  </data>
  <data name="ERR_TripleDotNotAllowed" xml:space="preserve">
    <value>Unexpected character sequence '...'</value>
  </data>
  <data name="IDS_FeatureIndexOperator" xml:space="preserve">
    <value>index operator</value>
  </data>
  <data name="IDS_FeatureRangeOperator" xml:space="preserve">
    <value>range operator</value>
  </data>
  <data name="IDS_FeatureStaticLocalFunctions" xml:space="preserve">
    <value>static local functions</value>
  </data>
  <data name="IDS_FeatureNameShadowingInNestedFunctions" xml:space="preserve">
    <value>name shadowing in nested functions</value>
  </data>
  <data name="IDS_FeatureLambdaDiscardParameters" xml:space="preserve">
    <value>lambda discard parameters</value>
  </data>
  <data name="IDS_FeatureMemberNotNull" xml:space="preserve">
    <value>MemberNotNull attribute</value>
  </data>
  <data name="IDS_FeatureNativeInt" xml:space="preserve">
    <value>native-sized integers</value>
  </data>
  <data name="ERR_BadDynamicAwaitForEach" xml:space="preserve">
    <value>Cannot use a collection of dynamic type in an asynchronous foreach</value>
  </data>
  <data name="ERR_NullableDirectiveQualifierExpected" xml:space="preserve">
    <value>Expected 'enable', 'disable', or 'restore'</value>
  </data>
  <data name="ERR_NullableDirectiveTargetExpected" xml:space="preserve">
    <value>Expected 'warnings', 'annotations', or end of directive</value>
  </data>
  <data name="WRN_MissingNonNullTypesContextForAnnotationInGeneratedCode" xml:space="preserve">
    <value>The annotation for nullable reference types should only be used in code within a '#nullable' annotations context. Auto-generated code requires an explicit '#nullable' directive in source.</value>
  </data>
  <data name="WRN_MissingNonNullTypesContextForAnnotationInGeneratedCode_Title" xml:space="preserve">
    <value>The annotation for nullable reference types should only be used in code within a '#nullable' annotations context. Auto-generated code requires an explicit '#nullable' directive in source.</value>
  </data>
  <data name="WRN_NullReferenceInitializer" xml:space="preserve">
    <value>Object or collection initializer implicitly dereferences possibly null member '{0}'.</value>
  </data>
  <data name="WRN_NullReferenceInitializer_Title" xml:space="preserve">
    <value>Object or collection initializer implicitly dereferences possibly null member.</value>
  </data>
  <data name="ERR_ExpressionTreeCantContainRefStruct" xml:space="preserve">
    <value>Expression tree cannot contain value of ref struct or restricted type '{0}'.</value>
  </data>
  <data name="ERR_ElseCannotStartStatement" xml:space="preserve">
    <value>'else' cannot start a statement.</value>
  </data>
  <data name="ERR_ExpressionTreeCantContainNullCoalescingAssignment" xml:space="preserve">
    <value>An expression tree may not contain a null coalescing assignment</value>
  </data>
  <data name="ERR_BadNullableContextOption" xml:space="preserve">
    <value>Invalid option '{0}' for /nullable; must be 'disable', 'enable', 'warnings' or 'annotations'</value>
  </data>
  <data name="ERR_SwitchGoverningExpressionRequiresParens" xml:space="preserve">
    <value>Parentheses are required around the switch governing expression.</value>
  </data>
  <data name="ERR_TupleElementNameMismatch" xml:space="preserve">
    <value>The name '{0}' does not identify tuple element '{1}'.</value>
  </data>
  <data name="ERR_DeconstructParameterNameMismatch" xml:space="preserve">
    <value>The name '{0}' does not match the corresponding 'Deconstruct' parameter '{1}'.</value>
  </data>
  <data name="ERR_IsPatternImpossible" xml:space="preserve">
    <value>An expression of type '{0}' can never match the provided pattern.</value>
  </data>
  <data name="WRN_IsPatternAlways" xml:space="preserve">
    <value>An expression of type '{0}' always matches the provided pattern.</value>
  </data>
  <data name="WRN_IsPatternAlways_Title" xml:space="preserve">
    <value>The input always matches the provided pattern.</value>
  </data>
  <data name="WRN_GivenExpressionNeverMatchesPattern" xml:space="preserve">
    <value>The given expression never matches the provided pattern.</value>
  </data>
  <data name="WRN_GivenExpressionNeverMatchesPattern_Title" xml:space="preserve">
    <value>The given expression never matches the provided pattern.</value>
  </data>
  <data name="WRN_GivenExpressionAlwaysMatchesConstant" xml:space="preserve">
    <value>The given expression always matches the provided constant.</value>
  </data>
  <data name="WRN_GivenExpressionAlwaysMatchesConstant_Title" xml:space="preserve">
    <value>The given expression always matches the provided constant.</value>
  </data>
  <data name="WRN_GivenExpressionAlwaysMatchesPattern" xml:space="preserve">
    <value>The given expression always matches the provided pattern.</value>
  </data>
  <data name="WRN_GivenExpressionAlwaysMatchesPattern_Title" xml:space="preserve">
    <value>The given expression always matches the provided pattern.</value>
  </data>
  <data name="ERR_FeatureNotAvailableInVersion8_0" xml:space="preserve">
    <value>Feature '{0}' is not available in C# 8.0. Please use language version {1} or greater.</value>
  </data>
  <data name="ERR_PointerTypeInPatternMatching" xml:space="preserve">
    <value>Pattern-matching is not permitted for pointer types.</value>
  </data>
  <data name="ERR_ArgumentNameInITuplePattern" xml:space="preserve">
    <value>Element names are not permitted when pattern-matching via 'System.Runtime.CompilerServices.ITuple'.</value>
  </data>
  <data name="ERR_DiscardPatternInSwitchStatement" xml:space="preserve">
    <value>The discard pattern is not permitted as a case label in a switch statement. Use 'case var _:' for a discard pattern, or 'case @_:' for a constant named '_'.</value>
  </data>
  <data name="WRN_NullabilityMismatchInExplicitlyImplementedInterface" xml:space="preserve">
    <value>Nullability of reference types in explicit interface specifier doesn't match interface implemented by the type.</value>
  </data>
  <data name="WRN_NullabilityMismatchInExplicitlyImplementedInterface_Title" xml:space="preserve">
    <value>Nullability of reference types in explicit interface specifier doesn't match interface implemented by the type.</value>
  </data>
  <data name="WRN_NullabilityMismatchInInterfaceImplementedByBase" xml:space="preserve">
    <value>'{0}' does not implement interface member '{1}'. Nullability of reference types in interface implemented by the base type doesn't match.</value>
  </data>
  <data name="WRN_NullabilityMismatchInInterfaceImplementedByBase_Title" xml:space="preserve">
    <value>Type does not implement interface member. Nullability of reference types in interface implemented by the base type doesn't match.</value>
  </data>
  <data name="WRN_DuplicateInterfaceWithNullabilityMismatchInBaseList" xml:space="preserve">
    <value>'{0}' is already listed in the interface list on type '{1}' with different nullability of reference types.</value>
  </data>
  <data name="WRN_DuplicateInterfaceWithNullabilityMismatchInBaseList_Title" xml:space="preserve">
    <value>Interface is already listed in the interface list with different nullability of reference types.</value>
  </data>
  <data name="ERR_DuplicateExplicitImpl" xml:space="preserve">
    <value>'{0}' is explicitly implemented more than once.</value>
  </data>
  <data name="ERR_UsingVarInSwitchCase" xml:space="preserve">
    <value>A using variable cannot be used directly within a switch section (consider using braces). </value>
  </data>
  <data name="ERR_GoToForwardJumpOverUsingVar" xml:space="preserve">
    <value>A goto cannot jump to a location after a using declaration.</value>
  </data>
  <data name="ERR_GoToBackwardJumpOverUsingVar" xml:space="preserve">
    <value>A goto cannot jump to a location before a using declaration within the same block.</value>
  </data>
  <data name="IDS_FeatureUsingDeclarations" xml:space="preserve">
    <value>using declarations</value>
  </data>
  <data name="IDS_FeatureDisposalPattern" xml:space="preserve">
    <value>pattern-based disposal</value>
  </data>
  <data name="ERR_FeatureInPreview" xml:space="preserve">
    <value>The feature '{0}' is currently in Preview and *unsupported*. To use Preview features, use the 'preview' language version.</value>
  </data>
  <data name="IDS_DefaultInterfaceImplementation" xml:space="preserve">
    <value>default interface implementation</value>
  </data>
  <data name="ERR_RuntimeDoesNotSupportDefaultInterfaceImplementation" xml:space="preserve">
    <value>Target runtime doesn't support default interface implementation.</value>
  </data>
  <data name="ERR_RuntimeDoesNotSupportDefaultInterfaceImplementationForMember" xml:space="preserve">
    <value>'{0}' cannot implement interface member '{1}' in type '{2}' because the target runtime doesn't support default interface implementation.</value>
  </data>
  <data name="ERR_InvalidModifierForLanguageVersion" xml:space="preserve">
    <value>The modifier '{0}' is not valid for this item in C# {1}. Please use language version '{2}' or greater.</value>
  </data>
  <data name="ERR_ImplicitImplementationOfNonPublicInterfaceMember" xml:space="preserve">
    <value>'{0}' does not implement interface member '{1}'. '{2}' cannot implicitly implement a non-public member in C# {3}. Please use language version '{4}' or greater.</value>
  </data>
  <data name="ERR_MostSpecificImplementationIsNotFound" xml:space="preserve">
    <value>Interface member '{0}' does not have a most specific implementation. Neither '{1}', nor '{2}' are most specific.</value>
  </data>
  <data name="ERR_LanguageVersionDoesNotSupportInterfaceImplementationForMember" xml:space="preserve">
    <value>'{0}' cannot implement interface member '{1}' in type '{2}' because feature '{3}' is not available in C# {4}. Please use language version '{5}' or greater.</value>
  </data>
  <data name="ERR_RuntimeDoesNotSupportProtectedAccessForInterfaceMember" xml:space="preserve">
    <value>Target runtime doesn't support 'protected', 'protected internal', or 'private protected' accessibility for a member of an interface.</value>
  </data>
  <data name="ERR_DefaultInterfaceImplementationInNoPIAType" xml:space="preserve">
    <value>Type '{0}' cannot be embedded because it has a non-abstract member. Consider setting the 'Embed Interop Types' property to false.</value>
  </data>
  <data name="WRN_SwitchExpressionNotExhaustiveForNull" xml:space="preserve">
    <value>The switch expression does not handle some null inputs (it is not exhaustive). For example, the pattern '{0}' is not covered.</value>
  </data>
  <data name="WRN_SwitchExpressionNotExhaustiveForNull_Title" xml:space="preserve">
    <value>The switch expression does not handle some null inputs.</value>
  </data>
  <data name="WRN_SwitchExpressionNotExhaustiveForNullWithWhen" xml:space="preserve">
    <value>The switch expression does not handle some null inputs (it is not exhaustive). For example, the pattern '{0}' is not covered. However, a pattern with a 'when' clause might successfully match this value.</value>
  </data>
  <data name="WRN_SwitchExpressionNotExhaustiveForNullWithWhen_Title" xml:space="preserve">
    <value>The switch expression does not handle some null inputs.</value>
  </data>
  <data name="ERR_AttributeNotOnEventAccessor" xml:space="preserve">
    <value>Attribute '{0}' is not valid on event accessors. It is only valid on '{1}' declarations.</value>
  </data>
  <data name="IDS_FeatureObsoleteOnPropertyAccessor" xml:space="preserve">
    <value>obsolete on property accessor</value>
  </data>
  <data name="WRN_UnconsumedEnumeratorCancellationAttributeUsage" xml:space="preserve">
    <value>The EnumeratorCancellationAttribute applied to parameter '{0}' will have no effect. The attribute is only effective on a parameter of type CancellationToken in an async-iterator method returning IAsyncEnumerable</value>
  </data>
  <data name="WRN_UnconsumedEnumeratorCancellationAttributeUsage_Title" xml:space="preserve">
    <value>The EnumeratorCancellationAttribute will have no effect. The attribute is only effective on a parameter of type CancellationToken in an async-iterator method returning IAsyncEnumerable</value>
  </data>
  <data name="WRN_UndecoratedCancellationTokenParameter" xml:space="preserve">
    <value>Async-iterator '{0}' has one or more parameters of type 'CancellationToken' but none of them is decorated with the 'EnumeratorCancellation' attribute, so the cancellation token parameter from the generated 'IAsyncEnumerable&lt;&gt;.GetAsyncEnumerator' will be unconsumed</value>
  </data>
  <data name="WRN_UndecoratedCancellationTokenParameter_Title" xml:space="preserve">
    <value>Async-iterator member has one or more parameters of type 'CancellationToken' but none of them is decorated with the 'EnumeratorCancellation' attribute, so the cancellation token parameter from the generated 'IAsyncEnumerable&lt;&gt;.GetAsyncEnumerator' will be unconsumed</value>
  </data>
  <data name="ERR_MultipleEnumeratorCancellationAttributes" xml:space="preserve">
    <value>The attribute [EnumeratorCancellation] cannot be used on multiple parameters</value>
  </data>
  <data name="ERR_OverrideRefConstraintNotSatisfied" xml:space="preserve">
    <value>Method '{0}' specifies a 'class' constraint for type parameter '{1}', but corresponding type parameter '{2}' of overridden or explicitly implemented method '{3}' is not a reference type.</value>
  </data>
  <data name="ERR_OverrideValConstraintNotSatisfied" xml:space="preserve">
    <value>Method '{0}' specifies a 'struct' constraint for type parameter '{1}', but corresponding type parameter '{2}' of overridden or explicitly implemented method '{3}' is not a non-nullable value type.</value>
  </data>
  <data name="ERR_OverrideDefaultConstraintNotSatisfied" xml:space="preserve">
    <value>Method '{0}' specifies a 'default' constraint for type parameter '{1}', but corresponding type parameter '{2}' of overridden or explicitly implemented method '{3}' is constrained to a reference type or a value type.</value>
  </data>
  <data name="ERR_DefaultConstraintOverrideOnly" xml:space="preserve">
    <value>The 'default' constraint is valid on override and explicit interface implementation methods only.</value>
  </data>
  <data name="IDS_OverrideWithConstraints" xml:space="preserve">
    <value>constraints for override and explicit interface implementation methods</value>
  </data>
  <data name="WRN_NullabilityMismatchInConstraintsOnPartialImplementation" xml:space="preserve">
    <value>Partial method declarations of '{0}' have inconsistent nullability in constraints for type parameter '{1}'</value>
  </data>
  <data name="WRN_NullabilityMismatchInConstraintsOnPartialImplementation_Title" xml:space="preserve">
    <value>Partial method declarations have inconsistent nullability in constraints for type parameter</value>
  </data>
  <data name="IDS_FeatureNestedStackalloc" xml:space="preserve">
    <value>stackalloc in nested expressions</value>
  </data>
  <data name="WRN_NullabilityMismatchInTypeParameterNotNullConstraint" xml:space="preserve">
    <value>The type '{2}' cannot be used as type parameter '{1}' in the generic type or method '{0}'. Nullability of type argument '{2}' doesn't match 'notnull' constraint.</value>
  </data>
  <data name="WRN_NullabilityMismatchInTypeParameterNotNullConstraint_Title" xml:space="preserve">
    <value>The type cannot be used as type parameter in the generic type or method. Nullability of type argument doesn't match 'notnull' constraint.</value>
  </data>
  <data name="IDS_FeatureNotNullGenericTypeConstraint" xml:space="preserve">
    <value>notnull generic type constraint</value>
  </data>
  <data name="ERR_DuplicateNullSuppression" xml:space="preserve">
    <value>Duplicate null suppression operator ('!')</value>
  </data>
  <data name="ERR_ParameterNullCheckingNotSupported" xml:space="preserve">
    <value>The 'parameter null-checking' feature is not supported.</value>
  </data>
  <data name="ERR_ReAbstractionInNoPIAType" xml:space="preserve">
    <value>Type '{0}' cannot be embedded because it has a re-abstraction of a member from base interface. Consider setting the 'Embed Interop Types' property to false.</value>
  </data>
  <data name="ERR_BadSwitchValue" xml:space="preserve">
    <value>Command-line syntax error: '{0}' is not a valid value for the '{1}' option. The value must be of the form '{2}'.</value>
  </data>
  <data name="IDS_FeatureFunctionPointers" xml:space="preserve">
    <value>function pointers</value>
  </data>
  <data name="IDS_AddressOfMethodGroup" xml:space="preserve">
    <value>&amp;method group</value>
  </data>
  <data name="ERR_InvalidFunctionPointerCallingConvention" xml:space="preserve">
    <value>'{0}' is not a valid calling convention specifier for a function pointer.</value>
  </data>
  <data name="ERR_TypeNotFound" xml:space="preserve">
    <value>Type '{0}' is not defined.</value>
  </data>
  <data name="ERR_TypeMustBePublic" xml:space="preserve">
    <value>Type '{0}' must be public to be used as a calling convention.</value>
  </data>
  <data name="WRN_SyncAndAsyncEntryPoints" xml:space="preserve">
    <value>Method '{0}' will not be used as an entry point because a synchronous entry point '{1}' was found.</value>
  </data>
  <data name="ERR_InternalError" xml:space="preserve">
    <value>Internal error in the C# compiler.</value>
  </data>
  <data name="IDS_FeatureStaticAnonymousFunction" xml:space="preserve">
    <value>static anonymous function</value>
  </data>
  <data name="ERR_StaticAnonymousFunctionCannotCaptureThis" xml:space="preserve">
    <value>A static anonymous function cannot contain a reference to 'this' or 'base'.</value>
  </data>
  <data name="ERR_StaticAnonymousFunctionCannotCaptureVariable" xml:space="preserve">
    <value>A static anonymous function cannot contain a reference to '{0}'.</value>
  </data>
  <data name="IDS_FeatureAsyncUsing" xml:space="preserve">
    <value>asynchronous using</value>
  </data>
  <data name="IDS_FeatureParenthesizedPattern" xml:space="preserve">
    <value>parenthesized pattern</value>
  </data>
  <data name="IDS_FeatureOrPattern" xml:space="preserve">
    <value>or pattern</value>
  </data>
  <data name="IDS_FeatureAndPattern" xml:space="preserve">
    <value>and pattern</value>
  </data>
  <data name="IDS_FeatureNotPattern" xml:space="preserve">
    <value>not pattern</value>
  </data>
  <data name="IDS_FeatureTypePattern" xml:space="preserve">
    <value>type pattern</value>
  </data>
  <data name="IDS_FeatureRelationalPattern" xml:space="preserve">
    <value>relational pattern</value>
  </data>
  <data name="ERR_VarianceInterfaceNesting" xml:space="preserve">
    <value>Enums, classes, and structures cannot be declared in an interface that has an 'in' or 'out' type parameter.</value>
  </data>
  <data name="ERR_ExternEventInitializer" xml:space="preserve">
    <value>'{0}': extern event cannot have initializer</value>
  </data>
  <data name="ERR_ImplicitIndexIndexerWithName" xml:space="preserve">
    <value>Invocation of implicit Index Indexer cannot name the argument.</value>
  </data>
  <data name="ERR_ImplicitRangeIndexerWithName" xml:space="preserve">
    <value>Invocation of implicit Range Indexer cannot name the argument.</value>
  </data>
  <data name="ERR_ImplicitObjectCreationIllegalTargetType" xml:space="preserve">
    <value>The type '{0}' may not be used as the target type of new()</value>
  </data>
  <data name="ERR_ImplicitObjectCreationNotValid" xml:space="preserve">
    <value>Use of new() is not valid in this context</value>
  </data>
  <data name="ERR_ImplicitObjectCreationNoTargetType" xml:space="preserve">
    <value>There is no target type for '{0}'</value>
  </data>
  <data name="IDS_FeatureImplicitObjectCreation" xml:space="preserve">
    <value>target-typed object creation</value>
  </data>
  <data name="ERR_ExpressionTreeContainsPatternImplicitIndexer" xml:space="preserve">
    <value>An expression tree may not contain a pattern System.Index or System.Range indexer access</value>
  </data>
  <data name="ERR_ExpressionTreeContainsFromEndIndexExpression" xml:space="preserve">
    <value>An expression tree may not contain a from-end index ('^') expression.</value>
  </data>
  <data name="ERR_ExpressionTreeContainsRangeExpression" xml:space="preserve">
    <value>An expression tree may not contain a range ('..') expression.</value>
  </data>
  <data name="WRN_GeneratorFailedDuringGeneration" xml:space="preserve">
    <value>Generator '{0}' failed to generate source. It will not contribute to the output and compilation errors may occur as a result. Exception was of type '{1}' with message '{2}'</value>
    <comment>{0} is the name of the generator that failed. {1} is the type of exception that was thrown {2} is the message in the exception</comment>
  </data>
  <data name="WRN_GeneratorFailedDuringInitialization" xml:space="preserve">
    <value>Generator '{0}' failed to initialize. It will not contribute to the output and compilation errors may occur as a result. Exception was of type '{1}' with message '{2}'</value>
    <comment>{0} is the name of the generator that failed. {1} is the type of exception that was thrown {2} is the message in the exception</comment>
  </data>
  <data name="WRN_GeneratorFailedDuringGeneration_Title" xml:space="preserve">
    <value>Generator failed to generate source.</value>
  </data>
  <data name="WRN_GeneratorFailedDuringInitialization_Title" xml:space="preserve">
    <value>Generator failed to initialize.</value>
  </data>
  <data name="WRN_GeneratorFailedDuringGeneration_Description" xml:space="preserve">
    <value>Generator threw the following exception:
'{0}'.</value>
    <comment>{0} is the string representation of the exception that was thrown.</comment>
  </data>
  <data name="WRN_GeneratorFailedDuringInitialization_Description" xml:space="preserve">
    <value>Generator threw the following exception:
'{0}'.</value>
    <comment>{0} is the string representation of the exception that was thrown.</comment>
  </data>
  <data name="IDS_FeatureRecords" xml:space="preserve">
    <value>records</value>
  </data>
  <data name="IDS_FeatureInitOnlySetters" xml:space="preserve">
    <value>init-only setters</value>
  </data>
  <data name="ERR_InvalidWithReceiverType" xml:space="preserve">
    <value>The receiver of a `with` expression must have a non-void type.</value>
  </data>
  <data name="ERR_CannotClone" xml:space="preserve">
    <value>The receiver type '{0}' is not a valid record type and is not a struct type.</value>
  </data>
  <data name="ERR_AssignmentInitOnly" xml:space="preserve">
    <value>Init-only property or indexer '{0}' can only be assigned in an object initializer, or on 'this' or 'base' in an instance constructor or an 'init' accessor.</value>
  </data>
  <data name="ERR_DesignatorBeneathPatternCombinator" xml:space="preserve">
    <value>A variable may not be declared within a 'not' or 'or' pattern.</value>
  </data>
  <data name="ERR_UnsupportedTypeForRelationalPattern" xml:space="preserve">
    <value>Relational patterns may not be used for a value of type '{0}'.</value>
  </data>
  <data name="ERR_RelationalPatternWithNaN" xml:space="preserve">
    <value>Relational patterns may not be used for a floating-point NaN.</value>
  </data>
  <data name="IDS_FeatureSpanCharConstantPattern" xml:space="preserve">
    <value>pattern matching ReadOnly/Span&lt;char&gt; on constant string</value>
  </data>
  <data name="IDS_FeatureExtendedPartialMethods" xml:space="preserve">
    <value>extended partial methods</value>
  </data>
  <data name="IDS_FeatureConstantInterpolatedStrings" xml:space="preserve">
    <value>constant interpolated strings</value>
  </data>
  <data name="ERR_PartialMethodWithNonVoidReturnMustHaveAccessMods" xml:space="preserve">
    <value>Partial method '{0}' must have accessibility modifiers because it has a non-void return type.</value>
  </data>
  <data name="ERR_PartialMethodWithOutParamMustHaveAccessMods" xml:space="preserve">
    <value>Partial method '{0}' must have accessibility modifiers because it has 'out' parameters.</value>
  </data>
  <data name="ERR_PartialMethodWithAccessibilityModsMustHaveImplementation" xml:space="preserve">
    <value>Partial method '{0}' must have an implementation part because it has accessibility modifiers.</value>
  </data>
  <data name="ERR_PartialMethodWithExtendedModMustHaveAccessMods" xml:space="preserve">
    <value>Partial method '{0}' must have accessibility modifiers because it has a 'virtual', 'override', 'sealed', 'new', or 'extern' modifier.</value>
  </data>
  <data name="ERR_PartialMethodAccessibilityDifference" xml:space="preserve">
    <value>Both partial method declarations must have identical accessibility modifiers.</value>
  </data>
  <data name="ERR_PartialMethodExtendedModDifference" xml:space="preserve">
    <value>Both partial method declarations must have identical combinations of 'virtual', 'override', 'sealed', and 'new' modifiers.</value>
  </data>
  <data name="ERR_PartialMethodReturnTypeDifference" xml:space="preserve">
    <value>Both partial method declarations must have the same return type.</value>
  </data>
  <data name="ERR_PartialMethodRefReturnDifference" xml:space="preserve">
    <value>Partial method declarations must have matching ref return values.</value>
  </data>
  <data name="WRN_PartialMethodTypeDifference" xml:space="preserve">
    <value>Partial method declarations '{0}' and '{1}' have signature differences.</value>
  </data>
  <data name="WRN_PartialMethodTypeDifference_Title" xml:space="preserve">
    <value>Partial method declarations have signature differences.</value>
  </data>
  <data name="IDS_TopLevelStatements" xml:space="preserve">
    <value>top-level statements</value>
  </data>
  <data name="ERR_SimpleProgramLocalIsReferencedOutsideOfTopLevelStatement" xml:space="preserve">
    <value>Cannot use local variable or local function '{0}' declared in a top-level statement in this context.</value>
  </data>
  <data name="ERR_SimpleProgramMultipleUnitsWithTopLevelStatements" xml:space="preserve">
    <value>Only one compilation unit can have top-level statements.</value>
  </data>
  <data name="ERR_TopLevelStatementAfterNamespaceOrType" xml:space="preserve">
    <value>Top-level statements must precede namespace and type declarations.</value>
  </data>
  <data name="ERR_SimpleProgramDisallowsMainType" xml:space="preserve">
    <value>Cannot specify /main if there is a compilation unit with top-level statements.</value>
  </data>
  <data name="ERR_SimpleProgramNotAnExecutable" xml:space="preserve">
    <value>Program using top-level statements must be an executable.</value>
  </data>
  <data name="ERR_InvalidFuncPointerReturnTypeModifier" xml:space="preserve">
    <value>'{0}' is not a valid function pointer return type modifier. Valid modifiers are 'ref' and 'ref readonly'.</value>
  </data>
  <data name="ERR_DupReturnTypeMod" xml:space="preserve">
    <value>A return type can only have one '{0}' modifier.</value>
  </data>
  <data name="ERR_BadFuncPointerParamModifier" xml:space="preserve">
    <value>'{0}' cannot be used as a modifier on a function pointer parameter.</value>
  </data>
  <data name="ERR_BadFuncPointerArgCount" xml:space="preserve">
    <value>Function pointer '{0}' does not take {1} arguments</value>
  </data>
  <data name="ERR_MethFuncPtrMismatch" xml:space="preserve">
    <value>No overload for '{0}' matches function pointer '{1}'</value>
  </data>
  <data name="ERR_FuncPtrRefMismatch" xml:space="preserve">
    <value>Ref mismatch between '{0}' and function pointer '{1}'</value>
  </data>
  <data name="ERR_FuncPtrMethMustBeStatic" xml:space="preserve">
    <value>Cannot create a function pointer for '{0}' because it is not a static method</value>
  </data>
  <data name="ERR_AddressOfMethodGroupInExpressionTree" xml:space="preserve">
    <value>'&amp;' on method groups cannot be used in expression trees</value>
  </data>
  <data name="ERR_WrongFuncPtrCallingConvention" xml:space="preserve">
    <value>Calling convention of '{0}' is not compatible with '{1}'.</value>
  </data>
  <data name="ERR_MissingAddressOf" xml:space="preserve">
    <value>Cannot convert method group to function pointer (Are you missing a '&amp;'?)</value>
  </data>
  <data name="ERR_CannotUseReducedExtensionMethodInAddressOf" xml:space="preserve">
    <value>Cannot use an extension method with a receiver as the target of a '&amp;' operator.</value>
  </data>
  <data name="ERR_CannotUseFunctionPointerAsFixedLocal" xml:space="preserve">
    <value>The type of a local declared in a fixed statement cannot be a function pointer type.</value>
  </data>
  <data name="ERR_UnsupportedCallingConvention" xml:space="preserve">
    <value>The calling convention of '{0}' is not supported by the language.</value>
  </data>
  <data name="ERR_RuntimeDoesNotSupportUnmanagedDefaultCallConv" xml:space="preserve">
    <value>The target runtime doesn't support extensible or runtime-environment default calling conventions.</value>
  </data>
  <data name="NotSameNumberParameterTypesAndRefKinds" xml:space="preserve">
    <value>Given {0} parameter types and {1} parameter ref kinds. These arrays must have the same length.</value>
  </data>
  <data name="OutIsNotValidForReturn" xml:space="preserve">
    <value>'RefKind.Out' is not a valid ref kind for a return type.</value>
  </data>
  <data name="CallingConventionTypesRequireUnmanaged" xml:space="preserve">
    <value>Passing '{0}' is not valid unless '{1}' is 'SignatureCallingConvention.Unmanaged'.</value>
  </data>
  <data name="CallingConventionTypeIsInvalid" xml:space="preserve">
    <value>Cannot use '{0}' as a calling convention modifier.</value>
  </data>
  <data name="ERR_CannotConvertAddressOfToDelegate" xml:space="preserve">
    <value>Cannot convert &amp;method group '{0}' to delegate type '{1}'.</value>
  </data>
  <data name="ERR_AddressOfToNonFunctionPointer" xml:space="preserve">
    <value>Cannot convert &amp;method group '{0}' to non-function pointer type '{1}'.</value>
  </data>
  <data name="ERR_CannotSpecifyManagedWithUnmanagedSpecifiers" xml:space="preserve">
    <value>'managed' calling convention cannot be combined with unmanaged calling convention specifiers.</value>
  </data>
  <data name="ERR_FeatureNotAvailableInVersion9" xml:space="preserve">
    <value>Feature '{0}' is not available in C# 9.0. Please use language version {1} or greater.</value>
  </data>
  <data name="ERR_FeatureNotAvailableInVersion10" xml:space="preserve">
    <value>Feature '{0}' is not available in C# 10.0. Please use language version {1} or greater.</value>
  </data>
  <data name="ERR_FeatureNotAvailableInVersion11" xml:space="preserve">
    <value>Feature '{0}' is not available in C# 11.0. Please use language version {1} or greater.</value>
  </data>
  <data name="ERR_UnexpectedArgumentList" xml:space="preserve">
    <value>Unexpected argument list.</value>
  </data>
  <data name="ERR_UnexpectedOrMissingConstructorInitializerInRecord" xml:space="preserve">
    <value>A constructor declared in a record with parameter list must have 'this' constructor initializer.</value>
  </data>
  <data name="ERR_MultipleRecordParameterLists" xml:space="preserve">
    <value>Only a single record partial declaration may have a parameter list</value>
  </data>
  <data name="ERR_BadRecordBase" xml:space="preserve">
    <value>Records may only inherit from object or another record</value>
  </data>
  <data name="ERR_BadInheritanceFromRecord" xml:space="preserve">
    <value>Only records may inherit from records.</value>
  </data>
  <data name="ERR_BadRecordMemberForPositionalParameter" xml:space="preserve">
    <value>Record member '{0}' must be a readable instance property or field of type '{1}' to match positional parameter '{2}'.</value>
  </data>
  <data name="ERR_NoCopyConstructorInBaseType" xml:space="preserve">
    <value>No accessible copy constructor found in base type '{0}'.</value>
  </data>
  <data name="ERR_CopyConstructorMustInvokeBaseCopyConstructor" xml:space="preserve">
    <value>A copy constructor in a record must call a copy constructor of the base, or a parameterless object constructor if the record inherits from object.</value>
  </data>
  <data name="IDS_FeatureTargetTypedConditional" xml:space="preserve">
    <value>target-typed conditional expression</value>
  </data>
  <data name="ERR_NoImplicitConvTargetTypedConditional" xml:space="preserve">
    <value>Conditional expression is not valid in language version {0} because a common type was not found between '{1}' and '{2}'. To use a target-typed conversion, upgrade to language version {3} or greater.</value>
  </data>
  <data name="ERR_DoesNotOverrideMethodFromObject" xml:space="preserve">
    <value>'{0}' does not override expected method from 'object'.</value>
  </data>
  <data name="IDS_FeatureCovariantReturnsForOverrides" xml:space="preserve">
    <value>covariant returns</value>
  </data>
  <data name="ERR_RuntimeDoesNotSupportCovariantReturnsOfClasses" xml:space="preserve">
    <value>'{0}': Target runtime doesn't support covariant return types in overrides. Return type must be '{2}' to match overridden member '{1}'</value>
  </data>
  <data name="ERR_RuntimeDoesNotSupportCovariantPropertiesOfClasses" xml:space="preserve">
    <value>'{0}': Target runtime doesn't support covariant types in overrides. Type must be '{2}' to match overridden member '{1}'</value>
  </data>
  <data name="ERR_SealedAPIInRecord" xml:space="preserve">
    <value>'{0}' cannot be sealed because containing record is not sealed.</value>
  </data>
  <data name="ERR_DoesNotOverrideBaseMethod" xml:space="preserve">
    <value>'{0}' does not override expected method from '{1}'.</value>
  </data>
  <data name="WRN_ConstOutOfRangeChecked" xml:space="preserve">
    <value>Constant value '{0}' may overflow '{1}' at runtime (use 'unchecked' syntax to override)</value>
  </data>
  <data name="WRN_ConstOutOfRangeChecked_Title" xml:space="preserve">
    <value>Constant value may overflow at runtime (use 'unchecked' syntax to override)</value>
  </data>
  <data name="ERR_CloneDisallowedInRecord" xml:space="preserve">
    <value>Members named 'Clone' are disallowed in records.</value>
  </data>
  <data name="WRN_RecordNamedDisallowed" xml:space="preserve">
    <value>Types and aliases should not be named 'record'.</value>
  </data>
  <data name="WRN_RecordNamedDisallowed_Title" xml:space="preserve">
    <value>Types and aliases should not be named 'record'.</value>
  </data>
  <data name="ERR_NotOverridableAPIInRecord" xml:space="preserve">
    <value>'{0}' must allow overriding because the containing record is not sealed.</value>
  </data>
  <data name="ERR_NonPublicAPIInRecord" xml:space="preserve">
    <value>Record member '{0}' must be public.</value>
  </data>
  <data name="ERR_SignatureMismatchInRecord" xml:space="preserve">
    <value>Record member '{0}' must return '{1}'.</value>
  </data>
  <data name="ERR_NonProtectedAPIInRecord" xml:space="preserve">
    <value>Record member '{0}' must be protected.</value>
  </data>
  <data name="ERR_DoesNotOverrideBaseEqualityContract" xml:space="preserve">
    <value>'{0}' does not override expected property from '{1}'.</value>
  </data>
  <data name="ERR_StaticAPIInRecord" xml:space="preserve">
    <value>Record member '{0}' may not be static.</value>
  </data>
  <data name="ERR_CopyConstructorWrongAccessibility" xml:space="preserve">
    <value>A copy constructor '{0}' must be public or protected because the record is not sealed.</value>
  </data>
  <data name="ERR_NonPrivateAPIInRecord" xml:space="preserve">
    <value>Record member '{0}' must be private.</value>
  </data>
  <data name="WRN_PrecedenceInversion" xml:space="preserve">
    <value>Operator '{0}' cannot be used here due to precedence. Use parentheses to disambiguate.</value>
  </data>
  <data name="WRN_PrecedenceInversion_Title" xml:space="preserve">
    <value>Operator cannot be used here due to precedence.</value>
  </data>
  <data name="IDS_FeatureModuleInitializers" xml:space="preserve">
    <value>module initializers</value>
  </data>
  <data name="ERR_ModuleInitializerMethodMustBeAccessibleOutsideTopLevelType" xml:space="preserve">
    <value>Module initializer method '{0}' must be accessible at the module level</value>
  </data>
  <data name="ERR_ModuleInitializerMethodMustBeStaticParameterlessVoid" xml:space="preserve">
    <value>Module initializer method '{0}' must be static, and non-virtual, must have no parameters, and must return 'void'</value>
  </data>
  <data name="ERR_ModuleInitializerMethodAndContainingTypesMustNotBeGeneric" xml:space="preserve">
    <value>Module initializer method '{0}' must not be generic and must not be contained in a generic type</value>
  </data>
  <data name="ERR_ModuleInitializerMethodMustBeOrdinary" xml:space="preserve">
    <value>A module initializer must be an ordinary member method</value>
  </data>
  <data name="IDS_FeatureExtensionGetAsyncEnumerator" xml:space="preserve">
    <value>extension GetAsyncEnumerator</value>
  </data>
  <data name="IDS_FeatureExtensionGetEnumerator" xml:space="preserve">
    <value>extension GetEnumerator</value>
  </data>
  <data name="ERR_UnmanagedCallersOnlyRequiresStatic" xml:space="preserve">
    <value>'UnmanagedCallersOnly' can only be applied to ordinary static non-abstract, non-virtual methods or static local functions.</value>
    <comment>UnmanagedCallersOnly is not localizable.</comment>
  </data>
  <data name="ERR_InvalidUnmanagedCallersOnlyCallConv" xml:space="preserve">
    <value>'{0}' is not a valid calling convention type for 'UnmanagedCallersOnly'.</value>
    <comment>UnmanagedCallersOnly is not localizable.</comment>
  </data>
  <data name="ERR_CannotUseManagedTypeInUnmanagedCallersOnly" xml:space="preserve">
    <value>Cannot use '{0}' as a {1} type on a method attributed with 'UnmanagedCallersOnly'.</value>
    <comment>1 is the localized word for 'parameter' or 'return'. UnmanagedCallersOnly is not localizable.</comment>
  </data>
  <data name="ERR_UnmanagedCallersOnlyMethodOrTypeCannotBeGeneric" xml:space="preserve">
    <value>Methods attributed with 'UnmanagedCallersOnly' cannot have generic type parameters and cannot be declared in a generic type.</value>
    <comment>UnmanagedCallersOnly is not localizable.</comment>
  </data>
  <data name="ERR_UnmanagedCallersOnlyMethodsCannotBeCalledDirectly" xml:space="preserve">
    <value>'{0}' is attributed with 'UnmanagedCallersOnly' and cannot be called directly. Obtain a function pointer to this method.</value>
    <comment>UnmanagedCallersOnly is not localizable.</comment>
  </data>
  <data name="ERR_UnmanagedCallersOnlyMethodsCannotBeConvertedToDelegate" xml:space="preserve">
    <value>'{0}' is attributed with 'UnmanagedCallersOnly' and cannot be converted to a delegate type. Obtain a function pointer to this method.</value>
    <comment>UnmanagedCallersOnly is not localizable.</comment>
  </data>
  <data name="ERR_EntryPointCannotBeUnmanagedCallersOnly" xml:space="preserve">
    <value>Application entry points cannot be attributed with 'UnmanagedCallersOnly'.</value>
    <comment>UnmanagedCallersOnly is not localizable.</comment>
  </data>
  <data name="ERR_ModuleInitializerCannotBeUnmanagedCallersOnly" xml:space="preserve">
    <value>Module initializer cannot be attributed with 'UnmanagedCallersOnly'.</value>
    <comment>UnmanagedCallersOnly is not localizable.</comment>
  </data>
  <data name="WRN_RecordEqualsWithoutGetHashCode" xml:space="preserve">
    <value>'{0}' defines 'Equals' but not 'GetHashCode'</value>
    <comment>'GetHashCode' and 'Equals' are not localizable.</comment>
  </data>
  <data name="WRN_RecordEqualsWithoutGetHashCode_Title" xml:space="preserve">
    <value>Record defines 'Equals' but not 'GetHashCode'.</value>
    <comment>'GetHashCode' and 'Equals' are not localizable.</comment>
  </data>
  <data name="ERR_InitCannotBeReadonly" xml:space="preserve">
    <value>'init' accessors cannot be marked 'readonly'. Mark '{0}' readonly instead.</value>
  </data>
  <data name="IDS_FeatureDiscards" xml:space="preserve">
    <value>discards</value>
  </data>
  <data name="IDS_FeatureMixedDeclarationsAndExpressionsInDeconstruction" xml:space="preserve">
    <value>Mixed declarations and expressions in deconstruction</value>
  </data>
  <data name="IDS_FeatureRecordStructs" xml:space="preserve">
    <value>record structs</value>
    <comment>'record structs' is not localizable.</comment>
  </data>
  <data name="IDS_FeatureWithOnStructs" xml:space="preserve">
    <value>with on structs</value>
  </data>
  <data name="IDS_FeatureWithOnAnonymousTypes" xml:space="preserve">
    <value>with on anonymous types</value>
  </data>
  <data name="IDS_AsyncMethodBuilderOverride" xml:space="preserve">
    <value>async method builder override</value>
  </data>
  <data name="IDS_FeaturePositionalFieldsInRecords" xml:space="preserve">
    <value>positional fields in records</value>
  </data>
  <data name="IDS_FeatureParameterlessStructConstructors" xml:space="preserve">
    <value>parameterless struct constructors</value>
  </data>
  <data name="IDS_FeatureStructFieldInitializers" xml:space="preserve">
    <value>struct field initializers</value>
  </data>
  <data name="IDS_FeatureRefFields" xml:space="preserve">
    <value>ref fields</value>
  </data>
  <data name="IDS_FeatureVarianceSafetyForStaticInterfaceMembers" xml:space="preserve">
    <value>variance safety for static interface members</value>
  </data>
  <data name="ERR_EqualityContractRequiresGetter" xml:space="preserve">
    <value>Record equality contract property '{0}' must have a get accessor.</value>
  </data>
  <data name="WRN_AnalyzerReferencesFramework" xml:space="preserve">
    <value>The assembly '{0}' containing type '{1}' references .NET Framework, which is not supported.</value>
    <comment>{1} is the type that was loaded, {0} is the containing assembly.</comment>
  </data>
  <data name="WRN_AnalyzerReferencesFramework_Title" xml:space="preserve">
    <value>The loaded assembly references .NET Framework, which is not supported.</value>
  </data>
  <data name="WRN_AnalyzerReferencesNewerCompiler" xml:space="preserve">
    <value>The analyzer assembly '{0}' references version '{1}' of the compiler, which is newer than the currently running version '{2}'.</value>
  </data>
  <data name="WRN_AnalyzerReferencesNewerCompiler_Title" xml:space="preserve">
    <value>The analyzer assembly references a newer version of the compiler than the currently running version.</value>
  </data>
  <data name="ERR_BadFieldTypeInRecord" xml:space="preserve">
    <value>The type '{0}' may not be used for a field of a record.</value>
  </data>
  <data name="ERR_FunctionPointersCannotBeCalledWithNamedArguments" xml:space="preserve">
    <value>A function pointer cannot be called with named arguments.</value>
  </data>
  <data name="IDS_FeatureFileScopedNamespace" xml:space="preserve">
    <value>file-scoped namespace</value>
  </data>
  <data name="ERR_MultipleFileScopedNamespace" xml:space="preserve">
    <value>Source file can only contain one file-scoped namespace declaration.</value>
  </data>
  <data name="ERR_FileScopedAndNormalNamespace" xml:space="preserve">
    <value>Source file can not contain both file-scoped and normal namespace declarations.</value>
  </data>
  <data name="ERR_FileScopedNamespaceNotBeforeAllMembers" xml:space="preserve">
    <value>File-scoped namespace must precede all other members in a file.</value>
  </data>
  <data name="WRN_UnreadRecordParameter" xml:space="preserve">
    <value>Parameter '{0}' is unread. Did you forget to use it to initialize the property with that name?</value>
  </data>
  <data name="WRN_UnreadRecordParameter_Title" xml:space="preserve">
    <value>Parameter is unread. Did you forget to use it to initialize the property with that name?</value>
  </data>
  <data name="ERR_RecordAmbigCtor" xml:space="preserve">
    <value>The primary constructor conflicts with the synthesized copy constructor.</value>
  </data>
  <data name="IDS_FeatureLambdaAttributes" xml:space="preserve">
    <value>lambda attributes</value>
  </data>
  <data name="IDS_FeatureLambdaReturnType" xml:space="preserve">
    <value>lambda return type</value>
  </data>
  <data name="IDS_FeatureInferredDelegateType" xml:space="preserve">
    <value>inferred delegate type</value>
  </data>
  <data name="IDS_FeatureAutoDefaultStructs" xml:space="preserve">
    <value>auto default struct fields</value>
  </data>
  <data name="ERR_LineSpanDirectiveInvalidValue" xml:space="preserve">
    <value>The #line directive value is missing or out of range</value>
  </data>
  <data name="ERR_LineSpanDirectiveEndLessThanStart" xml:space="preserve">
    <value>The #line directive end position must be greater than or equal to the start position</value>
  </data>
  <data name="ERR_LineSpanDirectiveRequiresSpace" xml:space="preserve">
    <value>The #line span directive requires space before the first parenthesis, before the character offset, and before the file name</value>
  </data>
  <data name="WRN_DoNotCompareFunctionPointers" xml:space="preserve">
    <value>Comparison of function pointers might yield an unexpected result, since pointers to the same function may be distinct.</value>
  </data>
  <data name="WRN_DoNotCompareFunctionPointers_Title" xml:space="preserve">
    <value>Do not compare function pointer values</value>
  </data>
  <data name="ERR_FunctionPointerTypesInAttributeNotSupported" xml:space="preserve">
    <value>Using a function pointer type in a 'typeof' in an attribute is not supported.</value>
  </data>
  <data name="ERR_BadCallerArgumentExpressionParamWithoutDefaultValue" xml:space="preserve">
    <value>The CallerArgumentExpressionAttribute may only be applied to parameters with default values</value>
  </data>
  <data name="ERR_NoConversionForCallerArgumentExpressionParam" xml:space="preserve">
    <value>CallerArgumentExpressionAttribute cannot be applied because there are no standard conversions from type '{0}' to type '{1}'</value>
  </data>
  <data name="WRN_CallerArgumentExpressionParamForUnconsumedLocation" xml:space="preserve">
    <value>The CallerArgumentExpressionAttribute applied to parameter '{0}' will have no effect because it applies to a member that is used in contexts that do not allow optional arguments</value>
  </data>
  <data name="WRN_CallerArgumentExpressionParamForUnconsumedLocation_Title" xml:space="preserve">
    <value>The CallerArgumentExpressionAttribute will have no effect because it applies to a member that is used in contexts that do not allow optional arguments</value>
  </data>
  <data name="WRN_CallerFilePathPreferredOverCallerArgumentExpression" xml:space="preserve">
    <value>The CallerArgumentExpressionAttribute applied to parameter '{0}' will have no effect. It is overridden by the CallerFilePathAttribute.</value>
  </data>
  <data name="WRN_CallerFilePathPreferredOverCallerArgumentExpression_Title" xml:space="preserve">
    <value>The CallerArgumentExpressionAttribute will have no effect; it is overridden by the CallerFilePathAttribute</value>
  </data>
  <data name="WRN_CallerLineNumberPreferredOverCallerArgumentExpression" xml:space="preserve">
    <value>The CallerArgumentExpressionAttribute applied to parameter '{0}' will have no effect. It is overridden by the CallerLineNumberAttribute.</value>
  </data>
  <data name="WRN_CallerLineNumberPreferredOverCallerArgumentExpression_Title" xml:space="preserve">
    <value>The CallerArgumentExpressionAttribute will have no effect; it is overridden by the CallerLineNumberAttribute</value>
  </data>
  <data name="WRN_CallerMemberNamePreferredOverCallerArgumentExpression" xml:space="preserve">
    <value>The CallerArgumentExpressionAttribute applied to parameter '{0}' will have no effect. It is overridden by the CallerMemberNameAttribute.</value>
  </data>
  <data name="WRN_CallerMemberNamePreferredOverCallerArgumentExpression_Title" xml:space="preserve">
    <value>The CallerArgumentExpressionAttribute will have no effect; it is overridden by the CallerMemberNameAttribute</value>
  </data>
  <data name="WRN_CallerArgumentExpressionAttributeHasInvalidParameterName" xml:space="preserve">
    <value>The CallerArgumentExpressionAttribute applied to parameter '{0}' will have no effect. It is applied with an invalid parameter name.</value>
  </data>
  <data name="WRN_CallerArgumentExpressionAttributeHasInvalidParameterName_Title" xml:space="preserve">
    <value>The CallerArgumentExpressionAttribute is applied with an invalid parameter name.</value>
  </data>
  <data name="WRN_CallerArgumentExpressionAttributeSelfReferential" xml:space="preserve">
    <value>The CallerArgumentExpressionAttribute applied to parameter '{0}' will have no effect because it's self-referential.</value>
  </data>
  <data name="WRN_CallerArgumentExpressionAttributeSelfReferential_Title" xml:space="preserve">
    <value>The CallerArgumentExpressionAttribute applied to parameter will have no effect because it's self-refential.</value>
  </data>
  <data name="IDS_FeatureSealedToStringInRecord" xml:space="preserve">
    <value>sealed ToString in record</value>
  </data>
  <data name="ERR_InheritingFromRecordWithSealedToString" xml:space="preserve">
    <value>Inheriting from a record with a sealed 'Object.ToString' is not supported in C# {0}. Please use language version '{1}' or greater.</value>
  </data>
  <data name="IDS_FeatureListPattern" xml:space="preserve">
    <value>list pattern</value>
  </data>
  <data name="ERR_UnsupportedTypeForListPattern" xml:space="preserve">
    <value>List patterns may not be used for a value of type '{0}'.</value>
  </data>
  <data name="ERR_ListPatternRequiresLength" xml:space="preserve">
    <value>List patterns may not be used for a value of type '{0}'. No suitable 'Length' or 'Count' property was found.</value>
  </data>
  <data name="ERR_ScopedRefAndRefStructOnly" xml:space="preserve">
    <value>The 'scoped' modifier can be used for refs and ref struct values only.</value>
  </data>
  <data name="ERR_ScopedMismatchInParameterOfOverrideOrImplementation" xml:space="preserve">
    <value>The 'scoped' modifier of parameter '{0}' doesn't match overridden or implemented member.</value>
  </data>
  <data name="WRN_ScopedMismatchInParameterOfOverrideOrImplementation" xml:space="preserve">
    <value>The 'scoped' modifier of parameter '{0}' doesn't match overridden or implemented member.</value>
  </data>
  <data name="WRN_ScopedMismatchInParameterOfOverrideOrImplementation_Title" xml:space="preserve">
    <value>The 'scoped' modifier of parameter doesn't match overridden or implemented member.</value>
  </data>
  <data name="ERR_ScopedMismatchInParameterOfTarget" xml:space="preserve">
    <value>The 'scoped' modifier of parameter '{0}' doesn't match target '{1}'.</value>
  </data>
  <data name="WRN_ScopedMismatchInParameterOfTarget" xml:space="preserve">
    <value>The 'scoped' modifier of parameter '{0}' doesn't match target '{1}'.</value>
  </data>
  <data name="WRN_ScopedMismatchInParameterOfTarget_Title" xml:space="preserve">
    <value>The 'scoped' modifier of parameter doesn't match target.</value>
  </data>
  <data name="ERR_ScopedMismatchInParameterOfPartial" xml:space="preserve">
    <value>The 'scoped' modifier of parameter '{0}' doesn't match partial method declaration.</value>
  </data>
  <data name="ERR_FixedFieldMustNotBeRef" xml:space="preserve">
    <value>A fixed field must not be a ref field.</value>
  </data>
  <data name="ERR_RefFieldCannotReferToRefStruct" xml:space="preserve">
    <value>A ref field cannot refer to a ref struct.</value>
  </data>
  <data name="ERR_RefFieldInNonRefStruct" xml:space="preserve">
    <value>A ref field can only be declared in a ref struct.</value>
  </data>
  <data name="WRN_UseDefViolationPropertySupportedVersion" xml:space="preserve">
    <value>Auto-implemented property '{0}' is read before being explicitly assigned, causing a preceding implicit assignment of 'default'.</value>
  </data>
  <data name="WRN_UseDefViolationPropertySupportedVersion_Title" xml:space="preserve">
    <value>Auto-implemented property is read before being explicitly assigned, causing a preceding implicit assignment of 'default'.</value>
  </data>
  <data name="WRN_UseDefViolationFieldSupportedVersion" xml:space="preserve">
    <value>Field '{0}' is read before being explicitly assigned, causing a preceding implicit assignment of 'default'.</value>
  </data>
  <data name="WRN_UseDefViolationFieldSupportedVersion_Title" xml:space="preserve">
    <value>Field is read before being explicitly assigned, causing a preceding implicit assignment of 'default'.</value>
  </data>
  <data name="WRN_UseDefViolationThisSupportedVersion" xml:space="preserve">
    <value>The 'this' object is read before all of its fields have been assigned, causing preceding implicit assignments of 'default' to non-explicitly assigned fields.</value>
  </data>
  <data name="WRN_UseDefViolationThisSupportedVersion_Title" xml:space="preserve">
    <value>The 'this' object is read before all of its fields have been assigned, causing preceding implicit assignments of 'default' to non-explicitly assigned fields.</value>
  </data>
  <data name="WRN_UnassignedThisAutoPropertySupportedVersion" xml:space="preserve">
    <value>Control is returned to caller before auto-implemented property '{0}' is explicitly assigned, causing a preceding implicit assignment of 'default'.</value>
  </data>
  <data name="WRN_UnassignedThisAutoPropertySupportedVersion_Title" xml:space="preserve">
    <value>Control is returned to caller before auto-implemented property is explicitly assigned, causing a preceding implicit assignment of 'default'.</value>
  </data>
  <data name="WRN_UnassignedThisSupportedVersion" xml:space="preserve">
    <value>Control is returned to caller before field '{0}' is explicitly assigned, causing a preceding implicit assignment of 'default'.</value>
  </data>
  <data name="WRN_UnassignedThisSupportedVersion_Title" xml:space="preserve">
    <value>Control is returned to caller before field is explicitly assigned, causing a preceding implicit assignment of 'default'.</value>
  </data>
  <data name="ERR_UseDefViolationFieldUnsupportedVersion" xml:space="preserve">
    <value>Use of possibly unassigned field '{0}'. Consider updating to language version '{1}' to auto-default the field.</value>
  </data>
  <data name="ERR_UseDefViolationPropertyUnsupportedVersion" xml:space="preserve">
    <value>Use of possibly unassigned auto-implemented property '{0}'. Consider updating to language version '{1}' to auto-default the property.</value>
  </data>
  <data name="WRN_UseDefViolationFieldUnsupportedVersion" xml:space="preserve">
    <value>Use of possibly unassigned field '{0}'. Consider updating to language version '{1}' to auto-default the field.</value>
  </data>
  <data name="WRN_UseDefViolationFieldUnsupportedVersion_Title" xml:space="preserve">
    <value>Use of possibly unassigned field. Consider updating the language version to auto-default the field.</value>
  </data>
  <data name="WRN_UseDefViolationPropertyUnsupportedVersion" xml:space="preserve">
    <value>Use of possibly unassigned auto-implemented property '{0}'. Consider updating to language version '{1}' to auto-default the property.</value>
  </data>
  <data name="WRN_UseDefViolationPropertyUnsupportedVersion_Title" xml:space="preserve">
    <value>Use of possibly unassigned auto-implemented property. Consider updating the language version to auto-default the property.</value>
  </data>
  <data name="ERR_UnsupportedTypeForSlicePattern" xml:space="preserve">
    <value>Slice patterns may not be used for a value of type '{0}'.</value>
  </data>
  <data name="ERR_MisplacedSlicePattern" xml:space="preserve">
    <value>Slice patterns may only be used once and directly inside a list pattern.</value>
  </data>
  <data name="ERR_HiddenPositionalMember" xml:space="preserve">
    <value>The positional member '{0}' found corresponding to this parameter is hidden.</value>
  </data>
  <data name="IDS_FeatureImprovedInterpolatedStrings" xml:space="preserve">
    <value>interpolated string handlers</value>
  </data>
  <data name="ERR_InterpolatedStringHandlerMethodReturnMalformed" xml:space="preserve">
    <value>Interpolated string handler method '{0}' is malformed. It does not return 'void' or 'bool'.</value>
    <comment>void and bool are keywords</comment>
  </data>
  <data name="ERR_InterpolatedStringHandlerMethodReturnInconsistent" xml:space="preserve">
    <value>Interpolated string handler method '{0}' has inconsistent return type. Expected to return '{1}'.</value>
  </data>
  <data name="ERR_InvalidNameInSubpattern" xml:space="preserve">
    <value>Identifier or a simple member access expected.</value>
  </data>
  <data name="IDS_FeatureExtendedPropertyPatterns" xml:space="preserve">
    <value>extended property patterns</value>
  </data>
  <data name="IDS_FeatureGlobalUsing" xml:space="preserve">
    <value>global using directive</value>
  </data>
  <data name="ERR_GlobalUsingInNamespace" xml:space="preserve">
    <value>A global using directive cannot be used in a namespace declaration.</value>
  </data>
  <data name="ERR_GlobalUsingOutOfOrder" xml:space="preserve">
    <value>A global using directive must precede all non-global using directives.</value>
  </data>
  <data name="ERR_NullInvalidInterpolatedStringHandlerArgumentName" xml:space="preserve">
    <value>null is not a valid parameter name. To get access to the receiver of an instance method, use the empty string as the parameter name.</value>
  </data>
  <data name="ERR_NotInstanceInvalidInterpolatedStringHandlerArgumentName" xml:space="preserve">
    <value>'{0}' is not an instance method, the receiver cannot be an interpolated string handler argument.</value>
  </data>
  <data name="ERR_InvalidInterpolatedStringHandlerArgumentName" xml:space="preserve">
    <value>'{0}' is not a valid parameter name from '{1}'.</value>
  </data>
  <data name="ERR_TypeIsNotAnInterpolatedStringHandlerType" xml:space="preserve">
    <value>'{0}' is not an interpolated string handler type.</value>
  </data>
  <data name="WRN_ParameterOccursAfterInterpolatedStringHandlerParameter" xml:space="preserve">
    <value>Parameter '{0}' occurs after '{1}' in the parameter list, but is used as an argument for interpolated string handler conversions. This will require the caller to reorder parameters with named arguments at the call site. Consider putting the interpolated string handler parameter after all arguments involved.</value>
  </data>
  <data name="WRN_ParameterOccursAfterInterpolatedStringHandlerParameter_Title" xml:space="preserve">
    <value>Parameter to interpolated string handler conversion occurs after handler parameter</value>
  </data>
  <data name="ERR_CannotUseSelfAsInterpolatedStringHandlerArgument" xml:space="preserve">
    <value>InterpolatedStringHandlerArgumentAttribute arguments cannot refer to the parameter the attribute is used on.</value>
    <comment>InterpolatedStringHandlerArgumentAttribute is a type name and should not be translated.</comment>
  </data>
  <data name="ERR_InterpolatedStringHandlerArgumentAttributeMalformed" xml:space="preserve">
    <value>The InterpolatedStringHandlerArgumentAttribute applied to parameter '{0}' is malformed and cannot be interpreted. Construct an instance of '{1}' manually.</value>
    <comment>InterpolatedStringHandlerArgumentAttribute is a type name and should not be translated.</comment>
  </data>
  <data name="ERR_InterpolatedStringHandlerArgumentLocatedAfterInterpolatedString" xml:space="preserve">
    <value>Parameter '{0}' is an argument to the interpolated string handler conversion on parameter '{1}', but the corresponding argument is specified after the interpolated string expression. Reorder the arguments to move '{0}' before '{1}'.</value>
  </data>
  <data name="ERR_InterpolatedStringHandlerArgumentOptionalNotSpecified" xml:space="preserve">
    <value>Parameter '{0}' is not explicitly provided, but is used as an argument to the interpolated string handler conversion on parameter '{1}'. Specify the value of '{0}' before '{1}'.</value>
  </data>
  <data name="ERR_ExpressionTreeContainsInterpolatedStringHandlerConversion" xml:space="preserve">
    <value>An expression tree may not contain an interpolated string handler conversion.</value>
  </data>
  <data name="ERR_InterpolatedStringHandlerCreationCannotUseDynamic" xml:space="preserve">
    <value>An interpolated string handler construction cannot use dynamic. Manually construct an instance of '{0}'.</value>
  </data>
  <data name="ERR_NonPublicParameterlessStructConstructor" xml:space="preserve">
    <value>The parameterless struct constructor must be 'public'.</value>
  </data>
  <data name="IDS_FeatureStaticAbstractMembersInInterfaces" xml:space="preserve">
    <value>static abstract members in interfaces</value>
  </data>
  <data name="ERR_RuntimeDoesNotSupportStaticAbstractMembersInInterfaces" xml:space="preserve">
    <value>Target runtime doesn't support static abstract members in interfaces.</value>
  </data>
  <data name="ERR_GenericConstraintNotSatisfiedInterfaceWithStaticAbstractMembers" xml:space="preserve">
    <value>The interface '{0}' cannot be used as type argument. Static member '{1}' does not have a most specific implementation in the interface.</value>
  </data>
  <data name="ERR_BadAbstractUnaryOperatorSignature" xml:space="preserve">
    <value>The parameter of a unary operator must be the containing type, or its type parameter constrained to it.</value>
  </data>
  <data name="ERR_BadAbstractIncDecSignature" xml:space="preserve">
    <value>The parameter type for ++ or -- operator must be the containing type, or its type parameter constrained to it.</value>
  </data>
  <data name="ERR_BadAbstractIncDecRetType" xml:space="preserve">
    <value>The return type for ++ or -- operator must either match the parameter type, or be derived from the parameter type, or be the containing type's type parameter constrained to it unless the parameter type is a different type parameter.</value>
  </data>
  <data name="ERR_BadAbstractBinaryOperatorSignature" xml:space="preserve">
    <value>One of the parameters of a binary operator must be the containing type, or its type parameter constrained to it.</value>
  </data>
  <data name="ERR_BadAbstractShiftOperatorSignature" xml:space="preserve">
    <value>The first operand of an overloaded shift operator must have the same type as the containing type or its type parameter constrained to it</value>
  </data>
  <data name="ERR_BadAbstractStaticMemberAccess" xml:space="preserve">
    <value>A static virtual or abstract interface member can be accessed only on a type parameter.</value>
  </data>
  <data name="ERR_ExpressionTreeContainsAbstractStaticMemberAccess" xml:space="preserve">
    <value>An expression tree may not contain an access of static virtual or abstract interface member</value>
  </data>
  <data name="ERR_CloseUnimplementedInterfaceMemberNotStatic" xml:space="preserve">
    <value>'{0}' does not implement static interface member '{1}'. '{2}' cannot implement the interface member because it is not static.</value>
  </data>
  <data name="ERR_RuntimeDoesNotSupportStaticAbstractMembersInInterfacesForMember" xml:space="preserve">
    <value>'{0}' cannot implement interface member '{1}' in type '{2}' because the target runtime doesn't support static abstract members in interfaces.</value>
  </data>
  <data name="ERR_ExplicitImplementationOfOperatorsMustBeStatic" xml:space="preserve">
    <value>Explicit implementation of a user-defined operator '{0}' must be declared static</value>
  </data>
  <data name="ERR_AbstractConversionNotInvolvingContainedType" xml:space="preserve">
    <value>User-defined conversion in an interface must convert to or from a type parameter on the enclosing type constrained to the enclosing type</value>
  </data>
  <data name="ERR_InterfaceImplementedByUnmanagedCallersOnlyMethod" xml:space="preserve">
    <value>'UnmanagedCallersOnly' method '{0}' cannot implement interface member '{1}' in type '{2}'</value>
    <comment>UnmanagedCallersOnly is not localizable.</comment>
  </data>
  <data name="HDN_DuplicateWithGlobalUsing" xml:space="preserve">
    <value>The using directive for '{0}' appeared previously as global using</value>
  </data>
  <data name="HDN_DuplicateWithGlobalUsing_Title" xml:space="preserve">
    <value>The using directive appeared previously as global using</value>
  </data>
  <data name="ERR_BuilderAttributeDisallowed" xml:space="preserve">
    <value>The AsyncMethodBuilder attribute is disallowed on anonymous methods without an explicit return type.</value>
  </data>
  <data name="ERR_SimpleProgramIsEmpty" xml:space="preserve">
    <value>At least one top-level statement must be non-empty.</value>
  </data>
  <data name="ERR_LineDoesNotStartWithSameWhitespace" xml:space="preserve">
    <value>Line does not start with the same whitespace as the closing line of the raw string literal.</value>
  </data>
  <data name="ERR_RawStringNotInDirectives" xml:space="preserve">
    <value>Raw string literals are not allowed in preprocessor directives.</value>
  </data>
  <data name="ERR_RawStringDelimiterOnOwnLine" xml:space="preserve">
    <value>Raw string literal delimiter must be on its own line.</value>
  </data>
  <data name="ERR_TooManyQuotesForRawString" xml:space="preserve">
    <value>The raw string literal does not start with enough quote characters to allow this many consecutive quote characters as content.</value>
  </data>
  <data name="ERR_TooManyOpenBracesForRawString" xml:space="preserve">
    <value>The interpolated raw string literal does not start with enough '$' characters to allow this many consecutive opening braces as content.</value>
  </data>
  <data name="ERR_TooManyCloseBracesForRawString" xml:space="preserve">
    <value>The interpolated raw string literal does not start with enough '$' characters to allow this many consecutive closing braces as content.</value>
  </data>
  <data name="ERR_NotEnoughQuotesForRawString" xml:space="preserve">
    <value>Not enough quotes for raw string literal.</value>
  </data>
  <data name="ERR_NotEnoughCloseBracesForRawString" xml:space="preserve">
    <value>The interpolation must end with the same number of closing braces as the number of '$' characters that the raw string literal started with.</value>
  </data>
  <data name="ERR_IllegalAtSequence" xml:space="preserve">
    <value>Sequence of '@' characters is not allowed. A verbatim string or identifier can only have one '@' character and a raw string cannot have any.</value>
  </data>
  <data name="ERR_StringMustStartWithQuoteCharacter" xml:space="preserve">
    <value>String must start with quote character: "</value>
  </data>
  <data name="ERR_UnterminatedRawString" xml:space="preserve">
    <value>Unterminated raw string literal.</value>
  </data>
  <data name="IDS_FeatureRawStringLiterals" xml:space="preserve">
    <value>raw string literals</value>
  </data>
  <data name="ERR_RawStringInVerbatimInterpolatedStrings" xml:space="preserve">
    <value>Multi-line raw string literals are only allowed in verbatim interpolated strings.</value>
  </data>
  <data name="ERR_RawStringMustContainContent" xml:space="preserve">
    <value>Multi-line raw string literals must contain at least one line of content.</value>
  </data>
  <data name="ERR_NewlinesAreNotAllowedInsideANonVerbatimInterpolatedString" xml:space="preserve">
    <value>Newlines inside a non-verbatim interpolated string are not supported in C# {0}. Please use language version {1} or greater.</value>
  </data>
  <data name="IDS_FeatureGenericAttributes" xml:space="preserve">
    <value>generic attributes</value>
  </data>
  <data name="WRN_InterpolatedStringHandlerArgumentAttributeIgnoredOnLambdaParameters" xml:space="preserve">
    <value>InterpolatedStringHandlerArgument has no effect when applied to lambda parameters and will be ignored at the call site.</value>
  </data>
  <data name="WRN_InterpolatedStringHandlerArgumentAttributeIgnoredOnLambdaParameters_Title" xml:space="preserve">
    <value>InterpolatedStringHandlerArgument has no effect when applied to lambda parameters and will be ignored at the call site.</value>
  </data>
  <data name="ERR_LambdaWithAttributesToExpressionTree" xml:space="preserve">
    <value>A lambda expression with attributes cannot be converted to an expression tree</value>
  </data>
  <data name="ERR_RecordStructConstructorCallsDefaultConstructor" xml:space="preserve">
    <value>A constructor declared in a 'record struct' with parameter list must have a 'this' initializer that calls the primary constructor or an explicitly declared constructor.</value>
  </data>
  <data name="ERR_StructHasInitializersAndNoDeclaredConstructor" xml:space="preserve">
    <value>A 'struct' with field initializers must include an explicitly declared constructor.</value>
  </data>
  <data name="ERR_PatternSpanCharCannotBeStringNull" xml:space="preserve">
    <value>A string 'null' constant is not supported as a pattern for '{0}'. Use an empty string instead.</value>
  </data>
  <data name="ERR_EncUpdateFailedDelegateTypeChanged" xml:space="preserve">
    <value>Cannot update because an inferred delegate type has changed.</value>
  </data>
  <data name="WRN_CompileTimeCheckedOverflow" xml:space="preserve">
    <value>The operation may overflow '{0}' at runtime (use 'unchecked' syntax to override)</value>
  </data>
  <data name="WRN_CompileTimeCheckedOverflow_Title" xml:space="preserve">
    <value>The operation may overflow at runtime (use 'unchecked' syntax to override)</value>
  </data>
  <data name="ERR_CannotUseRefInUnmanagedCallersOnly" xml:space="preserve">
    <value>Cannot use 'ref', 'in', or 'out' in the signature of a method attributed with 'UnmanagedCallersOnly'.</value>
  </data>
  <data name="IDS_FeatureNewLinesInInterpolations" xml:space="preserve">
    <value>newlines in interpolations</value>
  </data>
  <data name="ERR_InterpolatedStringsReferencingInstanceCannotBeInObjectInitializers" xml:space="preserve">
    <value>Interpolated string handler conversions that reference the instance being indexed cannot be used in indexer member initializers.</value>
  </data>
  <data name="ERR_CannotBeMadeNullable" xml:space="preserve">
    <value>'{0}' cannot be made nullable.</value>
  </data>
  <data name="WRN_LowerCaseTypeName" xml:space="preserve">
    <value>The type name '{0}' only contains lower-cased ascii characters. Such names may become reserved for the language.</value>
  </data>
  <data name="WRN_LowerCaseTypeName_Title" xml:space="preserve">
    <value>The type name only contains lower-cased ascii characters. Such names may become reserved for the language.</value>
  </data>
  <data name="ERR_RequiredNameDisallowed" xml:space="preserve">
    <value>Types and aliases cannot be named 'required'.</value>
  </data>
  <data name="IDS_FeatureRequiredMembers" xml:space="preserve">
    <value>required members</value>
  </data>
  <data name="ERR_OverrideMustHaveRequired" xml:space="preserve">
    <value>'{0}' must be required because it overrides required member '{1}'</value>
  </data>
  <data name="ERR_RequiredMemberCannotBeHidden" xml:space="preserve">
    <value>Required member '{0}' cannot be hidden by '{1}'.</value>
  </data>
  <data name="ERR_RequiredMemberCannotBeLessVisibleThanContainingType" xml:space="preserve">
    <value>Required member '{0}' cannot be less visible or have a setter less visible than the containing type '{1}'.</value>
  </data>
  <data name="ERR_ExplicitRequiredMember" xml:space="preserve">
    <value>Do not use 'System.Runtime.CompilerServices.RequiredMemberAttribute'. Use the 'required' keyword on required fields and properties instead.</value>
  </data>
  <data name="ERR_RequiredMemberMustBeSettable" xml:space="preserve">
    <value>Required member '{0}' must be settable.</value>
  </data>
  <data name="ERR_RequiredMemberMustBeSet" xml:space="preserve">
    <value>Required member '{0}' must be set in the object initializer or attribute constructor.</value>
  </data>
  <data name="ERR_RequiredMembersMustBeAssignedValue" xml:space="preserve">
    <value>Required member '{0}' must be assigned a value, it cannot use a nested member or collection initializer.</value>
  </data>
  <data name="ERR_RequiredMembersInvalid" xml:space="preserve">
    <value>The required members list for '{0}' is malformed and cannot be interpreted.</value>
  </data>
  <data name="ERR_RequiredMembersBaseTypeInvalid" xml:space="preserve">
    <value>The required members list for the base type '{0}' is malformed and cannot be interpreted. To use this constructor, apply the 'SetsRequiredMembers' attribute.</value>
  </data>
  <data name="ERR_LineContainsDifferentWhitespace" xml:space="preserve">
    <value>Line contains different whitespace than the closing line of the raw string literal: '{0}' versus '{1}'</value>
  </data>
  <data name="ERR_NoEnumConstraint" xml:space="preserve">
    <value>Keyword 'enum' cannot be used as a constraint. Did you mean 'struct, System.Enum'?</value>
  </data>
  <data name="ERR_NoDelegateConstraint" xml:space="preserve">
    <value>Keyword 'delegate' cannot be used as a constraint. Did you mean 'System.Delegate'?</value>
  </data>
  <data name="ERR_MisplacedRecord" xml:space="preserve">
    <value>Unexpected keyword 'record'. Did you mean 'record struct' or 'record class'?</value>
  </data>
  <data name="IDS_FeatureCheckedUserDefinedOperators" xml:space="preserve">
    <value>checked user-defined operators</value>
  </data>
  <data name="ERR_OperatorCantBeChecked" xml:space="preserve">
    <value>User-defined operator '{0}' cannot be declared checked</value>
  </data>
  <data name="ERR_ImplicitConversionOperatorCantBeChecked" xml:space="preserve">
    <value>An 'implicit' user-defined conversion operator cannot be declared checked</value>
  </data>
  <data name="ERR_CheckedOperatorNeedsMatch" xml:space="preserve">
    <value>The operator '{0}' requires a matching non-checked version of the operator to also be defined</value>
  </data>
  <data name="ERR_CannotBeConvertedToUtf8" xml:space="preserve">
    <value>The input string cannot be converted into the equivalent UTF-8 byte representation. {0}</value>
  </data>
  <data name="IDS_FeatureUtf8StringLiterals" xml:space="preserve">
    <value>UTF-8 string literals</value>
  </data>
  <data name="ERR_ExpressionTreeContainsUtf8StringLiterals" xml:space="preserve">
    <value>An expression tree may not contain UTF-8 string conversion or literal.</value>
  </data>
  <data name="ERR_ChainingToSetsRequiredMembersRequiresSetsRequiredMembers" xml:space="preserve">
    <value>This constructor must add 'SetsRequiredMembers' because it chains to a constructor that has that attribute.</value>
  </data>
  <data name="ERR_NewConstraintCannotHaveRequiredMembers" xml:space="preserve">
    <value>'{2}' cannot satisfy the 'new()' constraint on parameter '{1}' in the generic type or or method '{0}' because '{2}' has required members.</value>
  </data>
  <data name="ERR_FileTypeDisallowedInSignature" xml:space="preserve">
    <value>File-local type '{0}' cannot be used in a member signature in non-file-local type '{1}'.</value>
  </data>
  <data name="ERR_FileTypeNoExplicitAccessibility" xml:space="preserve">
    <value>File-local type '{0}' cannot use accessibility modifiers.</value>
  </data>
  <data name="ERR_FileTypeBase" xml:space="preserve">
    <value>File-local type '{0}' cannot be used as a base type of non-file-local type '{1}'.</value>
  </data>
  <data name="ERR_FileTypeNested" xml:space="preserve">
    <value>File-local type '{0}' must be defined in a top level type; '{0}' is a nested type.</value>
  </data>
  <data name="ERR_FilePathCannotBeConvertedToUtf8" xml:space="preserve">
    <value>File-local type '{0}' cannot be used because the containing file path cannot be converted into the equivalent UTF-8 byte representation. {1}</value>
  </data>
  <data name="ERR_GlobalUsingStaticFileType" xml:space="preserve">
    <value>File-local type '{0}' cannot be used in a 'global using static' directive.</value>
  </data>
  <data name="ERR_FileTypeNameDisallowed" xml:space="preserve">
    <value>Types and aliases cannot be named 'file'.</value>
  </data>
  <data name="ERR_FileTypeNonUniquePath" xml:space="preserve">
    <value>File-local type '{0}' must be declared in a file with a unique path. Path '{1}' is used in multiple files.</value>
  </data>
  <data name="IDS_FeatureUnsignedRightShift" xml:space="preserve">
    <value>unsigned right shift</value>
  </data>
  <data name="IDS_FeatureRelaxedShiftOperator" xml:space="preserve">
    <value>relaxed shift operator</value>
  </data>
  <data name="ERR_UnsupportedCompilerFeature" xml:space="preserve">
    <value>'{0}' requires compiler feature '{1}', which is not supported by this version of the C# compiler.</value>
  </data>
  <data name="WRN_ObsoleteMembersShouldNotBeRequired" xml:space="preserve">
    <value>Required member '{0}' should not be attributed with 'ObsoleteAttribute' unless the containing type is obsolete or all constructors are obsolete.</value>
  </data>
  <data name="WRN_ObsoleteMembersShouldNotBeRequired_Title" xml:space="preserve">
    <value>Members attributed with 'ObsoleteAttribute' should not be required unless the containing type is obsolete or all constructors are obsolete.</value>
  </data>
  <data name="ERR_RefReturningPropertiesCannotBeRequired" xml:space="preserve">
    <value>Ref returning properties cannot be required.</value>
  </data>
  <data name="ERR_MisplacedUnchecked" xml:space="preserve">
    <value>Unexpected keyword 'unchecked'</value>
  </data>
  <data name="ERR_ImplicitImplementationOfInaccessibleInterfaceMember" xml:space="preserve">
    <value>'{0}' does not implement interface member '{1}'. '{2}' cannot implicitly implement an inaccessible member.</value>
  </data>
  <data name="ERR_ScriptsAndSubmissionsCannotHaveRequiredMembers" xml:space="preserve">
    <value>Required members are not allowed on the top level of a script or submission.</value>
  </data>
  <data name="ERR_BadAbstractEqualityOperatorSignature" xml:space="preserve">
    <value>One of the parameters of an equality, or inequality operator declared in interface '{0}' must be a type parameter on '{0}' constrained to '{0}'</value>
  </data>
  <data name="ERR_BadBinaryReadOnlySpanConcatenation" xml:space="preserve">
    <value>Operator '{0}' cannot be applied to operands of type '{1}' and '{2}' that are not UTF-8 byte representations</value>
  </data>
  <data name="ERR_ImplicitlyTypedDefaultParameter" xml:space="preserve">
    <value>Implicitly typed lambda parameter '{0}' cannot have a default value.</value>
  </data>
<<<<<<< HEAD
=======
  <data name="ERR_OptionalParamValueMismatch" xml:space="preserve">
    <value>Parameter {0} has default value '{1:10}' in lambda and '{2:10}' in the target delegate type.</value>
  </data>
>>>>>>> d5b1f010
  <data name="WRN_OptionalParamValueMismatch" xml:space="preserve">
    <value>Parameter {0} has default value '{1:10}' in lambda and '{2:10}' in the target delegate type.</value>
  </data>
  <data name="WRN_OptionalParamValueMismatch_Title" xml:space="preserve">
    <value>The default parameter value does not match in the target delegate type.</value>
  </data>
  <data name="IDS_FeatureFileTypes" xml:space="preserve">
    <value>file types</value>
  </data>
  <data name="ERR_CannotMatchOnINumberBase" xml:space="preserve">
    <value>Cannot use a numeric constant or relational pattern on '{0}' because it inherits from or extends 'INumberBase&lt;T&gt;'. Consider using a type pattern to narrow to a specifc numeric type.</value>
  </data>
  <data name="IDS_ArrayAccess" xml:space="preserve">
    <value>array access</value>
  </data>
  <data name="IDS_PointerElementAccess" xml:space="preserve">
    <value>pointer element access</value>
  </data>
  <data name="ERR_ScopedTypeNameDisallowed" xml:space="preserve">
    <value>Types and aliases cannot be named 'scoped'.</value>
  </data>
  <data name="ERR_UnscopedRefAttributeUnsupportedTarget" xml:space="preserve">
    <value>UnscopedRefAttribute cannot be applied to this item because it is unscoped by default.</value>
  </data>
  <data name="ERR_RuntimeDoesNotSupportRefFields" xml:space="preserve">
    <value>Target runtime doesn't support ref fields.</value>
  </data>
  <data name="ERR_ExplicitScopedRef" xml:space="preserve">
    <value>Do not use 'System.Runtime.CompilerServices.ScopedRefAttribute'. Use the 'scoped' keyword instead.</value>
  </data>
  <data name="WRN_DuplicateAnalyzerReference" xml:space="preserve">
    <value>Analyzer reference '{0}' specified multiple times</value>
  </data>
  <data name="WRN_DuplicateAnalyzerReference_Title" xml:space="preserve">
    <value>Analyzer reference specified multiple times</value>
  </data>
  <data name="ERR_FileLocalDuplicateNameInNS" xml:space="preserve">
    <value>The namespace '{1}' already contains a definition for '{0}' in this file.</value>
  </data>
  <data name="ERR_UnscopedScoped" xml:space="preserve">
    <value>UnscopedRefAttribute cannot be applied to parameters that have a 'scoped' modifier.</value>
  </data>
  <data name="ERR_ReadOnlyNotSuppAsParamModDidYouMeanIn" xml:space="preserve">
    <value>'readonly' is not supported as a parameter modifier. Did you mean 'in'?</value>
  </data>
  <data name="ERR_ScopedDiscard" xml:space="preserve">
    <value>The 'scoped' modifier cannot be used with discard.</value>
  </data>
  <data name="ERR_DeconstructVariableCannotBeByRef" xml:space="preserve">
    <value>A deconstruction variable cannot be declared as a ref local</value>
  </data>
<<<<<<< HEAD
  <data name="WRN_ParamsArrayInLambdaOnly" xml:space="preserve">
    <value>Parameter {0} has params modifier in lambda and not in target delegate type.</value>
  </data>
  <data name="WRN_ParamsArrayInLambdaOnly_Title" xml:space="preserve">
    <value>The params modifier is present in lambda and not in target delegate type.</value>
=======
  <data name="IDS_FeatureLambdaOptionalParameters" xml:space="preserve">
    <value>lambda optional parameters</value>
  </data>
  <data name="IDS_FeatureLambdaParamsArray" xml:space="preserve">
    <value>lambda params array</value>
>>>>>>> d5b1f010
  </data>
</root><|MERGE_RESOLUTION|>--- conflicted
+++ resolved
@@ -7343,12 +7343,6 @@
   <data name="ERR_ImplicitlyTypedDefaultParameter" xml:space="preserve">
     <value>Implicitly typed lambda parameter '{0}' cannot have a default value.</value>
   </data>
-<<<<<<< HEAD
-=======
-  <data name="ERR_OptionalParamValueMismatch" xml:space="preserve">
-    <value>Parameter {0} has default value '{1:10}' in lambda and '{2:10}' in the target delegate type.</value>
-  </data>
->>>>>>> d5b1f010
   <data name="WRN_OptionalParamValueMismatch" xml:space="preserve">
     <value>Parameter {0} has default value '{1:10}' in lambda and '{2:10}' in the target delegate type.</value>
   </data>
@@ -7400,18 +7394,16 @@
   <data name="ERR_DeconstructVariableCannotBeByRef" xml:space="preserve">
     <value>A deconstruction variable cannot be declared as a ref local</value>
   </data>
-<<<<<<< HEAD
+  <data name="IDS_FeatureLambdaOptionalParameters" xml:space="preserve">
+    <value>lambda optional parameters</value>
+  </data>
+  <data name="IDS_FeatureLambdaParamsArray" xml:space="preserve">
+    <value>lambda params array</value>
+  </data>
   <data name="WRN_ParamsArrayInLambdaOnly" xml:space="preserve">
     <value>Parameter {0} has params modifier in lambda and not in target delegate type.</value>
   </data>
   <data name="WRN_ParamsArrayInLambdaOnly_Title" xml:space="preserve">
     <value>The params modifier is present in lambda and not in target delegate type.</value>
-=======
-  <data name="IDS_FeatureLambdaOptionalParameters" xml:space="preserve">
-    <value>lambda optional parameters</value>
-  </data>
-  <data name="IDS_FeatureLambdaParamsArray" xml:space="preserve">
-    <value>lambda params array</value>
->>>>>>> d5b1f010
   </data>
 </root>