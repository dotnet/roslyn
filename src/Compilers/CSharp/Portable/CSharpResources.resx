--- conflicted
+++ resolved
@@ -6563,10 +6563,6 @@
   <data name="IDS_FeatureMixedDeclarationsAndExpressionsInDeconstruction" xml:space="preserve">
     <value>Mixed declarations and expressions in deconstruction</value>
   </data>
-<<<<<<< HEAD
-  <data name="IDS_FeatureParameterlessStructConstructors" xml:space="preserve">
-    <value>parameterless struct constructors</value>
-=======
   <data name="IDS_FeatureRecordStructs" xml:space="preserve">
     <value>record structs</value>
     <comment>'record structs' is not localizable.</comment>
@@ -6579,7 +6575,9 @@
   </data>
   <data name="IDS_FeaturePositionalFieldsInRecords" xml:space="preserve">
     <value>positional fields in records</value>
->>>>>>> 99585936
+  </data>
+  <data name="IDS_FeatureParameterlessStructConstructors" xml:space="preserve">
+    <value>parameterless struct constructors</value>
   </data>
   <data name="IDS_FeatureVarianceSafetyForStaticInterfaceMembers" xml:space="preserve">
     <value>variance safety for static interface members</value>
@@ -6624,27 +6622,25 @@
   <data name="ERR_FunctionPointerTypesInAttributeNotSupported" xml:space="preserve">
     <value>Using a function pointer type in a 'typeof' in an attribute is not supported.</value>
   </data>
-<<<<<<< HEAD
+  <data name="IDS_FeatureSealedToStringInRecord" xml:space="preserve">
+    <value>sealed ToString in record</value>
+  </data>
+  <data name="ERR_InheritingFromRecordWithSealedToString" xml:space="preserve">
+    <value>Inheriting from a record with a sealed 'Object.ToString' is not supported in C# {0}. Please use language version '{1}' or greater.</value>
+  </data>
+  <data name="ERR_HiddenPositionalMember" xml:space="preserve">
+    <value>The positional member '{0}' found corresponding to this parameter is hidden.</value>
+  </data>
+  <data name="IDS_FeatureGlobalUsing" xml:space="preserve">
+    <value>global using directive</value>
+  </data>
+  <data name="ERR_GlobalUsingInNamespace" xml:space="preserve">
+    <value>A global using directive cannot be used in a namespace declaration.</value>
+  </data>
+  <data name="ERR_GlobalUsingOutOfOrder" xml:space="preserve">
+    <value>A global using directive must precede all non-global using directives.</value>
+  </data>
   <data name="ERR_NonPublicParameterlessStructConstructor" xml:space="preserve">
     <value>The parameterless struct constructor must be 'public'.</value>
-=======
-  <data name="IDS_FeatureSealedToStringInRecord" xml:space="preserve">
-    <value>sealed ToString in record</value>
-  </data>
-  <data name="ERR_InheritingFromRecordWithSealedToString" xml:space="preserve">
-    <value>Inheriting from a record with a sealed 'Object.ToString' is not supported in C# {0}. Please use language version '{1}' or greater.</value>
-  </data>
-  <data name="ERR_HiddenPositionalMember" xml:space="preserve">
-    <value>The positional member '{0}' found corresponding to this parameter is hidden.</value>
-  </data>
-  <data name="IDS_FeatureGlobalUsing" xml:space="preserve">
-    <value>global using directive</value>
-  </data>
-  <data name="ERR_GlobalUsingInNamespace" xml:space="preserve">
-    <value>A global using directive cannot be used in a namespace declaration.</value>
-  </data>
-  <data name="ERR_GlobalUsingOutOfOrder" xml:space="preserve">
-    <value>A global using directive must precede all non-global using directives.</value>
->>>>>>> 99585936
   </data>
 </root>