﻿<?xml version="1.0" encoding="utf-8"?>
<root>
  <!-- 
    Microsoft ResX Schema 
    
    Version 2.0
    
    The primary goals of this format is to allow a simple XML format 
    that is mostly human readable. The generation and parsing of the 
    various data types are done through the TypeConverter classes 
    associated with the data types.
    
    Example:
    
    ... ado.net/XML headers & schema ...
    <resheader name="resmimetype">text/microsoft-resx</resheader>
    <resheader name="version">2.0</resheader>
    <resheader name="reader">System.Resources.ResXResourceReader, System.Windows.Forms, ...</resheader>
    <resheader name="writer">System.Resources.ResXResourceWriter, System.Windows.Forms, ...</resheader>
    <data name="Name1"><value>this is my long string</value><comment>this is a comment</comment></data>
    <data name="Color1" type="System.Drawing.Color, System.Drawing">Blue</data>
    <data name="Bitmap1" mimetype="application/x-microsoft.net.object.binary.base64">
        <value>[base64 mime encoded serialized .NET Framework object]</value>
    </data>
    <data name="Icon1" type="System.Drawing.Icon, System.Drawing" mimetype="application/x-microsoft.net.object.bytearray.base64">
        <value>[base64 mime encoded string representing a byte array form of the .NET Framework object]</value>
        <comment>This is a comment</comment>
    </data>
                
    There are any number of "resheader" rows that contain simple 
    name/value pairs.
    
    Each data row contains a name, and value. The row also contains a 
    type or mimetype. Type corresponds to a .NET class that support 
    text/value conversion through the TypeConverter architecture. 
    Classes that don't support this are serialized and stored with the 
    mimetype set.
    
    The mimetype is used for serialized objects, and tells the 
    ResXResourceReader how to depersist the object. This is currently not 
    extensible. For a given mimetype the value must be set accordingly:
    
    Note - application/x-microsoft.net.object.binary.base64 is the format 
    that the ResXResourceWriter will generate, however the reader can 
    read any of the formats listed below.
    
    mimetype: application/x-microsoft.net.object.binary.base64
    value   : The object must be serialized with 
            : System.Runtime.Serialization.Formatters.Binary.BinaryFormatter
            : and then encoded with base64 encoding.
    
    mimetype: application/x-microsoft.net.object.soap.base64
    value   : The object must be serialized with 
            : System.Runtime.Serialization.Formatters.Soap.SoapFormatter
            : and then encoded with base64 encoding.

    mimetype: application/x-microsoft.net.object.bytearray.base64
    value   : The object must be serialized into a byte array 
            : using a System.ComponentModel.TypeConverter
            : and then encoded with base64 encoding.
    -->
  <xsd:schema id="root" xmlns="" xmlns:xsd="http://www.w3.org/2001/XMLSchema" xmlns:msdata="urn:schemas-microsoft-com:xml-msdata">
    <xsd:import namespace="http://www.w3.org/XML/1998/namespace" />
    <xsd:element name="root" msdata:IsDataSet="true">
      <xsd:complexType>
        <xsd:choice maxOccurs="unbounded">
          <xsd:element name="metadata">
            <xsd:complexType>
              <xsd:sequence>
                <xsd:element name="value" type="xsd:string" minOccurs="0" />
              </xsd:sequence>
              <xsd:attribute name="name" use="required" type="xsd:string" />
              <xsd:attribute name="type" type="xsd:string" />
              <xsd:attribute name="mimetype" type="xsd:string" />
              <xsd:attribute ref="xml:space" />
            </xsd:complexType>
          </xsd:element>
          <xsd:element name="assembly">
            <xsd:complexType>
              <xsd:attribute name="alias" type="xsd:string" />
              <xsd:attribute name="name" type="xsd:string" />
            </xsd:complexType>
          </xsd:element>
          <xsd:element name="data">
            <xsd:complexType>
              <xsd:sequence>
                <xsd:element name="value" type="xsd:string" minOccurs="0" msdata:Ordinal="1" />
                <xsd:element name="comment" type="xsd:string" minOccurs="0" msdata:Ordinal="2" />
              </xsd:sequence>
              <xsd:attribute name="name" type="xsd:string" use="required" msdata:Ordinal="1" />
              <xsd:attribute name="type" type="xsd:string" msdata:Ordinal="3" />
              <xsd:attribute name="mimetype" type="xsd:string" msdata:Ordinal="4" />
              <xsd:attribute ref="xml:space" />
            </xsd:complexType>
          </xsd:element>
          <xsd:element name="resheader">
            <xsd:complexType>
              <xsd:sequence>
                <xsd:element name="value" type="xsd:string" minOccurs="0" msdata:Ordinal="1" />
              </xsd:sequence>
              <xsd:attribute name="name" type="xsd:string" use="required" />
            </xsd:complexType>
          </xsd:element>
        </xsd:choice>
      </xsd:complexType>
    </xsd:element>
  </xsd:schema>
  <resheader name="resmimetype">
    <value>text/microsoft-resx</value>
  </resheader>
  <resheader name="version">
    <value>2.0</value>
  </resheader>
  <resheader name="reader">
    <value>System.Resources.ResXResourceReader, System.Windows.Forms, Version=4.0.0.0, Culture=neutral, PublicKeyToken=b77a5c561934e089</value>
  </resheader>
  <resheader name="writer">
    <value>System.Resources.ResXResourceWriter, System.Windows.Forms, Version=4.0.0.0, Culture=neutral, PublicKeyToken=b77a5c561934e089</value>
  </resheader>
  <data name="IDS_NULL" xml:space="preserve">
    <value>&lt;null&gt;</value>
  </data>
  <data name="IDS_ThrowExpression" xml:space="preserve">
    <value>&lt;throw expression&gt;</value>
  </data>
  <data name="IDS_FeatureSwitchExpression" xml:space="preserve">
    <value>&lt;switch expression&gt;</value>
  </data>
  <data name="IDS_FeatureLocalFunctionAttributes" xml:space="preserve">
    <value>local function attributes</value>
  </data>
  <data name="IDS_FeatureExternLocalFunctions" xml:space="preserve">
    <value>extern local functions</value>
  </data>
  <data name="IDS_RELATEDERROR" xml:space="preserve">
    <value>(Location of symbol related to previous error)</value>
  </data>
  <data name="IDS_RELATEDWARNING" xml:space="preserve">
    <value>(Location of symbol related to previous warning)</value>
  </data>
  <data name="IDS_XMLIGNORED" xml:space="preserve">
    <value>&lt;!-- Badly formed XML comment ignored for member "{0}" --&gt;</value>
  </data>
  <data name="IDS_XMLIGNORED2" xml:space="preserve">
    <value> Badly formed XML file "{0}" cannot be included </value>
  </data>
  <data name="IDS_XMLFAILEDINCLUDE" xml:space="preserve">
    <value> Failed to insert some or all of included XML </value>
  </data>
  <data name="IDS_XMLBADINCLUDE" xml:space="preserve">
    <value> Include tag is invalid </value>
  </data>
  <data name="IDS_XMLNOINCLUDE" xml:space="preserve">
    <value> No matching elements were found for the following include tag </value>
  </data>
  <data name="IDS_XMLMISSINGINCLUDEFILE" xml:space="preserve">
    <value>Missing file attribute</value>
  </data>
  <data name="IDS_XMLMISSINGINCLUDEPATH" xml:space="preserve">
    <value>Missing path attribute</value>
  </data>
  <data name="IDS_GlobalNamespace" xml:space="preserve">
    <value>&lt;global namespace&gt;</value>
  </data>
  <data name="IDS_FeatureGenerics" xml:space="preserve">
    <value>generics</value>
  </data>
  <data name="IDS_FeatureAnonDelegates" xml:space="preserve">
    <value>anonymous methods</value>
  </data>
  <data name="IDS_FeatureModuleAttrLoc" xml:space="preserve">
    <value>module as an attribute target specifier</value>
  </data>
  <data name="IDS_FeatureGlobalNamespace" xml:space="preserve">
    <value>namespace alias qualifier</value>
  </data>
  <data name="IDS_FeatureFixedBuffer" xml:space="preserve">
    <value>fixed size buffers</value>
  </data>
  <data name="IDS_FeaturePragma" xml:space="preserve">
    <value>#pragma</value>
  </data>
  <data name="IDS_FeatureStaticClasses" xml:space="preserve">
    <value>static classes</value>
  </data>
  <data name="IDS_FeatureReadOnlyStructs" xml:space="preserve">
    <value>readonly structs</value>
  </data>
  <data name="IDS_FeaturePartialTypes" xml:space="preserve">
    <value>partial types</value>
  </data>
  <data name="IDS_FeatureAsync" xml:space="preserve">
    <value>async function</value>
  </data>
  <data name="IDS_FeatureSwitchOnBool" xml:space="preserve">
    <value>switch on boolean type</value>
  </data>
  <data name="IDS_MethodGroup" xml:space="preserve">
    <value>method group</value>
  </data>
  <data name="IDS_AnonMethod" xml:space="preserve">
    <value>anonymous method</value>
  </data>
  <data name="IDS_Lambda" xml:space="preserve">
    <value>lambda expression</value>
  </data>
  <data name="IDS_Collection" xml:space="preserve">
    <value>collection</value>
  </data>
  <data name="IDS_Disposable" xml:space="preserve">
    <value>disposable</value>
  </data>
  <data name="IDS_FeaturePropertyAccessorMods" xml:space="preserve">
    <value>access modifiers on properties</value>
  </data>
  <data name="IDS_FeatureExternAlias" xml:space="preserve">
    <value>extern alias</value>
  </data>
  <data name="IDS_FeatureIterators" xml:space="preserve">
    <value>iterators</value>
  </data>
  <data name="IDS_FeatureDefault" xml:space="preserve">
    <value>default operator</value>
  </data>
  <data name="IDS_FeatureAsyncStreams" xml:space="preserve">
    <value>async streams</value>
  </data>
  <data name="IDS_FeatureUnmanagedConstructedTypes" xml:space="preserve">
    <value>unmanaged constructed types</value>
  </data>
  <data name="IDS_FeatureReadOnlyMembers" xml:space="preserve">
    <value>readonly members</value>
  </data>
  <data name="IDS_FeatureDefaultLiteral" xml:space="preserve">
    <value>default literal</value>
  </data>
  <data name="IDS_FeaturePrivateProtected" xml:space="preserve">
    <value>private protected</value>
  </data>
  <data name="IDS_FeatureTupleEquality" xml:space="preserve">
    <value>tuple equality</value>
  </data>
  <data name="IDS_FeatureNullable" xml:space="preserve">
    <value>nullable types</value>
  </data>
  <data name="IDS_FeaturePatternMatching" xml:space="preserve">
    <value>pattern matching</value>
  </data>
  <data name="IDS_FeatureExpressionBodiedAccessor" xml:space="preserve">
    <value>expression body property accessor</value>
  </data>
  <data name="IDS_FeatureExpressionBodiedDeOrConstructor" xml:space="preserve">
    <value>expression body constructor and destructor</value>
  </data>
  <data name="IDS_FeatureThrowExpression" xml:space="preserve">
    <value>throw expression</value>
  </data>
  <data name="IDS_FeatureImplicitArray" xml:space="preserve">
    <value>implicitly typed array</value>
  </data>
  <data name="IDS_FeatureImplicitLocal" xml:space="preserve">
    <value>implicitly typed local variable</value>
  </data>
  <data name="IDS_FeatureAnonymousTypes" xml:space="preserve">
    <value>anonymous types</value>
  </data>
  <data name="IDS_FeatureAutoImplementedProperties" xml:space="preserve">
    <value>automatically implemented properties</value>
  </data>
  <data name="IDS_FeatureReadonlyAutoImplementedProperties" xml:space="preserve">
    <value>readonly automatically implemented properties</value>
  </data>
  <data name="IDS_FeatureObjectInitializer" xml:space="preserve">
    <value>object initializer</value>
  </data>
  <data name="IDS_FeatureCollectionInitializer" xml:space="preserve">
    <value>collection initializer</value>
  </data>
  <data name="IDS_FeatureQueryExpression" xml:space="preserve">
    <value>query expression</value>
  </data>
  <data name="IDS_FeatureExtensionMethod" xml:space="preserve">
    <value>extension method</value>
  </data>
  <data name="IDS_FeaturePartialMethod" xml:space="preserve">
    <value>partial method</value>
  </data>
  <data name="IDS_SK_METHOD" xml:space="preserve">
    <value>method</value>
  </data>
  <data name="IDS_SK_TYPE" xml:space="preserve">
    <value>type</value>
  </data>
  <data name="IDS_SK_NAMESPACE" xml:space="preserve">
    <value>namespace</value>
  </data>
  <data name="IDS_SK_FIELD" xml:space="preserve">
    <value>field</value>
  </data>
  <data name="IDS_SK_PROPERTY" xml:space="preserve">
    <value>property</value>
  </data>
  <data name="IDS_SK_UNKNOWN" xml:space="preserve">
    <value>element</value>
  </data>
  <data name="IDS_SK_VARIABLE" xml:space="preserve">
    <value>variable</value>
  </data>
  <data name="IDS_SK_LABEL" xml:space="preserve">
    <value>label</value>
  </data>
  <data name="IDS_SK_EVENT" xml:space="preserve">
    <value>event</value>
  </data>
  <data name="IDS_SK_TYVAR" xml:space="preserve">
    <value>type parameter</value>
  </data>
  <data name="IDS_SK_ALIAS" xml:space="preserve">
    <value>using alias</value>
  </data>
  <data name="IDS_SK_EXTERNALIAS" xml:space="preserve">
    <value>extern alias</value>
  </data>
  <data name="IDS_SK_CONSTRUCTOR" xml:space="preserve">
    <value>constructor</value>
  </data>
  <data name="IDS_FOREACHLOCAL" xml:space="preserve">
    <value>foreach iteration variable</value>
  </data>
  <data name="IDS_FIXEDLOCAL" xml:space="preserve">
    <value>fixed variable</value>
  </data>
  <data name="IDS_USINGLOCAL" xml:space="preserve">
    <value>using variable</value>
  </data>
  <data name="IDS_Contravariant" xml:space="preserve">
    <value>contravariant</value>
  </data>
  <data name="IDS_Contravariantly" xml:space="preserve">
    <value>contravariantly</value>
  </data>
  <data name="IDS_Covariant" xml:space="preserve">
    <value>covariant</value>
  </data>
  <data name="IDS_Covariantly" xml:space="preserve">
    <value>covariantly</value>
  </data>
  <data name="IDS_Invariantly" xml:space="preserve">
    <value>invariantly</value>
  </data>
  <data name="IDS_FeatureDynamic" xml:space="preserve">
    <value>dynamic</value>
  </data>
  <data name="IDS_FeatureNamedArgument" xml:space="preserve">
    <value>named argument</value>
  </data>
  <data name="IDS_FeatureOptionalParameter" xml:space="preserve">
    <value>optional parameter</value>
  </data>
  <data name="IDS_FeatureExceptionFilter" xml:space="preserve">
    <value>exception filter</value>
  </data>
  <data name="IDS_FeatureTypeVariance" xml:space="preserve">
    <value>type variance</value>
  </data>
  <data name="IDS_Parameter" xml:space="preserve">
    <value>parameter</value>
  </data>
  <data name="IDS_Return" xml:space="preserve">
    <value>return</value>
  </data>
  <data name="XML_InvalidToken" xml:space="preserve">
    <value>The character(s) '{0}' cannot be used at this location.</value>
  </data>
  <data name="XML_IncorrectComment" xml:space="preserve">
    <value>Incorrect syntax was used in a comment.</value>
  </data>
  <data name="XML_InvalidCharEntity" xml:space="preserve">
    <value>An invalid character was found inside an entity reference.</value>
  </data>
  <data name="XML_ExpectedEndOfTag" xml:space="preserve">
    <value>Expected '&gt;' or '/&gt;' to close tag '{0}'.</value>
  </data>
  <data name="XML_ExpectedIdentifier" xml:space="preserve">
    <value>An identifier was expected.</value>
  </data>
  <data name="XML_InvalidUnicodeChar" xml:space="preserve">
    <value>Invalid unicode character.</value>
  </data>
  <data name="XML_InvalidWhitespace" xml:space="preserve">
    <value>Whitespace is not allowed at this location.</value>
  </data>
  <data name="XML_LessThanInAttributeValue" xml:space="preserve">
    <value>The character '&lt;' cannot be used in an attribute value.</value>
  </data>
  <data name="XML_MissingEqualsAttribute" xml:space="preserve">
    <value>Missing equals sign between attribute and attribute value.</value>
  </data>
  <data name="XML_RefUndefinedEntity_1" xml:space="preserve">
    <value>Reference to undefined entity '{0}'.</value>
  </data>
  <data name="XML_StringLiteralNoStartQuote" xml:space="preserve">
    <value>A string literal was expected, but no opening quotation mark was found.</value>
  </data>
  <data name="XML_StringLiteralNoEndQuote" xml:space="preserve">
    <value>Missing closing quotation mark for string literal.</value>
  </data>
  <data name="XML_StringLiteralNonAsciiQuote" xml:space="preserve">
    <value>Non-ASCII quotations marks may not be used around string literals.</value>
  </data>
  <data name="XML_EndTagNotExpected" xml:space="preserve">
    <value>End tag was not expected at this location.</value>
  </data>
  <data name="XML_ElementTypeMatch" xml:space="preserve">
    <value>End tag '{0}' does not match the start tag '{1}'.</value>
  </data>
  <data name="XML_EndTagExpected" xml:space="preserve">
    <value>Expected an end tag for element '{0}'.</value>
  </data>
  <data name="XML_WhitespaceMissing" xml:space="preserve">
    <value>Required white space was missing.</value>
  </data>
  <data name="XML_ExpectedEndOfXml" xml:space="preserve">
    <value>Unexpected character at this location.</value>
  </data>
  <data name="XML_CDataEndTagNotAllowed" xml:space="preserve">
    <value>The literal string ']]&gt;' is not allowed in element content.</value>
  </data>
  <data name="XML_DuplicateAttribute" xml:space="preserve">
    <value>Duplicate '{0}' attribute</value>
  </data>
  <data name="ERR_NoMetadataFile" xml:space="preserve">
    <value>Metadata file '{0}' could not be found</value>
  </data>
  <data name="ERR_MetadataReferencesNotSupported" xml:space="preserve">
    <value>Metadata references are not supported.</value>
  </data>
  <data name="FTL_MetadataCantOpenFile" xml:space="preserve">
    <value>Metadata file '{0}' could not be opened -- {1}</value>
  </data>
  <data name="ERR_NoTypeDef" xml:space="preserve">
    <value>The type '{0}' is defined in an assembly that is not referenced. You must add a reference to assembly '{1}'.</value>
  </data>
  <data name="ERR_NoTypeDefFromModule" xml:space="preserve">
    <value>The type '{0}' is defined in a module that has not been added. You must add the module '{1}'.</value>
  </data>
  <data name="ERR_OutputWriteFailed" xml:space="preserve">
    <value>Could not write to output file '{0}' -- '{1}'</value>
  </data>
  <data name="ERR_MultipleEntryPoints" xml:space="preserve">
    <value>Program has more than one entry point defined. Compile with /main to specify the type that contains the entry point.</value>
  </data>
  <data name="ERR_BadBinaryOps" xml:space="preserve">
    <value>Operator '{0}' cannot be applied to operands of type '{1}' and '{2}'</value>
  </data>
  <data name="ERR_AmbigBinaryOpsOnUnconstrainedDefault" xml:space="preserve">
    <value>Operator '{0}' cannot be applied to 'default' and operand of type '{1}' because it is a type parameter that is not known to be a reference type</value>
  </data>
  <data name="ERR_IntDivByZero" xml:space="preserve">
    <value>Division by constant zero</value>
  </data>
  <data name="ERR_BadIndexLHS" xml:space="preserve">
    <value>Cannot apply indexing with [] to an expression of type '{0}'</value>
  </data>
  <data name="ERR_BadIndexCount" xml:space="preserve">
    <value>Wrong number of indices inside []; expected {0}</value>
  </data>
  <data name="ERR_BadUnaryOp" xml:space="preserve">
    <value>Operator '{0}' cannot be applied to operand of type '{1}'</value>
  </data>
  <data name="ERR_BadOpOnNullOrDefaultOrNew" xml:space="preserve">
    <value>Operator '{0}' cannot be applied to operand '{1}'</value>
  </data>
  <data name="ERR_ThisInStaticMeth" xml:space="preserve">
    <value>Keyword 'this' is not valid in a static property, static method, or static field initializer</value>
  </data>
  <data name="ERR_ThisInBadContext" xml:space="preserve">
    <value>Keyword 'this' is not available in the current context</value>
  </data>
  <data name="ERR_OmittedTypeArgument" xml:space="preserve">
    <value>Omitting the type argument is not allowed in the current context</value>
  </data>
  <data name="WRN_InvalidMainSig" xml:space="preserve">
    <value>'{0}' has the wrong signature to be an entry point</value>
  </data>
  <data name="WRN_InvalidMainSig_Title" xml:space="preserve">
    <value>Method has the wrong signature to be an entry point</value>
  </data>
  <data name="ERR_NoImplicitConv" xml:space="preserve">
    <value>Cannot implicitly convert type '{0}' to '{1}'</value>
  </data>
  <data name="ERR_NoExplicitConv" xml:space="preserve">
    <value>Cannot convert type '{0}' to '{1}'</value>
  </data>
  <data name="ERR_ConstOutOfRange" xml:space="preserve">
    <value>Constant value '{0}' cannot be converted to a '{1}'</value>
  </data>
  <data name="ERR_AmbigBinaryOps" xml:space="preserve">
    <value>Operator '{0}' is ambiguous on operands of type '{1}' and '{2}'</value>
  </data>
  <data name="ERR_AmbigBinaryOpsOnDefault" xml:space="preserve">
    <value>Operator '{0}' is ambiguous on operands '{1}' and '{2}'</value>
  </data>
  <data name="ERR_AmbigUnaryOp" xml:space="preserve">
    <value>Operator '{0}' is ambiguous on an operand of type '{1}'</value>
  </data>
  <data name="ERR_InAttrOnOutParam" xml:space="preserve">
    <value>An out parameter cannot have the In attribute</value>
  </data>
  <data name="ERR_ValueCantBeNull" xml:space="preserve">
    <value>Cannot convert null to '{0}' because it is a non-nullable value type</value>
  </data>
  <data name="ERR_NoExplicitBuiltinConv" xml:space="preserve">
    <value>Cannot convert type '{0}' to '{1}' via a reference conversion, boxing conversion, unboxing conversion, wrapping conversion, or null type conversion</value>
  </data>
  <data name="FTL_DebugEmitFailure" xml:space="preserve">
    <value>Unexpected error writing debug information -- '{0}'</value>
  </data>
  <data name="ERR_BadVisReturnType" xml:space="preserve">
    <value>Inconsistent accessibility: return type '{1}' is less accessible than method '{0}'</value>
  </data>
  <data name="ERR_BadVisParamType" xml:space="preserve">
    <value>Inconsistent accessibility: parameter type '{1}' is less accessible than method '{0}'</value>
  </data>
  <data name="ERR_BadVisFieldType" xml:space="preserve">
    <value>Inconsistent accessibility: field type '{1}' is less accessible than field '{0}'</value>
  </data>
  <data name="ERR_BadVisPropertyType" xml:space="preserve">
    <value>Inconsistent accessibility: property type '{1}' is less accessible than property '{0}'</value>
  </data>
  <data name="ERR_BadVisIndexerReturn" xml:space="preserve">
    <value>Inconsistent accessibility: indexer return type '{1}' is less accessible than indexer '{0}'</value>
  </data>
  <data name="ERR_BadVisIndexerParam" xml:space="preserve">
    <value>Inconsistent accessibility: parameter type '{1}' is less accessible than indexer '{0}'</value>
  </data>
  <data name="ERR_BadVisOpReturn" xml:space="preserve">
    <value>Inconsistent accessibility: return type '{1}' is less accessible than operator '{0}'</value>
  </data>
  <data name="ERR_BadVisOpParam" xml:space="preserve">
    <value>Inconsistent accessibility: parameter type '{1}' is less accessible than operator '{0}'</value>
  </data>
  <data name="ERR_BadVisDelegateReturn" xml:space="preserve">
    <value>Inconsistent accessibility: return type '{1}' is less accessible than delegate '{0}'</value>
  </data>
  <data name="ERR_BadVisDelegateParam" xml:space="preserve">
    <value>Inconsistent accessibility: parameter type '{1}' is less accessible than delegate '{0}'</value>
  </data>
  <data name="ERR_BadVisBaseClass" xml:space="preserve">
    <value>Inconsistent accessibility: base class '{1}' is less accessible than class '{0}'</value>
  </data>
  <data name="ERR_BadVisBaseInterface" xml:space="preserve">
    <value>Inconsistent accessibility: base interface '{1}' is less accessible than interface '{0}'</value>
  </data>
  <data name="ERR_EventNeedsBothAccessors" xml:space="preserve">
    <value>'{0}': event property must have both add and remove accessors</value>
  </data>
  <data name="ERR_AbstractEventHasAccessors" xml:space="preserve">
    <value>'{0}': abstract event cannot use event accessor syntax</value>
  </data>
  <data name="ERR_EventNotDelegate" xml:space="preserve">
    <value>'{0}': event must be of a delegate type</value>
  </data>
  <data name="WRN_UnreferencedEvent" xml:space="preserve">
    <value>The event '{0}' is never used</value>
  </data>
  <data name="WRN_UnreferencedEvent_Title" xml:space="preserve">
    <value>Event is never used</value>
  </data>
  <data name="ERR_InterfaceEventInitializer" xml:space="preserve">
    <value>'{0}': instance event in interface cannot have initializer</value>
  </data>
  <data name="ERR_BadEventUsage" xml:space="preserve">
    <value>The event '{0}' can only appear on the left hand side of += or -= (except when used from within the type '{1}')</value>
  </data>
  <data name="ERR_ExplicitEventFieldImpl" xml:space="preserve">
    <value>An explicit interface implementation of an event must use event accessor syntax</value>
  </data>
  <data name="ERR_CantOverrideNonEvent" xml:space="preserve">
    <value>'{0}': cannot override; '{1}' is not an event</value>
  </data>
  <data name="ERR_AddRemoveMustHaveBody" xml:space="preserve">
    <value>An add or remove accessor must have a body</value>
  </data>
  <data name="ERR_AbstractEventInitializer" xml:space="preserve">
    <value>'{0}': abstract event cannot have initializer</value>
  </data>
  <data name="ERR_ReservedAssemblyName" xml:space="preserve">
    <value>The assembly name '{0}' is reserved and cannot be used as a reference in an interactive session</value>
  </data>
  <data name="ERR_ReservedEnumerator" xml:space="preserve">
    <value>The enumerator name '{0}' is reserved and cannot be used</value>
  </data>
  <data name="ERR_AsMustHaveReferenceType" xml:space="preserve">
    <value>The as operator must be used with a reference type or nullable type ('{0}' is a non-nullable value type)</value>
  </data>
  <data name="WRN_LowercaseEllSuffix" xml:space="preserve">
    <value>The 'l' suffix is easily confused with the digit '1' -- use 'L' for clarity</value>
  </data>
  <data name="WRN_LowercaseEllSuffix_Title" xml:space="preserve">
    <value>The 'l' suffix is easily confused with the digit '1'</value>
  </data>
  <data name="ERR_BadEventUsageNoField" xml:space="preserve">
    <value>The event '{0}' can only appear on the left hand side of += or -=</value>
  </data>
  <data name="ERR_ConstraintOnlyAllowedOnGenericDecl" xml:space="preserve">
    <value>Constraints are not allowed on non-generic declarations</value>
  </data>
  <data name="ERR_TypeParamMustBeIdentifier" xml:space="preserve">
    <value>Type parameter declaration must be an identifier not a type</value>
  </data>
  <data name="ERR_MemberReserved" xml:space="preserve">
    <value>Type '{1}' already reserves a member called '{0}' with the same parameter types</value>
  </data>
  <data name="ERR_DuplicateParamName" xml:space="preserve">
    <value>The parameter name '{0}' is a duplicate</value>
  </data>
  <data name="ERR_DuplicateNameInNS" xml:space="preserve">
    <value>The namespace '{1}' already contains a definition for '{0}'</value>
  </data>
  <data name="ERR_DuplicateNameInClass" xml:space="preserve">
    <value>The type '{0}' already contains a definition for '{1}'</value>
  </data>
  <data name="ERR_NameNotInContext" xml:space="preserve">
    <value>The name '{0}' does not exist in the current context</value>
  </data>
  <data name="ERR_NameNotInContextPossibleMissingReference" xml:space="preserve">
    <value>The name '{0}' does not exist in the current context (are you missing a reference to assembly '{1}'?)</value>
  </data>
  <data name="ERR_AmbigContext" xml:space="preserve">
    <value>'{0}' is an ambiguous reference between '{1}' and '{2}'</value>
  </data>
  <data name="WRN_DuplicateUsing" xml:space="preserve">
    <value>The using directive for '{0}' appeared previously in this namespace</value>
  </data>
  <data name="WRN_DuplicateUsing_Title" xml:space="preserve">
    <value>Using directive appeared previously in this namespace</value>
  </data>
  <data name="ERR_BadMemberFlag" xml:space="preserve">
    <value>The modifier '{0}' is not valid for this item</value>
  </data>
  <data name="ERR_BadInitAccessor" xml:space="preserve">
    <value>The 'init' accessor is not valid on static members</value>
  </data>
  <data name="ERR_BadMemberProtection" xml:space="preserve">
    <value>More than one protection modifier</value>
  </data>
  <data name="WRN_NewRequired" xml:space="preserve">
    <value>'{0}' hides inherited member '{1}'. Use the new keyword if hiding was intended.</value>
  </data>
  <data name="WRN_NewRequired_Title" xml:space="preserve">
    <value>Member hides inherited member; missing new keyword</value>
  </data>
  <data name="WRN_NewRequired_Description" xml:space="preserve">
    <value>A variable was declared with the same name as a variable in a base type. However, the new keyword was not used. This warning informs you that you should use new; the variable is declared as if new had been used in the declaration.</value>
  </data>
  <data name="WRN_NewNotRequired" xml:space="preserve">
    <value>The member '{0}' does not hide an accessible member. The new keyword is not required.</value>
  </data>
  <data name="WRN_NewNotRequired_Title" xml:space="preserve">
    <value>Member does not hide an inherited member; new keyword is not required</value>
  </data>
  <data name="ERR_CircConstValue" xml:space="preserve">
    <value>The evaluation of the constant value for '{0}' involves a circular definition</value>
  </data>
  <data name="ERR_MemberAlreadyExists" xml:space="preserve">
    <value>Type '{1}' already defines a member called '{0}' with the same parameter types</value>
  </data>
  <data name="ERR_StaticNotVirtual" xml:space="preserve">
    <value>A static member '{0}' cannot be marked as override, virtual, or abstract</value>
  </data>
  <data name="ERR_OverrideNotNew" xml:space="preserve">
    <value>A member '{0}' marked as override cannot be marked as new or virtual</value>
  </data>
  <data name="WRN_NewOrOverrideExpected" xml:space="preserve">
    <value>'{0}' hides inherited member '{1}'. To make the current member override that implementation, add the override keyword. Otherwise add the new keyword.</value>
  </data>
  <data name="WRN_NewOrOverrideExpected_Title" xml:space="preserve">
    <value>Member hides inherited member; missing override keyword</value>
  </data>
  <data name="ERR_OverrideNotExpected" xml:space="preserve">
    <value>'{0}': no suitable method found to override</value>
  </data>
  <data name="ERR_NamespaceUnexpected" xml:space="preserve">
    <value>A namespace cannot directly contain members such as fields or methods</value>
  </data>
  <data name="ERR_NoSuchMember" xml:space="preserve">
    <value>'{0}' does not contain a definition for '{1}'</value>
  </data>
  <data name="ERR_BadSKknown" xml:space="preserve">
    <value>'{0}' is a {1} but is used like a {2}</value>
  </data>
  <data name="ERR_BadSKunknown" xml:space="preserve">
    <value>'{0}' is a {1}, which is not valid in the given context</value>
  </data>
  <data name="ERR_ObjectRequired" xml:space="preserve">
    <value>An object reference is required for the non-static field, method, or property '{0}'</value>
  </data>
  <data name="ERR_AmbigCall" xml:space="preserve">
    <value>The call is ambiguous between the following methods or properties: '{0}' and '{1}'</value>
  </data>
  <data name="ERR_BadAccess" xml:space="preserve">
    <value>'{0}' is inaccessible due to its protection level</value>
  </data>
  <data name="ERR_MethDelegateMismatch" xml:space="preserve">
    <value>No overload for '{0}' matches delegate '{1}'</value>
  </data>
  <data name="ERR_RetObjectRequired" xml:space="preserve">
    <value>An object of a type convertible to '{0}' is required</value>
  </data>
  <data name="ERR_RetNoObjectRequired" xml:space="preserve">
    <value>Since '{0}' returns void, a return keyword must not be followed by an object expression</value>
  </data>
  <data name="ERR_LocalDuplicate" xml:space="preserve">
    <value>A local variable or function named '{0}' is already defined in this scope</value>
  </data>
  <data name="ERR_AssgLvalueExpected" xml:space="preserve">
    <value>The left-hand side of an assignment must be a variable, property or indexer</value>
  </data>
  <data name="ERR_StaticConstParam" xml:space="preserve">
    <value>'{0}': a static constructor must be parameterless</value>
  </data>
  <data name="ERR_NotConstantExpression" xml:space="preserve">
    <value>The expression being assigned to '{0}' must be constant</value>
  </data>
  <data name="ERR_NotNullConstRefField" xml:space="preserve">
    <value>'{0}' is of type '{1}'. A const field of a reference type other than string can only be initialized with null.</value>
  </data>
  <data name="ERR_LocalIllegallyOverrides" xml:space="preserve">
    <value>A local or parameter named '{0}' cannot be declared in this scope because that name is used in an enclosing local scope to define a local or parameter</value>
  </data>
  <data name="ERR_BadUsingNamespace" xml:space="preserve">
    <value>A 'using namespace' directive can only be applied to namespaces; '{0}' is a type not a namespace. Consider a 'using static' directive instead</value>
  </data>
  <data name="ERR_BadUsingType" xml:space="preserve">
    <value>A 'using static' directive can only be applied to types; '{0}' is a namespace not a type. Consider a 'using namespace' directive instead</value>
  </data>
  <data name="ERR_NoAliasHere" xml:space="preserve">
    <value>A 'using static' directive cannot be used to declare an alias</value>
  </data>
  <data name="ERR_NoBreakOrCont" xml:space="preserve">
    <value>No enclosing loop out of which to break or continue</value>
  </data>
  <data name="ERR_DuplicateLabel" xml:space="preserve">
    <value>The label '{0}' is a duplicate</value>
  </data>
  <data name="ERR_NoConstructors" xml:space="preserve">
    <value>The type '{0}' has no constructors defined</value>
  </data>
  <data name="ERR_NoNewAbstract" xml:space="preserve">
    <value>Cannot create an instance of the abstract type or interface '{0}'</value>
  </data>
  <data name="ERR_ConstValueRequired" xml:space="preserve">
    <value>A const field requires a value to be provided</value>
  </data>
  <data name="ERR_CircularBase" xml:space="preserve">
    <value>Circular base type dependency involving '{0}' and '{1}'</value>
  </data>
  <data name="ERR_BadDelegateConstructor" xml:space="preserve">
    <value>The delegate '{0}' does not have a valid constructor</value>
  </data>
  <data name="ERR_MethodNameExpected" xml:space="preserve">
    <value>Method name expected</value>
  </data>
  <data name="ERR_ConstantExpected" xml:space="preserve">
    <value>A constant value is expected</value>
  </data>
  <data name="ERR_V6SwitchGoverningTypeValueExpected" xml:space="preserve">
    <value>A switch expression or case label must be a bool, char, string, integral, enum, or corresponding nullable type in C# 6 and earlier.</value>
  </data>
  <data name="ERR_IntegralTypeValueExpected" xml:space="preserve">
    <value>A value of an integral type expected</value>
  </data>
  <data name="ERR_DuplicateCaseLabel" xml:space="preserve">
    <value>The switch statement contains multiple cases with the label value '{0}'</value>
  </data>
  <data name="ERR_InvalidGotoCase" xml:space="preserve">
    <value>A goto case is only valid inside a switch statement</value>
  </data>
  <data name="ERR_PropertyLacksGet" xml:space="preserve">
    <value>The property or indexer '{0}' cannot be used in this context because it lacks the get accessor</value>
  </data>
  <data name="ERR_BadExceptionType" xml:space="preserve">
    <value>The type caught or thrown must be derived from System.Exception</value>
  </data>
  <data name="ERR_BadEmptyThrow" xml:space="preserve">
    <value>A throw statement with no arguments is not allowed outside of a catch clause</value>
  </data>
  <data name="ERR_BadFinallyLeave" xml:space="preserve">
    <value>Control cannot leave the body of a finally clause</value>
  </data>
  <data name="ERR_LabelShadow" xml:space="preserve">
    <value>The label '{0}' shadows another label by the same name in a contained scope</value>
  </data>
  <data name="ERR_LabelNotFound" xml:space="preserve">
    <value>No such label '{0}' within the scope of the goto statement</value>
  </data>
  <data name="ERR_UnreachableCatch" xml:space="preserve">
    <value>A previous catch clause already catches all exceptions of this or of a super type ('{0}')</value>
  </data>
  <data name="WRN_FilterIsConstantTrue" xml:space="preserve">
    <value>Filter expression is a constant 'true', consider removing the filter</value>
  </data>
  <data name="WRN_FilterIsConstantTrue_Title" xml:space="preserve">
    <value>Filter expression is a constant 'true'</value>
  </data>
  <data name="ERR_ReturnExpected" xml:space="preserve">
    <value>'{0}': not all code paths return a value</value>
  </data>
  <data name="WRN_UnreachableCode" xml:space="preserve">
    <value>Unreachable code detected</value>
  </data>
  <data name="WRN_UnreachableCode_Title" xml:space="preserve">
    <value>Unreachable code detected</value>
  </data>
  <data name="ERR_SwitchFallThrough" xml:space="preserve">
    <value>Control cannot fall through from one case label ('{0}') to another</value>
  </data>
  <data name="WRN_UnreferencedLabel" xml:space="preserve">
    <value>This label has not been referenced</value>
  </data>
  <data name="WRN_UnreferencedLabel_Title" xml:space="preserve">
    <value>This label has not been referenced</value>
  </data>
  <data name="ERR_UseDefViolation" xml:space="preserve">
    <value>Use of unassigned local variable '{0}'</value>
  </data>
  <data name="WRN_UseDefViolation" xml:space="preserve">
    <value>Use of unassigned local variable '{0}'</value>
  </data>
  <data name="WRN_UseDefViolation_Title" xml:space="preserve">
    <value>Use of unassigned local variable</value>
  </data>
  <data name="WRN_UnreferencedVar" xml:space="preserve">
    <value>The variable '{0}' is declared but never used</value>
  </data>
  <data name="WRN_UnreferencedVar_Title" xml:space="preserve">
    <value>Variable is declared but never used</value>
  </data>
  <data name="WRN_UnreferencedField" xml:space="preserve">
    <value>The field '{0}' is never used</value>
  </data>
  <data name="WRN_UnreferencedField_Title" xml:space="preserve">
    <value>Field is never used</value>
  </data>
  <data name="ERR_UseDefViolationField" xml:space="preserve">
    <value>Use of possibly unassigned field '{0}'</value>
  </data>
  <data name="WRN_UseDefViolationField" xml:space="preserve">
    <value>Use of possibly unassigned field '{0}'</value>
  </data>
  <data name="WRN_UseDefViolationField_Title" xml:space="preserve">
    <value>Use of possibly unassigned field</value>
  </data>
  <data name="ERR_UseDefViolationProperty" xml:space="preserve">
    <value>Use of possibly unassigned auto-implemented property '{0}'</value>
  </data>
  <data name="WRN_UseDefViolationProperty" xml:space="preserve">
    <value>Use of possibly unassigned auto-implemented property '{0}'</value>
  </data>
  <data name="WRN_UseDefViolationProperty_Title" xml:space="preserve">
    <value>Use of possibly unassigned auto-implemented property</value>
  </data>
  <data name="ERR_UnassignedThis" xml:space="preserve">
    <value>Field '{0}' must be fully assigned before control is returned to the caller</value>
  </data>
  <data name="WRN_UnassignedThis" xml:space="preserve">
    <value>Field '{0}' must be fully assigned before control is returned to the caller</value>
  </data>
  <data name="WRN_UnassignedThis_Title" xml:space="preserve">
    <value>Fields of a struct must be fully assigned in a constructor before control is returned to the caller</value>
  </data>
  <data name="ERR_AmbigQM" xml:space="preserve">
    <value>Type of conditional expression cannot be determined because '{0}' and '{1}' implicitly convert to one another</value>
  </data>
  <data name="ERR_InvalidQM" xml:space="preserve">
    <value>Type of conditional expression cannot be determined because there is no implicit conversion between '{0}' and '{1}'</value>
  </data>
  <data name="ERR_NoBaseClass" xml:space="preserve">
    <value>A base class is required for a 'base' reference</value>
  </data>
  <data name="ERR_BaseIllegal" xml:space="preserve">
    <value>Use of keyword 'base' is not valid in this context</value>
  </data>
  <data name="ERR_ObjectProhibited" xml:space="preserve">
    <value>Member '{0}' cannot be accessed with an instance reference; qualify it with a type name instead</value>
  </data>
  <data name="ERR_ParamUnassigned" xml:space="preserve">
    <value>The out parameter '{0}' must be assigned to before control leaves the current method</value>
  </data>
  <data name="WRN_ParamUnassigned" xml:space="preserve">
    <value>The out parameter '{0}' must be assigned to before control leaves the current method</value>
  </data>
  <data name="WRN_ParamUnassigned_Title" xml:space="preserve">
    <value>An out parameter must be assigned to before control leaves the method</value>
  </data>
  <data name="ERR_InvalidArray" xml:space="preserve">
    <value>Invalid rank specifier: expected ',' or ']'</value>
  </data>
  <data name="ERR_ExternHasBody" xml:space="preserve">
    <value>'{0}' cannot be extern and declare a body</value>
  </data>
  <data name="ERR_ExternHasConstructorInitializer" xml:space="preserve">
    <value>'{0}' cannot be extern and have a constructor initializer</value>
  </data>
  <data name="ERR_AbstractAndExtern" xml:space="preserve">
    <value>'{0}' cannot be both extern and abstract</value>
  </data>
  <data name="ERR_BadAttributeParamType" xml:space="preserve">
    <value>Attribute constructor parameter '{0}' has type '{1}', which is not a valid attribute parameter type</value>
  </data>
  <data name="ERR_BadAttributeArgument" xml:space="preserve">
    <value>An attribute argument must be a constant expression, typeof expression or array creation expression of an attribute parameter type</value>
  </data>
  <data name="ERR_BadAttributeParamDefaultArgument" xml:space="preserve">
    <value>Attribute constructor parameter '{0}' is optional, but no default parameter value was specified.</value>
  </data>
  <data name="WRN_IsAlwaysTrue" xml:space="preserve">
    <value>The given expression is always of the provided ('{0}') type</value>
  </data>
  <data name="WRN_IsAlwaysTrue_Title" xml:space="preserve">
    <value>'is' expression's given expression is always of the provided type</value>
  </data>
  <data name="WRN_IsAlwaysFalse" xml:space="preserve">
    <value>The given expression is never of the provided ('{0}') type</value>
  </data>
  <data name="WRN_IsAlwaysFalse_Title" xml:space="preserve">
    <value>'is' expression's given expression is never of the provided type</value>
  </data>
  <data name="ERR_LockNeedsReference" xml:space="preserve">
    <value>'{0}' is not a reference type as required by the lock statement</value>
  </data>
  <data name="ERR_NullNotValid" xml:space="preserve">
    <value>Use of null is not valid in this context</value>
  </data>
  <data name="ERR_DefaultLiteralNotValid" xml:space="preserve">
    <value>Use of default literal is not valid in this context</value>
  </data>
  <data name="ERR_UseDefViolationThis" xml:space="preserve">
    <value>The 'this' object cannot be used before all of its fields have been assigned</value>
  </data>
  <data name="WRN_UseDefViolationThis" xml:space="preserve">
    <value>The 'this' object cannot be used before all of its fields have been assigned</value>
  </data>
  <data name="WRN_UseDefViolationThis_Title" xml:space="preserve">
    <value>The 'this' object cannot be used in a constructor before all of its fields have been assigned</value>
  </data>
  <data name="ERR_ArgsInvalid" xml:space="preserve">
    <value>The __arglist construct is valid only within a variable argument method</value>
  </data>
  <data name="ERR_PtrExpected" xml:space="preserve">
    <value>The * or -&gt; operator must be applied to a pointer</value>
  </data>
  <data name="ERR_PtrIndexSingle" xml:space="preserve">
    <value>A pointer must be indexed by only one value</value>
  </data>
  <data name="WRN_ByRefNonAgileField" xml:space="preserve">
    <value>Using '{0}' as a ref or out value or taking its address may cause a runtime exception because it is a field of a marshal-by-reference class</value>
  </data>
  <data name="WRN_ByRefNonAgileField_Title" xml:space="preserve">
    <value>Using a field of a marshal-by-reference class as a ref or out value or taking its address may cause a runtime exception</value>
  </data>
  <data name="ERR_AssgReadonlyStatic" xml:space="preserve">
    <value>A static readonly field cannot be assigned to (except in a static constructor or a variable initializer)</value>
  </data>
  <data name="ERR_RefReadonlyStatic" xml:space="preserve">
    <value>A static readonly field cannot be used as a ref or out value (except in a static constructor)</value>
  </data>
  <data name="ERR_AssgReadonlyProp" xml:space="preserve">
    <value>Property or indexer '{0}' cannot be assigned to -- it is read only</value>
  </data>
  <data name="ERR_IllegalStatement" xml:space="preserve">
    <value>Only assignment, call, increment, decrement, await, and new object expressions can be used as a statement</value>
  </data>
  <data name="ERR_BadGetEnumerator" xml:space="preserve">
    <value>foreach requires that the return type '{0}' of '{1}' must have a suitable public 'MoveNext' method and public 'Current' property</value>
  </data>
  <data name="ERR_BadGetAsyncEnumerator" xml:space="preserve">
    <value>Asynchronous foreach requires that the return type '{0}' of '{1}' must have a suitable public 'MoveNextAsync' method and public 'Current' property</value>
  </data>
  <data name="ERR_TooManyLocals" xml:space="preserve">
    <value>Only 65534 locals, including those generated by the compiler, are allowed</value>
  </data>
  <data name="ERR_AbstractBaseCall" xml:space="preserve">
    <value>Cannot call an abstract base member: '{0}'</value>
  </data>
  <data name="ERR_RefProperty" xml:space="preserve">
    <value>A property or indexer may not be passed as an out or ref parameter</value>
  </data>
  <data name="ERR_ManagedAddr" xml:space="preserve">
    <value>Cannot take the address of, get the size of, or declare a pointer to a managed type ('{0}')</value>
  </data>
  <data name="ERR_BadFixedInitType" xml:space="preserve">
    <value>The type of a local declared in a fixed statement must be a pointer type</value>
  </data>
  <data name="ERR_FixedMustInit" xml:space="preserve">
    <value>You must provide an initializer in a fixed or using statement declaration</value>
  </data>
  <data name="ERR_InvalidAddrOp" xml:space="preserve">
    <value>Cannot take the address of the given expression</value>
  </data>
  <data name="ERR_FixedNeeded" xml:space="preserve">
    <value>You can only take the address of an unfixed expression inside of a fixed statement initializer</value>
  </data>
  <data name="ERR_FixedNotNeeded" xml:space="preserve">
    <value>You cannot use the fixed statement to take the address of an already fixed expression</value>
  </data>
  <data name="ERR_ExprCannotBeFixed" xml:space="preserve">
    <value>The given expression cannot be used in a fixed statement</value>
  </data>
  <data name="ERR_UnsafeNeeded" xml:space="preserve">
    <value>Pointers and fixed size buffers may only be used in an unsafe context</value>
  </data>
  <data name="ERR_OpTFRetType" xml:space="preserve">
    <value>The return type of operator True or False must be bool</value>
  </data>
  <data name="ERR_OperatorNeedsMatch" xml:space="preserve">
    <value>The operator '{0}' requires a matching operator '{1}' to also be defined</value>
  </data>
  <data name="ERR_BadBoolOp" xml:space="preserve">
    <value>In order to be applicable as a short circuit operator a user-defined logical operator ('{0}') must have the same return type and parameter types</value>
  </data>
  <data name="ERR_MustHaveOpTF" xml:space="preserve">
    <value>In order for '{0}' to be applicable as a short circuit operator, its declaring type '{1}' must define operator true and operator false</value>
  </data>
  <data name="WRN_UnreferencedVarAssg" xml:space="preserve">
    <value>The variable '{0}' is assigned but its value is never used</value>
  </data>
  <data name="WRN_UnreferencedVarAssg_Title" xml:space="preserve">
    <value>Variable is assigned but its value is never used</value>
  </data>
  <data name="ERR_CheckedOverflow" xml:space="preserve">
    <value>The operation overflows at compile time in checked mode</value>
  </data>
  <data name="ERR_ConstOutOfRangeChecked" xml:space="preserve">
    <value>Constant value '{0}' cannot be converted to a '{1}' (use 'unchecked' syntax to override)</value>
  </data>
  <data name="ERR_BadVarargs" xml:space="preserve">
    <value>A method with vararg cannot be generic, be in a generic type, or have a params parameter</value>
  </data>
  <data name="ERR_ParamsMustBeArray" xml:space="preserve">
    <value>The params parameter must be a single dimensional array</value>
  </data>
  <data name="ERR_IllegalArglist" xml:space="preserve">
    <value>An __arglist expression may only appear inside of a call or new expression</value>
  </data>
  <data name="ERR_IllegalUnsafe" xml:space="preserve">
    <value>Unsafe code may only appear if compiling with /unsafe</value>
  </data>
  <data name="ERR_AmbigMember" xml:space="preserve">
    <value>Ambiguity between '{0}' and '{1}'</value>
  </data>
  <data name="ERR_BadForeachDecl" xml:space="preserve">
    <value>Type and identifier are both required in a foreach statement</value>
  </data>
  <data name="ERR_ParamsLast" xml:space="preserve">
    <value>A params parameter must be the last parameter in a formal parameter list</value>
  </data>
  <data name="ERR_SizeofUnsafe" xml:space="preserve">
    <value>'{0}' does not have a predefined size, therefore sizeof can only be used in an unsafe context</value>
  </data>
  <data name="ERR_DottedTypeNameNotFoundInNS" xml:space="preserve">
    <value>The type or namespace name '{0}' does not exist in the namespace '{1}' (are you missing an assembly reference?)</value>
  </data>
  <data name="ERR_FieldInitRefNonstatic" xml:space="preserve">
    <value>A field initializer cannot reference the non-static field, method, or property '{0}'</value>
  </data>
  <data name="ERR_SealedNonOverride" xml:space="preserve">
    <value>'{0}' cannot be sealed because it is not an override</value>
  </data>
  <data name="ERR_CantOverrideSealed" xml:space="preserve">
    <value>'{0}': cannot override inherited member '{1}' because it is sealed</value>
  </data>
  <data name="ERR_VoidError" xml:space="preserve">
    <value>The operation in question is undefined on void pointers</value>
  </data>
  <data name="ERR_ConditionalOnOverride" xml:space="preserve">
    <value>The Conditional attribute is not valid on '{0}' because it is an override method</value>
  </data>
  <data name="ERR_ConditionalOnLocalFunction" xml:space="preserve">
    <value>Local function '{0}' must be 'static' in order to use the Conditional attribute</value>
  </data>
  <data name="ERR_PointerInAsOrIs" xml:space="preserve">
    <value>Neither 'is' nor 'as' is valid on pointer types</value>
  </data>
  <data name="ERR_CallingFinalizeDeprecated" xml:space="preserve">
    <value>Destructors and object.Finalize cannot be called directly. Consider calling IDisposable.Dispose if available.</value>
  </data>
  <data name="ERR_SingleTypeNameNotFound" xml:space="preserve">
    <value>The type or namespace name '{0}' could not be found (are you missing a using directive or an assembly reference?)</value>
  </data>
  <data name="ERR_NegativeStackAllocSize" xml:space="preserve">
    <value>Cannot use a negative size with stackalloc</value>
  </data>
  <data name="ERR_NegativeArraySize" xml:space="preserve">
    <value>Cannot create an array with a negative size</value>
  </data>
  <data name="ERR_OverrideFinalizeDeprecated" xml:space="preserve">
    <value>Do not override object.Finalize. Instead, provide a destructor.</value>
  </data>
  <data name="ERR_CallingBaseFinalizeDeprecated" xml:space="preserve">
    <value>Do not directly call your base type Finalize method. It is called automatically from your destructor.</value>
  </data>
  <data name="WRN_NegativeArrayIndex" xml:space="preserve">
    <value>Indexing an array with a negative index (array indices always start at zero)</value>
  </data>
  <data name="WRN_NegativeArrayIndex_Title" xml:space="preserve">
    <value>Indexing an array with a negative index</value>
  </data>
  <data name="WRN_BadRefCompareLeft" xml:space="preserve">
    <value>Possible unintended reference comparison; to get a value comparison, cast the left hand side to type '{0}'</value>
  </data>
  <data name="WRN_BadRefCompareLeft_Title" xml:space="preserve">
    <value>Possible unintended reference comparison; left hand side needs cast</value>
  </data>
  <data name="WRN_BadRefCompareRight" xml:space="preserve">
    <value>Possible unintended reference comparison; to get a value comparison, cast the right hand side to type '{0}'</value>
  </data>
  <data name="WRN_BadRefCompareRight_Title" xml:space="preserve">
    <value>Possible unintended reference comparison; right hand side needs cast</value>
  </data>
  <data name="ERR_BadCastInFixed" xml:space="preserve">
    <value>The right hand side of a fixed statement assignment may not be a cast expression</value>
  </data>
  <data name="ERR_StackallocInCatchFinally" xml:space="preserve">
    <value>stackalloc may not be used in a catch or finally block</value>
  </data>
  <data name="ERR_VarargsLast" xml:space="preserve">
    <value>An __arglist parameter must be the last parameter in a formal parameter list</value>
  </data>
  <data name="ERR_MissingPartial" xml:space="preserve">
    <value>Missing partial modifier on declaration of type '{0}'; another partial declaration of this type exists</value>
  </data>
  <data name="ERR_PartialTypeKindConflict" xml:space="preserve">
    <value>Partial declarations of '{0}' must be all classes, all records, all structs, or all interfaces</value>
  </data>
  <data name="ERR_PartialModifierConflict" xml:space="preserve">
    <value>Partial declarations of '{0}' have conflicting accessibility modifiers</value>
  </data>
  <data name="ERR_PartialMultipleBases" xml:space="preserve">
    <value>Partial declarations of '{0}' must not specify different base classes</value>
  </data>
  <data name="ERR_PartialWrongTypeParams" xml:space="preserve">
    <value>Partial declarations of '{0}' must have the same type parameter names in the same order</value>
  </data>
  <data name="ERR_PartialWrongConstraints" xml:space="preserve">
    <value>Partial declarations of '{0}' have inconsistent constraints for type parameter '{1}'</value>
  </data>
  <data name="ERR_NoImplicitConvCast" xml:space="preserve">
    <value>Cannot implicitly convert type '{0}' to '{1}'. An explicit conversion exists (are you missing a cast?)</value>
  </data>
  <data name="ERR_PartialMisplaced" xml:space="preserve">
    <value>The 'partial' modifier can only appear immediately before 'class', 'record', 'struct', 'interface', or 'void'</value>
  </data>
  <data name="ERR_ImportedCircularBase" xml:space="preserve">
    <value>Imported type '{0}' is invalid. It contains a circular base type dependency.</value>
  </data>
  <data name="ERR_UseDefViolationOut" xml:space="preserve">
    <value>Use of unassigned out parameter '{0}'</value>
  </data>
  <data name="WRN_UseDefViolationOut" xml:space="preserve">
    <value>Use of unassigned out parameter '{0}'</value>
  </data>
  <data name="WRN_UseDefViolationOut_Title" xml:space="preserve">
    <value>Use of unassigned out parameter</value>
  </data>
  <data name="ERR_ArraySizeInDeclaration" xml:space="preserve">
    <value>Array size cannot be specified in a variable declaration (try initializing with a 'new' expression)</value>
  </data>
  <data name="ERR_InaccessibleGetter" xml:space="preserve">
    <value>The property or indexer '{0}' cannot be used in this context because the get accessor is inaccessible</value>
  </data>
  <data name="ERR_InaccessibleSetter" xml:space="preserve">
    <value>The property or indexer '{0}' cannot be used in this context because the set accessor is inaccessible</value>
  </data>
  <data name="ERR_InvalidPropertyAccessMod" xml:space="preserve">
    <value>The accessibility modifier of the '{0}' accessor must be more restrictive than the property or indexer '{1}'</value>
  </data>
  <data name="ERR_DuplicatePropertyAccessMods" xml:space="preserve">
    <value>Cannot specify accessibility modifiers for both accessors of the property or indexer '{0}'</value>
  </data>
  <data name="ERR_AccessModMissingAccessor" xml:space="preserve">
    <value>'{0}': accessibility modifiers on accessors may only be used if the property or indexer has both a get and a set accessor</value>
  </data>
  <data name="ERR_UnimplementedInterfaceAccessor" xml:space="preserve">
    <value>'{0}' does not implement interface member '{1}'. '{2}' is not public.</value>
  </data>
  <data name="WRN_PatternIsAmbiguous" xml:space="preserve">
    <value>'{0}' does not implement the '{1}' pattern. '{2}' is ambiguous with '{3}'.</value>
  </data>
  <data name="WRN_PatternIsAmbiguous_Title" xml:space="preserve">
    <value>Type does not implement the collection pattern; members are ambiguous</value>
  </data>
  <data name="WRN_PatternNotPublicOrNotInstance" xml:space="preserve">
    <value>'{0}' does not implement the '{1}' pattern. '{2}' is not a public instance or extension method.</value>
  </data>
  <data name="WRN_PatternNotPublicOrNotInstance_Title" xml:space="preserve">
    <value>Type does not implement the collection pattern; member is is not a public instance or extension method.</value>
  </data>
  <data name="WRN_PatternBadSignature" xml:space="preserve">
    <value>'{0}' does not implement the '{1}' pattern. '{2}' has the wrong signature.</value>
  </data>
  <data name="WRN_PatternBadSignature_Title" xml:space="preserve">
    <value>Type does not implement the collection pattern; member has the wrong signature</value>
  </data>
  <data name="ERR_FriendRefNotEqualToThis" xml:space="preserve">
    <value>Friend access was granted by '{0}', but the public key of the output assembly ('{1}') does not match that specified by the InternalsVisibleTo attribute in the granting assembly.</value>
  </data>
  <data name="ERR_FriendRefSigningMismatch" xml:space="preserve">
    <value>Friend access was granted by '{0}', but the strong name signing state of the output assembly does not match that of the granting assembly.</value>
  </data>
  <data name="WRN_SequentialOnPartialClass" xml:space="preserve">
    <value>There is no defined ordering between fields in multiple declarations of partial struct '{0}'. To specify an ordering, all instance fields must be in the same declaration.</value>
  </data>
  <data name="WRN_SequentialOnPartialClass_Title" xml:space="preserve">
    <value>There is no defined ordering between fields in multiple declarations of partial struct</value>
  </data>
  <data name="ERR_BadConstType" xml:space="preserve">
    <value>The type '{0}' cannot be declared const</value>
  </data>
  <data name="ERR_NoNewTyvar" xml:space="preserve">
    <value>Cannot create an instance of the variable type '{0}' because it does not have the new() constraint</value>
  </data>
  <data name="ERR_BadArity" xml:space="preserve">
    <value>Using the generic {1} '{0}' requires {2} type arguments</value>
  </data>
  <data name="ERR_BadTypeArgument" xml:space="preserve">
    <value>The type '{0}' may not be used as a type argument</value>
  </data>
  <data name="ERR_TypeArgsNotAllowed" xml:space="preserve">
    <value>The {1} '{0}' cannot be used with type arguments</value>
  </data>
  <data name="ERR_HasNoTypeVars" xml:space="preserve">
    <value>The non-generic {1} '{0}' cannot be used with type arguments</value>
  </data>
  <data name="ERR_NewConstraintNotSatisfied" xml:space="preserve">
    <value>'{2}' must be a non-abstract type with a public parameterless constructor in order to use it as parameter '{1}' in the generic type or method '{0}'</value>
  </data>
  <data name="ERR_GenericConstraintNotSatisfiedRefType" xml:space="preserve">
    <value>The type '{3}' cannot be used as type parameter '{2}' in the generic type or method '{0}'. There is no implicit reference conversion from '{3}' to '{1}'.</value>
  </data>
  <data name="ERR_GenericConstraintNotSatisfiedNullableEnum" xml:space="preserve">
    <value>The type '{3}' cannot be used as type parameter '{2}' in the generic type or method '{0}'. The nullable type '{3}' does not satisfy the constraint of '{1}'.</value>
  </data>
  <data name="ERR_GenericConstraintNotSatisfiedNullableInterface" xml:space="preserve">
    <value>The type '{3}' cannot be used as type parameter '{2}' in the generic type or method '{0}'. The nullable type '{3}' does not satisfy the constraint of '{1}'. Nullable types can not satisfy any interface constraints.</value>
  </data>
  <data name="ERR_GenericConstraintNotSatisfiedTyVar" xml:space="preserve">
    <value>The type '{3}' cannot be used as type parameter '{2}' in the generic type or method '{0}'. There is no boxing conversion or type parameter conversion from '{3}' to '{1}'.</value>
  </data>
  <data name="ERR_GenericConstraintNotSatisfiedValType" xml:space="preserve">
    <value>The type '{3}' cannot be used as type parameter '{2}' in the generic type or method '{0}'. There is no boxing conversion from '{3}' to '{1}'.</value>
  </data>
  <data name="ERR_DuplicateGeneratedName" xml:space="preserve">
    <value>The parameter name '{0}' conflicts with an automatically-generated parameter name</value>
  </data>
  <data name="ERR_GlobalSingleTypeNameNotFound" xml:space="preserve">
    <value>The type or namespace name '{0}' could not be found in the global namespace (are you missing an assembly reference?)</value>
  </data>
  <data name="ERR_NewBoundMustBeLast" xml:space="preserve">
    <value>The new() constraint must be the last constraint specified</value>
  </data>
  <data name="WRN_MainCantBeGeneric" xml:space="preserve">
    <value>'{0}': an entry point cannot be generic or in a generic type</value>
  </data>
  <data name="WRN_MainCantBeGeneric_Title" xml:space="preserve">
    <value>An entry point cannot be generic or in a generic type</value>
  </data>
  <data name="ERR_TypeVarCantBeNull" xml:space="preserve">
    <value>Cannot convert null to type parameter '{0}' because it could be a non-nullable value type. Consider using 'default({0})' instead.</value>
  </data>
  <data name="ERR_AttributeCantBeGeneric" xml:space="preserve">
    <value>Cannot apply attribute class '{0}' because it is generic</value>
  </data>
  <data name="ERR_DuplicateBound" xml:space="preserve">
    <value>Duplicate constraint '{0}' for type parameter '{1}'</value>
  </data>
  <data name="ERR_ClassBoundNotFirst" xml:space="preserve">
    <value>The class type constraint '{0}' must come before any other constraints</value>
  </data>
  <data name="ERR_BadRetType" xml:space="preserve">
    <value>'{1} {0}' has the wrong return type</value>
  </data>
  <data name="ERR_DelegateRefMismatch" xml:space="preserve">
    <value>Ref mismatch between '{0}' and delegate '{1}'</value>
  </data>
  <data name="ERR_DuplicateConstraintClause" xml:space="preserve">
    <value>A constraint clause has already been specified for type parameter '{0}'. All of the constraints for a type parameter must be specified in a single where clause.</value>
  </data>
  <data name="ERR_CantInferMethTypeArgs" xml:space="preserve">
    <value>The type arguments for method '{0}' cannot be inferred from the usage. Try specifying the type arguments explicitly.</value>
  </data>
  <data name="ERR_LocalSameNameAsTypeParam" xml:space="preserve">
    <value>'{0}': a parameter, local variable, or local function cannot have the same name as a method type parameter</value>
  </data>
  <data name="ERR_AsWithTypeVar" xml:space="preserve">
    <value>The type parameter '{0}' cannot be used with the 'as' operator because it does not have a class type constraint nor a 'class' constraint</value>
  </data>
  <data name="WRN_UnreferencedFieldAssg" xml:space="preserve">
    <value>The field '{0}' is assigned but its value is never used</value>
  </data>
  <data name="WRN_UnreferencedFieldAssg_Title" xml:space="preserve">
    <value>Field is assigned but its value is never used</value>
  </data>
  <data name="ERR_BadIndexerNameAttr" xml:space="preserve">
    <value>The '{0}' attribute is valid only on an indexer that is not an explicit interface member declaration</value>
  </data>
  <data name="ERR_AttrArgWithTypeVars" xml:space="preserve">
    <value>'{0}': an attribute argument cannot use type parameters</value>
  </data>
  <data name="ERR_NewTyvarWithArgs" xml:space="preserve">
    <value>'{0}': cannot provide arguments when creating an instance of a variable type</value>
  </data>
  <data name="ERR_AbstractSealedStatic" xml:space="preserve">
    <value>'{0}': an abstract type cannot be sealed or static</value>
  </data>
  <data name="WRN_AmbiguousXMLReference" xml:space="preserve">
    <value>Ambiguous reference in cref attribute: '{0}'. Assuming '{1}', but could have also matched other overloads including '{2}'.</value>
  </data>
  <data name="WRN_AmbiguousXMLReference_Title" xml:space="preserve">
    <value>Ambiguous reference in cref attribute</value>
  </data>
  <data name="WRN_VolatileByRef" xml:space="preserve">
    <value>'{0}': a reference to a volatile field will not be treated as volatile</value>
  </data>
  <data name="WRN_VolatileByRef_Title" xml:space="preserve">
    <value>A reference to a volatile field will not be treated as volatile</value>
  </data>
  <data name="WRN_VolatileByRef_Description" xml:space="preserve">
    <value>A volatile field should not normally be used as a ref or out value, since it will not be treated as volatile. There are exceptions to this, such as when calling an interlocked API.</value>
  </data>
  <data name="ERR_ComImportWithImpl" xml:space="preserve">
    <value>Since '{1}' has the ComImport attribute, '{0}' must be extern or abstract</value>
  </data>
  <data name="ERR_ComImportWithBase" xml:space="preserve">
    <value>'{0}': a class with the ComImport attribute cannot specify a base class</value>
  </data>
  <data name="ERR_ImplBadConstraints" xml:space="preserve">
    <value>The constraints for type parameter '{0}' of method '{1}' must match the constraints for type parameter '{2}' of interface method '{3}'. Consider using an explicit interface implementation instead.</value>
  </data>
  <data name="ERR_ImplBadTupleNames" xml:space="preserve">
    <value>The tuple element names in the signature of method '{0}' must match the tuple element names of interface method '{1}' (including on the return type).</value>
  </data>
  <data name="ERR_DottedTypeNameNotFoundInAgg" xml:space="preserve">
    <value>The type name '{0}' does not exist in the type '{1}'</value>
  </data>
  <data name="ERR_MethGrpToNonDel" xml:space="preserve">
    <value>Cannot convert method group '{0}' to non-delegate type '{1}'. Did you intend to invoke the method?</value>
  </data>
  <data name="ERR_BadExternAlias" xml:space="preserve">
    <value>The extern alias '{0}' was not specified in a /reference option</value>
  </data>
  <data name="ERR_ColColWithTypeAlias" xml:space="preserve">
    <value>Cannot use alias '{0}' with '::' since the alias references a type. Use '.' instead.</value>
  </data>
  <data name="ERR_AliasNotFound" xml:space="preserve">
    <value>Alias '{0}' not found</value>
  </data>
  <data name="ERR_SameFullNameAggAgg" xml:space="preserve">
    <value>The type '{1}' exists in both '{0}' and '{2}'</value>
  </data>
  <data name="ERR_SameFullNameNsAgg" xml:space="preserve">
    <value>The namespace '{1}' in '{0}' conflicts with the type '{3}' in '{2}'</value>
  </data>
  <data name="WRN_SameFullNameThisNsAgg" xml:space="preserve">
    <value>The namespace '{1}' in '{0}' conflicts with the imported type '{3}' in '{2}'. Using the namespace defined in '{0}'.</value>
  </data>
  <data name="WRN_SameFullNameThisNsAgg_Title" xml:space="preserve">
    <value>Namespace conflicts with imported type</value>
  </data>
  <data name="WRN_SameFullNameThisAggAgg" xml:space="preserve">
    <value>The type '{1}' in '{0}' conflicts with the imported type '{3}' in '{2}'. Using the type defined in '{0}'.</value>
  </data>
  <data name="WRN_SameFullNameThisAggAgg_Title" xml:space="preserve">
    <value>Type conflicts with imported type</value>
  </data>
  <data name="WRN_SameFullNameThisAggNs" xml:space="preserve">
    <value>The type '{1}' in '{0}' conflicts with the imported namespace '{3}' in '{2}'. Using the type defined in '{0}'.</value>
  </data>
  <data name="WRN_SameFullNameThisAggNs_Title" xml:space="preserve">
    <value>Type conflicts with imported namespace</value>
  </data>
  <data name="ERR_SameFullNameThisAggThisNs" xml:space="preserve">
    <value>The type '{1}' in '{0}' conflicts with the namespace '{3}' in '{2}'</value>
  </data>
  <data name="ERR_ExternAfterElements" xml:space="preserve">
    <value>An extern alias declaration must precede all other elements defined in the namespace</value>
  </data>
  <data name="WRN_GlobalAliasDefn" xml:space="preserve">
    <value>Defining an alias named 'global' is ill-advised since 'global::' always references the global namespace and not an alias</value>
  </data>
  <data name="WRN_GlobalAliasDefn_Title" xml:space="preserve">
    <value>Defining an alias named 'global' is ill-advised</value>
  </data>
  <data name="ERR_SealedStaticClass" xml:space="preserve">
    <value>'{0}': a type cannot be both static and sealed</value>
  </data>
  <data name="ERR_PrivateAbstractAccessor" xml:space="preserve">
    <value>'{0}': abstract properties cannot have private accessors</value>
  </data>
  <data name="ERR_ValueExpected" xml:space="preserve">
    <value>Syntax error; value expected</value>
  </data>
  <data name="ERR_UnboxNotLValue" xml:space="preserve">
    <value>Cannot modify the result of an unboxing conversion</value>
  </data>
  <data name="ERR_AnonMethGrpInForEach" xml:space="preserve">
    <value>Foreach cannot operate on a '{0}'. Did you intend to invoke the '{0}'?</value>
  </data>
  <data name="ERR_BadIncDecRetType" xml:space="preserve">
    <value>The return type for ++ or -- operator must match the parameter type or be derived from the parameter type</value>
  </data>
  <data name="ERR_TypeConstraintsMustBeUniqueAndFirst" xml:space="preserve">
    <value>The 'class', 'struct', 'unmanaged', 'notnull', and 'default' constraints cannot be combined or duplicated, and must be specified first in the constraints list.</value>
  </data>
  <data name="ERR_RefValBoundWithClass" xml:space="preserve">
    <value>'{0}': cannot specify both a constraint class and the 'class' or 'struct' constraint</value>
  </data>
  <data name="ERR_UnmanagedBoundWithClass" xml:space="preserve">
    <value>'{0}': cannot specify both a constraint class and the 'unmanaged' constraint</value>
  </data>
  <data name="ERR_NewBoundWithVal" xml:space="preserve">
    <value>The 'new()' constraint cannot be used with the 'struct' constraint</value>
  </data>
  <data name="ERR_RefConstraintNotSatisfied" xml:space="preserve">
    <value>The type '{2}' must be a reference type in order to use it as parameter '{1}' in the generic type or method '{0}'</value>
  </data>
  <data name="ERR_ValConstraintNotSatisfied" xml:space="preserve">
    <value>The type '{2}' must be a non-nullable value type in order to use it as parameter '{1}' in the generic type or method '{0}'</value>
  </data>
  <data name="ERR_CircularConstraint" xml:space="preserve">
    <value>Circular constraint dependency involving '{0}' and '{1}'</value>
  </data>
  <data name="ERR_BaseConstraintConflict" xml:space="preserve">
    <value>Type parameter '{0}' inherits conflicting constraints '{1}' and '{2}'</value>
  </data>
  <data name="ERR_ConWithValCon" xml:space="preserve">
    <value>Type parameter '{1}' has the 'struct' constraint so '{1}' cannot be used as a constraint for '{0}'</value>
  </data>
  <data name="ERR_AmbigUDConv" xml:space="preserve">
    <value>Ambiguous user defined conversions '{0}' and '{1}' when converting from '{2}' to '{3}'</value>
  </data>
  <data name="WRN_AlwaysNull" xml:space="preserve">
    <value>The result of the expression is always 'null' of type '{0}'</value>
  </data>
  <data name="WRN_AlwaysNull_Title" xml:space="preserve">
    <value>The result of the expression is always 'null'</value>
  </data>
  <data name="ERR_RefReturnThis" xml:space="preserve">
    <value>Cannot return 'this' by reference.</value>
  </data>
  <data name="ERR_AttributeCtorInParameter" xml:space="preserve">
    <value>Cannot use attribute constructor '{0}' because it has 'in' parameters.</value>
  </data>
  <data name="ERR_OverrideWithConstraints" xml:space="preserve">
    <value>Constraints for override and explicit interface implementation methods are inherited from the base method, so they cannot be specified directly, except for either a 'class', or a 'struct' constraint.</value>
  </data>
  <data name="ERR_AmbigOverride" xml:space="preserve">
    <value>The inherited members '{0}' and '{1}' have the same signature in type '{2}', so they cannot be overridden</value>
  </data>
  <data name="ERR_DecConstError" xml:space="preserve">
    <value>Evaluation of the decimal constant expression failed</value>
  </data>
  <data name="WRN_CmpAlwaysFalse" xml:space="preserve">
    <value>Comparing with null of type '{0}' always produces 'false'</value>
  </data>
  <data name="WRN_CmpAlwaysFalse_Title" xml:space="preserve">
    <value>Comparing with null of struct type always produces 'false'</value>
  </data>
  <data name="WRN_FinalizeMethod" xml:space="preserve">
    <value>Introducing a 'Finalize' method can interfere with destructor invocation. Did you intend to declare a destructor?</value>
  </data>
  <data name="WRN_FinalizeMethod_Title" xml:space="preserve">
    <value>Introducing a 'Finalize' method can interfere with destructor invocation</value>
  </data>
  <data name="WRN_FinalizeMethod_Description" xml:space="preserve">
    <value>This warning occurs when you create a class with a method whose signature is public virtual void Finalize.

If such a class is used as a base class and if the deriving class defines a destructor, the destructor will override the base class Finalize method, not Finalize.</value>
  </data>
  <data name="ERR_ExplicitImplParams" xml:space="preserve">
    <value>'{0}' should not have a params parameter since '{1}' does not</value>
  </data>
  <data name="WRN_GotoCaseShouldConvert" xml:space="preserve">
    <value>The 'goto case' value is not implicitly convertible to type '{0}'</value>
  </data>
  <data name="WRN_GotoCaseShouldConvert_Title" xml:space="preserve">
    <value>The 'goto case' value is not implicitly convertible to the switch type</value>
  </data>
  <data name="ERR_MethodImplementingAccessor" xml:space="preserve">
    <value>Method '{0}' cannot implement interface accessor '{1}' for type '{2}'. Use an explicit interface implementation.</value>
  </data>
  <data name="WRN_NubExprIsConstBool" xml:space="preserve">
    <value>The result of the expression is always '{0}' since a value of type '{1}' is never equal to 'null' of type '{2}'</value>
  </data>
  <data name="WRN_NubExprIsConstBool_Title" xml:space="preserve">
    <value>The result of the expression is always the same since a value of this type is never equal to 'null'</value>
  </data>
  <data name="WRN_NubExprIsConstBool2" xml:space="preserve">
    <value>The result of the expression is always '{0}' since a value of type '{1}' is never equal to 'null' of type '{2}'</value>
  </data>
  <data name="WRN_NubExprIsConstBool2_Title" xml:space="preserve">
    <value>The result of the expression is always the same since a value of this type is never equal to 'null'</value>
  </data>
  <data name="WRN_ExplicitImplCollision" xml:space="preserve">
    <value>Explicit interface implementation '{0}' matches more than one interface member. Which interface member is actually chosen is implementation-dependent. Consider using a non-explicit implementation instead.</value>
  </data>
  <data name="WRN_ExplicitImplCollision_Title" xml:space="preserve">
    <value>Explicit interface implementation matches more than one interface member</value>
  </data>
  <data name="ERR_AbstractHasBody" xml:space="preserve">
    <value>'{0}' cannot declare a body because it is marked abstract</value>
  </data>
  <data name="ERR_ConcreteMissingBody" xml:space="preserve">
    <value>'{0}' must declare a body because it is not marked abstract, extern, or partial</value>
  </data>
  <data name="ERR_AbstractAndSealed" xml:space="preserve">
    <value>'{0}' cannot be both abstract and sealed</value>
  </data>
  <data name="ERR_AbstractNotVirtual" xml:space="preserve">
    <value>The abstract {0} '{1}' cannot be marked virtual</value>
  </data>
  <data name="ERR_StaticConstant" xml:space="preserve">
    <value>The constant '{0}' cannot be marked static</value>
  </data>
  <data name="ERR_CantOverrideNonFunction" xml:space="preserve">
    <value>'{0}': cannot override because '{1}' is not a function</value>
  </data>
  <data name="ERR_CantOverrideNonVirtual" xml:space="preserve">
    <value>'{0}': cannot override inherited member '{1}' because it is not marked virtual, abstract, or override</value>
  </data>
  <data name="ERR_CantChangeAccessOnOverride" xml:space="preserve">
    <value>'{0}': cannot change access modifiers when overriding '{1}' inherited member '{2}'</value>
  </data>
  <data name="ERR_CantChangeTupleNamesOnOverride" xml:space="preserve">
    <value>'{0}': cannot change tuple element names when overriding inherited member '{1}'</value>
  </data>
  <data name="ERR_CantChangeReturnTypeOnOverride" xml:space="preserve">
    <value>'{0}': return type must be '{2}' to match overridden member '{1}'</value>
  </data>
  <data name="ERR_CantDeriveFromSealedType" xml:space="preserve">
    <value>'{0}': cannot derive from sealed type '{1}'</value>
  </data>
  <data name="ERR_AbstractInConcreteClass" xml:space="preserve">
    <value>'{0}' is abstract but it is contained in non-abstract type '{1}'</value>
  </data>
  <data name="ERR_StaticConstructorWithExplicitConstructorCall" xml:space="preserve">
    <value>'{0}': static constructor cannot have an explicit 'this' or 'base' constructor call</value>
  </data>
  <data name="ERR_StaticConstructorWithAccessModifiers" xml:space="preserve">
    <value>'{0}': access modifiers are not allowed on static constructors</value>
  </data>
  <data name="ERR_RecursiveConstructorCall" xml:space="preserve">
    <value>Constructor '{0}' cannot call itself</value>
  </data>
  <data name="ERR_IndirectRecursiveConstructorCall" xml:space="preserve">
    <value>Constructor '{0}' cannot call itself through another constructor</value>
  </data>
  <data name="ERR_ObjectCallingBaseConstructor" xml:space="preserve">
    <value>'{0}' has no base class and cannot call a base constructor</value>
  </data>
  <data name="ERR_PredefinedTypeNotFound" xml:space="preserve">
    <value>Predefined type '{0}' is not defined or imported</value>
  </data>
  <data name="ERR_PredefinedValueTupleTypeNotFound" xml:space="preserve">
    <value>Predefined type '{0}' is not defined or imported</value>
  </data>
  <data name="ERR_PredefinedValueTupleTypeAmbiguous3" xml:space="preserve">
    <value>Predefined type '{0}' is declared in multiple referenced assemblies: '{1}' and '{2}'</value>
  </data>
  <data name="ERR_StructWithBaseConstructorCall" xml:space="preserve">
    <value>'{0}': structs cannot call base class constructors</value>
  </data>
  <data name="ERR_StructLayoutCycle" xml:space="preserve">
    <value>Struct member '{0}' of type '{1}' causes a cycle in the struct layout</value>
  </data>
  <data name="ERR_InterfacesCantContainFields" xml:space="preserve">
    <value>Interfaces cannot contain instance fields</value>
  </data>
  <data name="ERR_InterfacesCantContainConstructors" xml:space="preserve">
    <value>Interfaces cannot contain instance constructors</value>
  </data>
  <data name="ERR_NonInterfaceInInterfaceList" xml:space="preserve">
    <value>Type '{0}' in interface list is not an interface</value>
  </data>
  <data name="ERR_DuplicateInterfaceInBaseList" xml:space="preserve">
    <value>'{0}' is already listed in interface list</value>
  </data>
  <data name="ERR_DuplicateInterfaceWithTupleNamesInBaseList" xml:space="preserve">
    <value>'{0}' is already listed in the interface list on type '{2}' with different tuple element names, as '{1}'.</value>
  </data>
  <data name="ERR_CycleInInterfaceInheritance" xml:space="preserve">
    <value>Inherited interface '{1}' causes a cycle in the interface hierarchy of '{0}'</value>
  </data>
  <data name="ERR_HidingAbstractMethod" xml:space="preserve">
    <value>'{0}' hides inherited abstract member '{1}'</value>
  </data>
  <data name="ERR_UnimplementedAbstractMethod" xml:space="preserve">
    <value>'{0}' does not implement inherited abstract member '{1}'</value>
  </data>
  <data name="ERR_UnimplementedInterfaceMember" xml:space="preserve">
    <value>'{0}' does not implement interface member '{1}'</value>
  </data>
  <data name="ERR_ObjectCantHaveBases" xml:space="preserve">
    <value>The class System.Object cannot have a base class or implement an interface</value>
  </data>
  <data name="ERR_ExplicitInterfaceImplementationNotInterface" xml:space="preserve">
    <value>'{0}' in explicit interface declaration is not an interface</value>
  </data>
  <data name="ERR_InterfaceMemberNotFound" xml:space="preserve">
    <value>'{0}' in explicit interface declaration is not found among members of the interface that can be implemented</value>
  </data>
  <data name="ERR_ClassDoesntImplementInterface" xml:space="preserve">
    <value>'{0}': containing type does not implement interface '{1}'</value>
  </data>
  <data name="ERR_ExplicitInterfaceImplementationInNonClassOrStruct" xml:space="preserve">
    <value>'{0}': explicit interface declaration can only be declared in a class, record, struct or interface</value>
  </data>
  <data name="ERR_MemberNameSameAsType" xml:space="preserve">
    <value>'{0}': member names cannot be the same as their enclosing type</value>
  </data>
  <data name="ERR_EnumeratorOverflow" xml:space="preserve">
    <value>'{0}': the enumerator value is too large to fit in its type</value>
  </data>
  <data name="ERR_CantOverrideNonProperty" xml:space="preserve">
    <value>'{0}': cannot override because '{1}' is not a property</value>
  </data>
  <data name="ERR_NoGetToOverride" xml:space="preserve">
    <value>'{0}': cannot override because '{1}' does not have an overridable get accessor</value>
  </data>
  <data name="ERR_NoSetToOverride" xml:space="preserve">
    <value>'{0}': cannot override because '{1}' does not have an overridable set accessor</value>
  </data>
  <data name="ERR_PropertyCantHaveVoidType" xml:space="preserve">
    <value>'{0}': property or indexer cannot have void type</value>
  </data>
  <data name="ERR_PropertyWithNoAccessors" xml:space="preserve">
    <value>'{0}': property or indexer must have at least one accessor</value>
  </data>
  <data name="ERR_CantUseVoidInArglist" xml:space="preserve">
    <value>__arglist cannot have an argument of void type</value>
  </data>
  <data name="ERR_NewVirtualInSealed" xml:space="preserve">
    <value>'{0}' is a new virtual member in sealed type '{1}'</value>
  </data>
  <data name="ERR_ExplicitPropertyAddingAccessor" xml:space="preserve">
    <value>'{0}' adds an accessor not found in interface member '{1}'</value>
  </data>
  <data name="ERR_ExplicitPropertyMismatchInitOnly" xml:space="preserve">
    <value>Accessors '{0}' and '{1}' should both be init-only or neither</value>
  </data>
  <data name="ERR_ExplicitPropertyMissingAccessor" xml:space="preserve">
    <value>Explicit interface implementation '{0}' is missing accessor '{1}'</value>
  </data>
  <data name="ERR_ConversionWithInterface" xml:space="preserve">
    <value>'{0}': user-defined conversions to or from an interface are not allowed</value>
  </data>
  <data name="ERR_ConversionWithBase" xml:space="preserve">
    <value>'{0}': user-defined conversions to or from a base type are not allowed</value>
  </data>
  <data name="ERR_ConversionWithDerived" xml:space="preserve">
    <value>'{0}': user-defined conversions to or from a derived type are not allowed</value>
  </data>
  <data name="ERR_IdentityConversion" xml:space="preserve">
    <value>User-defined operator cannot take an object of the enclosing type and convert to an object of the enclosing type</value>
  </data>
  <data name="ERR_ConversionNotInvolvingContainedType" xml:space="preserve">
    <value>User-defined conversion must convert to or from the enclosing type</value>
  </data>
  <data name="ERR_DuplicateConversionInClass" xml:space="preserve">
    <value>Duplicate user-defined conversion in type '{0}'</value>
  </data>
  <data name="ERR_OperatorsMustBeStatic" xml:space="preserve">
    <value>User-defined operator '{0}' must be declared static and public</value>
  </data>
  <data name="ERR_BadIncDecSignature" xml:space="preserve">
    <value>The parameter type for ++ or -- operator must be the containing type</value>
  </data>
  <data name="ERR_BadUnaryOperatorSignature" xml:space="preserve">
    <value>The parameter of a unary operator must be the containing type</value>
  </data>
  <data name="ERR_BadBinaryOperatorSignature" xml:space="preserve">
    <value>One of the parameters of a binary operator must be the containing type</value>
  </data>
  <data name="ERR_BadShiftOperatorSignature" xml:space="preserve">
    <value>The first operand of an overloaded shift operator must have the same type as the containing type, and the type of the second operand must be int</value>
  </data>
  <data name="ERR_InterfacesCantContainConversionOrEqualityOperators" xml:space="preserve">
    <value>Interfaces cannot contain conversion, equality, or inequality operators</value>
  </data>
  <data name="ERR_StructsCantContainDefaultConstructor" xml:space="preserve">
    <value>Structs cannot contain explicit parameterless constructors</value>
  </data>
  <data name="ERR_EnumsCantContainDefaultConstructor" xml:space="preserve">
    <value>Enums cannot contain explicit parameterless constructors</value>
  </data>
  <data name="ERR_CantOverrideBogusMethod" xml:space="preserve">
    <value>'{0}': cannot override '{1}' because it is not supported by the language</value>
  </data>
  <data name="ERR_BindToBogus" xml:space="preserve">
    <value>'{0}' is not supported by the language</value>
  </data>
  <data name="ERR_CantCallSpecialMethod" xml:space="preserve">
    <value>'{0}': cannot explicitly call operator or accessor</value>
  </data>
  <data name="ERR_BadTypeReference" xml:space="preserve">
    <value>'{0}': cannot reference a type through an expression; try '{1}' instead</value>
  </data>
  <data name="ERR_FieldInitializerInStruct" xml:space="preserve">
    <value>'{0}': cannot have instance property or field initializers in structs</value>
  </data>
  <data name="ERR_BadDestructorName" xml:space="preserve">
    <value>Name of destructor must match name of type</value>
  </data>
  <data name="ERR_OnlyClassesCanContainDestructors" xml:space="preserve">
    <value>Only class types can contain destructors</value>
  </data>
  <data name="ERR_ConflictAliasAndMember" xml:space="preserve">
    <value>Namespace '{1}' contains a definition conflicting with alias '{0}'</value>
  </data>
  <data name="ERR_ConflictingAliasAndDefinition" xml:space="preserve">
    <value>Alias '{0}' conflicts with {1} definition</value>
  </data>
  <data name="ERR_ConditionalOnSpecialMethod" xml:space="preserve">
    <value>The Conditional attribute is not valid on '{0}' because it is a constructor, destructor, operator, or explicit interface implementation</value>
  </data>
  <data name="ERR_ConditionalMustReturnVoid" xml:space="preserve">
    <value>The Conditional attribute is not valid on '{0}' because its return type is not void</value>
  </data>
  <data name="ERR_DuplicateAttribute" xml:space="preserve">
    <value>Duplicate '{0}' attribute</value>
  </data>
  <data name="ERR_DuplicateAttributeInNetModule" xml:space="preserve">
    <value>Duplicate '{0}' attribute in '{1}'</value>
  </data>
  <data name="ERR_ConditionalOnInterfaceMethod" xml:space="preserve">
    <value>The Conditional attribute is not valid on interface members</value>
  </data>
  <data name="ERR_OperatorCantReturnVoid" xml:space="preserve">
    <value>User-defined operators cannot return void</value>
  </data>
  <data name="ERR_BadDynamicConversion" xml:space="preserve">
    <value>'{0}': user-defined conversions to or from the dynamic type are not allowed</value>
  </data>
  <data name="ERR_InvalidAttributeArgument" xml:space="preserve">
    <value>Invalid value for argument to '{0}' attribute</value>
  </data>
  <data name="ERR_ParameterNotValidForType" xml:space="preserve">
    <value>Parameter not valid for the specified unmanaged type.</value>
  </data>
  <data name="ERR_AttributeParameterRequired1" xml:space="preserve">
    <value>Attribute parameter '{0}' must be specified.</value>
  </data>
  <data name="ERR_AttributeParameterRequired2" xml:space="preserve">
    <value>Attribute parameter '{0}' or '{1}' must be specified.</value>
  </data>
  <data name="ERR_MarshalUnmanagedTypeNotValidForFields" xml:space="preserve">
    <value>Unmanaged type '{0}' not valid for fields.</value>
  </data>
  <data name="ERR_MarshalUnmanagedTypeOnlyValidForFields" xml:space="preserve">
    <value>Unmanaged type '{0}' is only valid for fields.</value>
  </data>
  <data name="ERR_AttributeOnBadSymbolType" xml:space="preserve">
    <value>Attribute '{0}' is not valid on this declaration type. It is only valid on '{1}' declarations.</value>
  </data>
  <data name="ERR_FloatOverflow" xml:space="preserve">
    <value>Floating-point constant is outside the range of type '{0}'</value>
  </data>
  <data name="ERR_ComImportWithoutUuidAttribute" xml:space="preserve">
    <value>The Guid attribute must be specified with the ComImport attribute</value>
  </data>
  <data name="ERR_InvalidNamedArgument" xml:space="preserve">
    <value>Invalid value for named attribute argument '{0}'</value>
  </data>
  <data name="ERR_DllImportOnInvalidMethod" xml:space="preserve">
    <value>The DllImport attribute must be specified on a method marked 'static' and 'extern'</value>
  </data>
  <data name="ERR_EncUpdateFailedMissingAttribute" xml:space="preserve">
    <value>Cannot update '{0}'; attribute '{1}' is missing.</value>
  </data>
  <data name="ERR_DllImportOnGenericMethod" xml:space="preserve">
    <value>The DllImport attribute cannot be applied to a method that is generic or contained in a generic method or type.</value>
  </data>
  <data name="ERR_FieldCantBeRefAny" xml:space="preserve">
    <value>Field or property cannot be of type '{0}'</value>
  </data>
  <data name="ERR_FieldAutoPropCantBeByRefLike" xml:space="preserve">
    <value>Field or auto-implemented property cannot be of type '{0}' unless it is an instance member of a ref struct.</value>
  </data>
  <data name="ERR_ArrayElementCantBeRefAny" xml:space="preserve">
    <value>Array elements cannot be of type '{0}'</value>
  </data>
  <data name="WRN_DeprecatedSymbol" xml:space="preserve">
    <value>'{0}' is obsolete</value>
  </data>
  <data name="WRN_DeprecatedSymbol_Title" xml:space="preserve">
    <value>Type or member is obsolete</value>
  </data>
  <data name="ERR_NotAnAttributeClass" xml:space="preserve">
    <value>'{0}' is not an attribute class</value>
  </data>
  <data name="ERR_BadNamedAttributeArgument" xml:space="preserve">
    <value>'{0}' is not a valid named attribute argument. Named attribute arguments must be fields which are not readonly, static, or const, or read-write properties which are public and not static.</value>
  </data>
  <data name="WRN_DeprecatedSymbolStr" xml:space="preserve">
    <value>'{0}' is obsolete: '{1}'</value>
  </data>
  <data name="WRN_DeprecatedSymbolStr_Title" xml:space="preserve">
    <value>Type or member is obsolete</value>
  </data>
  <data name="ERR_DeprecatedSymbolStr" xml:space="preserve">
    <value>'{0}' is obsolete: '{1}'</value>
  </data>
  <data name="ERR_IndexerCantHaveVoidType" xml:space="preserve">
    <value>Indexers cannot have void type</value>
  </data>
  <data name="ERR_VirtualPrivate" xml:space="preserve">
    <value>'{0}': virtual or abstract members cannot be private</value>
  </data>
  <data name="ERR_ArrayInitToNonArrayType" xml:space="preserve">
    <value>Can only use array initializer expressions to assign to array types. Try using a new expression instead.</value>
  </data>
  <data name="ERR_ArrayInitInBadPlace" xml:space="preserve">
    <value>Array initializers can only be used in a variable or field initializer. Try using a new expression instead.</value>
  </data>
  <data name="ERR_MissingStructOffset" xml:space="preserve">
    <value>'{0}': instance field in types marked with StructLayout(LayoutKind.Explicit) must have a FieldOffset attribute</value>
  </data>
  <data name="WRN_ExternMethodNoImplementation" xml:space="preserve">
    <value>Method, operator, or accessor '{0}' is marked external and has no attributes on it. Consider adding a DllImport attribute to specify the external implementation.</value>
  </data>
  <data name="WRN_ExternMethodNoImplementation_Title" xml:space="preserve">
    <value>Method, operator, or accessor is marked external and has no attributes on it</value>
  </data>
  <data name="WRN_ProtectedInSealed" xml:space="preserve">
    <value>'{0}': new protected member declared in sealed type</value>
  </data>
  <data name="WRN_ProtectedInSealed_Title" xml:space="preserve">
    <value>New protected member declared in sealed type</value>
  </data>
  <data name="ERR_InterfaceImplementedByConditional" xml:space="preserve">
    <value>Conditional member '{0}' cannot implement interface member '{1}' in type '{2}'</value>
  </data>
  <data name="ERR_InterfaceImplementedImplicitlyByVariadic" xml:space="preserve">
    <value>'{0}' cannot implement interface member '{1}' in type '{2}' because it has an __arglist parameter</value>
  </data>
  <data name="ERR_IllegalRefParam" xml:space="preserve">
    <value>ref and out are not valid in this context</value>
  </data>
  <data name="ERR_BadArgumentToAttribute" xml:space="preserve">
    <value>The argument to the '{0}' attribute must be a valid identifier</value>
  </data>
  <data name="ERR_StructOffsetOnBadStruct" xml:space="preserve">
    <value>The FieldOffset attribute can only be placed on members of types marked with the StructLayout(LayoutKind.Explicit)</value>
  </data>
  <data name="ERR_StructOffsetOnBadField" xml:space="preserve">
    <value>The FieldOffset attribute is not allowed on static or const fields</value>
  </data>
  <data name="ERR_AttributeUsageOnNonAttributeClass" xml:space="preserve">
    <value>Attribute '{0}' is only valid on classes derived from System.Attribute</value>
  </data>
  <data name="WRN_PossibleMistakenNullStatement" xml:space="preserve">
    <value>Possible mistaken empty statement</value>
  </data>
  <data name="WRN_PossibleMistakenNullStatement_Title" xml:space="preserve">
    <value>Possible mistaken empty statement</value>
  </data>
  <data name="ERR_DuplicateNamedAttributeArgument" xml:space="preserve">
    <value>'{0}' duplicate named attribute argument</value>
  </data>
  <data name="ERR_DeriveFromEnumOrValueType" xml:space="preserve">
    <value>'{0}' cannot derive from special class '{1}'</value>
  </data>
  <data name="ERR_DefaultMemberOnIndexedType" xml:space="preserve">
    <value>Cannot specify the DefaultMember attribute on a type containing an indexer</value>
  </data>
  <data name="ERR_BogusType" xml:space="preserve">
    <value>'{0}' is a type not supported by the language</value>
  </data>
  <data name="WRN_UnassignedInternalField" xml:space="preserve">
    <value>Field '{0}' is never assigned to, and will always have its default value {1}</value>
  </data>
  <data name="WRN_UnassignedInternalField_Title" xml:space="preserve">
    <value>Field is never assigned to, and will always have its default value</value>
  </data>
  <data name="ERR_CStyleArray" xml:space="preserve">
    <value>Bad array declarator: To declare a managed array the rank specifier precedes the variable's identifier. To declare a fixed size buffer field, use the fixed keyword before the field type.</value>
  </data>
  <data name="WRN_VacuousIntegralComp" xml:space="preserve">
    <value>Comparison to integral constant is useless; the constant is outside the range of type '{0}'</value>
  </data>
  <data name="WRN_VacuousIntegralComp_Title" xml:space="preserve">
    <value>Comparison to integral constant is useless; the constant is outside the range of the type</value>
  </data>
  <data name="ERR_AbstractAttributeClass" xml:space="preserve">
    <value>Cannot apply attribute class '{0}' because it is abstract</value>
  </data>
  <data name="ERR_BadNamedAttributeArgumentType" xml:space="preserve">
    <value>'{0}' is not a valid named attribute argument because it is not a valid attribute parameter type</value>
  </data>
  <data name="ERR_MissingPredefinedMember" xml:space="preserve">
    <value>Missing compiler required member '{0}.{1}'</value>
  </data>
  <data name="WRN_AttributeLocationOnBadDeclaration" xml:space="preserve">
    <value>'{0}' is not a valid attribute location for this declaration. Valid attribute locations for this declaration are '{1}'. All attributes in this block will be ignored.</value>
  </data>
  <data name="WRN_AttributeLocationOnBadDeclaration_Title" xml:space="preserve">
    <value>Not a valid attribute location for this declaration</value>
  </data>
  <data name="WRN_InvalidAttributeLocation" xml:space="preserve">
    <value>'{0}' is not a recognized attribute location. Valid attribute locations for this declaration are '{1}'. All attributes in this block will be ignored.</value>
  </data>
  <data name="WRN_InvalidAttributeLocation_Title" xml:space="preserve">
    <value>Not a recognized attribute location</value>
  </data>
  <data name="WRN_EqualsWithoutGetHashCode" xml:space="preserve">
    <value>'{0}' overrides Object.Equals(object o) but does not override Object.GetHashCode()</value>
  </data>
  <data name="WRN_EqualsWithoutGetHashCode_Title" xml:space="preserve">
    <value>Type overrides Object.Equals(object o) but does not override Object.GetHashCode()</value>
  </data>
  <data name="WRN_EqualityOpWithoutEquals" xml:space="preserve">
    <value>'{0}' defines operator == or operator != but does not override Object.Equals(object o)</value>
  </data>
  <data name="WRN_EqualityOpWithoutEquals_Title" xml:space="preserve">
    <value>Type defines operator == or operator != but does not override Object.Equals(object o)</value>
  </data>
  <data name="WRN_EqualityOpWithoutGetHashCode" xml:space="preserve">
    <value>'{0}' defines operator == or operator != but does not override Object.GetHashCode()</value>
  </data>
  <data name="WRN_EqualityOpWithoutGetHashCode_Title" xml:space="preserve">
    <value>Type defines operator == or operator != but does not override Object.GetHashCode()</value>
  </data>
  <data name="ERR_OutAttrOnRefParam" xml:space="preserve">
    <value>Cannot specify the Out attribute on a ref parameter without also specifying the In attribute.</value>
  </data>
  <data name="ERR_OverloadRefKind" xml:space="preserve">
    <value>'{0}' cannot define an overloaded {1} that differs only on parameter modifiers '{2}' and '{3}'</value>
  </data>
  <data name="ERR_LiteralDoubleCast" xml:space="preserve">
    <value>Literal of type double cannot be implicitly converted to type '{1}'; use an '{0}' suffix to create a literal of this type</value>
  </data>
  <data name="WRN_IncorrectBooleanAssg" xml:space="preserve">
    <value>Assignment in conditional expression is always constant; did you mean to use == instead of = ?</value>
  </data>
  <data name="WRN_IncorrectBooleanAssg_Title" xml:space="preserve">
    <value>Assignment in conditional expression is always constant</value>
  </data>
  <data name="ERR_ProtectedInStruct" xml:space="preserve">
    <value>'{0}': new protected member declared in struct</value>
  </data>
  <data name="ERR_InconsistentIndexerNames" xml:space="preserve">
    <value>Two indexers have different names; the IndexerName attribute must be used with the same name on every indexer within a type</value>
  </data>
  <data name="ERR_ComImportWithUserCtor" xml:space="preserve">
    <value>A class with the ComImport attribute cannot have a user-defined constructor</value>
  </data>
  <data name="ERR_FieldCantHaveVoidType" xml:space="preserve">
    <value>Field cannot have void type</value>
  </data>
  <data name="WRN_NonObsoleteOverridingObsolete" xml:space="preserve">
    <value>Member '{0}' overrides obsolete member '{1}'. Add the Obsolete attribute to '{0}'.</value>
  </data>
  <data name="WRN_NonObsoleteOverridingObsolete_Title" xml:space="preserve">
    <value>Member overrides obsolete member</value>
  </data>
  <data name="ERR_SystemVoid" xml:space="preserve">
    <value>System.Void cannot be used from C# -- use typeof(void) to get the void type object</value>
  </data>
  <data name="ERR_ExplicitParamArray" xml:space="preserve">
    <value>Do not use 'System.ParamArrayAttribute'. Use the 'params' keyword instead.</value>
  </data>
  <data name="WRN_BitwiseOrSignExtend" xml:space="preserve">
    <value>Bitwise-or operator used on a sign-extended operand; consider casting to a smaller unsigned type first</value>
  </data>
  <data name="WRN_BitwiseOrSignExtend_Title" xml:space="preserve">
    <value>Bitwise-or operator used on a sign-extended operand</value>
  </data>
  <data name="WRN_BitwiseOrSignExtend_Description" xml:space="preserve">
    <value>The compiler implicitly widened and sign-extended a variable, and then used the resulting value in a bitwise OR operation. This can result in unexpected behavior.</value>
  </data>
  <data name="ERR_VolatileStruct" xml:space="preserve">
    <value>'{0}': a volatile field cannot be of the type '{1}'</value>
  </data>
  <data name="ERR_VolatileAndReadonly" xml:space="preserve">
    <value>'{0}': a field cannot be both volatile and readonly</value>
  </data>
  <data name="ERR_AbstractField" xml:space="preserve">
    <value>The modifier 'abstract' is not valid on fields. Try using a property instead.</value>
  </data>
  <data name="ERR_BogusExplicitImpl" xml:space="preserve">
    <value>'{0}' cannot implement '{1}' because it is not supported by the language</value>
  </data>
  <data name="ERR_ExplicitMethodImplAccessor" xml:space="preserve">
    <value>'{0}' explicit method implementation cannot implement '{1}' because it is an accessor</value>
  </data>
  <data name="WRN_CoClassWithoutComImport" xml:space="preserve">
    <value>'{0}' interface marked with 'CoClassAttribute' not marked with 'ComImportAttribute'</value>
  </data>
  <data name="WRN_CoClassWithoutComImport_Title" xml:space="preserve">
    <value>Interface marked with 'CoClassAttribute' not marked with 'ComImportAttribute'</value>
  </data>
  <data name="ERR_ConditionalWithOutParam" xml:space="preserve">
    <value>Conditional member '{0}' cannot have an out parameter</value>
  </data>
  <data name="ERR_AccessorImplementingMethod" xml:space="preserve">
    <value>Accessor '{0}' cannot implement interface member '{1}' for type '{2}'. Use an explicit interface implementation.</value>
  </data>
  <data name="ERR_AliasQualAsExpression" xml:space="preserve">
    <value>The namespace alias qualifier '::' always resolves to a type or namespace so is illegal here. Consider using '.' instead.</value>
  </data>
  <data name="ERR_DerivingFromATyVar" xml:space="preserve">
    <value>Cannot derive from '{0}' because it is a type parameter</value>
  </data>
  <data name="ERR_DuplicateTypeParameter" xml:space="preserve">
    <value>Duplicate type parameter '{0}'</value>
  </data>
  <data name="WRN_TypeParameterSameAsOuterTypeParameter" xml:space="preserve">
    <value>Type parameter '{0}' has the same name as the type parameter from outer type '{1}'</value>
  </data>
  <data name="WRN_TypeParameterSameAsOuterTypeParameter_Title" xml:space="preserve">
    <value>Type parameter has the same name as the type parameter from outer type</value>
  </data>
  <data name="WRN_TypeParameterSameAsOuterMethodTypeParameter" xml:space="preserve">
    <value>Type parameter '{0}' has the same name as the type parameter from outer method '{1}'</value>
  </data>
  <data name="WRN_TypeParameterSameAsOuterMethodTypeParameter_Title" xml:space="preserve">
    <value>Type parameter has the same type as the type parameter from outer method.</value>
  </data>
  <data name="ERR_TypeVariableSameAsParent" xml:space="preserve">
    <value>Type parameter '{0}' has the same name as the containing type, or method</value>
  </data>
  <data name="ERR_UnifyingInterfaceInstantiations" xml:space="preserve">
    <value>'{0}' cannot implement both '{1}' and '{2}' because they may unify for some type parameter substitutions</value>
  </data>
  <data name="ERR_GenericDerivingFromAttribute" xml:space="preserve">
    <value>A generic type cannot derive from '{0}' because it is an attribute class</value>
  </data>
  <data name="ERR_TyVarNotFoundInConstraint" xml:space="preserve">
    <value>'{1}' does not define type parameter '{0}'</value>
  </data>
  <data name="ERR_BadBoundType" xml:space="preserve">
    <value>'{0}' is not a valid constraint. A type used as a constraint must be an interface, a non-sealed class or a type parameter.</value>
  </data>
  <data name="ERR_SpecialTypeAsBound" xml:space="preserve">
    <value>Constraint cannot be special class '{0}'</value>
  </data>
  <data name="ERR_BadVisBound" xml:space="preserve">
    <value>Inconsistent accessibility: constraint type '{1}' is less accessible than '{0}'</value>
  </data>
  <data name="ERR_LookupInTypeVariable" xml:space="preserve">
    <value>Cannot do member lookup in '{0}' because it is a type parameter</value>
  </data>
  <data name="ERR_BadConstraintType" xml:space="preserve">
    <value>Invalid constraint type. A type used as a constraint must be an interface, a non-sealed class or a type parameter.</value>
  </data>
  <data name="ERR_InstanceMemberInStaticClass" xml:space="preserve">
    <value>'{0}': cannot declare instance members in a static class</value>
  </data>
  <data name="ERR_StaticBaseClass" xml:space="preserve">
    <value>'{1}': cannot derive from static class '{0}'</value>
  </data>
  <data name="ERR_ConstructorInStaticClass" xml:space="preserve">
    <value>Static classes cannot have instance constructors</value>
  </data>
  <data name="ERR_DestructorInStaticClass" xml:space="preserve">
    <value>Static classes cannot contain destructors</value>
  </data>
  <data name="ERR_InstantiatingStaticClass" xml:space="preserve">
    <value>Cannot create an instance of the static class '{0}'</value>
  </data>
  <data name="ERR_StaticDerivedFromNonObject" xml:space="preserve">
    <value>Static class '{0}' cannot derive from type '{1}'. Static classes must derive from object.</value>
  </data>
  <data name="ERR_StaticClassInterfaceImpl" xml:space="preserve">
    <value>'{0}': static classes cannot implement interfaces</value>
  </data>
  <data name="ERR_RefStructInterfaceImpl" xml:space="preserve">
    <value>'{0}': ref structs cannot implement interfaces</value>
  </data>
  <data name="ERR_OperatorInStaticClass" xml:space="preserve">
    <value>'{0}': static classes cannot contain user-defined operators</value>
  </data>
  <data name="ERR_ConvertToStaticClass" xml:space="preserve">
    <value>Cannot convert to static type '{0}'</value>
  </data>
  <data name="ERR_ConstraintIsStaticClass" xml:space="preserve">
    <value>'{0}': static classes cannot be used as constraints</value>
  </data>
  <data name="ERR_GenericArgIsStaticClass" xml:space="preserve">
    <value>'{0}': static types cannot be used as type arguments</value>
  </data>
  <data name="ERR_ArrayOfStaticClass" xml:space="preserve">
    <value>'{0}': array elements cannot be of static type</value>
  </data>
  <data name="ERR_IndexerInStaticClass" xml:space="preserve">
    <value>'{0}': cannot declare indexers in a static class</value>
  </data>
  <data name="ERR_ParameterIsStaticClass" xml:space="preserve">
    <value>'{0}': static types cannot be used as parameters</value>
  </data>
  <data name="ERR_ReturnTypeIsStaticClass" xml:space="preserve">
    <value>'{0}': static types cannot be used as return types</value>
  </data>
  <data name="ERR_VarDeclIsStaticClass" xml:space="preserve">
    <value>Cannot declare a variable of static type '{0}'</value>
  </data>
  <data name="ERR_BadEmptyThrowInFinally" xml:space="preserve">
    <value>A throw statement with no arguments is not allowed in a finally clause that is nested inside the nearest enclosing catch clause</value>
  </data>
  <data name="ERR_InvalidSpecifier" xml:space="preserve">
    <value>'{0}' is not a valid format specifier</value>
  </data>
  <data name="WRN_AssignmentToLockOrDispose" xml:space="preserve">
    <value>Possibly incorrect assignment to local '{0}' which is the argument to a using or lock statement. The Dispose call or unlocking will happen on the original value of the local.</value>
  </data>
  <data name="WRN_AssignmentToLockOrDispose_Title" xml:space="preserve">
    <value>Possibly incorrect assignment to local which is the argument to a using or lock statement</value>
  </data>
  <data name="ERR_ForwardedTypeInThisAssembly" xml:space="preserve">
    <value>Type '{0}' is defined in this assembly, but a type forwarder is specified for it</value>
  </data>
  <data name="ERR_ForwardedTypeIsNested" xml:space="preserve">
    <value>Cannot forward type '{0}' because it is a nested type of '{1}'</value>
  </data>
  <data name="ERR_CycleInTypeForwarder" xml:space="preserve">
    <value>The type forwarder for type '{0}' in assembly '{1}' causes a cycle</value>
  </data>
  <data name="ERR_AssemblyNameOnNonModule" xml:space="preserve">
    <value>The /moduleassemblyname option may only be specified when building a target type of 'module'</value>
  </data>
  <data name="ERR_InvalidAssemblyName" xml:space="preserve">
    <value>Assembly reference '{0}' is invalid and cannot be resolved</value>
  </data>
  <data name="ERR_InvalidFwdType" xml:space="preserve">
    <value>Invalid type specified as an argument for TypeForwardedTo attribute</value>
  </data>
  <data name="ERR_CloseUnimplementedInterfaceMemberStatic" xml:space="preserve">
    <value>'{0}' does not implement interface member '{1}'. '{2}' cannot implement an interface member because it is static.</value>
  </data>
  <data name="ERR_CloseUnimplementedInterfaceMemberNotPublic" xml:space="preserve">
    <value>'{0}' does not implement interface member '{1}'. '{2}' cannot implement an interface member because it is not public.</value>
  </data>
  <data name="ERR_CloseUnimplementedInterfaceMemberWrongReturnType" xml:space="preserve">
    <value>'{0}' does not implement interface member '{1}'. '{2}' cannot implement '{1}' because it does not have the matching return type of '{3}'.</value>
  </data>
  <data name="ERR_DuplicateTypeForwarder" xml:space="preserve">
    <value>'{0}' duplicate TypeForwardedToAttribute</value>
  </data>
  <data name="ERR_ExpectedSelectOrGroup" xml:space="preserve">
    <value>A query body must end with a select clause or a group clause</value>
  </data>
  <data name="ERR_ExpectedContextualKeywordOn" xml:space="preserve">
    <value>Expected contextual keyword 'on'</value>
  </data>
  <data name="ERR_ExpectedContextualKeywordEquals" xml:space="preserve">
    <value>Expected contextual keyword 'equals'</value>
  </data>
  <data name="ERR_ExpectedContextualKeywordBy" xml:space="preserve">
    <value>Expected contextual keyword 'by'</value>
  </data>
  <data name="ERR_InvalidAnonymousTypeMemberDeclarator" xml:space="preserve">
    <value>Invalid anonymous type member declarator. Anonymous type members must be declared with a member assignment, simple name or member access.</value>
  </data>
  <data name="ERR_InvalidInitializerElementInitializer" xml:space="preserve">
    <value>Invalid initializer member declarator</value>
  </data>
  <data name="ERR_InconsistentLambdaParameterUsage" xml:space="preserve">
    <value>Inconsistent lambda parameter usage; parameter types must be all explicit or all implicit</value>
  </data>
  <data name="ERR_PartialMethodInvalidModifier" xml:space="preserve">
    <value>A partial method cannot have the 'abstract' modifier</value>
  </data>
  <data name="ERR_PartialMethodOnlyInPartialClass" xml:space="preserve">
    <value>A partial method must be declared within a partial type</value>
  </data>
  <data name="ERR_PartialMethodNotExplicit" xml:space="preserve">
    <value>A partial method may not explicitly implement an interface method</value>
  </data>
  <data name="ERR_PartialMethodExtensionDifference" xml:space="preserve">
    <value>Both partial method declarations must be extension methods or neither may be an extension method</value>
  </data>
  <data name="ERR_PartialMethodOnlyOneLatent" xml:space="preserve">
    <value>A partial method may not have multiple defining declarations</value>
  </data>
  <data name="ERR_PartialMethodOnlyOneActual" xml:space="preserve">
    <value>A partial method may not have multiple implementing declarations</value>
  </data>
  <data name="ERR_PartialMethodParamsDifference" xml:space="preserve">
    <value>Both partial method declarations must use a params parameter or neither may use a params parameter</value>
  </data>
  <data name="ERR_PartialMethodMustHaveLatent" xml:space="preserve">
    <value>No defining declaration found for implementing declaration of partial method '{0}'</value>
  </data>
  <data name="ERR_PartialMethodInconsistentTupleNames" xml:space="preserve">
    <value>Both partial method declarations, '{0}' and '{1}', must use the same tuple element names.</value>
  </data>
  <data name="ERR_PartialMethodInconsistentConstraints" xml:space="preserve">
    <value>Partial method declarations of '{0}' have inconsistent constraints for type parameter '{1}'</value>
  </data>
  <data name="ERR_PartialMethodToDelegate" xml:space="preserve">
    <value>Cannot create delegate from method '{0}' because it is a partial method without an implementing declaration</value>
  </data>
  <data name="ERR_PartialMethodStaticDifference" xml:space="preserve">
    <value>Both partial method declarations must be static or neither may be static</value>
  </data>
  <data name="ERR_PartialMethodUnsafeDifference" xml:space="preserve">
    <value>Both partial method declarations must be unsafe or neither may be unsafe</value>
  </data>
  <data name="ERR_PartialMethodInExpressionTree" xml:space="preserve">
    <value>Partial methods with only a defining declaration or removed conditional methods cannot be used in expression trees</value>
  </data>
  <data name="WRN_ObsoleteOverridingNonObsolete" xml:space="preserve">
    <value>Obsolete member '{0}' overrides non-obsolete member '{1}'</value>
  </data>
  <data name="WRN_ObsoleteOverridingNonObsolete_Title" xml:space="preserve">
    <value>Obsolete member overrides non-obsolete member</value>
  </data>
  <data name="WRN_DebugFullNameTooLong" xml:space="preserve">
    <value>The fully qualified name for '{0}' is too long for debug information. Compile without '/debug' option.</value>
  </data>
  <data name="WRN_DebugFullNameTooLong_Title" xml:space="preserve">
    <value>Fully qualified name is too long for debug information</value>
  </data>
  <data name="ERR_ImplicitlyTypedVariableAssignedBadValue" xml:space="preserve">
    <value>Cannot assign {0} to an implicitly-typed variable</value>
  </data>
  <data name="ERR_ImplicitlyTypedVariableWithNoInitializer" xml:space="preserve">
    <value>Implicitly-typed variables must be initialized</value>
  </data>
  <data name="ERR_ImplicitlyTypedVariableMultipleDeclarator" xml:space="preserve">
    <value>Implicitly-typed variables cannot have multiple declarators</value>
  </data>
  <data name="ERR_ImplicitlyTypedVariableAssignedArrayInitializer" xml:space="preserve">
    <value>Cannot initialize an implicitly-typed variable with an array initializer</value>
  </data>
  <data name="ERR_ImplicitlyTypedLocalCannotBeFixed" xml:space="preserve">
    <value>Implicitly-typed local variables cannot be fixed</value>
  </data>
  <data name="ERR_ImplicitlyTypedVariableCannotBeConst" xml:space="preserve">
    <value>Implicitly-typed variables cannot be constant</value>
  </data>
  <data name="WRN_ExternCtorNoImplementation" xml:space="preserve">
    <value>Constructor '{0}' is marked external</value>
  </data>
  <data name="WRN_ExternCtorNoImplementation_Title" xml:space="preserve">
    <value>Constructor is marked external</value>
  </data>
  <data name="ERR_TypeVarNotFound" xml:space="preserve">
    <value>The contextual keyword 'var' may only appear within a local variable declaration or in script code</value>
  </data>
  <data name="ERR_ImplicitlyTypedArrayNoBestType" xml:space="preserve">
    <value>No best type found for implicitly-typed array</value>
  </data>
  <data name="ERR_AnonymousTypePropertyAssignedBadValue" xml:space="preserve">
    <value>Cannot assign '{0}' to anonymous type property</value>
  </data>
  <data name="ERR_ExpressionTreeContainsBaseAccess" xml:space="preserve">
    <value>An expression tree may not contain a base access</value>
  </data>
  <data name="ERR_ExpressionTreeContainsTupleBinOp" xml:space="preserve">
    <value>An expression tree may not contain a tuple == or != operator</value>
  </data>
  <data name="ERR_ExpressionTreeContainsAssignment" xml:space="preserve">
    <value>An expression tree may not contain an assignment operator</value>
  </data>
  <data name="ERR_AnonymousTypeDuplicatePropertyName" xml:space="preserve">
    <value>An anonymous type cannot have multiple properties with the same name</value>
  </data>
  <data name="ERR_StatementLambdaToExpressionTree" xml:space="preserve">
    <value>A lambda expression with a statement body cannot be converted to an expression tree</value>
  </data>
  <data name="ERR_ExpressionTreeMustHaveDelegate" xml:space="preserve">
    <value>Cannot convert lambda to an expression tree whose type argument '{0}' is not a delegate type</value>
  </data>
  <data name="ERR_AnonymousTypeNotAvailable" xml:space="preserve">
    <value>Cannot use anonymous type in a constant expression</value>
  </data>
  <data name="ERR_LambdaInIsAs" xml:space="preserve">
    <value>The first operand of an 'is' or 'as' operator may not be a lambda expression, anonymous method, or method group.</value>
  </data>
  <data name="ERR_TypelessTupleInAs" xml:space="preserve">
    <value>The first operand of an 'as' operator may not be a tuple literal without a natural type.</value>
  </data>
  <data name="ERR_ExpressionTreeContainsMultiDimensionalArrayInitializer" xml:space="preserve">
    <value>An expression tree may not contain a multidimensional array initializer</value>
  </data>
  <data name="ERR_MissingArgument" xml:space="preserve">
    <value>Argument missing</value>
  </data>
  <data name="ERR_VariableUsedBeforeDeclaration" xml:space="preserve">
    <value>Cannot use local variable '{0}' before it is declared</value>
  </data>
  <data name="ERR_RecursivelyTypedVariable" xml:space="preserve">
    <value>Type of '{0}' cannot be inferred since its initializer directly or indirectly refers to the definition.</value>
  </data>
  <data name="ERR_UnassignedThisAutoProperty" xml:space="preserve">
    <value>Auto-implemented property '{0}' must be fully assigned before control is returned to the caller.</value>
  </data>
  <data name="WRN_UnassignedThisAutoProperty" xml:space="preserve">
    <value>Auto-implemented property '{0}' must be fully assigned before control is returned to the caller.</value>
  </data>
  <data name="WRN_UnassignedThisAutoProperty_Title" xml:space="preserve">
    <value>An auto-implemented property must be fully assigned before control is returned to the caller.</value>
  </data>
  <data name="ERR_VariableUsedBeforeDeclarationAndHidesField" xml:space="preserve">
    <value>Cannot use local variable '{0}' before it is declared. The declaration of the local variable hides the field '{1}'.</value>
  </data>
  <data name="ERR_ExpressionTreeContainsBadCoalesce" xml:space="preserve">
    <value>An expression tree lambda may not contain a coalescing operator with a null or default literal left-hand side</value>
  </data>
  <data name="ERR_IdentifierExpected" xml:space="preserve">
    <value>Identifier expected</value>
  </data>
  <data name="ERR_SemicolonExpected" xml:space="preserve">
    <value>; expected</value>
  </data>
  <data name="ERR_SyntaxError" xml:space="preserve">
    <value>Syntax error, '{0}' expected</value>
  </data>
  <data name="ERR_DuplicateModifier" xml:space="preserve">
    <value>Duplicate '{0}' modifier</value>
  </data>
  <data name="ERR_DuplicateAccessor" xml:space="preserve">
    <value>Property accessor already defined</value>
  </data>
  <data name="ERR_IntegralTypeExpected" xml:space="preserve">
    <value>Type byte, sbyte, short, ushort, int, uint, long, or ulong expected</value>
  </data>
  <data name="ERR_IllegalEscape" xml:space="preserve">
    <value>Unrecognized escape sequence</value>
  </data>
  <data name="ERR_NewlineInConst" xml:space="preserve">
    <value>Newline in constant</value>
  </data>
  <data name="ERR_EmptyCharConst" xml:space="preserve">
    <value>Empty character literal</value>
  </data>
  <data name="ERR_TooManyCharsInConst" xml:space="preserve">
    <value>Too many characters in character literal</value>
  </data>
  <data name="ERR_InvalidNumber" xml:space="preserve">
    <value>Invalid number</value>
  </data>
  <data name="ERR_GetOrSetExpected" xml:space="preserve">
    <value>A get or set accessor expected</value>
  </data>
  <data name="ERR_ClassTypeExpected" xml:space="preserve">
    <value>An object, string, or class type expected</value>
  </data>
  <data name="ERR_NamedArgumentExpected" xml:space="preserve">
    <value>Named attribute argument expected</value>
  </data>
  <data name="ERR_TooManyCatches" xml:space="preserve">
    <value>Catch clauses cannot follow the general catch clause of a try statement</value>
  </data>
  <data name="ERR_ThisOrBaseExpected" xml:space="preserve">
    <value>Keyword 'this' or 'base' expected</value>
  </data>
  <data name="ERR_OvlUnaryOperatorExpected" xml:space="preserve">
    <value>Overloadable unary operator expected</value>
  </data>
  <data name="ERR_OvlBinaryOperatorExpected" xml:space="preserve">
    <value>Overloadable binary operator expected</value>
  </data>
  <data name="ERR_IntOverflow" xml:space="preserve">
    <value>Integral constant is too large</value>
  </data>
  <data name="ERR_EOFExpected" xml:space="preserve">
    <value>Type or namespace definition, or end-of-file expected</value>
  </data>
  <data name="ERR_GlobalDefinitionOrStatementExpected" xml:space="preserve">
    <value>Member definition, statement, or end-of-file expected</value>
  </data>
  <data name="ERR_BadEmbeddedStmt" xml:space="preserve">
    <value>Embedded statement cannot be a declaration or labeled statement</value>
  </data>
  <data name="ERR_PPDirectiveExpected" xml:space="preserve">
    <value>Preprocessor directive expected</value>
  </data>
  <data name="ERR_EndOfPPLineExpected" xml:space="preserve">
    <value>Single-line comment or end-of-line expected</value>
  </data>
  <data name="ERR_CloseParenExpected" xml:space="preserve">
    <value>) expected</value>
  </data>
  <data name="ERR_EndifDirectiveExpected" xml:space="preserve">
    <value>#endif directive expected</value>
  </data>
  <data name="ERR_UnexpectedDirective" xml:space="preserve">
    <value>Unexpected preprocessor directive</value>
  </data>
  <data name="ERR_ErrorDirective" xml:space="preserve">
    <value>#error: '{0}'</value>
  </data>
  <data name="WRN_WarningDirective" xml:space="preserve">
    <value>#warning: '{0}'</value>
  </data>
  <data name="WRN_WarningDirective_Title" xml:space="preserve">
    <value>#warning directive</value>
  </data>
  <data name="ERR_TypeExpected" xml:space="preserve">
    <value>Type expected</value>
  </data>
  <data name="ERR_PPDefFollowsToken" xml:space="preserve">
    <value>Cannot define/undefine preprocessor symbols after first token in file</value>
  </data>
  <data name="ERR_PPReferenceFollowsToken" xml:space="preserve">
    <value>Cannot use #r after first token in file</value>
  </data>
  <data name="ERR_OpenEndedComment" xml:space="preserve">
    <value>End-of-file found, '*/' expected</value>
  </data>
  <data name="ERR_Merge_conflict_marker_encountered" xml:space="preserve">
    <value>Merge conflict marker encountered</value>
  </data>
  <data name="ERR_NoRefOutWhenRefOnly" xml:space="preserve">
    <value>Do not use refout when using refonly.</value>
  </data>
  <data name="ERR_NoNetModuleOutputWhenRefOutOrRefOnly" xml:space="preserve">
    <value>Cannot compile net modules when using /refout or /refonly.</value>
  </data>
  <data name="ERR_OvlOperatorExpected" xml:space="preserve">
    <value>Overloadable operator expected</value>
  </data>
  <data name="ERR_EndRegionDirectiveExpected" xml:space="preserve">
    <value>#endregion directive expected</value>
  </data>
  <data name="ERR_UnterminatedStringLit" xml:space="preserve">
    <value>Unterminated string literal</value>
  </data>
  <data name="ERR_BadDirectivePlacement" xml:space="preserve">
    <value>Preprocessor directives must appear as the first non-whitespace character on a line</value>
  </data>
  <data name="ERR_IdentifierExpectedKW" xml:space="preserve">
    <value>Identifier expected; '{1}' is a keyword</value>
  </data>
  <data name="ERR_SemiOrLBraceExpected" xml:space="preserve">
    <value>{ or ; expected</value>
  </data>
  <data name="ERR_MultiTypeInDeclaration" xml:space="preserve">
    <value>Cannot use more than one type in a for, using, fixed, or declaration statement</value>
  </data>
  <data name="ERR_AddOrRemoveExpected" xml:space="preserve">
    <value>An add or remove accessor expected</value>
  </data>
  <data name="ERR_UnexpectedCharacter" xml:space="preserve">
    <value>Unexpected character '{0}'</value>
  </data>
  <data name="ERR_UnexpectedToken" xml:space="preserve">
    <value>Unexpected token '{0}'</value>
  </data>
  <data name="ERR_ProtectedInStatic" xml:space="preserve">
    <value>'{0}': static classes cannot contain protected members</value>
  </data>
  <data name="WRN_UnreachableGeneralCatch" xml:space="preserve">
    <value>A previous catch clause already catches all exceptions. All non-exceptions thrown will be wrapped in a System.Runtime.CompilerServices.RuntimeWrappedException.</value>
  </data>
  <data name="WRN_UnreachableGeneralCatch_Title" xml:space="preserve">
    <value>A previous catch clause already catches all exceptions</value>
  </data>
  <data name="WRN_UnreachableGeneralCatch_Description" xml:space="preserve">
    <value>This warning is caused when a catch() block has no specified exception type after a catch (System.Exception e) block. The warning advises that the catch() block will not catch any exceptions.

A catch() block after a catch (System.Exception e) block can catch non-CLS exceptions if the RuntimeCompatibilityAttribute is set to false in the AssemblyInfo.cs file: [assembly: RuntimeCompatibilityAttribute(WrapNonExceptionThrows = false)]. If this attribute is not set explicitly to false, all thrown non-CLS exceptions are wrapped as Exceptions and the catch (System.Exception e) block catches them.</value>
  </data>
  <data name="ERR_IncrementLvalueExpected" xml:space="preserve">
    <value>The operand of an increment or decrement operator must be a variable, property or indexer</value>
  </data>
  <data name="ERR_NoSuchMemberOrExtension" xml:space="preserve">
    <value>'{0}' does not contain a definition for '{1}' and no accessible extension method '{1}' accepting a first argument of type '{0}' could be found (are you missing a using directive or an assembly reference?)</value>
  </data>
  <data name="ERR_NoSuchMemberOrExtensionNeedUsing" xml:space="preserve">
    <value>'{0}' does not contain a definition for '{1}' and no extension method '{1}' accepting a first argument of type '{0}' could be found (are you missing a using directive for '{2}'?)</value>
  </data>
  <data name="ERR_BadThisParam" xml:space="preserve">
    <value>Method '{0}' has a parameter modifier 'this' which is not on the first parameter</value>
  </data>
  <data name="ERR_BadParameterModifiers" xml:space="preserve">
    <value> The parameter modifier '{0}' cannot be used with '{1}'</value>
  </data>
  <data name="ERR_BadTypeforThis" xml:space="preserve">
    <value>The first parameter of an extension method cannot be of type '{0}'</value>
  </data>
  <data name="ERR_BadParamModThis" xml:space="preserve">
    <value>A parameter array cannot be used with 'this' modifier on an extension method</value>
  </data>
  <data name="ERR_BadExtensionMeth" xml:space="preserve">
    <value>Extension method must be static</value>
  </data>
  <data name="ERR_BadExtensionAgg" xml:space="preserve">
    <value>Extension method must be defined in a non-generic static class</value>
  </data>
  <data name="ERR_DupParamMod" xml:space="preserve">
    <value>A parameter can only have one '{0}' modifier</value>
  </data>
  <data name="ERR_ExtensionMethodsDecl" xml:space="preserve">
    <value>Extension methods must be defined in a top level static class; {0} is a nested class</value>
  </data>
  <data name="ERR_ExtensionAttrNotFound" xml:space="preserve">
    <value>Cannot define a new extension method because the compiler required type '{0}' cannot be found. Are you missing a reference to System.Core.dll?</value>
  </data>
  <data name="ERR_ExplicitExtension" xml:space="preserve">
    <value>Do not use 'System.Runtime.CompilerServices.ExtensionAttribute'. Use the 'this' keyword instead.</value>
  </data>
  <data name="ERR_ExplicitDynamicAttr" xml:space="preserve">
    <value>Do not use 'System.Runtime.CompilerServices.DynamicAttribute'. Use the 'dynamic' keyword instead.</value>
  </data>
  <data name="ERR_NoDynamicPhantomOnBaseCtor" xml:space="preserve">
    <value>The constructor call needs to be dynamically dispatched, but cannot be because it is part of a constructor initializer. Consider casting the dynamic arguments.</value>
  </data>
  <data name="ERR_ValueTypeExtDelegate" xml:space="preserve">
    <value>Extension method '{0}' defined on value type '{1}' cannot be used to create delegates</value>
  </data>
  <data name="ERR_BadArgCount" xml:space="preserve">
    <value>No overload for method '{0}' takes {1} arguments</value>
  </data>
  <data name="ERR_BadArgType" xml:space="preserve">
    <value>Argument {0}: cannot convert from '{1}' to '{2}'</value>
  </data>
  <data name="ERR_NoSourceFile" xml:space="preserve">
    <value>Source file '{0}' could not be opened -- {1}</value>
  </data>
  <data name="ERR_CantRefResource" xml:space="preserve">
    <value>Cannot link resource files when building a module</value>
  </data>
  <data name="ERR_ResourceNotUnique" xml:space="preserve">
    <value>Resource identifier '{0}' has already been used in this assembly</value>
  </data>
  <data name="ERR_ResourceFileNameNotUnique" xml:space="preserve">
    <value>Each linked resource and module must have a unique filename. Filename '{0}' is specified more than once in this assembly</value>
  </data>
  <data name="ERR_ImportNonAssembly" xml:space="preserve">
    <value>The referenced file '{0}' is not an assembly</value>
  </data>
  <data name="ERR_RefLvalueExpected" xml:space="preserve">
    <value>A ref or out value must be an assignable variable</value>
  </data>
  <data name="ERR_BaseInStaticMeth" xml:space="preserve">
    <value>Keyword 'base' is not available in a static method</value>
  </data>
  <data name="ERR_BaseInBadContext" xml:space="preserve">
    <value>Keyword 'base' is not available in the current context</value>
  </data>
  <data name="ERR_RbraceExpected" xml:space="preserve">
    <value>} expected</value>
  </data>
  <data name="ERR_LbraceExpected" xml:space="preserve">
    <value>{ expected</value>
  </data>
  <data name="ERR_InExpected" xml:space="preserve">
    <value>'in' expected</value>
  </data>
  <data name="ERR_InvalidPreprocExpr" xml:space="preserve">
    <value>Invalid preprocessor expression</value>
  </data>
  <data name="ERR_InvalidMemberDecl" xml:space="preserve">
    <value>Invalid token '{0}' in class, record, struct, or interface member declaration</value>
  </data>
  <data name="ERR_MemberNeedsType" xml:space="preserve">
    <value>Method must have a return type</value>
  </data>
  <data name="ERR_BadBaseType" xml:space="preserve">
    <value>Invalid base type</value>
  </data>
  <data name="WRN_EmptySwitch" xml:space="preserve">
    <value>Empty switch block</value>
  </data>
  <data name="WRN_EmptySwitch_Title" xml:space="preserve">
    <value>Empty switch block</value>
  </data>
  <data name="ERR_ExpectedEndTry" xml:space="preserve">
    <value>Expected catch or finally</value>
  </data>
  <data name="ERR_InvalidExprTerm" xml:space="preserve">
    <value>Invalid expression term '{0}'</value>
  </data>
  <data name="ERR_BadNewExpr" xml:space="preserve">
    <value>A new expression requires an argument list or (), [], or {} after type</value>
  </data>
  <data name="ERR_NoNamespacePrivate" xml:space="preserve">
    <value>Elements defined in a namespace cannot be explicitly declared as private, protected, protected internal, or private protected</value>
  </data>
  <data name="ERR_BadVarDecl" xml:space="preserve">
    <value>Expected ; or = (cannot specify constructor arguments in declaration)</value>
  </data>
  <data name="ERR_UsingAfterElements" xml:space="preserve">
    <value>A using clause must precede all other elements defined in the namespace except extern alias declarations</value>
  </data>
  <data name="ERR_BadBinOpArgs" xml:space="preserve">
    <value>Overloaded binary operator '{0}' takes two parameters</value>
  </data>
  <data name="ERR_BadUnOpArgs" xml:space="preserve">
    <value>Overloaded unary operator '{0}' takes one parameter</value>
  </data>
  <data name="ERR_NoVoidParameter" xml:space="preserve">
    <value>Invalid parameter type 'void'</value>
  </data>
  <data name="ERR_DuplicateAlias" xml:space="preserve">
    <value>The using alias '{0}' appeared previously in this namespace</value>
  </data>
  <data name="ERR_BadProtectedAccess" xml:space="preserve">
    <value>Cannot access protected member '{0}' via a qualifier of type '{1}'; the qualifier must be of type '{2}' (or derived from it)</value>
  </data>
  <data name="ERR_AddModuleAssembly" xml:space="preserve">
    <value>'{0}' cannot be added to this assembly because it already is an assembly</value>
  </data>
  <data name="ERR_BindToBogusProp2" xml:space="preserve">
    <value>Property, indexer, or event '{0}' is not supported by the language; try directly calling accessor methods '{1}' or '{2}'</value>
  </data>
  <data name="ERR_BindToBogusProp1" xml:space="preserve">
    <value>Property, indexer, or event '{0}' is not supported by the language; try directly calling accessor method '{1}'</value>
  </data>
  <data name="ERR_NoVoidHere" xml:space="preserve">
    <value>Keyword 'void' cannot be used in this context</value>
  </data>
  <data name="ERR_IndexerNeedsParam" xml:space="preserve">
    <value>Indexers must have at least one parameter</value>
  </data>
  <data name="ERR_BadArraySyntax" xml:space="preserve">
    <value>Array type specifier, [], must appear before parameter name</value>
  </data>
  <data name="ERR_BadOperatorSyntax" xml:space="preserve">
    <value>Declaration is not valid; use '{0} operator &lt;dest-type&gt; (...' instead</value>
  </data>
  <data name="ERR_MainClassNotFound" xml:space="preserve">
    <value>Could not find '{0}' specified for Main method</value>
  </data>
  <data name="ERR_MainClassNotClass" xml:space="preserve">
    <value>'{0}' specified for Main method must be a non-generic class, record, struct, or interface</value>
  </data>
  <data name="ERR_NoMainInClass" xml:space="preserve">
    <value>'{0}' does not have a suitable static 'Main' method</value>
  </data>
  <data name="ERR_MainClassIsImport" xml:space="preserve">
    <value>Cannot use '{0}' for Main method because it is imported</value>
  </data>
  <data name="ERR_OutputNeedsName" xml:space="preserve">
    <value>Outputs without source must have the /out option specified</value>
  </data>
  <data name="ERR_NoOutputDirectory" xml:space="preserve">
    <value>Output directory could not be determined</value>
  </data>
  <data name="ERR_CantHaveWin32ResAndManifest" xml:space="preserve">
    <value>Conflicting options specified: Win32 resource file; Win32 manifest</value>
  </data>
  <data name="ERR_CantHaveWin32ResAndIcon" xml:space="preserve">
    <value>Conflicting options specified: Win32 resource file; Win32 icon</value>
  </data>
  <data name="ERR_CantReadResource" xml:space="preserve">
    <value>Error reading resource '{0}' -- '{1}'</value>
  </data>
  <data name="ERR_DocFileGen" xml:space="preserve">
    <value>Error writing to XML documentation file: {0}</value>
  </data>
  <data name="WRN_XMLParseError" xml:space="preserve">
    <value>XML comment has badly formed XML -- '{0}'</value>
  </data>
  <data name="WRN_XMLParseError_Title" xml:space="preserve">
    <value>XML comment has badly formed XML</value>
  </data>
  <data name="WRN_DuplicateParamTag" xml:space="preserve">
    <value>XML comment has a duplicate param tag for '{0}'</value>
  </data>
  <data name="WRN_DuplicateParamTag_Title" xml:space="preserve">
    <value>XML comment has a duplicate param tag</value>
  </data>
  <data name="WRN_UnmatchedParamTag" xml:space="preserve">
    <value>XML comment has a param tag for '{0}', but there is no parameter by that name</value>
  </data>
  <data name="WRN_UnmatchedParamTag_Title" xml:space="preserve">
    <value>XML comment has a param tag, but there is no parameter by that name</value>
  </data>
  <data name="WRN_UnmatchedParamRefTag" xml:space="preserve">
    <value>XML comment on '{1}' has a paramref tag for '{0}', but there is no parameter by that name</value>
  </data>
  <data name="WRN_UnmatchedParamRefTag_Title" xml:space="preserve">
    <value>XML comment has a paramref tag, but there is no parameter by that name</value>
  </data>
  <data name="WRN_MissingParamTag" xml:space="preserve">
    <value>Parameter '{0}' has no matching param tag in the XML comment for '{1}' (but other parameters do)</value>
  </data>
  <data name="WRN_MissingParamTag_Title" xml:space="preserve">
    <value>Parameter has no matching param tag in the XML comment (but other parameters do)</value>
  </data>
  <data name="WRN_BadXMLRef" xml:space="preserve">
    <value>XML comment has cref attribute '{0}' that could not be resolved</value>
  </data>
  <data name="WRN_BadXMLRef_Title" xml:space="preserve">
    <value>XML comment has cref attribute that could not be resolved</value>
  </data>
  <data name="ERR_BadStackAllocExpr" xml:space="preserve">
    <value>A stackalloc expression requires [] after type</value>
  </data>
  <data name="ERR_InvalidLineNumber" xml:space="preserve">
    <value>The line number specified for #line directive is missing or invalid</value>
  </data>
  <data name="ERR_MissingPPFile" xml:space="preserve">
    <value>Quoted file name, single-line comment or end-of-line expected</value>
  </data>
  <data name="ERR_ExpectedPPFile" xml:space="preserve">
    <value>Quoted file name expected</value>
  </data>
  <data name="ERR_ReferenceDirectiveOnlyAllowedInScripts" xml:space="preserve">
    <value>#r is only allowed in scripts</value>
  </data>
  <data name="ERR_ForEachMissingMember" xml:space="preserve">
    <value>foreach statement cannot operate on variables of type '{0}' because '{0}' does not contain a public instance or extension definition for '{1}'</value>
  </data>
  <data name="ERR_AwaitForEachMissingMember" xml:space="preserve">
    <value>Asynchronous foreach statement cannot operate on variables of type '{0}' because '{0}' does not contain a suitable public instance or extension definition for '{1}'</value>
  </data>
  <data name="ERR_ForEachMissingMemberWrongAsync" xml:space="preserve">
    <value>foreach statement cannot operate on variables of type '{0}' because '{0}' does not contain a public instance or extension definition for '{1}'. Did you mean 'await foreach' rather than 'foreach'?</value>
  </data>
  <data name="ERR_AwaitForEachMissingMemberWrongAsync" xml:space="preserve">
    <value>Asynchronous foreach statement cannot operate on variables of type '{0}' because '{0}' does not contain a public instance or extension definition for '{1}'. Did you mean 'foreach' rather than 'await foreach'?</value>
  </data>
  <data name="ERR_PossibleAsyncIteratorWithoutYield" xml:space="preserve">
    <value>The body of an async-iterator method must contain a 'yield' statement.</value>
  </data>
  <data name="ERR_PossibleAsyncIteratorWithoutYieldOrAwait" xml:space="preserve">
    <value>The body of an async-iterator method must contain a 'yield' statement. Consider removing 'async' from the method declaration or adding a 'yield' statement.</value>
  </data>
  <data name="ERR_StaticLocalFunctionCannotCaptureVariable" xml:space="preserve">
    <value>A static local function cannot contain a reference to '{0}'.</value>
  </data>
  <data name="ERR_StaticLocalFunctionCannotCaptureThis" xml:space="preserve">
    <value>A static local function cannot contain a reference to 'this' or 'base'.</value>
  </data>
  <data name="WRN_BadXMLRefParamType" xml:space="preserve">
    <value>Invalid type for parameter {0} in XML comment cref attribute: '{1}'</value>
  </data>
  <data name="WRN_BadXMLRefParamType_Title" xml:space="preserve">
    <value>Invalid type for parameter in XML comment cref attribute</value>
  </data>
  <data name="WRN_BadXMLRefReturnType" xml:space="preserve">
    <value>Invalid return type in XML comment cref attribute</value>
  </data>
  <data name="WRN_BadXMLRefReturnType_Title" xml:space="preserve">
    <value>Invalid return type in XML comment cref attribute</value>
  </data>
  <data name="ERR_BadWin32Res" xml:space="preserve">
    <value>Error reading Win32 resources -- {0}</value>
  </data>
  <data name="WRN_BadXMLRefSyntax" xml:space="preserve">
    <value>XML comment has syntactically incorrect cref attribute '{0}'</value>
  </data>
  <data name="WRN_BadXMLRefSyntax_Title" xml:space="preserve">
    <value>XML comment has syntactically incorrect cref attribute</value>
  </data>
  <data name="ERR_BadModifierLocation" xml:space="preserve">
    <value>Member modifier '{0}' must precede the member type and name</value>
  </data>
  <data name="ERR_MissingArraySize" xml:space="preserve">
    <value>Array creation must have array size or array initializer</value>
  </data>
  <data name="WRN_UnprocessedXMLComment" xml:space="preserve">
    <value>XML comment is not placed on a valid language element</value>
  </data>
  <data name="WRN_UnprocessedXMLComment_Title" xml:space="preserve">
    <value>XML comment is not placed on a valid language element</value>
  </data>
  <data name="WRN_FailedInclude" xml:space="preserve">
    <value>Unable to include XML fragment '{1}' of file '{0}' -- {2}</value>
  </data>
  <data name="WRN_FailedInclude_Title" xml:space="preserve">
    <value>Unable to include XML fragment</value>
  </data>
  <data name="WRN_InvalidInclude" xml:space="preserve">
    <value>Invalid XML include element -- {0}</value>
  </data>
  <data name="WRN_InvalidInclude_Title" xml:space="preserve">
    <value>Invalid XML include element</value>
  </data>
  <data name="WRN_MissingXMLComment" xml:space="preserve">
    <value>Missing XML comment for publicly visible type or member '{0}'</value>
  </data>
  <data name="WRN_MissingXMLComment_Title" xml:space="preserve">
    <value>Missing XML comment for publicly visible type or member</value>
  </data>
  <data name="WRN_MissingXMLComment_Description" xml:space="preserve">
    <value>The /doc compiler option was specified, but one or more constructs did not have comments.</value>
  </data>
  <data name="WRN_XMLParseIncludeError" xml:space="preserve">
    <value>Badly formed XML in included comments file -- '{0}'</value>
  </data>
  <data name="WRN_XMLParseIncludeError_Title" xml:space="preserve">
    <value>Badly formed XML in included comments file</value>
  </data>
  <data name="ERR_BadDelArgCount" xml:space="preserve">
    <value>Delegate '{0}' does not take {1} arguments</value>
  </data>
  <data name="ERR_UnexpectedSemicolon" xml:space="preserve">
    <value>Semicolon after method or accessor block is not valid</value>
  </data>
  <data name="ERR_MethodReturnCantBeRefAny" xml:space="preserve">
    <value>The return type of a method, delegate, or function pointer cannot be '{0}'</value>
  </data>
  <data name="ERR_CompileCancelled" xml:space="preserve">
    <value>Compilation cancelled by user</value>
  </data>
  <data name="ERR_MethodArgCantBeRefAny" xml:space="preserve">
    <value>Cannot make reference to variable of type '{0}'</value>
  </data>
  <data name="ERR_AssgReadonlyLocal" xml:space="preserve">
    <value>Cannot assign to '{0}' because it is read-only</value>
  </data>
  <data name="ERR_RefReadonlyLocal" xml:space="preserve">
    <value>Cannot use '{0}' as a ref or out value because it is read-only</value>
  </data>
  <data name="ERR_CantUseRequiredAttribute" xml:space="preserve">
    <value>The RequiredAttribute attribute is not permitted on C# types</value>
  </data>
  <data name="ERR_NoModifiersOnAccessor" xml:space="preserve">
    <value>Modifiers cannot be placed on event accessor declarations</value>
  </data>
  <data name="ERR_ParamsCantBeWithModifier" xml:space="preserve">
    <value>The params parameter cannot be declared as {0}</value>
  </data>
  <data name="ERR_ReturnNotLValue" xml:space="preserve">
    <value>Cannot modify the return value of '{0}' because it is not a variable</value>
  </data>
  <data name="ERR_MissingCoClass" xml:space="preserve">
    <value>The managed coclass wrapper class '{0}' for interface '{1}' cannot be found (are you missing an assembly reference?)</value>
  </data>
  <data name="ERR_AmbiguousAttribute" xml:space="preserve">
    <value>'{0}' is ambiguous between '{1}' and '{2}'; use either '@{0}' or '{0}Attribute'</value>
  </data>
  <data name="ERR_BadArgExtraRef" xml:space="preserve">
    <value>Argument {0} may not be passed with the '{1}' keyword</value>
  </data>
  <data name="WRN_CmdOptionConflictsSource" xml:space="preserve">
    <value>Option '{0}' overrides attribute '{1}' given in a source file or added module</value>
  </data>
  <data name="WRN_CmdOptionConflictsSource_Title" xml:space="preserve">
    <value>Option overrides attribute given in a source file or added module</value>
  </data>
  <data name="WRN_CmdOptionConflictsSource_Description" xml:space="preserve">
    <value>This warning occurs if the assembly attributes AssemblyKeyFileAttribute or AssemblyKeyNameAttribute found in source conflict with the /keyfile or /keycontainer command line option or key file name or key container specified in the Project Properties.</value>
  </data>
  <data name="ERR_BadCompatMode" xml:space="preserve">
    <value>Invalid option '{0}' for /langversion. Use '/langversion:?' to list supported values.</value>
  </data>
  <data name="ERR_DelegateOnConditional" xml:space="preserve">
    <value>Cannot create delegate with '{0}' because it or a method it overrides has a Conditional attribute</value>
  </data>
  <data name="ERR_CantMakeTempFile" xml:space="preserve">
    <value>Cannot create temporary file -- {0}</value>
  </data>
  <data name="ERR_BadArgRef" xml:space="preserve">
    <value>Argument {0} must be passed with the '{1}' keyword</value>
  </data>
  <data name="ERR_YieldInAnonMeth" xml:space="preserve">
    <value>The yield statement cannot be used inside an anonymous method or lambda expression</value>
  </data>
  <data name="ERR_ReturnInIterator" xml:space="preserve">
    <value>Cannot return a value from an iterator. Use the yield return statement to return a value, or yield break to end the iteration.</value>
  </data>
  <data name="ERR_BadIteratorArgType" xml:space="preserve">
    <value>Iterators cannot have ref, in or out parameters</value>
  </data>
  <data name="ERR_BadIteratorReturn" xml:space="preserve">
    <value>The body of '{0}' cannot be an iterator block because '{1}' is not an iterator interface type</value>
  </data>
  <data name="ERR_BadYieldInFinally" xml:space="preserve">
    <value>Cannot yield in the body of a finally clause</value>
  </data>
  <data name="ERR_IteratorMustBeAsync" xml:space="preserve">
    <value>Method '{0}' with an iterator block must be 'async' to return '{1}'</value>
  </data>
  <data name="ERR_BadYieldInTryOfCatch" xml:space="preserve">
    <value>Cannot yield a value in the body of a try block with a catch clause</value>
  </data>
  <data name="ERR_EmptyYield" xml:space="preserve">
    <value>Expression expected after yield return</value>
  </data>
  <data name="ERR_AnonDelegateCantUse" xml:space="preserve">
    <value>Cannot use ref, out, or in parameter '{0}' inside an anonymous method, lambda expression, query expression, or local function</value>
  </data>
  <data name="ERR_IllegalInnerUnsafe" xml:space="preserve">
    <value>Unsafe code may not appear in iterators</value>
  </data>
  <data name="ERR_BadYieldInCatch" xml:space="preserve">
    <value>Cannot yield a value in the body of a catch clause</value>
  </data>
  <data name="ERR_BadDelegateLeave" xml:space="preserve">
    <value>Control cannot leave the body of an anonymous method or lambda expression</value>
  </data>
  <data name="ERR_IllegalSuppression" xml:space="preserve">
    <value>The suppression operator is not allowed in this context</value>
  </data>
  <data name="WRN_IllegalPragma" xml:space="preserve">
    <value>Unrecognized #pragma directive</value>
  </data>
  <data name="WRN_IllegalPragma_Title" xml:space="preserve">
    <value>Unrecognized #pragma directive</value>
  </data>
  <data name="WRN_IllegalPPWarning" xml:space="preserve">
    <value>Expected 'disable' or 'restore'</value>
  </data>
  <data name="WRN_IllegalPPWarning_Title" xml:space="preserve">
    <value>Expected 'disable' or 'restore' after #pragma warning</value>
  </data>
  <data name="WRN_BadRestoreNumber" xml:space="preserve">
    <value>Cannot restore warning 'CS{0}' because it was disabled globally</value>
  </data>
  <data name="WRN_BadRestoreNumber_Title" xml:space="preserve">
    <value>Cannot restore warning because it was disabled globally</value>
  </data>
  <data name="ERR_VarargsIterator" xml:space="preserve">
    <value>__arglist is not allowed in the parameter list of iterators</value>
  </data>
  <data name="ERR_UnsafeIteratorArgType" xml:space="preserve">
    <value>Iterators cannot have unsafe parameters or yield types</value>
  </data>
  <data name="ERR_BadCoClassSig" xml:space="preserve">
    <value>The managed coclass wrapper class signature '{0}' for interface '{1}' is not a valid class name signature</value>
  </data>
  <data name="ERR_MultipleIEnumOfT" xml:space="preserve">
    <value>foreach statement cannot operate on variables of type '{0}' because it implements multiple instantiations of '{1}'; try casting to a specific interface instantiation</value>
  </data>
  <data name="ERR_MultipleIAsyncEnumOfT" xml:space="preserve">
    <value>Asynchronous foreach statement cannot operate on variables of type '{0}' because it implements multiple instantiations of '{1}'; try casting to a specific interface instantiation</value>
  </data>
  <data name="ERR_FixedDimsRequired" xml:space="preserve">
    <value>A fixed size buffer field must have the array size specifier after the field name</value>
  </data>
  <data name="ERR_FixedNotInStruct" xml:space="preserve">
    <value>Fixed size buffer fields may only be members of structs</value>
  </data>
  <data name="ERR_AnonymousReturnExpected" xml:space="preserve">
    <value>Not all code paths return a value in {0} of type '{1}'</value>
  </data>
  <data name="WRN_NonECMAFeature" xml:space="preserve">
    <value>Feature '{0}' is not part of the standardized ISO C# language specification, and may not be accepted by other compilers</value>
  </data>
  <data name="WRN_NonECMAFeature_Title" xml:space="preserve">
    <value>Feature is not part of the standardized ISO C# language specification, and may not be accepted by other compilers</value>
  </data>
  <data name="ERR_ExpectedVerbatimLiteral" xml:space="preserve">
    <value>Keyword, identifier, or string expected after verbatim specifier: @</value>
  </data>
  <data name="ERR_RefReadonly" xml:space="preserve">
    <value>A readonly field cannot be used as a ref or out value (except in a constructor)</value>
  </data>
  <data name="ERR_RefReadonly2" xml:space="preserve">
    <value>Members of readonly field '{0}' cannot be used as a ref or out value (except in a constructor)</value>
  </data>
  <data name="ERR_AssgReadonly" xml:space="preserve">
    <value>A readonly field cannot be assigned to (except in a constructor or init-only setter of the type in which the field is defined or a variable initializer)</value>
  </data>
  <data name="ERR_AssgReadonly2" xml:space="preserve">
    <value>Members of readonly field '{0}' cannot be modified (except in a constructor or a variable initializer)</value>
  </data>
  <data name="ERR_RefReadonlyNotField" xml:space="preserve">
    <value>Cannot use {0} '{1}' as a ref or out value because it is a readonly variable</value>
  </data>
  <data name="ERR_RefReadonlyNotField2" xml:space="preserve">
    <value>Members of {0} '{1}' cannot be used as a ref or out value because it is a readonly variable</value>
  </data>
  <data name="ERR_AssignReadonlyNotField" xml:space="preserve">
    <value>Cannot assign to {0} '{1}' because it is a readonly variable</value>
  </data>
  <data name="ERR_AssignReadonlyNotField2" xml:space="preserve">
    <value>Cannot assign to a member of {0} '{1}' because it is a readonly variable</value>
  </data>
  <data name="ERR_RefReturnReadonlyNotField" xml:space="preserve">
    <value>Cannot return {0} '{1}' by writable reference because it is a readonly variable</value>
  </data>
  <data name="ERR_RefReturnReadonlyNotField2" xml:space="preserve">
    <value>Members of {0} '{1}' cannot be returned by writable reference because it is a readonly variable</value>
  </data>
  <data name="ERR_AssgReadonlyStatic2" xml:space="preserve">
    <value>Fields of static readonly field '{0}' cannot be assigned to (except in a static constructor or a variable initializer)</value>
  </data>
  <data name="ERR_RefReadonlyStatic2" xml:space="preserve">
    <value>Fields of static readonly field '{0}' cannot be used as a ref or out value (except in a static constructor)</value>
  </data>
  <data name="ERR_AssgReadonlyLocal2Cause" xml:space="preserve">
    <value>Cannot modify members of '{0}' because it is a '{1}'</value>
  </data>
  <data name="ERR_RefReadonlyLocal2Cause" xml:space="preserve">
    <value>Cannot use fields of '{0}' as a ref or out value because it is a '{1}'</value>
  </data>
  <data name="ERR_AssgReadonlyLocalCause" xml:space="preserve">
    <value>Cannot assign to '{0}' because it is a '{1}'</value>
  </data>
  <data name="ERR_RefReadonlyLocalCause" xml:space="preserve">
    <value>Cannot use '{0}' as a ref or out value because it is a '{1}'</value>
  </data>
  <data name="WRN_ErrorOverride" xml:space="preserve">
    <value>{0}. See also error CS{1}.</value>
  </data>
  <data name="WRN_ErrorOverride_Title" xml:space="preserve">
    <value>Warning is overriding an error</value>
  </data>
  <data name="WRN_ErrorOverride_Description" xml:space="preserve">
    <value>The compiler emits this warning when it overrides an error with a warning. For information about the problem, search for the error code mentioned.</value>
  </data>
  <data name="ERR_AnonMethToNonDel" xml:space="preserve">
    <value>Cannot convert {0} to type '{1}' because it is not a delegate type</value>
  </data>
  <data name="ERR_CantConvAnonMethParams" xml:space="preserve">
    <value>Cannot convert {0} to type '{1}' because the parameter types do not match the delegate parameter types</value>
  </data>
  <data name="ERR_CantConvAnonMethReturns" xml:space="preserve">
    <value>Cannot convert {0} to intended delegate type because some of the return types in the block are not implicitly convertible to the delegate return type</value>
  </data>
  <data name="ERR_BadAsyncReturnExpression" xml:space="preserve">
    <value>Since this is an async method, the return expression must be of type '{0}' rather than 'Task&lt;{0}&gt;'</value>
  </data>
  <data name="ERR_CantConvAsyncAnonFuncReturns" xml:space="preserve">
    <value>Cannot convert async {0} to delegate type '{1}'. An async {0} may return void, Task or Task&lt;T&gt;, none of which are convertible to '{1}'.</value>
  </data>
  <data name="ERR_IllegalFixedType" xml:space="preserve">
    <value>Fixed size buffer type must be one of the following: bool, byte, short, int, long, char, sbyte, ushort, uint, ulong, float or double</value>
  </data>
  <data name="ERR_FixedOverflow" xml:space="preserve">
    <value>Fixed size buffer of length {0} and type '{1}' is too big</value>
  </data>
  <data name="ERR_InvalidFixedArraySize" xml:space="preserve">
    <value>Fixed size buffers must have a length greater than zero</value>
  </data>
  <data name="ERR_FixedBufferNotFixed" xml:space="preserve">
    <value>You cannot use fixed size buffers contained in unfixed expressions. Try using the fixed statement.</value>
  </data>
  <data name="ERR_AttributeNotOnAccessor" xml:space="preserve">
    <value>Attribute '{0}' is not valid on property or event accessors. It is only valid on '{1}' declarations.</value>
  </data>
  <data name="WRN_InvalidSearchPathDir" xml:space="preserve">
    <value>Invalid search path '{0}' specified in '{1}' -- '{2}'</value>
  </data>
  <data name="WRN_InvalidSearchPathDir_Title" xml:space="preserve">
    <value>Invalid search path specified</value>
  </data>
  <data name="ERR_IllegalVarArgs" xml:space="preserve">
    <value>__arglist is not valid in this context</value>
  </data>
  <data name="ERR_IllegalParams" xml:space="preserve">
    <value>params is not valid in this context</value>
  </data>
  <data name="ERR_BadModifiersOnNamespace" xml:space="preserve">
    <value>A namespace declaration cannot have modifiers or attributes</value>
  </data>
  <data name="ERR_BadPlatformType" xml:space="preserve">
    <value>Invalid option '{0}' for /platform; must be anycpu, x86, Itanium, arm, arm64 or x64</value>
  </data>
  <data name="ERR_ThisStructNotInAnonMeth" xml:space="preserve">
    <value>Anonymous methods, lambda expressions, query expressions, and local functions inside structs cannot access instance members of 'this'. Consider copying 'this' to a local variable outside the anonymous method, lambda expression, query expression, or local function and using the local instead.</value>
  </data>
  <data name="ERR_NoConvToIDisp" xml:space="preserve">
    <value>'{0}': type used in a using statement must be implicitly convertible to 'System.IDisposable'.</value>
  </data>
  <data name="ERR_NoConvToIDispWrongAsync" xml:space="preserve">
    <value>'{0}': type used in a using statement must be implicitly convertible to 'System.IDisposable'. Did you mean 'await using' rather than 'using'?</value>
  </data>
  <data name="ERR_NoConvToIAsyncDisp" xml:space="preserve">
    <value>'{0}': type used in an asynchronous using statement must be implicitly convertible to 'System.IAsyncDisposable' or implement a suitable 'DisposeAsync' method.</value>
  </data>
  <data name="ERR_NoConvToIAsyncDispWrongAsync" xml:space="preserve">
    <value>'{0}': type used in an asynchronous using statement must be implicitly convertible to 'System.IAsyncDisposable' or implement a suitable 'DisposeAsync' method. Did you mean 'using' rather than 'await using'?</value>
  </data>
  <data name="ERR_BadParamRef" xml:space="preserve">
    <value>Parameter {0} must be declared with the '{1}' keyword</value>
  </data>
  <data name="ERR_BadParamExtraRef" xml:space="preserve">
    <value>Parameter {0} should not be declared with the '{1}' keyword</value>
  </data>
  <data name="ERR_BadParamType" xml:space="preserve">
    <value>Parameter {0} is declared as type '{1}{2}' but should be '{3}{4}'</value>
  </data>
  <data name="ERR_BadExternIdentifier" xml:space="preserve">
    <value>Invalid extern alias for '/reference'; '{0}' is not a valid identifier</value>
  </data>
  <data name="ERR_AliasMissingFile" xml:space="preserve">
    <value>Invalid reference alias option: '{0}=' -- missing filename</value>
  </data>
  <data name="ERR_GlobalExternAlias" xml:space="preserve">
    <value>You cannot redefine the global extern alias</value>
  </data>
  <data name="ERR_MissingTypeInSource" xml:space="preserve">
    <value>Reference to type '{0}' claims it is defined in this assembly, but it is not defined in source or any added modules</value>
  </data>
  <data name="ERR_MissingTypeInAssembly" xml:space="preserve">
    <value>Reference to type '{0}' claims it is defined in '{1}', but it could not be found</value>
  </data>
  <data name="WRN_MultiplePredefTypes" xml:space="preserve">
    <value>The predefined type '{0}' is defined in multiple assemblies in the global alias; using definition from '{1}'</value>
  </data>
  <data name="WRN_MultiplePredefTypes_Title" xml:space="preserve">
    <value>Predefined type is defined in multiple assemblies in the global alias</value>
  </data>
  <data name="WRN_MultiplePredefTypes_Description" xml:space="preserve">
    <value>This error occurs when a predefined system type such as System.Int32 is found in two assemblies. One way this can happen is if you are referencing mscorlib or System.Runtime.dll from two different places, such as trying to run two versions of the .NET Framework side-by-side.</value>
  </data>
  <data name="ERR_LocalCantBeFixedAndHoisted" xml:space="preserve">
    <value>Local '{0}' or its members cannot have their address taken and be used inside an anonymous method or lambda expression</value>
  </data>
  <data name="WRN_TooManyLinesForDebugger" xml:space="preserve">
    <value>Source file has exceeded the limit of 16,707,565 lines representable in the PDB; debug information will be incorrect</value>
  </data>
  <data name="WRN_TooManyLinesForDebugger_Title" xml:space="preserve">
    <value>Source file has exceeded the limit of 16,707,565 lines representable in the PDB; debug information will be incorrect</value>
  </data>
  <data name="ERR_CantConvAnonMethNoParams" xml:space="preserve">
    <value>Cannot convert anonymous method block without a parameter list to delegate type '{0}' because it has one or more out parameters</value>
  </data>
  <data name="ERR_ConditionalOnNonAttributeClass" xml:space="preserve">
    <value>Attribute '{0}' is only valid on methods or attribute classes</value>
  </data>
  <data name="WRN_CallOnNonAgileField" xml:space="preserve">
    <value>Accessing a member on '{0}' may cause a runtime exception because it is a field of a marshal-by-reference class</value>
  </data>
  <data name="WRN_CallOnNonAgileField_Title" xml:space="preserve">
    <value>Accessing a member on a field of a marshal-by-reference class may cause a runtime exception</value>
  </data>
  <data name="WRN_CallOnNonAgileField_Description" xml:space="preserve">
    <value>This warning occurs when you try to call a method, property, or indexer on a member of a class that derives from MarshalByRefObject, and the member is a value type. Objects that inherit from MarshalByRefObject are typically intended to be marshaled by reference across an application domain. If any code ever attempts to directly access the value-type member of such an object across an application domain, a runtime exception will occur. To resolve the warning, first copy the member into a local variable and call the method on that variable.</value>
  </data>
  <data name="WRN_BadWarningNumber" xml:space="preserve">
    <value>'{0}' is not a valid warning number</value>
  </data>
  <data name="WRN_BadWarningNumber_Title" xml:space="preserve">
    <value>Not a valid warning number</value>
  </data>
  <data name="WRN_BadWarningNumber_Description" xml:space="preserve">
    <value>A number that was passed to the #pragma warning preprocessor directive was not a valid warning number. Verify that the number represents a warning, not an error.</value>
  </data>
  <data name="WRN_InvalidNumber" xml:space="preserve">
    <value>Invalid number</value>
  </data>
  <data name="WRN_InvalidNumber_Title" xml:space="preserve">
    <value>Invalid number</value>
  </data>
  <data name="WRN_FileNameTooLong" xml:space="preserve">
    <value>Invalid filename specified for preprocessor directive. Filename is too long or not a valid filename.</value>
  </data>
  <data name="WRN_FileNameTooLong_Title" xml:space="preserve">
    <value>Invalid filename specified for preprocessor directive</value>
  </data>
  <data name="WRN_IllegalPPChecksum" xml:space="preserve">
    <value>Invalid #pragma checksum syntax; should be #pragma checksum "filename" "{XXXXXXXX-XXXX-XXXX-XXXX-XXXXXXXXXXXX}" "XXXX..."</value>
  </data>
  <data name="WRN_IllegalPPChecksum_Title" xml:space="preserve">
    <value>Invalid #pragma checksum syntax</value>
  </data>
  <data name="WRN_EndOfPPLineExpected" xml:space="preserve">
    <value>Single-line comment or end-of-line expected</value>
  </data>
  <data name="WRN_EndOfPPLineExpected_Title" xml:space="preserve">
    <value>Single-line comment or end-of-line expected after #pragma directive</value>
  </data>
  <data name="WRN_ConflictingChecksum" xml:space="preserve">
    <value>Different checksum values given for '{0}'</value>
  </data>
  <data name="WRN_ConflictingChecksum_Title" xml:space="preserve">
    <value>Different #pragma checksum values given</value>
  </data>
  <data name="WRN_InvalidAssemblyName" xml:space="preserve">
    <value>Assembly reference '{0}' is invalid and cannot be resolved</value>
  </data>
  <data name="WRN_InvalidAssemblyName_Title" xml:space="preserve">
    <value>Assembly reference is invalid and cannot be resolved</value>
  </data>
  <data name="WRN_InvalidAssemblyName_Description" xml:space="preserve">
    <value>This warning indicates that an attribute, such as InternalsVisibleToAttribute, was not specified correctly.</value>
  </data>
  <data name="WRN_UnifyReferenceMajMin" xml:space="preserve">
    <value>Assuming assembly reference '{0}' used by '{1}' matches identity '{2}' of '{3}', you may need to supply runtime policy</value>
  </data>
  <data name="WRN_UnifyReferenceMajMin_Title" xml:space="preserve">
    <value>Assuming assembly reference matches identity</value>
  </data>
  <data name="WRN_UnifyReferenceMajMin_Description" xml:space="preserve">
    <value>The two assemblies differ in release and/or version number. For unification to occur, you must specify directives in the application's .config file, and you must provide the correct strong name of an assembly.</value>
  </data>
  <data name="WRN_UnifyReferenceBldRev" xml:space="preserve">
    <value>Assuming assembly reference '{0}' used by '{1}' matches identity '{2}' of '{3}', you may need to supply runtime policy</value>
  </data>
  <data name="WRN_UnifyReferenceBldRev_Title" xml:space="preserve">
    <value>Assuming assembly reference matches identity</value>
  </data>
  <data name="WRN_UnifyReferenceBldRev_Description" xml:space="preserve">
    <value>The two assemblies differ in release and/or version number. For unification to occur, you must specify directives in the application's .config file, and you must provide the correct strong name of an assembly.</value>
  </data>
  <data name="ERR_DuplicateImport" xml:space="preserve">
    <value>Multiple assemblies with equivalent identity have been imported: '{0}' and '{1}'. Remove one of the duplicate references.</value>
  </data>
  <data name="ERR_DuplicateImportSimple" xml:space="preserve">
    <value>An assembly with the same simple name '{0}' has already been imported. Try removing one of the references (e.g. '{1}') or sign them to enable side-by-side.</value>
  </data>
  <data name="ERR_AssemblyMatchBadVersion" xml:space="preserve">
    <value>Assembly '{0}' with identity '{1}' uses '{2}' which has a higher version than referenced assembly '{3}' with identity '{4}'</value>
  </data>
  <data name="ERR_FixedNeedsLvalue" xml:space="preserve">
    <value>Fixed size buffers can only be accessed through locals or fields</value>
  </data>
  <data name="WRN_DuplicateTypeParamTag" xml:space="preserve">
    <value>XML comment has a duplicate typeparam tag for '{0}'</value>
  </data>
  <data name="WRN_DuplicateTypeParamTag_Title" xml:space="preserve">
    <value>XML comment has a duplicate typeparam tag</value>
  </data>
  <data name="WRN_UnmatchedTypeParamTag" xml:space="preserve">
    <value>XML comment has a typeparam tag for '{0}', but there is no type parameter by that name</value>
  </data>
  <data name="WRN_UnmatchedTypeParamTag_Title" xml:space="preserve">
    <value>XML comment has a typeparam tag, but there is no type parameter by that name</value>
  </data>
  <data name="WRN_UnmatchedTypeParamRefTag" xml:space="preserve">
    <value>XML comment on '{1}' has a typeparamref tag for '{0}', but there is no type parameter by that name</value>
  </data>
  <data name="WRN_UnmatchedTypeParamRefTag_Title" xml:space="preserve">
    <value>XML comment has a typeparamref tag, but there is no type parameter by that name</value>
  </data>
  <data name="WRN_MissingTypeParamTag" xml:space="preserve">
    <value>Type parameter '{0}' has no matching typeparam tag in the XML comment on '{1}' (but other type parameters do)</value>
  </data>
  <data name="WRN_MissingTypeParamTag_Title" xml:space="preserve">
    <value>Type parameter has no matching typeparam tag in the XML comment (but other type parameters do)</value>
  </data>
  <data name="ERR_CantChangeTypeOnOverride" xml:space="preserve">
    <value>'{0}': type must be '{2}' to match overridden member '{1}'</value>
  </data>
  <data name="ERR_DoNotUseFixedBufferAttr" xml:space="preserve">
    <value>Do not use 'System.Runtime.CompilerServices.FixedBuffer' attribute. Use the 'fixed' field modifier instead.</value>
  </data>
  <data name="ERR_DoNotUseFixedBufferAttrOnProperty" xml:space="preserve">
    <value>Do not use 'System.Runtime.CompilerServices.FixedBuffer' attribute on a property</value>
  </data>
  <data name="WRN_AssignmentToSelf" xml:space="preserve">
    <value>Assignment made to same variable; did you mean to assign something else?</value>
  </data>
  <data name="WRN_AssignmentToSelf_Title" xml:space="preserve">
    <value>Assignment made to same variable</value>
  </data>
  <data name="WRN_ComparisonToSelf" xml:space="preserve">
    <value>Comparison made to same variable; did you mean to compare something else?</value>
  </data>
  <data name="WRN_ComparisonToSelf_Title" xml:space="preserve">
    <value>Comparison made to same variable</value>
  </data>
  <data name="ERR_CantOpenWin32Res" xml:space="preserve">
    <value>Error opening Win32 resource file '{0}' -- '{1}'</value>
  </data>
  <data name="WRN_DotOnDefault" xml:space="preserve">
    <value>Expression will always cause a System.NullReferenceException because the default value of '{0}' is null</value>
  </data>
  <data name="WRN_DotOnDefault_Title" xml:space="preserve">
    <value>Expression will always cause a System.NullReferenceException because the type's default value is null</value>
  </data>
  <data name="ERR_NoMultipleInheritance" xml:space="preserve">
    <value>Class '{0}' cannot have multiple base classes: '{1}' and '{2}'</value>
  </data>
  <data name="ERR_BaseClassMustBeFirst" xml:space="preserve">
    <value>Base class '{0}' must come before any interfaces</value>
  </data>
  <data name="WRN_BadXMLRefTypeVar" xml:space="preserve">
    <value>XML comment has cref attribute '{0}' that refers to a type parameter</value>
  </data>
  <data name="WRN_BadXMLRefTypeVar_Title" xml:space="preserve">
    <value>XML comment has cref attribute that refers to a type parameter</value>
  </data>
  <data name="ERR_FriendAssemblyBadArgs" xml:space="preserve">
    <value>Friend assembly reference '{0}' is invalid. InternalsVisibleTo declarations cannot have a version, culture, public key token, or processor architecture specified.</value>
  </data>
  <data name="ERR_FriendAssemblySNReq" xml:space="preserve">
    <value>Friend assembly reference '{0}' is invalid. Strong-name signed assemblies must specify a public key in their InternalsVisibleTo declarations.</value>
  </data>
  <data name="ERR_DelegateOnNullable" xml:space="preserve">
    <value>Cannot bind delegate to '{0}' because it is a member of 'System.Nullable&lt;T&gt;'</value>
  </data>
  <data name="ERR_BadCtorArgCount" xml:space="preserve">
    <value>'{0}' does not contain a constructor that takes {1} arguments</value>
  </data>
  <data name="ERR_GlobalAttributesNotFirst" xml:space="preserve">
    <value>Assembly and module attributes must precede all other elements defined in a file except using clauses and extern alias declarations</value>
  </data>
  <data name="ERR_ExpressionExpected" xml:space="preserve">
    <value>Expected expression</value>
  </data>
  <data name="ERR_InvalidSubsystemVersion" xml:space="preserve">
    <value>Invalid version {0} for /subsystemversion. The version must be 6.02 or greater for ARM or AppContainerExe, and 4.00 or greater otherwise</value>
  </data>
  <data name="ERR_InteropMethodWithBody" xml:space="preserve">
    <value>Embedded interop method '{0}' contains a body.</value>
  </data>
  <data name="ERR_BadWarningLevel" xml:space="preserve">
    <value>Warning level must be zero or greater</value>
  </data>
  <data name="ERR_BadDebugType" xml:space="preserve">
    <value>Invalid option '{0}' for /debug; must be 'portable', 'embedded', 'full' or 'pdbonly'</value>
  </data>
  <data name="ERR_BadResourceVis" xml:space="preserve">
    <value>Invalid option '{0}'; Resource visibility must be either 'public' or 'private'</value>
  </data>
  <data name="ERR_DefaultValueTypeMustMatch" xml:space="preserve">
    <value>The type of the argument to the DefaultParameterValue attribute must match the parameter type</value>
  </data>
  <data name="ERR_DefaultValueBadValueType" xml:space="preserve">
    <value>Argument of type '{0}' is not applicable for the DefaultParameterValue attribute</value>
  </data>
  <data name="ERR_MemberAlreadyInitialized" xml:space="preserve">
    <value>Duplicate initialization of member '{0}'</value>
  </data>
  <data name="ERR_MemberCannotBeInitialized" xml:space="preserve">
    <value>Member '{0}' cannot be initialized. It is not a field or property.</value>
  </data>
  <data name="ERR_StaticMemberInObjectInitializer" xml:space="preserve">
    <value>Static field or property '{0}' cannot be assigned in an object initializer</value>
  </data>
  <data name="ERR_ReadonlyValueTypeInObjectInitializer" xml:space="preserve">
    <value>Members of readonly field '{0}' of type '{1}' cannot be assigned with an object initializer because it is of a value type</value>
  </data>
  <data name="ERR_ValueTypePropertyInObjectInitializer" xml:space="preserve">
    <value>Members of property '{0}' of type '{1}' cannot be assigned with an object initializer because it is of a value type</value>
  </data>
  <data name="ERR_UnsafeTypeInObjectCreation" xml:space="preserve">
    <value>Unsafe type '{0}' cannot be used in object creation</value>
  </data>
  <data name="ERR_EmptyElementInitializer" xml:space="preserve">
    <value>Element initializer cannot be empty</value>
  </data>
  <data name="ERR_InitializerAddHasWrongSignature" xml:space="preserve">
    <value>The best overloaded method match for '{0}' has wrong signature for the initializer element. The initializable Add must be an accessible instance method.</value>
  </data>
  <data name="ERR_CollectionInitRequiresIEnumerable" xml:space="preserve">
    <value>Cannot initialize type '{0}' with a collection initializer because it does not implement 'System.Collections.IEnumerable'</value>
  </data>
  <data name="ERR_CantSetWin32Manifest" xml:space="preserve">
    <value>Error reading Win32 manifest file '{0}' -- '{1}'</value>
  </data>
  <data name="WRN_CantHaveManifestForModule" xml:space="preserve">
    <value>Ignoring /win32manifest for module because it only applies to assemblies</value>
  </data>
  <data name="WRN_CantHaveManifestForModule_Title" xml:space="preserve">
    <value>Ignoring /win32manifest for module because it only applies to assemblies</value>
  </data>
  <data name="ERR_BadInstanceArgType" xml:space="preserve">
    <value>'{0}' does not contain a definition for '{1}' and the best extension method overload '{2}' requires a receiver of type '{3}'</value>
  </data>
  <data name="ERR_QueryDuplicateRangeVariable" xml:space="preserve">
    <value>The range variable '{0}' has already been declared</value>
  </data>
  <data name="ERR_QueryRangeVariableOverrides" xml:space="preserve">
    <value>The range variable '{0}' conflicts with a previous declaration of '{0}'</value>
  </data>
  <data name="ERR_QueryRangeVariableAssignedBadValue" xml:space="preserve">
    <value>Cannot assign {0} to a range variable</value>
  </data>
  <data name="ERR_QueryNoProviderCastable" xml:space="preserve">
    <value>Could not find an implementation of the query pattern for source type '{0}'.  '{1}' not found.  Consider explicitly specifying the type of the range variable '{2}'.</value>
  </data>
  <data name="ERR_QueryNoProviderStandard" xml:space="preserve">
    <value>Could not find an implementation of the query pattern for source type '{0}'.  '{1}' not found.  Are you missing required assembly references or a using directive for 'System.Linq'?</value>
  </data>
  <data name="ERR_QueryNoProvider" xml:space="preserve">
    <value>Could not find an implementation of the query pattern for source type '{0}'.  '{1}' not found.</value>
  </data>
  <data name="ERR_QueryOuterKey" xml:space="preserve">
    <value>The name '{0}' is not in scope on the left side of 'equals'.  Consider swapping the expressions on either side of 'equals'.</value>
  </data>
  <data name="ERR_QueryInnerKey" xml:space="preserve">
    <value>The name '{0}' is not in scope on the right side of 'equals'.  Consider swapping the expressions on either side of 'equals'.</value>
  </data>
  <data name="ERR_QueryOutRefRangeVariable" xml:space="preserve">
    <value>Cannot pass the range variable '{0}' as an out or ref parameter</value>
  </data>
  <data name="ERR_QueryMultipleProviders" xml:space="preserve">
    <value>Multiple implementations of the query pattern were found for source type '{0}'.  Ambiguous call to '{1}'.</value>
  </data>
  <data name="ERR_QueryTypeInferenceFailedMulti" xml:space="preserve">
    <value>The type of one of the expressions in the {0} clause is incorrect.  Type inference failed in the call to '{1}'.</value>
  </data>
  <data name="ERR_QueryTypeInferenceFailed" xml:space="preserve">
    <value>The type of the expression in the {0} clause is incorrect.  Type inference failed in the call to '{1}'.</value>
  </data>
  <data name="ERR_QueryTypeInferenceFailedSelectMany" xml:space="preserve">
    <value>An expression of type '{0}' is not allowed in a subsequent from clause in a query expression with source type '{1}'.  Type inference failed in the call to '{2}'.</value>
  </data>
  <data name="ERR_ExpressionTreeContainsPointerOp" xml:space="preserve">
    <value>An expression tree may not contain an unsafe pointer operation</value>
  </data>
  <data name="ERR_ExpressionTreeContainsAnonymousMethod" xml:space="preserve">
    <value>An expression tree may not contain an anonymous method expression</value>
  </data>
  <data name="ERR_AnonymousMethodToExpressionTree" xml:space="preserve">
    <value>An anonymous method expression cannot be converted to an expression tree</value>
  </data>
  <data name="ERR_QueryRangeVariableReadOnly" xml:space="preserve">
    <value>Range variable '{0}' cannot be assigned to -- it is read only</value>
  </data>
  <data name="ERR_QueryRangeVariableSameAsTypeParam" xml:space="preserve">
    <value>The range variable '{0}' cannot have the same name as a method type parameter</value>
  </data>
  <data name="ERR_TypeVarNotFoundRangeVariable" xml:space="preserve">
    <value>The contextual keyword 'var' cannot be used in a range variable declaration</value>
  </data>
  <data name="ERR_BadArgTypesForCollectionAdd" xml:space="preserve">
    <value>The best overloaded Add method '{0}' for the collection initializer has some invalid arguments</value>
  </data>
  <data name="ERR_ByRefParameterInExpressionTree" xml:space="preserve">
    <value>An expression tree lambda may not contain a ref, in or out parameter</value>
  </data>
  <data name="ERR_VarArgsInExpressionTree" xml:space="preserve">
    <value>An expression tree lambda may not contain a method with variable arguments</value>
  </data>
  <data name="ERR_MemGroupInExpressionTree" xml:space="preserve">
    <value>An expression tree lambda may not contain a method group</value>
  </data>
  <data name="ERR_InitializerAddHasParamModifiers" xml:space="preserve">
    <value>The best overloaded method match '{0}' for the collection initializer element cannot be used. Collection initializer 'Add' methods cannot have ref or out parameters.</value>
  </data>
  <data name="ERR_NonInvocableMemberCalled" xml:space="preserve">
    <value>Non-invocable member '{0}' cannot be used like a method.</value>
  </data>
  <data name="WRN_MultipleRuntimeImplementationMatches" xml:space="preserve">
    <value>Member '{0}' implements interface member '{1}' in type '{2}'. There are multiple matches for the interface member at run-time. It is implementation dependent which method will be called.</value>
  </data>
  <data name="WRN_MultipleRuntimeImplementationMatches_Title" xml:space="preserve">
    <value>Member implements interface member with multiple matches at run-time</value>
  </data>
  <data name="WRN_MultipleRuntimeImplementationMatches_Description" xml:space="preserve">
    <value>This warning can be generated when two interface methods are differentiated only by whether a particular parameter is marked with ref or with out. It is best to change your code to avoid this warning because it is not obvious or guaranteed which method is called at runtime.

Although C# distinguishes between out and ref, the CLR sees them as the same. When deciding which method implements the interface, the CLR just picks one.

Give the compiler some way to differentiate the methods. For example, you can give them different names or provide an additional parameter on one of them.</value>
  </data>
  <data name="WRN_MultipleRuntimeOverrideMatches" xml:space="preserve">
    <value>Member '{1}' overrides '{0}'. There are multiple override candidates at run-time. It is implementation dependent which method will be called. Please use a newer runtime.</value>
  </data>
  <data name="WRN_MultipleRuntimeOverrideMatches_Title" xml:space="preserve">
    <value>Member overrides base member with multiple override candidates at run-time</value>
  </data>
  <data name="ERR_ObjectOrCollectionInitializerWithDelegateCreation" xml:space="preserve">
    <value>Object and collection initializer expressions may not be applied to a delegate creation expression</value>
  </data>
  <data name="ERR_InvalidConstantDeclarationType" xml:space="preserve">
    <value>'{0}' is of type '{1}'. The type specified in a constant declaration must be sbyte, byte, short, ushort, int, uint, long, ulong, char, float, double, decimal, bool, string, an enum-type, or a reference-type.</value>
  </data>
  <data name="ERR_FileNotFound" xml:space="preserve">
    <value>Source file '{0}' could not be found.</value>
  </data>
  <data name="WRN_FileAlreadyIncluded" xml:space="preserve">
    <value>Source file '{0}' specified multiple times</value>
  </data>
  <data name="WRN_FileAlreadyIncluded_Title" xml:space="preserve">
    <value>Source file specified multiple times</value>
  </data>
  <data name="ERR_NoFileSpec" xml:space="preserve">
    <value>Missing file specification for '{0}' option</value>
  </data>
  <data name="ERR_SwitchNeedsString" xml:space="preserve">
    <value>Command-line syntax error: Missing '{0}' for '{1}' option</value>
  </data>
  <data name="ERR_BadSwitch" xml:space="preserve">
    <value>Unrecognized option: '{0}'</value>
  </data>
  <data name="WRN_NoSources" xml:space="preserve">
    <value>No source files specified.</value>
  </data>
  <data name="WRN_NoSources_Title" xml:space="preserve">
    <value>No source files specified</value>
  </data>
  <data name="ERR_ExpectedSingleScript" xml:space="preserve">
    <value>Expected a script (.csx file) but none specified</value>
  </data>
  <data name="ERR_OpenResponseFile" xml:space="preserve">
    <value>Error opening response file '{0}'</value>
  </data>
  <data name="ERR_CantOpenFileWrite" xml:space="preserve">
    <value>Cannot open '{0}' for writing -- '{1}'</value>
  </data>
  <data name="ERR_BadBaseNumber" xml:space="preserve">
    <value>Invalid image base number '{0}'</value>
  </data>
  <data name="ERR_BinaryFile" xml:space="preserve">
    <value>'{0}' is a binary file instead of a text file</value>
  </data>
  <data name="FTL_BadCodepage" xml:space="preserve">
    <value>Code page '{0}' is invalid or not installed</value>
  </data>
  <data name="FTL_BadChecksumAlgorithm" xml:space="preserve">
    <value>Algorithm '{0}' is not supported</value>
  </data>
  <data name="ERR_NoMainOnDLL" xml:space="preserve">
    <value>Cannot specify /main if building a module or library</value>
  </data>
  <data name="FTL_InvalidTarget" xml:space="preserve">
    <value>Invalid target type for /target: must specify 'exe', 'winexe', 'library', or 'module'</value>
  </data>
  <data name="FTL_InvalidInputFileName" xml:space="preserve">
    <value>File name '{0}' is empty, contains invalid characters, has a drive specification without an absolute path, or is too long</value>
  </data>
  <data name="WRN_NoConfigNotOnCommandLine" xml:space="preserve">
    <value>Ignoring /noconfig option because it was specified in a response file</value>
  </data>
  <data name="WRN_NoConfigNotOnCommandLine_Title" xml:space="preserve">
    <value>Ignoring /noconfig option because it was specified in a response file</value>
  </data>
  <data name="ERR_InvalidFileAlignment" xml:space="preserve">
    <value>Invalid file section alignment '{0}'</value>
  </data>
  <data name="ERR_InvalidOutputName" xml:space="preserve">
    <value>Invalid output name: {0}</value>
  </data>
  <data name="ERR_InvalidDebugInformationFormat" xml:space="preserve">
    <value>Invalid debug information format: {0}</value>
  </data>
  <data name="ERR_LegacyObjectIdSyntax" xml:space="preserve">
    <value>'id#' syntax is no longer supported. Use '$id' instead.</value>
  </data>
  <data name="WRN_DefineIdentifierRequired" xml:space="preserve">
    <value>Invalid name for a preprocessing symbol; '{0}' is not a valid identifier</value>
  </data>
  <data name="WRN_DefineIdentifierRequired_Title" xml:space="preserve">
    <value>Invalid name for a preprocessing symbol; not a valid identifier</value>
  </data>
  <data name="FTL_OutputFileExists" xml:space="preserve">
    <value>Cannot create short filename '{0}' when a long filename with the same short filename already exists</value>
  </data>
  <data name="ERR_OneAliasPerReference" xml:space="preserve">
    <value>A /reference option that declares an extern alias can only have one filename. To specify multiple aliases or filenames, use multiple /reference options.</value>
  </data>
  <data name="ERR_SwitchNeedsNumber" xml:space="preserve">
    <value>Command-line syntax error: Missing ':&lt;number&gt;' for '{0}' option</value>
  </data>
  <data name="ERR_MissingDebugSwitch" xml:space="preserve">
    <value>The /pdb option requires that the /debug option also be used</value>
  </data>
  <data name="ERR_ComRefCallInExpressionTree" xml:space="preserve">
    <value>An expression tree lambda may not contain a COM call with ref omitted on arguments</value>
  </data>
  <data name="ERR_InvalidFormatForGuidForOption" xml:space="preserve">
    <value>Command-line syntax error: Invalid Guid format '{0}' for option '{1}'</value>
  </data>
  <data name="ERR_MissingGuidForOption" xml:space="preserve">
    <value>Command-line syntax error: Missing Guid for option '{1}'</value>
  </data>
  <data name="WRN_CLS_NoVarArgs" xml:space="preserve">
    <value>Methods with variable arguments are not CLS-compliant</value>
  </data>
  <data name="WRN_CLS_NoVarArgs_Title" xml:space="preserve">
    <value>Methods with variable arguments are not CLS-compliant</value>
  </data>
  <data name="WRN_CLS_BadArgType" xml:space="preserve">
    <value>Argument type '{0}' is not CLS-compliant</value>
  </data>
  <data name="WRN_CLS_BadArgType_Title" xml:space="preserve">
    <value>Argument type is not CLS-compliant</value>
  </data>
  <data name="WRN_CLS_BadReturnType" xml:space="preserve">
    <value>Return type of '{0}' is not CLS-compliant</value>
  </data>
  <data name="WRN_CLS_BadReturnType_Title" xml:space="preserve">
    <value>Return type is not CLS-compliant</value>
  </data>
  <data name="WRN_CLS_BadFieldPropType" xml:space="preserve">
    <value>Type of '{0}' is not CLS-compliant</value>
  </data>
  <data name="WRN_CLS_BadFieldPropType_Title" xml:space="preserve">
    <value>Type is not CLS-compliant</value>
  </data>
  <data name="WRN_CLS_BadFieldPropType_Description" xml:space="preserve">
    <value>A public, protected, or protected internal variable must be of a type that is compliant with the Common Language Specification (CLS).</value>
  </data>
  <data name="WRN_CLS_BadIdentifierCase" xml:space="preserve">
    <value>Identifier '{0}' differing only in case is not CLS-compliant</value>
  </data>
  <data name="WRN_CLS_BadIdentifierCase_Title" xml:space="preserve">
    <value>Identifier differing only in case is not CLS-compliant</value>
  </data>
  <data name="WRN_CLS_OverloadRefOut" xml:space="preserve">
    <value>Overloaded method '{0}' differing only in ref or out, or in array rank, is not CLS-compliant</value>
  </data>
  <data name="WRN_CLS_OverloadRefOut_Title" xml:space="preserve">
    <value>Overloaded method differing only in ref or out, or in array rank, is not CLS-compliant</value>
  </data>
  <data name="WRN_CLS_OverloadUnnamed" xml:space="preserve">
    <value>Overloaded method '{0}' differing only by unnamed array types is not CLS-compliant</value>
  </data>
  <data name="WRN_CLS_OverloadUnnamed_Title" xml:space="preserve">
    <value>Overloaded method differing only by unnamed array types is not CLS-compliant</value>
  </data>
  <data name="WRN_CLS_OverloadUnnamed_Description" xml:space="preserve">
    <value>This error occurs if you have an overloaded method that takes a jagged array and the only difference between the method signatures is the element type of the array. To avoid this error, consider using a rectangular array rather than a jagged array; use an additional parameter to disambiguate the function call; rename one or more of the overloaded methods; or, if CLS Compliance is not needed, remove the CLSCompliantAttribute attribute.</value>
  </data>
  <data name="WRN_CLS_BadIdentifier" xml:space="preserve">
    <value>Identifier '{0}' is not CLS-compliant</value>
  </data>
  <data name="WRN_CLS_BadIdentifier_Title" xml:space="preserve">
    <value>Identifier is not CLS-compliant</value>
  </data>
  <data name="WRN_CLS_BadBase" xml:space="preserve">
    <value>'{0}': base type '{1}' is not CLS-compliant</value>
  </data>
  <data name="WRN_CLS_BadBase_Title" xml:space="preserve">
    <value>Base type is not CLS-compliant</value>
  </data>
  <data name="WRN_CLS_BadBase_Description" xml:space="preserve">
    <value>A base type was marked as not having to be compliant with the Common Language Specification (CLS) in an assembly that was marked as being CLS compliant. Either remove the attribute that specifies the assembly is CLS compliant or remove the attribute that indicates the type is not CLS compliant.</value>
  </data>
  <data name="WRN_CLS_BadInterfaceMember" xml:space="preserve">
    <value>'{0}': CLS-compliant interfaces must have only CLS-compliant members</value>
  </data>
  <data name="WRN_CLS_BadInterfaceMember_Title" xml:space="preserve">
    <value>CLS-compliant interfaces must have only CLS-compliant members</value>
  </data>
  <data name="WRN_CLS_NoAbstractMembers" xml:space="preserve">
    <value>'{0}': only CLS-compliant members can be abstract</value>
  </data>
  <data name="WRN_CLS_NoAbstractMembers_Title" xml:space="preserve">
    <value>Only CLS-compliant members can be abstract</value>
  </data>
  <data name="WRN_CLS_NotOnModules" xml:space="preserve">
    <value>You must specify the CLSCompliant attribute on the assembly, not the module, to enable CLS compliance checking</value>
  </data>
  <data name="WRN_CLS_NotOnModules_Title" xml:space="preserve">
    <value>You must specify the CLSCompliant attribute on the assembly, not the module, to enable CLS compliance checking</value>
  </data>
  <data name="WRN_CLS_ModuleMissingCLS" xml:space="preserve">
    <value>Added modules must be marked with the CLSCompliant attribute to match the assembly</value>
  </data>
  <data name="WRN_CLS_ModuleMissingCLS_Title" xml:space="preserve">
    <value>Added modules must be marked with the CLSCompliant attribute to match the assembly</value>
  </data>
  <data name="WRN_CLS_AssemblyNotCLS" xml:space="preserve">
    <value>'{0}' cannot be marked as CLS-compliant because the assembly does not have a CLSCompliant attribute</value>
  </data>
  <data name="WRN_CLS_AssemblyNotCLS_Title" xml:space="preserve">
    <value>Type or member cannot be marked as CLS-compliant because the assembly does not have a CLSCompliant attribute</value>
  </data>
  <data name="WRN_CLS_BadAttributeType" xml:space="preserve">
    <value>'{0}' has no accessible constructors which use only CLS-compliant types</value>
  </data>
  <data name="WRN_CLS_BadAttributeType_Title" xml:space="preserve">
    <value>Type has no accessible constructors which use only CLS-compliant types</value>
  </data>
  <data name="WRN_CLS_ArrayArgumentToAttribute" xml:space="preserve">
    <value>Arrays as attribute arguments is not CLS-compliant</value>
  </data>
  <data name="WRN_CLS_ArrayArgumentToAttribute_Title" xml:space="preserve">
    <value>Arrays as attribute arguments is not CLS-compliant</value>
  </data>
  <data name="WRN_CLS_NotOnModules2" xml:space="preserve">
    <value>You cannot specify the CLSCompliant attribute on a module that differs from the CLSCompliant attribute on the assembly</value>
  </data>
  <data name="WRN_CLS_NotOnModules2_Title" xml:space="preserve">
    <value>You cannot specify the CLSCompliant attribute on a module that differs from the CLSCompliant attribute on the assembly</value>
  </data>
  <data name="WRN_CLS_IllegalTrueInFalse" xml:space="preserve">
    <value>'{0}' cannot be marked as CLS-compliant because it is a member of non-CLS-compliant type '{1}'</value>
  </data>
  <data name="WRN_CLS_IllegalTrueInFalse_Title" xml:space="preserve">
    <value>Type cannot be marked as CLS-compliant because it is a member of non-CLS-compliant type</value>
  </data>
  <data name="WRN_CLS_MeaninglessOnPrivateType" xml:space="preserve">
    <value>CLS compliance checking will not be performed on '{0}' because it is not visible from outside this assembly</value>
  </data>
  <data name="WRN_CLS_MeaninglessOnPrivateType_Title" xml:space="preserve">
    <value>CLS compliance checking will not be performed because it is not visible from outside this assembly</value>
  </data>
  <data name="WRN_CLS_AssemblyNotCLS2" xml:space="preserve">
    <value>'{0}' does not need a CLSCompliant attribute because the assembly does not have a CLSCompliant attribute</value>
  </data>
  <data name="WRN_CLS_AssemblyNotCLS2_Title" xml:space="preserve">
    <value>Type or member does not need a CLSCompliant attribute because the assembly does not have a CLSCompliant attribute</value>
  </data>
  <data name="WRN_CLS_MeaninglessOnParam" xml:space="preserve">
    <value>CLSCompliant attribute has no meaning when applied to parameters. Try putting it on the method instead.</value>
  </data>
  <data name="WRN_CLS_MeaninglessOnParam_Title" xml:space="preserve">
    <value>CLSCompliant attribute has no meaning when applied to parameters</value>
  </data>
  <data name="WRN_CLS_MeaninglessOnReturn" xml:space="preserve">
    <value>CLSCompliant attribute has no meaning when applied to return types. Try putting it on the method instead.</value>
  </data>
  <data name="WRN_CLS_MeaninglessOnReturn_Title" xml:space="preserve">
    <value>CLSCompliant attribute has no meaning when applied to return types</value>
  </data>
  <data name="WRN_CLS_BadTypeVar" xml:space="preserve">
    <value>Constraint type '{0}' is not CLS-compliant</value>
  </data>
  <data name="WRN_CLS_BadTypeVar_Title" xml:space="preserve">
    <value>Constraint type is not CLS-compliant</value>
  </data>
  <data name="WRN_CLS_VolatileField" xml:space="preserve">
    <value>CLS-compliant field '{0}' cannot be volatile</value>
  </data>
  <data name="WRN_CLS_VolatileField_Title" xml:space="preserve">
    <value>CLS-compliant field cannot be volatile</value>
  </data>
  <data name="WRN_CLS_BadInterface" xml:space="preserve">
    <value>'{0}' is not CLS-compliant because base interface '{1}' is not CLS-compliant</value>
  </data>
  <data name="WRN_CLS_BadInterface_Title" xml:space="preserve">
    <value>Type is not CLS-compliant because base interface is not CLS-compliant</value>
  </data>
  <data name="ERR_BadAwaitArg" xml:space="preserve">
    <value>'await' requires that the type {0} have a suitable 'GetAwaiter' method</value>
  </data>
  <data name="ERR_BadAwaitArgIntrinsic" xml:space="preserve">
    <value>Cannot await '{0}'</value>
  </data>
  <data name="ERR_BadAwaiterPattern" xml:space="preserve">
    <value>'await' requires that the return type '{0}' of '{1}.GetAwaiter()' have suitable 'IsCompleted', 'OnCompleted', and 'GetResult' members, and implement 'INotifyCompletion' or 'ICriticalNotifyCompletion'</value>
  </data>
  <data name="ERR_BadAwaitArg_NeedSystem" xml:space="preserve">
    <value>'await' requires that the type '{0}' have a suitable 'GetAwaiter' method. Are you missing a using directive for 'System'?</value>
  </data>
  <data name="ERR_BadAwaitArgVoidCall" xml:space="preserve">
    <value>Cannot await 'void'</value>
  </data>
  <data name="ERR_BadAwaitAsIdentifier" xml:space="preserve">
    <value>'await' cannot be used as an identifier within an async method or lambda expression</value>
  </data>
  <data name="ERR_DoesntImplementAwaitInterface" xml:space="preserve">
    <value>'{0}' does not implement '{1}'</value>
  </data>
  <data name="ERR_TaskRetNoObjectRequired" xml:space="preserve">
    <value>Since '{0}' is an async method that returns 'Task', a return keyword must not be followed by an object expression. Did you intend to return 'Task&lt;T&gt;'?</value>
  </data>
  <data name="ERR_BadAsyncReturn" xml:space="preserve">
    <value>The return type of an async method must be void, Task, Task&lt;T&gt;, a task-like type, IAsyncEnumerable&lt;T&gt;, or IAsyncEnumerator&lt;T&gt;</value>
  </data>
  <data name="ERR_CantReturnVoid" xml:space="preserve">
    <value>Cannot return an expression of type 'void'</value>
  </data>
  <data name="ERR_VarargsAsync" xml:space="preserve">
    <value>__arglist is not allowed in the parameter list of async methods</value>
  </data>
  <data name="ERR_ByRefTypeAndAwait" xml:space="preserve">
    <value>'await' cannot be used in an expression containing the type '{0}'</value>
  </data>
  <data name="ERR_UnsafeAsyncArgType" xml:space="preserve">
    <value>Async methods cannot have unsafe parameters or return types</value>
  </data>
  <data name="ERR_BadAsyncArgType" xml:space="preserve">
    <value>Async methods cannot have ref, in or out parameters</value>
  </data>
  <data name="ERR_BadAwaitWithoutAsync" xml:space="preserve">
    <value>The 'await' operator can only be used when contained within a method or lambda expression marked with the 'async' modifier</value>
  </data>
  <data name="ERR_BadAwaitWithoutAsyncLambda" xml:space="preserve">
    <value>The 'await' operator can only be used within an async {0}. Consider marking this {0} with the 'async' modifier.</value>
  </data>
  <data name="ERR_BadAwaitWithoutAsyncMethod" xml:space="preserve">
    <value>The 'await' operator can only be used within an async method. Consider marking this method with the 'async' modifier and changing its return type to 'Task&lt;{0}&gt;'.</value>
  </data>
  <data name="ERR_BadAwaitWithoutVoidAsyncMethod" xml:space="preserve">
    <value>The 'await' operator can only be used within an async method. Consider marking this method with the 'async' modifier and changing its return type to 'Task'.</value>
  </data>
  <data name="ERR_BadAwaitInFinally" xml:space="preserve">
    <value>Cannot await in the body of a finally clause</value>
  </data>
  <data name="ERR_BadAwaitInCatch" xml:space="preserve">
    <value>Cannot await in a catch clause</value>
  </data>
  <data name="ERR_BadAwaitInCatchFilter" xml:space="preserve">
    <value>Cannot await in the filter expression of a catch clause</value>
  </data>
  <data name="ERR_BadAwaitInLock" xml:space="preserve">
    <value>Cannot await in the body of a lock statement</value>
  </data>
  <data name="ERR_BadAwaitInStaticVariableInitializer" xml:space="preserve">
    <value>The 'await' operator cannot be used in a static script variable initializer.</value>
  </data>
  <data name="ERR_AwaitInUnsafeContext" xml:space="preserve">
    <value>Cannot await in an unsafe context</value>
  </data>
  <data name="ERR_BadAsyncLacksBody" xml:space="preserve">
    <value>The 'async' modifier can only be used in methods that have a body.</value>
  </data>
  <data name="ERR_BadSpecialByRefLocal" xml:space="preserve">
    <value>Parameters or locals of type '{0}' cannot be declared in async methods or lambda expressions.</value>
  </data>
  <data name="ERR_BadSpecialByRefIterator" xml:space="preserve">
    <value>foreach statement cannot operate on enumerators of type '{0}' in async or iterator methods because '{0}' is a ref struct.</value>
  </data>
  <data name="ERR_SecurityCriticalOrSecuritySafeCriticalOnAsync" xml:space="preserve">
    <value>Security attribute '{0}' cannot be applied to an Async method.</value>
  </data>
  <data name="ERR_SecurityCriticalOrSecuritySafeCriticalOnAsyncInClassOrStruct" xml:space="preserve">
    <value>Async methods are not allowed in an Interface, Class, or Structure which has the 'SecurityCritical' or 'SecuritySafeCritical' attribute.</value>
  </data>
  <data name="ERR_BadAwaitInQuery" xml:space="preserve">
    <value>The 'await' operator may only be used in a query expression within the first collection expression of the initial 'from' clause or within the collection expression of a 'join' clause</value>
  </data>
  <data name="WRN_AsyncLacksAwaits" xml:space="preserve">
    <value>This async method lacks 'await' operators and will run synchronously. Consider using the 'await' operator to await non-blocking API calls, or 'await Task.Run(...)' to do CPU-bound work on a background thread.</value>
  </data>
  <data name="WRN_AsyncLacksAwaits_Title" xml:space="preserve">
    <value>Async method lacks 'await' operators and will run synchronously</value>
  </data>
  <data name="WRN_UnobservedAwaitableExpression" xml:space="preserve">
    <value>Because this call is not awaited, execution of the current method continues before the call is completed. Consider applying the 'await' operator to the result of the call.</value>
  </data>
  <data name="WRN_UnobservedAwaitableExpression_Title" xml:space="preserve">
    <value>Because this call is not awaited, execution of the current method continues before the call is completed</value>
  </data>
  <data name="WRN_UnobservedAwaitableExpression_Description" xml:space="preserve">
    <value>The current method calls an async method that returns a Task or a Task&lt;TResult&gt; and doesn't apply the await operator to the result. The call to the async method starts an asynchronous task. However, because no await operator is applied, the program continues without waiting for the task to complete. In most cases, that behavior isn't what you expect. Usually other aspects of the calling method depend on the results of the call or, minimally, the called method is expected to complete before you return from the method that contains the call.

An equally important issue is what happens to exceptions that are raised in the called async method. An exception that's raised in a method that returns a Task or Task&lt;TResult&gt; is stored in the returned task. If you don't await the task or explicitly check for exceptions, the exception is lost. If you await the task, its exception is rethrown.

As a best practice, you should always await the call.

You should consider suppressing the warning only if you're sure that you don't want to wait for the asynchronous call to complete and that the called method won't raise any exceptions. In that case, you can suppress the warning by assigning the task result of the call to a variable.</value>
  </data>
  <data name="ERR_SynchronizedAsyncMethod" xml:space="preserve">
    <value>'MethodImplOptions.Synchronized' cannot be applied to an async method</value>
  </data>
  <data name="ERR_NoConversionForCallerLineNumberParam" xml:space="preserve">
    <value>CallerLineNumberAttribute cannot be applied because there are no standard conversions from type '{0}' to type '{1}'</value>
  </data>
  <data name="ERR_NoConversionForCallerFilePathParam" xml:space="preserve">
    <value>CallerFilePathAttribute cannot be applied because there are no standard conversions from type '{0}' to type '{1}'</value>
  </data>
  <data name="ERR_NoConversionForCallerMemberNameParam" xml:space="preserve">
    <value>CallerMemberNameAttribute cannot be applied because there are no standard conversions from type '{0}' to type '{1}'</value>
  </data>
  <data name="ERR_BadCallerLineNumberParamWithoutDefaultValue" xml:space="preserve">
    <value>The CallerLineNumberAttribute may only be applied to parameters with default values</value>
  </data>
  <data name="ERR_BadCallerFilePathParamWithoutDefaultValue" xml:space="preserve">
    <value>The CallerFilePathAttribute may only be applied to parameters with default values</value>
  </data>
  <data name="ERR_BadCallerMemberNameParamWithoutDefaultValue" xml:space="preserve">
    <value>The CallerMemberNameAttribute may only be applied to parameters with default values</value>
  </data>
  <data name="WRN_CallerLineNumberParamForUnconsumedLocation" xml:space="preserve">
    <value>The CallerLineNumberAttribute applied to parameter '{0}' will have no effect because it applies to a member that is used in contexts that do not allow optional arguments</value>
  </data>
  <data name="WRN_CallerLineNumberParamForUnconsumedLocation_Title" xml:space="preserve">
    <value>The CallerLineNumberAttribute will have no effect because it applies to a member that is used in contexts that do not allow optional arguments</value>
  </data>
  <data name="WRN_CallerFilePathParamForUnconsumedLocation" xml:space="preserve">
    <value>The CallerFilePathAttribute applied to parameter '{0}' will have no effect because it applies to a member that is used in contexts that do not allow optional arguments</value>
  </data>
  <data name="WRN_CallerFilePathParamForUnconsumedLocation_Title" xml:space="preserve">
    <value>The CallerFilePathAttribute will have no effect because it applies to a member that is used in contexts that do not allow optional arguments</value>
  </data>
  <data name="WRN_CallerMemberNameParamForUnconsumedLocation" xml:space="preserve">
    <value>The CallerMemberNameAttribute applied to parameter '{0}' will have no effect because it applies to a member that is used in contexts that do not allow optional arguments</value>
  </data>
  <data name="WRN_CallerMemberNameParamForUnconsumedLocation_Title" xml:space="preserve">
    <value>The CallerMemberNameAttribute will have no effect because it applies to a member that is used in contexts that do not allow optional arguments</value>
  </data>
  <data name="ERR_NoEntryPoint" xml:space="preserve">
    <value>Program does not contain a static 'Main' method suitable for an entry point</value>
  </data>
  <data name="ERR_ArrayInitializerIncorrectLength" xml:space="preserve">
    <value>An array initializer of length '{0}' is expected</value>
  </data>
  <data name="ERR_ArrayInitializerExpected" xml:space="preserve">
    <value>A nested array initializer is expected</value>
  </data>
  <data name="ERR_IllegalVarianceSyntax" xml:space="preserve">
    <value>Invalid variance modifier. Only interface and delegate type parameters can be specified as variant.</value>
  </data>
  <data name="ERR_UnexpectedAliasedName" xml:space="preserve">
    <value>Unexpected use of an aliased name</value>
  </data>
  <data name="ERR_UnexpectedGenericName" xml:space="preserve">
    <value>Unexpected use of a generic name</value>
  </data>
  <data name="ERR_UnexpectedUnboundGenericName" xml:space="preserve">
    <value>Unexpected use of an unbound generic name</value>
  </data>
  <data name="ERR_GlobalStatement" xml:space="preserve">
    <value>Expressions and statements can only occur in a method body</value>
  </data>
  <data name="ERR_NamedArgumentForArray" xml:space="preserve">
    <value>An array access may not have a named argument specifier</value>
  </data>
  <data name="ERR_NotYetImplementedInRoslyn" xml:space="preserve">
    <value>This language feature ('{0}') is not yet implemented.</value>
  </data>
  <data name="ERR_DefaultValueNotAllowed" xml:space="preserve">
    <value>Default values are not valid in this context.</value>
  </data>
  <data name="ERR_CantOpenIcon" xml:space="preserve">
    <value>Error opening icon file {0} -- {1}</value>
  </data>
  <data name="ERR_CantOpenWin32Manifest" xml:space="preserve">
    <value>Error opening Win32 manifest file {0} -- {1}</value>
  </data>
  <data name="ERR_ErrorBuildingWin32Resources" xml:space="preserve">
    <value>Error building Win32 resources -- {0}</value>
  </data>
  <data name="ERR_DefaultValueBeforeRequiredValue" xml:space="preserve">
    <value>Optional parameters must appear after all required parameters</value>
  </data>
  <data name="ERR_ExplicitImplCollisionOnRefOut" xml:space="preserve">
    <value>Cannot inherit interface '{0}' with the specified type parameters because it causes method '{1}' to contain overloads which differ only on ref and out</value>
  </data>
  <data name="ERR_PartialWrongTypeParamsVariance" xml:space="preserve">
    <value>Partial declarations of '{0}' must have the same type parameter names and variance modifiers in the same order</value>
  </data>
  <data name="ERR_UnexpectedVariance" xml:space="preserve">
    <value>Invalid variance: The type parameter '{1}' must be {3} valid on '{0}'. '{1}' is {2}.</value>
  </data>
  <data name="ERR_DeriveFromDynamic" xml:space="preserve">
    <value>'{0}': cannot derive from the dynamic type</value>
  </data>
  <data name="ERR_DeriveFromConstructedDynamic" xml:space="preserve">
    <value>'{0}': cannot implement a dynamic interface '{1}'</value>
  </data>
  <data name="ERR_DynamicTypeAsBound" xml:space="preserve">
    <value>Constraint cannot be the dynamic type</value>
  </data>
  <data name="ERR_ConstructedDynamicTypeAsBound" xml:space="preserve">
    <value>Constraint cannot be a dynamic type '{0}'</value>
  </data>
  <data name="ERR_DynamicRequiredTypesMissing" xml:space="preserve">
    <value>One or more types required to compile a dynamic expression cannot be found. Are you missing a reference?</value>
  </data>
  <data name="ERR_MetadataNameTooLong" xml:space="preserve">
    <value>Name '{0}' exceeds the maximum length allowed in metadata.</value>
  </data>
  <data name="ERR_AttributesNotAllowed" xml:space="preserve">
    <value>Attributes are not valid in this context.</value>
  </data>
  <data name="ERR_ExternAliasNotAllowed" xml:space="preserve">
    <value>'extern alias' is not valid in this context</value>
  </data>
  <data name="WRN_IsDynamicIsConfusing" xml:space="preserve">
    <value>Using '{0}' to test compatibility with '{1}' is essentially identical to testing compatibility with '{2}' and will succeed for all non-null values</value>
  </data>
  <data name="WRN_IsDynamicIsConfusing_Title" xml:space="preserve">
    <value>Using 'is' to test compatibility with 'dynamic' is essentially identical to testing compatibility with 'Object'</value>
  </data>
  <data name="ERR_YieldNotAllowedInScript" xml:space="preserve">
    <value>Cannot use 'yield' in top-level script code</value>
  </data>
  <data name="ERR_NamespaceNotAllowedInScript" xml:space="preserve">
    <value>Cannot declare namespace in script code</value>
  </data>
  <data name="ERR_GlobalAttributesNotAllowed" xml:space="preserve">
    <value>Assembly and module attributes are not allowed in this context</value>
  </data>
  <data name="ERR_InvalidDelegateType" xml:space="preserve">
    <value>Delegate '{0}' has no invoke method or an invoke method with a return type or parameter types that are not supported.</value>
  </data>
  <data name="WRN_MainIgnored" xml:space="preserve">
    <value>The entry point of the program is global code; ignoring '{0}' entry point.</value>
  </data>
  <data name="WRN_MainIgnored_Title" xml:space="preserve">
    <value>The entry point of the program is global code; ignoring entry point</value>
  </data>
  <data name="WRN_StaticInAsOrIs" xml:space="preserve">
    <value>The second operand of an 'is' or 'as' operator may not be static type '{0}'</value>
  </data>
  <data name="WRN_StaticInAsOrIs_Title" xml:space="preserve">
    <value>The second operand of an 'is' or 'as' operator may not be a static type</value>
  </data>
  <data name="ERR_BadVisEventType" xml:space="preserve">
    <value>Inconsistent accessibility: event type '{1}' is less accessible than event '{0}'</value>
  </data>
  <data name="ERR_NamedArgumentSpecificationBeforeFixedArgument" xml:space="preserve">
    <value>Named argument specifications must appear after all fixed arguments have been specified. Please use language version {0} or greater to allow non-trailing named arguments.</value>
  </data>
  <data name="ERR_NamedArgumentSpecificationBeforeFixedArgumentInDynamicInvocation" xml:space="preserve">
    <value>Named argument specifications must appear after all fixed arguments have been specified in a dynamic invocation.</value>
  </data>
  <data name="ERR_BadNamedArgument" xml:space="preserve">
    <value>The best overload for '{0}' does not have a parameter named '{1}'</value>
  </data>
  <data name="ERR_BadNamedArgumentForDelegateInvoke" xml:space="preserve">
    <value>The delegate '{0}' does not have a parameter named '{1}'</value>
  </data>
  <data name="ERR_DuplicateNamedArgument" xml:space="preserve">
    <value>Named argument '{0}' cannot be specified multiple times</value>
  </data>
  <data name="ERR_NamedArgumentUsedInPositional" xml:space="preserve">
    <value>Named argument '{0}' specifies a parameter for which a positional argument has already been given</value>
  </data>
  <data name="ERR_BadNonTrailingNamedArgument" xml:space="preserve">
    <value>Named argument '{0}' is used out-of-position but is followed by an unnamed argument</value>
  </data>
  <data name="ERR_DefaultValueUsedWithAttributes" xml:space="preserve">
    <value>Cannot specify default parameter value in conjunction with DefaultParameterAttribute or OptionalAttribute</value>
  </data>
  <data name="ERR_DefaultValueMustBeConstant" xml:space="preserve">
    <value>Default parameter value for '{0}' must be a compile-time constant</value>
  </data>
  <data name="ERR_RefOutDefaultValue" xml:space="preserve">
    <value>A ref or out parameter cannot have a default value</value>
  </data>
  <data name="ERR_DefaultValueForExtensionParameter" xml:space="preserve">
    <value>Cannot specify a default value for the 'this' parameter</value>
  </data>
  <data name="ERR_DefaultValueForParamsParameter" xml:space="preserve">
    <value>Cannot specify a default value for a parameter array</value>
  </data>
  <data name="ERR_NoConversionForDefaultParam" xml:space="preserve">
    <value>A value of type '{0}' cannot be used as a default parameter because there are no standard conversions to type '{1}'</value>
  </data>
  <data name="ERR_NoConversionForNubDefaultParam" xml:space="preserve">
    <value>A value of type '{0}' cannot be used as default parameter for nullable parameter '{1}' because '{0}' is not a simple type</value>
  </data>
  <data name="ERR_NotNullRefDefaultParameter" xml:space="preserve">
    <value>'{0}' is of type '{1}'. A default parameter value of a reference type other than string can only be initialized with null</value>
  </data>
  <data name="WRN_DefaultValueForUnconsumedLocation" xml:space="preserve">
    <value>The default value specified for parameter '{0}' will have no effect because it applies to a member that is used in contexts that do not allow optional arguments</value>
  </data>
  <data name="WRN_DefaultValueForUnconsumedLocation_Title" xml:space="preserve">
    <value>The default value specified will have no effect because it applies to a member that is used in contexts that do not allow optional arguments</value>
  </data>
  <data name="ERR_PublicKeyFileFailure" xml:space="preserve">
    <value>Error signing output with public key from file '{0}' -- {1}</value>
  </data>
  <data name="ERR_PublicKeyContainerFailure" xml:space="preserve">
    <value>Error signing output with public key from container '{0}' -- {1}</value>
  </data>
  <data name="ERR_BadDynamicTypeof" xml:space="preserve">
    <value>The typeof operator cannot be used on the dynamic type</value>
  </data>
  <data name="ERR_BadNullableTypeof" xml:space="preserve">
    <value>The typeof operator cannot be used on a nullable reference type</value>
  </data>
  <data name="ERR_ExpressionTreeContainsDynamicOperation" xml:space="preserve">
    <value>An expression tree may not contain a dynamic operation</value>
  </data>
  <data name="ERR_BadAsyncExpressionTree" xml:space="preserve">
    <value>Async lambda expressions cannot be converted to expression trees</value>
  </data>
  <data name="ERR_DynamicAttributeMissing" xml:space="preserve">
    <value>Cannot define a class or member that utilizes 'dynamic' because the compiler required type '{0}' cannot be found. Are you missing a reference?</value>
  </data>
  <data name="ERR_CannotPassNullForFriendAssembly" xml:space="preserve">
    <value>Cannot pass null for friend assembly name</value>
  </data>
  <data name="ERR_SignButNoPrivateKey" xml:space="preserve">
    <value>Key file '{0}' is missing the private key needed for signing</value>
  </data>
  <data name="ERR_PublicSignButNoKey" xml:space="preserve">
    <value>Public signing was specified and requires a public key, but no public key was specified.</value>
  </data>
  <data name="ERR_PublicSignNetModule" xml:space="preserve">
    <value>Public signing is not supported for netmodules.</value>
  </data>
  <data name="WRN_DelaySignButNoKey" xml:space="preserve">
    <value>Delay signing was specified and requires a public key, but no public key was specified</value>
  </data>
  <data name="WRN_DelaySignButNoKey_Title" xml:space="preserve">
    <value>Delay signing was specified and requires a public key, but no public key was specified</value>
  </data>
  <data name="ERR_InvalidVersionFormat" xml:space="preserve">
    <value>The specified version string does not conform to the required format - major[.minor[.build[.revision]]]</value>
  </data>
  <data name="ERR_InvalidVersionFormatDeterministic" xml:space="preserve">
    <value>The specified version string contains wildcards, which are not compatible with determinism. Either remove wildcards from the version string, or disable determinism for this compilation</value>
  </data>
  <data name="ERR_InvalidVersionFormat2" xml:space="preserve">
    <value>The specified version string does not conform to the required format - major.minor.build.revision (without wildcards)</value>
  </data>
  <data name="WRN_InvalidVersionFormat" xml:space="preserve">
    <value>The specified version string does not conform to the recommended format - major.minor.build.revision</value>
  </data>
  <data name="WRN_InvalidVersionFormat_Title" xml:space="preserve">
    <value>The specified version string does not conform to the recommended format - major.minor.build.revision</value>
  </data>
  <data name="ERR_InvalidAssemblyCultureForExe" xml:space="preserve">
    <value>Executables cannot be satellite assemblies; culture should always be empty</value>
  </data>
  <data name="ERR_NoCorrespondingArgument" xml:space="preserve">
    <value>There is no argument given that corresponds to the required formal parameter '{0}' of '{1}'</value>
  </data>
  <data name="WRN_UnimplementedCommandLineSwitch" xml:space="preserve">
    <value>The command line switch '{0}' is not yet implemented and was ignored.</value>
  </data>
  <data name="WRN_UnimplementedCommandLineSwitch_Title" xml:space="preserve">
    <value>Command line switch is not yet implemented</value>
  </data>
  <data name="ERR_ModuleEmitFailure" xml:space="preserve">
    <value>Failed to emit module '{0}': {1}</value>
  </data>
  <data name="ERR_FixedLocalInLambda" xml:space="preserve">
    <value>Cannot use fixed local '{0}' inside an anonymous method, lambda expression, or query expression</value>
  </data>
  <data name="ERR_ExpressionTreeContainsNamedArgument" xml:space="preserve">
    <value>An expression tree may not contain a named argument specification</value>
  </data>
  <data name="ERR_ExpressionTreeContainsOptionalArgument" xml:space="preserve">
    <value>An expression tree may not contain a call or invocation that uses optional arguments</value>
  </data>
  <data name="ERR_ExpressionTreeContainsIndexedProperty" xml:space="preserve">
    <value>An expression tree may not contain an indexed property</value>
  </data>
  <data name="ERR_IndexedPropertyRequiresParams" xml:space="preserve">
    <value>Indexed property '{0}' has non-optional arguments which must be provided</value>
  </data>
  <data name="ERR_IndexedPropertyMustHaveAllOptionalParams" xml:space="preserve">
    <value>Indexed property '{0}' must have all arguments optional</value>
  </data>
  <data name="ERR_SpecialByRefInLambda" xml:space="preserve">
    <value>Instance of type '{0}' cannot be used inside a nested function, query expression, iterator block or async method</value>
  </data>
  <data name="ERR_SecurityAttributeMissingAction" xml:space="preserve">
    <value>First argument to a security attribute must be a valid SecurityAction</value>
  </data>
  <data name="ERR_SecurityAttributeInvalidAction" xml:space="preserve">
    <value>Security attribute '{0}' has an invalid SecurityAction value '{1}'</value>
  </data>
  <data name="ERR_SecurityAttributeInvalidActionAssembly" xml:space="preserve">
    <value>SecurityAction value '{0}' is invalid for security attributes applied to an assembly</value>
  </data>
  <data name="ERR_SecurityAttributeInvalidActionTypeOrMethod" xml:space="preserve">
    <value>SecurityAction value '{0}' is invalid for security attributes applied to a type or a method</value>
  </data>
  <data name="ERR_PrincipalPermissionInvalidAction" xml:space="preserve">
    <value>SecurityAction value '{0}' is invalid for PrincipalPermission attribute</value>
  </data>
  <data name="ERR_FeatureNotValidInExpressionTree" xml:space="preserve">
    <value>An expression tree may not contain '{0}'</value>
  </data>
  <data name="ERR_PermissionSetAttributeInvalidFile" xml:space="preserve">
    <value>Unable to resolve file path '{0}' specified for the named argument '{1}' for PermissionSet attribute</value>
  </data>
  <data name="ERR_PermissionSetAttributeFileReadError" xml:space="preserve">
    <value>Error reading file '{0}' specified for the named argument '{1}' for PermissionSet attribute: '{2}'</value>
  </data>
  <data name="ERR_GlobalSingleTypeNameNotFoundFwd" xml:space="preserve">
    <value>The type name '{0}' could not be found in the global namespace. This type has been forwarded to assembly '{1}' Consider adding a reference to that assembly.</value>
  </data>
  <data name="ERR_DottedTypeNameNotFoundInNSFwd" xml:space="preserve">
    <value>The type name '{0}' could not be found in the namespace '{1}'. This type has been forwarded to assembly '{2}' Consider adding a reference to that assembly.</value>
  </data>
  <data name="ERR_SingleTypeNameNotFoundFwd" xml:space="preserve">
    <value>The type name '{0}' could not be found. This type has been forwarded to assembly '{1}'. Consider adding a reference to that assembly.</value>
  </data>
  <data name="ERR_AssemblySpecifiedForLinkAndRef" xml:space="preserve">
    <value>Assemblies '{0}' and '{1}' refer to the same metadata but only one is a linked reference (specified using /link option); consider removing one of the references.</value>
  </data>
  <data name="WRN_DeprecatedCollectionInitAdd" xml:space="preserve">
    <value>The best overloaded Add method '{0}' for the collection initializer element is obsolete.</value>
  </data>
  <data name="WRN_DeprecatedCollectionInitAdd_Title" xml:space="preserve">
    <value>The best overloaded Add method for the collection initializer element is obsolete</value>
  </data>
  <data name="WRN_DeprecatedCollectionInitAddStr" xml:space="preserve">
    <value>The best overloaded Add method '{0}' for the collection initializer element is obsolete. {1}</value>
  </data>
  <data name="WRN_DeprecatedCollectionInitAddStr_Title" xml:space="preserve">
    <value>The best overloaded Add method for the collection initializer element is obsolete</value>
  </data>
  <data name="ERR_DeprecatedCollectionInitAddStr" xml:space="preserve">
    <value>The best overloaded Add method '{0}' for the collection initializer element is obsolete. {1}</value>
  </data>
  <data name="ERR_IteratorInInteractive" xml:space="preserve">
    <value>Yield statements may not appear at the top level in interactive code.</value>
  </data>
  <data name="ERR_SecurityAttributeInvalidTarget" xml:space="preserve">
    <value>Security attribute '{0}' is not valid on this declaration type. Security attributes are only valid on assembly, type and method declarations.</value>
  </data>
  <data name="ERR_BadDynamicMethodArg" xml:space="preserve">
    <value>Cannot use an expression of type '{0}' as an argument to a dynamically dispatched operation.</value>
  </data>
  <data name="ERR_BadDynamicMethodArgLambda" xml:space="preserve">
    <value>Cannot use a lambda expression as an argument to a dynamically dispatched operation without first casting it to a delegate or expression tree type.</value>
  </data>
  <data name="ERR_BadDynamicMethodArgMemgrp" xml:space="preserve">
    <value>Cannot use a method group as an argument to a dynamically dispatched operation. Did you intend to invoke the method?</value>
  </data>
  <data name="ERR_NoDynamicPhantomOnBase" xml:space="preserve">
    <value>The call to method '{0}' needs to be dynamically dispatched, but cannot be because it is part of a base access expression. Consider casting the dynamic arguments or eliminating the base access.</value>
  </data>
  <data name="ERR_BadDynamicQuery" xml:space="preserve">
    <value>Query expressions over source type 'dynamic' or with a join sequence of type 'dynamic' are not allowed</value>
  </data>
  <data name="ERR_NoDynamicPhantomOnBaseIndexer" xml:space="preserve">
    <value>The indexer access needs to be dynamically dispatched, but cannot be because it is part of a base access expression. Consider casting the dynamic arguments or eliminating the base access.</value>
  </data>
  <data name="WRN_DynamicDispatchToConditionalMethod" xml:space="preserve">
    <value>The dynamically dispatched call to method '{0}' may fail at runtime because one or more applicable overloads are conditional methods.</value>
  </data>
  <data name="WRN_DynamicDispatchToConditionalMethod_Title" xml:space="preserve">
    <value>Dynamically dispatched call may fail at runtime because one or more applicable overloads are conditional methods</value>
  </data>
  <data name="ERR_BadArgTypeDynamicExtension" xml:space="preserve">
    <value>'{0}' has no applicable method named '{1}' but appears to have an extension method by that name. Extension methods cannot be dynamically dispatched. Consider casting the dynamic arguments or calling the extension method without the extension method syntax.</value>
  </data>
  <data name="WRN_CallerFilePathPreferredOverCallerMemberName" xml:space="preserve">
    <value>The CallerMemberNameAttribute applied to parameter '{0}' will have no effect. It is overridden by the CallerFilePathAttribute.</value>
  </data>
  <data name="WRN_CallerFilePathPreferredOverCallerMemberName_Title" xml:space="preserve">
    <value>The CallerMemberNameAttribute will have no effect; it is overridden by the CallerFilePathAttribute</value>
  </data>
  <data name="WRN_CallerLineNumberPreferredOverCallerMemberName" xml:space="preserve">
    <value>The CallerMemberNameAttribute applied to parameter '{0}' will have no effect. It is overridden by the CallerLineNumberAttribute.</value>
  </data>
  <data name="WRN_CallerLineNumberPreferredOverCallerMemberName_Title" xml:space="preserve">
    <value>The CallerMemberNameAttribute will have no effect; it is overridden by the CallerLineNumberAttribute</value>
  </data>
  <data name="WRN_CallerLineNumberPreferredOverCallerFilePath" xml:space="preserve">
    <value>The CallerFilePathAttribute applied to parameter '{0}' will have no effect. It is overridden by the CallerLineNumberAttribute.</value>
  </data>
  <data name="WRN_CallerLineNumberPreferredOverCallerFilePath_Title" xml:space="preserve">
    <value>The CallerFilePathAttribute will have no effect; it is overridden by the CallerLineNumberAttribute</value>
  </data>
  <data name="ERR_InvalidDynamicCondition" xml:space="preserve">
    <value>Expression must be implicitly convertible to Boolean or its type '{0}' must define operator '{1}'.</value>
  </data>
  <data name="ERR_MixingWinRTEventWithRegular" xml:space="preserve">
    <value>'{0}' cannot implement '{1}' because '{2}' is a Windows Runtime event and '{3}' is a regular .NET event.</value>
  </data>
  <data name="WRN_CA2000_DisposeObjectsBeforeLosingScope1" xml:space="preserve">
    <value>Call System.IDisposable.Dispose() on allocated instance of {0} before all references to it are out of scope.</value>
  </data>
  <data name="WRN_CA2000_DisposeObjectsBeforeLosingScope1_Title" xml:space="preserve">
    <value>Call System.IDisposable.Dispose() on allocated instance before all references to it are out of scope</value>
  </data>
  <data name="WRN_CA2000_DisposeObjectsBeforeLosingScope2" xml:space="preserve">
    <value>Allocated instance of {0} is not disposed along all exception paths.  Call System.IDisposable.Dispose() before all references to it are out of scope.</value>
  </data>
  <data name="WRN_CA2000_DisposeObjectsBeforeLosingScope2_Title" xml:space="preserve">
    <value>Allocated instance is not disposed along all exception paths</value>
  </data>
  <data name="WRN_CA2202_DoNotDisposeObjectsMultipleTimes" xml:space="preserve">
    <value>Object '{0}' can be disposed more than once.</value>
  </data>
  <data name="WRN_CA2202_DoNotDisposeObjectsMultipleTimes_Title" xml:space="preserve">
    <value>Object can be disposed more than once</value>
  </data>
  <data name="ERR_NewCoClassOnLink" xml:space="preserve">
    <value>Interop type '{0}' cannot be embedded. Use the applicable interface instead.</value>
  </data>
  <data name="ERR_NoPIANestedType" xml:space="preserve">
    <value>Type '{0}' cannot be embedded because it is a nested type. Consider setting the 'Embed Interop Types' property to false.</value>
  </data>
  <data name="ERR_GenericsUsedInNoPIAType" xml:space="preserve">
    <value>Type '{0}' cannot be embedded because it has a generic argument. Consider setting the 'Embed Interop Types' property to false.</value>
  </data>
  <data name="ERR_InteropStructContainsMethods" xml:space="preserve">
    <value>Embedded interop struct '{0}' can contain only public instance fields.</value>
  </data>
  <data name="ERR_WinRtEventPassedByRef" xml:space="preserve">
    <value>A Windows Runtime event may not be passed as an out or ref parameter.</value>
  </data>
  <data name="ERR_MissingMethodOnSourceInterface" xml:space="preserve">
    <value>Source interface '{0}' is missing method '{1}' which is required to embed event '{2}'.</value>
  </data>
  <data name="ERR_MissingSourceInterface" xml:space="preserve">
    <value>Interface '{0}' has an invalid source interface which is required to embed event '{1}'.</value>
  </data>
  <data name="ERR_InteropTypeMissingAttribute" xml:space="preserve">
    <value>Interop type '{0}' cannot be embedded because it is missing the required '{1}' attribute.</value>
  </data>
  <data name="ERR_NoPIAAssemblyMissingAttribute" xml:space="preserve">
    <value>Cannot embed interop types from assembly '{0}' because it is missing the '{1}' attribute.</value>
  </data>
  <data name="ERR_NoPIAAssemblyMissingAttributes" xml:space="preserve">
    <value>Cannot embed interop types from assembly '{0}' because it is missing either the '{1}' attribute or the '{2}' attribute.</value>
  </data>
  <data name="ERR_InteropTypesWithSameNameAndGuid" xml:space="preserve">
    <value>Cannot embed interop type '{0}' found in both assembly '{1}' and '{2}'. Consider setting the 'Embed Interop Types' property to false.</value>
  </data>
  <data name="ERR_LocalTypeNameClash" xml:space="preserve">
    <value>Embedding the interop type '{0}' from assembly '{1}' causes a name clash in the current assembly. Consider setting the 'Embed Interop Types' property to false.</value>
  </data>
  <data name="WRN_ReferencedAssemblyReferencesLinkedPIA" xml:space="preserve">
    <value>A reference was created to embedded interop assembly '{0}' because of an indirect reference to that assembly created by assembly '{1}'. Consider changing the 'Embed Interop Types' property on either assembly.</value>
  </data>
  <data name="WRN_ReferencedAssemblyReferencesLinkedPIA_Title" xml:space="preserve">
    <value>A reference was created to embedded interop assembly because of an indirect assembly reference</value>
  </data>
  <data name="WRN_ReferencedAssemblyReferencesLinkedPIA_Description" xml:space="preserve">
    <value>You have added a reference to an assembly using /link (Embed Interop Types property set to True). This instructs the compiler to embed interop type information from that assembly. However, the compiler cannot embed interop type information from that assembly because another assembly that you have referenced also references that assembly using /reference (Embed Interop Types property set to False).

To embed interop type information for both assemblies, use /link for references to each assembly (set the Embed Interop Types property to True).

To remove the warning, you can use /reference instead (set the Embed Interop Types property to False). In this case, a primary interop assembly (PIA) provides interop type information.</value>
  </data>
  <data name="ERR_GenericsUsedAcrossAssemblies" xml:space="preserve">
    <value>Type '{0}' from assembly '{1}' cannot be used across assembly boundaries because it has a generic type argument that is an embedded interop type.</value>
  </data>
  <data name="ERR_NoCanonicalView" xml:space="preserve">
    <value>Cannot find the interop type that matches the embedded interop type '{0}'. Are you missing an assembly reference?</value>
  </data>
  <data name="ERR_ByRefReturnUnsupported" xml:space="preserve">
    <value>By-reference return type 'ref {0}' is not supported.</value>
  </data>
  <data name="ERR_NetModuleNameMismatch" xml:space="preserve">
    <value>Module name '{0}' stored in '{1}' must match its filename.</value>
  </data>
  <data name="ERR_BadModuleName" xml:space="preserve">
    <value>Invalid module name: {0}</value>
  </data>
  <data name="ERR_BadCompilationOptionValue" xml:space="preserve">
    <value>Invalid '{0}' value: '{1}'.</value>
  </data>
  <data name="ERR_BadAppConfigPath" xml:space="preserve">
    <value>AppConfigPath must be absolute.</value>
  </data>
  <data name="WRN_AssemblyAttributeFromModuleIsOverridden" xml:space="preserve">
    <value>Attribute '{0}' from module '{1}' will be ignored in favor of the instance appearing in source</value>
  </data>
  <data name="WRN_AssemblyAttributeFromModuleIsOverridden_Title" xml:space="preserve">
    <value>Attribute will be ignored in favor of the instance appearing in source</value>
  </data>
  <data name="ERR_CmdOptionConflictsSource" xml:space="preserve">
    <value>Attribute '{0}' given in a source file conflicts with option '{1}'.</value>
  </data>
  <data name="ERR_FixedBufferTooManyDimensions" xml:space="preserve">
    <value>A fixed buffer may only have one dimension.</value>
  </data>
  <data name="WRN_ReferencedAssemblyDoesNotHaveStrongName" xml:space="preserve">
    <value>Referenced assembly '{0}' does not have a strong name.</value>
  </data>
  <data name="WRN_ReferencedAssemblyDoesNotHaveStrongName_Title" xml:space="preserve">
    <value>Referenced assembly does not have a strong name</value>
  </data>
  <data name="ERR_InvalidSignaturePublicKey" xml:space="preserve">
    <value>Invalid signature public key specified in AssemblySignatureKeyAttribute.</value>
  </data>
  <data name="ERR_ExportedTypeConflictsWithDeclaration" xml:space="preserve">
    <value>Type '{0}' exported from module '{1}' conflicts with type declared in primary module of this assembly.</value>
  </data>
  <data name="ERR_ExportedTypesConflict" xml:space="preserve">
    <value>Type '{0}' exported from module '{1}' conflicts with type '{2}' exported from module '{3}'.</value>
  </data>
  <data name="ERR_ForwardedTypeConflictsWithDeclaration" xml:space="preserve">
    <value>Forwarded type '{0}' conflicts with type declared in primary module of this assembly.</value>
  </data>
  <data name="ERR_ForwardedTypesConflict" xml:space="preserve">
    <value>Type '{0}' forwarded to assembly '{1}' conflicts with type '{2}' forwarded to assembly '{3}'.</value>
  </data>
  <data name="ERR_ForwardedTypeConflictsWithExportedType" xml:space="preserve">
    <value>Type '{0}' forwarded to assembly '{1}' conflicts with type '{2}' exported from module '{3}'.</value>
  </data>
  <data name="WRN_RefCultureMismatch" xml:space="preserve">
    <value>Referenced assembly '{0}' has different culture setting of '{1}'.</value>
  </data>
  <data name="WRN_RefCultureMismatch_Title" xml:space="preserve">
    <value>Referenced assembly has different culture setting</value>
  </data>
  <data name="ERR_AgnosticToMachineModule" xml:space="preserve">
    <value>Agnostic assembly cannot have a processor specific module '{0}'.</value>
  </data>
  <data name="ERR_ConflictingMachineModule" xml:space="preserve">
    <value>Assembly and module '{0}' cannot target different processors.</value>
  </data>
  <data name="WRN_ConflictingMachineAssembly" xml:space="preserve">
    <value>Referenced assembly '{0}' targets a different processor.</value>
  </data>
  <data name="WRN_ConflictingMachineAssembly_Title" xml:space="preserve">
    <value>Referenced assembly targets a different processor</value>
  </data>
  <data name="ERR_CryptoHashFailed" xml:space="preserve">
    <value>Cryptographic failure while creating hashes.</value>
  </data>
  <data name="ERR_MissingNetModuleReference" xml:space="preserve">
    <value>Reference to '{0}' netmodule missing.</value>
  </data>
  <data name="ERR_NetModuleNameMustBeUnique" xml:space="preserve">
    <value>Module '{0}' is already defined in this assembly. Each module must have a unique filename.</value>
  </data>
  <data name="ERR_CantReadConfigFile" xml:space="preserve">
    <value>Cannot read config file '{0}' -- '{1}'</value>
  </data>
  <data name="ERR_EncNoPIAReference" xml:space="preserve">
    <value>Cannot continue since the edit includes a reference to an embedded type: '{0}'.</value>
  </data>
  <data name="ERR_EncReferenceToAddedMember" xml:space="preserve">
    <value>Member '{0}' added during the current debug session can only be accessed from within its declaring assembly '{1}'.</value>
  </data>
  <data name="ERR_MutuallyExclusiveOptions" xml:space="preserve">
    <value>Compilation options '{0}' and '{1}' can't both be specified at the same time.</value>
  </data>
  <data name="ERR_LinkedNetmoduleMetadataMustProvideFullPEImage" xml:space="preserve">
    <value>Linked netmodule metadata must provide a full PE image: '{0}'.</value>
  </data>
  <data name="ERR_BadPrefer32OnLib" xml:space="preserve">
    <value>/platform:anycpu32bitpreferred can only be used with /t:exe, /t:winexe and /t:appcontainerexe</value>
  </data>
  <data name="IDS_PathList" xml:space="preserve">
    <value>&lt;path list&gt;</value>
  </data>
  <data name="IDS_Text" xml:space="preserve">
    <value>&lt;text&gt;</value>
  </data>
  <data name="IDS_FeatureNullPropagatingOperator" xml:space="preserve">
    <value>null propagating operator</value>
  </data>
  <data name="IDS_FeatureExpressionBodiedMethod" xml:space="preserve">
    <value>expression-bodied method</value>
  </data>
  <data name="IDS_FeatureExpressionBodiedProperty" xml:space="preserve">
    <value>expression-bodied property</value>
  </data>
  <data name="IDS_FeatureExpressionBodiedIndexer" xml:space="preserve">
    <value>expression-bodied indexer</value>
  </data>
  <data name="IDS_FeatureAutoPropertyInitializer" xml:space="preserve">
    <value>auto property initializer</value>
  </data>
  <data name="IDS_Namespace1" xml:space="preserve">
    <value>&lt;namespace&gt;</value>
  </data>
  <data name="IDS_FeatureRefLocalsReturns" xml:space="preserve">
    <value>byref locals and returns</value>
  </data>
  <data name="IDS_FeatureReadOnlyReferences" xml:space="preserve">
    <value>readonly references</value>
  </data>
  <data name="IDS_FeatureRefStructs" xml:space="preserve">
    <value>ref structs</value>
  </data>
  <data name="IDS_FeatureRefConditional" xml:space="preserve">
    <value>ref conditional expression</value>
  </data>
  <data name="IDS_FeatureRefReassignment" xml:space="preserve">
    <value>ref reassignment</value>
  </data>
  <data name="IDS_FeatureRefFor" xml:space="preserve">
    <value>ref for-loop variables</value>
  </data>
  <data name="IDS_FeatureRefForEach" xml:space="preserve">
    <value>ref foreach iteration variables</value>
  </data>
  <data name="IDS_FeatureExtensibleFixedStatement" xml:space="preserve">
    <value>extensible fixed statement</value>
  </data>
  <data name="CompilationC" xml:space="preserve">
    <value>Compilation (C#): </value>
  </data>
  <data name="SyntaxNodeIsNotWithinSynt" xml:space="preserve">
    <value>Syntax node is not within syntax tree</value>
  </data>
  <data name="LocationMustBeProvided" xml:space="preserve">
    <value>Location must be provided in order to provide minimal type qualification.</value>
  </data>
  <data name="SyntaxTreeSemanticModelMust" xml:space="preserve">
    <value>SyntaxTreeSemanticModel must be provided in order to provide minimal type qualification.</value>
  </data>
  <data name="CantReferenceCompilationOf" xml:space="preserve">
    <value>Can't reference compilation of type '{0}' from {1} compilation.</value>
  </data>
  <data name="SyntaxTreeAlreadyPresent" xml:space="preserve">
    <value>Syntax tree already present</value>
  </data>
  <data name="SubmissionCanOnlyInclude" xml:space="preserve">
    <value>Submission can only include script code.</value>
  </data>
  <data name="SubmissionCanHaveAtMostOne" xml:space="preserve">
    <value>Submission can have at most one syntax tree.</value>
  </data>
  <data name="SyntaxTreeNotFoundToRemove" xml:space="preserve">
    <value>SyntaxTree is not part of the compilation, so it cannot be removed</value>
  </data>
  <data name="TreeMustHaveARootNodeWith" xml:space="preserve">
    <value>tree must have a root node with SyntaxKind.CompilationUnit</value>
  </data>
  <data name="TypeArgumentCannotBeNull" xml:space="preserve">
    <value>Type argument cannot be null</value>
  </data>
  <data name="WrongNumberOfTypeArguments" xml:space="preserve">
    <value>Wrong number of type arguments</value>
  </data>
  <data name="NameConflictForName" xml:space="preserve">
    <value>Name conflict for name {0}</value>
  </data>
  <data name="LookupOptionsHasInvalidCombo" xml:space="preserve">
    <value>LookupOptions has an invalid combination of options</value>
  </data>
  <data name="ItemsMustBeNonEmpty" xml:space="preserve">
    <value>items: must be non-empty</value>
  </data>
  <data name="UseVerbatimIdentifier" xml:space="preserve">
    <value>Use Microsoft.CodeAnalysis.CSharp.SyntaxFactory.Identifier or Microsoft.CodeAnalysis.CSharp.SyntaxFactory.VerbatimIdentifier to create identifier tokens.</value>
  </data>
  <data name="UseLiteralForTokens" xml:space="preserve">
    <value>Use Microsoft.CodeAnalysis.CSharp.SyntaxFactory.Literal to create character literal tokens.</value>
  </data>
  <data name="UseLiteralForNumeric" xml:space="preserve">
    <value>Use Microsoft.CodeAnalysis.CSharp.SyntaxFactory.Literal to create numeric literal tokens.</value>
  </data>
  <data name="ThisMethodCanOnlyBeUsedToCreateTokens" xml:space="preserve">
    <value>This method can only be used to create tokens - {0} is not a token kind.</value>
  </data>
  <data name="GenericParameterDefinition" xml:space="preserve">
    <value>Generic parameter is definition when expected to be reference {0}</value>
  </data>
  <data name="InvalidGetDeclarationNameMultipleDeclarators" xml:space="preserve">
    <value>Called GetDeclarationName for a declaration node that can possibly contain multiple variable declarators.</value>
  </data>
  <data name="TreeNotPartOfCompilation" xml:space="preserve">
    <value>tree not part of compilation</value>
  </data>
  <data name="PositionIsNotWithinSyntax" xml:space="preserve">
    <value>Position is not within syntax tree with full span {0}</value>
  </data>
  <data name="WRN_BadUILang" xml:space="preserve">
    <value>The language name '{0}' is invalid.</value>
  </data>
  <data name="WRN_BadUILang_Title" xml:space="preserve">
    <value>The language name is invalid</value>
  </data>
  <data name="ERR_UnsupportedTransparentIdentifierAccess" xml:space="preserve">
    <value>Transparent identifier member access failed for field '{0}' of '{1}'.  Does the data being queried implement the query pattern?</value>
  </data>
  <data name="ERR_ParamDefaultValueDiffersFromAttribute" xml:space="preserve">
    <value>The parameter has multiple distinct default values.</value>
  </data>
  <data name="ERR_FieldHasMultipleDistinctConstantValues" xml:space="preserve">
    <value>The field has multiple distinct constant values.</value>
  </data>
  <data name="WRN_UnqualifiedNestedTypeInCref" xml:space="preserve">
    <value>Within cref attributes, nested types of generic types should be qualified.</value>
  </data>
  <data name="WRN_UnqualifiedNestedTypeInCref_Title" xml:space="preserve">
    <value>Within cref attributes, nested types of generic types should be qualified</value>
  </data>
  <data name="NotACSharpSymbol" xml:space="preserve">
    <value>Not a C# symbol.</value>
  </data>
  <data name="HDN_UnusedUsingDirective" xml:space="preserve">
    <value>Unnecessary using directive.</value>
  </data>
  <data name="HDN_UnusedExternAlias" xml:space="preserve">
    <value>Unused extern alias.</value>
  </data>
  <data name="ElementsCannotBeNull" xml:space="preserve">
    <value>Elements cannot be null.</value>
  </data>
  <data name="IDS_LIB_ENV" xml:space="preserve">
    <value>LIB environment variable</value>
  </data>
  <data name="IDS_LIB_OPTION" xml:space="preserve">
    <value>/LIB option</value>
  </data>
  <data name="IDS_REFERENCEPATH_OPTION" xml:space="preserve">
    <value>/REFERENCEPATH option</value>
  </data>
  <data name="IDS_DirectoryDoesNotExist" xml:space="preserve">
    <value>directory does not exist</value>
  </data>
  <data name="IDS_DirectoryHasInvalidPath" xml:space="preserve">
    <value>path is too long or invalid</value>
  </data>
  <data name="WRN_NoRuntimeMetadataVersion" xml:space="preserve">
    <value>No value for RuntimeMetadataVersion found. No assembly containing System.Object was found nor was a value for RuntimeMetadataVersion specified through options.</value>
  </data>
  <data name="WRN_NoRuntimeMetadataVersion_Title" xml:space="preserve">
    <value>No value for RuntimeMetadataVersion found</value>
  </data>
  <data name="WrongSemanticModelType" xml:space="preserve">
    <value>Expected a {0} SemanticModel.</value>
  </data>
  <data name="IDS_FeatureLambda" xml:space="preserve">
    <value>lambda expression</value>
  </data>
  <data name="ERR_FeatureNotAvailableInVersion1" xml:space="preserve">
    <value>Feature '{0}' is not available in C# 1. Please use language version {1} or greater.</value>
  </data>
  <data name="ERR_FeatureNotAvailableInVersion2" xml:space="preserve">
    <value>Feature '{0}' is not available in C# 2. Please use language version {1} or greater.</value>
  </data>
  <data name="ERR_FeatureNotAvailableInVersion3" xml:space="preserve">
    <value>Feature '{0}' is not available in C# 3. Please use language version {1} or greater.</value>
  </data>
  <data name="ERR_FeatureNotAvailableInVersion4" xml:space="preserve">
    <value>Feature '{0}' is not available in C# 4. Please use language version {1} or greater.</value>
  </data>
  <data name="ERR_FeatureNotAvailableInVersion5" xml:space="preserve">
    <value>Feature '{0}' is not available in C# 5. Please use language version {1} or greater.</value>
  </data>
  <data name="ERR_FeatureNotAvailableInVersion6" xml:space="preserve">
    <value>Feature '{0}' is not available in C# 6. Please use language version {1} or greater.</value>
  </data>
  <data name="ERR_FeatureNotAvailableInVersion7" xml:space="preserve">
    <value>Feature '{0}' is not available in C# 7.0. Please use language version {1} or greater.</value>
  </data>
  <data name="ERR_FeatureIsExperimental" xml:space="preserve">
    <value>Feature '{0}' is experimental and unsupported; use '/features:{1}' to enable.</value>
  </data>
  <data name="IDS_VersionExperimental" xml:space="preserve">
    <value>'experimental'</value>
  </data>
  <data name="PositionNotWithinTree" xml:space="preserve">
    <value>Position must be within span of the syntax tree.</value>
  </data>
  <data name="SpeculatedSyntaxNodeCannotBelongToCurrentCompilation" xml:space="preserve">
    <value>Syntax node to be speculated cannot belong to a syntax tree from the current compilation.</value>
  </data>
  <data name="ChainingSpeculativeModelIsNotSupported" xml:space="preserve">
    <value>Chaining speculative semantic model is not supported. You should create a speculative model from the non-speculative ParentModel.</value>
  </data>
  <data name="IDS_ToolName" xml:space="preserve">
    <value>Microsoft (R) Visual C# Compiler</value>
  </data>
  <data name="IDS_LogoLine1" xml:space="preserve">
    <value>{0} version {1}</value>
  </data>
  <data name="IDS_LogoLine2" xml:space="preserve">
    <value>Copyright (C) Microsoft Corporation. All rights reserved.</value>
  </data>
  <data name="IDS_LangVersions" xml:space="preserve">
    <value>Supported language versions:</value>
  </data>
  <data name="IDS_CSCHelp" xml:space="preserve">
    <value>
                             Visual C# Compiler Options

                       - OUTPUT FILES -
-out:&lt;file&gt;                   Specify output file name (default: base name of
                              file with main class or first file)
-target:exe                   Build a console executable (default) (Short
                              form: -t:exe)
-target:winexe                Build a Windows executable (Short form:
                              -t:winexe)
-target:library               Build a library (Short form: -t:library)
-target:module                Build a module that can be added to another
                              assembly (Short form: -t:module)
-target:appcontainerexe       Build an Appcontainer executable (Short form:
                              -t:appcontainerexe)
-target:winmdobj              Build a Windows Runtime intermediate file that
                              is consumed by WinMDExp (Short form: -t:winmdobj)
-doc:&lt;file&gt;                   XML Documentation file to generate
-refout:&lt;file&gt;                Reference assembly output to generate
-platform:&lt;string&gt;            Limit which platforms this code can run on: x86,
                              Itanium, x64, arm, arm64, anycpu32bitpreferred, or
                              anycpu. The default is anycpu.

                       - INPUT FILES -
-recurse:&lt;wildcard&gt;           Include all files in the current directory and
                              subdirectories according to the wildcard
                              specifications
-reference:&lt;alias&gt;=&lt;file&gt;     Reference metadata from the specified assembly
                              file using the given alias (Short form: -r)
-reference:&lt;file list&gt;        Reference metadata from the specified assembly
                              files (Short form: -r)
-addmodule:&lt;file list&gt;        Link the specified modules into this assembly
-link:&lt;file list&gt;             Embed metadata from the specified interop
                              assembly files (Short form: -l)
-analyzer:&lt;file list&gt;         Run the analyzers from this assembly
                              (Short form: -a)
-additionalfile:&lt;file list&gt;   Additional files that don't directly affect code
                              generation but may be used by analyzers for producing
                              errors or warnings.
-embed                        Embed all source files in the PDB.
-embed:&lt;file list&gt;            Embed specific files in the PDB.

                       - RESOURCES -
-win32res:&lt;file&gt;              Specify a Win32 resource file (.res)
-win32icon:&lt;file&gt;             Use this icon for the output
-win32manifest:&lt;file&gt;         Specify a Win32 manifest file (.xml)
-nowin32manifest              Do not include the default Win32 manifest
-resource:&lt;resinfo&gt;           Embed the specified resource (Short form: -res)
-linkresource:&lt;resinfo&gt;       Link the specified resource to this assembly
                              (Short form: -linkres) Where the resinfo format
                              is &lt;file&gt;[,&lt;string name&gt;[,public|private]]

                       - CODE GENERATION -
-debug[+|-]                   Emit debugging information
-debug:{full|pdbonly|portable|embedded}
                              Specify debugging type ('full' is default,
                              'portable' is a cross-platform format,
                              'embedded' is a cross-platform format embedded into
                              the target .dll or .exe)
-optimize[+|-]                Enable optimizations (Short form: -o)
-deterministic                Produce a deterministic assembly
                              (including module version GUID and timestamp)
-refonly                      Produce a reference assembly in place of the main output
-instrument:TestCoverage      Produce an assembly instrumented to collect
                              coverage information
-sourcelink:&lt;file&gt;            Source link info to embed into PDB.
 
                       - ERRORS AND WARNINGS -
-warnaserror[+|-]             Report all warnings as errors
-warnaserror[+|-]:&lt;warn list&gt; Report specific warnings as errors
                              (use "nullable" for all nullability warnings)
-warn:&lt;n&gt;                     Set warning level (0 or higher) (Short form: -w)
-nowarn:&lt;warn list&gt;           Disable specific warning messages
                              (use "nullable" for all nullability warnings)
-ruleset:&lt;file&gt;               Specify a ruleset file that disables specific
                              diagnostics.
-errorlog:&lt;file&gt;[,version=&lt;sarif_version&gt;]
                              Specify a file to log all compiler and analyzer
                              diagnostics.
                              sarif_version:{1|2|2.1} Default is 1. 2 and 2.1
                              both mean SARIF version 2.1.0.
-reportanalyzer               Report additional analyzer information, such as
                              execution time.
-skipanalyzers[+|-]           Skip execution of diagnostic analyzers.

                       - LANGUAGE -
-checked[+|-]                 Generate overflow checks
-unsafe[+|-]                  Allow 'unsafe' code
-define:&lt;symbol list&gt;         Define conditional compilation symbol(s) (Short
                              form: -d)
-langversion:?                Display the allowed values for language version
-langversion:&lt;string&gt;         Specify language version such as
                              `latest` (latest version, including minor versions),
                              `default` (same as `latest`),
                              `latestmajor` (latest version, excluding minor versions),
                              `preview` (latest version, including features in unsupported preview),
                              or specific versions like `6` or `7.1`
-nullable[+|-]                Specify nullable context option enable|disable.
-nullable:{enable|disable|warnings|annotations}
                              Specify nullable context option enable|disable|warnings|annotations.

                       - SECURITY -
-delaysign[+|-]               Delay-sign the assembly using only the public
                              portion of the strong name key
-publicsign[+|-]              Public-sign the assembly using only the public
                              portion of the strong name key
-keyfile:&lt;file&gt;               Specify a strong name key file
-keycontainer:&lt;string&gt;        Specify a strong name key container
-highentropyva[+|-]           Enable high-entropy ASLR

                       - MISCELLANEOUS -
@&lt;file&gt;                       Read response file for more options
-help                         Display this usage message (Short form: -?)
-nologo                       Suppress compiler copyright message
-noconfig                     Do not auto include CSC.RSP file
-parallel[+|-]                Concurrent build.
-version                      Display the compiler version number and exit.

                       - ADVANCED -
-baseaddress:&lt;address&gt;        Base address for the library to be built
-checksumalgorithm:&lt;alg&gt;      Specify algorithm for calculating source file
                              checksum stored in PDB. Supported values are:
                              SHA1 or SHA256 (default).
-codepage:&lt;n&gt;                 Specify the codepage to use when opening source
                              files
-utf8output                   Output compiler messages in UTF-8 encoding
-main:&lt;type&gt;                  Specify the type that contains the entry point
                              (ignore all other possible entry points) (Short
                              form: -m)
-fullpaths                    Compiler generates fully qualified paths
-filealign:&lt;n&gt;                Specify the alignment used for output file
                              sections
-pathmap:&lt;K1&gt;=&lt;V1&gt;,&lt;K2&gt;=&lt;V2&gt;,...
                              Specify a mapping for source path names output by
                              the compiler.
-pdb:&lt;file&gt;                   Specify debug information file name (default:
                              output file name with .pdb extension)
-errorendlocation             Output line and column of the end location of
                              each error
-preferreduilang              Specify the preferred output language name.
-nosdkpath                    Disable searching the default SDK path for standard library assemblies.
-nostdlib[+|-]                Do not reference standard library (mscorlib.dll)
-subsystemversion:&lt;string&gt;    Specify subsystem version of this assembly
-lib:&lt;file list&gt;              Specify additional directories to search in for
                              references
-errorreport:&lt;string&gt;         Specify how to handle internal compiler errors:
                              prompt, send, queue, or none. The default is
                              queue.
-appconfig:&lt;file&gt;             Specify an application configuration file
                              containing assembly binding settings
-moduleassemblyname:&lt;string&gt;  Name of the assembly which this module will be
                              a part of
-modulename:&lt;string&gt;          Specify the name of the source module
</value>
    <comment>Visual C# Compiler Options</comment>
  </data>
  <data name="ERR_ComImportWithInitializers" xml:space="preserve">
    <value>'{0}': a class with the ComImport attribute cannot specify field initializers.</value>
  </data>
  <data name="WRN_PdbLocalNameTooLong" xml:space="preserve">
    <value>Local name '{0}' is too long for PDB.  Consider shortening or compiling without /debug.</value>
  </data>
  <data name="WRN_PdbLocalNameTooLong_Title" xml:space="preserve">
    <value>Local name is too long for PDB</value>
  </data>
  <data name="ERR_RetNoObjectRequiredLambda" xml:space="preserve">
    <value>Anonymous function converted to a void returning delegate cannot return a value</value>
  </data>
  <data name="ERR_TaskRetNoObjectRequiredLambda" xml:space="preserve">
    <value>Async lambda expression converted to a 'Task' returning delegate cannot return a value. Did you intend to return 'Task&lt;T&gt;'?</value>
  </data>
  <data name="WRN_AnalyzerCannotBeCreated" xml:space="preserve">
    <value>An instance of analyzer {0} cannot be created from {1} : {2}.</value>
  </data>
  <data name="WRN_AnalyzerCannotBeCreated_Title" xml:space="preserve">
    <value>An analyzer instance cannot be created</value>
  </data>
  <data name="WRN_NoAnalyzerInAssembly" xml:space="preserve">
    <value>The assembly {0} does not contain any analyzers.</value>
  </data>
  <data name="WRN_NoAnalyzerInAssembly_Title" xml:space="preserve">
    <value>Assembly does not contain any analyzers</value>
  </data>
  <data name="WRN_UnableToLoadAnalyzer" xml:space="preserve">
    <value>Unable to load Analyzer assembly {0} : {1}</value>
  </data>
  <data name="WRN_UnableToLoadAnalyzer_Title" xml:space="preserve">
    <value>Unable to load Analyzer assembly</value>
  </data>
  <data name="INF_UnableToLoadSomeTypesInAnalyzer" xml:space="preserve">
    <value>Skipping some types in analyzer assembly {0} due to a ReflectionTypeLoadException : {1}.</value>
  </data>
  <data name="ERR_CantReadRulesetFile" xml:space="preserve">
    <value>Error reading ruleset file {0} - {1}</value>
  </data>
  <data name="ERR_BadPdbData" xml:space="preserve">
    <value>Error reading debug information for '{0}'</value>
  </data>
  <data name="IDS_OperationCausedStackOverflow" xml:space="preserve">
    <value>Operation caused a stack overflow.</value>
  </data>
  <data name="WRN_IdentifierOrNumericLiteralExpected" xml:space="preserve">
    <value>Expected identifier or numeric literal.</value>
  </data>
  <data name="WRN_IdentifierOrNumericLiteralExpected_Title" xml:space="preserve">
    <value>Expected identifier or numeric literal</value>
  </data>
  <data name="ERR_InitializerOnNonAutoProperty" xml:space="preserve">
    <value>Only auto-implemented properties can have initializers.</value>
  </data>
  <data name="ERR_InstancePropertyInitializerInInterface" xml:space="preserve">
    <value>Instance properties in interfaces cannot have initializers.</value>
  </data>
  <data name="ERR_AutoPropertyMustHaveGetAccessor" xml:space="preserve">
    <value>Auto-implemented properties must have get accessors.</value>
  </data>
  <data name="ERR_AutoPropertyMustOverrideSet" xml:space="preserve">
    <value>Auto-implemented properties must override all accessors of the overridden property.</value>
  </data>
  <data name="ERR_InitializerInStructWithoutExplicitConstructor" xml:space="preserve">
    <value>Structs without explicit constructors cannot contain members with initializers.</value>
  </data>
  <data name="ERR_EncodinglessSyntaxTree" xml:space="preserve">
    <value>Cannot emit debug information for a source text without encoding.</value>
  </data>
  <data name="ERR_BlockBodyAndExpressionBody" xml:space="preserve">
    <value>Block bodies and expression bodies cannot both be provided.</value>
  </data>
  <data name="ERR_SwitchFallOut" xml:space="preserve">
    <value>Control cannot fall out of switch from final case label ('{0}')</value>
  </data>
  <data name="ERR_UnexpectedBoundGenericName" xml:space="preserve">
    <value>Type arguments are not allowed in the nameof operator.</value>
  </data>
  <data name="ERR_NullPropagatingOpInExpressionTree" xml:space="preserve">
    <value>An expression tree lambda may not contain a null propagating operator.</value>
  </data>
  <data name="ERR_DictionaryInitializerInExpressionTree" xml:space="preserve">
    <value>An expression tree lambda may not contain a dictionary initializer.</value>
  </data>
  <data name="ERR_ExtensionCollectionElementInitializerInExpressionTree" xml:space="preserve">
    <value>An extension Add method is not supported for a collection initializer in an expression lambda.</value>
  </data>
  <data name="IDS_FeatureNameof" xml:space="preserve">
    <value>nameof operator</value>
  </data>
  <data name="IDS_FeatureDictionaryInitializer" xml:space="preserve">
    <value>dictionary initializer</value>
  </data>
  <data name="ERR_UnclosedExpressionHole" xml:space="preserve">
    <value>Missing close delimiter '}' for interpolated expression started with '{'.</value>
  </data>
  <data name="ERR_SingleLineCommentInExpressionHole" xml:space="preserve">
    <value>A single-line comment may not be used in an interpolated string.</value>
  </data>
  <data name="ERR_InsufficientStack" xml:space="preserve">
    <value>An expression is too long or complex to compile</value>
  </data>
  <data name="ERR_ExpressionHasNoName" xml:space="preserve">
    <value>Expression does not have a name.</value>
  </data>
  <data name="ERR_SubexpressionNotInNameof" xml:space="preserve">
    <value>Sub-expression cannot be used in an argument to nameof.</value>
  </data>
  <data name="ERR_AliasQualifiedNameNotAnExpression" xml:space="preserve">
    <value>An alias-qualified name is not an expression.</value>
  </data>
  <data name="ERR_NameofMethodGroupWithTypeParameters" xml:space="preserve">
    <value>Type parameters are not allowed on a method group as an argument to 'nameof'.</value>
  </data>
  <data name="NoNoneSearchCriteria" xml:space="preserve">
    <value>SearchCriteria is expected.</value>
  </data>
  <data name="ERR_InvalidAssemblyCulture" xml:space="preserve">
    <value>Assembly culture strings may not contain embedded NUL characters.</value>
  </data>
  <data name="IDS_FeatureUsingStatic" xml:space="preserve">
    <value>using static</value>
  </data>
  <data name="IDS_FeatureInterpolatedStrings" xml:space="preserve">
    <value>interpolated strings</value>
  </data>
  <data name="IDS_FeatureAltInterpolatedVerbatimStrings" xml:space="preserve">
    <value>alternative interpolated verbatim strings</value>
  </data>
  <data name="IDS_AwaitInCatchAndFinally" xml:space="preserve">
    <value>await in catch blocks and finally blocks</value>
  </data>
  <data name="IDS_FeatureBinaryLiteral" xml:space="preserve">
    <value>binary literals</value>
  </data>
  <data name="IDS_FeatureDigitSeparator" xml:space="preserve">
    <value>digit separators</value>
  </data>
  <data name="IDS_FeatureLocalFunctions" xml:space="preserve">
    <value>local functions</value>
  </data>
  <data name="ERR_UnescapedCurly" xml:space="preserve">
    <value>A '{0}' character must be escaped (by doubling) in an interpolated string.</value>
  </data>
  <data name="ERR_EscapedCurly" xml:space="preserve">
    <value>A '{0}' character may only be escaped by doubling '{0}{0}' in an interpolated string.</value>
  </data>
  <data name="ERR_TrailingWhitespaceInFormatSpecifier" xml:space="preserve">
    <value>A format specifier may not contain trailing whitespace.</value>
  </data>
  <data name="ERR_EmptyFormatSpecifier" xml:space="preserve">
    <value>Empty format specifier.</value>
  </data>
  <data name="ERR_ErrorInReferencedAssembly" xml:space="preserve">
    <value>There is an error in a referenced assembly '{0}'.</value>
  </data>
  <data name="ERR_ExpressionOrDeclarationExpected" xml:space="preserve">
    <value>Expression or declaration statement expected.</value>
  </data>
  <data name="ERR_NameofExtensionMethod" xml:space="preserve">
    <value>Extension method groups are not allowed as an argument to 'nameof'.</value>
  </data>
  <data name="WRN_AlignmentMagnitude" xml:space="preserve">
    <value>Alignment value {0} has a magnitude greater than {1} and may result in a large formatted string.</value>
  </data>
  <data name="HDN_UnusedExternAlias_Title" xml:space="preserve">
    <value>Unused extern alias</value>
  </data>
  <data name="HDN_UnusedUsingDirective_Title" xml:space="preserve">
    <value>Unnecessary using directive</value>
  </data>
  <data name="INF_UnableToLoadSomeTypesInAnalyzer_Title" xml:space="preserve">
    <value>Skip loading types in analyzer assembly that fail due to a ReflectionTypeLoadException</value>
  </data>
  <data name="WRN_AlignmentMagnitude_Title" xml:space="preserve">
    <value>Alignment value has a magnitude that may result in a large formatted string</value>
  </data>
  <data name="ERR_ConstantStringTooLong" xml:space="preserve">
    <value>Length of String constant resulting from concatenation exceeds System.Int32.MaxValue.  Try splitting the string into multiple constants.</value>
  </data>
  <data name="ERR_TupleTooFewElements" xml:space="preserve">
    <value>Tuple must contain at least two elements.</value>
  </data>
  <data name="ERR_DebugEntryPointNotSourceMethodDefinition" xml:space="preserve">
    <value>Debug entry point must be a definition of a method declared in the current compilation.</value>
  </data>
  <data name="ERR_LoadDirectiveOnlyAllowedInScripts" xml:space="preserve">
    <value>#load is only allowed in scripts</value>
  </data>
  <data name="ERR_PPLoadFollowsToken" xml:space="preserve">
    <value>Cannot use #load after first token in file</value>
  </data>
  <data name="CouldNotFindFile" xml:space="preserve">
    <value>Could not find file.</value>
    <comment>File path referenced in source (#load) could not be resolved.</comment>
  </data>
  <data name="SyntaxTreeFromLoadNoRemoveReplace" xml:space="preserve">
    <value>SyntaxTree resulted from a #load directive and cannot be removed or replaced directly.</value>
  </data>
  <data name="ERR_SourceFileReferencesNotSupported" xml:space="preserve">
    <value>Source file references are not supported.</value>
  </data>
  <data name="ERR_InvalidPathMap" xml:space="preserve">
    <value>The pathmap option was incorrectly formatted.</value>
  </data>
  <data name="ERR_InvalidReal" xml:space="preserve">
    <value>Invalid real literal.</value>
  </data>
  <data name="ERR_AutoPropertyCannotBeRefReturning" xml:space="preserve">
    <value>Auto-implemented properties cannot return by reference</value>
  </data>
  <data name="ERR_RefPropertyMustHaveGetAccessor" xml:space="preserve">
    <value>Properties which return by reference must have a get accessor</value>
  </data>
  <data name="ERR_RefPropertyCannotHaveSetAccessor" xml:space="preserve">
    <value>Properties which return by reference cannot have set accessors</value>
  </data>
  <data name="ERR_CantChangeRefReturnOnOverride" xml:space="preserve">
    <value>'{0}' must match by reference return of overridden member '{1}'</value>
  </data>
  <data name="ERR_CantChangeInitOnlyOnOverride" xml:space="preserve">
    <value>'{0}' must match by init-only of overridden member '{1}'</value>
  </data>
  <data name="ERR_MustNotHaveRefReturn" xml:space="preserve">
    <value>By-reference returns may only be used in methods that return by reference</value>
  </data>
  <data name="ERR_MustHaveRefReturn" xml:space="preserve">
    <value>By-value returns may only be used in methods that return by value</value>
  </data>
  <data name="ERR_RefReturnMustHaveIdentityConversion" xml:space="preserve">
    <value>The return expression must be of type '{0}' because this method returns by reference</value>
  </data>
  <data name="ERR_CloseUnimplementedInterfaceMemberWrongRefReturn" xml:space="preserve">
    <value>'{0}' does not implement interface member '{1}'. '{2}' cannot implement '{1}' because it does not have matching return by reference.</value>
  </data>
  <data name="ERR_CloseUnimplementedInterfaceMemberWrongInitOnly" xml:space="preserve">
    <value>'{0}' does not implement interface member '{1}'. '{2}' cannot implement '{1}'.</value>
  </data>
  <data name="ERR_BadIteratorReturnRef" xml:space="preserve">
    <value>The body of '{0}' cannot be an iterator block because '{0}' returns by reference</value>
  </data>
  <data name="ERR_BadRefReturnExpressionTree" xml:space="preserve">
    <value>Lambda expressions that return by reference cannot be converted to expression trees</value>
  </data>
  <data name="ERR_RefReturningCallInExpressionTree" xml:space="preserve">
    <value>An expression tree lambda may not contain a call to a method, property, or indexer that returns by reference</value>
  </data>
  <data name="ERR_RefReturnLvalueExpected" xml:space="preserve">
    <value>An expression cannot be used in this context because it may not be passed or returned by reference</value>
  </data>
  <data name="ERR_RefReturnNonreturnableLocal" xml:space="preserve">
    <value>Cannot return '{0}' by reference because it was initialized to a value that cannot be returned by reference</value>
  </data>
  <data name="ERR_RefReturnNonreturnableLocal2" xml:space="preserve">
    <value>Cannot return by reference a member of '{0}' because it was initialized to a value that cannot be returned by reference</value>
  </data>
  <data name="ERR_RefReturnReadonlyLocal" xml:space="preserve">
    <value>Cannot return '{0}' by reference because it is read-only</value>
  </data>
  <data name="ERR_RefReturnRangeVariable" xml:space="preserve">
    <value>Cannot return the range variable '{0}' by reference</value>
  </data>
  <data name="ERR_RefReturnReadonlyLocalCause" xml:space="preserve">
    <value>Cannot return '{0}' by reference because it is a '{1}'</value>
  </data>
  <data name="ERR_RefReturnReadonlyLocal2Cause" xml:space="preserve">
    <value>Cannot return fields of '{0}' by reference because it is a '{1}'</value>
  </data>
  <data name="ERR_RefReturnReadonly" xml:space="preserve">
    <value>A readonly field cannot be returned by writable reference</value>
  </data>
  <data name="ERR_RefReturnReadonlyStatic" xml:space="preserve">
    <value>A static readonly field cannot be returned by writable reference</value>
  </data>
  <data name="ERR_RefReturnReadonly2" xml:space="preserve">
    <value>Members of readonly field '{0}' cannot be returned by writable reference</value>
  </data>
  <data name="ERR_RefReturnReadonlyStatic2" xml:space="preserve">
    <value>Fields of static readonly field '{0}' cannot be returned by writable reference</value>
  </data>
  <data name="ERR_RefReturnParameter" xml:space="preserve">
    <value>Cannot return a parameter by reference '{0}' because it is not a ref or out parameter</value>
  </data>
  <data name="ERR_RefReturnParameter2" xml:space="preserve">
    <value>Cannot return by reference a member of parameter '{0}' because it is not a ref or out parameter</value>
  </data>
  <data name="ERR_RefReturnLocal" xml:space="preserve">
    <value>Cannot return local '{0}' by reference because it is not a ref local</value>
  </data>
  <data name="ERR_RefReturnLocal2" xml:space="preserve">
    <value>Cannot return a member of local '{0}' by reference because it is not a ref local</value>
  </data>
  <data name="ERR_RefReturnStructThis" xml:space="preserve">
    <value>Struct members cannot return 'this' or other instance members by reference</value>
  </data>
  <data name="ERR_EscapeOther" xml:space="preserve">
    <value>Expression cannot be used in this context because it may indirectly expose variables outside of their declaration scope</value>
  </data>
  <data name="ERR_EscapeLocal" xml:space="preserve">
    <value>Cannot use local '{0}' in this context because it may expose referenced variables outside of their declaration scope</value>
  </data>
  <data name="ERR_EscapeCall" xml:space="preserve">
    <value>Cannot use a result of '{0}' in this context because it may expose variables referenced by parameter '{1}' outside of their declaration scope</value>
  </data>
  <data name="ERR_EscapeCall2" xml:space="preserve">
    <value>Cannot use a member of result of '{0}' in this context because it may expose variables referenced by parameter '{1}' outside of their declaration scope</value>
  </data>
  <data name="ERR_CallArgMixing" xml:space="preserve">
    <value>This combination of arguments to '{0}' is disallowed because it may expose variables referenced by parameter '{1}' outside of their declaration scope</value>
  </data>
  <data name="ERR_MismatchedRefEscapeInTernary" xml:space="preserve">
    <value>Branches of a ref conditional operator cannot refer to variables with incompatible declaration scopes</value>
  </data>
  <data name="ERR_EscapeStackAlloc" xml:space="preserve">
    <value>A result of a stackalloc expression of type '{0}' cannot be used in this context because it may be exposed outside of the containing method</value>
  </data>
  <data name="ERR_InitializeByValueVariableWithReference" xml:space="preserve">
    <value>Cannot initialize a by-value variable with a reference</value>
  </data>
  <data name="ERR_InitializeByReferenceVariableWithValue" xml:space="preserve">
    <value>Cannot initialize a by-reference variable with a value</value>
  </data>
  <data name="ERR_RefAssignmentMustHaveIdentityConversion" xml:space="preserve">
    <value>The expression must be of type '{0}' because it is being assigned by reference</value>
  </data>
  <data name="ERR_ByReferenceVariableMustBeInitialized" xml:space="preserve">
    <value>A declaration of a by-reference variable must have an initializer</value>
  </data>
  <data name="ERR_AnonDelegateCantUseLocal" xml:space="preserve">
    <value>Cannot use ref local '{0}' inside an anonymous method, lambda expression, or query expression</value>
  </data>
  <data name="ERR_BadIteratorLocalType" xml:space="preserve">
    <value>Iterators cannot have by-reference locals</value>
  </data>
  <data name="ERR_BadAsyncLocalType" xml:space="preserve">
    <value>Async methods cannot have by-reference locals</value>
  </data>
  <data name="ERR_RefReturningCallAndAwait" xml:space="preserve">
    <value>'await' cannot be used in an expression containing a call to '{0}' because it returns by reference</value>
  </data>
  <data name="ERR_RefConditionalAndAwait" xml:space="preserve">
    <value>'await' cannot be used in an expression containing a ref conditional operator</value>
  </data>
  <data name="ERR_RefConditionalNeedsTwoRefs" xml:space="preserve">
    <value>Both conditional operator values must be ref values or neither may be a ref value</value>
  </data>
  <data name="ERR_RefConditionalDifferentTypes" xml:space="preserve">
    <value>The expression must be of type '{0}' to match the alternative ref value</value>
  </data>
  <data name="ERR_ExpressionTreeContainsLocalFunction" xml:space="preserve">
    <value>An expression tree may not contain a reference to a local function</value>
  </data>
  <data name="ERR_DynamicLocalFunctionParamsParameter" xml:space="preserve">
    <value>Cannot pass argument with dynamic type to params parameter '{0}' of local function '{1}'.</value>
  </data>
  <data name="SyntaxTreeIsNotASubmission" xml:space="preserve">
    <value>Syntax tree should be created from a submission.</value>
  </data>
  <data name="ERR_TooManyUserStrings" xml:space="preserve">
    <value>Combined length of user strings used by the program exceeds allowed limit. Try to decrease use of string literals.</value>
  </data>
  <data name="ERR_PatternNullableType" xml:space="preserve">
    <value>It is not legal to use nullable type '{0}?' in a pattern; use the underlying type '{0}' instead.</value>
  </data>
  <data name="ERR_IsNullableType" xml:space="preserve">
    <value>It is not legal to use nullable reference type '{0}?' in an is-type expression; use the underlying type '{0}' instead.</value>
  </data>
  <data name="ERR_AsNullableType" xml:space="preserve">
    <value>It is not legal to use nullable reference type '{0}?' in an as expression; use the underlying type '{0}' instead.</value>
  </data>
  <data name="ERR_BadPatternExpression" xml:space="preserve">
    <value>Invalid operand for pattern match; value required, but found '{0}'.</value>
  </data>
  <data name="ERR_PeWritingFailure" xml:space="preserve">
    <value>An error occurred while writing the output file: {0}.</value>
  </data>
  <data name="ERR_TupleDuplicateElementName" xml:space="preserve">
    <value>Tuple element names must be unique.</value>
  </data>
  <data name="ERR_TupleReservedElementName" xml:space="preserve">
    <value>Tuple element name '{0}' is only allowed at position {1}.</value>
  </data>
  <data name="ERR_TupleReservedElementNameAnyPosition" xml:space="preserve">
    <value>Tuple element name '{0}' is disallowed at any position.</value>
  </data>
  <data name="ERR_PredefinedTypeMemberNotFoundInAssembly" xml:space="preserve">
    <value>Member '{0}' was not found on type '{1}' from assembly '{2}'.</value>
  </data>
  <data name="IDS_FeatureTuples" xml:space="preserve">
    <value>tuples</value>
  </data>
  <data name="ERR_MissingDeconstruct" xml:space="preserve">
    <value>No suitable 'Deconstruct' instance or extension method was found for type '{0}', with {1} out parameters and a void return type.</value>
  </data>
  <data name="ERR_DeconstructRequiresExpression" xml:space="preserve">
    <value>Deconstruct assignment requires an expression with a type on the right-hand-side.</value>
  </data>
  <data name="ERR_SwitchExpressionValueExpected" xml:space="preserve">
    <value>The switch expression must be a value; found '{0}'.</value>
  </data>
  <data name="ERR_SwitchCaseSubsumed" xml:space="preserve">
    <value>The switch case is unreachable. It has already been handled by a previous case or it is impossible to match.</value>
  </data>
  <data name="ERR_StdInOptionProvidedButConsoleInputIsNotRedirected" xml:space="preserve">
    <value>stdin argument '-' is specified, but input has not been redirected from the standard input stream.</value>
  </data>
  <data name="ERR_SwitchArmSubsumed" xml:space="preserve">
    <value>The pattern is unreachable. It has already been handled by a previous arm of the switch expression or it is impossible to match.</value>
  </data>
  <data name="ERR_PatternWrongType" xml:space="preserve">
    <value>An expression of type '{0}' cannot be handled by a pattern of type '{1}'.</value>
  </data>
  <data name="ERR_ConstantPatternVsOpenType" xml:space="preserve">
    <value>An expression of type '{0}' cannot be handled by a pattern of type '{1}'. Please use language version '{2}' or greater to match an open type with a constant pattern.</value>
  </data>
  <data name="WRN_AttributeIgnoredWhenPublicSigning" xml:space="preserve">
    <value>Attribute '{0}' is ignored when public signing is specified.</value>
  </data>
  <data name="WRN_AttributeIgnoredWhenPublicSigning_Title" xml:space="preserve">
    <value>Attribute is ignored when public signing is specified.</value>
  </data>
  <data name="ERR_OptionMustBeAbsolutePath" xml:space="preserve">
    <value>Option '{0}' must be an absolute path.</value>
  </data>
  <data name="ERR_ConversionNotTupleCompatible" xml:space="preserve">
    <value>Tuple with {0} elements cannot be converted to type '{1}'.</value>
  </data>
  <data name="IDS_FeatureOutVar" xml:space="preserve">
    <value>out variable declaration</value>
  </data>
  <data name="ERR_ImplicitlyTypedOutVariableUsedInTheSameArgumentList" xml:space="preserve">
    <value>Reference to an implicitly-typed out variable '{0}' is not permitted in the same argument list.</value>
  </data>
  <data name="ERR_TypeInferenceFailedForImplicitlyTypedOutVariable" xml:space="preserve">
    <value>Cannot infer the type of implicitly-typed out variable '{0}'.</value>
  </data>
  <data name="ERR_TypeInferenceFailedForImplicitlyTypedDeconstructionVariable" xml:space="preserve">
    <value>Cannot infer the type of implicitly-typed deconstruction variable '{0}'.</value>
  </data>
  <data name="ERR_DiscardTypeInferenceFailed" xml:space="preserve">
    <value>Cannot infer the type of implicitly-typed discard.</value>
  </data>
  <data name="ERR_DeconstructWrongCardinality" xml:space="preserve">
    <value>Cannot deconstruct a tuple of '{0}' elements into '{1}' variables.</value>
  </data>
  <data name="ERR_CannotDeconstructDynamic" xml:space="preserve">
    <value>Cannot deconstruct dynamic objects.</value>
  </data>
  <data name="ERR_DeconstructTooFewElements" xml:space="preserve">
    <value>Deconstruction must contain at least two variables.</value>
  </data>
  <data name="WRN_TupleLiteralNameMismatch" xml:space="preserve">
    <value>The tuple element name '{0}' is ignored because a different name or no name is specified by the target type '{1}'.</value>
  </data>
  <data name="WRN_TupleLiteralNameMismatch_Title" xml:space="preserve">
    <value>The tuple element name is ignored because a different name or no name is specified by the assignment target.</value>
  </data>
  <data name="WRN_TupleBinopLiteralNameMismatch" xml:space="preserve">
    <value>The tuple element name '{0}' is ignored because a different name or no name is specified on the other side of the tuple == or != operator.</value>
  </data>
  <data name="WRN_TupleBinopLiteralNameMismatch_Title" xml:space="preserve">
    <value>The tuple element name is ignored because a different name or no name is specified on the other side of the tuple == or != operator.</value>
  </data>
  <data name="ERR_PredefinedValueTupleTypeMustBeStruct" xml:space="preserve">
    <value>Predefined type '{0}' must be a struct.</value>
  </data>
  <data name="ERR_NewWithTupleTypeSyntax" xml:space="preserve">
    <value>'new' cannot be used with tuple type. Use a tuple literal expression instead.</value>
  </data>
  <data name="ERR_DeconstructionVarFormDisallowsSpecificType" xml:space="preserve">
    <value>Deconstruction 'var (...)' form disallows a specific type for 'var'.</value>
  </data>
  <data name="ERR_TupleElementNamesAttributeMissing" xml:space="preserve">
    <value>Cannot define a class or member that utilizes tuples because the compiler required type '{0}' cannot be found. Are you missing a reference?</value>
  </data>
  <data name="ERR_ExplicitTupleElementNamesAttribute" xml:space="preserve">
    <value>Cannot reference 'System.Runtime.CompilerServices.TupleElementNamesAttribute' explicitly. Use the tuple syntax to define tuple names.</value>
  </data>
  <data name="ERR_ExpressionTreeContainsOutVariable" xml:space="preserve">
    <value>An expression tree may not contain an out argument variable declaration.</value>
  </data>
  <data name="ERR_ExpressionTreeContainsDiscard" xml:space="preserve">
    <value>An expression tree may not contain a discard.</value>
  </data>
  <data name="ERR_ExpressionTreeContainsIsMatch" xml:space="preserve">
    <value>An expression tree may not contain an 'is' pattern-matching operator.</value>
  </data>
  <data name="ERR_ExpressionTreeContainsTupleLiteral" xml:space="preserve">
    <value>An expression tree may not contain a tuple literal.</value>
  </data>
  <data name="ERR_ExpressionTreeContainsTupleConversion" xml:space="preserve">
    <value>An expression tree may not contain a tuple conversion.</value>
  </data>
  <data name="ERR_SourceLinkRequiresPdb" xml:space="preserve">
    <value>/sourcelink switch is only supported when emitting PDB.</value>
  </data>
  <data name="ERR_CannotEmbedWithoutPdb" xml:space="preserve">
    <value>/embed switch is only supported when emitting a PDB.</value>
  </data>
  <data name="ERR_InvalidInstrumentationKind" xml:space="preserve">
    <value>Invalid instrumentation kind: {0}</value>
  </data>
  <data name="ERR_InvalidHashAlgorithmName" xml:space="preserve">
    <value>Invalid hash algorithm name: '{0}'</value>
  </data>
  <data name="ERR_VarInvocationLvalueReserved" xml:space="preserve">
    <value>The syntax 'var (...)' as an lvalue is reserved.</value>
  </data>
  <data name="ERR_SemiOrLBraceOrArrowExpected" xml:space="preserve">
    <value>{ or ; or =&gt; expected</value>
  </data>
  <data name="ERR_ThrowMisplaced" xml:space="preserve">
    <value>A throw expression is not allowed in this context.</value>
  </data>
  <data name="ERR_MixedDeconstructionUnsupported" xml:space="preserve">
    <value>A deconstruction cannot mix declarations and expressions on the left-hand-side.</value>
  </data>
  <data name="ERR_DeclarationExpressionNotPermitted" xml:space="preserve">
    <value>A declaration is not allowed in this context.</value>
  </data>
  <data name="ERR_MustDeclareForeachIteration" xml:space="preserve">
    <value>A foreach loop must declare its iteration variables.</value>
  </data>
  <data name="ERR_TupleElementNamesInDeconstruction" xml:space="preserve">
    <value>Tuple element names are not permitted on the left of a deconstruction.</value>
  </data>
  <data name="ERR_PossibleBadNegCast" xml:space="preserve">
    <value>To cast a negative value, you must enclose the value in parentheses.</value>
  </data>
  <data name="ERR_ExpressionTreeContainsThrowExpression" xml:space="preserve">
    <value>An expression tree may not contain a throw-expression.</value>
  </data>
  <data name="ERR_ExpressionTreeContainsWithExpression" xml:space="preserve">
    <value>An expression tree may not contain a with-expression.</value>
  </data>
  <data name="ERR_BadAssemblyName" xml:space="preserve">
    <value>Invalid assembly name: {0}</value>
  </data>
  <data name="ERR_BadAsyncMethodBuilderTaskProperty" xml:space="preserve">
    <value>For type '{0}' to be used as an AsyncMethodBuilder for type '{1}', its Task property should return type '{1}' instead of type '{2}'.</value>
  </data>
  <data name="ERR_AttributesInLocalFuncDecl" xml:space="preserve">
    <value>Attributes are not allowed on local function parameters or type parameters</value>
  </data>
  <data name="ERR_TypeForwardedToMultipleAssemblies" xml:space="preserve">
    <value>Module '{0}' in assembly '{1}' is forwarding the type '{2}' to multiple assemblies: '{3}' and '{4}'.</value>
  </data>
  <data name="ERR_PatternDynamicType" xml:space="preserve">
    <value>It is not legal to use the type 'dynamic' in a pattern.</value>
  </data>
  <data name="ERR_BadDocumentationMode" xml:space="preserve">
    <value>Provided documentation mode is unsupported or invalid: '{0}'.</value>
  </data>
  <data name="ERR_BadSourceCodeKind" xml:space="preserve">
    <value>Provided source code kind is unsupported or invalid: '{0}'</value>
  </data>
  <data name="ERR_BadLanguageVersion" xml:space="preserve">
    <value>Provided language version is unsupported or invalid: '{0}'.</value>
  </data>
  <data name="ERR_InvalidPreprocessingSymbol" xml:space="preserve">
    <value>Invalid name for a preprocessing symbol; '{0}' is not a valid identifier</value>
  </data>
  <data name="ERR_FeatureNotAvailableInVersion7_1" xml:space="preserve">
    <value>Feature '{0}' is not available in C# 7.1. Please use language version {1} or greater.</value>
  </data>
  <data name="ERR_FeatureNotAvailableInVersion7_2" xml:space="preserve">
    <value>Feature '{0}' is not available in C# 7.2. Please use language version {1} or greater.</value>
  </data>
  <data name="ERR_FeatureNotAvailableInVersion7_3" xml:space="preserve">
    <value>Feature '{0}' is not available in C# 7.3. Please use language version {1} or greater.</value>
  </data>
  <data name="ERR_FeatureNotAvailableInVersion8" xml:space="preserve">
    <value>Feature '{0}' is not available in C# 8.0. Please use language version {1} or greater.</value>
  </data>
  <data name="ERR_LanguageVersionCannotHaveLeadingZeroes" xml:space="preserve">
    <value>Specified language version '{0}' cannot have leading zeroes</value>
  </data>
  <data name="ERR_VoidAssignment" xml:space="preserve">
    <value>A value of type 'void' may not be assigned.</value>
  </data>
  <data name="WRN_Experimental" xml:space="preserve">
    <value>'{0}' is for evaluation purposes only and is subject to change or removal in future updates.</value>
  </data>
  <data name="WRN_Experimental_Title" xml:space="preserve">
    <value>Type is for evaluation purposes only and is subject to change or removal in future updates.</value>
  </data>
  <data name="ERR_CompilerAndLanguageVersion" xml:space="preserve">
    <value>Compiler version: '{0}'. Language version: {1}.</value>
  </data>
  <data name="IDS_FeatureAsyncMain" xml:space="preserve">
    <value>async main</value>
  </data>
  <data name="ERR_TupleInferredNamesNotAvailable" xml:space="preserve">
    <value>Tuple element name '{0}' is inferred. Please use language version {1} or greater to access an element by its inferred name.</value>
  </data>
  <data name="ERR_AltInterpolatedVerbatimStringsNotAvailable" xml:space="preserve">
    <value>To use '@$' instead of '$@' for an interpolated verbatim string, please use language version '{0}' or greater.</value>
  </data>
  <data name="WRN_AttributesOnBackingFieldsNotAvailable" xml:space="preserve">
    <value>Field-targeted attributes on auto-properties are not supported in language version {0}. Please use language version {1} or greater.</value>
  </data>
  <data name="WRN_AttributesOnBackingFieldsNotAvailable_Title" xml:space="preserve">
    <value>Field-targeted attributes on auto-properties are not supported in this version of the language.</value>
  </data>
  <data name="ERR_VoidInTuple" xml:space="preserve">
    <value>A tuple may not contain a value of type 'void'.</value>
  </data>
  <data name="IDS_FeatureNullableReferenceTypes" xml:space="preserve">
    <value>nullable reference types</value>
  </data>
  <data name="IDS_FeaturePragmaWarningEnable" xml:space="preserve">
    <value>warning action enable</value>
  </data>
  <data name="WRN_ConvertingNullableToNonNullable" xml:space="preserve">
    <value>Converting null literal or possible null value to non-nullable type.</value>
  </data>
  <data name="WRN_ConvertingNullableToNonNullable_Title" xml:space="preserve">
    <value>Converting null literal or possible null value to non-nullable type.</value>
  </data>
  <data name="WRN_NullReferenceAssignment" xml:space="preserve">
    <value>Possible null reference assignment.</value>
  </data>
  <data name="WRN_NullReferenceAssignment_Title" xml:space="preserve">
    <value>Possible null reference assignment.</value>
  </data>
  <data name="WRN_NullReferenceReceiver" xml:space="preserve">
    <value>Dereference of a possibly null reference.</value>
  </data>
  <data name="WRN_NullReferenceReceiver_Title" xml:space="preserve">
    <value>Dereference of a possibly null reference.</value>
  </data>
  <data name="WRN_NullReferenceReturn" xml:space="preserve">
    <value>Possible null reference return.</value>
  </data>
  <data name="WRN_NullReferenceReturn_Title" xml:space="preserve">
    <value>Possible null reference return.</value>
  </data>
  <data name="WRN_NullReferenceArgument" xml:space="preserve">
    <value>Possible null reference argument for parameter '{0}' in '{1}'.</value>
  </data>
  <data name="WRN_NullReferenceArgument_Title" xml:space="preserve">
    <value>Possible null reference argument.</value>
  </data>
  <data name="WRN_ThrowPossibleNull" xml:space="preserve">
    <value>Thrown value may be null.</value>
  </data>
  <data name="WRN_ThrowPossibleNull_Title" xml:space="preserve">
    <value>Thrown value may be null.</value>
  </data>
  <data name="WRN_UnboxPossibleNull" xml:space="preserve">
    <value>Unboxing a possibly null value.</value>
  </data>
  <data name="WRN_UnboxPossibleNull_Title" xml:space="preserve">
    <value>Unboxing a possibly null value.</value>
  </data>
  <data name="WRN_NullabilityMismatchInTypeOnOverride" xml:space="preserve">
    <value>Nullability of reference types in type doesn't match overridden member.</value>
  </data>
  <data name="WRN_NullabilityMismatchInTypeOnOverride_Title" xml:space="preserve">
    <value>Nullability of reference types in type doesn't match overridden member.</value>
  </data>
  <data name="WRN_NullabilityMismatchInReturnTypeOnOverride" xml:space="preserve">
    <value>Nullability of reference types in return type doesn't match overridden member.</value>
  </data>
  <data name="WRN_NullabilityMismatchInReturnTypeOnOverride_Title" xml:space="preserve">
    <value>Nullability of reference types in return type doesn't match overridden member.</value>
  </data>
  <data name="WRN_TopLevelNullabilityMismatchInReturnTypeOnOverride" xml:space="preserve">
    <value>Nullability of return type doesn't match overridden member (possibly because of nullability attributes).</value>
  </data>
  <data name="WRN_TopLevelNullabilityMismatchInReturnTypeOnOverride_Title" xml:space="preserve">
    <value>Nullability of return type doesn't match overridden member (possibly because of nullability attributes).</value>
  </data>
  <data name="WRN_NullabilityMismatchInParameterTypeOnOverride" xml:space="preserve">
    <value>Nullability of reference types in type of parameter '{0}' doesn't match overridden member.</value>
  </data>
  <data name="WRN_NullabilityMismatchInParameterTypeOnOverride_Title" xml:space="preserve">
    <value>Nullability of reference types in type of parameter doesn't match overridden member.</value>
  </data>
  <data name="WRN_TopLevelNullabilityMismatchInParameterTypeOnOverride" xml:space="preserve">
    <value>Nullability of type of parameter '{0}' doesn't match overridden member (possibly because of nullability attributes).</value>
  </data>
  <data name="WRN_TopLevelNullabilityMismatchInParameterTypeOnOverride_Title" xml:space="preserve">
    <value>Nullability of type of parameter doesn't match overridden member (possibly because of nullability attributes).</value>
  </data>
  <data name="WRN_NullabilityMismatchInParameterTypeOnPartial" xml:space="preserve">
    <value>Nullability of reference types in type of parameter '{0}' doesn't match partial method declaration.</value>
  </data>
  <data name="WRN_NullabilityMismatchInParameterTypeOnPartial_Title" xml:space="preserve">
    <value>Nullability of reference types in type of parameter doesn't match partial method declaration.</value>
  </data>
  <data name="WRN_NullabilityMismatchInReturnTypeOnPartial" xml:space="preserve">
    <value>Nullability of reference types in return type doesn't match partial method declaration.</value>
  </data>
  <data name="WRN_NullabilityMismatchInReturnTypeOnPartial_Title" xml:space="preserve">
    <value>Nullability of reference types in return type doesn't match partial method declaration.</value>
  </data>
  <data name="WRN_NullabilityMismatchInTypeOnImplicitImplementation" xml:space="preserve">
    <value>Nullability of reference types in type of '{0}' doesn't match implicitly implemented member '{1}'.</value>
  </data>
  <data name="WRN_NullabilityMismatchInTypeOnImplicitImplementation_Title" xml:space="preserve">
    <value>Nullability of reference types in type doesn't match implicitly implemented member.</value>
  </data>
  <data name="WRN_NullabilityMismatchInReturnTypeOnImplicitImplementation" xml:space="preserve">
    <value>Nullability of reference types in return type of '{0}' doesn't match implicitly implemented member '{1}'.</value>
  </data>
  <data name="WRN_NullabilityMismatchInReturnTypeOnImplicitImplementation_Title" xml:space="preserve">
    <value>Nullability of reference types in return type doesn't match implicitly implemented member.</value>
  </data>
  <data name="WRN_NullabilityMismatchInParameterTypeOnImplicitImplementation" xml:space="preserve">
    <value>Nullability of reference types in type of parameter '{0}' of '{1}' doesn't match implicitly implemented member '{2}'.</value>
  </data>
  <data name="WRN_NullabilityMismatchInParameterTypeOnImplicitImplementation_Title" xml:space="preserve">
    <value>Nullability of reference types in type of parameter doesn't match implicitly implemented member.</value>
  </data>
  <data name="WRN_TopLevelNullabilityMismatchInReturnTypeOnImplicitImplementation" xml:space="preserve">
    <value>Nullability of reference types in return type of '{0}' doesn't match implicitly implemented member '{1}' (possibly because of nullability attributes).</value>
  </data>
  <data name="WRN_TopLevelNullabilityMismatchInReturnTypeOnImplicitImplementation_Title" xml:space="preserve">
    <value>Nullability of reference types in return type doesn't match implicitly implemented member (possibly because of nullability attributes).</value>
  </data>
  <data name="WRN_TopLevelNullabilityMismatchInParameterTypeOnImplicitImplementation" xml:space="preserve">
    <value>Nullability of reference types in type of parameter '{0}' of '{1}' doesn't match implicitly implemented member '{2}' (possibly because of nullability attributes).</value>
  </data>
  <data name="WRN_TopLevelNullabilityMismatchInParameterTypeOnImplicitImplementation_Title" xml:space="preserve">
    <value>Nullability of reference types in type of parameter doesn't match implicitly implemented member (possibly because of nullability attributes).</value>
  </data>
  <data name="WRN_NullabilityMismatchInTypeOnExplicitImplementation" xml:space="preserve">
    <value>Nullability of reference types in type doesn't match implemented member '{0}'.</value>
  </data>
  <data name="WRN_NullabilityMismatchInTypeOnExplicitImplementation_Title" xml:space="preserve">
    <value>Nullability of reference types in type doesn't match implemented member.</value>
  </data>
  <data name="WRN_NullabilityMismatchInReturnTypeOnExplicitImplementation" xml:space="preserve">
    <value>Nullability of reference types in return type doesn't match implemented member '{0}'.</value>
  </data>
  <data name="WRN_NullabilityMismatchInReturnTypeOnExplicitImplementation_Title" xml:space="preserve">
    <value>Nullability of reference types in return type doesn't match implemented member.</value>
  </data>
  <data name="WRN_NullabilityMismatchInParameterTypeOnExplicitImplementation" xml:space="preserve">
    <value>Nullability of reference types in type of parameter '{0}' doesn't match implemented member '{1}'.</value>
  </data>
  <data name="WRN_NullabilityMismatchInParameterTypeOnExplicitImplementation_Title" xml:space="preserve">
    <value>Nullability of reference types in type of parameter doesn't match implemented member.</value>
  </data>
  <data name="WRN_TopLevelNullabilityMismatchInReturnTypeOnExplicitImplementation" xml:space="preserve">
    <value>Nullability of reference types in return type doesn't match implemented member '{0}' (possibly because of nullability attributes).</value>
  </data>
  <data name="WRN_TopLevelNullabilityMismatchInReturnTypeOnExplicitImplementation_Title" xml:space="preserve">
    <value>Nullability of reference types in return type doesn't match implemented member (possibly because of nullability attributes).</value>
  </data>
  <data name="WRN_TopLevelNullabilityMismatchInParameterTypeOnExplicitImplementation" xml:space="preserve">
    <value>Nullability of reference types in type of parameter '{0}' doesn't match implemented member '{1}' (possibly because of nullability attributes).</value>
  </data>
  <data name="WRN_TopLevelNullabilityMismatchInParameterTypeOnExplicitImplementation_Title" xml:space="preserve">
    <value>Nullability of reference types in type of parameter doesn't match implemented member (possibly because of nullability attributes).</value>
  </data>
  <data name="WRN_UninitializedNonNullableField" xml:space="preserve">
    <value>Non-nullable {0} '{1}' must contain a non-null value when exiting constructor. Consider declaring the {0} as nullable.</value>
  </data>
  <data name="WRN_UninitializedNonNullableField_Title" xml:space="preserve">
    <value>Non-nullable field must contain a non-null value when exiting constructor. Consider declaring as nullable.</value>
  </data>
  <data name="WRN_NullabilityMismatchInAssignment" xml:space="preserve">
    <value>Nullability of reference types in value of type '{0}' doesn't match target type '{1}'.</value>
  </data>
  <data name="WRN_NullabilityMismatchInAssignment_Title" xml:space="preserve">
    <value>Nullability of reference types in value doesn't match target type.</value>
  </data>
  <data name="WRN_ImplicitCopyInReadOnlyMember" xml:space="preserve">
    <value>Call to non-readonly member '{0}' from a 'readonly' member results in an implicit copy of '{1}'.</value>
  </data>
  <data name="WRN_ImplicitCopyInReadOnlyMember_Title" xml:space="preserve">
    <value>Call to non-readonly member from a 'readonly' member results in an implicit copy.</value>
  </data>
  <data name="ERR_StaticMemberCantBeReadOnly" xml:space="preserve">
    <value>Static member '{0}' cannot be marked 'readonly'.</value>
  </data>
  <data name="ERR_AutoSetterCantBeReadOnly" xml:space="preserve">
    <value>Auto-implemented 'set' accessor '{0}' cannot be marked 'readonly'.</value>
  </data>
  <data name="ERR_AutoPropertyWithSetterCantBeReadOnly" xml:space="preserve">
    <value>Auto-implemented property '{0}' cannot be marked 'readonly' because it has a 'set' accessor.</value>
  </data>
  <data name="ERR_InvalidPropertyReadOnlyMods" xml:space="preserve">
    <value>Cannot specify 'readonly' modifiers on both property or indexer '{0}' and its accessor. Remove one of them.</value>
  </data>
  <data name="ERR_DuplicatePropertyReadOnlyMods" xml:space="preserve">
    <value>Cannot specify 'readonly' modifiers on both accessors of property or indexer '{0}'. Instead, put a 'readonly' modifier on the property itself.</value>
  </data>
  <data name="ERR_FieldLikeEventCantBeReadOnly" xml:space="preserve">
    <value>Field-like event '{0}' cannot be 'readonly'.</value>
  </data>
  <data name="ERR_PartialMethodReadOnlyDifference" xml:space="preserve">
    <value>Both partial method declarations must be readonly or neither may be readonly</value>
  </data>
  <data name="ERR_ReadOnlyModMissingAccessor" xml:space="preserve">
    <value>'{0}': 'readonly' can only be used on accessors if the property or indexer has both a get and a set accessor</value>
  </data>
  <data name="WRN_NullabilityMismatchInArgument" xml:space="preserve">
    <value>Argument of type '{0}' cannot be used for parameter '{2}' of type '{1}' in '{3}' due to differences in the nullability of reference types.</value>
  </data>
  <data name="WRN_NullabilityMismatchInArgument_Title" xml:space="preserve">
    <value>Argument cannot be used for parameter due to differences in the nullability of reference types.</value>
  </data>
  <data name="WRN_NullabilityMismatchInArgumentForOutput" xml:space="preserve">
    <value>Argument of type '{0}' cannot be used as an output of type '{1}' for parameter '{2}' in '{3}' due to differences in the nullability of reference types.</value>
  </data>
  <data name="WRN_NullabilityMismatchInArgumentForOutput_Title" xml:space="preserve">
    <value>Argument cannot be used as an output for parameter due to differences in the nullability of reference types.</value>
  </data>
  <data name="WRN_DisallowNullAttributeForbidsMaybeNullAssignment" xml:space="preserve">
    <value>A possible null value may not be used for a type marked with [NotNull] or [DisallowNull]</value>
  </data>
  <data name="WRN_DisallowNullAttributeForbidsMaybeNullAssignment_Title" xml:space="preserve">
    <value>A possible null value may not be used for a type marked with [NotNull] or [DisallowNull]</value>
  </data>
  <data name="WRN_ParameterConditionallyDisallowsNull" xml:space="preserve">
    <value>Parameter '{0}' must have a non-null value when exiting with '{1}'.</value>
  </data>
  <data name="WRN_ParameterConditionallyDisallowsNull_Title" xml:space="preserve">
    <value>Parameter must have a non-null value when exiting in some condition.</value>
  </data>
  <data name="WRN_ParameterDisallowsNull" xml:space="preserve">
    <value>Parameter '{0}' must have a non-null value when exiting.</value>
  </data>
  <data name="WRN_ParameterDisallowsNull_Title" xml:space="preserve">
    <value>Parameter must have a non-null value when exiting.</value>
  </data>
  <data name="WRN_MemberNotNull" xml:space="preserve">
    <value>Member '{0}' must have a non-null value when exiting.</value>
  </data>
  <data name="WRN_MemberNotNull_Title" xml:space="preserve">
    <value>Member must have a non-null value when exiting.</value>
  </data>
  <data name="WRN_MemberNotNullBadMember" xml:space="preserve">
    <value>Member '{0}' cannot be used in this attribute.</value>
  </data>
  <data name="WRN_MemberNotNullBadMember_Title" xml:space="preserve">
    <value>Member cannot be used in this attribute.</value>
  </data>
  <data name="WRN_MemberNotNullWhen" xml:space="preserve">
    <value>Member '{0}' must have a non-null value when exiting with '{1}'.</value>
  </data>
  <data name="WRN_MemberNotNullWhen_Title" xml:space="preserve">
    <value>Member must have a non-null value when exiting in some condition.</value>
  </data>
  <data name="WRN_ShouldNotReturn" xml:space="preserve">
    <value>A method marked [DoesNotReturn] should not return.</value>
  </data>
  <data name="WRN_ShouldNotReturn_Title" xml:space="preserve">
    <value>A method marked [DoesNotReturn] should not return.</value>
  </data>
  <data name="WRN_DoesNotReturnMismatch" xml:space="preserve">
    <value>Method '{0}' lacks `[DoesNotReturn]` annotation to match implemented or overridden member.</value>
  </data>
  <data name="WRN_DoesNotReturnMismatch_Title" xml:space="preserve">
    <value>Method lacks `[DoesNotReturn]` annotation to match implemented or overridden member.</value>
  </data>
  <data name="WRN_NullabilityMismatchInReturnTypeOfTargetDelegate" xml:space="preserve">
    <value>Nullability of reference types in return type of '{0}' doesn't match the target delegate '{1}' (possibly because of nullability attributes).</value>
  </data>
  <data name="WRN_NullabilityMismatchInReturnTypeOfTargetDelegate_Title" xml:space="preserve">
    <value>Nullability of reference types in return type doesn't match the target delegate (possibly because of nullability attributes).</value>
  </data>
  <data name="WRN_NullabilityMismatchInParameterTypeOfTargetDelegate" xml:space="preserve">
    <value>Nullability of reference types in type of parameter '{0}' of '{1}' doesn't match the target delegate '{2}' (possibly because of nullability attributes).</value>
  </data>
  <data name="WRN_NullabilityMismatchInParameterTypeOfTargetDelegate_Title" xml:space="preserve">
    <value>Nullability of reference types in type of parameter doesn't match the target delegate (possibly because of nullability attributes).</value>
  </data>
  <data name="WRN_NullAsNonNullable" xml:space="preserve">
    <value>Cannot convert null literal to non-nullable reference type.</value>
  </data>
  <data name="WRN_NullAsNonNullable_Title" xml:space="preserve">
    <value>Cannot convert null literal to non-nullable reference type.</value>
  </data>
  <data name="ERR_AnnotationDisallowedInObjectCreation" xml:space="preserve">
    <value>Cannot use a nullable reference type in object creation.</value>
  </data>
  <data name="WRN_NullableValueTypeMayBeNull" xml:space="preserve">
    <value>Nullable value type may be null.</value>
  </data>
  <data name="WRN_NullableValueTypeMayBeNull_Title" xml:space="preserve">
    <value>Nullable value type may be null.</value>
  </data>
  <data name="WRN_NullabilityMismatchInTypeParameterConstraint" xml:space="preserve">
    <value>The type '{3}' cannot be used as type parameter '{2}' in the generic type or method '{0}'. Nullability of type argument '{3}' doesn't match constraint type '{1}'.</value>
  </data>
  <data name="WRN_NullabilityMismatchInTypeParameterConstraint_Title" xml:space="preserve">
    <value>The type cannot be used as type parameter in the generic type or method. Nullability of type argument doesn't match constraint type.</value>
  </data>
  <data name="WRN_MissingNonNullTypesContextForAnnotation" xml:space="preserve">
    <value>The annotation for nullable reference types should only be used in code within a '#nullable' annotations context.</value>
  </data>
  <data name="WRN_MissingNonNullTypesContextForAnnotation_Title" xml:space="preserve">
    <value>The annotation for nullable reference types should only be used in code within a '#nullable' annotations context.</value>
  </data>
  <data name="ERR_ExplicitNullableAttribute" xml:space="preserve">
    <value>Explicit application of 'System.Runtime.CompilerServices.NullableAttribute' is not allowed.</value>
  </data>
  <data name="ERR_NullableUnconstrainedTypeParameter" xml:space="preserve">
    <value>A nullable type parameter must be known to be a value type or non-nullable reference type unless language version '{0}' or greater is used. Consider changing the language version or adding a 'class', 'struct', or type constraint.</value>
  </data>
  <data name="ERR_NullableOptionNotAvailable" xml:space="preserve">
    <value>Invalid '{0}' value: '{1}' for C# {2}. Please use language version '{3}' or greater.</value>
  </data>
  <data name="ERR_NonTaskMainCantBeAsync" xml:space="preserve">
    <value>A void or int returning entry point cannot be async</value>
  </data>
  <data name="ERR_PatternWrongGenericTypeInVersion" xml:space="preserve">
    <value>An expression of type '{0}' cannot be handled by a pattern of type '{1}' in C# {2}. Please use language version {3} or greater.</value>
  </data>
  <data name="WRN_UnreferencedLocalFunction" xml:space="preserve">
    <value>The local function '{0}' is declared but never used</value>
  </data>
  <data name="WRN_UnreferencedLocalFunction_Title" xml:space="preserve">
    <value>Local function is declared but never used</value>
  </data>
  <data name="ERR_LocalFunctionMissingBody" xml:space="preserve">
    <value>Local function '{0}' must declare a body because it is not marked 'static extern'.</value>
  </data>
  <data name="ERR_InvalidDebugInfo" xml:space="preserve">
    <value>Unable to read debug information of method '{0}' (token 0x{1:X8}) from assembly '{2}'</value>
  </data>
  <data name="IConversionExpressionIsNotCSharpConversion" xml:space="preserve">
    <value>{0} is not a valid C# conversion expression</value>
  </data>
  <data name="ERR_DynamicLocalFunctionTypeParameter" xml:space="preserve">
    <value>Cannot pass argument with dynamic type to generic local function '{0}' with inferred type arguments.</value>
  </data>
  <data name="IDS_FeatureLeadingDigitSeparator" xml:space="preserve">
    <value>leading digit separator</value>
  </data>
  <data name="ERR_ExplicitReservedAttr" xml:space="preserve">
    <value>Do not use '{0}'. This is reserved for compiler usage.</value>
  </data>
  <data name="ERR_TypeReserved" xml:space="preserve">
    <value>The type name '{0}' is reserved to be used by the compiler.</value>
  </data>
  <data name="ERR_InExtensionMustBeValueType" xml:space="preserve">
    <value>The first parameter of the 'in' extension method '{0}' must be a concrete (non-generic) value type.</value>
  </data>
  <data name="ERR_FieldsInRoStruct" xml:space="preserve">
    <value>Instance fields of readonly structs must be readonly.</value>
  </data>
  <data name="ERR_AutoPropsInRoStruct" xml:space="preserve">
    <value>Auto-implemented instance properties in readonly structs must be readonly.</value>
  </data>
  <data name="ERR_FieldlikeEventsInRoStruct" xml:space="preserve">
    <value>Field-like events are not allowed in readonly structs.</value>
  </data>
  <data name="IDS_FeatureRefExtensionMethods" xml:space="preserve">
    <value>ref extension methods</value>
  </data>
  <data name="ERR_StackAllocConversionNotPossible" xml:space="preserve">
    <value>Conversion of a stackalloc expression of type '{0}' to type '{1}' is not possible.</value>
  </data>
  <data name="ERR_RefExtensionMustBeValueTypeOrConstrainedToOne" xml:space="preserve">
    <value>The first parameter of a 'ref' extension method '{0}' must be a value type or a generic type constrained to struct.</value>
  </data>
  <data name="ERR_OutAttrOnInParam" xml:space="preserve">
    <value>An in parameter cannot have the Out attribute.</value>
  </data>
  <data name="ICompoundAssignmentOperationIsNotCSharpCompoundAssignment" xml:space="preserve">
    <value>{0} is not a valid C# compound assignment operation</value>
  </data>
  <data name="WRN_FilterIsConstantFalse" xml:space="preserve">
    <value>Filter expression is a constant 'false', consider removing the catch clause</value>
  </data>
  <data name="WRN_FilterIsConstantFalse_Title" xml:space="preserve">
    <value>Filter expression is a constant 'false'</value>
  </data>
  <data name="WRN_FilterIsConstantFalseRedundantTryCatch" xml:space="preserve">
    <value>Filter expression is a constant 'false', consider removing the try-catch block</value>
  </data>
  <data name="WRN_FilterIsConstantFalseRedundantTryCatch_Title" xml:space="preserve">
    <value>Filter expression is a constant 'false'. </value>
  </data>
  <data name="ERR_ConditionalInInterpolation" xml:space="preserve">
    <value>A conditional expression cannot be used directly in a string interpolation because the ':' ends the interpolation. Parenthesize the conditional expression.</value>
  </data>
  <data name="ERR_InDynamicMethodArg" xml:space="preserve">
    <value>Arguments with 'in' modifier cannot be used in dynamically dispatched expressions.</value>
  </data>
  <data name="ERR_TupleSizesMismatchForBinOps" xml:space="preserve">
    <value>Tuple types used as operands of an == or != operator must have matching cardinalities. But this operator has tuple types of cardinality {0} on the left and {1} on the right.</value>
  </data>
  <data name="ERR_RefLocalOrParamExpected" xml:space="preserve">
    <value>The left-hand side of a ref assignment must be a ref local or parameter.</value>
  </data>
  <data name="ERR_RefAssignNarrower" xml:space="preserve">
    <value>Cannot ref-assign '{1}' to '{0}' because '{1}' has a narrower escape scope than '{0}'.</value>
  </data>
  <data name="IDS_FeatureEnumGenericTypeConstraint" xml:space="preserve">
    <value>enum generic type constraints</value>
  </data>
  <data name="IDS_FeatureDelegateGenericTypeConstraint" xml:space="preserve">
    <value>delegate generic type constraints</value>
  </data>
  <data name="IDS_FeatureUnmanagedGenericTypeConstraint" xml:space="preserve">
    <value>unmanaged generic type constraints</value>
  </data>
  <data name="ERR_NewBoundWithUnmanaged" xml:space="preserve">
    <value>The 'new()' constraint cannot be used with the 'unmanaged' constraint</value>
  </data>
  <data name="ERR_UnmanagedConstraintNotSatisfied" xml:space="preserve">
    <value>The type '{2}' must be a non-nullable value type, along with all fields at any level of nesting, in order to use it as parameter '{1}' in the generic type or method '{0}'</value>
  </data>
  <data name="ERR_ConWithUnmanagedCon" xml:space="preserve">
    <value>Type parameter '{1}' has the 'unmanaged' constraint so '{1}' cannot be used as a constraint for '{0}'</value>
  </data>
  <data name="IDS_FeatureStackAllocInitializer" xml:space="preserve">
    <value>stackalloc initializer</value>
  </data>
  <data name="ERR_InvalidStackAllocArray" xml:space="preserve">
    <value>"Invalid rank specifier: expected ']'</value>
  </data>
  <data name="IDS_FeatureExpressionVariablesInQueriesAndInitializers" xml:space="preserve">
    <value>declaration of expression variables in member initializers and queries</value>
  </data>
  <data name="ERR_MissingPattern" xml:space="preserve">
    <value>Pattern missing</value>
  </data>
  <data name="IDS_FeatureRecursivePatterns" xml:space="preserve">
    <value>recursive patterns</value>
  </data>
  <data name="IDS_FeatureNullPointerConstantPattern" xml:space="preserve">
    <value>null pointer constant pattern</value>
  </data>
  <data name="IDS_FeatureDefaultTypeParameterConstraint" xml:space="preserve">
    <value>default type parameter constraints</value>
  </data>
  <data name="ERR_WrongNumberOfSubpatterns" xml:space="preserve">
    <value>Matching the tuple type '{0}' requires '{1}' subpatterns, but '{2}' subpatterns are present.</value>
  </data>
  <data name="ERR_PropertyPatternNameMissing" xml:space="preserve">
    <value>A property subpattern requires a reference to the property or field to be matched, e.g. '{{ Name: {0} }}'</value>
  </data>
  <data name="ERR_DefaultPattern" xml:space="preserve">
    <value>A default literal 'default' is not valid as a pattern. Use another literal (e.g. '0' or 'null') as appropriate. To match everything, use a discard pattern '_'.</value>
  </data>
  <data name="ERR_SwitchExpressionNoBestType" xml:space="preserve">
    <value>No best type was found for the switch expression.</value>
  </data>
  <data name="ERR_DefaultLiteralNoTargetType" xml:space="preserve">
    <value>There is no target type for the default literal.</value>
  </data>
  <data name="ERR_SingleElementPositionalPatternRequiresDisambiguation" xml:space="preserve">
    <value>A single-element deconstruct pattern requires some other syntax for disambiguation. It is recommended to add a discard designator '_' after the close paren ')'.</value>
  </data>
  <data name="ERR_VarMayNotBindToType" xml:space="preserve">
    <value>The syntax 'var' for a pattern is not permitted to refer to a type, but '{0}' is in scope here.</value>
  </data>
  <data name="WRN_SwitchExpressionNotExhaustive" xml:space="preserve">
    <value>The switch expression does not handle all possible values of its input type (it is not exhaustive). For example, the pattern '{0}' is not covered.</value>
  </data>
  <data name="WRN_SwitchExpressionNotExhaustive_Title" xml:space="preserve">
    <value>The switch expression does not handle all possible values of its input type (it is not exhaustive).</value>
  </data>
  <data name="WRN_SwitchExpressionNotExhaustiveWithWhen" xml:space="preserve">
    <value>The switch expression does not handle all possible values of its input type (it is not exhaustive). For example, the pattern '{0}' is not covered. However, a pattern with a 'when' clause might successfully match this value.</value>
  </data>
  <data name="WRN_SwitchExpressionNotExhaustiveWithWhen_Title" xml:space="preserve">
    <value>The switch expression does not handle all possible values of its input type (it is not exhaustive).</value>
  </data>
  <data name="WRN_CaseConstantNamedUnderscore" xml:space="preserve">
    <value>The name '_' refers to the constant, not the discard pattern. Use 'var _' to discard the value, or '@_' to refer to a constant by that name.</value>
  </data>
  <data name="WRN_CaseConstantNamedUnderscore_Title" xml:space="preserve">
    <value>Do not use '_' for a case constant.</value>
  </data>
  <data name="WRN_IsTypeNamedUnderscore" xml:space="preserve">
    <value>The name '_' refers to the type '{0}', not the discard pattern. Use '@_' for the type, or 'var _' to discard.</value>
  </data>
  <data name="WRN_IsTypeNamedUnderscore_Title" xml:space="preserve">
    <value>Do not use '_' to refer to the type in an is-type expression.</value>
  </data>
  <data name="ERR_ExpressionTreeContainsSwitchExpression" xml:space="preserve">
    <value>An expression tree may not contain a switch expression.</value>
  </data>
  <data name="ERR_InvalidObjectCreation" xml:space="preserve">
    <value>Invalid object creation</value>
  </data>
  <data name="IDS_FeatureIndexingMovableFixedBuffers" xml:space="preserve">
    <value>indexing movable fixed buffers</value>
  </data>
  <data name="ERR_CantUseInOrOutInArglist" xml:space="preserve">
    <value>__arglist cannot have an argument passed by 'in' or 'out'</value>
  </data>
  <data name="SyntaxTreeNotFound" xml:space="preserve">
    <value>SyntaxTree is not part of the compilation</value>
  </data>
  <data name="ERR_OutVariableCannotBeByRef" xml:space="preserve">
    <value>An out variable cannot be declared as a ref local</value>
  </data>
  <data name="ERR_MultipleAnalyzerConfigsInSameDir" xml:space="preserve">
    <value>Multiple analyzer config files cannot be in the same directory ('{0}').</value>
  </data>
  <data name="IDS_FeatureCoalesceAssignmentExpression" xml:space="preserve">
    <value>coalescing assignment</value>
  </data>
  <data name="CannotCreateConstructedFromConstructed" xml:space="preserve">
    <value>Cannot create constructed generic type from another constructed generic type.</value>
  </data>
  <data name="CannotCreateConstructedFromNongeneric" xml:space="preserve">
    <value>Cannot create constructed generic type from non-generic type.</value>
  </data>
  <data name="IDS_FeatureUnconstrainedTypeParameterInNullCoalescingOperator" xml:space="preserve">
    <value>unconstrained type parameters in null coalescing operator</value>
  </data>
  <data name="WRN_NullabilityMismatchInConstraintsOnImplicitImplementation" xml:space="preserve">
    <value>Nullability in constraints for type parameter '{0}' of method '{1}' doesn't match the constraints for type parameter '{2}' of interface method '{3}'. Consider using an explicit interface implementation instead.</value>
  </data>
  <data name="WRN_NullabilityMismatchInConstraintsOnImplicitImplementation_Title" xml:space="preserve">
    <value>Nullability in constraints for type parameter doesn't match the constraints for type parameter in implicitly implemented interface method'.</value>
  </data>
  <data name="WRN_NullabilityMismatchInTypeParameterReferenceTypeConstraint" xml:space="preserve">
    <value>The type '{2}' cannot be used as type parameter '{1}' in the generic type or method '{0}'. Nullability of type argument '{2}' doesn't match 'class' constraint.</value>
  </data>
  <data name="WRN_NullabilityMismatchInTypeParameterReferenceTypeConstraint_Title" xml:space="preserve">
    <value>The type cannot be used as type parameter in the generic type or method. Nullability of type argument doesn't match 'class' constraint.</value>
  </data>
  <data name="ERR_TripleDotNotAllowed" xml:space="preserve">
    <value>Unexpected character sequence '...'</value>
  </data>
  <data name="IDS_FeatureIndexOperator" xml:space="preserve">
    <value>index operator</value>
  </data>
  <data name="IDS_FeatureRangeOperator" xml:space="preserve">
    <value>range operator</value>
  </data>
  <data name="IDS_FeatureStaticLocalFunctions" xml:space="preserve">
    <value>static local functions</value>
  </data>
  <data name="IDS_FeatureNameShadowingInNestedFunctions" xml:space="preserve">
    <value>name shadowing in nested functions</value>
  </data>
  <data name="IDS_FeatureLambdaDiscardParameters" xml:space="preserve">
    <value>lambda discard parameters</value>
  </data>
  <data name="IDS_FeatureMemberNotNull" xml:space="preserve">
    <value>MemberNotNull attribute</value>
  </data>
  <data name="IDS_FeatureNativeInt" xml:space="preserve">
    <value>native-sized integers</value>
  </data>
  <data name="ERR_BadDynamicAwaitForEach" xml:space="preserve">
    <value>Cannot use a collection of dynamic type in an asynchronous foreach</value>
  </data>
  <data name="ERR_NullableDirectiveQualifierExpected" xml:space="preserve">
    <value>Expected 'enable', 'disable', or 'restore'</value>
  </data>
  <data name="ERR_NullableDirectiveTargetExpected" xml:space="preserve">
    <value>Expected 'warnings', 'annotations', or end of directive</value>
  </data>
  <data name="WRN_MissingNonNullTypesContextForAnnotationInGeneratedCode" xml:space="preserve">
    <value>The annotation for nullable reference types should only be used in code within a '#nullable' annotations context. Auto-generated code requires an explicit '#nullable' directive in source.</value>
  </data>
  <data name="WRN_MissingNonNullTypesContextForAnnotationInGeneratedCode_Title" xml:space="preserve">
    <value>The annotation for nullable reference types should only be used in code within a '#nullable' annotations context. Auto-generated code requires an explicit '#nullable' directive in source.</value>
  </data>
  <data name="WRN_NullReferenceInitializer" xml:space="preserve">
    <value>Object or collection initializer implicitly dereferences possibly null member '{0}'.</value>
  </data>
  <data name="WRN_NullReferenceInitializer_Title" xml:space="preserve">
    <value>Object or collection initializer implicitly dereferences possibly null member.</value>
  </data>
  <data name="ERR_ExpressionTreeCantContainRefStruct" xml:space="preserve">
    <value>Expression tree cannot contain value of ref struct or restricted type '{0}'.</value>
  </data>
  <data name="ERR_ElseCannotStartStatement" xml:space="preserve">
    <value>'else' cannot start a statement.</value>
  </data>
  <data name="ERR_ExpressionTreeCantContainNullCoalescingAssignment" xml:space="preserve">
    <value>An expression tree may not contain a null coalescing assignment</value>
  </data>
  <data name="ERR_BadNullableContextOption" xml:space="preserve">
    <value>Invalid option '{0}' for /nullable; must be 'disable', 'enable', 'warnings' or 'annotations'</value>
  </data>
  <data name="ERR_SwitchGoverningExpressionRequiresParens" xml:space="preserve">
    <value>Parentheses are required around the switch governing expression.</value>
  </data>
  <data name="ERR_TupleElementNameMismatch" xml:space="preserve">
    <value>The name '{0}' does not identify tuple element '{1}'.</value>
  </data>
  <data name="ERR_DeconstructParameterNameMismatch" xml:space="preserve">
    <value>The name '{0}' does not match the corresponding 'Deconstruct' parameter '{1}'.</value>
  </data>
  <data name="ERR_IsPatternImpossible" xml:space="preserve">
    <value>An expression of type '{0}' can never match the provided pattern.</value>
  </data>
  <data name="WRN_IsPatternAlways" xml:space="preserve">
    <value>An expression of type '{0}' always matches the provided pattern.</value>
  </data>
  <data name="WRN_IsPatternAlways_Title" xml:space="preserve">
    <value>The input always matches the provided pattern.</value>
  </data>
  <data name="WRN_GivenExpressionNeverMatchesPattern" xml:space="preserve">
    <value>The given expression never matches the provided pattern.</value>
  </data>
  <data name="WRN_GivenExpressionNeverMatchesPattern_Title" xml:space="preserve">
    <value>The given expression never matches the provided pattern.</value>
  </data>
  <data name="WRN_GivenExpressionAlwaysMatchesConstant" xml:space="preserve">
    <value>The given expression always matches the provided constant.</value>
  </data>
  <data name="WRN_GivenExpressionAlwaysMatchesConstant_Title" xml:space="preserve">
    <value>The given expression always matches the provided constant.</value>
  </data>
  <data name="WRN_GivenExpressionAlwaysMatchesPattern" xml:space="preserve">
    <value>The given expression always matches the provided pattern.</value>
  </data>
  <data name="WRN_GivenExpressionAlwaysMatchesPattern_Title" xml:space="preserve">
    <value>The given expression always matches the provided pattern.</value>
  </data>
  <data name="ERR_FeatureNotAvailableInVersion8_0" xml:space="preserve">
    <value>Feature '{0}' is not available in C# 8.0. Please use language version {1} or greater.</value>
  </data>
  <data name="ERR_PointerTypeInPatternMatching" xml:space="preserve">
    <value>Pattern-matching is not permitted for pointer types.</value>
  </data>
  <data name="ERR_ArgumentNameInITuplePattern" xml:space="preserve">
    <value>Element names are not permitted when pattern-matching via 'System.Runtime.CompilerServices.ITuple'.</value>
  </data>
  <data name="ERR_DiscardPatternInSwitchStatement" xml:space="preserve">
    <value>The discard pattern is not permitted as a case label in a switch statement. Use 'case var _:' for a discard pattern, or 'case @_:' for a constant named '_'.</value>
  </data>
  <data name="WRN_NullabilityMismatchInExplicitlyImplementedInterface" xml:space="preserve">
    <value>Nullability of reference types in explicit interface specifier doesn't match interface implemented by the type.</value>
  </data>
  <data name="WRN_NullabilityMismatchInExplicitlyImplementedInterface_Title" xml:space="preserve">
    <value>Nullability of reference types in explicit interface specifier doesn't match interface implemented by the type.</value>
  </data>
  <data name="WRN_NullabilityMismatchInInterfaceImplementedByBase" xml:space="preserve">
    <value>'{0}' does not implement interface member '{1}'. Nullability of reference types in interface implemented by the base type doesn't match.</value>
  </data>
  <data name="WRN_NullabilityMismatchInInterfaceImplementedByBase_Title" xml:space="preserve">
    <value>Type does not implement interface member. Nullability of reference types in interface implemented by the base type doesn't match.</value>
  </data>
  <data name="WRN_DuplicateInterfaceWithNullabilityMismatchInBaseList" xml:space="preserve">
    <value>'{0}' is already listed in the interface list on type '{1}' with different nullability of reference types.</value>
  </data>
  <data name="WRN_DuplicateInterfaceWithNullabilityMismatchInBaseList_Title" xml:space="preserve">
    <value>Interface is already listed in the interface list with different nullability of reference types.</value>
  </data>
  <data name="ERR_DuplicateExplicitImpl" xml:space="preserve">
    <value>'{0}' is explicitly implemented more than once.</value>
  </data>
  <data name="ERR_UsingVarInSwitchCase" xml:space="preserve">
    <value>A using variable cannot be used directly within a switch section (consider using braces). </value>
  </data>
  <data name="ERR_GoToForwardJumpOverUsingVar" xml:space="preserve">
    <value>A goto cannot jump to a location after a using declaration.</value>
  </data>
  <data name="ERR_GoToBackwardJumpOverUsingVar" xml:space="preserve">
    <value>A goto cannot jump to a location before a using declaration within the same block.</value>
  </data>
  <data name="IDS_FeatureUsingDeclarations" xml:space="preserve">
    <value>using declarations</value>
  </data>
  <data name="ERR_FeatureInPreview" xml:space="preserve">
    <value>The feature '{0}' is currently in Preview and *unsupported*. To use Preview features, use the 'preview' language version.</value>
  </data>
  <data name="IDS_DefaultInterfaceImplementation" xml:space="preserve">
    <value>default interface implementation</value>
  </data>
  <data name="ERR_RuntimeDoesNotSupportDefaultInterfaceImplementation" xml:space="preserve">
    <value>Target runtime doesn't support default interface implementation.</value>
  </data>
  <data name="ERR_RuntimeDoesNotSupportDefaultInterfaceImplementationForMember" xml:space="preserve">
    <value>'{0}' cannot implement interface member '{1}' in type '{2}' because the target runtime doesn't support default interface implementation.</value>
  </data>
  <data name="ERR_DefaultInterfaceImplementationModifier" xml:space="preserve">
    <value>The modifier '{0}' is not valid for this item in C# {1}. Please use language version '{2}' or greater.</value>
  </data>
  <data name="ERR_ImplicitImplementationOfNonPublicInterfaceMember" xml:space="preserve">
    <value>'{0}' does not implement interface member '{1}'. '{2}' cannot implicitly implement a non-public member.</value>
  </data>
  <data name="ERR_MostSpecificImplementationIsNotFound" xml:space="preserve">
    <value>Interface member '{0}' does not have a most specific implementation. Neither '{1}', nor '{2}' are most specific.</value>
  </data>
  <data name="ERR_LanguageVersionDoesNotSupportDefaultInterfaceImplementationForMember" xml:space="preserve">
    <value>'{0}' cannot implement interface member '{1}' in type '{2}' because feature '{3}' is not available in C# {4}. Please use language version '{5}' or greater.</value>
  </data>
  <data name="ERR_RuntimeDoesNotSupportProtectedAccessForInterfaceMember" xml:space="preserve">
    <value>Target runtime doesn't support 'protected', 'protected internal', or 'private protected' accessibility for a member of an interface.</value>
  </data>
  <data name="ERR_DefaultInterfaceImplementationInNoPIAType" xml:space="preserve">
    <value>Type '{0}' cannot be embedded because it has a non-abstract member. Consider setting the 'Embed Interop Types' property to false.</value>
  </data>
  <data name="WRN_SwitchExpressionNotExhaustiveForNull" xml:space="preserve">
    <value>The switch expression does not handle some null inputs (it is not exhaustive). For example, the pattern '{0}' is not covered.</value>
  </data>
  <data name="WRN_SwitchExpressionNotExhaustiveForNull_Title" xml:space="preserve">
    <value>The switch expression does not handle some null inputs.</value>
  </data>
  <data name="WRN_SwitchExpressionNotExhaustiveForNullWithWhen" xml:space="preserve">
    <value>The switch expression does not handle some null inputs (it is not exhaustive). For example, the pattern '{0}' is not covered. However, a pattern with a 'when' clause might successfully match this value.</value>
  </data>
  <data name="WRN_SwitchExpressionNotExhaustiveForNullWithWhen_Title" xml:space="preserve">
    <value>The switch expression does not handle some null inputs.</value>
  </data>
  <data name="ERR_AttributeNotOnEventAccessor" xml:space="preserve">
    <value>Attribute '{0}' is not valid on event accessors. It is only valid on '{1}' declarations.</value>
  </data>
  <data name="IDS_FeatureObsoleteOnPropertyAccessor" xml:space="preserve">
    <value>obsolete on property accessor</value>
  </data>
  <data name="WRN_UnconsumedEnumeratorCancellationAttributeUsage" xml:space="preserve">
    <value>The EnumeratorCancellationAttribute applied to parameter '{0}' will have no effect. The attribute is only effective on a parameter of type CancellationToken in an async-iterator method returning IAsyncEnumerable</value>
  </data>
  <data name="WRN_UnconsumedEnumeratorCancellationAttributeUsage_Title" xml:space="preserve">
    <value>The EnumeratorCancellationAttribute will have no effect. The attribute is only effective on a parameter of type CancellationToken in an async-iterator method returning IAsyncEnumerable</value>
  </data>
  <data name="WRN_UndecoratedCancellationTokenParameter" xml:space="preserve">
    <value>Async-iterator '{0}' has one or more parameters of type 'CancellationToken' but none of them is decorated with the 'EnumeratorCancellation' attribute, so the cancellation token parameter from the generated 'IAsyncEnumerable&lt;&gt;.GetAsyncEnumerator' will be unconsumed</value>
  </data>
  <data name="WRN_UndecoratedCancellationTokenParameter_Title" xml:space="preserve">
    <value>Async-iterator member has one or more parameters of type 'CancellationToken' but none of them is decorated with the 'EnumeratorCancellation' attribute, so the cancellation token parameter from the generated 'IAsyncEnumerable&lt;&gt;.GetAsyncEnumerator' will be unconsumed</value>
  </data>
  <data name="ERR_MultipleEnumeratorCancellationAttributes" xml:space="preserve">
    <value>The attribute [EnumeratorCancellation] cannot be used on multiple parameters</value>
  </data>
  <data name="ERR_OverrideRefConstraintNotSatisfied" xml:space="preserve">
    <value>Method '{0}' specifies a 'class' constraint for type parameter '{1}', but corresponding type parameter '{2}' of overridden or explicitly implemented method '{3}' is not a reference type.</value>
  </data>
  <data name="ERR_OverrideValConstraintNotSatisfied" xml:space="preserve">
    <value>Method '{0}' specifies a 'struct' constraint for type parameter '{1}', but corresponding type parameter '{2}' of overridden or explicitly implemented method '{3}' is not a non-nullable value type.</value>
  </data>
  <data name="ERR_OverrideDefaultConstraintNotSatisfied" xml:space="preserve">
    <value>Method '{0}' specifies a 'default' constraint for type parameter '{1}', but corresponding type parameter '{2}' of overridden or explicitly implemented method '{3}' is constrained to a reference type or a value type.</value>
  </data>
  <data name="ERR_DefaultConstraintOverrideOnly" xml:space="preserve">
    <value>The 'default' constraint is valid on override and explicit interface implementation methods only.</value>
  </data>
  <data name="IDS_OverrideWithConstraints" xml:space="preserve">
    <value>constraints for override and explicit interface implementation methods</value>
  </data>
  <data name="WRN_NullabilityMismatchInConstraintsOnPartialImplementation" xml:space="preserve">
    <value>Partial method declarations of '{0}' have inconsistent nullability in constraints for type parameter '{1}'</value>
  </data>
  <data name="WRN_NullabilityMismatchInConstraintsOnPartialImplementation_Title" xml:space="preserve">
    <value>Partial method declarations have inconsistent nullability in constraints for type parameter</value>
  </data>
  <data name="IDS_FeatureNestedStackalloc" xml:space="preserve">
    <value>stackalloc in nested expressions</value>
  </data>
  <data name="WRN_NullabilityMismatchInTypeParameterNotNullConstraint" xml:space="preserve">
    <value>The type '{2}' cannot be used as type parameter '{1}' in the generic type or method '{0}'. Nullability of type argument '{2}' doesn't match 'notnull' constraint.</value>
  </data>
  <data name="WRN_NullabilityMismatchInTypeParameterNotNullConstraint_Title" xml:space="preserve">
    <value>The type cannot be used as type parameter in the generic type or method. Nullability of type argument doesn't match 'notnull' constraint.</value>
  </data>
  <data name="IDS_FeatureNotNullGenericTypeConstraint" xml:space="preserve">
    <value>notnull generic type constraint</value>
  </data>
  <data name="ERR_DuplicateNullSuppression" xml:space="preserve">
    <value>Duplicate null suppression operator ('!')</value>
  </data>
  <data name="ERR_ReAbstractionInNoPIAType" xml:space="preserve">
    <value>Type '{0}' cannot be embedded because it has a re-abstraction of a member from base interface. Consider setting the 'Embed Interop Types' property to false.</value>
  </data>
  <data name="ERR_BadSwitchValue" xml:space="preserve">
    <value>Command-line syntax error: '{0}' is not a valid value for the '{1}' option. The value must be of the form '{2}'.</value>
  </data>
  <data name="IDS_FeatureFunctionPointers" xml:space="preserve">
    <value>function pointers</value>
  </data>
  <data name="IDS_AddressOfMethodGroup" xml:space="preserve">
    <value>&amp;method group</value>
  </data>
  <data name="ERR_InvalidFunctionPointerCallingConvention" xml:space="preserve">
    <value>'{0}' is not a valid calling convention specifier for a function pointer.</value>
  </data>
  <data name="ERR_TypeNotFound" xml:space="preserve">
    <value>Type '{0}' is not defined.</value>
  </data>
  <data name="ERR_TypeMustBePublic" xml:space="preserve">
    <value>Type '{0}' must be public to be used as a calling convention.</value>
  </data>
  <data name="WRN_SyncAndAsyncEntryPoints" xml:space="preserve">
    <value>Method '{0}' will not be used as an entry point because a synchronous entry point '{1}' was found.</value>
  </data>
  <data name="ERR_InternalError" xml:space="preserve">
    <value>Internal error in the C# compiler.</value>
  </data>
  <data name="IDS_FeatureStaticAnonymousFunction" xml:space="preserve">
    <value>static anonymous function</value>
  </data>
  <data name="ERR_StaticAnonymousFunctionCannotCaptureThis" xml:space="preserve">
    <value>A static anonymous function cannot contain a reference to 'this' or 'base'.</value>
  </data>
  <data name="ERR_StaticAnonymousFunctionCannotCaptureVariable" xml:space="preserve">
    <value>A static anonymous function cannot contain a reference to '{0}'.</value>
  </data>
  <data name="IDS_FeatureAsyncUsing" xml:space="preserve">
    <value>asynchronous using</value>
  </data>
  <data name="IDS_FeatureParenthesizedPattern" xml:space="preserve">
    <value>parenthesized pattern</value>
  </data>
  <data name="IDS_FeatureOrPattern" xml:space="preserve">
    <value>or pattern</value>
  </data>
  <data name="IDS_FeatureAndPattern" xml:space="preserve">
    <value>and pattern</value>
  </data>
  <data name="IDS_FeatureNotPattern" xml:space="preserve">
    <value>not pattern</value>
  </data>
  <data name="IDS_FeatureTypePattern" xml:space="preserve">
    <value>type pattern</value>
  </data>
  <data name="IDS_FeatureRelationalPattern" xml:space="preserve">
    <value>relational pattern</value>
  </data>
  <data name="ERR_VarianceInterfaceNesting" xml:space="preserve">
    <value>Enums, classes, and structures cannot be declared in an interface that has an 'in' or 'out' type parameter.</value>
  </data>
  <data name="ERR_ExternEventInitializer" xml:space="preserve">
    <value>'{0}': extern event cannot have initializer</value>
  </data>
  <data name="ERR_ImplicitIndexIndexerWithName" xml:space="preserve">
    <value>Invocation of implicit Index Indexer cannot name the argument.</value>
  </data>
  <data name="ERR_ImplicitRangeIndexerWithName" xml:space="preserve">
    <value>Invocation of implicit Range Indexer cannot name the argument.</value>
  </data>
  <data name="ERR_TypelessNewIllegalTargetType" xml:space="preserve">
    <value>The type '{0}' may not be used as the target type of new()</value>
  </data>
  <data name="ERR_TypelessNewNotValid" xml:space="preserve">
    <value>Use of new() is not valid in this context</value>
  </data>
  <data name="ERR_TypelessNewNoTargetType" xml:space="preserve">
    <value>There is no target type for '{0}'</value>
  </data>
  <data name="IDS_FeatureTargetTypedObjectCreation" xml:space="preserve">
    <value>target-typed object creation</value>
  </data>
  <data name="ERR_ExpressionTreeContainsPatternIndexOrRangeIndexer" xml:space="preserve">
    <value>An expression tree may not contain a pattern System.Index or System.Range indexer access</value>
  </data>
  <data name="ERR_ExpressionTreeContainsFromEndIndexExpression" xml:space="preserve">
    <value>An expression tree may not contain a from-end index ('^') expression.</value>
  </data>
  <data name="ERR_ExpressionTreeContainsRangeExpression" xml:space="preserve">
    <value>An expression tree may not contain a range ('..') expression.</value>
  </data>
  <data name="WRN_GeneratorFailedDuringGeneration" xml:space="preserve">
    <value>Generator '{0}' failed to generate source. It will not contribute to the output and compilation errors may occur as a result. Exception was of type '{1}' with message '{2}'</value>
    <comment>{0} is the name of the generator that failed. {1} is the type of exception that was thrown {2} is the message in the exception</comment>
  </data>
  <data name="WRN_GeneratorFailedDuringInitialization" xml:space="preserve">
    <value>Generator '{0}' failed to initialize. It will not contribute to the output and compilation errors may occur as a result. Exception was of type '{1}' with message '{2}'</value>
    <comment>{0} is the name of the generator that failed. {1} is the type of exception that was thrown {2} is the message in the exception</comment>
  </data>
  <data name="WRN_GeneratorFailedDuringGeneration_Title" xml:space="preserve">
    <value>Generator failed to generate source.</value>
  </data>
  <data name="WRN_GeneratorFailedDuringInitialization_Title" xml:space="preserve">
    <value>Generator failed to initialize.</value>
  </data>
  <data name="WRN_GeneratorFailedDuringGeneration_Description" xml:space="preserve">
    <value>Generator threw the following exception:
'{0}'.</value>
    <comment>{0} is the string representation of the exception that was thrown.</comment>
  </data>
  <data name="WRN_GeneratorFailedDuringInitialization_Description" xml:space="preserve">
    <value>Generator threw the following exception:
'{0}'.</value>
    <comment>{0} is the string representation of the exception that was thrown.</comment>
  </data>
  <data name="IDS_FeatureRecords" xml:space="preserve">
    <value>records</value>
  </data>
  <data name="IDS_FeatureInitOnlySetters" xml:space="preserve">
    <value>init-only setters</value>
  </data>
  <data name="ERR_BadRecordDeclaration" xml:space="preserve">
    <value>A positional record must have a non-empty parameter list</value>
  </data>
  <data name="ERR_InvalidWithReceiverType" xml:space="preserve">
    <value>The receiver of a `with` expression must have a non-void type.</value>
  </data>
  <data name="ERR_NoSingleCloneMethod" xml:space="preserve">
    <value>The receiver type '{0}' is not a valid record type.</value>
  </data>
  <data name="ERR_AssignmentInitOnly" xml:space="preserve">
    <value>Init-only property or indexer '{0}' can only be assigned in an object initializer, or on 'this' or 'base' in an instance constructor or an 'init' accessor.</value>
  </data>
  <data name="ERR_DesignatorBeneathPatternCombinator" xml:space="preserve">
    <value>A variable may not be declared within a 'not' or 'or' pattern.</value>
  </data>
  <data name="ERR_UnsupportedTypeForRelationalPattern" xml:space="preserve">
    <value>Relational patterns may not be used for a value of type '{0}'.</value>
  </data>
  <data name="ERR_RelationalPatternWithNaN" xml:space="preserve">
    <value>Relational patterns may not be used for a floating-point NaN.</value>
  </data>
  <data name="IDS_FeatureExtendedPartialMethods" xml:space="preserve">
    <value>extended partial methods</value>
  </data>
  <data name="ERR_PartialMethodWithNonVoidReturnMustHaveAccessMods" xml:space="preserve">
    <value>Partial method '{0}' must have accessibility modifiers because it has a non-void return type.</value>
  </data>
  <data name="ERR_PartialMethodWithOutParamMustHaveAccessMods" xml:space="preserve">
    <value>Partial method '{0}' must have accessibility modifiers because it has 'out' parameters.</value>
  </data>
  <data name="ERR_PartialMethodWithAccessibilityModsMustHaveImplementation" xml:space="preserve">
    <value>Partial method '{0}' must have an implementation part because it has accessibility modifiers.</value>
  </data>
  <data name="ERR_PartialMethodWithExtendedModMustHaveAccessMods" xml:space="preserve">
    <value>Partial method '{0}' must have accessibility modifiers because it has a 'virtual', 'override', 'sealed', 'new', or 'extern' modifier.</value>
  </data>
  <data name="ERR_PartialMethodAccessibilityDifference" xml:space="preserve">
    <value>Both partial method declarations must have identical accessibility modifiers.</value>
  </data>
  <data name="ERR_PartialMethodExtendedModDifference" xml:space="preserve">
    <value>Both partial method declarations must have identical combinations of 'virtual', 'override', 'sealed', and 'new' modifiers.</value>
  </data>
  <data name="ERR_PartialMethodReturnTypeDifference" xml:space="preserve">
    <value>Both partial method declarations must have the same return type.</value>
  </data>
  <data name="ERR_PartialMethodRefReturnDifference" xml:space="preserve">
    <value>Partial method declarations must have matching ref return values.</value>
  </data>
  <data name="IDS_TopLevelStatements" xml:space="preserve">
    <value>top-level statements</value>
  </data>
  <data name="ERR_SimpleProgramLocalIsReferencedOutsideOfTopLevelStatement" xml:space="preserve">
    <value>Cannot use local variable or local function '{0}' declared in a top-level statement in this context.</value>
  </data>
  <data name="ERR_SimpleProgramMultipleUnitsWithTopLevelStatements" xml:space="preserve">
    <value>Only one compilation unit can have top-level statements.</value>
  </data>
  <data name="ERR_TopLevelStatementAfterNamespaceOrType" xml:space="preserve">
    <value>Top-level statements must precede namespace and type declarations.</value>
  </data>
  <data name="ERR_SimpleProgramDisallowsMainType" xml:space="preserve">
    <value>Cannot specify /main if there is a compilation unit with top-level statements.</value>
  </data>
  <data name="ERR_SimpleProgramNotAnExecutable" xml:space="preserve">
    <value>Program using top-level statements must be an executable.</value>
  </data>
  <data name="ERR_InvalidFuncPointerReturnTypeModifier" xml:space="preserve">
    <value>'{0}' is not a valid function pointer return type modifier. Valid modifiers are 'ref' and 'ref readonly'.</value>
  </data>
  <data name="ERR_DupReturnTypeMod" xml:space="preserve">
    <value>A return type can only have one '{0}' modifier.</value>
  </data>
  <data name="ERR_BadFuncPointerParamModifier" xml:space="preserve">
    <value>'{0}' cannot be used as a modifier on a function pointer parameter.</value>
  </data>
  <data name="ERR_BadFuncPointerArgCount" xml:space="preserve">
    <value>Function pointer '{0}' does not take {1} arguments</value>
  </data>
  <data name="ERR_MethFuncPtrMismatch" xml:space="preserve">
    <value>No overload for '{0}' matches function pointer '{1}'</value>
  </data>
  <data name="ERR_FuncPtrRefMismatch" xml:space="preserve">
    <value>Ref mismatch between '{0}' and function pointer '{1}'</value>
  </data>
  <data name="ERR_FuncPtrMethMustBeStatic" xml:space="preserve">
    <value>Cannot create a function pointer for '{0}' because it is not a static method</value>
  </data>
  <data name="ERR_AddressOfMethodGroupInExpressionTree" xml:space="preserve">
    <value>'&amp;' on method groups cannot be used in expression trees</value>
  </data>
  <data name="ERR_WrongFuncPtrCallingConvention" xml:space="preserve">
    <value>Calling convention of '{0}' is not compatible with '{1}'.</value>
  </data>
  <data name="ERR_MissingAddressOf" xml:space="preserve">
    <value>Cannot convert method group to function pointer (Are you missing a '&amp;'?)</value>
  </data>
  <data name="ERR_CannotUseReducedExtensionMethodInAddressOf" xml:space="preserve">
    <value>Cannot use an extension method with a receiver as the target of a '&amp;' operator.</value>
  </data>
  <data name="ERR_CannotUseFunctionPointerAsFixedLocal" xml:space="preserve">
    <value>The type of a local declared in a fixed statement cannot be a function pointer type.</value>
  </data>
  <data name="ERR_UnsupportedCallingConvention" xml:space="preserve">
    <value>The calling convention of '{0}' is not supported by the language.</value>
  </data>
  <data name="ERR_RuntimeDoesNotSupportUnmanagedDefaultCallConv" xml:space="preserve">
    <value>The target runtime doesn't support extensible or runtime-environment default calling conventions.</value>
  </data>
  <data name="NotSameNumberParameterTypesAndRefKinds" xml:space="preserve">
    <value>Given {0} parameter types and {1} parameter ref kinds. These arrays must have the same length.</value>
  </data>
  <data name="OutIsNotValidForReturn" xml:space="preserve">
    <value>'RefKind.Out' is not a valid ref kind for a return type.</value>
  </data>
  <data name="CallingConventionTypesRequireUnmanaged" xml:space="preserve">
    <value>Passing '{0}' is not valid unless '{1}' is 'SignatureCallingConvention.Unmanaged'.</value>
  </data>
  <data name="CallingConventionTypeIsInvalid" xml:space="preserve">
    <value>Cannot use '{0}' as a calling convention modifier.</value>
  </data>
  <data name="ERR_CannotConvertAddressOfToDelegate" xml:space="preserve">
    <value>Cannot convert &amp;method group '{0}' to delegate type '{0}'.</value>
  </data>
  <data name="ERR_AddressOfToNonFunctionPointer" xml:space="preserve">
    <value>Cannot convert &amp;method group '{0}' to non-function pointer type '{1}'.</value>
  </data>
  <data name="ERR_CannotSpecifyManagedWithUnmanagedSpecifiers" xml:space="preserve">
    <value>'managed' calling convention cannot be combined with unmanaged calling convention specifiers.</value>
  </data>
  <data name="ERR_FeatureNotAvailableInVersion9" xml:space="preserve">
    <value>Feature '{0}' is not available in C# 9.0. Please use language version {1} or greater.</value>
  </data>
  <data name="ERR_UnexpectedArgumentList" xml:space="preserve">
    <value>Unexpected argument list.</value>
  </data>
  <data name="ERR_UnexpectedOrMissingConstructorInitializerInRecord" xml:space="preserve">
    <value>A constructor declared in a record with parameters must have 'this' constructor initializer.</value>
  </data>
  <data name="ERR_MultipleRecordParameterLists" xml:space="preserve">
    <value>Only a single record partial declaration may have a parameter list</value>
  </data>
  <data name="ERR_BadRecordBase" xml:space="preserve">
    <value>Records may only inherit from object or another record</value>
  </data>
  <data name="ERR_BadInheritanceFromRecord" xml:space="preserve">
    <value>Only records may inherit from records.</value>
  </data>
  <data name="ERR_BadRecordMemberForPositionalParameter" xml:space="preserve">
    <value>Record member '{0}' must be a readable instance property of type '{1}' to match positional parameter '{2}'.</value>
  </data>
  <data name="ERR_NoCopyConstructorInBaseType" xml:space="preserve">
    <value>No accessible copy constructor found in base type '{0}'.</value>
  </data>
  <data name="ERR_CopyConstructorMustInvokeBaseCopyConstructor" xml:space="preserve">
    <value>A copy constructor in a record must call a copy constructor of the base, or a parameterless object constructor if the record inherits from object.</value>
  </data>
  <data name="IDS_FeatureTargetTypedConditional" xml:space="preserve">
    <value>target-typed conditional expression</value>
  </data>
  <data name="ERR_DoesNotOverrideMethodFromObject" xml:space="preserve">
    <value>'{0}' does not override expected method from 'object'.</value>
  </data>
  <data name="IDS_FeatureCovariantReturnsForOverrides" xml:space="preserve">
    <value>covariant returns</value>
  </data>
  <data name="ERR_RuntimeDoesNotSupportCovariantReturnsOfClasses" xml:space="preserve">
    <value>'{0}': Target runtime doesn't support covariant return types in overrides. Return type must be '{2}' to match overridden member '{1}'</value>
  </data>
  <data name="ERR_RuntimeDoesNotSupportCovariantPropertiesOfClasses" xml:space="preserve">
    <value>'{0}': Target runtime doesn't support covariant types in overrides. Type must be '{2}' to match overridden member '{1}'</value>
  </data>
  <data name="ERR_SealedAPIInRecord" xml:space="preserve">
    <value>'{0}' cannot be sealed because containing record is not sealed.</value>
  </data>
  <data name="ERR_DoesNotOverrideBaseMethod" xml:space="preserve">
    <value>'{0}' does not override expected method from '{1}'.</value>
  </data>
  <data name="WRN_ConstOutOfRangeChecked" xml:space="preserve">
    <value>Constant value '{0}' may overflow '{1}' at runtime (use 'unchecked' syntax to override)</value>
  </data>
  <data name="WRN_ConstOutOfRangeChecked_Title" xml:space="preserve">
    <value>Constant value may overflow at runtime (use 'unchecked' syntax to override)</value>
  </data>
  <data name="ERR_CloneDisallowedInRecord" xml:space="preserve">
    <value>Members named 'Clone' are disallowed in records.</value>
  </data>
  <data name="WRN_RecordNamedDisallowed" xml:space="preserve">
    <value>Types and aliases should not be named 'record'.</value>
  </data>
  <data name="WRN_RecordNamedDisallowed_Title" xml:space="preserve">
    <value>Types and aliases should not be named 'record'.</value>
  </data>
  <data name="ERR_NotOverridableAPIInRecord" xml:space="preserve">
    <value>'{0}' must allow overriding because the containing record is not sealed.</value>
  </data>
  <data name="ERR_NonPublicAPIInRecord" xml:space="preserve">
    <value>Record member '{0}' must be public.</value>
  </data>
  <data name="ERR_SignatureMismatchInRecord" xml:space="preserve">
    <value>Record member '{0}' must return '{1}'.</value>
  </data>
  <data name="ERR_NonProtectedAPIInRecord" xml:space="preserve">
    <value>Record member '{0}' must be protected.</value>
  </data>
  <data name="ERR_DoesNotOverrideBaseEqualityContract" xml:space="preserve">
    <value>'{0}' does not override expected property from '{1}'.</value>
  </data>
  <data name="ERR_StaticAPIInRecord" xml:space="preserve">
    <value>Record member '{0}' may not be static.</value>
  </data>
  <data name="ERR_CopyConstructorWrongAccessibility" xml:space="preserve">
    <value>A copy constructor '{0}' must be public or protected because the record is not sealed.</value>
  </data>
  <data name="ERR_NonPrivateAPIInRecord" xml:space="preserve">
    <value>Record member '{0}' must be private.</value>
  </data>
  <data name="WRN_PrecedenceInversion" xml:space="preserve">
    <value>Operator '{0}' cannot be used here due to precedence. Use parentheses to disambiguate.</value>
  </data>
  <data name="WRN_PrecedenceInversion_Title" xml:space="preserve">
    <value>Operator cannot be used here due to precedence.</value>
  </data>
  <data name="IDS_FeatureModuleInitializers" xml:space="preserve">
    <value>module initializers</value>
  </data>
  <data name="ERR_ModuleInitializerMethodMustBeAccessibleOutsideTopLevelType" xml:space="preserve">
    <value>Module initializer method '{0}' must be accessible at the module level</value>
  </data>
  <data name="ERR_ModuleInitializerMethodMustBeStaticParameterlessVoid" xml:space="preserve">
    <value>Module initializer method '{0}' must be static, must have no parameters, and must return 'void'</value>
  </data>
  <data name="ERR_ModuleInitializerMethodAndContainingTypesMustNotBeGeneric" xml:space="preserve">
    <value>Module initializer method '{0}' must not be generic and must not be contained in a generic type</value>
  </data>
  <data name="ERR_ModuleInitializerMethodMustBeOrdinary" xml:space="preserve">
    <value>A module initializer must be an ordinary member method</value>
  </data>
<<<<<<< HEAD
  <data name="ConditionalAccessNodeNotFound" xml:space="preserve">
    <value>Corresponding conditional access node for conditional binding was not found.</value>
=======
  <data name="IDS_FeatureExtensionGetAsyncEnumerator" xml:space="preserve">
    <value>extension GetAsyncEnumerator</value>
  </data>
  <data name="IDS_FeatureExtensionGetEnumerator" xml:space="preserve">
    <value>extension GetEnumerator</value>
  </data>
  <data name="ERR_UnmanagedCallersOnlyRequiresStatic" xml:space="preserve">
    <value>'UnmanagedCallersOnly' can only be applied to ordinary static methods or static local functions.</value>
    <comment>UnmanagedCallersOnly is not localizable.</comment>
  </data>
  <data name="ERR_InvalidUnmanagedCallersOnlyCallConv" xml:space="preserve">
    <value>'{0}' is not a valid calling convention type for 'UnmanagedCallersOnly'.</value>
    <comment>UnmanagedCallersOnly is not localizable.</comment>
  </data>
  <data name="ERR_CannotUseManagedTypeInUnmanagedCallersOnly" xml:space="preserve">
    <value>Cannot use '{0}' as a {1} type on a method attributed with 'UnmanagedCallersOnly'.</value>
    <comment>1 is the localized word for 'parameter' or 'return'. UnmanagedCallersOnly is not localizable.</comment>
  </data>
  <data name="ERR_UnmanagedCallersOnlyMethodOrTypeCannotBeGeneric" xml:space="preserve">
    <value>Methods attributed with 'UnmanagedCallersOnly' cannot have generic type parameters and cannot be declared in a generic type.</value>
    <comment>UnmanagedCallersOnly is not localizable.</comment>
>>>>>>> d12d0efb
  </data>
</root><|MERGE_RESOLUTION|>--- conflicted
+++ resolved
@@ -6476,10 +6476,6 @@
   <data name="ERR_ModuleInitializerMethodMustBeOrdinary" xml:space="preserve">
     <value>A module initializer must be an ordinary member method</value>
   </data>
-<<<<<<< HEAD
-  <data name="ConditionalAccessNodeNotFound" xml:space="preserve">
-    <value>Corresponding conditional access node for conditional binding was not found.</value>
-=======
   <data name="IDS_FeatureExtensionGetAsyncEnumerator" xml:space="preserve">
     <value>extension GetAsyncEnumerator</value>
   </data>
@@ -6501,6 +6497,8 @@
   <data name="ERR_UnmanagedCallersOnlyMethodOrTypeCannotBeGeneric" xml:space="preserve">
     <value>Methods attributed with 'UnmanagedCallersOnly' cannot have generic type parameters and cannot be declared in a generic type.</value>
     <comment>UnmanagedCallersOnly is not localizable.</comment>
->>>>>>> d12d0efb
+  </data>
+  <data name="ConditionalAccessNodeNotFound" xml:space="preserve">
+    <value>Corresponding conditional access node for conditional binding was not found.</value>
   </data>
 </root>