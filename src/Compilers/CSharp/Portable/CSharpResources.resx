﻿<?xml version="1.0" encoding="utf-8"?>
<root>
  <!-- 
    Microsoft ResX Schema 
    
    Version 2.0
    
    The primary goals of this format is to allow a simple XML format 
    that is mostly human readable. The generation and parsing of the 
    various data types are done through the TypeConverter classes 
    associated with the data types.
    
    Example:
    
    ... ado.net/XML headers & schema ...
    <resheader name="resmimetype">text/microsoft-resx</resheader>
    <resheader name="version">2.0</resheader>
    <resheader name="reader">System.Resources.ResXResourceReader, System.Windows.Forms, ...</resheader>
    <resheader name="writer">System.Resources.ResXResourceWriter, System.Windows.Forms, ...</resheader>
    <data name="Name1"><value>this is my long string</value><comment>this is a comment</comment></data>
    <data name="Color1" type="System.Drawing.Color, System.Drawing">Blue</data>
    <data name="Bitmap1" mimetype="application/x-microsoft.net.object.binary.base64">
        <value>[base64 mime encoded serialized .NET Framework object]</value>
    </data>
    <data name="Icon1" type="System.Drawing.Icon, System.Drawing" mimetype="application/x-microsoft.net.object.bytearray.base64">
        <value>[base64 mime encoded string representing a byte array form of the .NET Framework object]</value>
        <comment>This is a comment</comment>
    </data>
                
    There are any number of "resheader" rows that contain simple 
    name/value pairs.
    
    Each data row contains a name, and value. The row also contains a 
    type or mimetype. Type corresponds to a .NET class that support 
    text/value conversion through the TypeConverter architecture. 
    Classes that don't support this are serialized and stored with the 
    mimetype set.
    
    The mimetype is used for serialized objects, and tells the 
    ResXResourceReader how to depersist the object. This is currently not 
    extensible. For a given mimetype the value must be set accordingly:
    
    Note - application/x-microsoft.net.object.binary.base64 is the format 
    that the ResXResourceWriter will generate, however the reader can 
    read any of the formats listed below.
    
    mimetype: application/x-microsoft.net.object.binary.base64
    value   : The object must be serialized with 
            : System.Runtime.Serialization.Formatters.Binary.BinaryFormatter
            : and then encoded with base64 encoding.
    
    mimetype: application/x-microsoft.net.object.soap.base64
    value   : The object must be serialized with 
            : System.Runtime.Serialization.Formatters.Soap.SoapFormatter
            : and then encoded with base64 encoding.

    mimetype: application/x-microsoft.net.object.bytearray.base64
    value   : The object must be serialized into a byte array 
            : using a System.ComponentModel.TypeConverter
            : and then encoded with base64 encoding.
    -->
  <xsd:schema id="root" xmlns="" xmlns:xsd="http://www.w3.org/2001/XMLSchema" xmlns:msdata="urn:schemas-microsoft-com:xml-msdata">
    <xsd:import namespace="http://www.w3.org/XML/1998/namespace" />
    <xsd:element name="root" msdata:IsDataSet="true">
      <xsd:complexType>
        <xsd:choice maxOccurs="unbounded">
          <xsd:element name="metadata">
            <xsd:complexType>
              <xsd:sequence>
                <xsd:element name="value" type="xsd:string" minOccurs="0" />
              </xsd:sequence>
              <xsd:attribute name="name" use="required" type="xsd:string" />
              <xsd:attribute name="type" type="xsd:string" />
              <xsd:attribute name="mimetype" type="xsd:string" />
              <xsd:attribute ref="xml:space" />
            </xsd:complexType>
          </xsd:element>
          <xsd:element name="assembly">
            <xsd:complexType>
              <xsd:attribute name="alias" type="xsd:string" />
              <xsd:attribute name="name" type="xsd:string" />
            </xsd:complexType>
          </xsd:element>
          <xsd:element name="data">
            <xsd:complexType>
              <xsd:sequence>
                <xsd:element name="value" type="xsd:string" minOccurs="0" msdata:Ordinal="1" />
                <xsd:element name="comment" type="xsd:string" minOccurs="0" msdata:Ordinal="2" />
              </xsd:sequence>
              <xsd:attribute name="name" type="xsd:string" use="required" msdata:Ordinal="1" />
              <xsd:attribute name="type" type="xsd:string" msdata:Ordinal="3" />
              <xsd:attribute name="mimetype" type="xsd:string" msdata:Ordinal="4" />
              <xsd:attribute ref="xml:space" />
            </xsd:complexType>
          </xsd:element>
          <xsd:element name="resheader">
            <xsd:complexType>
              <xsd:sequence>
                <xsd:element name="value" type="xsd:string" minOccurs="0" msdata:Ordinal="1" />
              </xsd:sequence>
              <xsd:attribute name="name" type="xsd:string" use="required" />
            </xsd:complexType>
          </xsd:element>
        </xsd:choice>
      </xsd:complexType>
    </xsd:element>
  </xsd:schema>
  <resheader name="resmimetype">
    <value>text/microsoft-resx</value>
  </resheader>
  <resheader name="version">
    <value>2.0</value>
  </resheader>
  <resheader name="reader">
    <value>System.Resources.ResXResourceReader, System.Windows.Forms, Version=4.0.0.0, Culture=neutral, PublicKeyToken=b77a5c561934e089</value>
  </resheader>
  <resheader name="writer">
    <value>System.Resources.ResXResourceWriter, System.Windows.Forms, Version=4.0.0.0, Culture=neutral, PublicKeyToken=b77a5c561934e089</value>
  </resheader>
  <data name="IDS_NULL" xml:space="preserve">
    <value>&lt;null&gt;</value>
  </data>
  <data name="IDS_ThrowExpression" xml:space="preserve">
    <value>&lt;throw expression&gt;</value>
  </data>
  <data name="IDS_FeatureSwitchExpression" xml:space="preserve">
    <value>&lt;switch expression&gt;</value>
  </data>
  <data name="IDS_FeatureLocalFunctionAttributes" xml:space="preserve">
    <value>local function attributes</value>
  </data>
  <data name="IDS_FeatureExternLocalFunctions" xml:space="preserve">
    <value>extern local functions</value>
  </data>
  <data name="IDS_RELATEDERROR" xml:space="preserve">
    <value>(Location of symbol related to previous error)</value>
  </data>
  <data name="IDS_RELATEDWARNING" xml:space="preserve">
    <value>(Location of symbol related to previous warning)</value>
  </data>
  <data name="IDS_XMLIGNORED" xml:space="preserve">
    <value>&lt;!-- Badly formed XML comment ignored for member "{0}" --&gt;</value>
  </data>
  <data name="IDS_XMLIGNORED2" xml:space="preserve">
    <value> Badly formed XML file "{0}" cannot be included </value>
  </data>
  <data name="IDS_XMLFAILEDINCLUDE" xml:space="preserve">
    <value> Failed to insert some or all of included XML </value>
  </data>
  <data name="IDS_XMLBADINCLUDE" xml:space="preserve">
    <value> Include tag is invalid </value>
  </data>
  <data name="IDS_XMLNOINCLUDE" xml:space="preserve">
    <value> No matching elements were found for the following include tag </value>
  </data>
  <data name="IDS_XMLMISSINGINCLUDEFILE" xml:space="preserve">
    <value>Missing file attribute</value>
  </data>
  <data name="IDS_XMLMISSINGINCLUDEPATH" xml:space="preserve">
    <value>Missing path attribute</value>
  </data>
  <data name="IDS_GlobalNamespace" xml:space="preserve">
    <value>&lt;global namespace&gt;</value>
  </data>
  <data name="IDS_FeatureGenerics" xml:space="preserve">
    <value>generics</value>
  </data>
  <data name="IDS_FeatureAnonDelegates" xml:space="preserve">
    <value>anonymous methods</value>
  </data>
  <data name="IDS_FeatureModuleAttrLoc" xml:space="preserve">
    <value>module as an attribute target specifier</value>
  </data>
  <data name="IDS_FeatureGlobalNamespace" xml:space="preserve">
    <value>namespace alias qualifier</value>
  </data>
  <data name="IDS_FeatureFixedBuffer" xml:space="preserve">
    <value>fixed size buffers</value>
  </data>
  <data name="IDS_FeaturePragma" xml:space="preserve">
    <value>#pragma</value>
  </data>
  <data name="IDS_FeatureStaticClasses" xml:space="preserve">
    <value>static classes</value>
  </data>
  <data name="IDS_FeatureReadOnlyStructs" xml:space="preserve">
    <value>readonly structs</value>
  </data>
  <data name="IDS_FeaturePartialTypes" xml:space="preserve">
    <value>partial types</value>
  </data>
  <data name="IDS_FeatureAsync" xml:space="preserve">
    <value>async function</value>
  </data>
  <data name="IDS_FeatureSwitchOnBool" xml:space="preserve">
    <value>switch on boolean type</value>
  </data>
  <data name="IDS_MethodGroup" xml:space="preserve">
    <value>method group</value>
  </data>
  <data name="IDS_AnonMethod" xml:space="preserve">
    <value>anonymous method</value>
  </data>
  <data name="IDS_Lambda" xml:space="preserve">
    <value>lambda expression</value>
  </data>
  <data name="IDS_Collection" xml:space="preserve">
    <value>collection</value>
  </data>
  <data name="IDS_Disposable" xml:space="preserve">
    <value>disposable</value>
  </data>
  <data name="IDS_FeaturePropertyAccessorMods" xml:space="preserve">
    <value>access modifiers on properties</value>
  </data>
  <data name="IDS_FeatureExternAlias" xml:space="preserve">
    <value>extern alias</value>
  </data>
  <data name="IDS_FeatureIterators" xml:space="preserve">
    <value>iterators</value>
  </data>
  <data name="IDS_FeatureDefault" xml:space="preserve">
    <value>default operator</value>
  </data>
  <data name="IDS_FeatureAsyncStreams" xml:space="preserve">
    <value>async streams</value>
  </data>
  <data name="IDS_FeatureUnmanagedConstructedTypes" xml:space="preserve">
    <value>unmanaged constructed types</value>
  </data>
  <data name="IDS_FeatureReadOnlyMembers" xml:space="preserve">
    <value>readonly members</value>
  </data>
  <data name="IDS_FeatureDefaultLiteral" xml:space="preserve">
    <value>default literal</value>
  </data>
  <data name="IDS_FeaturePrivateProtected" xml:space="preserve">
    <value>private protected</value>
  </data>
  <data name="IDS_FeatureTupleEquality" xml:space="preserve">
    <value>tuple equality</value>
  </data>
  <data name="IDS_FeatureNullable" xml:space="preserve">
    <value>nullable types</value>
  </data>
  <data name="IDS_FeaturePatternMatching" xml:space="preserve">
    <value>pattern matching</value>
  </data>
  <data name="IDS_FeatureExpressionBodiedAccessor" xml:space="preserve">
    <value>expression body property accessor</value>
  </data>
  <data name="IDS_FeatureExpressionBodiedDeOrConstructor" xml:space="preserve">
    <value>expression body constructor and destructor</value>
  </data>
  <data name="IDS_FeatureThrowExpression" xml:space="preserve">
    <value>throw expression</value>
  </data>
  <data name="IDS_FeatureImplicitArray" xml:space="preserve">
    <value>implicitly typed array</value>
  </data>
  <data name="IDS_FeatureImplicitLocal" xml:space="preserve">
    <value>implicitly typed local variable</value>
  </data>
  <data name="IDS_FeatureAnonymousTypes" xml:space="preserve">
    <value>anonymous types</value>
  </data>
  <data name="IDS_FeatureAutoImplementedProperties" xml:space="preserve">
    <value>automatically implemented properties</value>
  </data>
  <data name="IDS_FeatureReadonlyAutoImplementedProperties" xml:space="preserve">
    <value>readonly automatically implemented properties</value>
  </data>
  <data name="IDS_FeatureObjectInitializer" xml:space="preserve">
    <value>object initializer</value>
  </data>
  <data name="IDS_FeatureCollectionInitializer" xml:space="preserve">
    <value>collection initializer</value>
  </data>
  <data name="IDS_FeatureQueryExpression" xml:space="preserve">
    <value>query expression</value>
  </data>
  <data name="IDS_FeatureExtensionMethod" xml:space="preserve">
    <value>extension method</value>
  </data>
  <data name="IDS_FeaturePartialMethod" xml:space="preserve">
    <value>partial method</value>
  </data>
  <data name="IDS_SK_METHOD" xml:space="preserve">
    <value>method</value>
  </data>
  <data name="IDS_SK_TYPE" xml:space="preserve">
    <value>type</value>
  </data>
  <data name="IDS_SK_NAMESPACE" xml:space="preserve">
    <value>namespace</value>
  </data>
  <data name="IDS_SK_FIELD" xml:space="preserve">
    <value>field</value>
  </data>
  <data name="IDS_SK_PROPERTY" xml:space="preserve">
    <value>property</value>
  </data>
  <data name="IDS_SK_UNKNOWN" xml:space="preserve">
    <value>element</value>
  </data>
  <data name="IDS_SK_VARIABLE" xml:space="preserve">
    <value>variable</value>
  </data>
  <data name="IDS_SK_LABEL" xml:space="preserve">
    <value>label</value>
  </data>
  <data name="IDS_SK_EVENT" xml:space="preserve">
    <value>event</value>
  </data>
  <data name="IDS_SK_TYVAR" xml:space="preserve">
    <value>type parameter</value>
  </data>
  <data name="IDS_SK_ALIAS" xml:space="preserve">
    <value>using alias</value>
  </data>
  <data name="IDS_SK_EXTERNALIAS" xml:space="preserve">
    <value>extern alias</value>
  </data>
  <data name="IDS_SK_CONSTRUCTOR" xml:space="preserve">
    <value>constructor</value>
  </data>
  <data name="IDS_FOREACHLOCAL" xml:space="preserve">
    <value>foreach iteration variable</value>
  </data>
  <data name="IDS_FIXEDLOCAL" xml:space="preserve">
    <value>fixed variable</value>
  </data>
  <data name="IDS_USINGLOCAL" xml:space="preserve">
    <value>using variable</value>
  </data>
  <data name="IDS_Contravariant" xml:space="preserve">
    <value>contravariant</value>
  </data>
  <data name="IDS_Contravariantly" xml:space="preserve">
    <value>contravariantly</value>
  </data>
  <data name="IDS_Covariant" xml:space="preserve">
    <value>covariant</value>
  </data>
  <data name="IDS_Covariantly" xml:space="preserve">
    <value>covariantly</value>
  </data>
  <data name="IDS_Invariantly" xml:space="preserve">
    <value>invariantly</value>
  </data>
  <data name="IDS_FeatureDynamic" xml:space="preserve">
    <value>dynamic</value>
  </data>
  <data name="IDS_FeatureNamedArgument" xml:space="preserve">
    <value>named argument</value>
  </data>
  <data name="IDS_FeatureOptionalParameter" xml:space="preserve">
    <value>optional parameter</value>
  </data>
  <data name="IDS_FeatureExceptionFilter" xml:space="preserve">
    <value>exception filter</value>
  </data>
  <data name="IDS_FeatureTypeVariance" xml:space="preserve">
    <value>type variance</value>
  </data>
  <data name="XML_InvalidToken" xml:space="preserve">
    <value>The character(s) '{0}' cannot be used at this location.</value>
  </data>
  <data name="XML_IncorrectComment" xml:space="preserve">
    <value>Incorrect syntax was used in a comment.</value>
  </data>
  <data name="XML_InvalidCharEntity" xml:space="preserve">
    <value>An invalid character was found inside an entity reference.</value>
  </data>
  <data name="XML_ExpectedEndOfTag" xml:space="preserve">
    <value>Expected '&gt;' or '/&gt;' to close tag '{0}'.</value>
  </data>
  <data name="XML_ExpectedIdentifier" xml:space="preserve">
    <value>An identifier was expected.</value>
  </data>
  <data name="XML_InvalidUnicodeChar" xml:space="preserve">
    <value>Invalid unicode character.</value>
  </data>
  <data name="XML_InvalidWhitespace" xml:space="preserve">
    <value>Whitespace is not allowed at this location.</value>
  </data>
  <data name="XML_LessThanInAttributeValue" xml:space="preserve">
    <value>The character '&lt;' cannot be used in an attribute value.</value>
  </data>
  <data name="XML_MissingEqualsAttribute" xml:space="preserve">
    <value>Missing equals sign between attribute and attribute value.</value>
  </data>
  <data name="XML_RefUndefinedEntity_1" xml:space="preserve">
    <value>Reference to undefined entity '{0}'.</value>
  </data>
  <data name="XML_StringLiteralNoStartQuote" xml:space="preserve">
    <value>A string literal was expected, but no opening quotation mark was found.</value>
  </data>
  <data name="XML_StringLiteralNoEndQuote" xml:space="preserve">
    <value>Missing closing quotation mark for string literal.</value>
  </data>
  <data name="XML_StringLiteralNonAsciiQuote" xml:space="preserve">
    <value>Non-ASCII quotations marks may not be used around string literals.</value>
  </data>
  <data name="XML_EndTagNotExpected" xml:space="preserve">
    <value>End tag was not expected at this location.</value>
  </data>
  <data name="XML_ElementTypeMatch" xml:space="preserve">
    <value>End tag '{0}' does not match the start tag '{1}'.</value>
  </data>
  <data name="XML_EndTagExpected" xml:space="preserve">
    <value>Expected an end tag for element '{0}'.</value>
  </data>
  <data name="XML_WhitespaceMissing" xml:space="preserve">
    <value>Required white space was missing.</value>
  </data>
  <data name="XML_ExpectedEndOfXml" xml:space="preserve">
    <value>Unexpected character at this location.</value>
  </data>
  <data name="XML_CDataEndTagNotAllowed" xml:space="preserve">
    <value>The literal string ']]&gt;' is not allowed in element content.</value>
  </data>
  <data name="XML_DuplicateAttribute" xml:space="preserve">
    <value>Duplicate '{0}' attribute</value>
  </data>
  <data name="ERR_NoMetadataFile" xml:space="preserve">
    <value>Metadata file '{0}' could not be found</value>
  </data>
  <data name="ERR_MetadataReferencesNotSupported" xml:space="preserve">
    <value>Metadata references are not supported.</value>
  </data>
  <data name="FTL_MetadataCantOpenFile" xml:space="preserve">
    <value>Metadata file '{0}' could not be opened -- {1}</value>
  </data>
  <data name="ERR_NoTypeDef" xml:space="preserve">
    <value>The type '{0}' is defined in an assembly that is not referenced. You must add a reference to assembly '{1}'.</value>
  </data>
  <data name="ERR_NoTypeDefFromModule" xml:space="preserve">
    <value>The type '{0}' is defined in a module that has not been added. You must add the module '{1}'.</value>
  </data>
  <data name="ERR_OutputWriteFailed" xml:space="preserve">
    <value>Could not write to output file '{0}' -- '{1}'</value>
  </data>
  <data name="ERR_MultipleEntryPoints" xml:space="preserve">
    <value>Program has more than one entry point defined. Compile with /main to specify the type that contains the entry point.</value>
  </data>
  <data name="ERR_BadBinaryOps" xml:space="preserve">
    <value>Operator '{0}' cannot be applied to operands of type '{1}' and '{2}'</value>
  </data>
  <data name="ERR_AmbigBinaryOpsOnUnconstrainedDefault" xml:space="preserve">
    <value>Operator '{0}' cannot be applied to 'default' and operand of type '{1}' because it is a type parameter that is not known to be a reference type</value>
  </data>
  <data name="ERR_IntDivByZero" xml:space="preserve">
    <value>Division by constant zero</value>
  </data>
  <data name="ERR_BadIndexLHS" xml:space="preserve">
    <value>Cannot apply indexing with [] to an expression of type '{0}'</value>
  </data>
  <data name="ERR_BadIndexCount" xml:space="preserve">
    <value>Wrong number of indices inside []; expected {0}</value>
  </data>
  <data name="ERR_BadUnaryOp" xml:space="preserve">
    <value>Operator '{0}' cannot be applied to operand of type '{1}'</value>
  </data>
  <data name="ERR_BadOpOnNullOrDefaultOrNew" xml:space="preserve">
    <value>Operator '{0}' cannot be applied to operand '{1}'</value>
  </data>
  <data name="ERR_ThisInStaticMeth" xml:space="preserve">
    <value>Keyword 'this' is not valid in a static property, static method, or static field initializer</value>
  </data>
  <data name="ERR_ThisInBadContext" xml:space="preserve">
    <value>Keyword 'this' is not available in the current context</value>
  </data>
  <data name="ERR_OmittedTypeArgument" xml:space="preserve">
    <value>Omitting the type argument is not allowed in the current context</value>
  </data>
  <data name="WRN_InvalidMainSig" xml:space="preserve">
    <value>'{0}' has the wrong signature to be an entry point</value>
  </data>
  <data name="WRN_InvalidMainSig_Title" xml:space="preserve">
    <value>Method has the wrong signature to be an entry point</value>
  </data>
  <data name="ERR_NoImplicitConv" xml:space="preserve">
    <value>Cannot implicitly convert type '{0}' to '{1}'</value>
  </data>
  <data name="ERR_NoExplicitConv" xml:space="preserve">
    <value>Cannot convert type '{0}' to '{1}'</value>
  </data>
  <data name="ERR_ConstOutOfRange" xml:space="preserve">
    <value>Constant value '{0}' cannot be converted to a '{1}'</value>
  </data>
  <data name="ERR_AmbigBinaryOps" xml:space="preserve">
    <value>Operator '{0}' is ambiguous on operands of type '{1}' and '{2}'</value>
  </data>
  <data name="ERR_AmbigBinaryOpsOnDefault" xml:space="preserve">
    <value>Operator '{0}' is ambiguous on operands '{1}' and '{2}'</value>
  </data>
  <data name="ERR_AmbigUnaryOp" xml:space="preserve">
    <value>Operator '{0}' is ambiguous on an operand of type '{1}'</value>
  </data>
  <data name="ERR_InAttrOnOutParam" xml:space="preserve">
    <value>An out parameter cannot have the In attribute</value>
  </data>
  <data name="ERR_ValueCantBeNull" xml:space="preserve">
    <value>Cannot convert null to '{0}' because it is a non-nullable value type</value>
  </data>
  <data name="ERR_NoExplicitBuiltinConv" xml:space="preserve">
    <value>Cannot convert type '{0}' to '{1}' via a reference conversion, boxing conversion, unboxing conversion, wrapping conversion, or null type conversion</value>
  </data>
  <data name="FTL_DebugEmitFailure" xml:space="preserve">
    <value>Unexpected error writing debug information -- '{0}'</value>
  </data>
  <data name="ERR_BadVisReturnType" xml:space="preserve">
    <value>Inconsistent accessibility: return type '{1}' is less accessible than method '{0}'</value>
  </data>
  <data name="ERR_BadVisParamType" xml:space="preserve">
    <value>Inconsistent accessibility: parameter type '{1}' is less accessible than method '{0}'</value>
  </data>
  <data name="ERR_BadVisFieldType" xml:space="preserve">
    <value>Inconsistent accessibility: field type '{1}' is less accessible than field '{0}'</value>
  </data>
  <data name="ERR_BadVisPropertyType" xml:space="preserve">
    <value>Inconsistent accessibility: property type '{1}' is less accessible than property '{0}'</value>
  </data>
  <data name="ERR_BadVisIndexerReturn" xml:space="preserve">
    <value>Inconsistent accessibility: indexer return type '{1}' is less accessible than indexer '{0}'</value>
  </data>
  <data name="ERR_BadVisIndexerParam" xml:space="preserve">
    <value>Inconsistent accessibility: parameter type '{1}' is less accessible than indexer '{0}'</value>
  </data>
  <data name="ERR_BadVisOpReturn" xml:space="preserve">
    <value>Inconsistent accessibility: return type '{1}' is less accessible than operator '{0}'</value>
  </data>
  <data name="ERR_BadVisOpParam" xml:space="preserve">
    <value>Inconsistent accessibility: parameter type '{1}' is less accessible than operator '{0}'</value>
  </data>
  <data name="ERR_BadVisDelegateReturn" xml:space="preserve">
    <value>Inconsistent accessibility: return type '{1}' is less accessible than delegate '{0}'</value>
  </data>
  <data name="ERR_BadVisDelegateParam" xml:space="preserve">
    <value>Inconsistent accessibility: parameter type '{1}' is less accessible than delegate '{0}'</value>
  </data>
  <data name="ERR_BadVisBaseClass" xml:space="preserve">
    <value>Inconsistent accessibility: base class '{1}' is less accessible than class '{0}'</value>
  </data>
  <data name="ERR_BadVisBaseInterface" xml:space="preserve">
    <value>Inconsistent accessibility: base interface '{1}' is less accessible than interface '{0}'</value>
  </data>
  <data name="ERR_EventNeedsBothAccessors" xml:space="preserve">
    <value>'{0}': event property must have both add and remove accessors</value>
  </data>
  <data name="ERR_AbstractEventHasAccessors" xml:space="preserve">
    <value>'{0}': abstract event cannot use event accessor syntax</value>
  </data>
  <data name="ERR_EventNotDelegate" xml:space="preserve">
    <value>'{0}': event must be of a delegate type</value>
  </data>
  <data name="WRN_UnreferencedEvent" xml:space="preserve">
    <value>The event '{0}' is never used</value>
  </data>
  <data name="WRN_UnreferencedEvent_Title" xml:space="preserve">
    <value>Event is never used</value>
  </data>
  <data name="ERR_InterfaceEventInitializer" xml:space="preserve">
    <value>'{0}': instance event in interface cannot have initializer</value>
  </data>
  <data name="ERR_BadEventUsage" xml:space="preserve">
    <value>The event '{0}' can only appear on the left hand side of += or -= (except when used from within the type '{1}')</value>
  </data>
  <data name="ERR_ExplicitEventFieldImpl" xml:space="preserve">
    <value>An explicit interface implementation of an event must use event accessor syntax</value>
  </data>
  <data name="ERR_CantOverrideNonEvent" xml:space="preserve">
    <value>'{0}': cannot override; '{1}' is not an event</value>
  </data>
  <data name="ERR_AddRemoveMustHaveBody" xml:space="preserve">
    <value>An add or remove accessor must have a body</value>
  </data>
  <data name="ERR_AbstractEventInitializer" xml:space="preserve">
    <value>'{0}': abstract event cannot have initializer</value>
  </data>
  <data name="ERR_ReservedAssemblyName" xml:space="preserve">
    <value>The assembly name '{0}' is reserved and cannot be used as a reference in an interactive session</value>
  </data>
  <data name="ERR_ReservedEnumerator" xml:space="preserve">
    <value>The enumerator name '{0}' is reserved and cannot be used</value>
  </data>
  <data name="ERR_AsMustHaveReferenceType" xml:space="preserve">
    <value>The as operator must be used with a reference type or nullable type ('{0}' is a non-nullable value type)</value>
  </data>
  <data name="WRN_LowercaseEllSuffix" xml:space="preserve">
    <value>The 'l' suffix is easily confused with the digit '1' -- use 'L' for clarity</value>
  </data>
  <data name="WRN_LowercaseEllSuffix_Title" xml:space="preserve">
    <value>The 'l' suffix is easily confused with the digit '1'</value>
  </data>
  <data name="ERR_BadEventUsageNoField" xml:space="preserve">
    <value>The event '{0}' can only appear on the left hand side of += or -=</value>
  </data>
  <data name="ERR_ConstraintOnlyAllowedOnGenericDecl" xml:space="preserve">
    <value>Constraints are not allowed on non-generic declarations</value>
  </data>
  <data name="ERR_TypeParamMustBeIdentifier" xml:space="preserve">
    <value>Type parameter declaration must be an identifier not a type</value>
  </data>
  <data name="ERR_MemberReserved" xml:space="preserve">
    <value>Type '{1}' already reserves a member called '{0}' with the same parameter types</value>
  </data>
  <data name="ERR_DuplicateParamName" xml:space="preserve">
    <value>The parameter name '{0}' is a duplicate</value>
  </data>
  <data name="ERR_DuplicateNameInNS" xml:space="preserve">
    <value>The namespace '{1}' already contains a definition for '{0}'</value>
  </data>
  <data name="ERR_DuplicateNameInClass" xml:space="preserve">
    <value>The type '{0}' already contains a definition for '{1}'</value>
  </data>
  <data name="ERR_NameNotInContext" xml:space="preserve">
    <value>The name '{0}' does not exist in the current context</value>
  </data>
  <data name="ERR_NameNotInContextPossibleMissingReference" xml:space="preserve">
    <value>The name '{0}' does not exist in the current context (are you missing a reference to assembly '{1}'?)</value>
  </data>
  <data name="ERR_AmbigContext" xml:space="preserve">
    <value>'{0}' is an ambiguous reference between '{1}' and '{2}'</value>
  </data>
  <data name="WRN_DuplicateUsing" xml:space="preserve">
    <value>The using directive for '{0}' appeared previously in this namespace</value>
  </data>
  <data name="WRN_DuplicateUsing_Title" xml:space="preserve">
    <value>Using directive appeared previously in this namespace</value>
  </data>
  <data name="ERR_BadMemberFlag" xml:space="preserve">
    <value>The modifier '{0}' is not valid for this item</value>
  </data>
  <data name="ERR_BadInitAccessor" xml:space="preserve">
    <value>The 'init' accessor is not valid on static members</value>
  </data>
  <data name="ERR_BadMemberProtection" xml:space="preserve">
    <value>More than one protection modifier</value>
  </data>
  <data name="WRN_NewRequired" xml:space="preserve">
    <value>'{0}' hides inherited member '{1}'. Use the new keyword if hiding was intended.</value>
  </data>
  <data name="WRN_NewRequired_Title" xml:space="preserve">
    <value>Member hides inherited member; missing new keyword</value>
  </data>
  <data name="WRN_NewRequired_Description" xml:space="preserve">
    <value>A variable was declared with the same name as a variable in a base class. However, the new keyword was not used. This warning informs you that you should use new; the variable is declared as if new had been used in the declaration.</value>
  </data>
  <data name="WRN_NewNotRequired" xml:space="preserve">
    <value>The member '{0}' does not hide an accessible member. The new keyword is not required.</value>
  </data>
  <data name="WRN_NewNotRequired_Title" xml:space="preserve">
    <value>Member does not hide an inherited member; new keyword is not required</value>
  </data>
  <data name="ERR_CircConstValue" xml:space="preserve">
    <value>The evaluation of the constant value for '{0}' involves a circular definition</value>
  </data>
  <data name="ERR_MemberAlreadyExists" xml:space="preserve">
    <value>Type '{1}' already defines a member called '{0}' with the same parameter types</value>
  </data>
  <data name="ERR_StaticNotVirtual" xml:space="preserve">
    <value>A static member '{0}' cannot be marked as override, virtual, or abstract</value>
  </data>
  <data name="ERR_OverrideNotNew" xml:space="preserve">
    <value>A member '{0}' marked as override cannot be marked as new or virtual</value>
  </data>
  <data name="WRN_NewOrOverrideExpected" xml:space="preserve">
    <value>'{0}' hides inherited member '{1}'. To make the current member override that implementation, add the override keyword. Otherwise add the new keyword.</value>
  </data>
  <data name="WRN_NewOrOverrideExpected_Title" xml:space="preserve">
    <value>Member hides inherited member; missing override keyword</value>
  </data>
  <data name="ERR_OverrideNotExpected" xml:space="preserve">
    <value>'{0}': no suitable method found to override</value>
  </data>
  <data name="ERR_NamespaceUnexpected" xml:space="preserve">
    <value>A namespace cannot directly contain members such as fields or methods</value>
  </data>
  <data name="ERR_NoSuchMember" xml:space="preserve">
    <value>'{0}' does not contain a definition for '{1}'</value>
  </data>
  <data name="ERR_BadSKknown" xml:space="preserve">
    <value>'{0}' is a {1} but is used like a {2}</value>
  </data>
  <data name="ERR_BadSKunknown" xml:space="preserve">
    <value>'{0}' is a {1}, which is not valid in the given context</value>
  </data>
  <data name="ERR_ObjectRequired" xml:space="preserve">
    <value>An object reference is required for the non-static field, method, or property '{0}'</value>
  </data>
  <data name="ERR_AmbigCall" xml:space="preserve">
    <value>The call is ambiguous between the following methods or properties: '{0}' and '{1}'</value>
  </data>
  <data name="ERR_BadAccess" xml:space="preserve">
    <value>'{0}' is inaccessible due to its protection level</value>
  </data>
  <data name="ERR_MethDelegateMismatch" xml:space="preserve">
    <value>No overload for '{0}' matches delegate '{1}'</value>
  </data>
  <data name="ERR_RetObjectRequired" xml:space="preserve">
    <value>An object of a type convertible to '{0}' is required</value>
  </data>
  <data name="ERR_RetNoObjectRequired" xml:space="preserve">
    <value>Since '{0}' returns void, a return keyword must not be followed by an object expression</value>
  </data>
  <data name="ERR_LocalDuplicate" xml:space="preserve">
    <value>A local variable or function named '{0}' is already defined in this scope</value>
  </data>
  <data name="ERR_AssgLvalueExpected" xml:space="preserve">
    <value>The left-hand side of an assignment must be a variable, property or indexer</value>
  </data>
  <data name="ERR_StaticConstParam" xml:space="preserve">
    <value>'{0}': a static constructor must be parameterless</value>
  </data>
  <data name="ERR_NotConstantExpression" xml:space="preserve">
    <value>The expression being assigned to '{0}' must be constant</value>
  </data>
  <data name="ERR_NotNullConstRefField" xml:space="preserve">
    <value>'{0}' is of type '{1}'. A const field of a reference type other than string can only be initialized with null.</value>
  </data>
  <data name="ERR_LocalIllegallyOverrides" xml:space="preserve">
    <value>A local or parameter named '{0}' cannot be declared in this scope because that name is used in an enclosing local scope to define a local or parameter</value>
  </data>
  <data name="ERR_BadUsingNamespace" xml:space="preserve">
    <value>A 'using namespace' directive can only be applied to namespaces; '{0}' is a type not a namespace. Consider a 'using static' directive instead</value>
  </data>
  <data name="ERR_BadUsingType" xml:space="preserve">
    <value>A 'using static' directive can only be applied to types; '{0}' is a namespace not a type. Consider a 'using namespace' directive instead</value>
  </data>
  <data name="ERR_NoAliasHere" xml:space="preserve">
    <value>A 'using static' directive cannot be used to declare an alias</value>
  </data>
  <data name="ERR_NoBreakOrCont" xml:space="preserve">
    <value>No enclosing loop out of which to break or continue</value>
  </data>
  <data name="ERR_DuplicateLabel" xml:space="preserve">
    <value>The label '{0}' is a duplicate</value>
  </data>
  <data name="ERR_NoConstructors" xml:space="preserve">
    <value>The type '{0}' has no constructors defined</value>
  </data>
  <data name="ERR_NoNewAbstract" xml:space="preserve">
    <value>Cannot create an instance of the abstract class or interface '{0}'</value>
  </data>
  <data name="ERR_ConstValueRequired" xml:space="preserve">
    <value>A const field requires a value to be provided</value>
  </data>
  <data name="ERR_CircularBase" xml:space="preserve">
    <value>Circular base class dependency involving '{0}' and '{1}'</value>
  </data>
  <data name="ERR_BadDelegateConstructor" xml:space="preserve">
    <value>The delegate '{0}' does not have a valid constructor</value>
  </data>
  <data name="ERR_MethodNameExpected" xml:space="preserve">
    <value>Method name expected</value>
  </data>
  <data name="ERR_ConstantExpected" xml:space="preserve">
    <value>A constant value is expected</value>
  </data>
  <data name="ERR_V6SwitchGoverningTypeValueExpected" xml:space="preserve">
    <value>A switch expression or case label must be a bool, char, string, integral, enum, or corresponding nullable type in C# 6 and earlier.</value>
  </data>
  <data name="ERR_IntegralTypeValueExpected" xml:space="preserve">
    <value>A value of an integral type expected</value>
  </data>
  <data name="ERR_DuplicateCaseLabel" xml:space="preserve">
    <value>The switch statement contains multiple cases with the label value '{0}'</value>
  </data>
  <data name="ERR_InvalidGotoCase" xml:space="preserve">
    <value>A goto case is only valid inside a switch statement</value>
  </data>
  <data name="ERR_PropertyLacksGet" xml:space="preserve">
    <value>The property or indexer '{0}' cannot be used in this context because it lacks the get accessor</value>
  </data>
  <data name="ERR_BadExceptionType" xml:space="preserve">
    <value>The type caught or thrown must be derived from System.Exception</value>
  </data>
  <data name="ERR_BadEmptyThrow" xml:space="preserve">
    <value>A throw statement with no arguments is not allowed outside of a catch clause</value>
  </data>
  <data name="ERR_BadFinallyLeave" xml:space="preserve">
    <value>Control cannot leave the body of a finally clause</value>
  </data>
  <data name="ERR_LabelShadow" xml:space="preserve">
    <value>The label '{0}' shadows another label by the same name in a contained scope</value>
  </data>
  <data name="ERR_LabelNotFound" xml:space="preserve">
    <value>No such label '{0}' within the scope of the goto statement</value>
  </data>
  <data name="ERR_UnreachableCatch" xml:space="preserve">
    <value>A previous catch clause already catches all exceptions of this or of a super type ('{0}')</value>
  </data>
  <data name="WRN_FilterIsConstantTrue" xml:space="preserve">
    <value>Filter expression is a constant 'true', consider removing the filter</value>
  </data>
  <data name="WRN_FilterIsConstantTrue_Title" xml:space="preserve">
    <value>Filter expression is a constant 'true'</value>
  </data>
  <data name="ERR_ReturnExpected" xml:space="preserve">
    <value>'{0}': not all code paths return a value</value>
  </data>
  <data name="WRN_UnreachableCode" xml:space="preserve">
    <value>Unreachable code detected</value>
  </data>
  <data name="WRN_UnreachableCode_Title" xml:space="preserve">
    <value>Unreachable code detected</value>
  </data>
  <data name="ERR_SwitchFallThrough" xml:space="preserve">
    <value>Control cannot fall through from one case label ('{0}') to another</value>
  </data>
  <data name="WRN_UnreferencedLabel" xml:space="preserve">
    <value>This label has not been referenced</value>
  </data>
  <data name="WRN_UnreferencedLabel_Title" xml:space="preserve">
    <value>This label has not been referenced</value>
  </data>
  <data name="ERR_UseDefViolation" xml:space="preserve">
    <value>Use of unassigned local variable '{0}'</value>
  </data>
  <data name="WRN_UnreferencedVar" xml:space="preserve">
    <value>The variable '{0}' is declared but never used</value>
  </data>
  <data name="WRN_UnreferencedVar_Title" xml:space="preserve">
    <value>Variable is declared but never used</value>
  </data>
  <data name="WRN_UnreferencedField" xml:space="preserve">
    <value>The field '{0}' is never used</value>
  </data>
  <data name="WRN_UnreferencedField_Title" xml:space="preserve">
    <value>Field is never used</value>
  </data>
  <data name="ERR_UseDefViolationField" xml:space="preserve">
    <value>Use of possibly unassigned field '{0}'</value>
  </data>
  <data name="ERR_UseDefViolationProperty" xml:space="preserve">
    <value>Use of possibly unassigned auto-implemented property '{0}'</value>
  </data>
  <data name="ERR_UnassignedThis" xml:space="preserve">
    <value>Field '{0}' must be fully assigned before control is returned to the caller</value>
  </data>
  <data name="ERR_AmbigQM" xml:space="preserve">
    <value>Type of conditional expression cannot be determined because '{0}' and '{1}' implicitly convert to one another</value>
  </data>
  <data name="ERR_InvalidQM" xml:space="preserve">
    <value>Type of conditional expression cannot be determined because there is no implicit conversion between '{0}' and '{1}'</value>
  </data>
  <data name="ERR_NoBaseClass" xml:space="preserve">
    <value>A base class is required for a 'base' reference</value>
  </data>
  <data name="ERR_BaseIllegal" xml:space="preserve">
    <value>Use of keyword 'base' is not valid in this context</value>
  </data>
  <data name="ERR_ObjectProhibited" xml:space="preserve">
    <value>Member '{0}' cannot be accessed with an instance reference; qualify it with a type name instead</value>
  </data>
  <data name="ERR_ParamUnassigned" xml:space="preserve">
    <value>The out parameter '{0}' must be assigned to before control leaves the current method</value>
  </data>
  <data name="ERR_InvalidArray" xml:space="preserve">
    <value>Invalid rank specifier: expected ',' or ']'</value>
  </data>
  <data name="ERR_ExternHasBody" xml:space="preserve">
    <value>'{0}' cannot be extern and declare a body</value>
  </data>
  <data name="ERR_ExternHasConstructorInitializer" xml:space="preserve">
    <value>'{0}' cannot be extern and have a constructor initializer</value>
  </data>
  <data name="ERR_AbstractAndExtern" xml:space="preserve">
    <value>'{0}' cannot be both extern and abstract</value>
  </data>
  <data name="ERR_BadAttributeParamType" xml:space="preserve">
    <value>Attribute constructor parameter '{0}' has type '{1}', which is not a valid attribute parameter type</value>
  </data>
  <data name="ERR_BadAttributeArgument" xml:space="preserve">
    <value>An attribute argument must be a constant expression, typeof expression or array creation expression of an attribute parameter type</value>
  </data>
  <data name="ERR_BadAttributeParamDefaultArgument" xml:space="preserve">
    <value>Attribute constructor parameter '{0}' is optional, but no default parameter value was specified.</value>
  </data>
  <data name="WRN_IsAlwaysTrue" xml:space="preserve">
    <value>The given expression is always of the provided ('{0}') type</value>
  </data>
  <data name="WRN_IsAlwaysTrue_Title" xml:space="preserve">
    <value>'is' expression's given expression is always of the provided type</value>
  </data>
  <data name="WRN_IsAlwaysFalse" xml:space="preserve">
    <value>The given expression is never of the provided ('{0}') type</value>
  </data>
  <data name="WRN_IsAlwaysFalse_Title" xml:space="preserve">
    <value>'is' expression's given expression is never of the provided type</value>
  </data>
  <data name="ERR_LockNeedsReference" xml:space="preserve">
    <value>'{0}' is not a reference type as required by the lock statement</value>
  </data>
  <data name="ERR_NullNotValid" xml:space="preserve">
    <value>Use of null is not valid in this context</value>
  </data>
  <data name="ERR_DefaultLiteralNotValid" xml:space="preserve">
    <value>Use of default literal is not valid in this context</value>
  </data>
  <data name="ERR_UseDefViolationThis" xml:space="preserve">
    <value>The 'this' object cannot be used before all of its fields are assigned to</value>
  </data>
  <data name="ERR_ArgsInvalid" xml:space="preserve">
    <value>The __arglist construct is valid only within a variable argument method</value>
  </data>
  <data name="ERR_PtrExpected" xml:space="preserve">
    <value>The * or -&gt; operator must be applied to a pointer</value>
  </data>
  <data name="ERR_PtrIndexSingle" xml:space="preserve">
    <value>A pointer must be indexed by only one value</value>
  </data>
  <data name="WRN_ByRefNonAgileField" xml:space="preserve">
    <value>Using '{0}' as a ref or out value or taking its address may cause a runtime exception because it is a field of a marshal-by-reference class</value>
  </data>
  <data name="WRN_ByRefNonAgileField_Title" xml:space="preserve">
    <value>Using a field of a marshal-by-reference class as a ref or out value or taking its address may cause a runtime exception</value>
  </data>
  <data name="ERR_AssgReadonlyStatic" xml:space="preserve">
    <value>A static readonly field cannot be assigned to (except in a static constructor or a variable initializer)</value>
  </data>
  <data name="ERR_RefReadonlyStatic" xml:space="preserve">
    <value>A static readonly field cannot be used as a ref or out value (except in a static constructor)</value>
  </data>
  <data name="ERR_AssgReadonlyProp" xml:space="preserve">
    <value>Property or indexer '{0}' cannot be assigned to -- it is read only</value>
  </data>
  <data name="ERR_IllegalStatement" xml:space="preserve">
    <value>Only assignment, call, increment, decrement, await, and new object expressions can be used as a statement</value>
  </data>
  <data name="ERR_BadGetEnumerator" xml:space="preserve">
    <value>foreach requires that the return type '{0}' of '{1}' must have a suitable public 'MoveNext' method and public 'Current' property</value>
  </data>
  <data name="ERR_BadGetAsyncEnumerator" xml:space="preserve">
    <value>Asynchronous foreach requires that the return type '{0}' of '{1}' must have a suitable public 'MoveNextAsync' method and public 'Current' property</value>
  </data>
  <data name="ERR_TooManyLocals" xml:space="preserve">
    <value>Only 65534 locals, including those generated by the compiler, are allowed</value>
  </data>
  <data name="ERR_AbstractBaseCall" xml:space="preserve">
    <value>Cannot call an abstract base member: '{0}'</value>
  </data>
  <data name="ERR_RefProperty" xml:space="preserve">
    <value>A property or indexer may not be passed as an out or ref parameter</value>
  </data>
  <data name="ERR_ManagedAddr" xml:space="preserve">
    <value>Cannot take the address of, get the size of, or declare a pointer to a managed type ('{0}')</value>
  </data>
  <data name="ERR_BadFixedInitType" xml:space="preserve">
    <value>The type of a local declared in a fixed statement must be a pointer type</value>
  </data>
  <data name="ERR_FixedMustInit" xml:space="preserve">
    <value>You must provide an initializer in a fixed or using statement declaration</value>
  </data>
  <data name="ERR_InvalidAddrOp" xml:space="preserve">
    <value>Cannot take the address of the given expression</value>
  </data>
  <data name="ERR_FixedNeeded" xml:space="preserve">
    <value>You can only take the address of an unfixed expression inside of a fixed statement initializer</value>
  </data>
  <data name="ERR_FixedNotNeeded" xml:space="preserve">
    <value>You cannot use the fixed statement to take the address of an already fixed expression</value>
  </data>
  <data name="ERR_ExprCannotBeFixed" xml:space="preserve">
    <value>The given expression cannot be used in a fixed statement</value>
  </data>
  <data name="ERR_UnsafeNeeded" xml:space="preserve">
    <value>Pointers and fixed size buffers may only be used in an unsafe context</value>
  </data>
  <data name="ERR_OpTFRetType" xml:space="preserve">
    <value>The return type of operator True or False must be bool</value>
  </data>
  <data name="ERR_OperatorNeedsMatch" xml:space="preserve">
    <value>The operator '{0}' requires a matching operator '{1}' to also be defined</value>
  </data>
  <data name="ERR_BadBoolOp" xml:space="preserve">
    <value>In order to be applicable as a short circuit operator a user-defined logical operator ('{0}') must have the same return type and parameter types</value>
  </data>
  <data name="ERR_MustHaveOpTF" xml:space="preserve">
    <value>In order for '{0}' to be applicable as a short circuit operator, its declaring type '{1}' must define operator true and operator false</value>
  </data>
  <data name="WRN_UnreferencedVarAssg" xml:space="preserve">
    <value>The variable '{0}' is assigned but its value is never used</value>
  </data>
  <data name="WRN_UnreferencedVarAssg_Title" xml:space="preserve">
    <value>Variable is assigned but its value is never used</value>
  </data>
  <data name="ERR_CheckedOverflow" xml:space="preserve">
    <value>The operation overflows at compile time in checked mode</value>
  </data>
  <data name="ERR_ConstOutOfRangeChecked" xml:space="preserve">
    <value>Constant value '{0}' cannot be converted to a '{1}' (use 'unchecked' syntax to override)</value>
  </data>
  <data name="ERR_BadVarargs" xml:space="preserve">
    <value>A method with vararg cannot be generic, be in a generic type, or have a params parameter</value>
  </data>
  <data name="ERR_ParamsMustBeArray" xml:space="preserve">
    <value>The params parameter must be a single dimensional array</value>
  </data>
  <data name="ERR_IllegalArglist" xml:space="preserve">
    <value>An __arglist expression may only appear inside of a call or new expression</value>
  </data>
  <data name="ERR_IllegalUnsafe" xml:space="preserve">
    <value>Unsafe code may only appear if compiling with /unsafe</value>
  </data>
  <data name="ERR_AmbigMember" xml:space="preserve">
    <value>Ambiguity between '{0}' and '{1}'</value>
  </data>
  <data name="ERR_BadForeachDecl" xml:space="preserve">
    <value>Type and identifier are both required in a foreach statement</value>
  </data>
  <data name="ERR_ParamsLast" xml:space="preserve">
    <value>A params parameter must be the last parameter in a formal parameter list</value>
  </data>
  <data name="ERR_SizeofUnsafe" xml:space="preserve">
    <value>'{0}' does not have a predefined size, therefore sizeof can only be used in an unsafe context</value>
  </data>
  <data name="ERR_DottedTypeNameNotFoundInNS" xml:space="preserve">
    <value>The type or namespace name '{0}' does not exist in the namespace '{1}' (are you missing an assembly reference?)</value>
  </data>
  <data name="ERR_FieldInitRefNonstatic" xml:space="preserve">
    <value>A field initializer cannot reference the non-static field, method, or property '{0}'</value>
  </data>
  <data name="ERR_SealedNonOverride" xml:space="preserve">
    <value>'{0}' cannot be sealed because it is not an override</value>
  </data>
  <data name="ERR_CantOverrideSealed" xml:space="preserve">
    <value>'{0}': cannot override inherited member '{1}' because it is sealed</value>
  </data>
  <data name="ERR_VoidError" xml:space="preserve">
    <value>The operation in question is undefined on void pointers</value>
  </data>
  <data name="ERR_ConditionalOnOverride" xml:space="preserve">
    <value>The Conditional attribute is not valid on '{0}' because it is an override method</value>
  </data>
  <data name="ERR_ConditionalOnLocalFunction" xml:space="preserve">
    <value>Local function '{0}' must be 'static' in order to use the Conditional attribute</value>
  </data>
  <data name="ERR_PointerInAsOrIs" xml:space="preserve">
    <value>Neither 'is' nor 'as' is valid on pointer types</value>
  </data>
  <data name="ERR_CallingFinalizeDeprecated" xml:space="preserve">
    <value>Destructors and object.Finalize cannot be called directly. Consider calling IDisposable.Dispose if available.</value>
  </data>
  <data name="ERR_SingleTypeNameNotFound" xml:space="preserve">
    <value>The type or namespace name '{0}' could not be found (are you missing a using directive or an assembly reference?)</value>
  </data>
  <data name="ERR_NegativeStackAllocSize" xml:space="preserve">
    <value>Cannot use a negative size with stackalloc</value>
  </data>
  <data name="ERR_NegativeArraySize" xml:space="preserve">
    <value>Cannot create an array with a negative size</value>
  </data>
  <data name="ERR_OverrideFinalizeDeprecated" xml:space="preserve">
    <value>Do not override object.Finalize. Instead, provide a destructor.</value>
  </data>
  <data name="ERR_CallingBaseFinalizeDeprecated" xml:space="preserve">
    <value>Do not directly call your base class Finalize method. It is called automatically from your destructor.</value>
  </data>
  <data name="WRN_NegativeArrayIndex" xml:space="preserve">
    <value>Indexing an array with a negative index (array indices always start at zero)</value>
  </data>
  <data name="WRN_NegativeArrayIndex_Title" xml:space="preserve">
    <value>Indexing an array with a negative index</value>
  </data>
  <data name="WRN_BadRefCompareLeft" xml:space="preserve">
    <value>Possible unintended reference comparison; to get a value comparison, cast the left hand side to type '{0}'</value>
  </data>
  <data name="WRN_BadRefCompareLeft_Title" xml:space="preserve">
    <value>Possible unintended reference comparison; left hand side needs cast</value>
  </data>
  <data name="WRN_BadRefCompareRight" xml:space="preserve">
    <value>Possible unintended reference comparison; to get a value comparison, cast the right hand side to type '{0}'</value>
  </data>
  <data name="WRN_BadRefCompareRight_Title" xml:space="preserve">
    <value>Possible unintended reference comparison; right hand side needs cast</value>
  </data>
  <data name="ERR_BadCastInFixed" xml:space="preserve">
    <value>The right hand side of a fixed statement assignment may not be a cast expression</value>
  </data>
  <data name="ERR_StackallocInCatchFinally" xml:space="preserve">
    <value>stackalloc may not be used in a catch or finally block</value>
  </data>
  <data name="ERR_VarargsLast" xml:space="preserve">
    <value>An __arglist parameter must be the last parameter in a formal parameter list</value>
  </data>
  <data name="ERR_MissingPartial" xml:space="preserve">
    <value>Missing partial modifier on declaration of type '{0}'; another partial declaration of this type exists</value>
  </data>
  <data name="ERR_PartialTypeKindConflict" xml:space="preserve">
    <value>Partial declarations of '{0}' must be all classes, all records, all structs, or all interfaces</value>
  </data>
  <data name="ERR_PartialModifierConflict" xml:space="preserve">
    <value>Partial declarations of '{0}' have conflicting accessibility modifiers</value>
  </data>
  <data name="ERR_PartialMultipleBases" xml:space="preserve">
    <value>Partial declarations of '{0}' must not specify different base classes</value>
  </data>
  <data name="ERR_PartialWrongTypeParams" xml:space="preserve">
    <value>Partial declarations of '{0}' must have the same type parameter names in the same order</value>
  </data>
  <data name="ERR_PartialWrongConstraints" xml:space="preserve">
    <value>Partial declarations of '{0}' have inconsistent constraints for type parameter '{1}'</value>
  </data>
  <data name="ERR_NoImplicitConvCast" xml:space="preserve">
    <value>Cannot implicitly convert type '{0}' to '{1}'. An explicit conversion exists (are you missing a cast?)</value>
  </data>
  <data name="ERR_PartialMisplaced" xml:space="preserve">
    <value>The 'partial' modifier can only appear immediately before 'class', 'struct', 'interface', or 'void'</value>
  </data>
  <data name="ERR_ImportedCircularBase" xml:space="preserve">
    <value>Imported type '{0}' is invalid. It contains a circular base class dependency.</value>
  </data>
  <data name="ERR_UseDefViolationOut" xml:space="preserve">
    <value>Use of unassigned out parameter '{0}'</value>
  </data>
  <data name="ERR_ArraySizeInDeclaration" xml:space="preserve">
    <value>Array size cannot be specified in a variable declaration (try initializing with a 'new' expression)</value>
  </data>
  <data name="ERR_InaccessibleGetter" xml:space="preserve">
    <value>The property or indexer '{0}' cannot be used in this context because the get accessor is inaccessible</value>
  </data>
  <data name="ERR_InaccessibleSetter" xml:space="preserve">
    <value>The property or indexer '{0}' cannot be used in this context because the set accessor is inaccessible</value>
  </data>
  <data name="ERR_InvalidPropertyAccessMod" xml:space="preserve">
    <value>The accessibility modifier of the '{0}' accessor must be more restrictive than the property or indexer '{1}'</value>
  </data>
  <data name="ERR_DuplicatePropertyAccessMods" xml:space="preserve">
    <value>Cannot specify accessibility modifiers for both accessors of the property or indexer '{0}'</value>
  </data>
  <data name="ERR_AccessModMissingAccessor" xml:space="preserve">
    <value>'{0}': accessibility modifiers on accessors may only be used if the property or indexer has both a get and a set accessor</value>
  </data>
  <data name="ERR_UnimplementedInterfaceAccessor" xml:space="preserve">
    <value>'{0}' does not implement interface member '{1}'. '{2}' is not public.</value>
  </data>
  <data name="WRN_PatternIsAmbiguous" xml:space="preserve">
    <value>'{0}' does not implement the '{1}' pattern. '{2}' is ambiguous with '{3}'.</value>
  </data>
  <data name="WRN_PatternIsAmbiguous_Title" xml:space="preserve">
    <value>Type does not implement the collection pattern; members are ambiguous</value>
  </data>
  <data name="WRN_PatternStaticOrInaccessible" xml:space="preserve">
    <value>'{0}' does not implement the '{1}' pattern. '{2}' is either static or not public.</value>
  </data>
  <data name="WRN_PatternStaticOrInaccessible_Title" xml:space="preserve">
    <value>Type does not implement the collection pattern; member is either static or not public</value>
  </data>
  <data name="WRN_PatternBadSignature" xml:space="preserve">
    <value>'{0}' does not implement the '{1}' pattern. '{2}' has the wrong signature.</value>
  </data>
  <data name="WRN_PatternBadSignature_Title" xml:space="preserve">
    <value>Type does not implement the collection pattern; member has the wrong signature</value>
  </data>
  <data name="ERR_FriendRefNotEqualToThis" xml:space="preserve">
    <value>Friend access was granted by '{0}', but the public key of the output assembly ('{1}') does not match that specified by the InternalsVisibleTo attribute in the granting assembly.</value>
  </data>
  <data name="ERR_FriendRefSigningMismatch" xml:space="preserve">
    <value>Friend access was granted by '{0}', but the strong name signing state of the output assembly does not match that of the granting assembly.</value>
  </data>
  <data name="WRN_SequentialOnPartialClass" xml:space="preserve">
    <value>There is no defined ordering between fields in multiple declarations of partial struct '{0}'. To specify an ordering, all instance fields must be in the same declaration.</value>
  </data>
  <data name="WRN_SequentialOnPartialClass_Title" xml:space="preserve">
    <value>There is no defined ordering between fields in multiple declarations of partial struct</value>
  </data>
  <data name="ERR_BadConstType" xml:space="preserve">
    <value>The type '{0}' cannot be declared const</value>
  </data>
  <data name="ERR_NoNewTyvar" xml:space="preserve">
    <value>Cannot create an instance of the variable type '{0}' because it does not have the new() constraint</value>
  </data>
  <data name="ERR_BadArity" xml:space="preserve">
    <value>Using the generic {1} '{0}' requires {2} type arguments</value>
  </data>
  <data name="ERR_BadTypeArgument" xml:space="preserve">
    <value>The type '{0}' may not be used as a type argument</value>
  </data>
  <data name="ERR_TypeArgsNotAllowed" xml:space="preserve">
    <value>The {1} '{0}' cannot be used with type arguments</value>
  </data>
  <data name="ERR_HasNoTypeVars" xml:space="preserve">
    <value>The non-generic {1} '{0}' cannot be used with type arguments</value>
  </data>
  <data name="ERR_NewConstraintNotSatisfied" xml:space="preserve">
    <value>'{2}' must be a non-abstract type with a public parameterless constructor in order to use it as parameter '{1}' in the generic type or method '{0}'</value>
  </data>
  <data name="ERR_GenericConstraintNotSatisfiedRefType" xml:space="preserve">
    <value>The type '{3}' cannot be used as type parameter '{2}' in the generic type or method '{0}'. There is no implicit reference conversion from '{3}' to '{1}'.</value>
  </data>
  <data name="ERR_GenericConstraintNotSatisfiedNullableEnum" xml:space="preserve">
    <value>The type '{3}' cannot be used as type parameter '{2}' in the generic type or method '{0}'. The nullable type '{3}' does not satisfy the constraint of '{1}'.</value>
  </data>
  <data name="ERR_GenericConstraintNotSatisfiedNullableInterface" xml:space="preserve">
    <value>The type '{3}' cannot be used as type parameter '{2}' in the generic type or method '{0}'. The nullable type '{3}' does not satisfy the constraint of '{1}'. Nullable types can not satisfy any interface constraints.</value>
  </data>
  <data name="ERR_GenericConstraintNotSatisfiedTyVar" xml:space="preserve">
    <value>The type '{3}' cannot be used as type parameter '{2}' in the generic type or method '{0}'. There is no boxing conversion or type parameter conversion from '{3}' to '{1}'.</value>
  </data>
  <data name="ERR_GenericConstraintNotSatisfiedValType" xml:space="preserve">
    <value>The type '{3}' cannot be used as type parameter '{2}' in the generic type or method '{0}'. There is no boxing conversion from '{3}' to '{1}'.</value>
  </data>
  <data name="ERR_DuplicateGeneratedName" xml:space="preserve">
    <value>The parameter name '{0}' conflicts with an automatically-generated parameter name</value>
  </data>
  <data name="ERR_GlobalSingleTypeNameNotFound" xml:space="preserve">
    <value>The type or namespace name '{0}' could not be found in the global namespace (are you missing an assembly reference?)</value>
  </data>
  <data name="ERR_NewBoundMustBeLast" xml:space="preserve">
    <value>The new() constraint must be the last constraint specified</value>
  </data>
  <data name="WRN_MainCantBeGeneric" xml:space="preserve">
    <value>'{0}': an entry point cannot be generic or in a generic type</value>
  </data>
  <data name="WRN_MainCantBeGeneric_Title" xml:space="preserve">
    <value>An entry point cannot be generic or in a generic type</value>
  </data>
  <data name="ERR_TypeVarCantBeNull" xml:space="preserve">
    <value>Cannot convert null to type parameter '{0}' because it could be a non-nullable value type. Consider using 'default({0})' instead.</value>
  </data>
  <data name="ERR_AttributeCantBeGeneric" xml:space="preserve">
    <value>Cannot apply attribute class '{0}' because it is generic</value>
  </data>
  <data name="ERR_DuplicateBound" xml:space="preserve">
    <value>Duplicate constraint '{0}' for type parameter '{1}'</value>
  </data>
  <data name="ERR_ClassBoundNotFirst" xml:space="preserve">
    <value>The class type constraint '{0}' must come before any other constraints</value>
  </data>
  <data name="ERR_BadRetType" xml:space="preserve">
    <value>'{1} {0}' has the wrong return type</value>
  </data>
  <data name="ERR_DelegateRefMismatch" xml:space="preserve">
    <value>Ref mismatch between '{0}' and delegate '{1}'</value>
  </data>
  <data name="ERR_DuplicateConstraintClause" xml:space="preserve">
    <value>A constraint clause has already been specified for type parameter '{0}'. All of the constraints for a type parameter must be specified in a single where clause.</value>
  </data>
  <data name="ERR_CantInferMethTypeArgs" xml:space="preserve">
    <value>The type arguments for method '{0}' cannot be inferred from the usage. Try specifying the type arguments explicitly.</value>
  </data>
  <data name="ERR_LocalSameNameAsTypeParam" xml:space="preserve">
    <value>'{0}': a parameter, local variable, or local function cannot have the same name as a method type parameter</value>
  </data>
  <data name="ERR_AsWithTypeVar" xml:space="preserve">
    <value>The type parameter '{0}' cannot be used with the 'as' operator because it does not have a class type constraint nor a 'class' constraint</value>
  </data>
  <data name="WRN_UnreferencedFieldAssg" xml:space="preserve">
    <value>The field '{0}' is assigned but its value is never used</value>
  </data>
  <data name="WRN_UnreferencedFieldAssg_Title" xml:space="preserve">
    <value>Field is assigned but its value is never used</value>
  </data>
  <data name="ERR_BadIndexerNameAttr" xml:space="preserve">
    <value>The '{0}' attribute is valid only on an indexer that is not an explicit interface member declaration</value>
  </data>
  <data name="ERR_AttrArgWithTypeVars" xml:space="preserve">
    <value>'{0}': an attribute argument cannot use type parameters</value>
  </data>
  <data name="ERR_NewTyvarWithArgs" xml:space="preserve">
    <value>'{0}': cannot provide arguments when creating an instance of a variable type</value>
  </data>
  <data name="ERR_AbstractSealedStatic" xml:space="preserve">
    <value>'{0}': an abstract class cannot be sealed or static</value>
  </data>
  <data name="WRN_AmbiguousXMLReference" xml:space="preserve">
    <value>Ambiguous reference in cref attribute: '{0}'. Assuming '{1}', but could have also matched other overloads including '{2}'.</value>
  </data>
  <data name="WRN_AmbiguousXMLReference_Title" xml:space="preserve">
    <value>Ambiguous reference in cref attribute</value>
  </data>
  <data name="WRN_VolatileByRef" xml:space="preserve">
    <value>'{0}': a reference to a volatile field will not be treated as volatile</value>
  </data>
  <data name="WRN_VolatileByRef_Title" xml:space="preserve">
    <value>A reference to a volatile field will not be treated as volatile</value>
  </data>
  <data name="WRN_VolatileByRef_Description" xml:space="preserve">
    <value>A volatile field should not normally be used as a ref or out value, since it will not be treated as volatile. There are exceptions to this, such as when calling an interlocked API.</value>
  </data>
  <data name="ERR_ComImportWithImpl" xml:space="preserve">
    <value>Since '{1}' has the ComImport attribute, '{0}' must be extern or abstract</value>
  </data>
  <data name="ERR_ComImportWithBase" xml:space="preserve">
    <value>'{0}': a class with the ComImport attribute cannot specify a base class</value>
  </data>
  <data name="ERR_ImplBadConstraints" xml:space="preserve">
    <value>The constraints for type parameter '{0}' of method '{1}' must match the constraints for type parameter '{2}' of interface method '{3}'. Consider using an explicit interface implementation instead.</value>
  </data>
  <data name="ERR_ImplBadTupleNames" xml:space="preserve">
    <value>The tuple element names in the signature of method '{0}' must match the tuple element names of interface method '{1}' (including on the return type).</value>
  </data>
  <data name="ERR_DottedTypeNameNotFoundInAgg" xml:space="preserve">
    <value>The type name '{0}' does not exist in the type '{1}'</value>
  </data>
  <data name="ERR_MethGrpToNonDel" xml:space="preserve">
    <value>Cannot convert method group '{0}' to non-delegate type '{1}'. Did you intend to invoke the method?</value>
  </data>
  <data name="ERR_BadExternAlias" xml:space="preserve">
    <value>The extern alias '{0}' was not specified in a /reference option</value>
  </data>
  <data name="ERR_ColColWithTypeAlias" xml:space="preserve">
    <value>Cannot use alias '{0}' with '::' since the alias references a type. Use '.' instead.</value>
  </data>
  <data name="ERR_AliasNotFound" xml:space="preserve">
    <value>Alias '{0}' not found</value>
  </data>
  <data name="ERR_SameFullNameAggAgg" xml:space="preserve">
    <value>The type '{1}' exists in both '{0}' and '{2}'</value>
  </data>
  <data name="ERR_SameFullNameNsAgg" xml:space="preserve">
    <value>The namespace '{1}' in '{0}' conflicts with the type '{3}' in '{2}'</value>
  </data>
  <data name="WRN_SameFullNameThisNsAgg" xml:space="preserve">
    <value>The namespace '{1}' in '{0}' conflicts with the imported type '{3}' in '{2}'. Using the namespace defined in '{0}'.</value>
  </data>
  <data name="WRN_SameFullNameThisNsAgg_Title" xml:space="preserve">
    <value>Namespace conflicts with imported type</value>
  </data>
  <data name="WRN_SameFullNameThisAggAgg" xml:space="preserve">
    <value>The type '{1}' in '{0}' conflicts with the imported type '{3}' in '{2}'. Using the type defined in '{0}'.</value>
  </data>
  <data name="WRN_SameFullNameThisAggAgg_Title" xml:space="preserve">
    <value>Type conflicts with imported type</value>
  </data>
  <data name="WRN_SameFullNameThisAggNs" xml:space="preserve">
    <value>The type '{1}' in '{0}' conflicts with the imported namespace '{3}' in '{2}'. Using the type defined in '{0}'.</value>
  </data>
  <data name="WRN_SameFullNameThisAggNs_Title" xml:space="preserve">
    <value>Type conflicts with imported namespace</value>
  </data>
  <data name="ERR_SameFullNameThisAggThisNs" xml:space="preserve">
    <value>The type '{1}' in '{0}' conflicts with the namespace '{3}' in '{2}'</value>
  </data>
  <data name="ERR_ExternAfterElements" xml:space="preserve">
    <value>An extern alias declaration must precede all other elements defined in the namespace</value>
  </data>
  <data name="WRN_GlobalAliasDefn" xml:space="preserve">
    <value>Defining an alias named 'global' is ill-advised since 'global::' always references the global namespace and not an alias</value>
  </data>
  <data name="WRN_GlobalAliasDefn_Title" xml:space="preserve">
    <value>Defining an alias named 'global' is ill-advised</value>
  </data>
  <data name="ERR_SealedStaticClass" xml:space="preserve">
    <value>'{0}': a class cannot be both static and sealed</value>
  </data>
  <data name="ERR_PrivateAbstractAccessor" xml:space="preserve">
    <value>'{0}': abstract properties cannot have private accessors</value>
  </data>
  <data name="ERR_ValueExpected" xml:space="preserve">
    <value>Syntax error; value expected</value>
  </data>
  <data name="ERR_UnboxNotLValue" xml:space="preserve">
    <value>Cannot modify the result of an unboxing conversion</value>
  </data>
  <data name="ERR_AnonMethGrpInForEach" xml:space="preserve">
    <value>Foreach cannot operate on a '{0}'. Did you intend to invoke the '{0}'?</value>
  </data>
  <data name="ERR_BadIncDecRetType" xml:space="preserve">
    <value>The return type for ++ or -- operator must match the parameter type or be derived from the parameter type</value>
  </data>
  <data name="ERR_TypeConstraintsMustBeUniqueAndFirst" xml:space="preserve">
    <value>The 'class', 'struct', 'unmanaged', and 'notnull' constraints cannot be combined or duplicated, and must be specified first in the constraints list.</value>
  </data>
  <data name="ERR_RefValBoundWithClass" xml:space="preserve">
    <value>'{0}': cannot specify both a constraint class and the 'class' or 'struct' constraint</value>
  </data>
  <data name="ERR_UnmanagedBoundWithClass" xml:space="preserve">
    <value>'{0}': cannot specify both a constraint class and the 'unmanaged' constraint</value>
  </data>
  <data name="ERR_NewBoundWithVal" xml:space="preserve">
    <value>The 'new()' constraint cannot be used with the 'struct' constraint</value>
  </data>
  <data name="ERR_RefConstraintNotSatisfied" xml:space="preserve">
    <value>The type '{2}' must be a reference type in order to use it as parameter '{1}' in the generic type or method '{0}'</value>
  </data>
  <data name="ERR_ValConstraintNotSatisfied" xml:space="preserve">
    <value>The type '{2}' must be a non-nullable value type in order to use it as parameter '{1}' in the generic type or method '{0}'</value>
  </data>
  <data name="ERR_CircularConstraint" xml:space="preserve">
    <value>Circular constraint dependency involving '{0}' and '{1}'</value>
  </data>
  <data name="ERR_BaseConstraintConflict" xml:space="preserve">
    <value>Type parameter '{0}' inherits conflicting constraints '{1}' and '{2}'</value>
  </data>
  <data name="ERR_ConWithValCon" xml:space="preserve">
    <value>Type parameter '{1}' has the 'struct' constraint so '{1}' cannot be used as a constraint for '{0}'</value>
  </data>
  <data name="ERR_AmbigUDConv" xml:space="preserve">
    <value>Ambiguous user defined conversions '{0}' and '{1}' when converting from '{2}' to '{3}'</value>
  </data>
  <data name="WRN_AlwaysNull" xml:space="preserve">
    <value>The result of the expression is always 'null' of type '{0}'</value>
  </data>
  <data name="WRN_AlwaysNull_Title" xml:space="preserve">
    <value>The result of the expression is always 'null'</value>
  </data>
  <data name="ERR_RefReturnThis" xml:space="preserve">
    <value>Cannot return 'this' by reference.</value>
  </data>
  <data name="ERR_AttributeCtorInParameter" xml:space="preserve">
    <value>Cannot use attribute constructor '{0}' because it has 'in' parameters.</value>
  </data>
  <data name="ERR_OverrideWithConstraints" xml:space="preserve">
    <value>Constraints for override and explicit interface implementation methods are inherited from the base method, so they cannot be specified directly, except for either a 'class', or a 'struct' constraint.</value>
  </data>
  <data name="ERR_AmbigOverride" xml:space="preserve">
    <value>The inherited members '{0}' and '{1}' have the same signature in type '{2}', so they cannot be overridden</value>
  </data>
  <data name="ERR_DecConstError" xml:space="preserve">
    <value>Evaluation of the decimal constant expression failed</value>
  </data>
  <data name="WRN_CmpAlwaysFalse" xml:space="preserve">
    <value>Comparing with null of type '{0}' always produces 'false'</value>
  </data>
  <data name="WRN_CmpAlwaysFalse_Title" xml:space="preserve">
    <value>Comparing with null of struct type always produces 'false'</value>
  </data>
  <data name="WRN_FinalizeMethod" xml:space="preserve">
    <value>Introducing a 'Finalize' method can interfere with destructor invocation. Did you intend to declare a destructor?</value>
  </data>
  <data name="WRN_FinalizeMethod_Title" xml:space="preserve">
    <value>Introducing a 'Finalize' method can interfere with destructor invocation</value>
  </data>
  <data name="WRN_FinalizeMethod_Description" xml:space="preserve">
    <value>This warning occurs when you create a class with a method whose signature is public virtual void Finalize.

If such a class is used as a base class and if the deriving class defines a destructor, the destructor will override the base class Finalize method, not Finalize.</value>
  </data>
  <data name="ERR_ExplicitImplParams" xml:space="preserve">
    <value>'{0}' should not have a params parameter since '{1}' does not</value>
  </data>
  <data name="WRN_GotoCaseShouldConvert" xml:space="preserve">
    <value>The 'goto case' value is not implicitly convertible to type '{0}'</value>
  </data>
  <data name="WRN_GotoCaseShouldConvert_Title" xml:space="preserve">
    <value>The 'goto case' value is not implicitly convertible to the switch type</value>
  </data>
  <data name="ERR_MethodImplementingAccessor" xml:space="preserve">
    <value>Method '{0}' cannot implement interface accessor '{1}' for type '{2}'. Use an explicit interface implementation.</value>
  </data>
  <data name="WRN_NubExprIsConstBool" xml:space="preserve">
    <value>The result of the expression is always '{0}' since a value of type '{1}' is never equal to 'null' of type '{2}'</value>
  </data>
  <data name="WRN_NubExprIsConstBool_Title" xml:space="preserve">
    <value>The result of the expression is always the same since a value of this type is never equal to 'null'</value>
  </data>
  <data name="WRN_NubExprIsConstBool2" xml:space="preserve">
    <value>The result of the expression is always '{0}' since a value of type '{1}' is never equal to 'null' of type '{2}'</value>
  </data>
  <data name="WRN_NubExprIsConstBool2_Title" xml:space="preserve">
    <value>The result of the expression is always the same since a value of this type is never equal to 'null'</value>
  </data>
  <data name="WRN_ExplicitImplCollision" xml:space="preserve">
    <value>Explicit interface implementation '{0}' matches more than one interface member. Which interface member is actually chosen is implementation-dependent. Consider using a non-explicit implementation instead.</value>
  </data>
  <data name="WRN_ExplicitImplCollision_Title" xml:space="preserve">
    <value>Explicit interface implementation matches more than one interface member</value>
  </data>
  <data name="ERR_AbstractHasBody" xml:space="preserve">
    <value>'{0}' cannot declare a body because it is marked abstract</value>
  </data>
  <data name="ERR_ConcreteMissingBody" xml:space="preserve">
    <value>'{0}' must declare a body because it is not marked abstract, extern, or partial</value>
  </data>
  <data name="ERR_AbstractAndSealed" xml:space="preserve">
    <value>'{0}' cannot be both abstract and sealed</value>
  </data>
  <data name="ERR_AbstractNotVirtual" xml:space="preserve">
    <value>The abstract {0} '{1}' cannot be marked virtual</value>
  </data>
  <data name="ERR_StaticConstant" xml:space="preserve">
    <value>The constant '{0}' cannot be marked static</value>
  </data>
  <data name="ERR_CantOverrideNonFunction" xml:space="preserve">
    <value>'{0}': cannot override because '{1}' is not a function</value>
  </data>
  <data name="ERR_CantOverrideNonVirtual" xml:space="preserve">
    <value>'{0}': cannot override inherited member '{1}' because it is not marked virtual, abstract, or override</value>
  </data>
  <data name="ERR_CantChangeAccessOnOverride" xml:space="preserve">
    <value>'{0}': cannot change access modifiers when overriding '{1}' inherited member '{2}'</value>
  </data>
  <data name="ERR_CantChangeTupleNamesOnOverride" xml:space="preserve">
    <value>'{0}': cannot change tuple element names when overriding inherited member '{1}'</value>
  </data>
  <data name="ERR_CantChangeReturnTypeOnOverride" xml:space="preserve">
    <value>'{0}': return type must be '{2}' to match overridden member '{1}'</value>
  </data>
  <data name="ERR_CantDeriveFromSealedType" xml:space="preserve">
    <value>'{0}': cannot derive from sealed type '{1}'</value>
  </data>
  <data name="ERR_AbstractInConcreteClass" xml:space="preserve">
    <value>'{0}' is abstract but it is contained in non-abstract class '{1}'</value>
  </data>
  <data name="ERR_StaticConstructorWithExplicitConstructorCall" xml:space="preserve">
    <value>'{0}': static constructor cannot have an explicit 'this' or 'base' constructor call</value>
  </data>
  <data name="ERR_StaticConstructorWithAccessModifiers" xml:space="preserve">
    <value>'{0}': access modifiers are not allowed on static constructors</value>
  </data>
  <data name="ERR_RecursiveConstructorCall" xml:space="preserve">
    <value>Constructor '{0}' cannot call itself</value>
  </data>
  <data name="ERR_IndirectRecursiveConstructorCall" xml:space="preserve">
    <value>Constructor '{0}' cannot call itself through another constructor</value>
  </data>
  <data name="ERR_ObjectCallingBaseConstructor" xml:space="preserve">
    <value>'{0}' has no base class and cannot call a base constructor</value>
  </data>
  <data name="ERR_PredefinedTypeNotFound" xml:space="preserve">
    <value>Predefined type '{0}' is not defined or imported</value>
  </data>
  <data name="ERR_PredefinedValueTupleTypeNotFound" xml:space="preserve">
    <value>Predefined type '{0}' is not defined or imported</value>
  </data>
  <data name="ERR_PredefinedValueTupleTypeAmbiguous3" xml:space="preserve">
    <value>Predefined type '{0}' is declared in multiple referenced assemblies: '{1}' and '{2}'</value>
  </data>
  <data name="ERR_StructWithBaseConstructorCall" xml:space="preserve">
    <value>'{0}': structs cannot call base class constructors</value>
  </data>
  <data name="ERR_StructLayoutCycle" xml:space="preserve">
    <value>Struct member '{0}' of type '{1}' causes a cycle in the struct layout</value>
  </data>
  <data name="ERR_InterfacesCantContainFields" xml:space="preserve">
    <value>Interfaces cannot contain instance fields</value>
  </data>
  <data name="ERR_InterfacesCantContainConstructors" xml:space="preserve">
    <value>Interfaces cannot contain instance constructors</value>
  </data>
  <data name="ERR_NonInterfaceInInterfaceList" xml:space="preserve">
    <value>Type '{0}' in interface list is not an interface</value>
  </data>
  <data name="ERR_DuplicateInterfaceInBaseList" xml:space="preserve">
    <value>'{0}' is already listed in interface list</value>
  </data>
  <data name="ERR_DuplicateInterfaceWithTupleNamesInBaseList" xml:space="preserve">
    <value>'{0}' is already listed in the interface list on type '{2}' with different tuple element names, as '{1}'.</value>
  </data>
  <data name="ERR_CycleInInterfaceInheritance" xml:space="preserve">
    <value>Inherited interface '{1}' causes a cycle in the interface hierarchy of '{0}'</value>
  </data>
  <data name="ERR_HidingAbstractMethod" xml:space="preserve">
    <value>'{0}' hides inherited abstract member '{1}'</value>
  </data>
  <data name="ERR_UnimplementedAbstractMethod" xml:space="preserve">
    <value>'{0}' does not implement inherited abstract member '{1}'</value>
  </data>
  <data name="ERR_UnimplementedInterfaceMember" xml:space="preserve">
    <value>'{0}' does not implement interface member '{1}'</value>
  </data>
  <data name="ERR_ObjectCantHaveBases" xml:space="preserve">
    <value>The class System.Object cannot have a base class or implement an interface</value>
  </data>
  <data name="ERR_ExplicitInterfaceImplementationNotInterface" xml:space="preserve">
    <value>'{0}' in explicit interface declaration is not an interface</value>
  </data>
  <data name="ERR_InterfaceMemberNotFound" xml:space="preserve">
    <value>'{0}' in explicit interface declaration is not found among members of the interface that can be implemented</value>
  </data>
  <data name="ERR_ClassDoesntImplementInterface" xml:space="preserve">
    <value>'{0}': containing type does not implement interface '{1}'</value>
  </data>
  <data name="ERR_ExplicitInterfaceImplementationInNonClassOrStruct" xml:space="preserve">
    <value>'{0}': explicit interface declaration can only be declared in a class, struct or interface</value>
  </data>
  <data name="ERR_MemberNameSameAsType" xml:space="preserve">
    <value>'{0}': member names cannot be the same as their enclosing type</value>
  </data>
  <data name="ERR_EnumeratorOverflow" xml:space="preserve">
    <value>'{0}': the enumerator value is too large to fit in its type</value>
  </data>
  <data name="ERR_CantOverrideNonProperty" xml:space="preserve">
    <value>'{0}': cannot override because '{1}' is not a property</value>
  </data>
  <data name="ERR_NoGetToOverride" xml:space="preserve">
    <value>'{0}': cannot override because '{1}' does not have an overridable get accessor</value>
  </data>
  <data name="ERR_NoSetToOverride" xml:space="preserve">
    <value>'{0}': cannot override because '{1}' does not have an overridable set accessor</value>
  </data>
  <data name="ERR_PropertyCantHaveVoidType" xml:space="preserve">
    <value>'{0}': property or indexer cannot have void type</value>
  </data>
  <data name="ERR_PropertyWithNoAccessors" xml:space="preserve">
    <value>'{0}': property or indexer must have at least one accessor</value>
  </data>
  <data name="ERR_CantUseVoidInArglist" xml:space="preserve">
    <value>__arglist cannot have an argument of void type</value>
  </data>
  <data name="ERR_NewVirtualInSealed" xml:space="preserve">
    <value>'{0}' is a new virtual member in sealed class '{1}'</value>
  </data>
  <data name="ERR_ExplicitPropertyAddingAccessor" xml:space="preserve">
    <value>'{0}' adds an accessor not found in interface member '{1}'</value>
  </data>
  <data name="ERR_ExplicitPropertyMismatchInitOnly" xml:space="preserve">
    <value>Accessors '{0}' and '{1}' should both be init-only or neither</value>
  </data>
  <data name="ERR_ExplicitPropertyMissingAccessor" xml:space="preserve">
    <value>Explicit interface implementation '{0}' is missing accessor '{1}'</value>
  </data>
  <data name="ERR_ConversionWithInterface" xml:space="preserve">
    <value>'{0}': user-defined conversions to or from an interface are not allowed</value>
  </data>
  <data name="ERR_ConversionWithBase" xml:space="preserve">
    <value>'{0}': user-defined conversions to or from a base class are not allowed</value>
  </data>
  <data name="ERR_ConversionWithDerived" xml:space="preserve">
    <value>'{0}': user-defined conversions to or from a derived class are not allowed</value>
  </data>
  <data name="ERR_IdentityConversion" xml:space="preserve">
    <value>User-defined operator cannot take an object of the enclosing type and convert to an object of the enclosing type</value>
  </data>
  <data name="ERR_ConversionNotInvolvingContainedType" xml:space="preserve">
    <value>User-defined conversion must convert to or from the enclosing type</value>
  </data>
  <data name="ERR_DuplicateConversionInClass" xml:space="preserve">
    <value>Duplicate user-defined conversion in type '{0}'</value>
  </data>
  <data name="ERR_OperatorsMustBeStatic" xml:space="preserve">
    <value>User-defined operator '{0}' must be declared static and public</value>
  </data>
  <data name="ERR_BadIncDecSignature" xml:space="preserve">
    <value>The parameter type for ++ or -- operator must be the containing type</value>
  </data>
  <data name="ERR_BadUnaryOperatorSignature" xml:space="preserve">
    <value>The parameter of a unary operator must be the containing type</value>
  </data>
  <data name="ERR_BadBinaryOperatorSignature" xml:space="preserve">
    <value>One of the parameters of a binary operator must be the containing type</value>
  </data>
  <data name="ERR_BadShiftOperatorSignature" xml:space="preserve">
    <value>The first operand of an overloaded shift operator must have the same type as the containing type, and the type of the second operand must be int</value>
  </data>
  <data name="ERR_InterfacesCantContainConversionOrEqualityOperators" xml:space="preserve">
    <value>Interfaces cannot contain conversion, equality, or inequality operators</value>
  </data>
  <data name="ERR_StructsCantContainDefaultConstructor" xml:space="preserve">
    <value>Structs cannot contain explicit parameterless constructors</value>
  </data>
  <data name="ERR_EnumsCantContainDefaultConstructor" xml:space="preserve">
    <value>Enums cannot contain explicit parameterless constructors</value>
  </data>
  <data name="ERR_CantOverrideBogusMethod" xml:space="preserve">
    <value>'{0}': cannot override '{1}' because it is not supported by the language</value>
  </data>
  <data name="ERR_BindToBogus" xml:space="preserve">
    <value>'{0}' is not supported by the language</value>
  </data>
  <data name="ERR_CantCallSpecialMethod" xml:space="preserve">
    <value>'{0}': cannot explicitly call operator or accessor</value>
  </data>
  <data name="ERR_BadTypeReference" xml:space="preserve">
    <value>'{0}': cannot reference a type through an expression; try '{1}' instead</value>
  </data>
  <data name="ERR_FieldInitializerInStruct" xml:space="preserve">
    <value>'{0}': cannot have instance property or field initializers in structs</value>
  </data>
  <data name="ERR_BadDestructorName" xml:space="preserve">
    <value>Name of destructor must match name of class</value>
  </data>
  <data name="ERR_OnlyClassesCanContainDestructors" xml:space="preserve">
    <value>Only class types can contain destructors</value>
  </data>
  <data name="ERR_ConflictAliasAndMember" xml:space="preserve">
    <value>Namespace '{1}' contains a definition conflicting with alias '{0}'</value>
  </data>
  <data name="ERR_ConflictingAliasAndDefinition" xml:space="preserve">
    <value>Alias '{0}' conflicts with {1} definition</value>
  </data>
  <data name="ERR_ConditionalOnSpecialMethod" xml:space="preserve">
    <value>The Conditional attribute is not valid on '{0}' because it is a constructor, destructor, operator, or explicit interface implementation</value>
  </data>
  <data name="ERR_ConditionalMustReturnVoid" xml:space="preserve">
    <value>The Conditional attribute is not valid on '{0}' because its return type is not void</value>
  </data>
  <data name="ERR_DuplicateAttribute" xml:space="preserve">
    <value>Duplicate '{0}' attribute</value>
  </data>
  <data name="ERR_DuplicateAttributeInNetModule" xml:space="preserve">
    <value>Duplicate '{0}' attribute in '{1}'</value>
  </data>
  <data name="ERR_ConditionalOnInterfaceMethod" xml:space="preserve">
    <value>The Conditional attribute is not valid on interface members</value>
  </data>
  <data name="ERR_OperatorCantReturnVoid" xml:space="preserve">
    <value>User-defined operators cannot return void</value>
  </data>
  <data name="ERR_BadDynamicConversion" xml:space="preserve">
    <value>'{0}': user-defined conversions to or from the dynamic type are not allowed</value>
  </data>
  <data name="ERR_InvalidAttributeArgument" xml:space="preserve">
    <value>Invalid value for argument to '{0}' attribute</value>
  </data>
  <data name="ERR_ParameterNotValidForType" xml:space="preserve">
    <value>Parameter not valid for the specified unmanaged type.</value>
  </data>
  <data name="ERR_AttributeParameterRequired1" xml:space="preserve">
    <value>Attribute parameter '{0}' must be specified.</value>
  </data>
  <data name="ERR_AttributeParameterRequired2" xml:space="preserve">
    <value>Attribute parameter '{0}' or '{1}' must be specified.</value>
  </data>
  <data name="ERR_MarshalUnmanagedTypeNotValidForFields" xml:space="preserve">
    <value>Unmanaged type '{0}' not valid for fields.</value>
  </data>
  <data name="ERR_MarshalUnmanagedTypeOnlyValidForFields" xml:space="preserve">
    <value>Unmanaged type '{0}' is only valid for fields.</value>
  </data>
  <data name="ERR_AttributeOnBadSymbolType" xml:space="preserve">
    <value>Attribute '{0}' is not valid on this declaration type. It is only valid on '{1}' declarations.</value>
  </data>
  <data name="ERR_FloatOverflow" xml:space="preserve">
    <value>Floating-point constant is outside the range of type '{0}'</value>
  </data>
  <data name="ERR_ComImportWithoutUuidAttribute" xml:space="preserve">
    <value>The Guid attribute must be specified with the ComImport attribute</value>
  </data>
  <data name="ERR_InvalidNamedArgument" xml:space="preserve">
    <value>Invalid value for named attribute argument '{0}'</value>
  </data>
  <data name="ERR_DllImportOnInvalidMethod" xml:space="preserve">
    <value>The DllImport attribute must be specified on a method marked 'static' and 'extern'</value>
  </data>
  <data name="ERR_EncUpdateFailedMissingAttribute" xml:space="preserve">
    <value>Cannot update '{0}'; attribute '{1}' is missing.</value>
  </data>
  <data name="ERR_DllImportOnGenericMethod" xml:space="preserve">
    <value>The DllImport attribute cannot be applied to a method that is generic or contained in a generic method or type.</value>
  </data>
  <data name="ERR_FieldCantBeRefAny" xml:space="preserve">
    <value>Field or property cannot be of type '{0}'</value>
  </data>
  <data name="ERR_FieldAutoPropCantBeByRefLike" xml:space="preserve">
    <value>Field or auto-implemented property cannot be of type '{0}' unless it is an instance member of a ref struct.</value>
  </data>
  <data name="ERR_ArrayElementCantBeRefAny" xml:space="preserve">
    <value>Array elements cannot be of type '{0}'</value>
  </data>
  <data name="WRN_DeprecatedSymbol" xml:space="preserve">
    <value>'{0}' is obsolete</value>
  </data>
  <data name="WRN_DeprecatedSymbol_Title" xml:space="preserve">
    <value>Type or member is obsolete</value>
  </data>
  <data name="ERR_NotAnAttributeClass" xml:space="preserve">
    <value>'{0}' is not an attribute class</value>
  </data>
  <data name="ERR_BadNamedAttributeArgument" xml:space="preserve">
    <value>'{0}' is not a valid named attribute argument. Named attribute arguments must be fields which are not readonly, static, or const, or read-write properties which are public and not static.</value>
  </data>
  <data name="WRN_DeprecatedSymbolStr" xml:space="preserve">
    <value>'{0}' is obsolete: '{1}'</value>
  </data>
  <data name="WRN_DeprecatedSymbolStr_Title" xml:space="preserve">
    <value>Type or member is obsolete</value>
  </data>
  <data name="ERR_DeprecatedSymbolStr" xml:space="preserve">
    <value>'{0}' is obsolete: '{1}'</value>
  </data>
  <data name="ERR_IndexerCantHaveVoidType" xml:space="preserve">
    <value>Indexers cannot have void type</value>
  </data>
  <data name="ERR_VirtualPrivate" xml:space="preserve">
    <value>'{0}': virtual or abstract members cannot be private</value>
  </data>
  <data name="ERR_ArrayInitToNonArrayType" xml:space="preserve">
    <value>Can only use array initializer expressions to assign to array types. Try using a new expression instead.</value>
  </data>
  <data name="ERR_ArrayInitInBadPlace" xml:space="preserve">
    <value>Array initializers can only be used in a variable or field initializer. Try using a new expression instead.</value>
  </data>
  <data name="ERR_MissingStructOffset" xml:space="preserve">
    <value>'{0}': instance field in types marked with StructLayout(LayoutKind.Explicit) must have a FieldOffset attribute</value>
  </data>
  <data name="WRN_ExternMethodNoImplementation" xml:space="preserve">
    <value>Method, operator, or accessor '{0}' is marked external and has no attributes on it. Consider adding a DllImport attribute to specify the external implementation.</value>
  </data>
  <data name="WRN_ExternMethodNoImplementation_Title" xml:space="preserve">
    <value>Method, operator, or accessor is marked external and has no attributes on it</value>
  </data>
  <data name="WRN_ProtectedInSealed" xml:space="preserve">
    <value>'{0}': new protected member declared in sealed class</value>
  </data>
  <data name="WRN_ProtectedInSealed_Title" xml:space="preserve">
    <value>New protected member declared in sealed class</value>
  </data>
  <data name="ERR_InterfaceImplementedByConditional" xml:space="preserve">
    <value>Conditional member '{0}' cannot implement interface member '{1}' in type '{2}'</value>
  </data>
  <data name="ERR_InterfaceImplementedImplicitlyByVariadic" xml:space="preserve">
    <value>'{0}' cannot implement interface member '{1}' in type '{2}' because it has an __arglist parameter</value>
  </data>
  <data name="ERR_IllegalRefParam" xml:space="preserve">
    <value>ref and out are not valid in this context</value>
  </data>
  <data name="ERR_BadArgumentToAttribute" xml:space="preserve">
    <value>The argument to the '{0}' attribute must be a valid identifier</value>
  </data>
  <data name="ERR_StructOffsetOnBadStruct" xml:space="preserve">
    <value>The FieldOffset attribute can only be placed on members of types marked with the StructLayout(LayoutKind.Explicit)</value>
  </data>
  <data name="ERR_StructOffsetOnBadField" xml:space="preserve">
    <value>The FieldOffset attribute is not allowed on static or const fields</value>
  </data>
  <data name="ERR_AttributeUsageOnNonAttributeClass" xml:space="preserve">
    <value>Attribute '{0}' is only valid on classes derived from System.Attribute</value>
  </data>
  <data name="WRN_PossibleMistakenNullStatement" xml:space="preserve">
    <value>Possible mistaken empty statement</value>
  </data>
  <data name="WRN_PossibleMistakenNullStatement_Title" xml:space="preserve">
    <value>Possible mistaken empty statement</value>
  </data>
  <data name="ERR_DuplicateNamedAttributeArgument" xml:space="preserve">
    <value>'{0}' duplicate named attribute argument</value>
  </data>
  <data name="ERR_DeriveFromEnumOrValueType" xml:space="preserve">
    <value>'{0}' cannot derive from special class '{1}'</value>
  </data>
  <data name="ERR_DefaultMemberOnIndexedType" xml:space="preserve">
    <value>Cannot specify the DefaultMember attribute on a type containing an indexer</value>
  </data>
  <data name="ERR_BogusType" xml:space="preserve">
    <value>'{0}' is a type not supported by the language</value>
  </data>
  <data name="WRN_UnassignedInternalField" xml:space="preserve">
    <value>Field '{0}' is never assigned to, and will always have its default value {1}</value>
  </data>
  <data name="WRN_UnassignedInternalField_Title" xml:space="preserve">
    <value>Field is never assigned to, and will always have its default value</value>
  </data>
  <data name="ERR_CStyleArray" xml:space="preserve">
    <value>Bad array declarator: To declare a managed array the rank specifier precedes the variable's identifier. To declare a fixed size buffer field, use the fixed keyword before the field type.</value>
  </data>
  <data name="WRN_VacuousIntegralComp" xml:space="preserve">
    <value>Comparison to integral constant is useless; the constant is outside the range of type '{0}'</value>
  </data>
  <data name="WRN_VacuousIntegralComp_Title" xml:space="preserve">
    <value>Comparison to integral constant is useless; the constant is outside the range of the type</value>
  </data>
  <data name="ERR_AbstractAttributeClass" xml:space="preserve">
    <value>Cannot apply attribute class '{0}' because it is abstract</value>
  </data>
  <data name="ERR_BadNamedAttributeArgumentType" xml:space="preserve">
    <value>'{0}' is not a valid named attribute argument because it is not a valid attribute parameter type</value>
  </data>
  <data name="ERR_MissingPredefinedMember" xml:space="preserve">
    <value>Missing compiler required member '{0}.{1}'</value>
  </data>
  <data name="WRN_AttributeLocationOnBadDeclaration" xml:space="preserve">
    <value>'{0}' is not a valid attribute location for this declaration. Valid attribute locations for this declaration are '{1}'. All attributes in this block will be ignored.</value>
  </data>
  <data name="WRN_AttributeLocationOnBadDeclaration_Title" xml:space="preserve">
    <value>Not a valid attribute location for this declaration</value>
  </data>
  <data name="WRN_InvalidAttributeLocation" xml:space="preserve">
    <value>'{0}' is not a recognized attribute location. Valid attribute locations for this declaration are '{1}'. All attributes in this block will be ignored.</value>
  </data>
  <data name="WRN_InvalidAttributeLocation_Title" xml:space="preserve">
    <value>Not a recognized attribute location</value>
  </data>
  <data name="WRN_EqualsWithoutGetHashCode" xml:space="preserve">
    <value>'{0}' overrides Object.Equals(object o) but does not override Object.GetHashCode()</value>
  </data>
  <data name="WRN_EqualsWithoutGetHashCode_Title" xml:space="preserve">
    <value>Type overrides Object.Equals(object o) but does not override Object.GetHashCode()</value>
  </data>
  <data name="WRN_EqualityOpWithoutEquals" xml:space="preserve">
    <value>'{0}' defines operator == or operator != but does not override Object.Equals(object o)</value>
  </data>
  <data name="WRN_EqualityOpWithoutEquals_Title" xml:space="preserve">
    <value>Type defines operator == or operator != but does not override Object.Equals(object o)</value>
  </data>
  <data name="WRN_EqualityOpWithoutGetHashCode" xml:space="preserve">
    <value>'{0}' defines operator == or operator != but does not override Object.GetHashCode()</value>
  </data>
  <data name="WRN_EqualityOpWithoutGetHashCode_Title" xml:space="preserve">
    <value>Type defines operator == or operator != but does not override Object.GetHashCode()</value>
  </data>
  <data name="ERR_OutAttrOnRefParam" xml:space="preserve">
    <value>Cannot specify the Out attribute on a ref parameter without also specifying the In attribute.</value>
  </data>
  <data name="ERR_OverloadRefKind" xml:space="preserve">
    <value>'{0}' cannot define an overloaded {1} that differs only on parameter modifiers '{2}' and '{3}'</value>
  </data>
  <data name="ERR_LiteralDoubleCast" xml:space="preserve">
    <value>Literal of type double cannot be implicitly converted to type '{1}'; use an '{0}' suffix to create a literal of this type</value>
  </data>
  <data name="WRN_IncorrectBooleanAssg" xml:space="preserve">
    <value>Assignment in conditional expression is always constant; did you mean to use == instead of = ?</value>
  </data>
  <data name="WRN_IncorrectBooleanAssg_Title" xml:space="preserve">
    <value>Assignment in conditional expression is always constant</value>
  </data>
  <data name="ERR_ProtectedInStruct" xml:space="preserve">
    <value>'{0}': new protected member declared in struct</value>
  </data>
  <data name="ERR_InconsistentIndexerNames" xml:space="preserve">
    <value>Two indexers have different names; the IndexerName attribute must be used with the same name on every indexer within a type</value>
  </data>
  <data name="ERR_ComImportWithUserCtor" xml:space="preserve">
    <value>A class with the ComImport attribute cannot have a user-defined constructor</value>
  </data>
  <data name="ERR_FieldCantHaveVoidType" xml:space="preserve">
    <value>Field cannot have void type</value>
  </data>
  <data name="WRN_NonObsoleteOverridingObsolete" xml:space="preserve">
    <value>Member '{0}' overrides obsolete member '{1}'. Add the Obsolete attribute to '{0}'.</value>
  </data>
  <data name="WRN_NonObsoleteOverridingObsolete_Title" xml:space="preserve">
    <value>Member overrides obsolete member</value>
  </data>
  <data name="ERR_SystemVoid" xml:space="preserve">
    <value>System.Void cannot be used from C# -- use typeof(void) to get the void type object</value>
  </data>
  <data name="ERR_ExplicitParamArray" xml:space="preserve">
    <value>Do not use 'System.ParamArrayAttribute'. Use the 'params' keyword instead.</value>
  </data>
  <data name="WRN_BitwiseOrSignExtend" xml:space="preserve">
    <value>Bitwise-or operator used on a sign-extended operand; consider casting to a smaller unsigned type first</value>
  </data>
  <data name="WRN_BitwiseOrSignExtend_Title" xml:space="preserve">
    <value>Bitwise-or operator used on a sign-extended operand</value>
  </data>
  <data name="WRN_BitwiseOrSignExtend_Description" xml:space="preserve">
    <value>The compiler implicitly widened and sign-extended a variable, and then used the resulting value in a bitwise OR operation. This can result in unexpected behavior.</value>
  </data>
  <data name="ERR_VolatileStruct" xml:space="preserve">
    <value>'{0}': a volatile field cannot be of the type '{1}'</value>
  </data>
  <data name="ERR_VolatileAndReadonly" xml:space="preserve">
    <value>'{0}': a field cannot be both volatile and readonly</value>
  </data>
  <data name="ERR_AbstractField" xml:space="preserve">
    <value>The modifier 'abstract' is not valid on fields. Try using a property instead.</value>
  </data>
  <data name="ERR_BogusExplicitImpl" xml:space="preserve">
    <value>'{0}' cannot implement '{1}' because it is not supported by the language</value>
  </data>
  <data name="ERR_ExplicitMethodImplAccessor" xml:space="preserve">
    <value>'{0}' explicit method implementation cannot implement '{1}' because it is an accessor</value>
  </data>
  <data name="WRN_CoClassWithoutComImport" xml:space="preserve">
    <value>'{0}' interface marked with 'CoClassAttribute' not marked with 'ComImportAttribute'</value>
  </data>
  <data name="WRN_CoClassWithoutComImport_Title" xml:space="preserve">
    <value>Interface marked with 'CoClassAttribute' not marked with 'ComImportAttribute'</value>
  </data>
  <data name="ERR_ConditionalWithOutParam" xml:space="preserve">
    <value>Conditional member '{0}' cannot have an out parameter</value>
  </data>
  <data name="ERR_AccessorImplementingMethod" xml:space="preserve">
    <value>Accessor '{0}' cannot implement interface member '{1}' for type '{2}'. Use an explicit interface implementation.</value>
  </data>
  <data name="ERR_AliasQualAsExpression" xml:space="preserve">
    <value>The namespace alias qualifier '::' always resolves to a type or namespace so is illegal here. Consider using '.' instead.</value>
  </data>
  <data name="ERR_DerivingFromATyVar" xml:space="preserve">
    <value>Cannot derive from '{0}' because it is a type parameter</value>
  </data>
  <data name="ERR_DuplicateTypeParameter" xml:space="preserve">
    <value>Duplicate type parameter '{0}'</value>
  </data>
  <data name="WRN_TypeParameterSameAsOuterTypeParameter" xml:space="preserve">
    <value>Type parameter '{0}' has the same name as the type parameter from outer type '{1}'</value>
  </data>
  <data name="WRN_TypeParameterSameAsOuterTypeParameter_Title" xml:space="preserve">
    <value>Type parameter has the same name as the type parameter from outer type</value>
  </data>
  <data name="WRN_TypeParameterSameAsOuterMethodTypeParameter" xml:space="preserve">
    <value>Type parameter '{0}' has the same name as the type parameter from outer method '{1}'</value>
  </data>
  <data name="WRN_TypeParameterSameAsOuterMethodTypeParameter_Title" xml:space="preserve">
    <value>Type parameter has the same type as the type parameter from outer method.</value>
  </data>
  <data name="ERR_TypeVariableSameAsParent" xml:space="preserve">
    <value>Type parameter '{0}' has the same name as the containing type, or method</value>
  </data>
  <data name="ERR_UnifyingInterfaceInstantiations" xml:space="preserve">
    <value>'{0}' cannot implement both '{1}' and '{2}' because they may unify for some type parameter substitutions</value>
  </data>
  <data name="ERR_GenericDerivingFromAttribute" xml:space="preserve">
    <value>A generic type cannot derive from '{0}' because it is an attribute class</value>
  </data>
  <data name="ERR_TyVarNotFoundInConstraint" xml:space="preserve">
    <value>'{1}' does not define type parameter '{0}'</value>
  </data>
  <data name="ERR_BadBoundType" xml:space="preserve">
    <value>'{0}' is not a valid constraint. A type used as a constraint must be an interface, a non-sealed class or a type parameter.</value>
  </data>
  <data name="ERR_SpecialTypeAsBound" xml:space="preserve">
    <value>Constraint cannot be special class '{0}'</value>
  </data>
  <data name="ERR_BadVisBound" xml:space="preserve">
    <value>Inconsistent accessibility: constraint type '{1}' is less accessible than '{0}'</value>
  </data>
  <data name="ERR_LookupInTypeVariable" xml:space="preserve">
    <value>Cannot do member lookup in '{0}' because it is a type parameter</value>
  </data>
  <data name="ERR_BadConstraintType" xml:space="preserve">
    <value>Invalid constraint type. A type used as a constraint must be an interface, a non-sealed class or a type parameter.</value>
  </data>
  <data name="ERR_InstanceMemberInStaticClass" xml:space="preserve">
    <value>'{0}': cannot declare instance members in a static class</value>
  </data>
  <data name="ERR_StaticBaseClass" xml:space="preserve">
    <value>'{1}': cannot derive from static class '{0}'</value>
  </data>
  <data name="ERR_ConstructorInStaticClass" xml:space="preserve">
    <value>Static classes cannot have instance constructors</value>
  </data>
  <data name="ERR_DestructorInStaticClass" xml:space="preserve">
    <value>Static classes cannot contain destructors</value>
  </data>
  <data name="ERR_InstantiatingStaticClass" xml:space="preserve">
    <value>Cannot create an instance of the static class '{0}'</value>
  </data>
  <data name="ERR_StaticDerivedFromNonObject" xml:space="preserve">
    <value>Static class '{0}' cannot derive from type '{1}'. Static classes must derive from object.</value>
  </data>
  <data name="ERR_StaticClassInterfaceImpl" xml:space="preserve">
    <value>'{0}': static classes cannot implement interfaces</value>
  </data>
  <data name="ERR_RefStructInterfaceImpl" xml:space="preserve">
    <value>'{0}': ref structs cannot implement interfaces</value>
  </data>
  <data name="ERR_OperatorInStaticClass" xml:space="preserve">
    <value>'{0}': static classes cannot contain user-defined operators</value>
  </data>
  <data name="ERR_ConvertToStaticClass" xml:space="preserve">
    <value>Cannot convert to static type '{0}'</value>
  </data>
  <data name="ERR_ConstraintIsStaticClass" xml:space="preserve">
    <value>'{0}': static classes cannot be used as constraints</value>
  </data>
  <data name="ERR_GenericArgIsStaticClass" xml:space="preserve">
    <value>'{0}': static types cannot be used as type arguments</value>
  </data>
  <data name="ERR_ArrayOfStaticClass" xml:space="preserve">
    <value>'{0}': array elements cannot be of static type</value>
  </data>
  <data name="ERR_IndexerInStaticClass" xml:space="preserve">
    <value>'{0}': cannot declare indexers in a static class</value>
  </data>
  <data name="ERR_ParameterIsStaticClass" xml:space="preserve">
    <value>'{0}': static types cannot be used as parameters</value>
  </data>
  <data name="ERR_ReturnTypeIsStaticClass" xml:space="preserve">
    <value>'{0}': static types cannot be used as return types</value>
  </data>
  <data name="ERR_VarDeclIsStaticClass" xml:space="preserve">
    <value>Cannot declare a variable of static type '{0}'</value>
  </data>
  <data name="ERR_BadEmptyThrowInFinally" xml:space="preserve">
    <value>A throw statement with no arguments is not allowed in a finally clause that is nested inside the nearest enclosing catch clause</value>
  </data>
  <data name="ERR_InvalidSpecifier" xml:space="preserve">
    <value>'{0}' is not a valid format specifier</value>
  </data>
  <data name="WRN_AssignmentToLockOrDispose" xml:space="preserve">
    <value>Possibly incorrect assignment to local '{0}' which is the argument to a using or lock statement. The Dispose call or unlocking will happen on the original value of the local.</value>
  </data>
  <data name="WRN_AssignmentToLockOrDispose_Title" xml:space="preserve">
    <value>Possibly incorrect assignment to local which is the argument to a using or lock statement</value>
  </data>
  <data name="ERR_ForwardedTypeInThisAssembly" xml:space="preserve">
    <value>Type '{0}' is defined in this assembly, but a type forwarder is specified for it</value>
  </data>
  <data name="ERR_ForwardedTypeIsNested" xml:space="preserve">
    <value>Cannot forward type '{0}' because it is a nested type of '{1}'</value>
  </data>
  <data name="ERR_CycleInTypeForwarder" xml:space="preserve">
    <value>The type forwarder for type '{0}' in assembly '{1}' causes a cycle</value>
  </data>
  <data name="ERR_AssemblyNameOnNonModule" xml:space="preserve">
    <value>The /moduleassemblyname option may only be specified when building a target type of 'module'</value>
  </data>
  <data name="ERR_InvalidAssemblyName" xml:space="preserve">
    <value>Assembly reference '{0}' is invalid and cannot be resolved</value>
  </data>
  <data name="ERR_InvalidFwdType" xml:space="preserve">
    <value>Invalid type specified as an argument for TypeForwardedTo attribute</value>
  </data>
  <data name="ERR_CloseUnimplementedInterfaceMemberStatic" xml:space="preserve">
    <value>'{0}' does not implement interface member '{1}'. '{2}' cannot implement an interface member because it is static.</value>
  </data>
  <data name="ERR_CloseUnimplementedInterfaceMemberNotPublic" xml:space="preserve">
    <value>'{0}' does not implement interface member '{1}'. '{2}' cannot implement an interface member because it is not public.</value>
  </data>
  <data name="ERR_CloseUnimplementedInterfaceMemberWrongReturnType" xml:space="preserve">
    <value>'{0}' does not implement interface member '{1}'. '{2}' cannot implement '{1}' because it does not have the matching return type of '{3}'.</value>
  </data>
  <data name="ERR_DuplicateTypeForwarder" xml:space="preserve">
    <value>'{0}' duplicate TypeForwardedToAttribute</value>
  </data>
  <data name="ERR_ExpectedSelectOrGroup" xml:space="preserve">
    <value>A query body must end with a select clause or a group clause</value>
  </data>
  <data name="ERR_ExpectedContextualKeywordOn" xml:space="preserve">
    <value>Expected contextual keyword 'on'</value>
  </data>
  <data name="ERR_ExpectedContextualKeywordEquals" xml:space="preserve">
    <value>Expected contextual keyword 'equals'</value>
  </data>
  <data name="ERR_ExpectedContextualKeywordBy" xml:space="preserve">
    <value>Expected contextual keyword 'by'</value>
  </data>
  <data name="ERR_InvalidAnonymousTypeMemberDeclarator" xml:space="preserve">
    <value>Invalid anonymous type member declarator. Anonymous type members must be declared with a member assignment, simple name or member access.</value>
  </data>
  <data name="ERR_InvalidInitializerElementInitializer" xml:space="preserve">
    <value>Invalid initializer member declarator</value>
  </data>
  <data name="ERR_InconsistentLambdaParameterUsage" xml:space="preserve">
    <value>Inconsistent lambda parameter usage; parameter types must be all explicit or all implicit</value>
  </data>
  <data name="ERR_PartialMethodInvalidModifier" xml:space="preserve">
    <value>A partial method cannot have the 'abstract' modifier</value>
  </data>
  <data name="ERR_PartialMethodOnlyInPartialClass" xml:space="preserve">
    <value>A partial method must be declared within a partial class, partial struct, or partial interface</value>
  </data>
  <data name="ERR_PartialMethodNotExplicit" xml:space="preserve">
    <value>A partial method may not explicitly implement an interface method</value>
  </data>
  <data name="ERR_PartialMethodExtensionDifference" xml:space="preserve">
    <value>Both partial method declarations must be extension methods or neither may be an extension method</value>
  </data>
  <data name="ERR_PartialMethodOnlyOneLatent" xml:space="preserve">
    <value>A partial method may not have multiple defining declarations</value>
  </data>
  <data name="ERR_PartialMethodOnlyOneActual" xml:space="preserve">
    <value>A partial method may not have multiple implementing declarations</value>
  </data>
  <data name="ERR_PartialMethodParamsDifference" xml:space="preserve">
    <value>Both partial method declarations must use a params parameter or neither may use a params parameter</value>
  </data>
  <data name="ERR_PartialMethodMustHaveLatent" xml:space="preserve">
    <value>No defining declaration found for implementing declaration of partial method '{0}'</value>
  </data>
  <data name="ERR_PartialMethodInconsistentTupleNames" xml:space="preserve">
    <value>Both partial method declarations, '{0}' and '{1}', must use the same tuple element names.</value>
  </data>
  <data name="ERR_PartialMethodInconsistentConstraints" xml:space="preserve">
    <value>Partial method declarations of '{0}' have inconsistent constraints for type parameter '{1}'</value>
  </data>
  <data name="ERR_PartialMethodToDelegate" xml:space="preserve">
    <value>Cannot create delegate from method '{0}' because it is a partial method without an implementing declaration</value>
  </data>
  <data name="ERR_PartialMethodStaticDifference" xml:space="preserve">
    <value>Both partial method declarations must be static or neither may be static</value>
  </data>
  <data name="ERR_PartialMethodUnsafeDifference" xml:space="preserve">
    <value>Both partial method declarations must be unsafe or neither may be unsafe</value>
  </data>
  <data name="ERR_PartialMethodInExpressionTree" xml:space="preserve">
    <value>Partial methods with only a defining declaration or removed conditional methods cannot be used in expression trees</value>
  </data>
  <data name="WRN_ObsoleteOverridingNonObsolete" xml:space="preserve">
    <value>Obsolete member '{0}' overrides non-obsolete member '{1}'</value>
  </data>
  <data name="WRN_ObsoleteOverridingNonObsolete_Title" xml:space="preserve">
    <value>Obsolete member overrides non-obsolete member</value>
  </data>
  <data name="WRN_DebugFullNameTooLong" xml:space="preserve">
    <value>The fully qualified name for '{0}' is too long for debug information. Compile without '/debug' option.</value>
  </data>
  <data name="WRN_DebugFullNameTooLong_Title" xml:space="preserve">
    <value>Fully qualified name is too long for debug information</value>
  </data>
  <data name="ERR_ImplicitlyTypedVariableAssignedBadValue" xml:space="preserve">
    <value>Cannot assign {0} to an implicitly-typed variable</value>
  </data>
  <data name="ERR_ImplicitlyTypedVariableWithNoInitializer" xml:space="preserve">
    <value>Implicitly-typed variables must be initialized</value>
  </data>
  <data name="ERR_ImplicitlyTypedVariableMultipleDeclarator" xml:space="preserve">
    <value>Implicitly-typed variables cannot have multiple declarators</value>
  </data>
  <data name="ERR_ImplicitlyTypedVariableAssignedArrayInitializer" xml:space="preserve">
    <value>Cannot initialize an implicitly-typed variable with an array initializer</value>
  </data>
  <data name="ERR_ImplicitlyTypedLocalCannotBeFixed" xml:space="preserve">
    <value>Implicitly-typed local variables cannot be fixed</value>
  </data>
  <data name="ERR_ImplicitlyTypedVariableCannotBeConst" xml:space="preserve">
    <value>Implicitly-typed variables cannot be constant</value>
  </data>
  <data name="WRN_ExternCtorNoImplementation" xml:space="preserve">
    <value>Constructor '{0}' is marked external</value>
  </data>
  <data name="WRN_ExternCtorNoImplementation_Title" xml:space="preserve">
    <value>Constructor is marked external</value>
  </data>
  <data name="ERR_TypeVarNotFound" xml:space="preserve">
    <value>The contextual keyword 'var' may only appear within a local variable declaration or in script code</value>
  </data>
  <data name="ERR_ImplicitlyTypedArrayNoBestType" xml:space="preserve">
    <value>No best type found for implicitly-typed array</value>
  </data>
  <data name="ERR_AnonymousTypePropertyAssignedBadValue" xml:space="preserve">
    <value>Cannot assign '{0}' to anonymous type property</value>
  </data>
  <data name="ERR_ExpressionTreeContainsBaseAccess" xml:space="preserve">
    <value>An expression tree may not contain a base access</value>
  </data>
  <data name="ERR_ExpressionTreeContainsTupleBinOp" xml:space="preserve">
    <value>An expression tree may not contain a tuple == or != operator</value>
  </data>
  <data name="ERR_ExpressionTreeContainsAssignment" xml:space="preserve">
    <value>An expression tree may not contain an assignment operator</value>
  </data>
  <data name="ERR_AnonymousTypeDuplicatePropertyName" xml:space="preserve">
    <value>An anonymous type cannot have multiple properties with the same name</value>
  </data>
  <data name="ERR_StatementLambdaToExpressionTree" xml:space="preserve">
    <value>A lambda expression with a statement body cannot be converted to an expression tree</value>
  </data>
  <data name="ERR_ExpressionTreeMustHaveDelegate" xml:space="preserve">
    <value>Cannot convert lambda to an expression tree whose type argument '{0}' is not a delegate type</value>
  </data>
  <data name="ERR_AnonymousTypeNotAvailable" xml:space="preserve">
    <value>Cannot use anonymous type in a constant expression</value>
  </data>
  <data name="ERR_LambdaInIsAs" xml:space="preserve">
    <value>The first operand of an 'is' or 'as' operator may not be a lambda expression, anonymous method, or method group.</value>
  </data>
  <data name="ERR_TypelessTupleInAs" xml:space="preserve">
    <value>The first operand of an 'as' operator may not be a tuple literal without a natural type.</value>
  </data>
  <data name="ERR_ExpressionTreeContainsMultiDimensionalArrayInitializer" xml:space="preserve">
    <value>An expression tree may not contain a multidimensional array initializer</value>
  </data>
  <data name="ERR_MissingArgument" xml:space="preserve">
    <value>Argument missing</value>
  </data>
  <data name="ERR_VariableUsedBeforeDeclaration" xml:space="preserve">
    <value>Cannot use local variable '{0}' before it is declared</value>
  </data>
  <data name="ERR_RecursivelyTypedVariable" xml:space="preserve">
    <value>Type of '{0}' cannot be inferred since its initializer directly or indirectly refers to the definition.</value>
  </data>
  <data name="ERR_UnassignedThisAutoProperty" xml:space="preserve">
    <value>Auto-implemented property '{0}' must be fully assigned before control is returned to the caller.</value>
  </data>
  <data name="ERR_VariableUsedBeforeDeclarationAndHidesField" xml:space="preserve">
    <value>Cannot use local variable '{0}' before it is declared. The declaration of the local variable hides the field '{1}'.</value>
  </data>
  <data name="ERR_ExpressionTreeContainsBadCoalesce" xml:space="preserve">
    <value>An expression tree lambda may not contain a coalescing operator with a null or default literal left-hand side</value>
  </data>
  <data name="ERR_IdentifierExpected" xml:space="preserve">
    <value>Identifier expected</value>
  </data>
  <data name="ERR_SemicolonExpected" xml:space="preserve">
    <value>; expected</value>
  </data>
  <data name="ERR_SyntaxError" xml:space="preserve">
    <value>Syntax error, '{0}' expected</value>
  </data>
  <data name="ERR_DuplicateModifier" xml:space="preserve">
    <value>Duplicate '{0}' modifier</value>
  </data>
  <data name="ERR_DuplicateAccessor" xml:space="preserve">
    <value>Property accessor already defined</value>
  </data>
  <data name="ERR_IntegralTypeExpected" xml:space="preserve">
    <value>Type byte, sbyte, short, ushort, int, uint, long, or ulong expected</value>
  </data>
  <data name="ERR_IllegalEscape" xml:space="preserve">
    <value>Unrecognized escape sequence</value>
  </data>
  <data name="ERR_NewlineInConst" xml:space="preserve">
    <value>Newline in constant</value>
  </data>
  <data name="ERR_EmptyCharConst" xml:space="preserve">
    <value>Empty character literal</value>
  </data>
  <data name="ERR_TooManyCharsInConst" xml:space="preserve">
    <value>Too many characters in character literal</value>
  </data>
  <data name="ERR_InvalidNumber" xml:space="preserve">
    <value>Invalid number</value>
  </data>
  <data name="ERR_GetOrSetExpected" xml:space="preserve">
    <value>A get or set accessor expected</value>
  </data>
  <data name="ERR_ClassTypeExpected" xml:space="preserve">
    <value>An object, string, or class type expected</value>
  </data>
  <data name="ERR_NamedArgumentExpected" xml:space="preserve">
    <value>Named attribute argument expected</value>
  </data>
  <data name="ERR_TooManyCatches" xml:space="preserve">
    <value>Catch clauses cannot follow the general catch clause of a try statement</value>
  </data>
  <data name="ERR_ThisOrBaseExpected" xml:space="preserve">
    <value>Keyword 'this' or 'base' expected</value>
  </data>
  <data name="ERR_OvlUnaryOperatorExpected" xml:space="preserve">
    <value>Overloadable unary operator expected</value>
  </data>
  <data name="ERR_OvlBinaryOperatorExpected" xml:space="preserve">
    <value>Overloadable binary operator expected</value>
  </data>
  <data name="ERR_IntOverflow" xml:space="preserve">
    <value>Integral constant is too large</value>
  </data>
  <data name="ERR_EOFExpected" xml:space="preserve">
    <value>Type or namespace definition, or end-of-file expected</value>
  </data>
  <data name="ERR_GlobalDefinitionOrStatementExpected" xml:space="preserve">
    <value>Member definition, statement, or end-of-file expected</value>
  </data>
  <data name="ERR_BadEmbeddedStmt" xml:space="preserve">
    <value>Embedded statement cannot be a declaration or labeled statement</value>
  </data>
  <data name="ERR_PPDirectiveExpected" xml:space="preserve">
    <value>Preprocessor directive expected</value>
  </data>
  <data name="ERR_EndOfPPLineExpected" xml:space="preserve">
    <value>Single-line comment or end-of-line expected</value>
  </data>
  <data name="ERR_CloseParenExpected" xml:space="preserve">
    <value>) expected</value>
  </data>
  <data name="ERR_EndifDirectiveExpected" xml:space="preserve">
    <value>#endif directive expected</value>
  </data>
  <data name="ERR_UnexpectedDirective" xml:space="preserve">
    <value>Unexpected preprocessor directive</value>
  </data>
  <data name="ERR_ErrorDirective" xml:space="preserve">
    <value>#error: '{0}'</value>
  </data>
  <data name="WRN_WarningDirective" xml:space="preserve">
    <value>#warning: '{0}'</value>
  </data>
  <data name="WRN_WarningDirective_Title" xml:space="preserve">
    <value>#warning directive</value>
  </data>
  <data name="ERR_TypeExpected" xml:space="preserve">
    <value>Type expected</value>
  </data>
  <data name="ERR_PPDefFollowsToken" xml:space="preserve">
    <value>Cannot define/undefine preprocessor symbols after first token in file</value>
  </data>
  <data name="ERR_PPReferenceFollowsToken" xml:space="preserve">
    <value>Cannot use #r after first token in file</value>
  </data>
  <data name="ERR_OpenEndedComment" xml:space="preserve">
    <value>End-of-file found, '*/' expected</value>
  </data>
  <data name="ERR_Merge_conflict_marker_encountered" xml:space="preserve">
    <value>Merge conflict marker encountered</value>
  </data>
  <data name="ERR_NoRefOutWhenRefOnly" xml:space="preserve">
    <value>Do not use refout when using refonly.</value>
  </data>
  <data name="ERR_NoNetModuleOutputWhenRefOutOrRefOnly" xml:space="preserve">
    <value>Cannot compile net modules when using /refout or /refonly.</value>
  </data>
  <data name="ERR_OvlOperatorExpected" xml:space="preserve">
    <value>Overloadable operator expected</value>
  </data>
  <data name="ERR_EndRegionDirectiveExpected" xml:space="preserve">
    <value>#endregion directive expected</value>
  </data>
  <data name="ERR_UnterminatedStringLit" xml:space="preserve">
    <value>Unterminated string literal</value>
  </data>
  <data name="ERR_BadDirectivePlacement" xml:space="preserve">
    <value>Preprocessor directives must appear as the first non-whitespace character on a line</value>
  </data>
  <data name="ERR_IdentifierExpectedKW" xml:space="preserve">
    <value>Identifier expected; '{1}' is a keyword</value>
  </data>
  <data name="ERR_SemiOrLBraceExpected" xml:space="preserve">
    <value>{ or ; expected</value>
  </data>
  <data name="ERR_MultiTypeInDeclaration" xml:space="preserve">
    <value>Cannot use more than one type in a for, using, fixed, or declaration statement</value>
  </data>
  <data name="ERR_AddOrRemoveExpected" xml:space="preserve">
    <value>An add or remove accessor expected</value>
  </data>
  <data name="ERR_UnexpectedCharacter" xml:space="preserve">
    <value>Unexpected character '{0}'</value>
  </data>
  <data name="ERR_UnexpectedToken" xml:space="preserve">
    <value>Unexpected token '{0}'</value>
  </data>
  <data name="ERR_ProtectedInStatic" xml:space="preserve">
    <value>'{0}': static classes cannot contain protected members</value>
  </data>
  <data name="WRN_UnreachableGeneralCatch" xml:space="preserve">
    <value>A previous catch clause already catches all exceptions. All non-exceptions thrown will be wrapped in a System.Runtime.CompilerServices.RuntimeWrappedException.</value>
  </data>
  <data name="WRN_UnreachableGeneralCatch_Title" xml:space="preserve">
    <value>A previous catch clause already catches all exceptions</value>
  </data>
  <data name="WRN_UnreachableGeneralCatch_Description" xml:space="preserve">
    <value>This warning is caused when a catch() block has no specified exception type after a catch (System.Exception e) block. The warning advises that the catch() block will not catch any exceptions.

A catch() block after a catch (System.Exception e) block can catch non-CLS exceptions if the RuntimeCompatibilityAttribute is set to false in the AssemblyInfo.cs file: [assembly: RuntimeCompatibilityAttribute(WrapNonExceptionThrows = false)]. If this attribute is not set explicitly to false, all thrown non-CLS exceptions are wrapped as Exceptions and the catch (System.Exception e) block catches them.</value>
  </data>
  <data name="ERR_IncrementLvalueExpected" xml:space="preserve">
    <value>The operand of an increment or decrement operator must be a variable, property or indexer</value>
  </data>
  <data name="ERR_NoSuchMemberOrExtension" xml:space="preserve">
    <value>'{0}' does not contain a definition for '{1}' and no accessible extension method '{1}' accepting a first argument of type '{0}' could be found (are you missing a using directive or an assembly reference?)</value>
  </data>
  <data name="ERR_NoSuchMemberOrExtensionNeedUsing" xml:space="preserve">
    <value>'{0}' does not contain a definition for '{1}' and no extension method '{1}' accepting a first argument of type '{0}' could be found (are you missing a using directive for '{2}'?)</value>
  </data>
  <data name="ERR_BadThisParam" xml:space="preserve">
    <value>Method '{0}' has a parameter modifier 'this' which is not on the first parameter</value>
  </data>
  <data name="ERR_BadParameterModifiers" xml:space="preserve">
    <value> The parameter modifier '{0}' cannot be used with '{1}'</value>
  </data>
  <data name="ERR_BadTypeforThis" xml:space="preserve">
    <value>The first parameter of an extension method cannot be of type '{0}'</value>
  </data>
  <data name="ERR_BadParamModThis" xml:space="preserve">
    <value>A parameter array cannot be used with 'this' modifier on an extension method</value>
  </data>
  <data name="ERR_BadExtensionMeth" xml:space="preserve">
    <value>Extension method must be static</value>
  </data>
  <data name="ERR_BadExtensionAgg" xml:space="preserve">
    <value>Extension method must be defined in a non-generic static class</value>
  </data>
  <data name="ERR_DupParamMod" xml:space="preserve">
    <value>A parameter can only have one '{0}' modifier</value>
  </data>
  <data name="ERR_ExtensionMethodsDecl" xml:space="preserve">
    <value>Extension methods must be defined in a top level static class; {0} is a nested class</value>
  </data>
  <data name="ERR_ExtensionAttrNotFound" xml:space="preserve">
    <value>Cannot define a new extension method because the compiler required type '{0}' cannot be found. Are you missing a reference to System.Core.dll?</value>
  </data>
  <data name="ERR_ExplicitExtension" xml:space="preserve">
    <value>Do not use 'System.Runtime.CompilerServices.ExtensionAttribute'. Use the 'this' keyword instead.</value>
  </data>
  <data name="ERR_ExplicitDynamicAttr" xml:space="preserve">
    <value>Do not use 'System.Runtime.CompilerServices.DynamicAttribute'. Use the 'dynamic' keyword instead.</value>
  </data>
  <data name="ERR_NoDynamicPhantomOnBaseCtor" xml:space="preserve">
    <value>The constructor call needs to be dynamically dispatched, but cannot be because it is part of a constructor initializer. Consider casting the dynamic arguments.</value>
  </data>
  <data name="ERR_ValueTypeExtDelegate" xml:space="preserve">
    <value>Extension method '{0}' defined on value type '{1}' cannot be used to create delegates</value>
  </data>
  <data name="ERR_BadArgCount" xml:space="preserve">
    <value>No overload for method '{0}' takes {1} arguments</value>
  </data>
  <data name="ERR_BadArgType" xml:space="preserve">
    <value>Argument {0}: cannot convert from '{1}' to '{2}'</value>
  </data>
  <data name="ERR_NoSourceFile" xml:space="preserve">
    <value>Source file '{0}' could not be opened -- {1}</value>
  </data>
  <data name="ERR_CantRefResource" xml:space="preserve">
    <value>Cannot link resource files when building a module</value>
  </data>
  <data name="ERR_ResourceNotUnique" xml:space="preserve">
    <value>Resource identifier '{0}' has already been used in this assembly</value>
  </data>
  <data name="ERR_ResourceFileNameNotUnique" xml:space="preserve">
    <value>Each linked resource and module must have a unique filename. Filename '{0}' is specified more than once in this assembly</value>
  </data>
  <data name="ERR_ImportNonAssembly" xml:space="preserve">
    <value>The referenced file '{0}' is not an assembly</value>
  </data>
  <data name="ERR_RefLvalueExpected" xml:space="preserve">
    <value>A ref or out value must be an assignable variable</value>
  </data>
  <data name="ERR_BaseInStaticMeth" xml:space="preserve">
    <value>Keyword 'base' is not available in a static method</value>
  </data>
  <data name="ERR_BaseInBadContext" xml:space="preserve">
    <value>Keyword 'base' is not available in the current context</value>
  </data>
  <data name="ERR_RbraceExpected" xml:space="preserve">
    <value>} expected</value>
  </data>
  <data name="ERR_LbraceExpected" xml:space="preserve">
    <value>{ expected</value>
  </data>
  <data name="ERR_InExpected" xml:space="preserve">
    <value>'in' expected</value>
  </data>
  <data name="ERR_InvalidPreprocExpr" xml:space="preserve">
    <value>Invalid preprocessor expression</value>
  </data>
  <data name="ERR_InvalidMemberDecl" xml:space="preserve">
    <value>Invalid token '{0}' in class, struct, or interface member declaration</value>
  </data>
  <data name="ERR_MemberNeedsType" xml:space="preserve">
    <value>Method must have a return type</value>
  </data>
  <data name="ERR_BadBaseType" xml:space="preserve">
    <value>Invalid base type</value>
  </data>
  <data name="WRN_EmptySwitch" xml:space="preserve">
    <value>Empty switch block</value>
  </data>
  <data name="WRN_EmptySwitch_Title" xml:space="preserve">
    <value>Empty switch block</value>
  </data>
  <data name="ERR_ExpectedEndTry" xml:space="preserve">
    <value>Expected catch or finally</value>
  </data>
  <data name="ERR_InvalidExprTerm" xml:space="preserve">
    <value>Invalid expression term '{0}'</value>
  </data>
  <data name="ERR_BadNewExpr" xml:space="preserve">
    <value>A new expression requires an argument list or (), [], or {} after type</value>
  </data>
  <data name="ERR_NoNamespacePrivate" xml:space="preserve">
    <value>Elements defined in a namespace cannot be explicitly declared as private, protected, protected internal, or private protected</value>
  </data>
  <data name="ERR_BadVarDecl" xml:space="preserve">
    <value>Expected ; or = (cannot specify constructor arguments in declaration)</value>
  </data>
  <data name="ERR_UsingAfterElements" xml:space="preserve">
    <value>A using clause must precede all other elements defined in the namespace except extern alias declarations</value>
  </data>
  <data name="ERR_BadBinOpArgs" xml:space="preserve">
    <value>Overloaded binary operator '{0}' takes two parameters</value>
  </data>
  <data name="ERR_BadUnOpArgs" xml:space="preserve">
    <value>Overloaded unary operator '{0}' takes one parameter</value>
  </data>
  <data name="ERR_NoVoidParameter" xml:space="preserve">
    <value>Invalid parameter type 'void'</value>
  </data>
  <data name="ERR_DuplicateAlias" xml:space="preserve">
    <value>The using alias '{0}' appeared previously in this namespace</value>
  </data>
  <data name="ERR_BadProtectedAccess" xml:space="preserve">
    <value>Cannot access protected member '{0}' via a qualifier of type '{1}'; the qualifier must be of type '{2}' (or derived from it)</value>
  </data>
  <data name="ERR_AddModuleAssembly" xml:space="preserve">
    <value>'{0}' cannot be added to this assembly because it already is an assembly</value>
  </data>
  <data name="ERR_BindToBogusProp2" xml:space="preserve">
    <value>Property, indexer, or event '{0}' is not supported by the language; try directly calling accessor methods '{1}' or '{2}'</value>
  </data>
  <data name="ERR_BindToBogusProp1" xml:space="preserve">
    <value>Property, indexer, or event '{0}' is not supported by the language; try directly calling accessor method '{1}'</value>
  </data>
  <data name="ERR_NoVoidHere" xml:space="preserve">
    <value>Keyword 'void' cannot be used in this context</value>
  </data>
  <data name="ERR_IndexerNeedsParam" xml:space="preserve">
    <value>Indexers must have at least one parameter</value>
  </data>
  <data name="ERR_BadArraySyntax" xml:space="preserve">
    <value>Array type specifier, [], must appear before parameter name</value>
  </data>
  <data name="ERR_BadOperatorSyntax" xml:space="preserve">
    <value>Declaration is not valid; use '{0} operator &lt;dest-type&gt; (...' instead</value>
  </data>
  <data name="ERR_MainClassNotFound" xml:space="preserve">
    <value>Could not find '{0}' specified for Main method</value>
  </data>
  <data name="ERR_MainClassNotClass" xml:space="preserve">
    <value>'{0}' specified for Main method must be a non-generic class, struct, or interface</value>
  </data>
  <data name="ERR_NoMainInClass" xml:space="preserve">
    <value>'{0}' does not have a suitable static 'Main' method</value>
  </data>
  <data name="ERR_MainClassIsImport" xml:space="preserve">
    <value>Cannot use '{0}' for Main method because it is imported</value>
  </data>
  <data name="ERR_OutputNeedsName" xml:space="preserve">
    <value>Outputs without source must have the /out option specified</value>
  </data>
  <data name="ERR_NoOutputDirectory" xml:space="preserve">
    <value>Output directory could not be determined</value>
  </data>
  <data name="ERR_CantHaveWin32ResAndManifest" xml:space="preserve">
    <value>Conflicting options specified: Win32 resource file; Win32 manifest</value>
  </data>
  <data name="ERR_CantHaveWin32ResAndIcon" xml:space="preserve">
    <value>Conflicting options specified: Win32 resource file; Win32 icon</value>
  </data>
  <data name="ERR_CantReadResource" xml:space="preserve">
    <value>Error reading resource '{0}' -- '{1}'</value>
  </data>
  <data name="ERR_DocFileGen" xml:space="preserve">
    <value>Error writing to XML documentation file: {0}</value>
  </data>
  <data name="WRN_XMLParseError" xml:space="preserve">
    <value>XML comment has badly formed XML -- '{0}'</value>
  </data>
  <data name="WRN_XMLParseError_Title" xml:space="preserve">
    <value>XML comment has badly formed XML</value>
  </data>
  <data name="WRN_DuplicateParamTag" xml:space="preserve">
    <value>XML comment has a duplicate param tag for '{0}'</value>
  </data>
  <data name="WRN_DuplicateParamTag_Title" xml:space="preserve">
    <value>XML comment has a duplicate param tag</value>
  </data>
  <data name="WRN_UnmatchedParamTag" xml:space="preserve">
    <value>XML comment has a param tag for '{0}', but there is no parameter by that name</value>
  </data>
  <data name="WRN_UnmatchedParamTag_Title" xml:space="preserve">
    <value>XML comment has a param tag, but there is no parameter by that name</value>
  </data>
  <data name="WRN_UnmatchedParamRefTag" xml:space="preserve">
    <value>XML comment on '{1}' has a paramref tag for '{0}', but there is no parameter by that name</value>
  </data>
  <data name="WRN_UnmatchedParamRefTag_Title" xml:space="preserve">
    <value>XML comment has a paramref tag, but there is no parameter by that name</value>
  </data>
  <data name="WRN_MissingParamTag" xml:space="preserve">
    <value>Parameter '{0}' has no matching param tag in the XML comment for '{1}' (but other parameters do)</value>
  </data>
  <data name="WRN_MissingParamTag_Title" xml:space="preserve">
    <value>Parameter has no matching param tag in the XML comment (but other parameters do)</value>
  </data>
  <data name="WRN_BadXMLRef" xml:space="preserve">
    <value>XML comment has cref attribute '{0}' that could not be resolved</value>
  </data>
  <data name="WRN_BadXMLRef_Title" xml:space="preserve">
    <value>XML comment has cref attribute that could not be resolved</value>
  </data>
  <data name="ERR_BadStackAllocExpr" xml:space="preserve">
    <value>A stackalloc expression requires [] after type</value>
  </data>
  <data name="ERR_InvalidLineNumber" xml:space="preserve">
    <value>The line number specified for #line directive is missing or invalid</value>
  </data>
  <data name="ERR_MissingPPFile" xml:space="preserve">
    <value>Quoted file name, single-line comment or end-of-line expected</value>
  </data>
  <data name="ERR_ExpectedPPFile" xml:space="preserve">
    <value>Quoted file name expected</value>
  </data>
  <data name="ERR_ReferenceDirectiveOnlyAllowedInScripts" xml:space="preserve">
    <value>#r is only allowed in scripts</value>
  </data>
  <data name="ERR_ForEachMissingMember" xml:space="preserve">
    <value>foreach statement cannot operate on variables of type '{0}' because '{0}' does not contain a public instance definition for '{1}'</value>
  </data>
  <data name="ERR_AwaitForEachMissingMember" xml:space="preserve">
    <value>Asynchronous foreach statement cannot operate on variables of type '{0}' because '{0}' does not contain a suitable public instance definition for '{1}'</value>
  </data>
  <data name="ERR_ForEachMissingMemberWrongAsync" xml:space="preserve">
    <value>foreach statement cannot operate on variables of type '{0}' because '{0}' does not contain a public instance definition for '{1}'. Did you mean 'await foreach' rather than 'foreach'?</value>
  </data>
  <data name="ERR_AwaitForEachMissingMemberWrongAsync" xml:space="preserve">
    <value>Asynchronous foreach statement cannot operate on variables of type '{0}' because '{0}' does not contain a public instance definition for '{1}'. Did you mean 'foreach' rather than 'await foreach'?</value>
  </data>
  <data name="ERR_PossibleAsyncIteratorWithoutYield" xml:space="preserve">
    <value>The body of an async-iterator method must contain a 'yield' statement.</value>
  </data>
  <data name="ERR_PossibleAsyncIteratorWithoutYieldOrAwait" xml:space="preserve">
    <value>The body of an async-iterator method must contain a 'yield' statement. Consider removing 'async' from the method declaration or adding a 'yield' statement.</value>
  </data>
  <data name="ERR_StaticLocalFunctionCannotCaptureVariable" xml:space="preserve">
    <value>A static local function cannot contain a reference to '{0}'.</value>
  </data>
  <data name="ERR_StaticLocalFunctionCannotCaptureThis" xml:space="preserve">
    <value>A static local function cannot contain a reference to 'this' or 'base'.</value>
  </data>
  <data name="WRN_BadXMLRefParamType" xml:space="preserve">
    <value>Invalid type for parameter {0} in XML comment cref attribute: '{1}'</value>
  </data>
  <data name="WRN_BadXMLRefParamType_Title" xml:space="preserve">
    <value>Invalid type for parameter in XML comment cref attribute</value>
  </data>
  <data name="WRN_BadXMLRefReturnType" xml:space="preserve">
    <value>Invalid return type in XML comment cref attribute</value>
  </data>
  <data name="WRN_BadXMLRefReturnType_Title" xml:space="preserve">
    <value>Invalid return type in XML comment cref attribute</value>
  </data>
  <data name="ERR_BadWin32Res" xml:space="preserve">
    <value>Error reading Win32 resources -- {0}</value>
  </data>
  <data name="WRN_BadXMLRefSyntax" xml:space="preserve">
    <value>XML comment has syntactically incorrect cref attribute '{0}'</value>
  </data>
  <data name="WRN_BadXMLRefSyntax_Title" xml:space="preserve">
    <value>XML comment has syntactically incorrect cref attribute</value>
  </data>
  <data name="ERR_BadModifierLocation" xml:space="preserve">
    <value>Member modifier '{0}' must precede the member type and name</value>
  </data>
  <data name="ERR_MissingArraySize" xml:space="preserve">
    <value>Array creation must have array size or array initializer</value>
  </data>
  <data name="WRN_UnprocessedXMLComment" xml:space="preserve">
    <value>XML comment is not placed on a valid language element</value>
  </data>
  <data name="WRN_UnprocessedXMLComment_Title" xml:space="preserve">
    <value>XML comment is not placed on a valid language element</value>
  </data>
  <data name="WRN_FailedInclude" xml:space="preserve">
    <value>Unable to include XML fragment '{1}' of file '{0}' -- {2}</value>
  </data>
  <data name="WRN_FailedInclude_Title" xml:space="preserve">
    <value>Unable to include XML fragment</value>
  </data>
  <data name="WRN_InvalidInclude" xml:space="preserve">
    <value>Invalid XML include element -- {0}</value>
  </data>
  <data name="WRN_InvalidInclude_Title" xml:space="preserve">
    <value>Invalid XML include element</value>
  </data>
  <data name="WRN_MissingXMLComment" xml:space="preserve">
    <value>Missing XML comment for publicly visible type or member '{0}'</value>
  </data>
  <data name="WRN_MissingXMLComment_Title" xml:space="preserve">
    <value>Missing XML comment for publicly visible type or member</value>
  </data>
  <data name="WRN_MissingXMLComment_Description" xml:space="preserve">
    <value>The /doc compiler option was specified, but one or more constructs did not have comments.</value>
  </data>
  <data name="WRN_XMLParseIncludeError" xml:space="preserve">
    <value>Badly formed XML in included comments file -- '{0}'</value>
  </data>
  <data name="WRN_XMLParseIncludeError_Title" xml:space="preserve">
    <value>Badly formed XML in included comments file</value>
  </data>
  <data name="ERR_BadDelArgCount" xml:space="preserve">
    <value>Delegate '{0}' does not take {1} arguments</value>
  </data>
  <data name="ERR_UnexpectedSemicolon" xml:space="preserve">
    <value>Semicolon after method or accessor block is not valid</value>
  </data>
  <data name="ERR_MethodReturnCantBeRefAny" xml:space="preserve">
    <value>The return type of a method, delegate, or function pointer cannot be '{0}'</value>
  </data>
  <data name="ERR_CompileCancelled" xml:space="preserve">
    <value>Compilation cancelled by user</value>
  </data>
  <data name="ERR_MethodArgCantBeRefAny" xml:space="preserve">
    <value>Cannot make reference to variable of type '{0}'</value>
  </data>
  <data name="ERR_AssgReadonlyLocal" xml:space="preserve">
    <value>Cannot assign to '{0}' because it is read-only</value>
  </data>
  <data name="ERR_RefReadonlyLocal" xml:space="preserve">
    <value>Cannot use '{0}' as a ref or out value because it is read-only</value>
  </data>
  <data name="ERR_CantUseRequiredAttribute" xml:space="preserve">
    <value>The RequiredAttribute attribute is not permitted on C# types</value>
  </data>
  <data name="ERR_NoModifiersOnAccessor" xml:space="preserve">
    <value>Modifiers cannot be placed on event accessor declarations</value>
  </data>
  <data name="ERR_ParamsCantBeWithModifier" xml:space="preserve">
    <value>The params parameter cannot be declared as {0}</value>
  </data>
  <data name="ERR_ReturnNotLValue" xml:space="preserve">
    <value>Cannot modify the return value of '{0}' because it is not a variable</value>
  </data>
  <data name="ERR_MissingCoClass" xml:space="preserve">
    <value>The managed coclass wrapper class '{0}' for interface '{1}' cannot be found (are you missing an assembly reference?)</value>
  </data>
  <data name="ERR_AmbiguousAttribute" xml:space="preserve">
    <value>'{0}' is ambiguous between '{1}' and '{2}'; use either '@{0}' or '{0}Attribute'</value>
  </data>
  <data name="ERR_BadArgExtraRef" xml:space="preserve">
    <value>Argument {0} may not be passed with the '{1}' keyword</value>
  </data>
  <data name="WRN_CmdOptionConflictsSource" xml:space="preserve">
    <value>Option '{0}' overrides attribute '{1}' given in a source file or added module</value>
  </data>
  <data name="WRN_CmdOptionConflictsSource_Title" xml:space="preserve">
    <value>Option overrides attribute given in a source file or added module</value>
  </data>
  <data name="WRN_CmdOptionConflictsSource_Description" xml:space="preserve">
    <value>This warning occurs if the assembly attributes AssemblyKeyFileAttribute or AssemblyKeyNameAttribute found in source conflict with the /keyfile or /keycontainer command line option or key file name or key container specified in the Project Properties.</value>
  </data>
  <data name="ERR_BadCompatMode" xml:space="preserve">
    <value>Invalid option '{0}' for /langversion. Use '/langversion:?' to list supported values.</value>
  </data>
  <data name="ERR_DelegateOnConditional" xml:space="preserve">
    <value>Cannot create delegate with '{0}' because it or a method it overrides has a Conditional attribute</value>
  </data>
  <data name="ERR_CantMakeTempFile" xml:space="preserve">
    <value>Cannot create temporary file -- {0}</value>
  </data>
  <data name="ERR_BadArgRef" xml:space="preserve">
    <value>Argument {0} must be passed with the '{1}' keyword</value>
  </data>
  <data name="ERR_YieldInAnonMeth" xml:space="preserve">
    <value>The yield statement cannot be used inside an anonymous method or lambda expression</value>
  </data>
  <data name="ERR_ReturnInIterator" xml:space="preserve">
    <value>Cannot return a value from an iterator. Use the yield return statement to return a value, or yield break to end the iteration.</value>
  </data>
  <data name="ERR_BadIteratorArgType" xml:space="preserve">
    <value>Iterators cannot have ref, in or out parameters</value>
  </data>
  <data name="ERR_BadIteratorReturn" xml:space="preserve">
    <value>The body of '{0}' cannot be an iterator block because '{1}' is not an iterator interface type</value>
  </data>
  <data name="ERR_BadYieldInFinally" xml:space="preserve">
    <value>Cannot yield in the body of a finally clause</value>
  </data>
  <data name="ERR_IteratorMustBeAsync" xml:space="preserve">
    <value>Method '{0}' with an iterator block must be 'async' to return '{1}'</value>
  </data>
  <data name="ERR_BadYieldInTryOfCatch" xml:space="preserve">
    <value>Cannot yield a value in the body of a try block with a catch clause</value>
  </data>
  <data name="ERR_EmptyYield" xml:space="preserve">
    <value>Expression expected after yield return</value>
  </data>
  <data name="ERR_AnonDelegateCantUse" xml:space="preserve">
    <value>Cannot use ref, out, or in parameter '{0}' inside an anonymous method, lambda expression, query expression, or local function</value>
  </data>
  <data name="ERR_IllegalInnerUnsafe" xml:space="preserve">
    <value>Unsafe code may not appear in iterators</value>
  </data>
  <data name="ERR_BadYieldInCatch" xml:space="preserve">
    <value>Cannot yield a value in the body of a catch clause</value>
  </data>
  <data name="ERR_BadDelegateLeave" xml:space="preserve">
    <value>Control cannot leave the body of an anonymous method or lambda expression</value>
  </data>
  <data name="ERR_IllegalSuppression" xml:space="preserve">
    <value>The suppression operator is not allowed in this context</value>
  </data>
  <data name="WRN_IllegalPragma" xml:space="preserve">
    <value>Unrecognized #pragma directive</value>
  </data>
  <data name="WRN_IllegalPragma_Title" xml:space="preserve">
    <value>Unrecognized #pragma directive</value>
  </data>
  <data name="WRN_IllegalPPWarning" xml:space="preserve">
    <value>Expected 'disable' or 'restore'</value>
  </data>
  <data name="WRN_IllegalPPWarning_Title" xml:space="preserve">
    <value>Expected 'disable' or 'restore' after #pragma warning</value>
  </data>
  <data name="WRN_BadRestoreNumber" xml:space="preserve">
    <value>Cannot restore warning 'CS{0}' because it was disabled globally</value>
  </data>
  <data name="WRN_BadRestoreNumber_Title" xml:space="preserve">
    <value>Cannot restore warning because it was disabled globally</value>
  </data>
  <data name="ERR_VarargsIterator" xml:space="preserve">
    <value>__arglist is not allowed in the parameter list of iterators</value>
  </data>
  <data name="ERR_UnsafeIteratorArgType" xml:space="preserve">
    <value>Iterators cannot have unsafe parameters or yield types</value>
  </data>
  <data name="ERR_BadCoClassSig" xml:space="preserve">
    <value>The managed coclass wrapper class signature '{0}' for interface '{1}' is not a valid class name signature</value>
  </data>
  <data name="ERR_MultipleIEnumOfT" xml:space="preserve">
    <value>foreach statement cannot operate on variables of type '{0}' because it implements multiple instantiations of '{1}'; try casting to a specific interface instantiation</value>
  </data>
  <data name="ERR_MultipleIAsyncEnumOfT" xml:space="preserve">
    <value>Asynchronous foreach statement cannot operate on variables of type '{0}' because it implements multiple instantiations of '{1}'; try casting to a specific interface instantiation</value>
  </data>
  <data name="ERR_FixedDimsRequired" xml:space="preserve">
    <value>A fixed size buffer field must have the array size specifier after the field name</value>
  </data>
  <data name="ERR_FixedNotInStruct" xml:space="preserve">
    <value>Fixed size buffer fields may only be members of structs</value>
  </data>
  <data name="ERR_AnonymousReturnExpected" xml:space="preserve">
    <value>Not all code paths return a value in {0} of type '{1}'</value>
  </data>
  <data name="WRN_NonECMAFeature" xml:space="preserve">
    <value>Feature '{0}' is not part of the standardized ISO C# language specification, and may not be accepted by other compilers</value>
  </data>
  <data name="WRN_NonECMAFeature_Title" xml:space="preserve">
    <value>Feature is not part of the standardized ISO C# language specification, and may not be accepted by other compilers</value>
  </data>
  <data name="ERR_ExpectedVerbatimLiteral" xml:space="preserve">
    <value>Keyword, identifier, or string expected after verbatim specifier: @</value>
  </data>
  <data name="ERR_RefReadonly" xml:space="preserve">
    <value>A readonly field cannot be used as a ref or out value (except in a constructor)</value>
  </data>
  <data name="ERR_RefReadonly2" xml:space="preserve">
    <value>Members of readonly field '{0}' cannot be used as a ref or out value (except in a constructor)</value>
  </data>
  <data name="ERR_AssgReadonly" xml:space="preserve">
    <value>A readonly field cannot be assigned to (except in a constructor or init-only setter of the class in which the field is defined or a variable initializer))</value>
  </data>
  <data name="ERR_AssgReadonly2" xml:space="preserve">
    <value>Members of readonly field '{0}' cannot be modified (except in a constructor or a variable initializer)</value>
  </data>
  <data name="ERR_RefReadonlyNotField" xml:space="preserve">
    <value>Cannot use {0} '{1}' as a ref or out value because it is a readonly variable</value>
  </data>
  <data name="ERR_RefReadonlyNotField2" xml:space="preserve">
    <value>Members of {0} '{1}' cannot be used as a ref or out value because it is a readonly variable</value>
  </data>
  <data name="ERR_AssignReadonlyNotField" xml:space="preserve">
    <value>Cannot assign to {0} '{1}' because it is a readonly variable</value>
  </data>
  <data name="ERR_AssignReadonlyNotField2" xml:space="preserve">
    <value>Cannot assign to a member of {0} '{1}' because it is a readonly variable</value>
  </data>
  <data name="ERR_RefReturnReadonlyNotField" xml:space="preserve">
    <value>Cannot return {0} '{1}' by writable reference because it is a readonly variable</value>
  </data>
  <data name="ERR_RefReturnReadonlyNotField2" xml:space="preserve">
    <value>Members of {0} '{1}' cannot be returned by writable reference because it is a readonly variable</value>
  </data>
  <data name="ERR_AssgReadonlyStatic2" xml:space="preserve">
    <value>Fields of static readonly field '{0}' cannot be assigned to (except in a static constructor or a variable initializer)</value>
  </data>
  <data name="ERR_RefReadonlyStatic2" xml:space="preserve">
    <value>Fields of static readonly field '{0}' cannot be used as a ref or out value (except in a static constructor)</value>
  </data>
  <data name="ERR_AssgReadonlyLocal2Cause" xml:space="preserve">
    <value>Cannot modify members of '{0}' because it is a '{1}'</value>
  </data>
  <data name="ERR_RefReadonlyLocal2Cause" xml:space="preserve">
    <value>Cannot use fields of '{0}' as a ref or out value because it is a '{1}'</value>
  </data>
  <data name="ERR_AssgReadonlyLocalCause" xml:space="preserve">
    <value>Cannot assign to '{0}' because it is a '{1}'</value>
  </data>
  <data name="ERR_RefReadonlyLocalCause" xml:space="preserve">
    <value>Cannot use '{0}' as a ref or out value because it is a '{1}'</value>
  </data>
  <data name="WRN_ErrorOverride" xml:space="preserve">
    <value>{0}. See also error CS{1}.</value>
  </data>
  <data name="WRN_ErrorOverride_Title" xml:space="preserve">
    <value>Warning is overriding an error</value>
  </data>
  <data name="WRN_ErrorOverride_Description" xml:space="preserve">
    <value>The compiler emits this warning when it overrides an error with a warning. For information about the problem, search for the error code mentioned.</value>
  </data>
  <data name="ERR_AnonMethToNonDel" xml:space="preserve">
    <value>Cannot convert {0} to type '{1}' because it is not a delegate type</value>
  </data>
  <data name="ERR_CantConvAnonMethParams" xml:space="preserve">
    <value>Cannot convert {0} to type '{1}' because the parameter types do not match the delegate parameter types</value>
  </data>
  <data name="ERR_CantConvAnonMethReturns" xml:space="preserve">
    <value>Cannot convert {0} to intended delegate type because some of the return types in the block are not implicitly convertible to the delegate return type</value>
  </data>
  <data name="ERR_BadAsyncReturnExpression" xml:space="preserve">
    <value>Since this is an async method, the return expression must be of type '{0}' rather than 'Task&lt;{0}&gt;'</value>
  </data>
  <data name="ERR_CantConvAsyncAnonFuncReturns" xml:space="preserve">
    <value>Cannot convert async {0} to delegate type '{1}'. An async {0} may return void, Task or Task&lt;T&gt;, none of which are convertible to '{1}'.</value>
  </data>
  <data name="ERR_IllegalFixedType" xml:space="preserve">
    <value>Fixed size buffer type must be one of the following: bool, byte, short, int, long, char, sbyte, ushort, uint, ulong, float or double</value>
  </data>
  <data name="ERR_FixedOverflow" xml:space="preserve">
    <value>Fixed size buffer of length {0} and type '{1}' is too big</value>
  </data>
  <data name="ERR_InvalidFixedArraySize" xml:space="preserve">
    <value>Fixed size buffers must have a length greater than zero</value>
  </data>
  <data name="ERR_FixedBufferNotFixed" xml:space="preserve">
    <value>You cannot use fixed size buffers contained in unfixed expressions. Try using the fixed statement.</value>
  </data>
  <data name="ERR_AttributeNotOnAccessor" xml:space="preserve">
    <value>Attribute '{0}' is not valid on property or event accessors. It is only valid on '{1}' declarations.</value>
  </data>
  <data name="WRN_InvalidSearchPathDir" xml:space="preserve">
    <value>Invalid search path '{0}' specified in '{1}' -- '{2}'</value>
  </data>
  <data name="WRN_InvalidSearchPathDir_Title" xml:space="preserve">
    <value>Invalid search path specified</value>
  </data>
  <data name="ERR_IllegalVarArgs" xml:space="preserve">
    <value>__arglist is not valid in this context</value>
  </data>
  <data name="ERR_IllegalParams" xml:space="preserve">
    <value>params is not valid in this context</value>
  </data>
  <data name="ERR_BadModifiersOnNamespace" xml:space="preserve">
    <value>A namespace declaration cannot have modifiers or attributes</value>
  </data>
  <data name="ERR_BadPlatformType" xml:space="preserve">
    <value>Invalid option '{0}' for /platform; must be anycpu, x86, Itanium, arm, arm64 or x64</value>
  </data>
  <data name="ERR_ThisStructNotInAnonMeth" xml:space="preserve">
    <value>Anonymous methods, lambda expressions, query expressions, and local functions inside structs cannot access instance members of 'this'. Consider copying 'this' to a local variable outside the anonymous method, lambda expression, query expression, or local function and using the local instead.</value>
  </data>
  <data name="ERR_NoConvToIDisp" xml:space="preserve">
    <value>'{0}': type used in a using statement must be implicitly convertible to 'System.IDisposable'.</value>
  </data>
  <data name="ERR_NoConvToIDispWrongAsync" xml:space="preserve">
    <value>'{0}': type used in a using statement must be implicitly convertible to 'System.IDisposable'. Did you mean 'await using' rather than 'using'?</value>
  </data>
  <data name="ERR_NoConvToIAsyncDisp" xml:space="preserve">
    <value>'{0}': type used in an asynchronous using statement must be implicitly convertible to 'System.IAsyncDisposable' or implement a suitable 'DisposeAsync' method.</value>
  </data>
  <data name="ERR_NoConvToIAsyncDispWrongAsync" xml:space="preserve">
    <value>'{0}': type used in an asynchronous using statement must be implicitly convertible to 'System.IAsyncDisposable' or implement a suitable 'DisposeAsync' method. Did you mean 'using' rather than 'await using'?</value>
  </data>
  <data name="ERR_BadParamRef" xml:space="preserve">
    <value>Parameter {0} must be declared with the '{1}' keyword</value>
  </data>
  <data name="ERR_BadParamExtraRef" xml:space="preserve">
    <value>Parameter {0} should not be declared with the '{1}' keyword</value>
  </data>
  <data name="ERR_BadParamType" xml:space="preserve">
    <value>Parameter {0} is declared as type '{1}{2}' but should be '{3}{4}'</value>
  </data>
  <data name="ERR_BadExternIdentifier" xml:space="preserve">
    <value>Invalid extern alias for '/reference'; '{0}' is not a valid identifier</value>
  </data>
  <data name="ERR_AliasMissingFile" xml:space="preserve">
    <value>Invalid reference alias option: '{0}=' -- missing filename</value>
  </data>
  <data name="ERR_GlobalExternAlias" xml:space="preserve">
    <value>You cannot redefine the global extern alias</value>
  </data>
  <data name="ERR_MissingTypeInSource" xml:space="preserve">
    <value>Reference to type '{0}' claims it is defined in this assembly, but it is not defined in source or any added modules</value>
  </data>
  <data name="ERR_MissingTypeInAssembly" xml:space="preserve">
    <value>Reference to type '{0}' claims it is defined in '{1}', but it could not be found</value>
  </data>
  <data name="WRN_MultiplePredefTypes" xml:space="preserve">
    <value>The predefined type '{0}' is defined in multiple assemblies in the global alias; using definition from '{1}'</value>
  </data>
  <data name="WRN_MultiplePredefTypes_Title" xml:space="preserve">
    <value>Predefined type is defined in multiple assemblies in the global alias</value>
  </data>
  <data name="WRN_MultiplePredefTypes_Description" xml:space="preserve">
    <value>This error occurs when a predefined system type such as System.Int32 is found in two assemblies. One way this can happen is if you are referencing mscorlib or System.Runtime.dll from two different places, such as trying to run two versions of the .NET Framework side-by-side.</value>
  </data>
  <data name="ERR_LocalCantBeFixedAndHoisted" xml:space="preserve">
    <value>Local '{0}' or its members cannot have their address taken and be used inside an anonymous method or lambda expression</value>
  </data>
  <data name="WRN_TooManyLinesForDebugger" xml:space="preserve">
    <value>Source file has exceeded the limit of 16,707,565 lines representable in the PDB; debug information will be incorrect</value>
  </data>
  <data name="WRN_TooManyLinesForDebugger_Title" xml:space="preserve">
    <value>Source file has exceeded the limit of 16,707,565 lines representable in the PDB; debug information will be incorrect</value>
  </data>
  <data name="ERR_CantConvAnonMethNoParams" xml:space="preserve">
    <value>Cannot convert anonymous method block without a parameter list to delegate type '{0}' because it has one or more out parameters</value>
  </data>
  <data name="ERR_ConditionalOnNonAttributeClass" xml:space="preserve">
    <value>Attribute '{0}' is only valid on methods or attribute classes</value>
  </data>
  <data name="WRN_CallOnNonAgileField" xml:space="preserve">
    <value>Accessing a member on '{0}' may cause a runtime exception because it is a field of a marshal-by-reference class</value>
  </data>
  <data name="WRN_CallOnNonAgileField_Title" xml:space="preserve">
    <value>Accessing a member on a field of a marshal-by-reference class may cause a runtime exception</value>
  </data>
  <data name="WRN_CallOnNonAgileField_Description" xml:space="preserve">
    <value>This warning occurs when you try to call a method, property, or indexer on a member of a class that derives from MarshalByRefObject, and the member is a value type. Objects that inherit from MarshalByRefObject are typically intended to be marshaled by reference across an application domain. If any code ever attempts to directly access the value-type member of such an object across an application domain, a runtime exception will occur. To resolve the warning, first copy the member into a local variable and call the method on that variable.</value>
  </data>
  <data name="WRN_BadWarningNumber" xml:space="preserve">
    <value>'{0}' is not a valid warning number</value>
  </data>
  <data name="WRN_BadWarningNumber_Title" xml:space="preserve">
    <value>Not a valid warning number</value>
  </data>
  <data name="WRN_BadWarningNumber_Description" xml:space="preserve">
    <value>A number that was passed to the #pragma warning preprocessor directive was not a valid warning number. Verify that the number represents a warning, not an error.</value>
  </data>
  <data name="WRN_InvalidNumber" xml:space="preserve">
    <value>Invalid number</value>
  </data>
  <data name="WRN_InvalidNumber_Title" xml:space="preserve">
    <value>Invalid number</value>
  </data>
  <data name="WRN_FileNameTooLong" xml:space="preserve">
    <value>Invalid filename specified for preprocessor directive. Filename is too long or not a valid filename.</value>
  </data>
  <data name="WRN_FileNameTooLong_Title" xml:space="preserve">
    <value>Invalid filename specified for preprocessor directive</value>
  </data>
  <data name="WRN_IllegalPPChecksum" xml:space="preserve">
    <value>Invalid #pragma checksum syntax; should be #pragma checksum "filename" "{XXXXXXXX-XXXX-XXXX-XXXX-XXXXXXXXXXXX}" "XXXX..."</value>
  </data>
  <data name="WRN_IllegalPPChecksum_Title" xml:space="preserve">
    <value>Invalid #pragma checksum syntax</value>
  </data>
  <data name="WRN_EndOfPPLineExpected" xml:space="preserve">
    <value>Single-line comment or end-of-line expected</value>
  </data>
  <data name="WRN_EndOfPPLineExpected_Title" xml:space="preserve">
    <value>Single-line comment or end-of-line expected after #pragma directive</value>
  </data>
  <data name="WRN_ConflictingChecksum" xml:space="preserve">
    <value>Different checksum values given for '{0}'</value>
  </data>
  <data name="WRN_ConflictingChecksum_Title" xml:space="preserve">
    <value>Different #pragma checksum values given</value>
  </data>
  <data name="WRN_InvalidAssemblyName" xml:space="preserve">
    <value>Assembly reference '{0}' is invalid and cannot be resolved</value>
  </data>
  <data name="WRN_InvalidAssemblyName_Title" xml:space="preserve">
    <value>Assembly reference is invalid and cannot be resolved</value>
  </data>
  <data name="WRN_InvalidAssemblyName_Description" xml:space="preserve">
    <value>This warning indicates that an attribute, such as InternalsVisibleToAttribute, was not specified correctly.</value>
  </data>
  <data name="WRN_UnifyReferenceMajMin" xml:space="preserve">
    <value>Assuming assembly reference '{0}' used by '{1}' matches identity '{2}' of '{3}', you may need to supply runtime policy</value>
  </data>
  <data name="WRN_UnifyReferenceMajMin_Title" xml:space="preserve">
    <value>Assuming assembly reference matches identity</value>
  </data>
  <data name="WRN_UnifyReferenceMajMin_Description" xml:space="preserve">
    <value>The two assemblies differ in release and/or version number. For unification to occur, you must specify directives in the application's .config file, and you must provide the correct strong name of an assembly.</value>
  </data>
  <data name="WRN_UnifyReferenceBldRev" xml:space="preserve">
    <value>Assuming assembly reference '{0}' used by '{1}' matches identity '{2}' of '{3}', you may need to supply runtime policy</value>
  </data>
  <data name="WRN_UnifyReferenceBldRev_Title" xml:space="preserve">
    <value>Assuming assembly reference matches identity</value>
  </data>
  <data name="WRN_UnifyReferenceBldRev_Description" xml:space="preserve">
    <value>The two assemblies differ in release and/or version number. For unification to occur, you must specify directives in the application's .config file, and you must provide the correct strong name of an assembly.</value>
  </data>
  <data name="ERR_DuplicateImport" xml:space="preserve">
    <value>Multiple assemblies with equivalent identity have been imported: '{0}' and '{1}'. Remove one of the duplicate references.</value>
  </data>
  <data name="ERR_DuplicateImportSimple" xml:space="preserve">
    <value>An assembly with the same simple name '{0}' has already been imported. Try removing one of the references (e.g. '{1}') or sign them to enable side-by-side.</value>
  </data>
  <data name="ERR_AssemblyMatchBadVersion" xml:space="preserve">
    <value>Assembly '{0}' with identity '{1}' uses '{2}' which has a higher version than referenced assembly '{3}' with identity '{4}'</value>
  </data>
  <data name="ERR_FixedNeedsLvalue" xml:space="preserve">
    <value>Fixed size buffers can only be accessed through locals or fields</value>
  </data>
  <data name="WRN_DuplicateTypeParamTag" xml:space="preserve">
    <value>XML comment has a duplicate typeparam tag for '{0}'</value>
  </data>
  <data name="WRN_DuplicateTypeParamTag_Title" xml:space="preserve">
    <value>XML comment has a duplicate typeparam tag</value>
  </data>
  <data name="WRN_UnmatchedTypeParamTag" xml:space="preserve">
    <value>XML comment has a typeparam tag for '{0}', but there is no type parameter by that name</value>
  </data>
  <data name="WRN_UnmatchedTypeParamTag_Title" xml:space="preserve">
    <value>XML comment has a typeparam tag, but there is no type parameter by that name</value>
  </data>
  <data name="WRN_UnmatchedTypeParamRefTag" xml:space="preserve">
    <value>XML comment on '{1}' has a typeparamref tag for '{0}', but there is no type parameter by that name</value>
  </data>
  <data name="WRN_UnmatchedTypeParamRefTag_Title" xml:space="preserve">
    <value>XML comment has a typeparamref tag, but there is no type parameter by that name</value>
  </data>
  <data name="WRN_MissingTypeParamTag" xml:space="preserve">
    <value>Type parameter '{0}' has no matching typeparam tag in the XML comment on '{1}' (but other type parameters do)</value>
  </data>
  <data name="WRN_MissingTypeParamTag_Title" xml:space="preserve">
    <value>Type parameter has no matching typeparam tag in the XML comment (but other type parameters do)</value>
  </data>
  <data name="ERR_CantChangeTypeOnOverride" xml:space="preserve">
    <value>'{0}': type must be '{2}' to match overridden member '{1}'</value>
  </data>
  <data name="ERR_DoNotUseFixedBufferAttr" xml:space="preserve">
    <value>Do not use 'System.Runtime.CompilerServices.FixedBuffer' attribute. Use the 'fixed' field modifier instead.</value>
  </data>
  <data name="ERR_DoNotUseFixedBufferAttrOnProperty" xml:space="preserve">
    <value>Do not use 'System.Runtime.CompilerServices.FixedBuffer' attribute on a property</value>
  </data>
  <data name="WRN_AssignmentToSelf" xml:space="preserve">
    <value>Assignment made to same variable; did you mean to assign something else?</value>
  </data>
  <data name="WRN_AssignmentToSelf_Title" xml:space="preserve">
    <value>Assignment made to same variable</value>
  </data>
  <data name="WRN_ComparisonToSelf" xml:space="preserve">
    <value>Comparison made to same variable; did you mean to compare something else?</value>
  </data>
  <data name="WRN_ComparisonToSelf_Title" xml:space="preserve">
    <value>Comparison made to same variable</value>
  </data>
  <data name="ERR_CantOpenWin32Res" xml:space="preserve">
    <value>Error opening Win32 resource file '{0}' -- '{1}'</value>
  </data>
  <data name="WRN_DotOnDefault" xml:space="preserve">
    <value>Expression will always cause a System.NullReferenceException because the default value of '{0}' is null</value>
  </data>
  <data name="WRN_DotOnDefault_Title" xml:space="preserve">
    <value>Expression will always cause a System.NullReferenceException because the type's default value is null</value>
  </data>
  <data name="ERR_NoMultipleInheritance" xml:space="preserve">
    <value>Class '{0}' cannot have multiple base classes: '{1}' and '{2}'</value>
  </data>
  <data name="ERR_BaseClassMustBeFirst" xml:space="preserve">
    <value>Base class '{0}' must come before any interfaces</value>
  </data>
  <data name="WRN_BadXMLRefTypeVar" xml:space="preserve">
    <value>XML comment has cref attribute '{0}' that refers to a type parameter</value>
  </data>
  <data name="WRN_BadXMLRefTypeVar_Title" xml:space="preserve">
    <value>XML comment has cref attribute that refers to a type parameter</value>
  </data>
  <data name="ERR_FriendAssemblyBadArgs" xml:space="preserve">
    <value>Friend assembly reference '{0}' is invalid. InternalsVisibleTo declarations cannot have a version, culture, public key token, or processor architecture specified.</value>
  </data>
  <data name="ERR_FriendAssemblySNReq" xml:space="preserve">
    <value>Friend assembly reference '{0}' is invalid. Strong-name signed assemblies must specify a public key in their InternalsVisibleTo declarations.</value>
  </data>
  <data name="ERR_DelegateOnNullable" xml:space="preserve">
    <value>Cannot bind delegate to '{0}' because it is a member of 'System.Nullable&lt;T&gt;'</value>
  </data>
  <data name="ERR_BadCtorArgCount" xml:space="preserve">
    <value>'{0}' does not contain a constructor that takes {1} arguments</value>
  </data>
  <data name="ERR_GlobalAttributesNotFirst" xml:space="preserve">
    <value>Assembly and module attributes must precede all other elements defined in a file except using clauses and extern alias declarations</value>
  </data>
  <data name="ERR_ExpressionExpected" xml:space="preserve">
    <value>Expected expression</value>
  </data>
  <data name="ERR_InvalidSubsystemVersion" xml:space="preserve">
    <value>Invalid version {0} for /subsystemversion. The version must be 6.02 or greater for ARM or AppContainerExe, and 4.00 or greater otherwise</value>
  </data>
  <data name="ERR_InteropMethodWithBody" xml:space="preserve">
    <value>Embedded interop method '{0}' contains a body.</value>
  </data>
  <data name="ERR_BadWarningLevel" xml:space="preserve">
    <value>Warning level must be in the range 0-4</value>
  </data>
  <data name="ERR_BadDebugType" xml:space="preserve">
    <value>Invalid option '{0}' for /debug; must be 'portable', 'embedded', 'full' or 'pdbonly'</value>
  </data>
  <data name="ERR_BadResourceVis" xml:space="preserve">
    <value>Invalid option '{0}'; Resource visibility must be either 'public' or 'private'</value>
  </data>
  <data name="ERR_DefaultValueTypeMustMatch" xml:space="preserve">
    <value>The type of the argument to the DefaultParameterValue attribute must match the parameter type</value>
  </data>
  <data name="ERR_DefaultValueBadValueType" xml:space="preserve">
    <value>Argument of type '{0}' is not applicable for the DefaultParameterValue attribute</value>
  </data>
  <data name="ERR_MemberAlreadyInitialized" xml:space="preserve">
    <value>Duplicate initialization of member '{0}'</value>
  </data>
  <data name="ERR_MemberCannotBeInitialized" xml:space="preserve">
    <value>Member '{0}' cannot be initialized. It is not a field or property.</value>
  </data>
  <data name="ERR_StaticMemberInObjectInitializer" xml:space="preserve">
    <value>Static field or property '{0}' cannot be assigned in an object initializer</value>
  </data>
  <data name="ERR_ReadonlyValueTypeInObjectInitializer" xml:space="preserve">
    <value>Members of readonly field '{0}' of type '{1}' cannot be assigned with an object initializer because it is of a value type</value>
  </data>
  <data name="ERR_ValueTypePropertyInObjectInitializer" xml:space="preserve">
    <value>Members of property '{0}' of type '{1}' cannot be assigned with an object initializer because it is of a value type</value>
  </data>
  <data name="ERR_UnsafeTypeInObjectCreation" xml:space="preserve">
    <value>Unsafe type '{0}' cannot be used in object creation</value>
  </data>
  <data name="ERR_EmptyElementInitializer" xml:space="preserve">
    <value>Element initializer cannot be empty</value>
  </data>
  <data name="ERR_InitializerAddHasWrongSignature" xml:space="preserve">
    <value>The best overloaded method match for '{0}' has wrong signature for the initializer element. The initializable Add must be an accessible instance method.</value>
  </data>
  <data name="ERR_CollectionInitRequiresIEnumerable" xml:space="preserve">
    <value>Cannot initialize type '{0}' with a collection initializer because it does not implement 'System.Collections.IEnumerable'</value>
  </data>
  <data name="ERR_CantSetWin32Manifest" xml:space="preserve">
    <value>Error reading Win32 manifest file '{0}' -- '{1}'</value>
  </data>
  <data name="WRN_CantHaveManifestForModule" xml:space="preserve">
    <value>Ignoring /win32manifest for module because it only applies to assemblies</value>
  </data>
  <data name="WRN_CantHaveManifestForModule_Title" xml:space="preserve">
    <value>Ignoring /win32manifest for module because it only applies to assemblies</value>
  </data>
  <data name="ERR_BadInstanceArgType" xml:space="preserve">
    <value>'{0}' does not contain a definition for '{1}' and the best extension method overload '{2}' requires a receiver of type '{3}'</value>
  </data>
  <data name="ERR_QueryDuplicateRangeVariable" xml:space="preserve">
    <value>The range variable '{0}' has already been declared</value>
  </data>
  <data name="ERR_QueryRangeVariableOverrides" xml:space="preserve">
    <value>The range variable '{0}' conflicts with a previous declaration of '{0}'</value>
  </data>
  <data name="ERR_QueryRangeVariableAssignedBadValue" xml:space="preserve">
    <value>Cannot assign {0} to a range variable</value>
  </data>
  <data name="ERR_QueryNoProviderCastable" xml:space="preserve">
    <value>Could not find an implementation of the query pattern for source type '{0}'.  '{1}' not found.  Consider explicitly specifying the type of the range variable '{2}'.</value>
  </data>
  <data name="ERR_QueryNoProviderStandard" xml:space="preserve">
    <value>Could not find an implementation of the query pattern for source type '{0}'.  '{1}' not found.  Are you missing a reference to 'System.Core.dll' or a using directive for 'System.Linq'?</value>
  </data>
  <data name="ERR_QueryNoProvider" xml:space="preserve">
    <value>Could not find an implementation of the query pattern for source type '{0}'.  '{1}' not found.</value>
  </data>
  <data name="ERR_QueryOuterKey" xml:space="preserve">
    <value>The name '{0}' is not in scope on the left side of 'equals'.  Consider swapping the expressions on either side of 'equals'.</value>
  </data>
  <data name="ERR_QueryInnerKey" xml:space="preserve">
    <value>The name '{0}' is not in scope on the right side of 'equals'.  Consider swapping the expressions on either side of 'equals'.</value>
  </data>
  <data name="ERR_QueryOutRefRangeVariable" xml:space="preserve">
    <value>Cannot pass the range variable '{0}' as an out or ref parameter</value>
  </data>
  <data name="ERR_QueryMultipleProviders" xml:space="preserve">
    <value>Multiple implementations of the query pattern were found for source type '{0}'.  Ambiguous call to '{1}'.</value>
  </data>
  <data name="ERR_QueryTypeInferenceFailedMulti" xml:space="preserve">
    <value>The type of one of the expressions in the {0} clause is incorrect.  Type inference failed in the call to '{1}'.</value>
  </data>
  <data name="ERR_QueryTypeInferenceFailed" xml:space="preserve">
    <value>The type of the expression in the {0} clause is incorrect.  Type inference failed in the call to '{1}'.</value>
  </data>
  <data name="ERR_QueryTypeInferenceFailedSelectMany" xml:space="preserve">
    <value>An expression of type '{0}' is not allowed in a subsequent from clause in a query expression with source type '{1}'.  Type inference failed in the call to '{2}'.</value>
  </data>
  <data name="ERR_ExpressionTreeContainsPointerOp" xml:space="preserve">
    <value>An expression tree may not contain an unsafe pointer operation</value>
  </data>
  <data name="ERR_ExpressionTreeContainsAnonymousMethod" xml:space="preserve">
    <value>An expression tree may not contain an anonymous method expression</value>
  </data>
  <data name="ERR_AnonymousMethodToExpressionTree" xml:space="preserve">
    <value>An anonymous method expression cannot be converted to an expression tree</value>
  </data>
  <data name="ERR_QueryRangeVariableReadOnly" xml:space="preserve">
    <value>Range variable '{0}' cannot be assigned to -- it is read only</value>
  </data>
  <data name="ERR_QueryRangeVariableSameAsTypeParam" xml:space="preserve">
    <value>The range variable '{0}' cannot have the same name as a method type parameter</value>
  </data>
  <data name="ERR_TypeVarNotFoundRangeVariable" xml:space="preserve">
    <value>The contextual keyword 'var' cannot be used in a range variable declaration</value>
  </data>
  <data name="ERR_BadArgTypesForCollectionAdd" xml:space="preserve">
    <value>The best overloaded Add method '{0}' for the collection initializer has some invalid arguments</value>
  </data>
  <data name="ERR_ByRefParameterInExpressionTree" xml:space="preserve">
    <value>An expression tree lambda may not contain a ref, in or out parameter</value>
  </data>
  <data name="ERR_VarArgsInExpressionTree" xml:space="preserve">
    <value>An expression tree lambda may not contain a method with variable arguments</value>
  </data>
  <data name="ERR_MemGroupInExpressionTree" xml:space="preserve">
    <value>An expression tree lambda may not contain a method group</value>
  </data>
  <data name="ERR_InitializerAddHasParamModifiers" xml:space="preserve">
    <value>The best overloaded method match '{0}' for the collection initializer element cannot be used. Collection initializer 'Add' methods cannot have ref or out parameters.</value>
  </data>
  <data name="ERR_NonInvocableMemberCalled" xml:space="preserve">
    <value>Non-invocable member '{0}' cannot be used like a method.</value>
  </data>
  <data name="WRN_MultipleRuntimeImplementationMatches" xml:space="preserve">
    <value>Member '{0}' implements interface member '{1}' in type '{2}'. There are multiple matches for the interface member at run-time. It is implementation dependent which method will be called.</value>
  </data>
  <data name="WRN_MultipleRuntimeImplementationMatches_Title" xml:space="preserve">
    <value>Member implements interface member with multiple matches at run-time</value>
  </data>
  <data name="WRN_MultipleRuntimeImplementationMatches_Description" xml:space="preserve">
    <value>This warning can be generated when two interface methods are differentiated only by whether a particular parameter is marked with ref or with out. It is best to change your code to avoid this warning because it is not obvious or guaranteed which method is called at runtime.

Although C# distinguishes between out and ref, the CLR sees them as the same. When deciding which method implements the interface, the CLR just picks one.

Give the compiler some way to differentiate the methods. For example, you can give them different names or provide an additional parameter on one of them.</value>
  </data>
  <data name="WRN_MultipleRuntimeOverrideMatches" xml:space="preserve">
    <value>Member '{1}' overrides '{0}'. There are multiple override candidates at run-time. It is implementation dependent which method will be called.</value>
  </data>
  <data name="WRN_MultipleRuntimeOverrideMatches_Title" xml:space="preserve">
    <value>Member overrides base member with multiple override candidates at run-time</value>
  </data>
  <data name="ERR_ObjectOrCollectionInitializerWithDelegateCreation" xml:space="preserve">
    <value>Object and collection initializer expressions may not be applied to a delegate creation expression</value>
  </data>
  <data name="ERR_InvalidConstantDeclarationType" xml:space="preserve">
    <value>'{0}' is of type '{1}'. The type specified in a constant declaration must be sbyte, byte, short, ushort, int, uint, long, ulong, char, float, double, decimal, bool, string, an enum-type, or a reference-type.</value>
  </data>
  <data name="ERR_FileNotFound" xml:space="preserve">
    <value>Source file '{0}' could not be found.</value>
  </data>
  <data name="WRN_FileAlreadyIncluded" xml:space="preserve">
    <value>Source file '{0}' specified multiple times</value>
  </data>
  <data name="WRN_FileAlreadyIncluded_Title" xml:space="preserve">
    <value>Source file specified multiple times</value>
  </data>
  <data name="ERR_NoFileSpec" xml:space="preserve">
    <value>Missing file specification for '{0}' option</value>
  </data>
  <data name="ERR_SwitchNeedsString" xml:space="preserve">
    <value>Command-line syntax error: Missing '{0}' for '{1}' option</value>
  </data>
  <data name="ERR_BadSwitch" xml:space="preserve">
    <value>Unrecognized option: '{0}'</value>
  </data>
  <data name="WRN_NoSources" xml:space="preserve">
    <value>No source files specified.</value>
  </data>
  <data name="WRN_NoSources_Title" xml:space="preserve">
    <value>No source files specified</value>
  </data>
  <data name="ERR_ExpectedSingleScript" xml:space="preserve">
    <value>Expected a script (.csx file) but none specified</value>
  </data>
  <data name="ERR_OpenResponseFile" xml:space="preserve">
    <value>Error opening response file '{0}'</value>
  </data>
  <data name="ERR_CantOpenFileWrite" xml:space="preserve">
    <value>Cannot open '{0}' for writing -- '{1}'</value>
  </data>
  <data name="ERR_BadBaseNumber" xml:space="preserve">
    <value>Invalid image base number '{0}'</value>
  </data>
  <data name="ERR_BinaryFile" xml:space="preserve">
    <value>'{0}' is a binary file instead of a text file</value>
  </data>
  <data name="FTL_BadCodepage" xml:space="preserve">
    <value>Code page '{0}' is invalid or not installed</value>
  </data>
  <data name="FTL_BadChecksumAlgorithm" xml:space="preserve">
    <value>Algorithm '{0}' is not supported</value>
  </data>
  <data name="ERR_NoMainOnDLL" xml:space="preserve">
    <value>Cannot specify /main if building a module or library</value>
  </data>
  <data name="FTL_InvalidTarget" xml:space="preserve">
    <value>Invalid target type for /target: must specify 'exe', 'winexe', 'library', or 'module'</value>
  </data>
  <data name="FTL_InvalidInputFileName" xml:space="preserve">
    <value>File name '{0}' is empty, contains invalid characters, has a drive specification without an absolute path, or is too long</value>
  </data>
  <data name="WRN_NoConfigNotOnCommandLine" xml:space="preserve">
    <value>Ignoring /noconfig option because it was specified in a response file</value>
  </data>
  <data name="WRN_NoConfigNotOnCommandLine_Title" xml:space="preserve">
    <value>Ignoring /noconfig option because it was specified in a response file</value>
  </data>
  <data name="ERR_InvalidFileAlignment" xml:space="preserve">
    <value>Invalid file section alignment '{0}'</value>
  </data>
  <data name="ERR_InvalidOutputName" xml:space="preserve">
    <value>Invalid output name: {0}</value>
  </data>
  <data name="ERR_InvalidDebugInformationFormat" xml:space="preserve">
    <value>Invalid debug information format: {0}</value>
  </data>
  <data name="ERR_LegacyObjectIdSyntax" xml:space="preserve">
    <value>'id#' syntax is no longer supported. Use '$id' instead.</value>
  </data>
  <data name="WRN_DefineIdentifierRequired" xml:space="preserve">
    <value>Invalid name for a preprocessing symbol; '{0}' is not a valid identifier</value>
  </data>
  <data name="WRN_DefineIdentifierRequired_Title" xml:space="preserve">
    <value>Invalid name for a preprocessing symbol; not a valid identifier</value>
  </data>
  <data name="FTL_OutputFileExists" xml:space="preserve">
    <value>Cannot create short filename '{0}' when a long filename with the same short filename already exists</value>
  </data>
  <data name="ERR_OneAliasPerReference" xml:space="preserve">
    <value>A /reference option that declares an extern alias can only have one filename. To specify multiple aliases or filenames, use multiple /reference options.</value>
  </data>
  <data name="ERR_SwitchNeedsNumber" xml:space="preserve">
    <value>Command-line syntax error: Missing ':&lt;number&gt;' for '{0}' option</value>
  </data>
  <data name="ERR_MissingDebugSwitch" xml:space="preserve">
    <value>The /pdb option requires that the /debug option also be used</value>
  </data>
  <data name="ERR_ComRefCallInExpressionTree" xml:space="preserve">
    <value>An expression tree lambda may not contain a COM call with ref omitted on arguments</value>
  </data>
  <data name="ERR_InvalidFormatForGuidForOption" xml:space="preserve">
    <value>Command-line syntax error: Invalid Guid format '{0}' for option '{1}'</value>
  </data>
  <data name="ERR_MissingGuidForOption" xml:space="preserve">
    <value>Command-line syntax error: Missing Guid for option '{1}'</value>
  </data>
  <data name="WRN_CLS_NoVarArgs" xml:space="preserve">
    <value>Methods with variable arguments are not CLS-compliant</value>
  </data>
  <data name="WRN_CLS_NoVarArgs_Title" xml:space="preserve">
    <value>Methods with variable arguments are not CLS-compliant</value>
  </data>
  <data name="WRN_CLS_BadArgType" xml:space="preserve">
    <value>Argument type '{0}' is not CLS-compliant</value>
  </data>
  <data name="WRN_CLS_BadArgType_Title" xml:space="preserve">
    <value>Argument type is not CLS-compliant</value>
  </data>
  <data name="WRN_CLS_BadReturnType" xml:space="preserve">
    <value>Return type of '{0}' is not CLS-compliant</value>
  </data>
  <data name="WRN_CLS_BadReturnType_Title" xml:space="preserve">
    <value>Return type is not CLS-compliant</value>
  </data>
  <data name="WRN_CLS_BadFieldPropType" xml:space="preserve">
    <value>Type of '{0}' is not CLS-compliant</value>
  </data>
  <data name="WRN_CLS_BadFieldPropType_Title" xml:space="preserve">
    <value>Type is not CLS-compliant</value>
  </data>
  <data name="WRN_CLS_BadFieldPropType_Description" xml:space="preserve">
    <value>A public, protected, or protected internal variable must be of a type that is compliant with the Common Language Specification (CLS).</value>
  </data>
  <data name="WRN_CLS_BadIdentifierCase" xml:space="preserve">
    <value>Identifier '{0}' differing only in case is not CLS-compliant</value>
  </data>
  <data name="WRN_CLS_BadIdentifierCase_Title" xml:space="preserve">
    <value>Identifier differing only in case is not CLS-compliant</value>
  </data>
  <data name="WRN_CLS_OverloadRefOut" xml:space="preserve">
    <value>Overloaded method '{0}' differing only in ref or out, or in array rank, is not CLS-compliant</value>
  </data>
  <data name="WRN_CLS_OverloadRefOut_Title" xml:space="preserve">
    <value>Overloaded method differing only in ref or out, or in array rank, is not CLS-compliant</value>
  </data>
  <data name="WRN_CLS_OverloadUnnamed" xml:space="preserve">
    <value>Overloaded method '{0}' differing only by unnamed array types is not CLS-compliant</value>
  </data>
  <data name="WRN_CLS_OverloadUnnamed_Title" xml:space="preserve">
    <value>Overloaded method differing only by unnamed array types is not CLS-compliant</value>
  </data>
  <data name="WRN_CLS_OverloadUnnamed_Description" xml:space="preserve">
    <value>This error occurs if you have an overloaded method that takes a jagged array and the only difference between the method signatures is the element type of the array. To avoid this error, consider using a rectangular array rather than a jagged array; use an additional parameter to disambiguate the function call; rename one or more of the overloaded methods; or, if CLS Compliance is not needed, remove the CLSCompliantAttribute attribute.</value>
  </data>
  <data name="WRN_CLS_BadIdentifier" xml:space="preserve">
    <value>Identifier '{0}' is not CLS-compliant</value>
  </data>
  <data name="WRN_CLS_BadIdentifier_Title" xml:space="preserve">
    <value>Identifier is not CLS-compliant</value>
  </data>
  <data name="WRN_CLS_BadBase" xml:space="preserve">
    <value>'{0}': base type '{1}' is not CLS-compliant</value>
  </data>
  <data name="WRN_CLS_BadBase_Title" xml:space="preserve">
    <value>Base type is not CLS-compliant</value>
  </data>
  <data name="WRN_CLS_BadBase_Description" xml:space="preserve">
    <value>A base type was marked as not having to be compliant with the Common Language Specification (CLS) in an assembly that was marked as being CLS compliant. Either remove the attribute that specifies the assembly is CLS compliant or remove the attribute that indicates the type is not CLS compliant.</value>
  </data>
  <data name="WRN_CLS_BadInterfaceMember" xml:space="preserve">
    <value>'{0}': CLS-compliant interfaces must have only CLS-compliant members</value>
  </data>
  <data name="WRN_CLS_BadInterfaceMember_Title" xml:space="preserve">
    <value>CLS-compliant interfaces must have only CLS-compliant members</value>
  </data>
  <data name="WRN_CLS_NoAbstractMembers" xml:space="preserve">
    <value>'{0}': only CLS-compliant members can be abstract</value>
  </data>
  <data name="WRN_CLS_NoAbstractMembers_Title" xml:space="preserve">
    <value>Only CLS-compliant members can be abstract</value>
  </data>
  <data name="WRN_CLS_NotOnModules" xml:space="preserve">
    <value>You must specify the CLSCompliant attribute on the assembly, not the module, to enable CLS compliance checking</value>
  </data>
  <data name="WRN_CLS_NotOnModules_Title" xml:space="preserve">
    <value>You must specify the CLSCompliant attribute on the assembly, not the module, to enable CLS compliance checking</value>
  </data>
  <data name="WRN_CLS_ModuleMissingCLS" xml:space="preserve">
    <value>Added modules must be marked with the CLSCompliant attribute to match the assembly</value>
  </data>
  <data name="WRN_CLS_ModuleMissingCLS_Title" xml:space="preserve">
    <value>Added modules must be marked with the CLSCompliant attribute to match the assembly</value>
  </data>
  <data name="WRN_CLS_AssemblyNotCLS" xml:space="preserve">
    <value>'{0}' cannot be marked as CLS-compliant because the assembly does not have a CLSCompliant attribute</value>
  </data>
  <data name="WRN_CLS_AssemblyNotCLS_Title" xml:space="preserve">
    <value>Type or member cannot be marked as CLS-compliant because the assembly does not have a CLSCompliant attribute</value>
  </data>
  <data name="WRN_CLS_BadAttributeType" xml:space="preserve">
    <value>'{0}' has no accessible constructors which use only CLS-compliant types</value>
  </data>
  <data name="WRN_CLS_BadAttributeType_Title" xml:space="preserve">
    <value>Type has no accessible constructors which use only CLS-compliant types</value>
  </data>
  <data name="WRN_CLS_ArrayArgumentToAttribute" xml:space="preserve">
    <value>Arrays as attribute arguments is not CLS-compliant</value>
  </data>
  <data name="WRN_CLS_ArrayArgumentToAttribute_Title" xml:space="preserve">
    <value>Arrays as attribute arguments is not CLS-compliant</value>
  </data>
  <data name="WRN_CLS_NotOnModules2" xml:space="preserve">
    <value>You cannot specify the CLSCompliant attribute on a module that differs from the CLSCompliant attribute on the assembly</value>
  </data>
  <data name="WRN_CLS_NotOnModules2_Title" xml:space="preserve">
    <value>You cannot specify the CLSCompliant attribute on a module that differs from the CLSCompliant attribute on the assembly</value>
  </data>
  <data name="WRN_CLS_IllegalTrueInFalse" xml:space="preserve">
    <value>'{0}' cannot be marked as CLS-compliant because it is a member of non-CLS-compliant type '{1}'</value>
  </data>
  <data name="WRN_CLS_IllegalTrueInFalse_Title" xml:space="preserve">
    <value>Type cannot be marked as CLS-compliant because it is a member of non-CLS-compliant type</value>
  </data>
  <data name="WRN_CLS_MeaninglessOnPrivateType" xml:space="preserve">
    <value>CLS compliance checking will not be performed on '{0}' because it is not visible from outside this assembly</value>
  </data>
  <data name="WRN_CLS_MeaninglessOnPrivateType_Title" xml:space="preserve">
    <value>CLS compliance checking will not be performed because it is not visible from outside this assembly</value>
  </data>
  <data name="WRN_CLS_AssemblyNotCLS2" xml:space="preserve">
    <value>'{0}' does not need a CLSCompliant attribute because the assembly does not have a CLSCompliant attribute</value>
  </data>
  <data name="WRN_CLS_AssemblyNotCLS2_Title" xml:space="preserve">
    <value>Type or member does not need a CLSCompliant attribute because the assembly does not have a CLSCompliant attribute</value>
  </data>
  <data name="WRN_CLS_MeaninglessOnParam" xml:space="preserve">
    <value>CLSCompliant attribute has no meaning when applied to parameters. Try putting it on the method instead.</value>
  </data>
  <data name="WRN_CLS_MeaninglessOnParam_Title" xml:space="preserve">
    <value>CLSCompliant attribute has no meaning when applied to parameters</value>
  </data>
  <data name="WRN_CLS_MeaninglessOnReturn" xml:space="preserve">
    <value>CLSCompliant attribute has no meaning when applied to return types. Try putting it on the method instead.</value>
  </data>
  <data name="WRN_CLS_MeaninglessOnReturn_Title" xml:space="preserve">
    <value>CLSCompliant attribute has no meaning when applied to return types</value>
  </data>
  <data name="WRN_CLS_BadTypeVar" xml:space="preserve">
    <value>Constraint type '{0}' is not CLS-compliant</value>
  </data>
  <data name="WRN_CLS_BadTypeVar_Title" xml:space="preserve">
    <value>Constraint type is not CLS-compliant</value>
  </data>
  <data name="WRN_CLS_VolatileField" xml:space="preserve">
    <value>CLS-compliant field '{0}' cannot be volatile</value>
  </data>
  <data name="WRN_CLS_VolatileField_Title" xml:space="preserve">
    <value>CLS-compliant field cannot be volatile</value>
  </data>
  <data name="WRN_CLS_BadInterface" xml:space="preserve">
    <value>'{0}' is not CLS-compliant because base interface '{1}' is not CLS-compliant</value>
  </data>
  <data name="WRN_CLS_BadInterface_Title" xml:space="preserve">
    <value>Type is not CLS-compliant because base interface is not CLS-compliant</value>
  </data>
  <data name="ERR_BadAwaitArg" xml:space="preserve">
    <value>'await' requires that the type {0} have a suitable 'GetAwaiter' method</value>
  </data>
  <data name="ERR_BadAwaitArgIntrinsic" xml:space="preserve">
    <value>Cannot await '{0}'</value>
  </data>
  <data name="ERR_BadAwaiterPattern" xml:space="preserve">
    <value>'await' requires that the return type '{0}' of '{1}.GetAwaiter()' have suitable 'IsCompleted', 'OnCompleted', and 'GetResult' members, and implement 'INotifyCompletion' or 'ICriticalNotifyCompletion'</value>
  </data>
  <data name="ERR_BadAwaitArg_NeedSystem" xml:space="preserve">
    <value>'await' requires that the type '{0}' have a suitable 'GetAwaiter' method. Are you missing a using directive for 'System'?</value>
  </data>
  <data name="ERR_BadAwaitArgVoidCall" xml:space="preserve">
    <value>Cannot await 'void'</value>
  </data>
  <data name="ERR_BadAwaitAsIdentifier" xml:space="preserve">
    <value>'await' cannot be used as an identifier within an async method or lambda expression</value>
  </data>
  <data name="ERR_DoesntImplementAwaitInterface" xml:space="preserve">
    <value>'{0}' does not implement '{1}'</value>
  </data>
  <data name="ERR_TaskRetNoObjectRequired" xml:space="preserve">
    <value>Since '{0}' is an async method that returns 'Task', a return keyword must not be followed by an object expression. Did you intend to return 'Task&lt;T&gt;'?</value>
  </data>
  <data name="ERR_BadAsyncReturn" xml:space="preserve">
    <value>The return type of an async method must be void, Task, Task&lt;T&gt;, a task-like type, IAsyncEnumerable&lt;T&gt;, or IAsyncEnumerator&lt;T&gt;</value>
  </data>
  <data name="ERR_CantReturnVoid" xml:space="preserve">
    <value>Cannot return an expression of type 'void'</value>
  </data>
  <data name="ERR_VarargsAsync" xml:space="preserve">
    <value>__arglist is not allowed in the parameter list of async methods</value>
  </data>
  <data name="ERR_ByRefTypeAndAwait" xml:space="preserve">
    <value>'await' cannot be used in an expression containing the type '{0}'</value>
  </data>
  <data name="ERR_UnsafeAsyncArgType" xml:space="preserve">
    <value>Async methods cannot have unsafe parameters or return types</value>
  </data>
  <data name="ERR_BadAsyncArgType" xml:space="preserve">
    <value>Async methods cannot have ref, in or out parameters</value>
  </data>
  <data name="ERR_BadAwaitWithoutAsync" xml:space="preserve">
    <value>The 'await' operator can only be used when contained within a method or lambda expression marked with the 'async' modifier</value>
  </data>
  <data name="ERR_BadAwaitWithoutAsyncLambda" xml:space="preserve">
    <value>The 'await' operator can only be used within an async {0}. Consider marking this {0} with the 'async' modifier.</value>
  </data>
  <data name="ERR_BadAwaitWithoutAsyncMethod" xml:space="preserve">
    <value>The 'await' operator can only be used within an async method. Consider marking this method with the 'async' modifier and changing its return type to 'Task&lt;{0}&gt;'.</value>
  </data>
  <data name="ERR_BadAwaitWithoutVoidAsyncMethod" xml:space="preserve">
    <value>The 'await' operator can only be used within an async method. Consider marking this method with the 'async' modifier and changing its return type to 'Task'.</value>
  </data>
  <data name="ERR_BadAwaitInFinally" xml:space="preserve">
    <value>Cannot await in the body of a finally clause</value>
  </data>
  <data name="ERR_BadAwaitInCatch" xml:space="preserve">
    <value>Cannot await in a catch clause</value>
  </data>
  <data name="ERR_BadAwaitInCatchFilter" xml:space="preserve">
    <value>Cannot await in the filter expression of a catch clause</value>
  </data>
  <data name="ERR_BadAwaitInLock" xml:space="preserve">
    <value>Cannot await in the body of a lock statement</value>
  </data>
  <data name="ERR_BadAwaitInStaticVariableInitializer" xml:space="preserve">
    <value>The 'await' operator cannot be used in a static script variable initializer.</value>
  </data>
  <data name="ERR_AwaitInUnsafeContext" xml:space="preserve">
    <value>Cannot await in an unsafe context</value>
  </data>
  <data name="ERR_BadAsyncLacksBody" xml:space="preserve">
    <value>The 'async' modifier can only be used in methods that have a body.</value>
  </data>
  <data name="ERR_BadSpecialByRefLocal" xml:space="preserve">
    <value>Parameters or locals of type '{0}' cannot be declared in async methods or lambda expressions.</value>
  </data>
  <data name="ERR_BadSpecialByRefIterator" xml:space="preserve">
    <value>foreach statement cannot operate on enumerators of type '{0}' in async or iterator methods because '{0}' is a ref struct.</value>
  </data>
  <data name="ERR_SecurityCriticalOrSecuritySafeCriticalOnAsync" xml:space="preserve">
    <value>Security attribute '{0}' cannot be applied to an Async method.</value>
  </data>
  <data name="ERR_SecurityCriticalOrSecuritySafeCriticalOnAsyncInClassOrStruct" xml:space="preserve">
    <value>Async methods are not allowed in an Interface, Class, or Structure which has the 'SecurityCritical' or 'SecuritySafeCritical' attribute.</value>
  </data>
  <data name="ERR_BadAwaitInQuery" xml:space="preserve">
    <value>The 'await' operator may only be used in a query expression within the first collection expression of the initial 'from' clause or within the collection expression of a 'join' clause</value>
  </data>
  <data name="WRN_AsyncLacksAwaits" xml:space="preserve">
    <value>This async method lacks 'await' operators and will run synchronously. Consider using the 'await' operator to await non-blocking API calls, or 'await Task.Run(...)' to do CPU-bound work on a background thread.</value>
  </data>
  <data name="WRN_AsyncLacksAwaits_Title" xml:space="preserve">
    <value>Async method lacks 'await' operators and will run synchronously</value>
  </data>
  <data name="WRN_UnobservedAwaitableExpression" xml:space="preserve">
    <value>Because this call is not awaited, execution of the current method continues before the call is completed. Consider applying the 'await' operator to the result of the call.</value>
  </data>
  <data name="WRN_UnobservedAwaitableExpression_Title" xml:space="preserve">
    <value>Because this call is not awaited, execution of the current method continues before the call is completed</value>
  </data>
  <data name="WRN_UnobservedAwaitableExpression_Description" xml:space="preserve">
    <value>The current method calls an async method that returns a Task or a Task&lt;TResult&gt; and doesn't apply the await operator to the result. The call to the async method starts an asynchronous task. However, because no await operator is applied, the program continues without waiting for the task to complete. In most cases, that behavior isn't what you expect. Usually other aspects of the calling method depend on the results of the call or, minimally, the called method is expected to complete before you return from the method that contains the call.

An equally important issue is what happens to exceptions that are raised in the called async method. An exception that's raised in a method that returns a Task or Task&lt;TResult&gt; is stored in the returned task. If you don't await the task or explicitly check for exceptions, the exception is lost. If you await the task, its exception is rethrown.

As a best practice, you should always await the call.

You should consider suppressing the warning only if you're sure that you don't want to wait for the asynchronous call to complete and that the called method won't raise any exceptions. In that case, you can suppress the warning by assigning the task result of the call to a variable.</value>
  </data>
  <data name="ERR_SynchronizedAsyncMethod" xml:space="preserve">
    <value>'MethodImplOptions.Synchronized' cannot be applied to an async method</value>
  </data>
  <data name="ERR_NoConversionForCallerLineNumberParam" xml:space="preserve">
    <value>CallerLineNumberAttribute cannot be applied because there are no standard conversions from type '{0}' to type '{1}'</value>
  </data>
  <data name="ERR_NoConversionForCallerFilePathParam" xml:space="preserve">
    <value>CallerFilePathAttribute cannot be applied because there are no standard conversions from type '{0}' to type '{1}'</value>
  </data>
  <data name="ERR_NoConversionForCallerMemberNameParam" xml:space="preserve">
    <value>CallerMemberNameAttribute cannot be applied because there are no standard conversions from type '{0}' to type '{1}'</value>
  </data>
  <data name="ERR_BadCallerLineNumberParamWithoutDefaultValue" xml:space="preserve">
    <value>The CallerLineNumberAttribute may only be applied to parameters with default values</value>
  </data>
  <data name="ERR_BadCallerFilePathParamWithoutDefaultValue" xml:space="preserve">
    <value>The CallerFilePathAttribute may only be applied to parameters with default values</value>
  </data>
  <data name="ERR_BadCallerMemberNameParamWithoutDefaultValue" xml:space="preserve">
    <value>The CallerMemberNameAttribute may only be applied to parameters with default values</value>
  </data>
  <data name="WRN_CallerLineNumberParamForUnconsumedLocation" xml:space="preserve">
    <value>The CallerLineNumberAttribute applied to parameter '{0}' will have no effect because it applies to a member that is used in contexts that do not allow optional arguments</value>
  </data>
  <data name="WRN_CallerLineNumberParamForUnconsumedLocation_Title" xml:space="preserve">
    <value>The CallerLineNumberAttribute will have no effect because it applies to a member that is used in contexts that do not allow optional arguments</value>
  </data>
  <data name="WRN_CallerFilePathParamForUnconsumedLocation" xml:space="preserve">
    <value>The CallerFilePathAttribute applied to parameter '{0}' will have no effect because it applies to a member that is used in contexts that do not allow optional arguments</value>
  </data>
  <data name="WRN_CallerFilePathParamForUnconsumedLocation_Title" xml:space="preserve">
    <value>The CallerFilePathAttribute will have no effect because it applies to a member that is used in contexts that do not allow optional arguments</value>
  </data>
  <data name="WRN_CallerMemberNameParamForUnconsumedLocation" xml:space="preserve">
    <value>The CallerMemberNameAttribute applied to parameter '{0}' will have no effect because it applies to a member that is used in contexts that do not allow optional arguments</value>
  </data>
  <data name="WRN_CallerMemberNameParamForUnconsumedLocation_Title" xml:space="preserve">
    <value>The CallerMemberNameAttribute will have no effect because it applies to a member that is used in contexts that do not allow optional arguments</value>
  </data>
  <data name="ERR_NoEntryPoint" xml:space="preserve">
    <value>Program does not contain a static 'Main' method suitable for an entry point</value>
  </data>
  <data name="ERR_ArrayInitializerIncorrectLength" xml:space="preserve">
    <value>An array initializer of length '{0}' is expected</value>
  </data>
  <data name="ERR_ArrayInitializerExpected" xml:space="preserve">
    <value>A nested array initializer is expected</value>
  </data>
  <data name="ERR_IllegalVarianceSyntax" xml:space="preserve">
    <value>Invalid variance modifier. Only interface and delegate type parameters can be specified as variant.</value>
  </data>
  <data name="ERR_UnexpectedAliasedName" xml:space="preserve">
    <value>Unexpected use of an aliased name</value>
  </data>
  <data name="ERR_UnexpectedGenericName" xml:space="preserve">
    <value>Unexpected use of a generic name</value>
  </data>
  <data name="ERR_UnexpectedUnboundGenericName" xml:space="preserve">
    <value>Unexpected use of an unbound generic name</value>
  </data>
  <data name="ERR_GlobalStatement" xml:space="preserve">
    <value>Expressions and statements can only occur in a method body</value>
  </data>
  <data name="ERR_NamedArgumentForArray" xml:space="preserve">
    <value>An array access may not have a named argument specifier</value>
  </data>
  <data name="ERR_NotYetImplementedInRoslyn" xml:space="preserve">
    <value>This language feature ('{0}') is not yet implemented.</value>
  </data>
  <data name="ERR_DefaultValueNotAllowed" xml:space="preserve">
    <value>Default values are not valid in this context.</value>
  </data>
  <data name="ERR_CantOpenIcon" xml:space="preserve">
    <value>Error opening icon file {0} -- {1}</value>
  </data>
  <data name="ERR_CantOpenWin32Manifest" xml:space="preserve">
    <value>Error opening Win32 manifest file {0} -- {1}</value>
  </data>
  <data name="ERR_ErrorBuildingWin32Resources" xml:space="preserve">
    <value>Error building Win32 resources -- {0}</value>
  </data>
  <data name="ERR_DefaultValueBeforeRequiredValue" xml:space="preserve">
    <value>Optional parameters must appear after all required parameters</value>
  </data>
  <data name="ERR_ExplicitImplCollisionOnRefOut" xml:space="preserve">
    <value>Cannot inherit interface '{0}' with the specified type parameters because it causes method '{1}' to contain overloads which differ only on ref and out</value>
  </data>
  <data name="ERR_PartialWrongTypeParamsVariance" xml:space="preserve">
    <value>Partial declarations of '{0}' must have the same type parameter names and variance modifiers in the same order</value>
  </data>
  <data name="ERR_UnexpectedVariance" xml:space="preserve">
    <value>Invalid variance: The type parameter '{1}' must be {3} valid on '{0}'. '{1}' is {2}.</value>
  </data>
  <data name="ERR_DeriveFromDynamic" xml:space="preserve">
    <value>'{0}': cannot derive from the dynamic type</value>
  </data>
  <data name="ERR_DeriveFromConstructedDynamic" xml:space="preserve">
    <value>'{0}': cannot implement a dynamic interface '{1}'</value>
  </data>
  <data name="ERR_DynamicTypeAsBound" xml:space="preserve">
    <value>Constraint cannot be the dynamic type</value>
  </data>
  <data name="ERR_ConstructedDynamicTypeAsBound" xml:space="preserve">
    <value>Constraint cannot be a dynamic type '{0}'</value>
  </data>
  <data name="ERR_DynamicRequiredTypesMissing" xml:space="preserve">
    <value>One or more types required to compile a dynamic expression cannot be found. Are you missing a reference?</value>
  </data>
  <data name="ERR_MetadataNameTooLong" xml:space="preserve">
    <value>Name '{0}' exceeds the maximum length allowed in metadata.</value>
  </data>
  <data name="ERR_AttributesNotAllowed" xml:space="preserve">
    <value>Attributes are not valid in this context.</value>
  </data>
  <data name="ERR_ExternAliasNotAllowed" xml:space="preserve">
    <value>'extern alias' is not valid in this context</value>
  </data>
  <data name="WRN_IsDynamicIsConfusing" xml:space="preserve">
    <value>Using '{0}' to test compatibility with '{1}' is essentially identical to testing compatibility with '{2}' and will succeed for all non-null values</value>
  </data>
  <data name="WRN_IsDynamicIsConfusing_Title" xml:space="preserve">
    <value>Using 'is' to test compatibility with 'dynamic' is essentially identical to testing compatibility with 'Object'</value>
  </data>
  <data name="ERR_YieldNotAllowedInScript" xml:space="preserve">
    <value>Cannot use 'yield' in top-level script code</value>
  </data>
  <data name="ERR_NamespaceNotAllowedInScript" xml:space="preserve">
    <value>Cannot declare namespace in script code</value>
  </data>
  <data name="ERR_GlobalAttributesNotAllowed" xml:space="preserve">
    <value>Assembly and module attributes are not allowed in this context</value>
  </data>
  <data name="ERR_InvalidDelegateType" xml:space="preserve">
    <value>Delegate '{0}' has no invoke method or an invoke method with a return type or parameter types that are not supported.</value>
  </data>
  <data name="WRN_MainIgnored" xml:space="preserve">
    <value>The entry point of the program is global code; ignoring '{0}' entry point.</value>
  </data>
  <data name="WRN_MainIgnored_Title" xml:space="preserve">
    <value>The entry point of the program is global code; ignoring entry point</value>
  </data>
  <data name="ERR_StaticInAsOrIs" xml:space="preserve">
    <value>The second operand of an 'is' or 'as' operator may not be static type '{0}'</value>
  </data>
  <data name="ERR_BadVisEventType" xml:space="preserve">
    <value>Inconsistent accessibility: event type '{1}' is less accessible than event '{0}'</value>
  </data>
  <data name="ERR_NamedArgumentSpecificationBeforeFixedArgument" xml:space="preserve">
    <value>Named argument specifications must appear after all fixed arguments have been specified. Please use language version {0} or greater to allow non-trailing named arguments.</value>
  </data>
  <data name="ERR_NamedArgumentSpecificationBeforeFixedArgumentInDynamicInvocation" xml:space="preserve">
    <value>Named argument specifications must appear after all fixed arguments have been specified in a dynamic invocation.</value>
  </data>
  <data name="ERR_BadNamedArgument" xml:space="preserve">
    <value>The best overload for '{0}' does not have a parameter named '{1}'</value>
  </data>
  <data name="ERR_BadNamedArgumentForDelegateInvoke" xml:space="preserve">
    <value>The delegate '{0}' does not have a parameter named '{1}'</value>
  </data>
  <data name="ERR_DuplicateNamedArgument" xml:space="preserve">
    <value>Named argument '{0}' cannot be specified multiple times</value>
  </data>
  <data name="ERR_NamedArgumentUsedInPositional" xml:space="preserve">
    <value>Named argument '{0}' specifies a parameter for which a positional argument has already been given</value>
  </data>
  <data name="ERR_BadNonTrailingNamedArgument" xml:space="preserve">
    <value>Named argument '{0}' is used out-of-position but is followed by an unnamed argument</value>
  </data>
  <data name="ERR_DefaultValueUsedWithAttributes" xml:space="preserve">
    <value>Cannot specify default parameter value in conjunction with DefaultParameterAttribute or OptionalAttribute</value>
  </data>
  <data name="ERR_DefaultValueMustBeConstant" xml:space="preserve">
    <value>Default parameter value for '{0}' must be a compile-time constant</value>
  </data>
  <data name="ERR_RefOutDefaultValue" xml:space="preserve">
    <value>A ref or out parameter cannot have a default value</value>
  </data>
  <data name="ERR_DefaultValueForExtensionParameter" xml:space="preserve">
    <value>Cannot specify a default value for the 'this' parameter</value>
  </data>
  <data name="ERR_DefaultValueForParamsParameter" xml:space="preserve">
    <value>Cannot specify a default value for a parameter array</value>
  </data>
  <data name="ERR_NoConversionForDefaultParam" xml:space="preserve">
    <value>A value of type '{0}' cannot be used as a default parameter because there are no standard conversions to type '{1}'</value>
  </data>
  <data name="ERR_NoConversionForNubDefaultParam" xml:space="preserve">
    <value>A value of type '{0}' cannot be used as default parameter for nullable parameter '{1}' because '{0}' is not a simple type</value>
  </data>
  <data name="ERR_NotNullRefDefaultParameter" xml:space="preserve">
    <value>'{0}' is of type '{1}'. A default parameter value of a reference type other than string can only be initialized with null</value>
  </data>
  <data name="WRN_DefaultValueForUnconsumedLocation" xml:space="preserve">
    <value>The default value specified for parameter '{0}' will have no effect because it applies to a member that is used in contexts that do not allow optional arguments</value>
  </data>
  <data name="WRN_DefaultValueForUnconsumedLocation_Title" xml:space="preserve">
    <value>The default value specified will have no effect because it applies to a member that is used in contexts that do not allow optional arguments</value>
  </data>
  <data name="ERR_PublicKeyFileFailure" xml:space="preserve">
    <value>Error signing output with public key from file '{0}' -- {1}</value>
  </data>
  <data name="ERR_PublicKeyContainerFailure" xml:space="preserve">
    <value>Error signing output with public key from container '{0}' -- {1}</value>
  </data>
  <data name="ERR_BadDynamicTypeof" xml:space="preserve">
    <value>The typeof operator cannot be used on the dynamic type</value>
  </data>
  <data name="ERR_BadNullableTypeof" xml:space="preserve">
    <value>The typeof operator cannot be used on a nullable reference type</value>
  </data>
  <data name="ERR_ExpressionTreeContainsDynamicOperation" xml:space="preserve">
    <value>An expression tree may not contain a dynamic operation</value>
  </data>
  <data name="ERR_BadAsyncExpressionTree" xml:space="preserve">
    <value>Async lambda expressions cannot be converted to expression trees</value>
  </data>
  <data name="ERR_DynamicAttributeMissing" xml:space="preserve">
    <value>Cannot define a class or member that utilizes 'dynamic' because the compiler required type '{0}' cannot be found. Are you missing a reference?</value>
  </data>
  <data name="ERR_CannotPassNullForFriendAssembly" xml:space="preserve">
    <value>Cannot pass null for friend assembly name</value>
  </data>
  <data name="ERR_SignButNoPrivateKey" xml:space="preserve">
    <value>Key file '{0}' is missing the private key needed for signing</value>
  </data>
  <data name="ERR_PublicSignButNoKey" xml:space="preserve">
    <value>Public signing was specified and requires a public key, but no public key was specified.</value>
  </data>
  <data name="ERR_PublicSignNetModule" xml:space="preserve">
    <value>Public signing is not supported for netmodules.</value>
  </data>
  <data name="WRN_DelaySignButNoKey" xml:space="preserve">
    <value>Delay signing was specified and requires a public key, but no public key was specified</value>
  </data>
  <data name="WRN_DelaySignButNoKey_Title" xml:space="preserve">
    <value>Delay signing was specified and requires a public key, but no public key was specified</value>
  </data>
  <data name="ERR_InvalidVersionFormat" xml:space="preserve">
    <value>The specified version string does not conform to the required format - major[.minor[.build[.revision]]]</value>
  </data>
  <data name="ERR_InvalidVersionFormatDeterministic" xml:space="preserve">
    <value>The specified version string contains wildcards, which are not compatible with determinism. Either remove wildcards from the version string, or disable determinism for this compilation</value>
  </data>
  <data name="ERR_InvalidVersionFormat2" xml:space="preserve">
    <value>The specified version string does not conform to the required format - major.minor.build.revision (without wildcards)</value>
  </data>
  <data name="WRN_InvalidVersionFormat" xml:space="preserve">
    <value>The specified version string does not conform to the recommended format - major.minor.build.revision</value>
  </data>
  <data name="WRN_InvalidVersionFormat_Title" xml:space="preserve">
    <value>The specified version string does not conform to the recommended format - major.minor.build.revision</value>
  </data>
  <data name="ERR_InvalidAssemblyCultureForExe" xml:space="preserve">
    <value>Executables cannot be satellite assemblies; culture should always be empty</value>
  </data>
  <data name="ERR_NoCorrespondingArgument" xml:space="preserve">
    <value>There is no argument given that corresponds to the required formal parameter '{0}' of '{1}'</value>
  </data>
  <data name="WRN_UnimplementedCommandLineSwitch" xml:space="preserve">
    <value>The command line switch '{0}' is not yet implemented and was ignored.</value>
  </data>
  <data name="WRN_UnimplementedCommandLineSwitch_Title" xml:space="preserve">
    <value>Command line switch is not yet implemented</value>
  </data>
  <data name="ERR_ModuleEmitFailure" xml:space="preserve">
    <value>Failed to emit module '{0}': {1}</value>
  </data>
  <data name="ERR_FixedLocalInLambda" xml:space="preserve">
    <value>Cannot use fixed local '{0}' inside an anonymous method, lambda expression, or query expression</value>
  </data>
  <data name="ERR_ExpressionTreeContainsNamedArgument" xml:space="preserve">
    <value>An expression tree may not contain a named argument specification</value>
  </data>
  <data name="ERR_ExpressionTreeContainsOptionalArgument" xml:space="preserve">
    <value>An expression tree may not contain a call or invocation that uses optional arguments</value>
  </data>
  <data name="ERR_ExpressionTreeContainsIndexedProperty" xml:space="preserve">
    <value>An expression tree may not contain an indexed property</value>
  </data>
  <data name="ERR_IndexedPropertyRequiresParams" xml:space="preserve">
    <value>Indexed property '{0}' has non-optional arguments which must be provided</value>
  </data>
  <data name="ERR_IndexedPropertyMustHaveAllOptionalParams" xml:space="preserve">
    <value>Indexed property '{0}' must have all arguments optional</value>
  </data>
  <data name="ERR_SpecialByRefInLambda" xml:space="preserve">
    <value>Instance of type '{0}' cannot be used inside a nested function, query expression, iterator block or async method</value>
  </data>
  <data name="ERR_SecurityAttributeMissingAction" xml:space="preserve">
    <value>First argument to a security attribute must be a valid SecurityAction</value>
  </data>
  <data name="ERR_SecurityAttributeInvalidAction" xml:space="preserve">
    <value>Security attribute '{0}' has an invalid SecurityAction value '{1}'</value>
  </data>
  <data name="ERR_SecurityAttributeInvalidActionAssembly" xml:space="preserve">
    <value>SecurityAction value '{0}' is invalid for security attributes applied to an assembly</value>
  </data>
  <data name="ERR_SecurityAttributeInvalidActionTypeOrMethod" xml:space="preserve">
    <value>SecurityAction value '{0}' is invalid for security attributes applied to a type or a method</value>
  </data>
  <data name="ERR_PrincipalPermissionInvalidAction" xml:space="preserve">
    <value>SecurityAction value '{0}' is invalid for PrincipalPermission attribute</value>
  </data>
  <data name="ERR_FeatureNotValidInExpressionTree" xml:space="preserve">
    <value>An expression tree may not contain '{0}'</value>
  </data>
  <data name="ERR_PermissionSetAttributeInvalidFile" xml:space="preserve">
    <value>Unable to resolve file path '{0}' specified for the named argument '{1}' for PermissionSet attribute</value>
  </data>
  <data name="ERR_PermissionSetAttributeFileReadError" xml:space="preserve">
    <value>Error reading file '{0}' specified for the named argument '{1}' for PermissionSet attribute: '{2}'</value>
  </data>
  <data name="ERR_GlobalSingleTypeNameNotFoundFwd" xml:space="preserve">
    <value>The type name '{0}' could not be found in the global namespace. This type has been forwarded to assembly '{1}' Consider adding a reference to that assembly.</value>
  </data>
  <data name="ERR_DottedTypeNameNotFoundInNSFwd" xml:space="preserve">
    <value>The type name '{0}' could not be found in the namespace '{1}'. This type has been forwarded to assembly '{2}' Consider adding a reference to that assembly.</value>
  </data>
  <data name="ERR_SingleTypeNameNotFoundFwd" xml:space="preserve">
    <value>The type name '{0}' could not be found. This type has been forwarded to assembly '{1}'. Consider adding a reference to that assembly.</value>
  </data>
  <data name="ERR_AssemblySpecifiedForLinkAndRef" xml:space="preserve">
    <value>Assemblies '{0}' and '{1}' refer to the same metadata but only one is a linked reference (specified using /link option); consider removing one of the references.</value>
  </data>
  <data name="WRN_DeprecatedCollectionInitAdd" xml:space="preserve">
    <value>The best overloaded Add method '{0}' for the collection initializer element is obsolete.</value>
  </data>
  <data name="WRN_DeprecatedCollectionInitAdd_Title" xml:space="preserve">
    <value>The best overloaded Add method for the collection initializer element is obsolete</value>
  </data>
  <data name="WRN_DeprecatedCollectionInitAddStr" xml:space="preserve">
    <value>The best overloaded Add method '{0}' for the collection initializer element is obsolete. {1}</value>
  </data>
  <data name="WRN_DeprecatedCollectionInitAddStr_Title" xml:space="preserve">
    <value>The best overloaded Add method for the collection initializer element is obsolete</value>
  </data>
  <data name="ERR_DeprecatedCollectionInitAddStr" xml:space="preserve">
    <value>The best overloaded Add method '{0}' for the collection initializer element is obsolete. {1}</value>
  </data>
  <data name="ERR_IteratorInInteractive" xml:space="preserve">
    <value>Yield statements may not appear at the top level in interactive code.</value>
  </data>
  <data name="ERR_SecurityAttributeInvalidTarget" xml:space="preserve">
    <value>Security attribute '{0}' is not valid on this declaration type. Security attributes are only valid on assembly, type and method declarations.</value>
  </data>
  <data name="ERR_BadDynamicMethodArg" xml:space="preserve">
    <value>Cannot use an expression of type '{0}' as an argument to a dynamically dispatched operation.</value>
  </data>
  <data name="ERR_BadDynamicMethodArgLambda" xml:space="preserve">
    <value>Cannot use a lambda expression as an argument to a dynamically dispatched operation without first casting it to a delegate or expression tree type.</value>
  </data>
  <data name="ERR_BadDynamicMethodArgMemgrp" xml:space="preserve">
    <value>Cannot use a method group as an argument to a dynamically dispatched operation. Did you intend to invoke the method?</value>
  </data>
  <data name="ERR_NoDynamicPhantomOnBase" xml:space="preserve">
    <value>The call to method '{0}' needs to be dynamically dispatched, but cannot be because it is part of a base access expression. Consider casting the dynamic arguments or eliminating the base access.</value>
  </data>
  <data name="ERR_BadDynamicQuery" xml:space="preserve">
    <value>Query expressions over source type 'dynamic' or with a join sequence of type 'dynamic' are not allowed</value>
  </data>
  <data name="ERR_NoDynamicPhantomOnBaseIndexer" xml:space="preserve">
    <value>The indexer access needs to be dynamically dispatched, but cannot be because it is part of a base access expression. Consider casting the dynamic arguments or eliminating the base access.</value>
  </data>
  <data name="WRN_DynamicDispatchToConditionalMethod" xml:space="preserve">
    <value>The dynamically dispatched call to method '{0}' may fail at runtime because one or more applicable overloads are conditional methods.</value>
  </data>
  <data name="WRN_DynamicDispatchToConditionalMethod_Title" xml:space="preserve">
    <value>Dynamically dispatched call may fail at runtime because one or more applicable overloads are conditional methods</value>
  </data>
  <data name="ERR_BadArgTypeDynamicExtension" xml:space="preserve">
    <value>'{0}' has no applicable method named '{1}' but appears to have an extension method by that name. Extension methods cannot be dynamically dispatched. Consider casting the dynamic arguments or calling the extension method without the extension method syntax.</value>
  </data>
  <data name="WRN_CallerFilePathPreferredOverCallerMemberName" xml:space="preserve">
    <value>The CallerMemberNameAttribute applied to parameter '{0}' will have no effect. It is overridden by the CallerFilePathAttribute.</value>
  </data>
  <data name="WRN_CallerFilePathPreferredOverCallerMemberName_Title" xml:space="preserve">
    <value>The CallerMemberNameAttribute will have no effect; it is overridden by the CallerFilePathAttribute</value>
  </data>
  <data name="WRN_CallerLineNumberPreferredOverCallerMemberName" xml:space="preserve">
    <value>The CallerMemberNameAttribute applied to parameter '{0}' will have no effect. It is overridden by the CallerLineNumberAttribute.</value>
  </data>
  <data name="WRN_CallerLineNumberPreferredOverCallerMemberName_Title" xml:space="preserve">
    <value>The CallerMemberNameAttribute will have no effect; it is overridden by the CallerLineNumberAttribute</value>
  </data>
  <data name="WRN_CallerLineNumberPreferredOverCallerFilePath" xml:space="preserve">
    <value>The CallerFilePathAttribute applied to parameter '{0}' will have no effect. It is overridden by the CallerLineNumberAttribute.</value>
  </data>
  <data name="WRN_CallerLineNumberPreferredOverCallerFilePath_Title" xml:space="preserve">
    <value>The CallerFilePathAttribute will have no effect; it is overridden by the CallerLineNumberAttribute</value>
  </data>
  <data name="ERR_InvalidDynamicCondition" xml:space="preserve">
    <value>Expression must be implicitly convertible to Boolean or its type '{0}' must define operator '{1}'.</value>
  </data>
  <data name="ERR_MixingWinRTEventWithRegular" xml:space="preserve">
    <value>'{0}' cannot implement '{1}' because '{2}' is a Windows Runtime event and '{3}' is a regular .NET event.</value>
  </data>
  <data name="WRN_CA2000_DisposeObjectsBeforeLosingScope1" xml:space="preserve">
    <value>Call System.IDisposable.Dispose() on allocated instance of {0} before all references to it are out of scope.</value>
  </data>
  <data name="WRN_CA2000_DisposeObjectsBeforeLosingScope1_Title" xml:space="preserve">
    <value>Call System.IDisposable.Dispose() on allocated instance before all references to it are out of scope</value>
  </data>
  <data name="WRN_CA2000_DisposeObjectsBeforeLosingScope2" xml:space="preserve">
    <value>Allocated instance of {0} is not disposed along all exception paths.  Call System.IDisposable.Dispose() before all references to it are out of scope.</value>
  </data>
  <data name="WRN_CA2000_DisposeObjectsBeforeLosingScope2_Title" xml:space="preserve">
    <value>Allocated instance is not disposed along all exception paths</value>
  </data>
  <data name="WRN_CA2202_DoNotDisposeObjectsMultipleTimes" xml:space="preserve">
    <value>Object '{0}' can be disposed more than once.</value>
  </data>
  <data name="WRN_CA2202_DoNotDisposeObjectsMultipleTimes_Title" xml:space="preserve">
    <value>Object can be disposed more than once</value>
  </data>
  <data name="ERR_NewCoClassOnLink" xml:space="preserve">
    <value>Interop type '{0}' cannot be embedded. Use the applicable interface instead.</value>
  </data>
  <data name="ERR_NoPIANestedType" xml:space="preserve">
    <value>Type '{0}' cannot be embedded because it is a nested type. Consider setting the 'Embed Interop Types' property to false.</value>
  </data>
  <data name="ERR_GenericsUsedInNoPIAType" xml:space="preserve">
    <value>Type '{0}' cannot be embedded because it has a generic argument. Consider setting the 'Embed Interop Types' property to false.</value>
  </data>
  <data name="ERR_InteropStructContainsMethods" xml:space="preserve">
    <value>Embedded interop struct '{0}' can contain only public instance fields.</value>
  </data>
  <data name="ERR_WinRtEventPassedByRef" xml:space="preserve">
    <value>A Windows Runtime event may not be passed as an out or ref parameter.</value>
  </data>
  <data name="ERR_MissingMethodOnSourceInterface" xml:space="preserve">
    <value>Source interface '{0}' is missing method '{1}' which is required to embed event '{2}'.</value>
  </data>
  <data name="ERR_MissingSourceInterface" xml:space="preserve">
    <value>Interface '{0}' has an invalid source interface which is required to embed event '{1}'.</value>
  </data>
  <data name="ERR_InteropTypeMissingAttribute" xml:space="preserve">
    <value>Interop type '{0}' cannot be embedded because it is missing the required '{1}' attribute.</value>
  </data>
  <data name="ERR_NoPIAAssemblyMissingAttribute" xml:space="preserve">
    <value>Cannot embed interop types from assembly '{0}' because it is missing the '{1}' attribute.</value>
  </data>
  <data name="ERR_NoPIAAssemblyMissingAttributes" xml:space="preserve">
    <value>Cannot embed interop types from assembly '{0}' because it is missing either the '{1}' attribute or the '{2}' attribute.</value>
  </data>
  <data name="ERR_InteropTypesWithSameNameAndGuid" xml:space="preserve">
    <value>Cannot embed interop type '{0}' found in both assembly '{1}' and '{2}'. Consider setting the 'Embed Interop Types' property to false.</value>
  </data>
  <data name="ERR_LocalTypeNameClash" xml:space="preserve">
    <value>Embedding the interop type '{0}' from assembly '{1}' causes a name clash in the current assembly. Consider setting the 'Embed Interop Types' property to false.</value>
  </data>
  <data name="WRN_ReferencedAssemblyReferencesLinkedPIA" xml:space="preserve">
    <value>A reference was created to embedded interop assembly '{0}' because of an indirect reference to that assembly created by assembly '{1}'. Consider changing the 'Embed Interop Types' property on either assembly.</value>
  </data>
  <data name="WRN_ReferencedAssemblyReferencesLinkedPIA_Title" xml:space="preserve">
    <value>A reference was created to embedded interop assembly because of an indirect assembly reference</value>
  </data>
  <data name="WRN_ReferencedAssemblyReferencesLinkedPIA_Description" xml:space="preserve">
    <value>You have added a reference to an assembly using /link (Embed Interop Types property set to True). This instructs the compiler to embed interop type information from that assembly. However, the compiler cannot embed interop type information from that assembly because another assembly that you have referenced also references that assembly using /reference (Embed Interop Types property set to False).

To embed interop type information for both assemblies, use /link for references to each assembly (set the Embed Interop Types property to True).

To remove the warning, you can use /reference instead (set the Embed Interop Types property to False). In this case, a primary interop assembly (PIA) provides interop type information.</value>
  </data>
  <data name="ERR_GenericsUsedAcrossAssemblies" xml:space="preserve">
    <value>Type '{0}' from assembly '{1}' cannot be used across assembly boundaries because it has a generic type argument that is an embedded interop type.</value>
  </data>
  <data name="ERR_NoCanonicalView" xml:space="preserve">
    <value>Cannot find the interop type that matches the embedded interop type '{0}'. Are you missing an assembly reference?</value>
  </data>
  <data name="ERR_ByRefReturnUnsupported" xml:space="preserve">
    <value>By-reference return type 'ref {0}' is not supported.</value>
  </data>
  <data name="ERR_NetModuleNameMismatch" xml:space="preserve">
    <value>Module name '{0}' stored in '{1}' must match its filename.</value>
  </data>
  <data name="ERR_BadModuleName" xml:space="preserve">
    <value>Invalid module name: {0}</value>
  </data>
  <data name="ERR_BadCompilationOptionValue" xml:space="preserve">
    <value>Invalid '{0}' value: '{1}'.</value>
  </data>
  <data name="ERR_BadAppConfigPath" xml:space="preserve">
    <value>AppConfigPath must be absolute.</value>
  </data>
  <data name="WRN_AssemblyAttributeFromModuleIsOverridden" xml:space="preserve">
    <value>Attribute '{0}' from module '{1}' will be ignored in favor of the instance appearing in source</value>
  </data>
  <data name="WRN_AssemblyAttributeFromModuleIsOverridden_Title" xml:space="preserve">
    <value>Attribute will be ignored in favor of the instance appearing in source</value>
  </data>
  <data name="ERR_CmdOptionConflictsSource" xml:space="preserve">
    <value>Attribute '{0}' given in a source file conflicts with option '{1}'.</value>
  </data>
  <data name="ERR_FixedBufferTooManyDimensions" xml:space="preserve">
    <value>A fixed buffer may only have one dimension.</value>
  </data>
  <data name="WRN_ReferencedAssemblyDoesNotHaveStrongName" xml:space="preserve">
    <value>Referenced assembly '{0}' does not have a strong name.</value>
  </data>
  <data name="WRN_ReferencedAssemblyDoesNotHaveStrongName_Title" xml:space="preserve">
    <value>Referenced assembly does not have a strong name</value>
  </data>
  <data name="ERR_InvalidSignaturePublicKey" xml:space="preserve">
    <value>Invalid signature public key specified in AssemblySignatureKeyAttribute.</value>
  </data>
  <data name="ERR_ExportedTypeConflictsWithDeclaration" xml:space="preserve">
    <value>Type '{0}' exported from module '{1}' conflicts with type declared in primary module of this assembly.</value>
  </data>
  <data name="ERR_ExportedTypesConflict" xml:space="preserve">
    <value>Type '{0}' exported from module '{1}' conflicts with type '{2}' exported from module '{3}'.</value>
  </data>
  <data name="ERR_ForwardedTypeConflictsWithDeclaration" xml:space="preserve">
    <value>Forwarded type '{0}' conflicts with type declared in primary module of this assembly.</value>
  </data>
  <data name="ERR_ForwardedTypesConflict" xml:space="preserve">
    <value>Type '{0}' forwarded to assembly '{1}' conflicts with type '{2}' forwarded to assembly '{3}'.</value>
  </data>
  <data name="ERR_ForwardedTypeConflictsWithExportedType" xml:space="preserve">
    <value>Type '{0}' forwarded to assembly '{1}' conflicts with type '{2}' exported from module '{3}'.</value>
  </data>
  <data name="WRN_RefCultureMismatch" xml:space="preserve">
    <value>Referenced assembly '{0}' has different culture setting of '{1}'.</value>
  </data>
  <data name="WRN_RefCultureMismatch_Title" xml:space="preserve">
    <value>Referenced assembly has different culture setting</value>
  </data>
  <data name="ERR_AgnosticToMachineModule" xml:space="preserve">
    <value>Agnostic assembly cannot have a processor specific module '{0}'.</value>
  </data>
  <data name="ERR_ConflictingMachineModule" xml:space="preserve">
    <value>Assembly and module '{0}' cannot target different processors.</value>
  </data>
  <data name="WRN_ConflictingMachineAssembly" xml:space="preserve">
    <value>Referenced assembly '{0}' targets a different processor.</value>
  </data>
  <data name="WRN_ConflictingMachineAssembly_Title" xml:space="preserve">
    <value>Referenced assembly targets a different processor</value>
  </data>
  <data name="ERR_CryptoHashFailed" xml:space="preserve">
    <value>Cryptographic failure while creating hashes.</value>
  </data>
  <data name="ERR_MissingNetModuleReference" xml:space="preserve">
    <value>Reference to '{0}' netmodule missing.</value>
  </data>
  <data name="ERR_NetModuleNameMustBeUnique" xml:space="preserve">
    <value>Module '{0}' is already defined in this assembly. Each module must have a unique filename.</value>
  </data>
  <data name="ERR_CantReadConfigFile" xml:space="preserve">
    <value>Cannot read config file '{0}' -- '{1}'</value>
  </data>
  <data name="ERR_EncNoPIAReference" xml:space="preserve">
    <value>Cannot continue since the edit includes a reference to an embedded type: '{0}'.</value>
  </data>
  <data name="ERR_EncReferenceToAddedMember" xml:space="preserve">
    <value>Member '{0}' added during the current debug session can only be accessed from within its declaring assembly '{1}'.</value>
  </data>
  <data name="ERR_MutuallyExclusiveOptions" xml:space="preserve">
    <value>Compilation options '{0}' and '{1}' can't both be specified at the same time.</value>
  </data>
  <data name="ERR_LinkedNetmoduleMetadataMustProvideFullPEImage" xml:space="preserve">
    <value>Linked netmodule metadata must provide a full PE image: '{0}'.</value>
  </data>
  <data name="ERR_BadPrefer32OnLib" xml:space="preserve">
    <value>/platform:anycpu32bitpreferred can only be used with /t:exe, /t:winexe and /t:appcontainerexe</value>
  </data>
  <data name="IDS_PathList" xml:space="preserve">
    <value>&lt;path list&gt;</value>
  </data>
  <data name="IDS_Text" xml:space="preserve">
    <value>&lt;text&gt;</value>
  </data>
  <data name="IDS_FeatureNullPropagatingOperator" xml:space="preserve">
    <value>null propagating operator</value>
  </data>
  <data name="IDS_FeatureExpressionBodiedMethod" xml:space="preserve">
    <value>expression-bodied method</value>
  </data>
  <data name="IDS_FeatureExpressionBodiedProperty" xml:space="preserve">
    <value>expression-bodied property</value>
  </data>
  <data name="IDS_FeatureExpressionBodiedIndexer" xml:space="preserve">
    <value>expression-bodied indexer</value>
  </data>
  <data name="IDS_FeatureAutoPropertyInitializer" xml:space="preserve">
    <value>auto property initializer</value>
  </data>
  <data name="IDS_Namespace1" xml:space="preserve">
    <value>&lt;namespace&gt;</value>
  </data>
  <data name="IDS_FeatureRefLocalsReturns" xml:space="preserve">
    <value>byref locals and returns</value>
  </data>
  <data name="IDS_FeatureReadOnlyReferences" xml:space="preserve">
    <value>readonly references</value>
  </data>
  <data name="IDS_FeatureRefStructs" xml:space="preserve">
    <value>ref structs</value>
  </data>
  <data name="IDS_FeatureRefConditional" xml:space="preserve">
    <value>ref conditional expression</value>
  </data>
  <data name="IDS_FeatureRefReassignment" xml:space="preserve">
    <value>ref reassignment</value>
  </data>
  <data name="IDS_FeatureRefFor" xml:space="preserve">
    <value>ref for-loop variables</value>
  </data>
  <data name="IDS_FeatureRefForEach" xml:space="preserve">
    <value>ref foreach iteration variables</value>
  </data>
  <data name="IDS_FeatureExtensibleFixedStatement" xml:space="preserve">
    <value>extensible fixed statement</value>
  </data>
  <data name="CompilationC" xml:space="preserve">
    <value>Compilation (C#): </value>
  </data>
  <data name="SyntaxNodeIsNotWithinSynt" xml:space="preserve">
    <value>Syntax node is not within syntax tree</value>
  </data>
  <data name="LocationMustBeProvided" xml:space="preserve">
    <value>Location must be provided in order to provide minimal type qualification.</value>
  </data>
  <data name="SyntaxTreeSemanticModelMust" xml:space="preserve">
    <value>SyntaxTreeSemanticModel must be provided in order to provide minimal type qualification.</value>
  </data>
  <data name="CantReferenceCompilationOf" xml:space="preserve">
    <value>Can't reference compilation of type '{0}' from {1} compilation.</value>
  </data>
  <data name="SyntaxTreeAlreadyPresent" xml:space="preserve">
    <value>Syntax tree already present</value>
  </data>
  <data name="SubmissionCanOnlyInclude" xml:space="preserve">
    <value>Submission can only include script code.</value>
  </data>
  <data name="SubmissionCanHaveAtMostOne" xml:space="preserve">
    <value>Submission can have at most one syntax tree.</value>
  </data>
  <data name="SyntaxTreeNotFoundToRemove" xml:space="preserve">
    <value>SyntaxTree is not part of the compilation, so it cannot be removed</value>
  </data>
  <data name="TreeMustHaveARootNodeWith" xml:space="preserve">
    <value>tree must have a root node with SyntaxKind.CompilationUnit</value>
  </data>
  <data name="TypeArgumentCannotBeNull" xml:space="preserve">
    <value>Type argument cannot be null</value>
  </data>
  <data name="WrongNumberOfTypeArguments" xml:space="preserve">
    <value>Wrong number of type arguments</value>
  </data>
  <data name="NameConflictForName" xml:space="preserve">
    <value>Name conflict for name {0}</value>
  </data>
  <data name="LookupOptionsHasInvalidCombo" xml:space="preserve">
    <value>LookupOptions has an invalid combination of options</value>
  </data>
  <data name="ItemsMustBeNonEmpty" xml:space="preserve">
    <value>items: must be non-empty</value>
  </data>
  <data name="UseVerbatimIdentifier" xml:space="preserve">
    <value>Use Microsoft.CodeAnalysis.CSharp.SyntaxFactory.Identifier or Microsoft.CodeAnalysis.CSharp.SyntaxFactory.VerbatimIdentifier to create identifier tokens.</value>
  </data>
  <data name="UseLiteralForTokens" xml:space="preserve">
    <value>Use Microsoft.CodeAnalysis.CSharp.SyntaxFactory.Literal to create character literal tokens.</value>
  </data>
  <data name="UseLiteralForNumeric" xml:space="preserve">
    <value>Use Microsoft.CodeAnalysis.CSharp.SyntaxFactory.Literal to create numeric literal tokens.</value>
  </data>
  <data name="ThisMethodCanOnlyBeUsedToCreateTokens" xml:space="preserve">
    <value>This method can only be used to create tokens - {0} is not a token kind.</value>
  </data>
  <data name="GenericParameterDefinition" xml:space="preserve">
    <value>Generic parameter is definition when expected to be reference {0}</value>
  </data>
  <data name="InvalidGetDeclarationNameMultipleDeclarators" xml:space="preserve">
    <value>Called GetDeclarationName for a declaration node that can possibly contain multiple variable declarators.</value>
  </data>
  <data name="TreeNotPartOfCompilation" xml:space="preserve">
    <value>tree not part of compilation</value>
  </data>
  <data name="PositionIsNotWithinSyntax" xml:space="preserve">
    <value>Position is not within syntax tree with full span {0}</value>
  </data>
  <data name="WRN_BadUILang" xml:space="preserve">
    <value>The language name '{0}' is invalid.</value>
  </data>
  <data name="WRN_BadUILang_Title" xml:space="preserve">
    <value>The language name is invalid</value>
  </data>
  <data name="ERR_UnsupportedTransparentIdentifierAccess" xml:space="preserve">
    <value>Transparent identifier member access failed for field '{0}' of '{1}'.  Does the data being queried implement the query pattern?</value>
  </data>
  <data name="ERR_ParamDefaultValueDiffersFromAttribute" xml:space="preserve">
    <value>The parameter has multiple distinct default values.</value>
  </data>
  <data name="ERR_FieldHasMultipleDistinctConstantValues" xml:space="preserve">
    <value>The field has multiple distinct constant values.</value>
  </data>
  <data name="WRN_UnqualifiedNestedTypeInCref" xml:space="preserve">
    <value>Within cref attributes, nested types of generic types should be qualified.</value>
  </data>
  <data name="WRN_UnqualifiedNestedTypeInCref_Title" xml:space="preserve">
    <value>Within cref attributes, nested types of generic types should be qualified</value>
  </data>
  <data name="NotACSharpSymbol" xml:space="preserve">
    <value>Not a C# symbol.</value>
  </data>
  <data name="HDN_UnusedUsingDirective" xml:space="preserve">
    <value>Unnecessary using directive.</value>
  </data>
  <data name="HDN_UnusedExternAlias" xml:space="preserve">
    <value>Unused extern alias.</value>
  </data>
  <data name="ElementsCannotBeNull" xml:space="preserve">
    <value>Elements cannot be null.</value>
  </data>
  <data name="IDS_LIB_ENV" xml:space="preserve">
    <value>LIB environment variable</value>
  </data>
  <data name="IDS_LIB_OPTION" xml:space="preserve">
    <value>/LIB option</value>
  </data>
  <data name="IDS_REFERENCEPATH_OPTION" xml:space="preserve">
    <value>/REFERENCEPATH option</value>
  </data>
  <data name="IDS_DirectoryDoesNotExist" xml:space="preserve">
    <value>directory does not exist</value>
  </data>
  <data name="IDS_DirectoryHasInvalidPath" xml:space="preserve">
    <value>path is too long or invalid</value>
  </data>
  <data name="WRN_NoRuntimeMetadataVersion" xml:space="preserve">
    <value>No value for RuntimeMetadataVersion found. No assembly containing System.Object was found nor was a value for RuntimeMetadataVersion specified through options.</value>
  </data>
  <data name="WRN_NoRuntimeMetadataVersion_Title" xml:space="preserve">
    <value>No value for RuntimeMetadataVersion found</value>
  </data>
  <data name="WrongSemanticModelType" xml:space="preserve">
    <value>Expected a {0} SemanticModel.</value>
  </data>
  <data name="IDS_FeatureLambda" xml:space="preserve">
    <value>lambda expression</value>
  </data>
  <data name="ERR_FeatureNotAvailableInVersion1" xml:space="preserve">
    <value>Feature '{0}' is not available in C# 1. Please use language version {1} or greater.</value>
  </data>
  <data name="ERR_FeatureNotAvailableInVersion2" xml:space="preserve">
    <value>Feature '{0}' is not available in C# 2. Please use language version {1} or greater.</value>
  </data>
  <data name="ERR_FeatureNotAvailableInVersion3" xml:space="preserve">
    <value>Feature '{0}' is not available in C# 3. Please use language version {1} or greater.</value>
  </data>
  <data name="ERR_FeatureNotAvailableInVersion4" xml:space="preserve">
    <value>Feature '{0}' is not available in C# 4. Please use language version {1} or greater.</value>
  </data>
  <data name="ERR_FeatureNotAvailableInVersion5" xml:space="preserve">
    <value>Feature '{0}' is not available in C# 5. Please use language version {1} or greater.</value>
  </data>
  <data name="ERR_FeatureNotAvailableInVersion6" xml:space="preserve">
    <value>Feature '{0}' is not available in C# 6. Please use language version {1} or greater.</value>
  </data>
  <data name="ERR_FeatureNotAvailableInVersion7" xml:space="preserve">
    <value>Feature '{0}' is not available in C# 7.0. Please use language version {1} or greater.</value>
  </data>
  <data name="ERR_FeatureIsExperimental" xml:space="preserve">
    <value>Feature '{0}' is experimental and unsupported; use '/features:{1}' to enable.</value>
  </data>
  <data name="IDS_VersionExperimental" xml:space="preserve">
    <value>'experimental'</value>
  </data>
  <data name="PositionNotWithinTree" xml:space="preserve">
    <value>Position must be within span of the syntax tree.</value>
  </data>
  <data name="SpeculatedSyntaxNodeCannotBelongToCurrentCompilation" xml:space="preserve">
    <value>Syntax node to be speculated cannot belong to a syntax tree from the current compilation.</value>
  </data>
  <data name="ChainingSpeculativeModelIsNotSupported" xml:space="preserve">
    <value>Chaining speculative semantic model is not supported. You should create a speculative model from the non-speculative ParentModel.</value>
  </data>
  <data name="IDS_ToolName" xml:space="preserve">
    <value>Microsoft (R) Visual C# Compiler</value>
  </data>
  <data name="IDS_LogoLine1" xml:space="preserve">
    <value>{0} version {1}</value>
  </data>
  <data name="IDS_LogoLine2" xml:space="preserve">
    <value>Copyright (C) Microsoft Corporation. All rights reserved.</value>
  </data>
  <data name="IDS_LangVersions" xml:space="preserve">
    <value>Supported language versions:</value>
  </data>
  <data name="IDS_CSCHelp" xml:space="preserve">
    <value>
                             Visual C# Compiler Options

                       - OUTPUT FILES -
-out:&lt;file&gt;                   Specify output file name (default: base name of
                              file with main class or first file)
-target:exe                   Build a console executable (default) (Short
                              form: -t:exe)
-target:winexe                Build a Windows executable (Short form:
                              -t:winexe)
-target:library               Build a library (Short form: -t:library)
-target:module                Build a module that can be added to another
                              assembly (Short form: -t:module)
-target:appcontainerexe       Build an Appcontainer executable (Short form:
                              -t:appcontainerexe)
-target:winmdobj              Build a Windows Runtime intermediate file that
                              is consumed by WinMDExp (Short form: -t:winmdobj)
-doc:&lt;file&gt;                   XML Documentation file to generate
-refout:&lt;file&gt;                Reference assembly output to generate
-platform:&lt;string&gt;            Limit which platforms this code can run on: x86,
                              Itanium, x64, arm, arm64, anycpu32bitpreferred, or
                              anycpu. The default is anycpu.

                       - INPUT FILES -
-recurse:&lt;wildcard&gt;           Include all files in the current directory and
                              subdirectories according to the wildcard
                              specifications
-reference:&lt;alias&gt;=&lt;file&gt;     Reference metadata from the specified assembly
                              file using the given alias (Short form: -r)
-reference:&lt;file list&gt;        Reference metadata from the specified assembly
                              files (Short form: -r)
-addmodule:&lt;file list&gt;        Link the specified modules into this assembly
-link:&lt;file list&gt;             Embed metadata from the specified interop
                              assembly files (Short form: -l)
-analyzer:&lt;file list&gt;         Run the analyzers from this assembly
                              (Short form: -a)
-additionalfile:&lt;file list&gt;   Additional files that don't directly affect code
                              generation but may be used by analyzers for producing
                              errors or warnings.
-embed                        Embed all source files in the PDB.
-embed:&lt;file list&gt;            Embed specific files in the PDB.

                       - RESOURCES -
-win32res:&lt;file&gt;              Specify a Win32 resource file (.res)
-win32icon:&lt;file&gt;             Use this icon for the output
-win32manifest:&lt;file&gt;         Specify a Win32 manifest file (.xml)
-nowin32manifest              Do not include the default Win32 manifest
-resource:&lt;resinfo&gt;           Embed the specified resource (Short form: -res)
-linkresource:&lt;resinfo&gt;       Link the specified resource to this assembly
                              (Short form: -linkres) Where the resinfo format
                              is &lt;file&gt;[,&lt;string name&gt;[,public|private]]

                       - CODE GENERATION -
-debug[+|-]                   Emit debugging information
-debug:{full|pdbonly|portable|embedded}
                              Specify debugging type ('full' is default,
                              'portable' is a cross-platform format,
                              'embedded' is a cross-platform format embedded into
                              the target .dll or .exe)
-optimize[+|-]                Enable optimizations (Short form: -o)
-deterministic                Produce a deterministic assembly
                              (including module version GUID and timestamp)
-refonly                      Produce a reference assembly in place of the main output
-instrument:TestCoverage      Produce an assembly instrumented to collect
                              coverage information
-sourcelink:&lt;file&gt;            Source link info to embed into PDB.
 
                       - ERRORS AND WARNINGS -
-warnaserror[+|-]             Report all warnings as errors
-warnaserror[+|-]:&lt;warn list&gt; Report specific warnings as errors
                              (use "nullable" for all nullability warnings)
-warn:&lt;n&gt;                     Set warning level (0-4) (Short form: -w)
-nowarn:&lt;warn list&gt;           Disable specific warning messages
                              (use "nullable" for all nullability warnings)
-ruleset:&lt;file&gt;               Specify a ruleset file that disables specific
                              diagnostics.
-errorlog:&lt;file&gt;[,version=&lt;sarif_version&gt;]
                              Specify a file to log all compiler and analyzer
                              diagnostics.
                              sarif_version:{1|2|2.1} Default is 1. 2 and 2.1
                              both mean SARIF version 2.1.0.
-reportanalyzer               Report additional analyzer information, such as
                              execution time.

                       - LANGUAGE -
-checked[+|-]                 Generate overflow checks
-unsafe[+|-]                  Allow 'unsafe' code
-define:&lt;symbol list&gt;         Define conditional compilation symbol(s) (Short
                              form: -d)
-langversion:?                Display the allowed values for language version
-langversion:&lt;string&gt;         Specify language version such as
                              `latest` (latest version, including minor versions),
                              `default` (same as `latest`),
                              `latestmajor` (latest version, excluding minor versions),
                              `preview` (latest version, including features in unsupported preview),
                              or specific versions like `6` or `7.1`
-nullable[+|-]                Specify nullable context option enable|disable.
-nullable:{enable|disable|warnings|annotations}
                              Specify nullable context option enable|disable|warnings|annotations.

                       - SECURITY -
-delaysign[+|-]               Delay-sign the assembly using only the public
                              portion of the strong name key
-publicsign[+|-]              Public-sign the assembly using only the public
                              portion of the strong name key
-keyfile:&lt;file&gt;               Specify a strong name key file
-keycontainer:&lt;string&gt;        Specify a strong name key container
-highentropyva[+|-]           Enable high-entropy ASLR

                       - MISCELLANEOUS -
@&lt;file&gt;                       Read response file for more options
-help                         Display this usage message (Short form: -?)
-nologo                       Suppress compiler copyright message
-noconfig                     Do not auto include CSC.RSP file
-parallel[+|-]                Concurrent build.
-version                      Display the compiler version number and exit.

                       - ADVANCED -
-baseaddress:&lt;address&gt;        Base address for the library to be built
-checksumalgorithm:&lt;alg&gt;      Specify algorithm for calculating source file
                              checksum stored in PDB. Supported values are:
                              SHA1 or SHA256 (default).
-codepage:&lt;n&gt;                 Specify the codepage to use when opening source
                              files
-utf8output                   Output compiler messages in UTF-8 encoding
-main:&lt;type&gt;                  Specify the type that contains the entry point
                              (ignore all other possible entry points) (Short
                              form: -m)
-fullpaths                    Compiler generates fully qualified paths
-filealign:&lt;n&gt;                Specify the alignment used for output file
                              sections
-pathmap:&lt;K1&gt;=&lt;V1&gt;,&lt;K2&gt;=&lt;V2&gt;,...
                              Specify a mapping for source path names output by
                              the compiler.
-pdb:&lt;file&gt;                   Specify debug information file name (default:
                              output file name with .pdb extension)
-errorendlocation             Output line and column of the end location of
                              each error
-preferreduilang              Specify the preferred output language name.
-nosdkpath                    Disable searching the default SDK path for standard library assemblies.
-nostdlib[+|-]                Do not reference standard library (mscorlib.dll)
-subsystemversion:&lt;string&gt;    Specify subsystem version of this assembly
-lib:&lt;file list&gt;              Specify additional directories to search in for
                              references
-errorreport:&lt;string&gt;         Specify how to handle internal compiler errors:
                              prompt, send, queue, or none. The default is
                              queue.
-appconfig:&lt;file&gt;             Specify an application configuration file
                              containing assembly binding settings
-moduleassemblyname:&lt;string&gt;  Name of the assembly which this module will be
                              a part of
-modulename:&lt;string&gt;          Specify the name of the source module
</value>
    <comment>Visual C# Compiler Options</comment>
  </data>
  <data name="ERR_ComImportWithInitializers" xml:space="preserve">
    <value>'{0}': a class with the ComImport attribute cannot specify field initializers.</value>
  </data>
  <data name="WRN_PdbLocalNameTooLong" xml:space="preserve">
    <value>Local name '{0}' is too long for PDB.  Consider shortening or compiling without /debug.</value>
  </data>
  <data name="WRN_PdbLocalNameTooLong_Title" xml:space="preserve">
    <value>Local name is too long for PDB</value>
  </data>
  <data name="ERR_RetNoObjectRequiredLambda" xml:space="preserve">
    <value>Anonymous function converted to a void returning delegate cannot return a value</value>
  </data>
  <data name="ERR_TaskRetNoObjectRequiredLambda" xml:space="preserve">
    <value>Async lambda expression converted to a 'Task' returning delegate cannot return a value. Did you intend to return 'Task&lt;T&gt;'?</value>
  </data>
  <data name="WRN_AnalyzerCannotBeCreated" xml:space="preserve">
    <value>An instance of analyzer {0} cannot be created from {1} : {2}.</value>
  </data>
  <data name="WRN_AnalyzerCannotBeCreated_Title" xml:space="preserve">
    <value>An analyzer instance cannot be created</value>
  </data>
  <data name="WRN_NoAnalyzerInAssembly" xml:space="preserve">
    <value>The assembly {0} does not contain any analyzers.</value>
  </data>
  <data name="WRN_NoAnalyzerInAssembly_Title" xml:space="preserve">
    <value>Assembly does not contain any analyzers</value>
  </data>
  <data name="WRN_UnableToLoadAnalyzer" xml:space="preserve">
    <value>Unable to load Analyzer assembly {0} : {1}</value>
  </data>
  <data name="WRN_UnableToLoadAnalyzer_Title" xml:space="preserve">
    <value>Unable to load Analyzer assembly</value>
  </data>
  <data name="INF_UnableToLoadSomeTypesInAnalyzer" xml:space="preserve">
    <value>Skipping some types in analyzer assembly {0} due to a ReflectionTypeLoadException : {1}.</value>
  </data>
  <data name="ERR_CantReadRulesetFile" xml:space="preserve">
    <value>Error reading ruleset file {0} - {1}</value>
  </data>
  <data name="ERR_BadPdbData" xml:space="preserve">
    <value>Error reading debug information for '{0}'</value>
  </data>
  <data name="IDS_OperationCausedStackOverflow" xml:space="preserve">
    <value>Operation caused a stack overflow.</value>
  </data>
  <data name="WRN_IdentifierOrNumericLiteralExpected" xml:space="preserve">
    <value>Expected identifier or numeric literal.</value>
  </data>
  <data name="WRN_IdentifierOrNumericLiteralExpected_Title" xml:space="preserve">
    <value>Expected identifier or numeric literal</value>
  </data>
  <data name="ERR_InitializerOnNonAutoProperty" xml:space="preserve">
    <value>Only auto-implemented properties can have initializers.</value>
  </data>
  <data name="ERR_InstancePropertyInitializerInInterface" xml:space="preserve">
    <value>Instance properties in interfaces cannot have initializers.</value>
  </data>
  <data name="ERR_AutoPropertyMustHaveGetAccessor" xml:space="preserve">
    <value>Auto-implemented properties must have get accessors.</value>
  </data>
  <data name="ERR_AutoPropertyMustOverrideSet" xml:space="preserve">
    <value>Auto-implemented properties must override all accessors of the overridden property.</value>
  </data>
  <data name="ERR_InitializerInStructWithoutExplicitConstructor" xml:space="preserve">
    <value>Structs without explicit constructors cannot contain members with initializers.</value>
  </data>
  <data name="ERR_EncodinglessSyntaxTree" xml:space="preserve">
    <value>Cannot emit debug information for a source text without encoding.</value>
  </data>
  <data name="ERR_BlockBodyAndExpressionBody" xml:space="preserve">
    <value>Block bodies and expression bodies cannot both be provided.</value>
  </data>
  <data name="ERR_SwitchFallOut" xml:space="preserve">
    <value>Control cannot fall out of switch from final case label ('{0}')</value>
  </data>
  <data name="ERR_UnexpectedBoundGenericName" xml:space="preserve">
    <value>Type arguments are not allowed in the nameof operator.</value>
  </data>
  <data name="ERR_NullPropagatingOpInExpressionTree" xml:space="preserve">
    <value>An expression tree lambda may not contain a null propagating operator.</value>
  </data>
  <data name="ERR_DictionaryInitializerInExpressionTree" xml:space="preserve">
    <value>An expression tree lambda may not contain a dictionary initializer.</value>
  </data>
  <data name="ERR_ExtensionCollectionElementInitializerInExpressionTree" xml:space="preserve">
    <value>An extension Add method is not supported for a collection initializer in an expression lambda.</value>
  </data>
  <data name="IDS_FeatureNameof" xml:space="preserve">
    <value>nameof operator</value>
  </data>
  <data name="IDS_FeatureDictionaryInitializer" xml:space="preserve">
    <value>dictionary initializer</value>
  </data>
  <data name="ERR_UnclosedExpressionHole" xml:space="preserve">
    <value>Missing close delimiter '}' for interpolated expression started with '{'.</value>
  </data>
  <data name="ERR_SingleLineCommentInExpressionHole" xml:space="preserve">
    <value>A single-line comment may not be used in an interpolated string.</value>
  </data>
  <data name="ERR_InsufficientStack" xml:space="preserve">
    <value>An expression is too long or complex to compile</value>
  </data>
  <data name="ERR_ExpressionHasNoName" xml:space="preserve">
    <value>Expression does not have a name.</value>
  </data>
  <data name="ERR_SubexpressionNotInNameof" xml:space="preserve">
    <value>Sub-expression cannot be used in an argument to nameof.</value>
  </data>
  <data name="ERR_AliasQualifiedNameNotAnExpression" xml:space="preserve">
    <value>An alias-qualified name is not an expression.</value>
  </data>
  <data name="ERR_NameofMethodGroupWithTypeParameters" xml:space="preserve">
    <value>Type parameters are not allowed on a method group as an argument to 'nameof'.</value>
  </data>
  <data name="NoNoneSearchCriteria" xml:space="preserve">
    <value>SearchCriteria is expected.</value>
  </data>
  <data name="ERR_InvalidAssemblyCulture" xml:space="preserve">
    <value>Assembly culture strings may not contain embedded NUL characters.</value>
  </data>
  <data name="IDS_FeatureUsingStatic" xml:space="preserve">
    <value>using static</value>
  </data>
  <data name="IDS_FeatureInterpolatedStrings" xml:space="preserve">
    <value>interpolated strings</value>
  </data>
  <data name="IDS_FeatureAltInterpolatedVerbatimStrings" xml:space="preserve">
    <value>alternative interpolated verbatim strings</value>
  </data>
  <data name="IDS_AwaitInCatchAndFinally" xml:space="preserve">
    <value>await in catch blocks and finally blocks</value>
  </data>
  <data name="IDS_FeatureBinaryLiteral" xml:space="preserve">
    <value>binary literals</value>
  </data>
  <data name="IDS_FeatureDigitSeparator" xml:space="preserve">
    <value>digit separators</value>
  </data>
  <data name="IDS_FeatureLocalFunctions" xml:space="preserve">
    <value>local functions</value>
  </data>
  <data name="ERR_UnescapedCurly" xml:space="preserve">
    <value>A '{0}' character must be escaped (by doubling) in an interpolated string.</value>
  </data>
  <data name="ERR_EscapedCurly" xml:space="preserve">
    <value>A '{0}' character may only be escaped by doubling '{0}{0}' in an interpolated string.</value>
  </data>
  <data name="ERR_TrailingWhitespaceInFormatSpecifier" xml:space="preserve">
    <value>A format specifier may not contain trailing whitespace.</value>
  </data>
  <data name="ERR_EmptyFormatSpecifier" xml:space="preserve">
    <value>Empty format specifier.</value>
  </data>
  <data name="ERR_ErrorInReferencedAssembly" xml:space="preserve">
    <value>There is an error in a referenced assembly '{0}'.</value>
  </data>
  <data name="ERR_ExpressionOrDeclarationExpected" xml:space="preserve">
    <value>Expression or declaration statement expected.</value>
  </data>
  <data name="ERR_NameofExtensionMethod" xml:space="preserve">
    <value>Extension method groups are not allowed as an argument to 'nameof'.</value>
  </data>
  <data name="WRN_AlignmentMagnitude" xml:space="preserve">
    <value>Alignment value {0} has a magnitude greater than {1} and may result in a large formatted string.</value>
  </data>
  <data name="HDN_UnusedExternAlias_Title" xml:space="preserve">
    <value>Unused extern alias</value>
  </data>
  <data name="HDN_UnusedUsingDirective_Title" xml:space="preserve">
    <value>Unnecessary using directive</value>
  </data>
  <data name="INF_UnableToLoadSomeTypesInAnalyzer_Title" xml:space="preserve">
    <value>Skip loading types in analyzer assembly that fail due to a ReflectionTypeLoadException</value>
  </data>
  <data name="WRN_AlignmentMagnitude_Title" xml:space="preserve">
    <value>Alignment value has a magnitude that may result in a large formatted string</value>
  </data>
  <data name="ERR_ConstantStringTooLong" xml:space="preserve">
    <value>Length of String constant resulting from concatenation exceeds System.Int32.MaxValue.  Try splitting the string into multiple constants.</value>
  </data>
  <data name="ERR_TupleTooFewElements" xml:space="preserve">
    <value>Tuple must contain at least two elements.</value>
  </data>
  <data name="ERR_DebugEntryPointNotSourceMethodDefinition" xml:space="preserve">
    <value>Debug entry point must be a definition of a method declared in the current compilation.</value>
  </data>
  <data name="ERR_LoadDirectiveOnlyAllowedInScripts" xml:space="preserve">
    <value>#load is only allowed in scripts</value>
  </data>
  <data name="ERR_PPLoadFollowsToken" xml:space="preserve">
    <value>Cannot use #load after first token in file</value>
  </data>
  <data name="CouldNotFindFile" xml:space="preserve">
    <value>Could not find file.</value>
    <comment>File path referenced in source (#load) could not be resolved.</comment>
  </data>
  <data name="SyntaxTreeFromLoadNoRemoveReplace" xml:space="preserve">
    <value>SyntaxTree resulted from a #load directive and cannot be removed or replaced directly.</value>
  </data>
  <data name="ERR_SourceFileReferencesNotSupported" xml:space="preserve">
    <value>Source file references are not supported.</value>
  </data>
  <data name="ERR_InvalidPathMap" xml:space="preserve">
    <value>The pathmap option was incorrectly formatted.</value>
  </data>
  <data name="ERR_InvalidReal" xml:space="preserve">
    <value>Invalid real literal.</value>
  </data>
  <data name="ERR_AutoPropertyCannotBeRefReturning" xml:space="preserve">
    <value>Auto-implemented properties cannot return by reference</value>
  </data>
  <data name="ERR_RefPropertyMustHaveGetAccessor" xml:space="preserve">
    <value>Properties which return by reference must have a get accessor</value>
  </data>
  <data name="ERR_RefPropertyCannotHaveSetAccessor" xml:space="preserve">
    <value>Properties which return by reference cannot have set accessors</value>
  </data>
  <data name="ERR_CantChangeRefReturnOnOverride" xml:space="preserve">
    <value>'{0}' must match by reference return of overridden member '{1}'</value>
  </data>
  <data name="ERR_CantChangeInitOnlyOnOverride" xml:space="preserve">
    <value>'{0}' must match by init-only of overridden member '{1}'</value>
  </data>
  <data name="ERR_MustNotHaveRefReturn" xml:space="preserve">
    <value>By-reference returns may only be used in methods that return by reference</value>
  </data>
  <data name="ERR_MustHaveRefReturn" xml:space="preserve">
    <value>By-value returns may only be used in methods that return by value</value>
  </data>
  <data name="ERR_RefReturnMustHaveIdentityConversion" xml:space="preserve">
    <value>The return expression must be of type '{0}' because this method returns by reference</value>
  </data>
  <data name="ERR_CloseUnimplementedInterfaceMemberWrongRefReturn" xml:space="preserve">
    <value>'{0}' does not implement interface member '{1}'. '{2}' cannot implement '{1}' because it does not have matching return by reference.</value>
  </data>
  <data name="ERR_CloseUnimplementedInterfaceMemberWrongInitOnly" xml:space="preserve">
    <value>'{0}' does not implement interface member '{1}'. '{2}' cannot implement '{1}'.</value>
  </data>
  <data name="ERR_BadIteratorReturnRef" xml:space="preserve">
    <value>The body of '{0}' cannot be an iterator block because '{0}' returns by reference</value>
  </data>
  <data name="ERR_BadRefReturnExpressionTree" xml:space="preserve">
    <value>Lambda expressions that return by reference cannot be converted to expression trees</value>
  </data>
  <data name="ERR_RefReturningCallInExpressionTree" xml:space="preserve">
    <value>An expression tree lambda may not contain a call to a method, property, or indexer that returns by reference</value>
  </data>
  <data name="ERR_RefReturnLvalueExpected" xml:space="preserve">
    <value>An expression cannot be used in this context because it may not be passed or returned by reference</value>
  </data>
  <data name="ERR_RefReturnNonreturnableLocal" xml:space="preserve">
    <value>Cannot return '{0}' by reference because it was initialized to a value that cannot be returned by reference</value>
  </data>
  <data name="ERR_RefReturnNonreturnableLocal2" xml:space="preserve">
    <value>Cannot return by reference a member of '{0}' because it was initialized to a value that cannot be returned by reference</value>
  </data>
  <data name="ERR_RefReturnReadonlyLocal" xml:space="preserve">
    <value>Cannot return '{0}' by reference because it is read-only</value>
  </data>
  <data name="ERR_RefReturnRangeVariable" xml:space="preserve">
    <value>Cannot return the range variable '{0}' by reference</value>
  </data>
  <data name="ERR_RefReturnReadonlyLocalCause" xml:space="preserve">
    <value>Cannot return '{0}' by reference because it is a '{1}'</value>
  </data>
  <data name="ERR_RefReturnReadonlyLocal2Cause" xml:space="preserve">
    <value>Cannot return fields of '{0}' by reference because it is a '{1}'</value>
  </data>
  <data name="ERR_RefReturnReadonly" xml:space="preserve">
    <value>A readonly field cannot be returned by writable reference</value>
  </data>
  <data name="ERR_RefReturnReadonlyStatic" xml:space="preserve">
    <value>A static readonly field cannot be returned by writable reference</value>
  </data>
  <data name="ERR_RefReturnReadonly2" xml:space="preserve">
    <value>Members of readonly field '{0}' cannot be returned by writable reference</value>
  </data>
  <data name="ERR_RefReturnReadonlyStatic2" xml:space="preserve">
    <value>Fields of static readonly field '{0}' cannot be returned by writable reference</value>
  </data>
  <data name="ERR_RefReturnParameter" xml:space="preserve">
    <value>Cannot return a parameter by reference '{0}' because it is not a ref or out parameter</value>
  </data>
  <data name="ERR_RefReturnParameter2" xml:space="preserve">
    <value>Cannot return by reference a member of parameter '{0}' because it is not a ref or out parameter</value>
  </data>
  <data name="ERR_RefReturnLocal" xml:space="preserve">
    <value>Cannot return local '{0}' by reference because it is not a ref local</value>
  </data>
  <data name="ERR_RefReturnLocal2" xml:space="preserve">
    <value>Cannot return a member of local '{0}' by reference because it is not a ref local</value>
  </data>
  <data name="ERR_RefReturnStructThis" xml:space="preserve">
    <value>Struct members cannot return 'this' or other instance members by reference</value>
  </data>
  <data name="ERR_EscapeOther" xml:space="preserve">
    <value>Expression cannot be used in this context because it may indirectly expose variables outside of their declaration scope</value>
  </data>
  <data name="ERR_EscapeLocal" xml:space="preserve">
    <value>Cannot use local '{0}' in this context because it may expose referenced variables outside of their declaration scope</value>
  </data>
  <data name="ERR_EscapeCall" xml:space="preserve">
    <value>Cannot use a result of '{0}' in this context because it may expose variables referenced by parameter '{1}' outside of their declaration scope</value>
  </data>
  <data name="ERR_EscapeCall2" xml:space="preserve">
    <value>Cannot use a member of result of '{0}' in this context because it may expose variables referenced by parameter '{1}' outside of their declaration scope</value>
  </data>
  <data name="ERR_CallArgMixing" xml:space="preserve">
    <value>This combination of arguments to '{0}' is disallowed because it may expose variables referenced by parameter '{1}' outside of their declaration scope</value>
  </data>
  <data name="ERR_MismatchedRefEscapeInTernary" xml:space="preserve">
    <value>Branches of a ref conditional operator cannot refer to variables with incompatible declaration scopes</value>
  </data>
  <data name="ERR_EscapeStackAlloc" xml:space="preserve">
    <value>A result of a stackalloc expression of type '{0}' cannot be used in this context because it may be exposed outside of the containing method</value>
  </data>
  <data name="ERR_InitializeByValueVariableWithReference" xml:space="preserve">
    <value>Cannot initialize a by-value variable with a reference</value>
  </data>
  <data name="ERR_InitializeByReferenceVariableWithValue" xml:space="preserve">
    <value>Cannot initialize a by-reference variable with a value</value>
  </data>
  <data name="ERR_RefAssignmentMustHaveIdentityConversion" xml:space="preserve">
    <value>The expression must be of type '{0}' because it is being assigned by reference</value>
  </data>
  <data name="ERR_ByReferenceVariableMustBeInitialized" xml:space="preserve">
    <value>A declaration of a by-reference variable must have an initializer</value>
  </data>
  <data name="ERR_AnonDelegateCantUseLocal" xml:space="preserve">
    <value>Cannot use ref local '{0}' inside an anonymous method, lambda expression, or query expression</value>
  </data>
  <data name="ERR_BadIteratorLocalType" xml:space="preserve">
    <value>Iterators cannot have by-reference locals</value>
  </data>
  <data name="ERR_BadAsyncLocalType" xml:space="preserve">
    <value>Async methods cannot have by-reference locals</value>
  </data>
  <data name="ERR_RefReturningCallAndAwait" xml:space="preserve">
    <value>'await' cannot be used in an expression containing a call to '{0}' because it returns by reference</value>
  </data>
  <data name="ERR_RefConditionalAndAwait" xml:space="preserve">
    <value>'await' cannot be used in an expression containing a ref conditional operator</value>
  </data>
  <data name="ERR_RefConditionalNeedsTwoRefs" xml:space="preserve">
    <value>Both conditional operator values must be ref values or neither may be a ref value</value>
  </data>
  <data name="ERR_RefConditionalDifferentTypes" xml:space="preserve">
    <value>The expression must be of type '{0}' to match the alternative ref value</value>
  </data>
  <data name="ERR_ExpressionTreeContainsLocalFunction" xml:space="preserve">
    <value>An expression tree may not contain a reference to a local function</value>
  </data>
  <data name="ERR_DynamicLocalFunctionParamsParameter" xml:space="preserve">
    <value>Cannot pass argument with dynamic type to params parameter '{0}' of local function '{1}'.</value>
  </data>
  <data name="SyntaxTreeIsNotASubmission" xml:space="preserve">
    <value>Syntax tree should be created from a submission.</value>
  </data>
  <data name="ERR_TooManyUserStrings" xml:space="preserve">
    <value>Combined length of user strings used by the program exceeds allowed limit. Try to decrease use of string literals.</value>
  </data>
  <data name="ERR_PatternNullableType" xml:space="preserve">
    <value>It is not legal to use nullable type '{0}?' in a pattern; use the underlying type '{0}' instead.</value>
  </data>
  <data name="ERR_IsNullableType" xml:space="preserve">
    <value>It is not legal to use nullable reference type '{0}?' in an is-type expression; use the underlying type '{0}' instead.</value>
  </data>
  <data name="ERR_AsNullableType" xml:space="preserve">
    <value>It is not legal to use nullable reference type '{0}?' in an as expression; use the underlying type '{0}' instead.</value>
  </data>
  <data name="ERR_BadPatternExpression" xml:space="preserve">
    <value>Invalid operand for pattern match; value required, but found '{0}'.</value>
  </data>
  <data name="ERR_PeWritingFailure" xml:space="preserve">
    <value>An error occurred while writing the output file: {0}.</value>
  </data>
  <data name="ERR_TupleDuplicateElementName" xml:space="preserve">
    <value>Tuple element names must be unique.</value>
  </data>
  <data name="ERR_TupleReservedElementName" xml:space="preserve">
    <value>Tuple element name '{0}' is only allowed at position {1}.</value>
  </data>
  <data name="ERR_TupleReservedElementNameAnyPosition" xml:space="preserve">
    <value>Tuple element name '{0}' is disallowed at any position.</value>
  </data>
  <data name="ERR_PredefinedTypeMemberNotFoundInAssembly" xml:space="preserve">
    <value>Member '{0}' was not found on type '{1}' from assembly '{2}'.</value>
  </data>
  <data name="IDS_FeatureTuples" xml:space="preserve">
    <value>tuples</value>
  </data>
  <data name="ERR_MissingDeconstruct" xml:space="preserve">
    <value>No suitable 'Deconstruct' instance or extension method was found for type '{0}', with {1} out parameters and a void return type.</value>
  </data>
  <data name="ERR_DeconstructRequiresExpression" xml:space="preserve">
    <value>Deconstruct assignment requires an expression with a type on the right-hand-side.</value>
  </data>
  <data name="ERR_SwitchExpressionValueExpected" xml:space="preserve">
    <value>The switch expression must be a value; found '{0}'.</value>
  </data>
  <data name="ERR_SwitchCaseSubsumed" xml:space="preserve">
    <value>The switch case is unreachable. It has already been handled by a previous case or it is impossible to match.</value>
  </data>
  <data name="ERR_StdInOptionProvidedButConsoleInputIsNotRedirected" xml:space="preserve">
    <value>stdin argument '-' is specified, but input has not been redirected from the standard input stream.</value>
  </data>
  <data name="ERR_SwitchArmSubsumed" xml:space="preserve">
    <value>The pattern is unreachable. It has already been handled by a previous arm of the switch expression or it is impossible to match.</value>
  </data>
  <data name="ERR_PatternWrongType" xml:space="preserve">
    <value>An expression of type '{0}' cannot be handled by a pattern of type '{1}'.</value>
  </data>
  <data name="ERR_ConstantPatternVsOpenType" xml:space="preserve">
    <value>An expression of type '{0}' cannot be handled by a pattern of type '{1}'. Please use language version '{2}' or greater to match an open type with a constant pattern.</value>
  </data>
  <data name="WRN_AttributeIgnoredWhenPublicSigning" xml:space="preserve">
    <value>Attribute '{0}' is ignored when public signing is specified.</value>
  </data>
  <data name="WRN_AttributeIgnoredWhenPublicSigning_Title" xml:space="preserve">
    <value>Attribute is ignored when public signing is specified.</value>
  </data>
  <data name="ERR_OptionMustBeAbsolutePath" xml:space="preserve">
    <value>Option '{0}' must be an absolute path.</value>
  </data>
  <data name="ERR_ConversionNotTupleCompatible" xml:space="preserve">
    <value>Tuple with {0} elements cannot be converted to type '{1}'.</value>
  </data>
  <data name="IDS_FeatureOutVar" xml:space="preserve">
    <value>out variable declaration</value>
  </data>
  <data name="ERR_ImplicitlyTypedOutVariableUsedInTheSameArgumentList" xml:space="preserve">
    <value>Reference to an implicitly-typed out variable '{0}' is not permitted in the same argument list.</value>
  </data>
  <data name="ERR_TypeInferenceFailedForImplicitlyTypedOutVariable" xml:space="preserve">
    <value>Cannot infer the type of implicitly-typed out variable '{0}'.</value>
  </data>
  <data name="ERR_TypeInferenceFailedForImplicitlyTypedDeconstructionVariable" xml:space="preserve">
    <value>Cannot infer the type of implicitly-typed deconstruction variable '{0}'.</value>
  </data>
  <data name="ERR_DiscardTypeInferenceFailed" xml:space="preserve">
    <value>Cannot infer the type of implicitly-typed discard.</value>
  </data>
  <data name="ERR_DeconstructWrongCardinality" xml:space="preserve">
    <value>Cannot deconstruct a tuple of '{0}' elements into '{1}' variables.</value>
  </data>
  <data name="ERR_CannotDeconstructDynamic" xml:space="preserve">
    <value>Cannot deconstruct dynamic objects.</value>
  </data>
  <data name="ERR_DeconstructTooFewElements" xml:space="preserve">
    <value>Deconstruction must contain at least two variables.</value>
  </data>
  <data name="WRN_TupleLiteralNameMismatch" xml:space="preserve">
    <value>The tuple element name '{0}' is ignored because a different name or no name is specified by the target type '{1}'.</value>
  </data>
  <data name="WRN_TupleLiteralNameMismatch_Title" xml:space="preserve">
    <value>The tuple element name is ignored because a different name or no name is specified by the assignment target.</value>
  </data>
  <data name="WRN_TupleBinopLiteralNameMismatch" xml:space="preserve">
    <value>The tuple element name '{0}' is ignored because a different name or no name is specified on the other side of the tuple == or != operator.</value>
  </data>
  <data name="WRN_TupleBinopLiteralNameMismatch_Title" xml:space="preserve">
    <value>The tuple element name is ignored because a different name or no name is specified on the other side of the tuple == or != operator.</value>
  </data>
  <data name="ERR_PredefinedValueTupleTypeMustBeStruct" xml:space="preserve">
    <value>Predefined type '{0}' must be a struct.</value>
  </data>
  <data name="ERR_NewWithTupleTypeSyntax" xml:space="preserve">
    <value>'new' cannot be used with tuple type. Use a tuple literal expression instead.</value>
  </data>
  <data name="ERR_DeconstructionVarFormDisallowsSpecificType" xml:space="preserve">
    <value>Deconstruction 'var (...)' form disallows a specific type for 'var'.</value>
  </data>
  <data name="ERR_TupleElementNamesAttributeMissing" xml:space="preserve">
    <value>Cannot define a class or member that utilizes tuples because the compiler required type '{0}' cannot be found. Are you missing a reference?</value>
  </data>
  <data name="ERR_ExplicitTupleElementNamesAttribute" xml:space="preserve">
    <value>Cannot reference 'System.Runtime.CompilerServices.TupleElementNamesAttribute' explicitly. Use the tuple syntax to define tuple names.</value>
  </data>
  <data name="ERR_ExpressionTreeContainsOutVariable" xml:space="preserve">
    <value>An expression tree may not contain an out argument variable declaration.</value>
  </data>
  <data name="ERR_ExpressionTreeContainsDiscard" xml:space="preserve">
    <value>An expression tree may not contain a discard.</value>
  </data>
  <data name="ERR_ExpressionTreeContainsIsMatch" xml:space="preserve">
    <value>An expression tree may not contain an 'is' pattern-matching operator.</value>
  </data>
  <data name="ERR_ExpressionTreeContainsTupleLiteral" xml:space="preserve">
    <value>An expression tree may not contain a tuple literal.</value>
  </data>
  <data name="ERR_ExpressionTreeContainsTupleConversion" xml:space="preserve">
    <value>An expression tree may not contain a tuple conversion.</value>
  </data>
  <data name="ERR_SourceLinkRequiresPdb" xml:space="preserve">
    <value>/sourcelink switch is only supported when emitting PDB.</value>
  </data>
  <data name="ERR_CannotEmbedWithoutPdb" xml:space="preserve">
    <value>/embed switch is only supported when emitting a PDB.</value>
  </data>
  <data name="ERR_InvalidInstrumentationKind" xml:space="preserve">
    <value>Invalid instrumentation kind: {0}</value>
  </data>
  <data name="ERR_InvalidHashAlgorithmName" xml:space="preserve">
    <value>Invalid hash algorithm name: '{0}'</value>
  </data>
  <data name="ERR_VarInvocationLvalueReserved" xml:space="preserve">
    <value>The syntax 'var (...)' as an lvalue is reserved.</value>
  </data>
  <data name="ERR_SemiOrLBraceOrArrowExpected" xml:space="preserve">
    <value>{ or ; or =&gt; expected</value>
  </data>
  <data name="ERR_ThrowMisplaced" xml:space="preserve">
    <value>A throw expression is not allowed in this context.</value>
  </data>
  <data name="ERR_MixedDeconstructionUnsupported" xml:space="preserve">
    <value>A deconstruction cannot mix declarations and expressions on the left-hand-side.</value>
  </data>
  <data name="ERR_DeclarationExpressionNotPermitted" xml:space="preserve">
    <value>A declaration is not allowed in this context.</value>
  </data>
  <data name="ERR_MustDeclareForeachIteration" xml:space="preserve">
    <value>A foreach loop must declare its iteration variables.</value>
  </data>
  <data name="ERR_TupleElementNamesInDeconstruction" xml:space="preserve">
    <value>Tuple element names are not permitted on the left of a deconstruction.</value>
  </data>
  <data name="ERR_PossibleBadNegCast" xml:space="preserve">
    <value>To cast a negative value, you must enclose the value in parentheses.</value>
  </data>
  <data name="ERR_ExpressionTreeContainsThrowExpression" xml:space="preserve">
    <value>An expression tree may not contain a throw-expression.</value>
  </data>
  <data name="ERR_ExpressionTreeContainsWithExpression" xml:space="preserve">
    <value>An expression tree may not contain a with-expression.</value>
  </data>
  <data name="ERR_BadAssemblyName" xml:space="preserve">
    <value>Invalid assembly name: {0}</value>
  </data>
  <data name="ERR_BadAsyncMethodBuilderTaskProperty" xml:space="preserve">
    <value>For type '{0}' to be used as an AsyncMethodBuilder for type '{1}', its Task property should return type '{1}' instead of type '{2}'.</value>
  </data>
  <data name="ERR_AttributesInLocalFuncDecl" xml:space="preserve">
    <value>Attributes are not allowed on local function parameters or type parameters</value>
  </data>
  <data name="ERR_TypeForwardedToMultipleAssemblies" xml:space="preserve">
    <value>Module '{0}' in assembly '{1}' is forwarding the type '{2}' to multiple assemblies: '{3}' and '{4}'.</value>
  </data>
  <data name="ERR_PatternDynamicType" xml:space="preserve">
    <value>It is not legal to use the type 'dynamic' in a pattern.</value>
  </data>
  <data name="ERR_BadDocumentationMode" xml:space="preserve">
    <value>Provided documentation mode is unsupported or invalid: '{0}'.</value>
  </data>
  <data name="ERR_BadSourceCodeKind" xml:space="preserve">
    <value>Provided source code kind is unsupported or invalid: '{0}'</value>
  </data>
  <data name="ERR_BadLanguageVersion" xml:space="preserve">
    <value>Provided language version is unsupported or invalid: '{0}'.</value>
  </data>
  <data name="ERR_InvalidPreprocessingSymbol" xml:space="preserve">
    <value>Invalid name for a preprocessing symbol; '{0}' is not a valid identifier</value>
  </data>
  <data name="ERR_FeatureNotAvailableInVersion7_1" xml:space="preserve">
    <value>Feature '{0}' is not available in C# 7.1. Please use language version {1} or greater.</value>
  </data>
  <data name="ERR_FeatureNotAvailableInVersion7_2" xml:space="preserve">
    <value>Feature '{0}' is not available in C# 7.2. Please use language version {1} or greater.</value>
  </data>
  <data name="ERR_FeatureNotAvailableInVersion7_3" xml:space="preserve">
    <value>Feature '{0}' is not available in C# 7.3. Please use language version {1} or greater.</value>
  </data>
  <data name="ERR_FeatureNotAvailableInVersion8" xml:space="preserve">
    <value>Feature '{0}' is not available in C# 8.0. Please use language version {1} or greater.</value>
  </data>
  <data name="ERR_LanguageVersionCannotHaveLeadingZeroes" xml:space="preserve">
    <value>Specified language version '{0}' cannot have leading zeroes</value>
  </data>
  <data name="ERR_VoidAssignment" xml:space="preserve">
    <value>A value of type 'void' may not be assigned.</value>
  </data>
  <data name="WRN_Experimental" xml:space="preserve">
    <value>'{0}' is for evaluation purposes only and is subject to change or removal in future updates.</value>
  </data>
  <data name="WRN_Experimental_Title" xml:space="preserve">
    <value>Type is for evaluation purposes only and is subject to change or removal in future updates.</value>
  </data>
  <data name="ERR_CompilerAndLanguageVersion" xml:space="preserve">
    <value>Compiler version: '{0}'. Language version: {1}.</value>
  </data>
  <data name="IDS_FeatureAsyncMain" xml:space="preserve">
    <value>async main</value>
  </data>
  <data name="ERR_TupleInferredNamesNotAvailable" xml:space="preserve">
    <value>Tuple element name '{0}' is inferred. Please use language version {1} or greater to access an element by its inferred name.</value>
  </data>
  <data name="ERR_AltInterpolatedVerbatimStringsNotAvailable" xml:space="preserve">
    <value>To use '@$' instead of '$@' for an interpolated verbatim string, please use language version '{0}' or greater.</value>
  </data>
  <data name="WRN_AttributesOnBackingFieldsNotAvailable" xml:space="preserve">
    <value>Field-targeted attributes on auto-properties are not supported in language version {0}. Please use language version {1} or greater.</value>
  </data>
  <data name="WRN_AttributesOnBackingFieldsNotAvailable_Title" xml:space="preserve">
    <value>Field-targeted attributes on auto-properties are not supported in this version of the language.</value>
  </data>
  <data name="ERR_VoidInTuple" xml:space="preserve">
    <value>A tuple may not contain a value of type 'void'.</value>
  </data>
  <data name="IDS_FeatureNullableReferenceTypes" xml:space="preserve">
    <value>nullable reference types</value>
  </data>
  <data name="IDS_FeaturePragmaWarningEnable" xml:space="preserve">
    <value>warning action enable</value>
  </data>
  <data name="WRN_ConvertingNullableToNonNullable" xml:space="preserve">
    <value>Converting null literal or possible null value to non-nullable type.</value>
  </data>
  <data name="WRN_ConvertingNullableToNonNullable_Title" xml:space="preserve">
    <value>Converting null literal or possible null value to non-nullable type.</value>
  </data>
  <data name="WRN_NullReferenceAssignment" xml:space="preserve">
    <value>Possible null reference assignment.</value>
  </data>
  <data name="WRN_NullReferenceAssignment_Title" xml:space="preserve">
    <value>Possible null reference assignment.</value>
  </data>
  <data name="WRN_NullReferenceReceiver" xml:space="preserve">
    <value>Dereference of a possibly null reference.</value>
  </data>
  <data name="WRN_NullReferenceReceiver_Title" xml:space="preserve">
    <value>Dereference of a possibly null reference.</value>
  </data>
  <data name="WRN_NullReferenceReturn" xml:space="preserve">
    <value>Possible null reference return.</value>
  </data>
  <data name="WRN_NullReferenceReturn_Title" xml:space="preserve">
    <value>Possible null reference return.</value>
  </data>
  <data name="WRN_NullReferenceArgument" xml:space="preserve">
    <value>Possible null reference argument for parameter '{0}' in '{1}'.</value>
  </data>
  <data name="WRN_NullReferenceArgument_Title" xml:space="preserve">
    <value>Possible null reference argument.</value>
  </data>
  <data name="WRN_ThrowPossibleNull" xml:space="preserve">
    <value>Thrown value may be null.</value>
  </data>
  <data name="WRN_ThrowPossibleNull_Title" xml:space="preserve">
    <value>Thrown value may be null.</value>
  </data>
  <data name="WRN_UnboxPossibleNull" xml:space="preserve">
    <value>Unboxing a possibly null value.</value>
  </data>
  <data name="WRN_UnboxPossibleNull_Title" xml:space="preserve">
    <value>Unboxing a possibly null value.</value>
  </data>
  <data name="WRN_NullabilityMismatchInTypeOnOverride" xml:space="preserve">
    <value>Nullability of reference types in type doesn't match overridden member.</value>
  </data>
  <data name="WRN_NullabilityMismatchInTypeOnOverride_Title" xml:space="preserve">
    <value>Nullability of reference types in type doesn't match overridden member.</value>
  </data>
  <data name="WRN_NullabilityMismatchInReturnTypeOnOverride" xml:space="preserve">
    <value>Nullability of reference types in return type doesn't match overridden member.</value>
  </data>
  <data name="WRN_NullabilityMismatchInReturnTypeOnOverride_Title" xml:space="preserve">
    <value>Nullability of reference types in return type doesn't match overridden member.</value>
  </data>
  <data name="WRN_TopLevelNullabilityMismatchInReturnTypeOnOverride" xml:space="preserve">
    <value>Nullability of return type doesn't match overridden member (possibly because of nullability attributes).</value>
  </data>
  <data name="WRN_TopLevelNullabilityMismatchInReturnTypeOnOverride_Title" xml:space="preserve">
    <value>Nullability of return type doesn't match overridden member (possibly because of nullability attributes).</value>
  </data>
  <data name="WRN_NullabilityMismatchInParameterTypeOnOverride" xml:space="preserve">
    <value>Nullability of reference types in type of parameter '{0}' doesn't match overridden member.</value>
  </data>
  <data name="WRN_NullabilityMismatchInParameterTypeOnOverride_Title" xml:space="preserve">
    <value>Nullability of reference types in type of parameter doesn't match overridden member.</value>
  </data>
  <data name="WRN_TopLevelNullabilityMismatchInParameterTypeOnOverride" xml:space="preserve">
    <value>Nullability of type of parameter '{0}' doesn't match overridden member (possibly because of nullability attributes).</value>
  </data>
  <data name="WRN_TopLevelNullabilityMismatchInParameterTypeOnOverride_Title" xml:space="preserve">
    <value>Nullability of type of parameter doesn't match overridden member (possibly because of nullability attributes).</value>
  </data>
  <data name="WRN_NullabilityMismatchInParameterTypeOnPartial" xml:space="preserve">
    <value>Nullability of reference types in type of parameter '{0}' doesn't match partial method declaration.</value>
  </data>
  <data name="WRN_NullabilityMismatchInParameterTypeOnPartial_Title" xml:space="preserve">
    <value>Nullability of reference types in type of parameter doesn't match partial method declaration.</value>
  </data>
  <data name="WRN_NullabilityMismatchInReturnTypeOnPartial" xml:space="preserve">
    <value>Nullability of reference types in return type doesn't match partial method declaration.</value>
  </data>
  <data name="WRN_NullabilityMismatchInReturnTypeOnPartial_Title" xml:space="preserve">
    <value>Nullability of reference types in return type doesn't match partial method declaration.</value>
  </data>
  <data name="WRN_NullabilityMismatchInTypeOnImplicitImplementation" xml:space="preserve">
    <value>Nullability of reference types in type of '{0}' doesn't match implicitly implemented member '{1}'.</value>
  </data>
  <data name="WRN_NullabilityMismatchInTypeOnImplicitImplementation_Title" xml:space="preserve">
    <value>Nullability of reference types in type doesn't match implicitly implemented member.</value>
  </data>
  <data name="WRN_NullabilityMismatchInReturnTypeOnImplicitImplementation" xml:space="preserve">
    <value>Nullability of reference types in return type of '{0}' doesn't match implicitly implemented member '{1}'.</value>
  </data>
  <data name="WRN_NullabilityMismatchInReturnTypeOnImplicitImplementation_Title" xml:space="preserve">
    <value>Nullability of reference types in return type doesn't match implicitly implemented member.</value>
  </data>
  <data name="WRN_NullabilityMismatchInParameterTypeOnImplicitImplementation" xml:space="preserve">
    <value>Nullability of reference types in type of parameter '{0}' of '{1}' doesn't match implicitly implemented member '{2}'.</value>
  </data>
  <data name="WRN_NullabilityMismatchInParameterTypeOnImplicitImplementation_Title" xml:space="preserve">
    <value>Nullability of reference types in type of parameter doesn't match implicitly implemented member.</value>
  </data>
  <data name="WRN_TopLevelNullabilityMismatchInReturnTypeOnImplicitImplementation" xml:space="preserve">
    <value>Nullability of reference types in return type of '{0}' doesn't match implicitly implemented member '{1}' (possibly because of nullability attributes).</value>
  </data>
  <data name="WRN_TopLevelNullabilityMismatchInReturnTypeOnImplicitImplementation_Title" xml:space="preserve">
    <value>Nullability of reference types in return type doesn't match implicitly implemented member (possibly because of nullability attributes).</value>
  </data>
  <data name="WRN_TopLevelNullabilityMismatchInParameterTypeOnImplicitImplementation" xml:space="preserve">
    <value>Nullability of reference types in type of parameter '{0}' of '{1}' doesn't match implicitly implemented member '{2}' (possibly because of nullability attributes).</value>
  </data>
  <data name="WRN_TopLevelNullabilityMismatchInParameterTypeOnImplicitImplementation_Title" xml:space="preserve">
    <value>Nullability of reference types in type of parameter doesn't match implicitly implemented member (possibly because of nullability attributes).</value>
  </data>
  <data name="WRN_NullabilityMismatchInTypeOnExplicitImplementation" xml:space="preserve">
    <value>Nullability of reference types in type doesn't match implemented member '{0}'.</value>
  </data>
  <data name="WRN_NullabilityMismatchInTypeOnExplicitImplementation_Title" xml:space="preserve">
    <value>Nullability of reference types in type doesn't match implemented member.</value>
  </data>
  <data name="WRN_NullabilityMismatchInReturnTypeOnExplicitImplementation" xml:space="preserve">
    <value>Nullability of reference types in return type doesn't match implemented member '{0}'.</value>
  </data>
  <data name="WRN_NullabilityMismatchInReturnTypeOnExplicitImplementation_Title" xml:space="preserve">
    <value>Nullability of reference types in return type doesn't match implemented member.</value>
  </data>
  <data name="WRN_NullabilityMismatchInParameterTypeOnExplicitImplementation" xml:space="preserve">
    <value>Nullability of reference types in type of parameter '{0}' doesn't match implemented member '{1}'.</value>
  </data>
  <data name="WRN_NullabilityMismatchInParameterTypeOnExplicitImplementation_Title" xml:space="preserve">
    <value>Nullability of reference types in type of parameter doesn't match implemented member.</value>
  </data>
  <data name="WRN_TopLevelNullabilityMismatchInReturnTypeOnExplicitImplementation" xml:space="preserve">
    <value>Nullability of reference types in return type doesn't match implemented member '{0}' (possibly because of nullability attributes).</value>
  </data>
  <data name="WRN_TopLevelNullabilityMismatchInReturnTypeOnExplicitImplementation_Title" xml:space="preserve">
    <value>Nullability of reference types in return type doesn't match implemented member (possibly because of nullability attributes).</value>
  </data>
  <data name="WRN_TopLevelNullabilityMismatchInParameterTypeOnExplicitImplementation" xml:space="preserve">
    <value>Nullability of reference types in type of parameter '{0}' doesn't match implemented member '{1}' (possibly because of nullability attributes).</value>
  </data>
  <data name="WRN_TopLevelNullabilityMismatchInParameterTypeOnExplicitImplementation_Title" xml:space="preserve">
    <value>Nullability of reference types in type of parameter doesn't match implemented member (possibly because of nullability attributes).</value>
  </data>
  <data name="WRN_UninitializedNonNullableField" xml:space="preserve">
    <value>Non-nullable {0} '{1}' is uninitialized. Consider declaring the {0} as nullable.</value>
  </data>
  <data name="WRN_UninitializedNonNullableField_Title" xml:space="preserve">
    <value>Non-nullable field is uninitialized. Consider declaring as nullable.</value>
  </data>
  <data name="WRN_NullabilityMismatchInAssignment" xml:space="preserve">
    <value>Nullability of reference types in value of type '{0}' doesn't match target type '{1}'.</value>
  </data>
  <data name="WRN_NullabilityMismatchInAssignment_Title" xml:space="preserve">
    <value>Nullability of reference types in value doesn't match target type.</value>
  </data>
  <data name="WRN_ImplicitCopyInReadOnlyMember" xml:space="preserve">
    <value>Call to non-readonly member '{0}' from a 'readonly' member results in an implicit copy of '{1}'.</value>
  </data>
  <data name="WRN_ImplicitCopyInReadOnlyMember_Title" xml:space="preserve">
    <value>Call to non-readonly member from a 'readonly' member results in an implicit copy.</value>
  </data>
  <data name="ERR_StaticMemberCantBeReadOnly" xml:space="preserve">
    <value>Static member '{0}' cannot be marked 'readonly'.</value>
  </data>
  <data name="ERR_AutoSetterCantBeReadOnly" xml:space="preserve">
    <value>Auto-implemented 'set' accessor '{0}' cannot be marked 'readonly'.</value>
  </data>
  <data name="ERR_AutoPropertyWithSetterCantBeReadOnly" xml:space="preserve">
    <value>Auto-implemented property '{0}' cannot be marked 'readonly' because it has a 'set' accessor.</value>
  </data>
  <data name="ERR_InvalidPropertyReadOnlyMods" xml:space="preserve">
    <value>Cannot specify 'readonly' modifiers on both property or indexer '{0}' and its accessor. Remove one of them.</value>
  </data>
  <data name="ERR_DuplicatePropertyReadOnlyMods" xml:space="preserve">
    <value>Cannot specify 'readonly' modifiers on both accessors of property or indexer '{0}'. Instead, put a 'readonly' modifier on the property itself.</value>
  </data>
  <data name="ERR_FieldLikeEventCantBeReadOnly" xml:space="preserve">
    <value>Field-like event '{0}' cannot be 'readonly'.</value>
  </data>
  <data name="ERR_PartialMethodReadOnlyDifference" xml:space="preserve">
    <value>Both partial method declarations must be readonly or neither may be readonly</value>
  </data>
  <data name="ERR_ReadOnlyModMissingAccessor" xml:space="preserve">
    <value>'{0}': 'readonly' can only be used on accessors if the property or indexer has both a get and a set accessor</value>
  </data>
  <data name="WRN_NullabilityMismatchInArgument" xml:space="preserve">
    <value>Argument of type '{0}' cannot be used for parameter '{2}' of type '{1}' in '{3}' due to differences in the nullability of reference types.</value>
  </data>
  <data name="WRN_NullabilityMismatchInArgument_Title" xml:space="preserve">
    <value>Argument cannot be used for parameter due to differences in the nullability of reference types.</value>
  </data>
  <data name="WRN_NullabilityMismatchInArgumentForOutput" xml:space="preserve">
    <value>Argument of type '{0}' cannot be used as an output of type '{1}' for parameter '{2}' in '{3}' due to differences in the nullability of reference types.</value>
  </data>
  <data name="WRN_NullabilityMismatchInArgumentForOutput_Title" xml:space="preserve">
    <value>Argument cannot be used as an output for parameter due to differences in the nullability of reference types.</value>
  </data>
  <data name="WRN_DisallowNullAttributeForbidsMaybeNullAssignment" xml:space="preserve">
    <value>A possible null value may not be used for a type marked with [NotNull] or [DisallowNull]</value>
  </data>
  <data name="WRN_DisallowNullAttributeForbidsMaybeNullAssignment_Title" xml:space="preserve">
    <value>A possible null value may not be used for a type marked with [NotNull] or [DisallowNull]</value>
  </data>
  <data name="WRN_ParameterConditionallyDisallowsNull" xml:space="preserve">
    <value>Parameter '{0}' must have a non-null value when exiting with '{1}'.</value>
  </data>
  <data name="WRN_ParameterConditionallyDisallowsNull_Title" xml:space="preserve">
    <value>Parameter must have a non-null value when exiting in some condition.</value>
  </data>
  <data name="WRN_ParameterDisallowsNull" xml:space="preserve">
    <value>Parameter '{0}' must have a non-null value when exiting.</value>
  </data>
  <data name="WRN_ParameterDisallowsNull_Title" xml:space="preserve">
    <value>Parameter must have a non-null value when exiting.</value>
  </data>
  <data name="WRN_MemberNotNull" xml:space="preserve">
    <value>Member '{0}' must have a non-null value when exiting.</value>
  </data>
  <data name="WRN_MemberNotNull_Title" xml:space="preserve">
    <value>Member must have a non-null value when exiting.</value>
  </data>
  <data name="WRN_MemberNotNullBadMember" xml:space="preserve">
    <value>Member '{0}' cannot be used in this attribute.</value>
  </data>
  <data name="WRN_MemberNotNullBadMember_Title" xml:space="preserve">
    <value>Member cannot be used in this attribute.</value>
  </data>
  <data name="WRN_MemberNotNullWhen" xml:space="preserve">
    <value>Member '{0}' must have a non-null value when exiting with '{1}'.</value>
  </data>
  <data name="WRN_MemberNotNullWhen_Title" xml:space="preserve">
    <value>Member must have a non-null value when exiting in some condition.</value>
  </data>
  <data name="WRN_ShouldNotReturn" xml:space="preserve">
    <value>A method marked [DoesNotReturn] should not return.</value>
  </data>
  <data name="WRN_ShouldNotReturn_Title" xml:space="preserve">
    <value>A method marked [DoesNotReturn] should not return.</value>
  </data>
  <data name="WRN_DoesNotReturnMismatch" xml:space="preserve">
    <value>Method '{0}' lacks `[DoesNotReturn]` annotation to match implemented or overridden member.</value>
  </data>
  <data name="WRN_DoesNotReturnMismatch_Title" xml:space="preserve">
    <value>Method lacks `[DoesNotReturn]` annotation to match implemented or overridden member.</value>
  </data>
  <data name="WRN_NullabilityMismatchInReturnTypeOfTargetDelegate" xml:space="preserve">
    <value>Nullability of reference types in return type of '{0}' doesn't match the target delegate '{1}'.</value>
  </data>
  <data name="WRN_NullabilityMismatchInReturnTypeOfTargetDelegate_Title" xml:space="preserve">
    <value>Nullability of reference types in return type doesn't match the target delegate.</value>
  </data>
  <data name="WRN_NullabilityMismatchInParameterTypeOfTargetDelegate" xml:space="preserve">
    <value>Nullability of reference types in type of parameter '{0}' of '{1}' doesn't match the target delegate '{2}'.</value>
  </data>
  <data name="WRN_NullabilityMismatchInParameterTypeOfTargetDelegate_Title" xml:space="preserve">
    <value>Nullability of reference types in type of parameter doesn't match the target delegate.</value>
  </data>
  <data name="WRN_NullAsNonNullable" xml:space="preserve">
    <value>Cannot convert null literal to non-nullable reference type.</value>
  </data>
  <data name="WRN_NullAsNonNullable_Title" xml:space="preserve">
    <value>Cannot convert null literal to non-nullable reference type.</value>
  </data>
  <data name="ERR_AnnotationDisallowedInObjectCreation" xml:space="preserve">
    <value>Cannot use a nullable reference type in object creation.</value>
  </data>
  <data name="WRN_NullableValueTypeMayBeNull" xml:space="preserve">
    <value>Nullable value type may be null.</value>
  </data>
  <data name="WRN_NullableValueTypeMayBeNull_Title" xml:space="preserve">
    <value>Nullable value type may be null.</value>
  </data>
  <data name="WRN_NullabilityMismatchInTypeParameterConstraint" xml:space="preserve">
    <value>The type '{3}' cannot be used as type parameter '{2}' in the generic type or method '{0}'. Nullability of type argument '{3}' doesn't match constraint type '{1}'.</value>
  </data>
  <data name="WRN_NullabilityMismatchInTypeParameterConstraint_Title" xml:space="preserve">
    <value>The type cannot be used as type parameter in the generic type or method. Nullability of type argument doesn't match constraint type.</value>
  </data>
  <data name="WRN_MissingNonNullTypesContextForAnnotation" xml:space="preserve">
    <value>The annotation for nullable reference types should only be used in code within a '#nullable' annotations context.</value>
  </data>
  <data name="WRN_MissingNonNullTypesContextForAnnotation_Title" xml:space="preserve">
    <value>The annotation for nullable reference types should only be used in code within a '#nullable' annotations context.</value>
  </data>
  <data name="ERR_ExplicitNullableAttribute" xml:space="preserve">
    <value>Explicit application of 'System.Runtime.CompilerServices.NullableAttribute' is not allowed.</value>
  </data>
  <data name="ERR_NullableUnconstrainedTypeParameter" xml:space="preserve">
    <value>A nullable type parameter must be known to be a value type or non-nullable reference type. Consider adding a 'class', 'struct', or type constraint.</value>
  </data>
  <data name="ERR_NullableOptionNotAvailable" xml:space="preserve">
    <value>Invalid '{0}' value: '{1}' for C# {2}. Please use language version '{3}' or greater.</value>
  </data>
  <data name="ERR_NonTaskMainCantBeAsync" xml:space="preserve">
    <value>A void or int returning entry point cannot be async</value>
  </data>
  <data name="ERR_PatternWrongGenericTypeInVersion" xml:space="preserve">
    <value>An expression of type '{0}' cannot be handled by a pattern of type '{1}' in C# {2}. Please use language version {3} or greater.</value>
  </data>
  <data name="WRN_UnreferencedLocalFunction" xml:space="preserve">
    <value>The local function '{0}' is declared but never used</value>
  </data>
  <data name="WRN_UnreferencedLocalFunction_Title" xml:space="preserve">
    <value>Local function is declared but never used</value>
  </data>
  <data name="ERR_LocalFunctionMissingBody" xml:space="preserve">
    <value>Local function '{0}' must declare a body because it is not marked 'static extern'.</value>
  </data>
  <data name="ERR_InvalidDebugInfo" xml:space="preserve">
    <value>Unable to read debug information of method '{0}' (token 0x{1:X8}) from assembly '{2}'</value>
  </data>
  <data name="IConversionExpressionIsNotCSharpConversion" xml:space="preserve">
    <value>{0} is not a valid C# conversion expression</value>
  </data>
  <data name="ERR_DynamicLocalFunctionTypeParameter" xml:space="preserve">
    <value>Cannot pass argument with dynamic type to generic local function '{0}' with inferred type arguments.</value>
  </data>
  <data name="IDS_FeatureLeadingDigitSeparator" xml:space="preserve">
    <value>leading digit separator</value>
  </data>
  <data name="ERR_ExplicitReservedAttr" xml:space="preserve">
    <value>Do not use '{0}'. This is reserved for compiler usage.</value>
  </data>
  <data name="ERR_TypeReserved" xml:space="preserve">
    <value>The type name '{0}' is reserved to be used by the compiler.</value>
  </data>
  <data name="ERR_InExtensionMustBeValueType" xml:space="preserve">
    <value>The first parameter of the 'in' extension method '{0}' must be a concrete (non-generic) value type.</value>
  </data>
  <data name="ERR_FieldsInRoStruct" xml:space="preserve">
    <value>Instance fields of readonly structs must be readonly.</value>
  </data>
  <data name="ERR_AutoPropsInRoStruct" xml:space="preserve">
    <value>Auto-implemented instance properties in readonly structs must be readonly.</value>
  </data>
  <data name="ERR_FieldlikeEventsInRoStruct" xml:space="preserve">
    <value>Field-like events are not allowed in readonly structs.</value>
  </data>
  <data name="IDS_FeatureRefExtensionMethods" xml:space="preserve">
    <value>ref extension methods</value>
  </data>
  <data name="ERR_StackAllocConversionNotPossible" xml:space="preserve">
    <value>Conversion of a stackalloc expression of type '{0}' to type '{1}' is not possible.</value>
  </data>
  <data name="ERR_RefExtensionMustBeValueTypeOrConstrainedToOne" xml:space="preserve">
    <value>The first parameter of a 'ref' extension method '{0}' must be a value type or a generic type constrained to struct.</value>
  </data>
  <data name="ERR_OutAttrOnInParam" xml:space="preserve">
    <value>An in parameter cannot have the Out attribute.</value>
  </data>
  <data name="ICompoundAssignmentOperationIsNotCSharpCompoundAssignment" xml:space="preserve">
    <value>{0} is not a valid C# compound assignment operation</value>
  </data>
  <data name="WRN_FilterIsConstantFalse" xml:space="preserve">
    <value>Filter expression is a constant 'false', consider removing the catch clause</value>
  </data>
  <data name="WRN_FilterIsConstantFalse_Title" xml:space="preserve">
    <value>Filter expression is a constant 'false'</value>
  </data>
  <data name="WRN_FilterIsConstantFalseRedundantTryCatch" xml:space="preserve">
    <value>Filter expression is a constant 'false', consider removing the try-catch block</value>
  </data>
  <data name="WRN_FilterIsConstantFalseRedundantTryCatch_Title" xml:space="preserve">
    <value>Filter expression is a constant 'false'. </value>
  </data>
  <data name="ERR_ConditionalInInterpolation" xml:space="preserve">
    <value>A conditional expression cannot be used directly in a string interpolation because the ':' ends the interpolation. Parenthesize the conditional expression.</value>
  </data>
  <data name="ERR_InDynamicMethodArg" xml:space="preserve">
    <value>Arguments with 'in' modifier cannot be used in dynamically dispatched expressions.</value>
  </data>
  <data name="ERR_TupleSizesMismatchForBinOps" xml:space="preserve">
    <value>Tuple types used as operands of an == or != operator must have matching cardinalities. But this operator has tuple types of cardinality {0} on the left and {1} on the right.</value>
  </data>
  <data name="ERR_RefLocalOrParamExpected" xml:space="preserve">
    <value>The left-hand side of a ref assignment must be a ref local or parameter.</value>
  </data>
  <data name="ERR_RefAssignNarrower" xml:space="preserve">
    <value>Cannot ref-assign '{1}' to '{0}' because '{1}' has a narrower escape scope than '{0}'.</value>
  </data>
  <data name="IDS_FeatureEnumGenericTypeConstraint" xml:space="preserve">
    <value>enum generic type constraints</value>
  </data>
  <data name="IDS_FeatureDelegateGenericTypeConstraint" xml:space="preserve">
    <value>delegate generic type constraints</value>
  </data>
  <data name="IDS_FeatureUnmanagedGenericTypeConstraint" xml:space="preserve">
    <value>unmanaged generic type constraints</value>
  </data>
  <data name="ERR_NewBoundWithUnmanaged" xml:space="preserve">
    <value>The 'new()' constraint cannot be used with the 'unmanaged' constraint</value>
  </data>
  <data name="ERR_UnmanagedConstraintNotSatisfied" xml:space="preserve">
    <value>The type '{2}' must be a non-nullable value type, along with all fields at any level of nesting, in order to use it as parameter '{1}' in the generic type or method '{0}'</value>
  </data>
  <data name="ERR_ConWithUnmanagedCon" xml:space="preserve">
    <value>Type parameter '{1}' has the 'unmanaged' constraint so '{1}' cannot be used as a constraint for '{0}'</value>
  </data>
  <data name="IDS_FeatureStackAllocInitializer" xml:space="preserve">
    <value>stackalloc initializer</value>
  </data>
  <data name="ERR_InvalidStackAllocArray" xml:space="preserve">
    <value>"Invalid rank specifier: expected ']'</value>
  </data>
  <data name="IDS_FeatureExpressionVariablesInQueriesAndInitializers" xml:space="preserve">
    <value>declaration of expression variables in member initializers and queries</value>
  </data>
  <data name="ERR_MissingPattern" xml:space="preserve">
    <value>Pattern missing</value>
  </data>
  <data name="IDS_FeatureRecursivePatterns" xml:space="preserve">
    <value>recursive patterns</value>
  </data>
  <data name="IDS_FeatureNullPointerConstantPattern" xml:space="preserve">
    <value>null pointer constant pattern</value>
  </data>
  <data name="ERR_WrongNumberOfSubpatterns" xml:space="preserve">
    <value>Matching the tuple type '{0}' requires '{1}' subpatterns, but '{2}' subpatterns are present.</value>
  </data>
  <data name="ERR_PropertyPatternNameMissing" xml:space="preserve">
    <value>A property subpattern requires a reference to the property or field to be matched, e.g. '{{ Name: {0} }}'</value>
  </data>
  <data name="ERR_DefaultPattern" xml:space="preserve">
    <value>A default literal 'default' is not valid as a pattern. Use another literal (e.g. '0' or 'null') as appropriate. To match everything, use a discard pattern '_'.</value>
  </data>
  <data name="ERR_SwitchExpressionNoBestType" xml:space="preserve">
    <value>No best type was found for the switch expression.</value>
  </data>
  <data name="ERR_DefaultLiteralNoTargetType" xml:space="preserve">
    <value>There is no target type for the default literal.</value>
  </data>
  <data name="ERR_SingleElementPositionalPatternRequiresDisambiguation" xml:space="preserve">
    <value>A single-element deconstruct pattern requires some other syntax for disambiguation. It is recommended to add a discard designator '_' after the close paren ')'.</value>
  </data>
  <data name="ERR_VarMayNotBindToType" xml:space="preserve">
    <value>The syntax 'var' for a pattern is not permitted to refer to a type, but '{0}' is in scope here.</value>
  </data>
  <data name="WRN_SwitchExpressionNotExhaustive" xml:space="preserve">
    <value>The switch expression does not handle all possible values of its input type (it is not exhaustive). For example, the pattern '{0}' is not covered.</value>
  </data>
  <data name="WRN_SwitchExpressionNotExhaustive_Title" xml:space="preserve">
    <value>The switch expression does not handle all possible values of its input type (it is not exhaustive).</value>
  </data>
  <data name="WRN_CaseConstantNamedUnderscore" xml:space="preserve">
    <value>The name '_' refers to the constant, not the discard pattern. Use 'var _' to discard the value, or '@_' to refer to a constant by that name.</value>
  </data>
  <data name="WRN_CaseConstantNamedUnderscore_Title" xml:space="preserve">
    <value>Do not use '_' for a case constant.</value>
  </data>
  <data name="WRN_IsTypeNamedUnderscore" xml:space="preserve">
    <value>The name '_' refers to the type '{0}', not the discard pattern. Use '@_' for the type, or 'var _' to discard.</value>
  </data>
  <data name="WRN_IsTypeNamedUnderscore_Title" xml:space="preserve">
    <value>Do not use '_' to refer to the type in an is-type expression.</value>
  </data>
  <data name="ERR_ExpressionTreeContainsSwitchExpression" xml:space="preserve">
    <value>An expression tree may not contain a switch expression.</value>
  </data>
  <data name="ERR_InvalidObjectCreation" xml:space="preserve">
    <value>Invalid object creation</value>
  </data>
  <data name="IDS_FeatureIndexingMovableFixedBuffers" xml:space="preserve">
    <value>indexing movable fixed buffers</value>
  </data>
  <data name="ERR_CantUseInOrOutInArglist" xml:space="preserve">
    <value>__arglist cannot have an argument passed by 'in' or 'out'</value>
  </data>
  <data name="SyntaxTreeNotFound" xml:space="preserve">
    <value>SyntaxTree is not part of the compilation</value>
  </data>
  <data name="ERR_OutVariableCannotBeByRef" xml:space="preserve">
    <value>An out variable cannot be declared as a ref local</value>
  </data>
  <data name="ERR_MultipleAnalyzerConfigsInSameDir" xml:space="preserve">
    <value>Multiple analyzer config files cannot be in the same directory ('{0}').</value>
  </data>
  <data name="IDS_FeatureCoalesceAssignmentExpression" xml:space="preserve">
    <value>coalescing assignment</value>
  </data>
  <data name="CannotCreateConstructedFromConstructed" xml:space="preserve">
    <value>Cannot create constructed generic type from another constructed generic type.</value>
  </data>
  <data name="CannotCreateConstructedFromNongeneric" xml:space="preserve">
    <value>Cannot create constructed generic type from non-generic type.</value>
  </data>
  <data name="IDS_FeatureUnconstrainedTypeParameterInNullCoalescingOperator" xml:space="preserve">
    <value>unconstrained type parameters in null coalescing operator</value>
  </data>
  <data name="WRN_NullabilityMismatchInConstraintsOnImplicitImplementation" xml:space="preserve">
    <value>Nullability in constraints for type parameter '{0}' of method '{1}' doesn't match the constraints for type parameter '{2}' of interface method '{3}'. Consider using an explicit interface implementation instead.</value>
  </data>
  <data name="WRN_NullabilityMismatchInConstraintsOnImplicitImplementation_Title" xml:space="preserve">
    <value>Nullability in constraints for type parameter doesn't match the constraints for type parameter in implicitly implemented interface method'.</value>
  </data>
  <data name="WRN_NullabilityMismatchInTypeParameterReferenceTypeConstraint" xml:space="preserve">
    <value>The type '{2}' cannot be used as type parameter '{1}' in the generic type or method '{0}'. Nullability of type argument '{2}' doesn't match 'class' constraint.</value>
  </data>
  <data name="WRN_NullabilityMismatchInTypeParameterReferenceTypeConstraint_Title" xml:space="preserve">
    <value>The type cannot be used as type parameter in the generic type or method. Nullability of type argument doesn't match 'class' constraint.</value>
  </data>
  <data name="ERR_TripleDotNotAllowed" xml:space="preserve">
    <value>Unexpected character sequence '...'</value>
  </data>
  <data name="IDS_FeatureIndexOperator" xml:space="preserve">
    <value>index operator</value>
  </data>
  <data name="IDS_FeatureRangeOperator" xml:space="preserve">
    <value>range operator</value>
  </data>
  <data name="IDS_FeatureStaticLocalFunctions" xml:space="preserve">
    <value>static local functions</value>
  </data>
  <data name="IDS_FeatureNameShadowingInNestedFunctions" xml:space="preserve">
    <value>name shadowing in nested functions</value>
  </data>
  <data name="IDS_FeatureLambdaDiscardParameters" xml:space="preserve">
    <value>lambda discard parameters</value>
  </data>
  <data name="IDS_FeatureMemberNotNull" xml:space="preserve">
    <value>MemberNotNull attribute</value>
  </data>
  <data name="IDS_FeatureNativeInt" xml:space="preserve">
    <value>native-sized integers</value>
  </data>
  <data name="ERR_BadDynamicAwaitForEach" xml:space="preserve">
    <value>Cannot use a collection of dynamic type in an asynchronous foreach</value>
  </data>
  <data name="ERR_NullableDirectiveQualifierExpected" xml:space="preserve">
    <value>Expected 'enable', 'disable', or 'restore'</value>
  </data>
  <data name="ERR_NullableDirectiveTargetExpected" xml:space="preserve">
    <value>Expected 'warnings', 'annotations', or end of directive</value>
  </data>
  <data name="WRN_MissingNonNullTypesContextForAnnotationInGeneratedCode" xml:space="preserve">
    <value>The annotation for nullable reference types should only be used in code within a '#nullable' annotations context. Auto-generated code requires an explicit '#nullable' directive in source.</value>
  </data>
  <data name="WRN_MissingNonNullTypesContextForAnnotationInGeneratedCode_Title" xml:space="preserve">
    <value>The annotation for nullable reference types should only be used in code within a '#nullable' annotations context. Auto-generated code requires an explicit '#nullable' directive in source.</value>
  </data>
  <data name="WRN_NullReferenceInitializer" xml:space="preserve">
    <value>Object or collection initializer implicitly dereferences possibly null member '{0}'.</value>
  </data>
  <data name="WRN_NullReferenceInitializer_Title" xml:space="preserve">
    <value>Object or collection initializer implicitly dereferences possibly null member.</value>
  </data>
  <data name="ERR_ExpressionTreeCantContainRefStruct" xml:space="preserve">
    <value>Expression tree cannot contain value of ref struct or restricted type '{0}'.</value>
  </data>
  <data name="ERR_ElseCannotStartStatement" xml:space="preserve">
    <value>'else' cannot start a statement.</value>
  </data>
  <data name="ERR_ExpressionTreeCantContainNullCoalescingAssignment" xml:space="preserve">
    <value>An expression tree may not contain a null coalescing assignment</value>
  </data>
  <data name="ERR_BadNullableContextOption" xml:space="preserve">
    <value>Invalid option '{0}' for /nullable; must be 'disable', 'enable', 'warnings' or 'annotations'</value>
  </data>
  <data name="ERR_SwitchGoverningExpressionRequiresParens" xml:space="preserve">
    <value>Parentheses are required around the switch governing expression.</value>
  </data>
  <data name="ERR_TupleElementNameMismatch" xml:space="preserve">
    <value>The name '{0}' does not identify tuple element '{1}'.</value>
  </data>
  <data name="ERR_DeconstructParameterNameMismatch" xml:space="preserve">
    <value>The name '{0}' does not match the corresponding 'Deconstruct' parameter '{1}'.</value>
  </data>
  <data name="ERR_IsPatternImpossible" xml:space="preserve">
    <value>An expression of type '{0}' can never match the provided pattern.</value>
  </data>
  <data name="WRN_IsPatternAlways" xml:space="preserve">
    <value>An expression of type '{0}' always matches the provided pattern.</value>
  </data>
  <data name="WRN_IsPatternAlways_Title" xml:space="preserve">
    <value>The input always matches the provided pattern.</value>
  </data>
  <data name="WRN_GivenExpressionNeverMatchesPattern" xml:space="preserve">
    <value>The given expression never matches the provided pattern.</value>
  </data>
  <data name="WRN_GivenExpressionNeverMatchesPattern_Title" xml:space="preserve">
    <value>The given expression never matches the provided pattern.</value>
  </data>
  <data name="WRN_GivenExpressionAlwaysMatchesConstant" xml:space="preserve">
    <value>The given expression always matches the provided constant.</value>
  </data>
  <data name="WRN_GivenExpressionAlwaysMatchesConstant_Title" xml:space="preserve">
    <value>The given expression always matches the provided constant.</value>
  </data>
  <data name="WRN_GivenExpressionAlwaysMatchesPattern" xml:space="preserve">
    <value>The given expression always matches the provided pattern.</value>
  </data>
  <data name="WRN_GivenExpressionAlwaysMatchesPattern_Title" xml:space="preserve">
    <value>The given expression always matches the provided pattern.</value>
  </data>
  <data name="ERR_FeatureNotAvailableInVersion8_0" xml:space="preserve">
    <value>Feature '{0}' is not available in C# 8.0. Please use language version {1} or greater.</value>
  </data>
  <data name="ERR_PointerTypeInPatternMatching" xml:space="preserve">
    <value>Pattern-matching is not permitted for pointer types.</value>
  </data>
  <data name="ERR_ArgumentNameInITuplePattern" xml:space="preserve">
    <value>Element names are not permitted when pattern-matching via 'System.Runtime.CompilerServices.ITuple'.</value>
  </data>
  <data name="ERR_DiscardPatternInSwitchStatement" xml:space="preserve">
    <value>The discard pattern is not permitted as a case label in a switch statement. Use 'case var _:' for a discard pattern, or 'case @_:' for a constant named '_'.</value>
  </data>
  <data name="WRN_NullabilityMismatchInExplicitlyImplementedInterface" xml:space="preserve">
    <value>Nullability of reference types in explicit interface specifier doesn't match interface implemented by the type.</value>
  </data>
  <data name="WRN_NullabilityMismatchInExplicitlyImplementedInterface_Title" xml:space="preserve">
    <value>Nullability of reference types in explicit interface specifier doesn't match interface implemented by the type.</value>
  </data>
  <data name="WRN_NullabilityMismatchInInterfaceImplementedByBase" xml:space="preserve">
    <value>'{0}' does not implement interface member '{1}'. Nullability of reference types in interface implemented by the base type doesn't match.</value>
  </data>
  <data name="WRN_NullabilityMismatchInInterfaceImplementedByBase_Title" xml:space="preserve">
    <value>Type does not implement interface member. Nullability of reference types in interface implemented by the base type doesn't match.</value>
  </data>
  <data name="WRN_DuplicateInterfaceWithNullabilityMismatchInBaseList" xml:space="preserve">
    <value>'{0}' is already listed in the interface list on type '{1}' with different nullability of reference types.</value>
  </data>
  <data name="WRN_DuplicateInterfaceWithNullabilityMismatchInBaseList_Title" xml:space="preserve">
    <value>Interface is already listed in the interface list with different nullability of reference types.</value>
  </data>
  <data name="ERR_DuplicateExplicitImpl" xml:space="preserve">
    <value>'{0}' is explicitly implemented more than once.</value>
  </data>
  <data name="ERR_UsingVarInSwitchCase" xml:space="preserve">
    <value>A using variable cannot be used directly within a switch section (consider using braces). </value>
  </data>
  <data name="ERR_GoToForwardJumpOverUsingVar" xml:space="preserve">
    <value>A goto cannot jump to a location after a using declaration.</value>
  </data>
  <data name="ERR_GoToBackwardJumpOverUsingVar" xml:space="preserve">
    <value>A goto cannot jump to a location before a using declaration within the same block.</value>
  </data>
  <data name="IDS_FeatureUsingDeclarations" xml:space="preserve">
    <value>using declarations</value>
  </data>
  <data name="ERR_FeatureInPreview" xml:space="preserve">
    <value>The feature '{0}' is currently in Preview and *unsupported*. To use Preview features, use the 'preview' language version.</value>
  </data>
  <data name="IDS_DefaultInterfaceImplementation" xml:space="preserve">
    <value>default interface implementation</value>
  </data>
  <data name="ERR_RuntimeDoesNotSupportDefaultInterfaceImplementation" xml:space="preserve">
    <value>Target runtime doesn't support default interface implementation.</value>
  </data>
  <data name="ERR_RuntimeDoesNotSupportDefaultInterfaceImplementationForMember" xml:space="preserve">
    <value>'{0}' cannot implement interface member '{1}' in type '{2}' because the target runtime doesn't support default interface implementation.</value>
  </data>
  <data name="ERR_DefaultInterfaceImplementationModifier" xml:space="preserve">
    <value>The modifier '{0}' is not valid for this item in C# {1}. Please use language version '{2}' or greater.</value>
  </data>
  <data name="ERR_ImplicitImplementationOfNonPublicInterfaceMember" xml:space="preserve">
    <value>'{0}' does not implement interface member '{1}'. '{2}' cannot implicitly implement a non-public member.</value>
  </data>
  <data name="ERR_MostSpecificImplementationIsNotFound" xml:space="preserve">
    <value>Interface member '{0}' does not have a most specific implementation. Neither '{1}', nor '{2}' are most specific.</value>
  </data>
  <data name="ERR_LanguageVersionDoesNotSupportDefaultInterfaceImplementationForMember" xml:space="preserve">
    <value>'{0}' cannot implement interface member '{1}' in type '{2}' because feature '{3}' is not available in C# {4}. Please use language version '{5}' or greater.</value>
  </data>
  <data name="ERR_RuntimeDoesNotSupportProtectedAccessForInterfaceMember" xml:space="preserve">
    <value>Target runtime doesn't support 'protected', 'protected internal', or 'private protected' accessibility for a member of an interface.</value>
  </data>
  <data name="ERR_DefaultInterfaceImplementationInNoPIAType" xml:space="preserve">
    <value>Type '{0}' cannot be embedded because it has a non-abstract member. Consider setting the 'Embed Interop Types' property to false.</value>
  </data>
  <data name="WRN_SwitchExpressionNotExhaustiveForNull" xml:space="preserve">
    <value>The switch expression does not handle some null inputs (it is not exhaustive). For example, the pattern '{0}' is not covered.</value>
  </data>
  <data name="WRN_SwitchExpressionNotExhaustiveForNull_Title" xml:space="preserve">
    <value>The switch expression does not handle some null inputs.</value>
  </data>
  <data name="ERR_AttributeNotOnEventAccessor" xml:space="preserve">
    <value>Attribute '{0}' is not valid on event accessors. It is only valid on '{1}' declarations.</value>
  </data>
  <data name="IDS_FeatureObsoleteOnPropertyAccessor" xml:space="preserve">
    <value>obsolete on property accessor</value>
  </data>
  <data name="WRN_UnconsumedEnumeratorCancellationAttributeUsage" xml:space="preserve">
    <value>The EnumeratorCancellationAttribute applied to parameter '{0}' will have no effect. The attribute is only effective on a parameter of type CancellationToken in an async-iterator method returning IAsyncEnumerable</value>
  </data>
  <data name="WRN_UnconsumedEnumeratorCancellationAttributeUsage_Title" xml:space="preserve">
    <value>The EnumeratorCancellationAttribute will have no effect. The attribute is only effective on a parameter of type CancellationToken in an async-iterator method returning IAsyncEnumerable</value>
  </data>
  <data name="WRN_UndecoratedCancellationTokenParameter" xml:space="preserve">
    <value>Async-iterator '{0}' has one or more parameters of type 'CancellationToken' but none of them is decorated with the 'EnumeratorCancellation' attribute, so the cancellation token parameter from the generated 'IAsyncEnumerable&lt;&gt;.GetAsyncEnumerator' will be unconsumed</value>
  </data>
  <data name="WRN_UndecoratedCancellationTokenParameter_Title" xml:space="preserve">
    <value>Async-iterator member has one or more parameters of type 'CancellationToken' but none of them is decorated with the 'EnumeratorCancellation' attribute, so the cancellation token parameter from the generated 'IAsyncEnumerable&lt;&gt;.GetAsyncEnumerator' will be unconsumed</value>
  </data>
  <data name="ERR_MultipleEnumeratorCancellationAttributes" xml:space="preserve">
    <value>The attribute [EnumeratorCancellation] cannot be used on multiple parameters</value>
  </data>
  <data name="ERR_OverrideRefConstraintNotSatisfied" xml:space="preserve">
    <value>Method '{0}' specifies a 'class' constraint for type parameter '{1}', but corresponding type parameter '{2}' of overridden or explicitly implemented method '{3}' is not a reference type.</value>
  </data>
  <data name="ERR_OverrideValConstraintNotSatisfied" xml:space="preserve">
    <value>Method '{0}' specifies a 'struct' constraint for type parameter '{1}', but corresponding type parameter '{2}' of overridden or explicitly implemented method '{3}' is not a non-nullable value type.</value>
  </data>
  <data name="IDS_OverrideWithConstraints" xml:space="preserve">
    <value>constraints for override and explicit interface implementation methods</value>
  </data>
  <data name="WRN_NullabilityMismatchInConstraintsOnPartialImplementation" xml:space="preserve">
    <value>Partial method declarations of '{0}' have inconsistent nullability in constraints for type parameter '{1}'</value>
  </data>
  <data name="WRN_NullabilityMismatchInConstraintsOnPartialImplementation_Title" xml:space="preserve">
    <value>Partial method declarations have inconsistent nullability in constraints for type parameter</value>
  </data>
  <data name="IDS_FeatureNestedStackalloc" xml:space="preserve">
    <value>stackalloc in nested expressions</value>
  </data>
  <data name="WRN_NullabilityMismatchInTypeParameterNotNullConstraint" xml:space="preserve">
    <value>The type '{2}' cannot be used as type parameter '{1}' in the generic type or method '{0}'. Nullability of type argument '{2}' doesn't match 'notnull' constraint.</value>
  </data>
  <data name="WRN_NullabilityMismatchInTypeParameterNotNullConstraint_Title" xml:space="preserve">
    <value>The type cannot be used as type parameter in the generic type or method. Nullability of type argument doesn't match 'notnull' constraint.</value>
  </data>
  <data name="IDS_FeatureNotNullGenericTypeConstraint" xml:space="preserve">
    <value>notnull generic type constraint</value>
  </data>
  <data name="ERR_DuplicateNullSuppression" xml:space="preserve">
    <value>Duplicate null suppression operator ('!')</value>
  </data>
  <data name="ERR_ReAbstractionInNoPIAType" xml:space="preserve">
    <value>Type '{0}' cannot be embedded because it has a re-abstraction of a member from base interface. Consider setting the 'Embed Interop Types' property to false.</value>
  </data>
  <data name="ERR_BadSwitchValue" xml:space="preserve">
    <value>Command-line syntax error: '{0}' is not a valid value for the '{1}' option. The value must be of the form '{2}'.</value>
  </data>
  <data name="IDS_FeatureFunctionPointers" xml:space="preserve">
    <value>function pointers</value>
  </data>
  <data name="IDS_AddressOfMethodGroup" xml:space="preserve">
    <value>&amp;method group</value>
  </data>
  <data name="ERR_InvalidFunctionPointerCallingConvention" xml:space="preserve">
    <value>'{0}' is not a valid calling convention for a function pointer. Valid conventions are 'cdecl', 'managed', 'thiscall', and 'stdcall'.</value>
  </data>
  <data name="ERR_InternalError" xml:space="preserve">
    <value>Internal error in the C# compiler.</value>
  </data>
  <data name="IDS_FeatureAsyncUsing" xml:space="preserve">
    <value>asynchronous using</value>
  </data>
  <data name="IDS_FeatureParenthesizedPattern" xml:space="preserve">
    <value>parenthesized pattern</value>
  </data>
  <data name="IDS_FeatureOrPattern" xml:space="preserve">
    <value>or pattern</value>
  </data>
  <data name="IDS_FeatureAndPattern" xml:space="preserve">
    <value>and pattern</value>
  </data>
  <data name="IDS_FeatureNotPattern" xml:space="preserve">
    <value>not pattern</value>
  </data>
  <data name="IDS_FeatureTypePattern" xml:space="preserve">
    <value>type pattern</value>
  </data>
  <data name="IDS_FeatureRelationalPattern" xml:space="preserve">
    <value>relational pattern</value>
  </data>
  <data name="ERR_VarianceInterfaceNesting" xml:space="preserve">
    <value>Enums, classes, and structures cannot be declared in an interface that has an 'in' or 'out' type parameter.</value>
  </data>
  <data name="ERR_ExternEventInitializer" xml:space="preserve">
    <value>'{0}': extern event cannot have initializer</value>
  </data>
  <data name="ERR_ImplicitIndexIndexerWithName" xml:space="preserve">
    <value>Invocation of implicit Index Indexer cannot name the argument.</value>
  </data>
  <data name="ERR_ImplicitRangeIndexerWithName" xml:space="preserve">
    <value>Invocation of implicit Range Indexer cannot name the argument.</value>
  </data>
  <data name="ERR_TypelessNewIllegalTargetType" xml:space="preserve">
    <value>The type '{0}' may not be used as the target type of new()</value>
  </data>
  <data name="ERR_TypelessNewNotValid" xml:space="preserve">
    <value>Use of new() is not valid in this context</value>
  </data>
  <data name="ERR_TypelessNewNoTargetType" xml:space="preserve">
    <value>There is no target type for '{0}'</value>
  </data>
  <data name="IDS_FeatureTargetTypedObjectCreation" xml:space="preserve">
    <value>target-typed object creation</value>
  </data>
  <data name="ERR_ExpressionTreeContainsPatternIndexOrRangeIndexer" xml:space="preserve">
    <value>An expression tree may not contain a pattern System.Index or System.Range indexer access</value>
  </data>
  <data name="ERR_ExpressionTreeContainsFromEndIndexExpression" xml:space="preserve">
    <value>An expression tree may not contain a from-end index ('^') expression.</value>
  </data>
  <data name="ERR_ExpressionTreeContainsRangeExpression" xml:space="preserve">
    <value>An expression tree may not contain a range ('..') expression.</value>
  </data>
  <data name="WRN_GeneratorFailedDuringGeneration" xml:space="preserve">
    <value>Generator '{0}' failed to generate source. It will not contribute to the output and compilation errors may occur as a result.</value>
  </data>
  <data name="WRN_GeneratorFailedDuringInitialization" xml:space="preserve">
    <value>Generator '{0}' failed to initialize. It will not contribute to the output and compilation errors may occur as a result.</value>
  </data>
  <data name="WRN_GeneratorFailedDuringGeneration_Title" xml:space="preserve">
    <value>Generator failed to generate source.</value>
  </data>
  <data name="WRN_GeneratorFailedDuringInitialization_Title" xml:space="preserve">
    <value>Generator failed to initialize.</value>
  </data>
  <data name="IDS_FeatureRecords" xml:space="preserve">
    <value>records</value>
  </data>
  <data name="IDS_FeatureInitOnlySetters" xml:space="preserve">
    <value>init-only setters</value>
  </data>
  <data name="ERR_BadRecordDeclaration" xml:space="preserve">
    <value>A positional record must have both a 'data' modifier and non-empty parameter list</value>
  </data>
  <data name="ERR_DuplicateRecordConstructor" xml:space="preserve">
    <value>There cannot be a primary constructor and a member constructor with the same parameter types.</value>
  </data>
  <data name="ERR_InvalidWithReceiverType" xml:space="preserve">
    <value>The receiver of a `with` expression must have a non-void type.</value>
  </data>
  <data name="ERR_NoSingleCloneMethod" xml:space="preserve">
    <value>The receiver type '{0}' is not a valid record type.</value>
  </data>
  <data name="ERR_AssignmentInitOnly" xml:space="preserve">
    <value>Init-only property or indexer '{0}' can only be assigned in an object initializer, or on 'this' or 'base' in an instance constructor or an 'init' accessor.</value>
  </data>
  <data name="ERR_DesignatorBeneathPatternCombinator" xml:space="preserve">
    <value>A variable may not be declared within a 'not' or 'or' pattern.</value>
  </data>
  <data name="ERR_UnsupportedTypeForRelationalPattern" xml:space="preserve">
    <value>Relational patterns may not be used for a value of type '{0}'.</value>
  </data>
  <data name="ERR_RelationalPatternWithNaN" xml:space="preserve">
    <value>Relational patterns may not be used for a floating-point NaN.</value>
  </data>
  <data name="IDS_FeatureExtendedPartialMethods" xml:space="preserve">
    <value>extended partial methods</value>
  </data>
  <data name="ERR_PartialMethodWithNonVoidReturnMustHaveAccessMods" xml:space="preserve">
    <value>Partial method '{0}' must have accessibility modifiers because it has a non-void return type.</value>
  </data>
  <data name="ERR_PartialMethodWithOutParamMustHaveAccessMods" xml:space="preserve">
    <value>Partial method '{0}' must have accessibility modifiers because it has 'out' parameters.</value>
  </data>
  <data name="ERR_PartialMethodWithAccessibilityModsMustHaveImplementation" xml:space="preserve">
    <value>Partial method '{0}' must have an implementation part because it has accessibility modifiers.</value>
  </data>
  <data name="ERR_PartialMethodWithExtendedModMustHaveAccessMods" xml:space="preserve">
    <value>Partial method '{0}' must have accessibility modifiers because it has a 'virtual', 'override', 'sealed', 'new', or 'extern' modifier.</value>
  </data>
  <data name="ERR_PartialMethodAccessibilityDifference" xml:space="preserve">
    <value>Both partial method declarations must have identical accessibility modifiers.</value>
  </data>
  <data name="ERR_PartialMethodExtendedModDifference" xml:space="preserve">
    <value>Both partial method declarations must have identical combinations of 'virtual', 'override', 'sealed', and 'new' modifiers.</value>
  </data>
  <data name="ERR_PartialMethodReturnTypeDifference" xml:space="preserve">
    <value>Both partial method declarations must have the same return type.</value>
  </data>
  <data name="ERR_PartialMethodRefReturnDifference" xml:space="preserve">
    <value>Partial method declarations must have matching ref return values.</value>
  </data>
  <data name="IDS_TopLevelStatements" xml:space="preserve">
    <value>top-level statements</value>
  </data>
  <data name="ERR_SimpleProgramLocalIsReferencedOutsideOfTopLevelStatement" xml:space="preserve">
    <value>Cannot use local variable or local function '{0}' declared in a top-level statement in this context.</value>
  </data>
  <data name="ERR_SimpleProgramMultipleUnitsWithTopLevelStatements" xml:space="preserve">
    <value>Only one compilation unit can have top-level statements.</value>
  </data>
  <data name="ERR_TopLevelStatementAfterNamespaceOrType" xml:space="preserve">
    <value>Top-level statements must precede namespace and type declarations.</value>
  </data>
  <data name="ERR_SimpleProgramDisallowsMainType" xml:space="preserve">
    <value>Cannot specify /main if there is a compilation unit with top-level statements.</value>
  </data>
  <data name="ERR_SimpleProgramNotAnExecutable" xml:space="preserve">
    <value>Program using top-level statements must be an executable.</value>
  </data>
  <data name="ERR_InvalidFuncPointerReturnTypeModifier" xml:space="preserve">
    <value>'{0}' is not a valid function pointer return type modifier. Valid modifiers are 'ref' and 'ref readonly'.</value>
  </data>
  <data name="ERR_DupReturnTypeMod" xml:space="preserve">
    <value>A return type can only have one '{0}' modifier.</value>
  </data>
  <data name="ERR_BadFuncPointerParamModifier" xml:space="preserve">
    <value>'{0}' cannot be used as a modifier on a function pointer parameter.</value>
  </data>
  <data name="ERR_BadFuncPointerArgCount" xml:space="preserve">
    <value>Function pointer '{0}' does not take {1} arguments</value>
  </data>
  <data name="ERR_MethFuncPtrMismatch" xml:space="preserve">
    <value>No overload for '{0}' matches function pointer '{1}'</value>
  </data>
  <data name="ERR_FuncPtrRefMismatch" xml:space="preserve">
    <value>Ref mismatch between '{0}' and function pointer '{1}'</value>
  </data>
  <data name="ERR_FuncPtrMethMustBeStatic" xml:space="preserve">
    <value>Cannot create a function pointer for '{0}' because it is not a static method</value>
  </data>
  <data name="ERR_AddressOfMethodGroupInExpressionTree" xml:space="preserve">
    <value>'&amp;' on method groups cannot be used in expression trees</value>
  </data>
  <data name="ERR_WrongFuncPtrCallingConvention" xml:space="preserve">
    <value>Calling convention of '{0}' is not compatible with '{1}'.</value>
  </data>
  <data name="ERR_MissingAddressOf" xml:space="preserve">
    <value>Cannot convert method group to function pointer (Are you missing a '&amp;'?)</value>
  </data>
  <data name="ERR_CannotUseReducedExtensionMethodInAddressOf" xml:space="preserve">
    <value>Cannot use an extension method with a receiver as the target of a '&amp;' operator.</value>
  </data>
  <data name="ERR_CannotUseFunctionPointerAsFixedLocal" xml:space="preserve">
    <value>The type of a local declared in a fixed statement cannot be a function pointer type.</value>
  </data>
  <data name="ERR_UnsupportedCallingConvention" xml:space="preserve">
    <value>The calling convention of '{0}' is not supported by the language.</value>
  </data>
  <data name="NotSameNumberParameterTypesAndRefKinds" xml:space="preserve">
    <value>Given {0} parameter types and {1} parameter ref kinds. These arrays must have the same length.</value>
  </data>
  <data name="OutIsNotValidForReturn" xml:space="preserve">
    <value>'RefKind.Out' is not a valid ref kind for a return type.</value>
  </data>
  <data name="ERR_CannotConvertAddressOfToDelegate" xml:space="preserve">
    <value>Cannot convert &amp;method group '{0}' to delegate type '{0}'.</value>
  </data>
  <data name="ERR_AddressOfToNonFunctionPointer" xml:space="preserve">
    <value>Cannot convert &amp;method group '{0}' to non-function pointer type '{1}'.</value>
  </data>
  <data name="ERR_FeatureNotAvailableInVersion9" xml:space="preserve">
    <value>Feature '{0}' is not available in C# 9.0. Please use language version {1} or greater.</value>
  </data>
  <data name="ERR_UnexpectedArgumentList" xml:space="preserve">
    <value>Unexpected argument list.</value>
  </data>
  <data name="ERR_UnexpectedOrMissingConstructorInitializerInRecord" xml:space="preserve">
    <value>A constructor declared in a record with parameters must have 'this' constructor initializer.</value>
  </data>
  <data name="ERR_MultipleRecordParameterLists" xml:space="preserve">
    <value>Only a single record partial declaration may have a parameter list</value>
  </data>
  <data name="ERR_BadRecordBase" xml:space="preserve">
    <value>Records may only inherit from object or another record</value>
  </data>
  <data name="ERR_BadInheritanceFromRecord" xml:space="preserve">
    <value>Only records may inherit from records.</value>
  </data>
  <data name="ERR_BadRecordMemberForPositionalParameter" xml:space="preserve">
    <value>Record member '{0}' must be a readable instance property of type '{1}' to match positional parameter '{2}'.</value>
  </data>
  <data name="ERR_NoCopyConstructorInBaseType" xml:space="preserve">
    <value>No accessible copy constructor found in base type '{0}'.</value>
  </data>
  <data name="ERR_CopyConstructorMustInvokeBaseCopyConstructor" xml:space="preserve">
    <value>A copy constructor in a record must call a copy constructor of the base, or a parameterless object constructor if the record inherits from object.</value>
  </data>
  <data name="ERR_DoesNotOverrideMethodFromObject" xml:space="preserve">
    <value>'{0}' does not override expected method from 'object'.</value>
  </data>
  <data name="ERR_SealedGetHashCodeInRecord" xml:space="preserve">
    <value>'{0}' cannot be sealed because containing 'record' is not sealed.</value>
  </data>
  <data name="ERR_DoesNotOverrideBaseEquals" xml:space="preserve">
    <value>'{0}' does not override expected method from '{1}'.</value>
  </data>
  <data name="WRN_ConstOutOfRangeChecked" xml:space="preserve">
    <value>Constant value '{0}' may overflow '{1}' at runtime (use 'unchecked' syntax to override)</value>
  </data>
  <data name="WRN_ConstOutOfRangeChecked_Title" xml:space="preserve">
    <value>Constant value may overflow at runtime (use 'unchecked' syntax to override)</value>
  </data>
<<<<<<< HEAD
  <data name="ERR_CloneDisallowedInRecord" xml:space="preserve">
    <value>Members named 'Clone' are disallowed in records.</value>
=======
  <data name="ERR_NotOverridableAPIInRecord" xml:space="preserve">
    <value>'{0}' disallows overriding and containing 'record' is not sealed.</value>
  </data>
  <data name="ERR_NonPublicAPIInRecord" xml:space="preserve">
    <value>Record member '{0}' must be public.</value>
  </data>
  <data name="ERR_SignatureMismatchInRecord" xml:space="preserve">
    <value>Record member '{0}' must return '{1}'.</value>
>>>>>>> 0bc9969b
  </data>
</root><|MERGE_RESOLUTION|>--- conflicted
+++ resolved
@@ -6292,10 +6292,9 @@
   <data name="WRN_ConstOutOfRangeChecked_Title" xml:space="preserve">
     <value>Constant value may overflow at runtime (use 'unchecked' syntax to override)</value>
   </data>
-<<<<<<< HEAD
   <data name="ERR_CloneDisallowedInRecord" xml:space="preserve">
     <value>Members named 'Clone' are disallowed in records.</value>
-=======
+  </data>
   <data name="ERR_NotOverridableAPIInRecord" xml:space="preserve">
     <value>'{0}' disallows overriding and containing 'record' is not sealed.</value>
   </data>
@@ -6304,6 +6303,5 @@
   </data>
   <data name="ERR_SignatureMismatchInRecord" xml:space="preserve">
     <value>Record member '{0}' must return '{1}'.</value>
->>>>>>> 0bc9969b
   </data>
 </root>