﻿<?xml version="1.0" encoding="utf-8"?>
<root>
  <!-- 
    Microsoft ResX Schema 
    
    Version 2.0
    
    The primary goals of this format is to allow a simple XML format 
    that is mostly human readable. The generation and parsing of the 
    various data types are done through the TypeConverter classes 
    associated with the data types.
    
    Example:
    
    ... ado.net/XML headers & schema ...
    <resheader name="resmimetype">text/microsoft-resx</resheader>
    <resheader name="version">2.0</resheader>
    <resheader name="reader">System.Resources.ResXResourceReader, System.Windows.Forms, ...</resheader>
    <resheader name="writer">System.Resources.ResXResourceWriter, System.Windows.Forms, ...</resheader>
    <data name="Name1"><value>this is my long string</value><comment>this is a comment</comment></data>
    <data name="Color1" type="System.Drawing.Color, System.Drawing">Blue</data>
    <data name="Bitmap1" mimetype="application/x-microsoft.net.object.binary.base64">
        <value>[base64 mime encoded serialized .NET Framework object]</value>
    </data>
    <data name="Icon1" type="System.Drawing.Icon, System.Drawing" mimetype="application/x-microsoft.net.object.bytearray.base64">
        <value>[base64 mime encoded string representing a byte array form of the .NET Framework object]</value>
        <comment>This is a comment</comment>
    </data>
                
    There are any number of "resheader" rows that contain simple 
    name/value pairs.
    
    Each data row contains a name, and value. The row also contains a 
    type or mimetype. Type corresponds to a .NET class that support 
    text/value conversion through the TypeConverter architecture. 
    Classes that don't support this are serialized and stored with the 
    mimetype set.
    
    The mimetype is used for serialized objects, and tells the 
    ResXResourceReader how to depersist the object. This is currently not 
    extensible. For a given mimetype the value must be set accordingly:
    
    Note - application/x-microsoft.net.object.binary.base64 is the format 
    that the ResXResourceWriter will generate, however the reader can 
    read any of the formats listed below.
    
    mimetype: application/x-microsoft.net.object.binary.base64
    value   : The object must be serialized with 
            : System.Runtime.Serialization.Formatters.Binary.BinaryFormatter
            : and then encoded with base64 encoding.
    
    mimetype: application/x-microsoft.net.object.soap.base64
    value   : The object must be serialized with 
            : System.Runtime.Serialization.Formatters.Soap.SoapFormatter
            : and then encoded with base64 encoding.

    mimetype: application/x-microsoft.net.object.bytearray.base64
    value   : The object must be serialized into a byte array 
            : using a System.ComponentModel.TypeConverter
            : and then encoded with base64 encoding.
    -->
  <xsd:schema id="root" xmlns="" xmlns:xsd="http://www.w3.org/2001/XMLSchema" xmlns:msdata="urn:schemas-microsoft-com:xml-msdata">
    <xsd:import namespace="http://www.w3.org/XML/1998/namespace" />
    <xsd:element name="root" msdata:IsDataSet="true">
      <xsd:complexType>
        <xsd:choice maxOccurs="unbounded">
          <xsd:element name="metadata">
            <xsd:complexType>
              <xsd:sequence>
                <xsd:element name="value" type="xsd:string" minOccurs="0" />
              </xsd:sequence>
              <xsd:attribute name="name" use="required" type="xsd:string" />
              <xsd:attribute name="type" type="xsd:string" />
              <xsd:attribute name="mimetype" type="xsd:string" />
              <xsd:attribute ref="xml:space" />
            </xsd:complexType>
          </xsd:element>
          <xsd:element name="assembly">
            <xsd:complexType>
              <xsd:attribute name="alias" type="xsd:string" />
              <xsd:attribute name="name" type="xsd:string" />
            </xsd:complexType>
          </xsd:element>
          <xsd:element name="data">
            <xsd:complexType>
              <xsd:sequence>
                <xsd:element name="value" type="xsd:string" minOccurs="0" msdata:Ordinal="1" />
                <xsd:element name="comment" type="xsd:string" minOccurs="0" msdata:Ordinal="2" />
              </xsd:sequence>
              <xsd:attribute name="name" type="xsd:string" use="required" msdata:Ordinal="1" />
              <xsd:attribute name="type" type="xsd:string" msdata:Ordinal="3" />
              <xsd:attribute name="mimetype" type="xsd:string" msdata:Ordinal="4" />
              <xsd:attribute ref="xml:space" />
            </xsd:complexType>
          </xsd:element>
          <xsd:element name="resheader">
            <xsd:complexType>
              <xsd:sequence>
                <xsd:element name="value" type="xsd:string" minOccurs="0" msdata:Ordinal="1" />
              </xsd:sequence>
              <xsd:attribute name="name" type="xsd:string" use="required" />
            </xsd:complexType>
          </xsd:element>
        </xsd:choice>
      </xsd:complexType>
    </xsd:element>
  </xsd:schema>
  <resheader name="resmimetype">
    <value>text/microsoft-resx</value>
  </resheader>
  <resheader name="version">
    <value>2.0</value>
  </resheader>
  <resheader name="reader">
    <value>System.Resources.ResXResourceReader, System.Windows.Forms, Version=4.0.0.0, Culture=neutral, PublicKeyToken=b77a5c561934e089</value>
  </resheader>
  <resheader name="writer">
    <value>System.Resources.ResXResourceWriter, System.Windows.Forms, Version=4.0.0.0, Culture=neutral, PublicKeyToken=b77a5c561934e089</value>
  </resheader>
  <data name="IDS_NULL" xml:space="preserve">
    <value>&lt;null&gt;</value>
  </data>
  <data name="IDS_ThrowExpression" xml:space="preserve">
    <value>&lt;throw expression&gt;</value>
  </data>
  <data name="IDS_FeatureSwitchExpression" xml:space="preserve">
    <value>&lt;switch expression&gt;</value>
  </data>
  <data name="IDS_FeatureLocalFunctionAttributes" xml:space="preserve">
    <value>local function attributes</value>
  </data>
  <data name="IDS_FeatureExternLocalFunctions" xml:space="preserve">
    <value>extern local functions</value>
  </data>
  <data name="IDS_RELATEDERROR" xml:space="preserve">
    <value>(Location of symbol related to previous error)</value>
  </data>
  <data name="IDS_RELATEDWARNING" xml:space="preserve">
    <value>(Location of symbol related to previous warning)</value>
  </data>
  <data name="IDS_XMLIGNORED" xml:space="preserve">
    <value>&lt;!-- Badly formed XML comment ignored for member "{0}" --&gt;</value>
  </data>
  <data name="IDS_XMLIGNORED2" xml:space="preserve">
    <value> Badly formed XML file "{0}" cannot be included </value>
  </data>
  <data name="IDS_XMLFAILEDINCLUDE" xml:space="preserve">
    <value> Failed to insert some or all of included XML </value>
  </data>
  <data name="IDS_XMLBADINCLUDE" xml:space="preserve">
    <value> Include tag is invalid </value>
  </data>
  <data name="IDS_XMLNOINCLUDE" xml:space="preserve">
    <value> No matching elements were found for the following include tag </value>
  </data>
  <data name="IDS_XMLMISSINGINCLUDEFILE" xml:space="preserve">
    <value>Missing file attribute</value>
  </data>
  <data name="IDS_XMLMISSINGINCLUDEPATH" xml:space="preserve">
    <value>Missing path attribute</value>
  </data>
  <data name="IDS_Missing" xml:space="preserve">
    <value>&lt;missing&gt;</value>
  </data>
  <data name="IDS_GlobalNamespace" xml:space="preserve">
    <value>&lt;global namespace&gt;</value>
  </data>
  <data name="IDS_FeatureGenerics" xml:space="preserve">
    <value>generics</value>
  </data>
  <data name="IDS_FeatureAnonDelegates" xml:space="preserve">
    <value>anonymous methods</value>
  </data>
  <data name="IDS_FeatureModuleAttrLoc" xml:space="preserve">
    <value>module as an attribute target specifier</value>
  </data>
  <data name="IDS_FeatureGlobalNamespace" xml:space="preserve">
    <value>namespace alias qualifier</value>
  </data>
  <data name="IDS_FeatureFixedBuffer" xml:space="preserve">
    <value>fixed size buffers</value>
  </data>
  <data name="IDS_FeaturePragma" xml:space="preserve">
    <value>#pragma</value>
  </data>
  <data name="IDS_FeatureStaticClasses" xml:space="preserve">
    <value>static classes</value>
  </data>
  <data name="IDS_FeatureReadOnlyStructs" xml:space="preserve">
    <value>readonly structs</value>
  </data>
  <data name="IDS_FeaturePartialTypes" xml:space="preserve">
    <value>partial types</value>
  </data>
  <data name="IDS_FeatureAsync" xml:space="preserve">
    <value>async function</value>
  </data>
  <data name="IDS_FeatureSwitchOnBool" xml:space="preserve">
    <value>switch on boolean type</value>
  </data>
  <data name="IDS_MethodGroup" xml:space="preserve">
    <value>method group</value>
  </data>
  <data name="IDS_AnonMethod" xml:space="preserve">
    <value>anonymous method</value>
  </data>
  <data name="IDS_Lambda" xml:space="preserve">
    <value>lambda expression</value>
  </data>
  <data name="IDS_Collection" xml:space="preserve">
    <value>collection</value>
  </data>
  <data name="IDS_Disposable" xml:space="preserve">
    <value>disposable</value>
  </data>
  <data name="IDS_FeaturePropertyAccessorMods" xml:space="preserve">
    <value>access modifiers on properties</value>
  </data>
  <data name="IDS_FeatureExternAlias" xml:space="preserve">
    <value>extern alias</value>
  </data>
  <data name="IDS_FeatureIterators" xml:space="preserve">
    <value>iterators</value>
  </data>
  <data name="IDS_FeatureDefault" xml:space="preserve">
    <value>default operator</value>
  </data>
  <data name="IDS_FeatureAsyncStreams" xml:space="preserve">
    <value>async streams</value>
  </data>
  <data name="IDS_FeatureUnmanagedConstructedTypes" xml:space="preserve">
    <value>unmanaged constructed types</value>
  </data>
  <data name="IDS_FeatureReadOnlyMembers" xml:space="preserve">
    <value>readonly members</value>
  </data>
  <data name="IDS_FeatureDefaultLiteral" xml:space="preserve">
    <value>default literal</value>
  </data>
  <data name="IDS_FeaturePrivateProtected" xml:space="preserve">
    <value>private protected</value>
  </data>
  <data name="IDS_FeatureTupleEquality" xml:space="preserve">
    <value>tuple equality</value>
  </data>
  <data name="IDS_FeatureNullable" xml:space="preserve">
    <value>nullable types</value>
  </data>
  <data name="IDS_FeaturePatternMatching" xml:space="preserve">
    <value>pattern matching</value>
  </data>
  <data name="IDS_FeatureExpressionBodiedAccessor" xml:space="preserve">
    <value>expression body property accessor</value>
  </data>
  <data name="IDS_FeatureExpressionBodiedDeOrConstructor" xml:space="preserve">
    <value>expression body constructor and destructor</value>
  </data>
  <data name="IDS_FeatureThrowExpression" xml:space="preserve">
    <value>throw expression</value>
  </data>
  <data name="IDS_FeatureImplicitArray" xml:space="preserve">
    <value>implicitly typed array</value>
  </data>
  <data name="IDS_FeatureImplicitLocal" xml:space="preserve">
    <value>implicitly typed local variable</value>
  </data>
  <data name="IDS_FeatureAnonymousTypes" xml:space="preserve">
    <value>anonymous types</value>
  </data>
  <data name="IDS_FeatureAutoImplementedProperties" xml:space="preserve">
    <value>automatically implemented properties</value>
  </data>
  <data name="IDS_FeatureReadonlyAutoImplementedProperties" xml:space="preserve">
    <value>readonly automatically implemented properties</value>
  </data>
  <data name="IDS_FeatureObjectInitializer" xml:space="preserve">
    <value>object initializer</value>
  </data>
  <data name="IDS_FeatureCollectionInitializer" xml:space="preserve">
    <value>collection initializer</value>
  </data>
  <data name="IDS_FeatureQueryExpression" xml:space="preserve">
    <value>query expression</value>
  </data>
  <data name="IDS_FeatureExtensionMethod" xml:space="preserve">
    <value>extension method</value>
  </data>
  <data name="IDS_FeaturePartialMethod" xml:space="preserve">
    <value>partial method</value>
  </data>
  <data name="IDS_SK_METHOD" xml:space="preserve">
    <value>method</value>
  </data>
  <data name="IDS_SK_TYPE" xml:space="preserve">
    <value>type</value>
  </data>
  <data name="IDS_SK_NAMESPACE" xml:space="preserve">
    <value>namespace</value>
  </data>
  <data name="IDS_SK_FIELD" xml:space="preserve">
    <value>field</value>
  </data>
  <data name="IDS_SK_PROPERTY" xml:space="preserve">
    <value>property</value>
  </data>
  <data name="IDS_SK_UNKNOWN" xml:space="preserve">
    <value>element</value>
  </data>
  <data name="IDS_SK_VARIABLE" xml:space="preserve">
    <value>variable</value>
  </data>
  <data name="IDS_SK_LABEL" xml:space="preserve">
    <value>label</value>
  </data>
  <data name="IDS_SK_EVENT" xml:space="preserve">
    <value>event</value>
  </data>
  <data name="IDS_SK_TYVAR" xml:space="preserve">
    <value>type parameter</value>
  </data>
  <data name="IDS_SK_ARRAY" xml:space="preserve">
    <value>array</value>
  </data>
  <data name="IDS_SK_POINTER" xml:space="preserve">
    <value>pointer</value>
  </data>
  <data name="IDS_SK_FUNCTION_POINTER" xml:space="preserve">
    <value>function pointer</value>
  </data>
  <data name="IDS_SK_DYNAMIC" xml:space="preserve">
    <value>dynamic</value>
  </data>
  <data name="IDS_SK_ALIAS" xml:space="preserve">
    <value>using alias</value>
  </data>
  <data name="IDS_SK_EXTERNALIAS" xml:space="preserve">
    <value>extern alias</value>
  </data>
  <data name="IDS_SK_CONSTRUCTOR" xml:space="preserve">
    <value>constructor</value>
  </data>
  <data name="IDS_FOREACHLOCAL" xml:space="preserve">
    <value>foreach iteration variable</value>
  </data>
  <data name="IDS_FIXEDLOCAL" xml:space="preserve">
    <value>fixed variable</value>
  </data>
  <data name="IDS_USINGLOCAL" xml:space="preserve">
    <value>using variable</value>
  </data>
  <data name="IDS_Contravariant" xml:space="preserve">
    <value>contravariant</value>
  </data>
  <data name="IDS_Contravariantly" xml:space="preserve">
    <value>contravariantly</value>
  </data>
  <data name="IDS_Covariant" xml:space="preserve">
    <value>covariant</value>
  </data>
  <data name="IDS_Covariantly" xml:space="preserve">
    <value>covariantly</value>
  </data>
  <data name="IDS_Invariantly" xml:space="preserve">
    <value>invariantly</value>
  </data>
  <data name="IDS_FeatureDynamic" xml:space="preserve">
    <value>dynamic</value>
  </data>
  <data name="IDS_FeatureNamedArgument" xml:space="preserve">
    <value>named argument</value>
  </data>
  <data name="IDS_FeatureOptionalParameter" xml:space="preserve">
    <value>optional parameter</value>
  </data>
  <data name="IDS_FeatureExceptionFilter" xml:space="preserve">
    <value>exception filter</value>
  </data>
  <data name="IDS_FeatureTypeVariance" xml:space="preserve">
    <value>type variance</value>
  </data>
  <data name="IDS_Parameter" xml:space="preserve">
    <value>parameter</value>
  </data>
  <data name="IDS_Return" xml:space="preserve">
    <value>return</value>
  </data>
  <data name="XML_InvalidToken" xml:space="preserve">
    <value>The character(s) '{0}' cannot be used at this location.</value>
  </data>
  <data name="XML_IncorrectComment" xml:space="preserve">
    <value>Incorrect syntax was used in a comment.</value>
  </data>
  <data name="XML_InvalidCharEntity" xml:space="preserve">
    <value>An invalid character was found inside an entity reference.</value>
  </data>
  <data name="XML_ExpectedEndOfTag" xml:space="preserve">
    <value>Expected '&gt;' or '/&gt;' to close tag '{0}'.</value>
  </data>
  <data name="XML_ExpectedIdentifier" xml:space="preserve">
    <value>An identifier was expected.</value>
  </data>
  <data name="XML_InvalidUnicodeChar" xml:space="preserve">
    <value>Invalid unicode character.</value>
  </data>
  <data name="XML_InvalidWhitespace" xml:space="preserve">
    <value>Whitespace is not allowed at this location.</value>
  </data>
  <data name="XML_LessThanInAttributeValue" xml:space="preserve">
    <value>The character '&lt;' cannot be used in an attribute value.</value>
  </data>
  <data name="XML_MissingEqualsAttribute" xml:space="preserve">
    <value>Missing equals sign between attribute and attribute value.</value>
  </data>
  <data name="XML_RefUndefinedEntity_1" xml:space="preserve">
    <value>Reference to undefined entity '{0}'.</value>
  </data>
  <data name="XML_StringLiteralNoStartQuote" xml:space="preserve">
    <value>A string literal was expected, but no opening quotation mark was found.</value>
  </data>
  <data name="XML_StringLiteralNoEndQuote" xml:space="preserve">
    <value>Missing closing quotation mark for string literal.</value>
  </data>
  <data name="XML_StringLiteralNonAsciiQuote" xml:space="preserve">
    <value>Non-ASCII quotations marks may not be used around string literals.</value>
  </data>
  <data name="XML_EndTagNotExpected" xml:space="preserve">
    <value>End tag was not expected at this location.</value>
  </data>
  <data name="XML_ElementTypeMatch" xml:space="preserve">
    <value>End tag '{0}' does not match the start tag '{1}'.</value>
  </data>
  <data name="XML_EndTagExpected" xml:space="preserve">
    <value>Expected an end tag for element '{0}'.</value>
  </data>
  <data name="XML_WhitespaceMissing" xml:space="preserve">
    <value>Required white space was missing.</value>
  </data>
  <data name="XML_ExpectedEndOfXml" xml:space="preserve">
    <value>Unexpected character at this location.</value>
  </data>
  <data name="XML_CDataEndTagNotAllowed" xml:space="preserve">
    <value>The literal string ']]&gt;' is not allowed in element content.</value>
  </data>
  <data name="XML_DuplicateAttribute" xml:space="preserve">
    <value>Duplicate '{0}' attribute</value>
  </data>
  <data name="ERR_NoMetadataFile" xml:space="preserve">
    <value>Metadata file '{0}' could not be found</value>
  </data>
  <data name="ERR_MetadataReferencesNotSupported" xml:space="preserve">
    <value>Metadata references are not supported.</value>
  </data>
  <data name="FTL_MetadataCantOpenFile" xml:space="preserve">
    <value>Metadata file '{0}' could not be opened -- {1}</value>
  </data>
  <data name="ERR_NoTypeDef" xml:space="preserve">
    <value>The type '{0}' is defined in an assembly that is not referenced. You must add a reference to assembly '{1}'.</value>
  </data>
  <data name="ERR_NoTypeDefFromModule" xml:space="preserve">
    <value>The type '{0}' is defined in a module that has not been added. You must add the module '{1}'.</value>
  </data>
  <data name="ERR_OutputWriteFailed" xml:space="preserve">
    <value>Could not write to output file '{0}' -- '{1}'</value>
  </data>
  <data name="ERR_MultipleEntryPoints" xml:space="preserve">
    <value>Program has more than one entry point defined. Compile with /main to specify the type that contains the entry point.</value>
  </data>
  <data name="ERR_BadBinaryOps" xml:space="preserve">
    <value>Operator '{0}' cannot be applied to operands of type '{1}' and '{2}'</value>
  </data>
  <data name="ERR_AmbigBinaryOpsOnUnconstrainedDefault" xml:space="preserve">
    <value>Operator '{0}' cannot be applied to 'default' and operand of type '{1}' because it is a type parameter that is not known to be a reference type</value>
  </data>
  <data name="ERR_IntDivByZero" xml:space="preserve">
    <value>Division by constant zero</value>
  </data>
  <data name="ERR_BadIndexLHS" xml:space="preserve">
    <value>Cannot apply indexing with [] to an expression of type '{0}'</value>
  </data>
  <data name="ERR_BadIndexCount" xml:space="preserve">
    <value>Wrong number of indices inside []; expected {0}</value>
  </data>
  <data name="ERR_BadUnaryOp" xml:space="preserve">
    <value>Operator '{0}' cannot be applied to operand of type '{1}'</value>
  </data>
  <data name="ERR_BadOpOnNullOrDefaultOrNew" xml:space="preserve">
    <value>Operator '{0}' cannot be applied to operand '{1}'</value>
  </data>
  <data name="ERR_ThisInStaticMeth" xml:space="preserve">
    <value>Keyword 'this' is not valid in a static property, static method, or static field initializer</value>
  </data>
  <data name="ERR_ThisInBadContext" xml:space="preserve">
    <value>Keyword 'this' is not available in the current context</value>
  </data>
  <data name="ERR_OmittedTypeArgument" xml:space="preserve">
    <value>Omitting the type argument is not allowed in the current context</value>
  </data>
  <data name="WRN_InvalidMainSig" xml:space="preserve">
    <value>'{0}' has the wrong signature to be an entry point</value>
  </data>
  <data name="WRN_InvalidMainSig_Title" xml:space="preserve">
    <value>Method has the wrong signature to be an entry point</value>
  </data>
  <data name="ERR_NoImplicitConv" xml:space="preserve">
    <value>Cannot implicitly convert type '{0}' to '{1}'</value>
  </data>
  <data name="ERR_NoExplicitConv" xml:space="preserve">
    <value>Cannot convert type '{0}' to '{1}'</value>
  </data>
  <data name="ERR_ConstOutOfRange" xml:space="preserve">
    <value>Constant value '{0}' cannot be converted to a '{1}'</value>
  </data>
  <data name="ERR_AmbigBinaryOps" xml:space="preserve">
    <value>Operator '{0}' is ambiguous on operands of type '{1}' and '{2}'</value>
  </data>
  <data name="ERR_AmbigBinaryOpsOnDefault" xml:space="preserve">
    <value>Operator '{0}' is ambiguous on operands '{1}' and '{2}'</value>
  </data>
  <data name="ERR_AmbigUnaryOp" xml:space="preserve">
    <value>Operator '{0}' is ambiguous on an operand of type '{1}'</value>
  </data>
  <data name="ERR_InAttrOnOutParam" xml:space="preserve">
    <value>An out parameter cannot have the In attribute</value>
  </data>
  <data name="ERR_ValueCantBeNull" xml:space="preserve">
    <value>Cannot convert null to '{0}' because it is a non-nullable value type</value>
  </data>
  <data name="ERR_NoExplicitBuiltinConv" xml:space="preserve">
    <value>Cannot convert type '{0}' to '{1}' via a reference conversion, boxing conversion, unboxing conversion, wrapping conversion, or null type conversion</value>
  </data>
  <data name="FTL_DebugEmitFailure" xml:space="preserve">
    <value>Unexpected error writing debug information -- '{0}'</value>
  </data>
  <data name="ERR_BadVisReturnType" xml:space="preserve">
    <value>Inconsistent accessibility: return type '{1}' is less accessible than method '{0}'</value>
  </data>
  <data name="ERR_BadVisParamType" xml:space="preserve">
    <value>Inconsistent accessibility: parameter type '{1}' is less accessible than method '{0}'</value>
  </data>
  <data name="ERR_BadVisFieldType" xml:space="preserve">
    <value>Inconsistent accessibility: field type '{1}' is less accessible than field '{0}'</value>
  </data>
  <data name="ERR_BadVisPropertyType" xml:space="preserve">
    <value>Inconsistent accessibility: property type '{1}' is less accessible than property '{0}'</value>
  </data>
  <data name="ERR_BadVisIndexerReturn" xml:space="preserve">
    <value>Inconsistent accessibility: indexer return type '{1}' is less accessible than indexer '{0}'</value>
  </data>
  <data name="ERR_BadVisIndexerParam" xml:space="preserve">
    <value>Inconsistent accessibility: parameter type '{1}' is less accessible than indexer '{0}'</value>
  </data>
  <data name="ERR_BadVisOpReturn" xml:space="preserve">
    <value>Inconsistent accessibility: return type '{1}' is less accessible than operator '{0}'</value>
  </data>
  <data name="ERR_BadVisOpParam" xml:space="preserve">
    <value>Inconsistent accessibility: parameter type '{1}' is less accessible than operator '{0}'</value>
  </data>
  <data name="ERR_BadVisDelegateReturn" xml:space="preserve">
    <value>Inconsistent accessibility: return type '{1}' is less accessible than delegate '{0}'</value>
  </data>
  <data name="ERR_BadVisDelegateParam" xml:space="preserve">
    <value>Inconsistent accessibility: parameter type '{1}' is less accessible than delegate '{0}'</value>
  </data>
  <data name="ERR_BadVisBaseClass" xml:space="preserve">
    <value>Inconsistent accessibility: base class '{1}' is less accessible than class '{0}'</value>
  </data>
  <data name="ERR_BadVisBaseInterface" xml:space="preserve">
    <value>Inconsistent accessibility: base interface '{1}' is less accessible than interface '{0}'</value>
  </data>
  <data name="ERR_EventNeedsBothAccessors" xml:space="preserve">
    <value>'{0}': event property must have both add and remove accessors</value>
  </data>
  <data name="ERR_AbstractEventHasAccessors" xml:space="preserve">
    <value>'{0}': abstract event cannot use event accessor syntax</value>
  </data>
  <data name="ERR_EventNotDelegate" xml:space="preserve">
    <value>'{0}': event must be of a delegate type</value>
  </data>
  <data name="WRN_UnreferencedEvent" xml:space="preserve">
    <value>The event '{0}' is never used</value>
  </data>
  <data name="WRN_UnreferencedEvent_Title" xml:space="preserve">
    <value>Event is never used</value>
  </data>
  <data name="ERR_InterfaceEventInitializer" xml:space="preserve">
    <value>'{0}': instance event in interface cannot have initializer</value>
  </data>
  <data name="ERR_BadEventUsage" xml:space="preserve">
    <value>The event '{0}' can only appear on the left hand side of += or -= (except when used from within the type '{1}')</value>
  </data>
  <data name="ERR_ExplicitEventFieldImpl" xml:space="preserve">
    <value>An explicit interface implementation of an event must use event accessor syntax</value>
  </data>
  <data name="ERR_CantOverrideNonEvent" xml:space="preserve">
    <value>'{0}': cannot override; '{1}' is not an event</value>
  </data>
  <data name="ERR_AddRemoveMustHaveBody" xml:space="preserve">
    <value>An add or remove accessor must have a body</value>
  </data>
  <data name="ERR_AbstractEventInitializer" xml:space="preserve">
    <value>'{0}': abstract event cannot have initializer</value>
  </data>
  <data name="ERR_ReservedAssemblyName" xml:space="preserve">
    <value>The assembly name '{0}' is reserved and cannot be used as a reference in an interactive session</value>
  </data>
  <data name="ERR_ReservedEnumerator" xml:space="preserve">
    <value>The enumerator name '{0}' is reserved and cannot be used</value>
  </data>
  <data name="ERR_AsMustHaveReferenceType" xml:space="preserve">
    <value>The as operator must be used with a reference type or nullable type ('{0}' is a non-nullable value type)</value>
  </data>
  <data name="WRN_LowercaseEllSuffix" xml:space="preserve">
    <value>The 'l' suffix is easily confused with the digit '1' -- use 'L' for clarity</value>
  </data>
  <data name="WRN_LowercaseEllSuffix_Title" xml:space="preserve">
    <value>The 'l' suffix is easily confused with the digit '1'</value>
  </data>
  <data name="ERR_BadEventUsageNoField" xml:space="preserve">
    <value>The event '{0}' can only appear on the left hand side of += or -=</value>
  </data>
  <data name="ERR_ConstraintOnlyAllowedOnGenericDecl" xml:space="preserve">
    <value>Constraints are not allowed on non-generic declarations</value>
  </data>
  <data name="ERR_TypeParamMustBeIdentifier" xml:space="preserve">
    <value>Type parameter declaration must be an identifier not a type</value>
  </data>
  <data name="ERR_MemberReserved" xml:space="preserve">
    <value>Type '{1}' already reserves a member called '{0}' with the same parameter types</value>
  </data>
  <data name="ERR_DuplicateParamName" xml:space="preserve">
    <value>The parameter name '{0}' is a duplicate</value>
  </data>
  <data name="ERR_DuplicateNameInNS" xml:space="preserve">
    <value>The namespace '{1}' already contains a definition for '{0}'</value>
  </data>
  <data name="ERR_DuplicateNameInClass" xml:space="preserve">
    <value>The type '{0}' already contains a definition for '{1}'</value>
  </data>
  <data name="ERR_NameNotInContext" xml:space="preserve">
    <value>The name '{0}' does not exist in the current context</value>
  </data>
  <data name="ERR_NameNotInContextPossibleMissingReference" xml:space="preserve">
    <value>The name '{0}' does not exist in the current context (are you missing a reference to assembly '{1}'?)</value>
  </data>
  <data name="ERR_AmbigContext" xml:space="preserve">
    <value>'{0}' is an ambiguous reference between '{1}' and '{2}'</value>
  </data>
  <data name="WRN_DuplicateUsing" xml:space="preserve">
    <value>The using directive for '{0}' appeared previously in this namespace</value>
  </data>
  <data name="WRN_DuplicateUsing_Title" xml:space="preserve">
    <value>Using directive appeared previously in this namespace</value>
  </data>
  <data name="ERR_BadMemberFlag" xml:space="preserve">
    <value>The modifier '{0}' is not valid for this item</value>
  </data>
  <data name="ERR_BadInitAccessor" xml:space="preserve">
    <value>The 'init' accessor is not valid on static members</value>
  </data>
  <data name="ERR_BadMemberProtection" xml:space="preserve">
    <value>More than one protection modifier</value>
  </data>
  <data name="WRN_NewRequired" xml:space="preserve">
    <value>'{0}' hides inherited member '{1}'. Use the new keyword if hiding was intended.</value>
  </data>
  <data name="WRN_NewRequired_Title" xml:space="preserve">
    <value>Member hides inherited member; missing new keyword</value>
  </data>
  <data name="WRN_NewRequired_Description" xml:space="preserve">
    <value>A variable was declared with the same name as a variable in a base type. However, the new keyword was not used. This warning informs you that you should use new; the variable is declared as if new had been used in the declaration.</value>
  </data>
  <data name="WRN_NewNotRequired" xml:space="preserve">
    <value>The member '{0}' does not hide an accessible member. The new keyword is not required.</value>
  </data>
  <data name="WRN_NewNotRequired_Title" xml:space="preserve">
    <value>Member does not hide an inherited member; new keyword is not required</value>
  </data>
  <data name="ERR_CircConstValue" xml:space="preserve">
    <value>The evaluation of the constant value for '{0}' involves a circular definition</value>
  </data>
  <data name="ERR_MemberAlreadyExists" xml:space="preserve">
    <value>Type '{1}' already defines a member called '{0}' with the same parameter types</value>
  </data>
  <data name="ERR_StaticNotVirtual" xml:space="preserve">
    <value>A static member cannot be marked as '{0}'</value>
  </data>
  <data name="ERR_OverrideNotNew" xml:space="preserve">
    <value>A member '{0}' marked as override cannot be marked as new or virtual</value>
  </data>
  <data name="WRN_NewOrOverrideExpected" xml:space="preserve">
    <value>'{0}' hides inherited member '{1}'. To make the current member override that implementation, add the override keyword. Otherwise add the new keyword.</value>
  </data>
  <data name="WRN_NewOrOverrideExpected_Title" xml:space="preserve">
    <value>Member hides inherited member; missing override keyword</value>
  </data>
  <data name="ERR_OverrideNotExpected" xml:space="preserve">
    <value>'{0}': no suitable method found to override</value>
  </data>
  <data name="ERR_NamespaceUnexpected" xml:space="preserve">
    <value>A namespace cannot directly contain members such as fields, methods or statements</value>
  </data>
  <data name="ERR_NoSuchMember" xml:space="preserve">
    <value>'{0}' does not contain a definition for '{1}'</value>
  </data>
  <data name="ERR_BadSKknown" xml:space="preserve">
    <value>'{0}' is a {1} but is used like a {2}</value>
  </data>
  <data name="ERR_BadSKunknown" xml:space="preserve">
    <value>'{0}' is a {1}, which is not valid in the given context</value>
  </data>
  <data name="ERR_ObjectRequired" xml:space="preserve">
    <value>An object reference is required for the non-static field, method, or property '{0}'</value>
  </data>
  <data name="ERR_AmbigCall" xml:space="preserve">
    <value>The call is ambiguous between the following methods or properties: '{0}' and '{1}'</value>
  </data>
  <data name="ERR_BadAccess" xml:space="preserve">
    <value>'{0}' is inaccessible due to its protection level</value>
  </data>
  <data name="ERR_MethDelegateMismatch" xml:space="preserve">
    <value>No overload for '{0}' matches delegate '{1}'</value>
  </data>
  <data name="ERR_RetObjectRequired" xml:space="preserve">
    <value>An object of a type convertible to '{0}' is required</value>
  </data>
  <data name="ERR_RetNoObjectRequired" xml:space="preserve">
    <value>Since '{0}' returns void, a return keyword must not be followed by an object expression</value>
  </data>
  <data name="ERR_LocalDuplicate" xml:space="preserve">
    <value>A local variable or function named '{0}' is already defined in this scope</value>
  </data>
  <data name="ERR_AssgLvalueExpected" xml:space="preserve">
    <value>The left-hand side of an assignment must be a variable, property or indexer</value>
  </data>
  <data name="ERR_StaticConstParam" xml:space="preserve">
    <value>'{0}': a static constructor must be parameterless</value>
  </data>
  <data name="ERR_NotConstantExpression" xml:space="preserve">
    <value>The expression being assigned to '{0}' must be constant</value>
  </data>
  <data name="ERR_NotNullConstRefField" xml:space="preserve">
    <value>'{0}' is of type '{1}'. A const field of a reference type other than string can only be initialized with null.</value>
  </data>
  <data name="ERR_LocalIllegallyOverrides" xml:space="preserve">
    <value>A local or parameter named '{0}' cannot be declared in this scope because that name is used in an enclosing local scope to define a local or parameter</value>
  </data>
  <data name="ERR_BadUsingNamespace" xml:space="preserve">
    <value>A 'using namespace' directive can only be applied to namespaces; '{0}' is a type not a namespace. Consider a 'using static' directive instead</value>
  </data>
  <data name="ERR_BadUsingType" xml:space="preserve">
    <value>A 'using static' directive can only be applied to types; '{0}' is a namespace not a type. Consider a 'using namespace' directive instead</value>
  </data>
  <data name="ERR_NoAliasHere" xml:space="preserve">
    <value>A 'using static' directive cannot be used to declare an alias</value>
  </data>
  <data name="ERR_NoBreakOrCont" xml:space="preserve">
    <value>No enclosing loop out of which to break or continue</value>
  </data>
  <data name="ERR_DuplicateLabel" xml:space="preserve">
    <value>The label '{0}' is a duplicate</value>
  </data>
  <data name="ERR_NoConstructors" xml:space="preserve">
    <value>The type '{0}' has no constructors defined</value>
  </data>
  <data name="ERR_NoNewAbstract" xml:space="preserve">
    <value>Cannot create an instance of the abstract type or interface '{0}'</value>
  </data>
  <data name="ERR_ConstValueRequired" xml:space="preserve">
    <value>A const field requires a value to be provided</value>
  </data>
  <data name="ERR_CircularBase" xml:space="preserve">
    <value>Circular base type dependency involving '{0}' and '{1}'</value>
  </data>
  <data name="ERR_BadDelegateConstructor" xml:space="preserve">
    <value>The delegate '{0}' does not have a valid constructor</value>
  </data>
  <data name="ERR_MethodNameExpected" xml:space="preserve">
    <value>Method name expected</value>
  </data>
  <data name="ERR_ConstantExpected" xml:space="preserve">
    <value>A constant value is expected</value>
  </data>
  <data name="ERR_V6SwitchGoverningTypeValueExpected" xml:space="preserve">
    <value>A switch expression or case label must be a bool, char, string, integral, enum, or corresponding nullable type in C# 6 and earlier.</value>
  </data>
  <data name="ERR_IntegralTypeValueExpected" xml:space="preserve">
    <value>A value of an integral type expected</value>
  </data>
  <data name="ERR_DuplicateCaseLabel" xml:space="preserve">
    <value>The switch statement contains multiple cases with the label value '{0}'</value>
  </data>
  <data name="ERR_InvalidGotoCase" xml:space="preserve">
    <value>A goto case is only valid inside a switch statement</value>
  </data>
  <data name="ERR_PropertyLacksGet" xml:space="preserve">
    <value>The property or indexer '{0}' cannot be used in this context because it lacks the get accessor</value>
  </data>
  <data name="ERR_BadExceptionType" xml:space="preserve">
    <value>The type caught or thrown must be derived from System.Exception</value>
  </data>
  <data name="ERR_BadEmptyThrow" xml:space="preserve">
    <value>A throw statement with no arguments is not allowed outside of a catch clause</value>
  </data>
  <data name="ERR_BadFinallyLeave" xml:space="preserve">
    <value>Control cannot leave the body of a finally clause</value>
  </data>
  <data name="ERR_LabelShadow" xml:space="preserve">
    <value>The label '{0}' shadows another label by the same name in a contained scope</value>
  </data>
  <data name="ERR_LabelNotFound" xml:space="preserve">
    <value>No such label '{0}' within the scope of the goto statement</value>
  </data>
  <data name="ERR_UnreachableCatch" xml:space="preserve">
    <value>A previous catch clause already catches all exceptions of this or of a super type ('{0}')</value>
  </data>
  <data name="WRN_FilterIsConstantTrue" xml:space="preserve">
    <value>Filter expression is a constant 'true', consider removing the filter</value>
  </data>
  <data name="WRN_FilterIsConstantTrue_Title" xml:space="preserve">
    <value>Filter expression is a constant 'true'</value>
  </data>
  <data name="ERR_ReturnExpected" xml:space="preserve">
    <value>'{0}': not all code paths return a value</value>
  </data>
  <data name="WRN_UnreachableCode" xml:space="preserve">
    <value>Unreachable code detected</value>
  </data>
  <data name="WRN_UnreachableCode_Title" xml:space="preserve">
    <value>Unreachable code detected</value>
  </data>
  <data name="ERR_SwitchFallThrough" xml:space="preserve">
    <value>Control cannot fall through from one case label ('{0}') to another</value>
  </data>
  <data name="WRN_UnreferencedLabel" xml:space="preserve">
    <value>This label has not been referenced</value>
  </data>
  <data name="WRN_UnreferencedLabel_Title" xml:space="preserve">
    <value>This label has not been referenced</value>
  </data>
  <data name="ERR_UseDefViolation" xml:space="preserve">
    <value>Use of unassigned local variable '{0}'</value>
  </data>
  <data name="WRN_UseDefViolation" xml:space="preserve">
    <value>Use of unassigned local variable '{0}'</value>
  </data>
  <data name="WRN_UseDefViolation_Title" xml:space="preserve">
    <value>Use of unassigned local variable</value>
  </data>
  <data name="WRN_UnreferencedVar" xml:space="preserve">
    <value>The variable '{0}' is declared but never used</value>
  </data>
  <data name="WRN_UnreferencedVar_Title" xml:space="preserve">
    <value>Variable is declared but never used</value>
  </data>
  <data name="WRN_UnreferencedField" xml:space="preserve">
    <value>The field '{0}' is never used</value>
  </data>
  <data name="WRN_UnreferencedField_Title" xml:space="preserve">
    <value>Field is never used</value>
  </data>
  <data name="ERR_UseDefViolationField" xml:space="preserve">
    <value>Use of possibly unassigned field '{0}'</value>
  </data>
  <data name="WRN_UseDefViolationField" xml:space="preserve">
    <value>Use of possibly unassigned field '{0}'</value>
  </data>
  <data name="WRN_UseDefViolationField_Title" xml:space="preserve">
    <value>Use of possibly unassigned field</value>
  </data>
  <data name="ERR_UseDefViolationProperty" xml:space="preserve">
    <value>Use of possibly unassigned auto-implemented property '{0}'</value>
  </data>
  <data name="WRN_UseDefViolationProperty" xml:space="preserve">
    <value>Use of possibly unassigned auto-implemented property '{0}'</value>
  </data>
  <data name="WRN_UseDefViolationProperty_Title" xml:space="preserve">
    <value>Use of possibly unassigned auto-implemented property</value>
  </data>
  <data name="ERR_UnassignedThisUnsupportedVersion" xml:space="preserve">
    <value>Field '{0}' must be fully assigned before control is returned to the caller. Consider updating to language version '{1}' to auto-default the field.</value>
  </data>
  <data name="WRN_UnassignedThisUnsupportedVersion" xml:space="preserve">
    <value>Field '{0}' must be fully assigned before control is returned to the caller. Consider updating to language version '{1}' to auto-default the field.</value>
  </data>
  <data name="WRN_UnassignedThisUnsupportedVersion_Title" xml:space="preserve">
    <value>Fields of a struct must be fully assigned in a constructor before control is returned to the caller. Consider updating the language version to auto-default the field.</value>
  </data>
  <data name="ERR_AmbigQM" xml:space="preserve">
    <value>Type of conditional expression cannot be determined because '{0}' and '{1}' implicitly convert to one another</value>
  </data>
  <data name="ERR_InvalidQM" xml:space="preserve">
    <value>Type of conditional expression cannot be determined because there is no implicit conversion between '{0}' and '{1}'</value>
  </data>
  <data name="ERR_NoBaseClass" xml:space="preserve">
    <value>A base class is required for a 'base' reference</value>
  </data>
  <data name="ERR_BaseIllegal" xml:space="preserve">
    <value>Use of keyword 'base' is not valid in this context</value>
  </data>
  <data name="ERR_ObjectProhibited" xml:space="preserve">
    <value>Member '{0}' cannot be accessed with an instance reference; qualify it with a type name instead</value>
  </data>
  <data name="ERR_ParamUnassigned" xml:space="preserve">
    <value>The out parameter '{0}' must be assigned to before control leaves the current method</value>
  </data>
  <data name="WRN_ParamUnassigned" xml:space="preserve">
    <value>The out parameter '{0}' must be assigned to before control leaves the current method</value>
  </data>
  <data name="WRN_ParamUnassigned_Title" xml:space="preserve">
    <value>An out parameter must be assigned to before control leaves the method</value>
  </data>
  <data name="ERR_InvalidArray" xml:space="preserve">
    <value>Invalid rank specifier: expected ',' or ']'</value>
  </data>
  <data name="ERR_ExternHasBody" xml:space="preserve">
    <value>'{0}' cannot be extern and declare a body</value>
  </data>
  <data name="ERR_ExternHasConstructorInitializer" xml:space="preserve">
    <value>'{0}' cannot be extern and have a constructor initializer</value>
  </data>
  <data name="ERR_AbstractAndExtern" xml:space="preserve">
    <value>'{0}' cannot be both extern and abstract</value>
  </data>
  <data name="ERR_BadAttributeParamType" xml:space="preserve">
    <value>Attribute constructor parameter '{0}' has type '{1}', which is not a valid attribute parameter type</value>
  </data>
  <data name="ERR_BadAttributeArgument" xml:space="preserve">
    <value>An attribute argument must be a constant expression, typeof expression or array creation expression of an attribute parameter type</value>
  </data>
  <data name="ERR_BadAttributeParamDefaultArgument" xml:space="preserve">
    <value>Attribute constructor parameter '{0}' is optional, but no default parameter value was specified.</value>
  </data>
  <data name="WRN_IsAlwaysTrue" xml:space="preserve">
    <value>The given expression is always of the provided ('{0}') type</value>
  </data>
  <data name="WRN_IsAlwaysTrue_Title" xml:space="preserve">
    <value>'is' expression's given expression is always of the provided type</value>
  </data>
  <data name="WRN_IsAlwaysFalse" xml:space="preserve">
    <value>The given expression is never of the provided ('{0}') type</value>
  </data>
  <data name="WRN_IsAlwaysFalse_Title" xml:space="preserve">
    <value>'is' expression's given expression is never of the provided type</value>
  </data>
  <data name="ERR_LockNeedsReference" xml:space="preserve">
    <value>'{0}' is not a reference type as required by the lock statement</value>
  </data>
  <data name="ERR_NullNotValid" xml:space="preserve">
    <value>Use of null is not valid in this context</value>
  </data>
  <data name="ERR_DefaultLiteralNotValid" xml:space="preserve">
    <value>Use of default literal is not valid in this context</value>
  </data>
  <data name="ERR_UseDefViolationThisUnsupportedVersion" xml:space="preserve">
    <value>The 'this' object cannot be used before all of its fields have been assigned. Consider updating to language version '{0}' to auto-default the unassigned fields.</value>
  </data>
  <data name="WRN_UseDefViolationThisUnsupportedVersion" xml:space="preserve">
    <value>The 'this' object cannot be used before all of its fields have been assigned. Consider updating to language version '{0}' to auto-default the unassigned fields.</value>
  </data>
  <data name="WRN_UseDefViolationThisUnsupportedVersion_Title" xml:space="preserve">
    <value>The 'this' object cannot be used in a constructor before all of its fields have been assigned. Consider updating the language version to auto-default the unassigned fields.</value>
  </data>
  <data name="ERR_ArgsInvalid" xml:space="preserve">
    <value>The __arglist construct is valid only within a variable argument method</value>
  </data>
  <data name="ERR_PtrExpected" xml:space="preserve">
    <value>The * or -&gt; operator must be applied to a pointer</value>
  </data>
  <data name="ERR_PtrIndexSingle" xml:space="preserve">
    <value>A pointer must be indexed by only one value</value>
  </data>
  <data name="WRN_ByRefNonAgileField" xml:space="preserve">
    <value>Using '{0}' as a ref or out value or taking its address may cause a runtime exception because it is a field of a marshal-by-reference class</value>
  </data>
  <data name="WRN_ByRefNonAgileField_Title" xml:space="preserve">
    <value>Using a field of a marshal-by-reference class as a ref or out value or taking its address may cause a runtime exception</value>
  </data>
  <data name="ERR_AssgReadonlyStatic" xml:space="preserve">
    <value>A static readonly field cannot be assigned to (except in a static constructor or a variable initializer)</value>
  </data>
  <data name="ERR_RefReadonlyStatic" xml:space="preserve">
    <value>A static readonly field cannot be used as a ref or out value (except in a static constructor)</value>
  </data>
  <data name="ERR_AssgReadonlyProp" xml:space="preserve">
    <value>Property or indexer '{0}' cannot be assigned to -- it is read only</value>
  </data>
  <data name="ERR_IllegalStatement" xml:space="preserve">
    <value>Only assignment, call, increment, decrement, await, and new object expressions can be used as a statement</value>
  </data>
  <data name="ERR_BadGetEnumerator" xml:space="preserve">
    <value>foreach requires that the return type '{0}' of '{1}' must have a suitable public 'MoveNext' method and public 'Current' property</value>
  </data>
  <data name="ERR_BadGetAsyncEnumerator" xml:space="preserve">
    <value>Asynchronous foreach requires that the return type '{0}' of '{1}' must have a suitable public 'MoveNextAsync' method and public 'Current' property</value>
  </data>
  <data name="ERR_TooManyLocals" xml:space="preserve">
    <value>Only 65534 locals, including those generated by the compiler, are allowed</value>
  </data>
  <data name="ERR_AbstractBaseCall" xml:space="preserve">
    <value>Cannot call an abstract base member: '{0}'</value>
  </data>
  <data name="ERR_RefProperty" xml:space="preserve">
    <value>A non ref-returning property or indexer may not be used as an out or ref value</value>
  </data>
  <data name="ERR_ManagedAddr" xml:space="preserve">
    <value>Cannot take the address of, get the size of, or declare a pointer to a managed type ('{0}')</value>
  </data>
  <data name="WRN_ManagedAddr" xml:space="preserve">
    <value>This takes the address of, gets the size of, or declares a pointer to a managed type ('{0}')</value>
  </data>
  <data name="WRN_ManagedAddr_Title" xml:space="preserve">
    <value>This takes the address of, gets the size of, or declares a pointer to a managed type</value>
  </data>
  <data name="ERR_BadFixedInitType" xml:space="preserve">
    <value>The type of a local declared in a fixed statement must be a pointer type</value>
  </data>
  <data name="ERR_FixedMustInit" xml:space="preserve">
    <value>You must provide an initializer in a fixed or using statement declaration</value>
  </data>
  <data name="ERR_InvalidAddrOp" xml:space="preserve">
    <value>Cannot take the address of the given expression</value>
  </data>
  <data name="ERR_FixedNeeded" xml:space="preserve">
    <value>You can only take the address of an unfixed expression inside of a fixed statement initializer</value>
  </data>
  <data name="ERR_FixedNotNeeded" xml:space="preserve">
    <value>You cannot use the fixed statement to take the address of an already fixed expression</value>
  </data>
  <data name="ERR_ExprCannotBeFixed" xml:space="preserve">
    <value>The given expression cannot be used in a fixed statement</value>
  </data>
  <data name="ERR_UnsafeNeeded" xml:space="preserve">
    <value>Pointers and fixed size buffers may only be used in an unsafe context</value>
  </data>
  <data name="ERR_OpTFRetType" xml:space="preserve">
    <value>The return type of operator True or False must be bool</value>
  </data>
  <data name="ERR_OperatorNeedsMatch" xml:space="preserve">
    <value>The operator '{0}' requires a matching operator '{1}' to also be defined</value>
  </data>
  <data name="ERR_BadBoolOp" xml:space="preserve">
    <value>In order to be applicable as a short circuit operator a user-defined logical operator ('{0}') must have the same return type and parameter types</value>
  </data>
  <data name="ERR_MustHaveOpTF" xml:space="preserve">
    <value>In order for '{0}' to be applicable as a short circuit operator, its declaring type '{1}' must define operator true and operator false</value>
  </data>
  <data name="WRN_UnreferencedVarAssg" xml:space="preserve">
    <value>The variable '{0}' is assigned but its value is never used</value>
  </data>
  <data name="WRN_UnreferencedVarAssg_Title" xml:space="preserve">
    <value>Variable is assigned but its value is never used</value>
  </data>
  <data name="ERR_CheckedOverflow" xml:space="preserve">
    <value>The operation overflows at compile time in checked mode</value>
  </data>
  <data name="ERR_ConstOutOfRangeChecked" xml:space="preserve">
    <value>Constant value '{0}' cannot be converted to a '{1}' (use 'unchecked' syntax to override)</value>
  </data>
  <data name="ERR_BadVarargs" xml:space="preserve">
    <value>A method with vararg cannot be generic, be in a generic type, or have a params parameter</value>
  </data>
  <data name="ERR_ParamsMustBeCollection" xml:space="preserve">
    <value>The params parameter must have a valid collection type</value>
  </data>
  <data name="ERR_IllegalArglist" xml:space="preserve">
    <value>An __arglist expression may only appear inside of a call or new expression</value>
  </data>
  <data name="ERR_IllegalUnsafe" xml:space="preserve">
    <value>Unsafe code may only appear if compiling with /unsafe</value>
  </data>
  <data name="ERR_AmbigMember" xml:space="preserve">
    <value>Ambiguity between '{0}' and '{1}'</value>
  </data>
  <data name="ERR_BadForeachDecl" xml:space="preserve">
    <value>Type and identifier are both required in a foreach statement</value>
  </data>
  <data name="ERR_ParamsLast" xml:space="preserve">
    <value>A params parameter must be the last parameter in a parameter list</value>
  </data>
  <data name="ERR_SizeofUnsafe" xml:space="preserve">
    <value>'{0}' does not have a predefined size, therefore sizeof can only be used in an unsafe context</value>
  </data>
  <data name="ERR_DottedTypeNameNotFoundInNS" xml:space="preserve">
    <value>The type or namespace name '{0}' does not exist in the namespace '{1}' (are you missing an assembly reference?)</value>
  </data>
  <data name="ERR_FieldInitRefNonstatic" xml:space="preserve">
    <value>A field initializer cannot reference the non-static field, method, or property '{0}'</value>
  </data>
  <data name="ERR_SealedNonOverride" xml:space="preserve">
    <value>'{0}' cannot be sealed because it is not an override</value>
  </data>
  <data name="ERR_CantOverrideSealed" xml:space="preserve">
    <value>'{0}': cannot override inherited member '{1}' because it is sealed</value>
  </data>
  <data name="ERR_VoidError" xml:space="preserve">
    <value>The operation in question is undefined on void pointers</value>
  </data>
  <data name="ERR_ConditionalOnOverride" xml:space="preserve">
    <value>The Conditional attribute is not valid on '{0}' because it is an override method</value>
  </data>
  <data name="ERR_ConditionalOnLocalFunction" xml:space="preserve">
    <value>Local function '{0}' must be 'static' in order to use the Conditional attribute</value>
  </data>
  <data name="ERR_PointerInAsOrIs" xml:space="preserve">
    <value>Neither 'is' nor 'as' is valid on pointer types</value>
  </data>
  <data name="ERR_CallingFinalizeDeprecated" xml:space="preserve">
    <value>Destructors and object.Finalize cannot be called directly. Consider calling IDisposable.Dispose if available.</value>
  </data>
  <data name="ERR_SingleTypeNameNotFound" xml:space="preserve">
    <value>The type or namespace name '{0}' could not be found (are you missing a using directive or an assembly reference?)</value>
  </data>
  <data name="ERR_NegativeStackAllocSize" xml:space="preserve">
    <value>Cannot use a negative size with stackalloc</value>
  </data>
  <data name="ERR_NegativeArraySize" xml:space="preserve">
    <value>Cannot create an array with a negative size</value>
  </data>
  <data name="ERR_OverrideFinalizeDeprecated" xml:space="preserve">
    <value>Do not override object.Finalize. Instead, provide a destructor.</value>
  </data>
  <data name="ERR_CallingBaseFinalizeDeprecated" xml:space="preserve">
    <value>Do not directly call your base type Finalize method. It is called automatically from your destructor.</value>
  </data>
  <data name="WRN_NegativeArrayIndex" xml:space="preserve">
    <value>Indexing an array with a negative index (array indices always start at zero)</value>
  </data>
  <data name="WRN_NegativeArrayIndex_Title" xml:space="preserve">
    <value>Indexing an array with a negative index</value>
  </data>
  <data name="WRN_BadRefCompareLeft" xml:space="preserve">
    <value>Possible unintended reference comparison; to get a value comparison, cast the left hand side to type '{0}'</value>
  </data>
  <data name="WRN_BadRefCompareLeft_Title" xml:space="preserve">
    <value>Possible unintended reference comparison; left hand side needs cast</value>
  </data>
  <data name="WRN_BadRefCompareRight" xml:space="preserve">
    <value>Possible unintended reference comparison; to get a value comparison, cast the right hand side to type '{0}'</value>
  </data>
  <data name="WRN_BadRefCompareRight_Title" xml:space="preserve">
    <value>Possible unintended reference comparison; right hand side needs cast</value>
  </data>
  <data name="ERR_BadCastInFixed" xml:space="preserve">
    <value>The right hand side of a fixed statement assignment may not be a cast expression</value>
  </data>
  <data name="ERR_StackallocInCatchFinally" xml:space="preserve">
    <value>stackalloc may not be used in a catch or finally block</value>
  </data>
  <data name="ERR_VarargsLast" xml:space="preserve">
    <value>An __arglist parameter must be the last parameter in a parameter list</value>
  </data>
  <data name="ERR_MissingPartial" xml:space="preserve">
    <value>Missing partial modifier on declaration of type '{0}'; another partial declaration of this type exists</value>
  </data>
  <data name="ERR_PartialTypeKindConflict" xml:space="preserve">
    <value>Partial declarations of '{0}' must be all classes, all record classes, all structs, all record structs, or all interfaces</value>
  </data>
  <data name="ERR_PartialModifierConflict" xml:space="preserve">
    <value>Partial declarations of '{0}' have conflicting accessibility modifiers</value>
  </data>
  <data name="ERR_PartialMultipleBases" xml:space="preserve">
    <value>Partial declarations of '{0}' must not specify different base classes</value>
  </data>
  <data name="ERR_PartialWrongTypeParams" xml:space="preserve">
    <value>Partial declarations of '{0}' must have the same type parameter names in the same order</value>
  </data>
  <data name="ERR_PartialWrongConstraints" xml:space="preserve">
    <value>Partial declarations of '{0}' have inconsistent constraints for type parameter '{1}'</value>
  </data>
  <data name="ERR_NoImplicitConvCast" xml:space="preserve">
    <value>Cannot implicitly convert type '{0}' to '{1}'. An explicit conversion exists (are you missing a cast?)</value>
  </data>
  <data name="ERR_PartialMisplaced" xml:space="preserve">
    <value>The 'partial' modifier can only appear immediately before 'class', 'record', 'struct', 'interface', or a method or property return type.</value>
  </data>
  <data name="ERR_ImportedCircularBase" xml:space="preserve">
    <value>Imported type '{0}' is invalid. It contains a circular base type dependency.</value>
  </data>
  <data name="ERR_UseDefViolationOut" xml:space="preserve">
    <value>Use of unassigned out parameter '{0}'</value>
  </data>
  <data name="WRN_UseDefViolationOut" xml:space="preserve">
    <value>Use of unassigned out parameter '{0}'</value>
  </data>
  <data name="WRN_UseDefViolationOut_Title" xml:space="preserve">
    <value>Use of unassigned out parameter</value>
  </data>
  <data name="ERR_ArraySizeInDeclaration" xml:space="preserve">
    <value>Array size cannot be specified in a variable declaration (try initializing with a 'new' expression)</value>
  </data>
  <data name="ERR_InaccessibleGetter" xml:space="preserve">
    <value>The property or indexer '{0}' cannot be used in this context because the get accessor is inaccessible</value>
  </data>
  <data name="ERR_InaccessibleSetter" xml:space="preserve">
    <value>The property or indexer '{0}' cannot be used in this context because the set accessor is inaccessible</value>
  </data>
  <data name="ERR_InvalidPropertyAccessMod" xml:space="preserve">
    <value>The accessibility modifier of the '{0}' accessor must be more restrictive than the property or indexer '{1}'</value>
  </data>
  <data name="ERR_DuplicatePropertyAccessMods" xml:space="preserve">
    <value>Cannot specify accessibility modifiers for both accessors of the property or indexer '{0}'</value>
  </data>
  <data name="ERR_AccessModMissingAccessor" xml:space="preserve">
    <value>'{0}': accessibility modifiers on accessors may only be used if the property or indexer has both a get and a set accessor</value>
  </data>
  <data name="ERR_UnimplementedInterfaceAccessor" xml:space="preserve">
    <value>'{0}' does not implement interface member '{1}'. '{2}' is not public.</value>
  </data>
  <data name="WRN_PatternIsAmbiguous" xml:space="preserve">
    <value>'{0}' does not implement the '{1}' pattern. '{2}' is ambiguous with '{3}'.</value>
  </data>
  <data name="WRN_PatternIsAmbiguous_Title" xml:space="preserve">
    <value>Type does not implement the collection pattern; members are ambiguous</value>
  </data>
  <data name="WRN_PatternNotPublicOrNotInstance" xml:space="preserve">
    <value>'{0}' does not implement the '{1}' pattern. '{2}' is not a public instance or extension method.</value>
  </data>
  <data name="WRN_PatternNotPublicOrNotInstance_Title" xml:space="preserve">
    <value>Type does not implement the collection pattern; member is is not a public instance or extension method.</value>
  </data>
  <data name="WRN_PatternBadSignature" xml:space="preserve">
    <value>'{0}' does not implement the '{1}' pattern. '{2}' has the wrong signature.</value>
  </data>
  <data name="WRN_PatternBadSignature_Title" xml:space="preserve">
    <value>Type does not implement the collection pattern; member has the wrong signature</value>
  </data>
  <data name="ERR_FriendRefNotEqualToThis" xml:space="preserve">
    <value>Friend access was granted by '{0}', but the public key of the output assembly ('{1}') does not match that specified by the InternalsVisibleTo attribute in the granting assembly.</value>
  </data>
  <data name="ERR_FriendRefSigningMismatch" xml:space="preserve">
    <value>Friend access was granted by '{0}', but the strong name signing state of the output assembly does not match that of the granting assembly.</value>
  </data>
  <data name="WRN_SequentialOnPartialClass" xml:space="preserve">
    <value>There is no defined ordering between fields in multiple declarations of partial struct '{0}'. To specify an ordering, all instance fields must be in the same declaration.</value>
  </data>
  <data name="WRN_SequentialOnPartialClass_Title" xml:space="preserve">
    <value>There is no defined ordering between fields in multiple declarations of partial struct</value>
  </data>
  <data name="ERR_BadConstType" xml:space="preserve">
    <value>The type '{0}' cannot be declared const</value>
  </data>
  <data name="ERR_NoNewTyvar" xml:space="preserve">
    <value>Cannot create an instance of the variable type '{0}' because it does not have the new() constraint</value>
  </data>
  <data name="ERR_BadArity" xml:space="preserve">
    <value>Using the generic {1} '{0}' requires {2} type arguments</value>
  </data>
  <data name="ERR_BadTypeArgument" xml:space="preserve">
    <value>The type '{0}' may not be used as a type argument</value>
  </data>
  <data name="ERR_TypeArgsNotAllowed" xml:space="preserve">
    <value>The {1} '{0}' cannot be used with type arguments</value>
  </data>
  <data name="ERR_HasNoTypeVars" xml:space="preserve">
    <value>The non-generic {1} '{0}' cannot be used with type arguments</value>
  </data>
  <data name="ERR_NewConstraintNotSatisfied" xml:space="preserve">
    <value>'{2}' must be a non-abstract type with a public parameterless constructor in order to use it as parameter '{1}' in the generic type or method '{0}'</value>
  </data>
  <data name="ERR_GenericConstraintNotSatisfiedRefType" xml:space="preserve">
    <value>The type '{3}' cannot be used as type parameter '{2}' in the generic type or method '{0}'. There is no implicit reference conversion from '{3}' to '{1}'.</value>
  </data>
  <data name="ERR_GenericConstraintNotSatisfiedNullableEnum" xml:space="preserve">
    <value>The type '{3}' cannot be used as type parameter '{2}' in the generic type or method '{0}'. The nullable type '{3}' does not satisfy the constraint of '{1}'.</value>
  </data>
  <data name="ERR_GenericConstraintNotSatisfiedNullableInterface" xml:space="preserve">
    <value>The type '{3}' cannot be used as type parameter '{2}' in the generic type or method '{0}'. The nullable type '{3}' does not satisfy the constraint of '{1}'. Nullable types can not satisfy any interface constraints.</value>
  </data>
  <data name="ERR_GenericConstraintNotSatisfiedTyVar" xml:space="preserve">
    <value>The type '{3}' cannot be used as type parameter '{2}' in the generic type or method '{0}'. There is no boxing conversion or type parameter conversion from '{3}' to '{1}'.</value>
  </data>
  <data name="ERR_GenericConstraintNotSatisfiedValType" xml:space="preserve">
    <value>The type '{3}' cannot be used as type parameter '{2}' in the generic type or method '{0}'. There is no boxing conversion from '{3}' to '{1}'.</value>
  </data>
  <data name="ERR_DuplicateGeneratedName" xml:space="preserve">
    <value>The parameter name '{0}' conflicts with an automatically-generated parameter name</value>
  </data>
  <data name="ERR_GlobalSingleTypeNameNotFound" xml:space="preserve">
    <value>The type or namespace name '{0}' could not be found in the global namespace (are you missing an assembly reference?)</value>
  </data>
  <data name="ERR_NewBoundMustBeLast" xml:space="preserve">
    <value>The new() constraint must be the last restrictive constraint specified</value>
  </data>
  <data name="WRN_MainCantBeGeneric" xml:space="preserve">
    <value>'{0}': an entry point cannot be generic or in a generic type</value>
  </data>
  <data name="WRN_MainCantBeGeneric_Title" xml:space="preserve">
    <value>An entry point cannot be generic or in a generic type</value>
  </data>
  <data name="ERR_TypeVarCantBeNull" xml:space="preserve">
    <value>Cannot convert null to type parameter '{0}' because it could be a non-nullable value type. Consider using 'default({0})' instead.</value>
  </data>
  <data name="ERR_DuplicateBound" xml:space="preserve">
    <value>Duplicate constraint '{0}' for type parameter '{1}'</value>
  </data>
  <data name="ERR_ClassBoundNotFirst" xml:space="preserve">
    <value>The class type constraint '{0}' must come before any other constraints</value>
  </data>
  <data name="ERR_BadRetType" xml:space="preserve">
    <value>'{1} {0}' has the wrong return type</value>
  </data>
  <data name="ERR_DelegateRefMismatch" xml:space="preserve">
    <value>Ref mismatch between '{0}' and delegate '{1}'</value>
  </data>
  <data name="ERR_DuplicateConstraintClause" xml:space="preserve">
    <value>A constraint clause has already been specified for type parameter '{0}'. All of the constraints for a type parameter must be specified in a single where clause.</value>
  </data>
  <data name="ERR_CantInferMethTypeArgs" xml:space="preserve">
    <value>The type arguments for method '{0}' cannot be inferred from the usage. Try specifying the type arguments explicitly.</value>
  </data>
  <data name="ERR_LocalSameNameAsTypeParam" xml:space="preserve">
    <value>'{0}': a parameter, local variable, or local function cannot have the same name as a method type parameter</value>
  </data>
  <data name="ERR_AsWithTypeVar" xml:space="preserve">
    <value>The type parameter '{0}' cannot be used with the 'as' operator because it does not have a class type constraint nor a 'class' constraint</value>
  </data>
  <data name="WRN_UnreferencedFieldAssg" xml:space="preserve">
    <value>The field '{0}' is assigned but its value is never used</value>
  </data>
  <data name="WRN_UnreferencedFieldAssg_Title" xml:space="preserve">
    <value>Field is assigned but its value is never used</value>
  </data>
  <data name="ERR_BadIndexerNameAttr" xml:space="preserve">
    <value>The '{0}' attribute is valid only on an indexer that is not an explicit interface member declaration</value>
  </data>
  <data name="ERR_AttrArgWithTypeVars" xml:space="preserve">
    <value>'{0}': an attribute argument cannot use type parameters</value>
  </data>
  <data name="ERR_AttrTypeArgCannotBeTypeVar" xml:space="preserve">
    <value>'{0}': an attribute type argument cannot use type parameters</value>
  </data>
  <data name="WRN_AttrDependentTypeNotAllowed" xml:space="preserve">
    <value>Type '{0}' cannot be used in this context because it cannot be represented in metadata.</value>
  </data>
  <data name="WRN_AttrDependentTypeNotAllowed_Title" xml:space="preserve">
    <value>Type cannot be used in this context because it cannot be represented in metadata.</value>
  </data>
  <data name="ERR_AttrDependentTypeNotAllowed" xml:space="preserve">
    <value>Type '{0}' cannot be used in this context because it cannot be represented in metadata.</value>
  </data>
  <data name="ERR_NewTyvarWithArgs" xml:space="preserve">
    <value>'{0}': cannot provide arguments when creating an instance of a variable type</value>
  </data>
  <data name="ERR_AbstractSealedStatic" xml:space="preserve">
    <value>'{0}': an abstract type cannot be sealed or static</value>
  </data>
  <data name="WRN_AmbiguousXMLReference" xml:space="preserve">
    <value>Ambiguous reference in cref attribute: '{0}'. Assuming '{1}', but could have also matched other overloads including '{2}'.</value>
  </data>
  <data name="WRN_AmbiguousXMLReference_Title" xml:space="preserve">
    <value>Ambiguous reference in cref attribute</value>
  </data>
  <data name="WRN_VolatileByRef" xml:space="preserve">
    <value>'{0}': a reference to a volatile field will not be treated as volatile</value>
  </data>
  <data name="WRN_VolatileByRef_Title" xml:space="preserve">
    <value>A reference to a volatile field will not be treated as volatile</value>
  </data>
  <data name="WRN_VolatileByRef_Description" xml:space="preserve">
    <value>A volatile field should not normally be used as a ref or out value, since it will not be treated as volatile. There are exceptions to this, such as when calling an interlocked API.</value>
  </data>
  <data name="ERR_ComImportWithImpl" xml:space="preserve">
    <value>Since '{1}' has the ComImport attribute, '{0}' must be extern or abstract</value>
  </data>
  <data name="ERR_ComImportWithBase" xml:space="preserve">
    <value>'{0}': a class with the ComImport attribute cannot specify a base class</value>
  </data>
  <data name="ERR_ImplBadConstraints" xml:space="preserve">
    <value>The constraints for type parameter '{0}' of method '{1}' must match the constraints for type parameter '{2}' of interface method '{3}'. Consider using an explicit interface implementation instead.</value>
  </data>
  <data name="ERR_ImplBadTupleNames" xml:space="preserve">
    <value>The tuple element names in the signature of method '{0}' must match the tuple element names of interface method '{1}' (including on the return type).</value>
  </data>
  <data name="ERR_DottedTypeNameNotFoundInAgg" xml:space="preserve">
    <value>The type name '{0}' does not exist in the type '{1}'</value>
  </data>
  <data name="ERR_MethGrpToNonDel" xml:space="preserve">
    <value>Cannot convert method group '{0}' to non-delegate type '{1}'. Did you intend to invoke the method?</value>
  </data>
  <data name="WRN_MethGrpToNonDel" xml:space="preserve">
    <value>Converting method group '{0}' to non-delegate type '{1}'. Did you intend to invoke the method?</value>
  </data>
  <data name="WRN_MethGrpToNonDel_Title" xml:space="preserve">
    <value>Converting method group to non-delegate type</value>
  </data>
  <data name="ERR_BadExternAlias" xml:space="preserve">
    <value>The extern alias '{0}' was not specified in a /reference option</value>
  </data>
  <data name="ERR_ColColWithTypeAlias" xml:space="preserve">
    <value>Cannot use alias '{0}' with '::' since the alias references a type. Use '.' instead.</value>
  </data>
  <data name="ERR_AliasNotFound" xml:space="preserve">
    <value>Alias '{0}' not found</value>
  </data>
  <data name="ERR_SameFullNameAggAgg" xml:space="preserve">
    <value>The type '{1}' exists in both '{0}' and '{2}'</value>
  </data>
  <data name="ERR_SameFullNameNsAgg" xml:space="preserve">
    <value>The namespace '{1}' in '{0}' conflicts with the type '{3}' in '{2}'</value>
  </data>
  <data name="WRN_SameFullNameThisNsAgg" xml:space="preserve">
    <value>The namespace '{1}' in '{0}' conflicts with the imported type '{3}' in '{2}'. Using the namespace defined in '{0}'.</value>
  </data>
  <data name="WRN_SameFullNameThisNsAgg_Title" xml:space="preserve">
    <value>Namespace conflicts with imported type</value>
  </data>
  <data name="WRN_SameFullNameThisAggAgg" xml:space="preserve">
    <value>The type '{1}' in '{0}' conflicts with the imported type '{3}' in '{2}'. Using the type defined in '{0}'.</value>
  </data>
  <data name="WRN_SameFullNameThisAggAgg_Title" xml:space="preserve">
    <value>Type conflicts with imported type</value>
  </data>
  <data name="WRN_SameFullNameThisAggNs" xml:space="preserve">
    <value>The type '{1}' in '{0}' conflicts with the imported namespace '{3}' in '{2}'. Using the type defined in '{0}'.</value>
  </data>
  <data name="WRN_SameFullNameThisAggNs_Title" xml:space="preserve">
    <value>Type conflicts with imported namespace</value>
  </data>
  <data name="ERR_SameFullNameThisAggThisNs" xml:space="preserve">
    <value>The type '{1}' in '{0}' conflicts with the namespace '{3}' in '{2}'</value>
  </data>
  <data name="ERR_ExternAfterElements" xml:space="preserve">
    <value>An extern alias declaration must precede all other elements defined in the namespace</value>
  </data>
  <data name="WRN_GlobalAliasDefn" xml:space="preserve">
    <value>Defining an alias named 'global' is ill-advised since 'global::' always references the global namespace and not an alias</value>
  </data>
  <data name="WRN_GlobalAliasDefn_Title" xml:space="preserve">
    <value>Defining an alias named 'global' is ill-advised</value>
  </data>
  <data name="ERR_SealedStaticClass" xml:space="preserve">
    <value>'{0}': a type cannot be both static and sealed</value>
  </data>
  <data name="ERR_PrivateAbstractAccessor" xml:space="preserve">
    <value>'{0}': abstract properties cannot have private accessors</value>
  </data>
  <data name="ERR_ValueExpected" xml:space="preserve">
    <value>Syntax error; value expected</value>
  </data>
  <data name="ERR_UnboxNotLValue" xml:space="preserve">
    <value>Cannot modify the result of an unboxing conversion</value>
  </data>
  <data name="ERR_AnonMethGrpInForEach" xml:space="preserve">
    <value>Foreach cannot operate on a '{0}'. Did you intend to invoke the '{0}'?</value>
  </data>
  <data name="ERR_BadIncDecRetType" xml:space="preserve">
    <value>The return type for ++ or -- operator must match the parameter type or be derived from the parameter type</value>
  </data>
  <data name="ERR_TypeConstraintsMustBeUniqueAndFirst" xml:space="preserve">
    <value>The 'class', 'struct', 'unmanaged', 'notnull', and 'default' constraints cannot be combined or duplicated, and must be specified first in the constraints list.</value>
  </data>
  <data name="ERR_RefValBoundWithClass" xml:space="preserve">
    <value>'{0}': cannot specify both a constraint class and the 'class' or 'struct' constraint</value>
  </data>
  <data name="ERR_UnmanagedBoundWithClass" xml:space="preserve">
    <value>'{0}': cannot specify both a constraint class and the 'unmanaged' constraint</value>
  </data>
  <data name="ERR_NewBoundWithVal" xml:space="preserve">
    <value>The 'new()' constraint cannot be used with the 'struct' constraint</value>
  </data>
  <data name="ERR_RefConstraintNotSatisfied" xml:space="preserve">
    <value>The type '{2}' must be a reference type in order to use it as parameter '{1}' in the generic type or method '{0}'</value>
  </data>
  <data name="ERR_ValConstraintNotSatisfied" xml:space="preserve">
    <value>The type '{2}' must be a non-nullable value type in order to use it as parameter '{1}' in the generic type or method '{0}'</value>
  </data>
  <data name="ERR_CircularConstraint" xml:space="preserve">
    <value>Circular constraint dependency involving '{0}' and '{1}'</value>
  </data>
  <data name="ERR_BaseConstraintConflict" xml:space="preserve">
    <value>Type parameter '{0}' inherits conflicting constraints '{1}' and '{2}'</value>
  </data>
  <data name="ERR_ConWithValCon" xml:space="preserve">
    <value>Type parameter '{1}' has the 'struct' constraint so '{1}' cannot be used as a constraint for '{0}'</value>
  </data>
  <data name="ERR_AmbigUDConv" xml:space="preserve">
    <value>Ambiguous user defined conversions '{0}' and '{1}' when converting from '{2}' to '{3}'</value>
  </data>
  <data name="WRN_AlwaysNull" xml:space="preserve">
    <value>The result of the expression is always 'null' of type '{0}'</value>
  </data>
  <data name="WRN_AlwaysNull_Title" xml:space="preserve">
    <value>The result of the expression is always 'null'</value>
  </data>
  <data name="ERR_RefReturnThis" xml:space="preserve">
    <value>Cannot return 'this' by reference.</value>
  </data>
  <data name="ERR_AttributeCtorInParameter" xml:space="preserve">
    <value>Cannot use attribute constructor '{0}' because it has 'in' or 'ref readonly' parameters.</value>
  </data>
  <data name="ERR_OverrideWithConstraints" xml:space="preserve">
    <value>Constraints for override and explicit interface implementation methods are inherited from the base method, so they cannot be specified directly, except for either a 'class', or a 'struct' constraint.</value>
  </data>
  <data name="ERR_AmbigOverride" xml:space="preserve">
    <value>The inherited members '{0}' and '{1}' have the same signature in type '{2}', so they cannot be overridden</value>
  </data>
  <data name="ERR_DecConstError" xml:space="preserve">
    <value>Evaluation of the decimal constant expression failed</value>
  </data>
  <data name="WRN_CmpAlwaysFalse" xml:space="preserve">
    <value>Comparing with null of type '{0}' always produces 'false'</value>
  </data>
  <data name="WRN_CmpAlwaysFalse_Title" xml:space="preserve">
    <value>Comparing with null of struct type always produces 'false'</value>
  </data>
  <data name="WRN_FinalizeMethod" xml:space="preserve">
    <value>Introducing a 'Finalize' method can interfere with destructor invocation. Did you intend to declare a destructor?</value>
  </data>
  <data name="WRN_FinalizeMethod_Title" xml:space="preserve">
    <value>Introducing a 'Finalize' method can interfere with destructor invocation</value>
  </data>
  <data name="WRN_FinalizeMethod_Description" xml:space="preserve">
    <value>This warning occurs when you create a class with a method whose signature is public virtual void Finalize.

If such a class is used as a base class and if the deriving class defines a destructor, the destructor will override the base class Finalize method, not Finalize.</value>
  </data>
  <data name="ERR_ExplicitImplParams" xml:space="preserve">
    <value>'{0}' should not have a params parameter since '{1}' does not</value>
  </data>
  <data name="WRN_GotoCaseShouldConvert" xml:space="preserve">
    <value>The 'goto case' value is not implicitly convertible to type '{0}'</value>
  </data>
  <data name="WRN_GotoCaseShouldConvert_Title" xml:space="preserve">
    <value>The 'goto case' value is not implicitly convertible to the switch type</value>
  </data>
  <data name="ERR_MethodImplementingAccessor" xml:space="preserve">
    <value>Method '{0}' cannot implement interface accessor '{1}' for type '{2}'. Use an explicit interface implementation.</value>
  </data>
  <data name="WRN_NubExprIsConstBool" xml:space="preserve">
    <value>The result of the expression is always '{0}' since a value of type '{1}' is never equal to 'null' of type '{2}'</value>
  </data>
  <data name="WRN_NubExprIsConstBool_Title" xml:space="preserve">
    <value>The result of the expression is always the same since a value of this type is never equal to 'null'</value>
  </data>
  <data name="WRN_NubExprIsConstBool2" xml:space="preserve">
    <value>The result of the expression is always '{0}' since a value of type '{1}' is never equal to 'null' of type '{2}'</value>
  </data>
  <data name="WRN_NubExprIsConstBool2_Title" xml:space="preserve">
    <value>The result of the expression is always the same since a value of this type is never equal to 'null'</value>
  </data>
  <data name="WRN_ExplicitImplCollision" xml:space="preserve">
    <value>Explicit interface implementation '{0}' matches more than one interface member. Which interface member is actually chosen is implementation-dependent. Consider using a non-explicit implementation instead.</value>
  </data>
  <data name="WRN_ExplicitImplCollision_Title" xml:space="preserve">
    <value>Explicit interface implementation matches more than one interface member</value>
  </data>
  <data name="ERR_AbstractHasBody" xml:space="preserve">
    <value>'{0}' cannot declare a body because it is marked abstract</value>
  </data>
  <data name="ERR_ConcreteMissingBody" xml:space="preserve">
    <value>'{0}' must declare a body because it is not marked abstract, extern, or partial</value>
  </data>
  <data name="ERR_AbstractAndSealed" xml:space="preserve">
    <value>'{0}' cannot be both abstract and sealed</value>
  </data>
  <data name="ERR_AbstractNotVirtual" xml:space="preserve">
    <value>The abstract {0} '{1}' cannot be marked virtual</value>
  </data>
  <data name="ERR_StaticConstant" xml:space="preserve">
    <value>The constant '{0}' cannot be marked static</value>
  </data>
  <data name="ERR_CantOverrideNonFunction" xml:space="preserve">
    <value>'{0}': cannot override because '{1}' is not a function</value>
  </data>
  <data name="ERR_CantOverrideNonVirtual" xml:space="preserve">
    <value>'{0}': cannot override inherited member '{1}' because it is not marked virtual, abstract, or override</value>
  </data>
  <data name="ERR_CantChangeAccessOnOverride" xml:space="preserve">
    <value>'{0}': cannot change access modifiers when overriding '{1}' inherited member '{2}'</value>
  </data>
  <data name="ERR_CantChangeTupleNamesOnOverride" xml:space="preserve">
    <value>'{0}': cannot change tuple element names when overriding inherited member '{1}'</value>
  </data>
  <data name="ERR_CantChangeReturnTypeOnOverride" xml:space="preserve">
    <value>'{0}': return type must be '{2}' to match overridden member '{1}'</value>
  </data>
  <data name="ERR_CantDeriveFromSealedType" xml:space="preserve">
    <value>'{0}': cannot derive from sealed type '{1}'</value>
  </data>
  <data name="ERR_AbstractInConcreteClass" xml:space="preserve">
    <value>'{0}' is abstract but it is contained in non-abstract type '{1}'</value>
  </data>
  <data name="ERR_StaticConstructorWithExplicitConstructorCall" xml:space="preserve">
    <value>'{0}': static constructor cannot have an explicit 'this' or 'base' constructor call</value>
  </data>
  <data name="ERR_StaticConstructorWithAccessModifiers" xml:space="preserve">
    <value>'{0}': access modifiers are not allowed on static constructors</value>
  </data>
  <data name="ERR_RecursiveConstructorCall" xml:space="preserve">
    <value>Constructor '{0}' cannot call itself</value>
  </data>
  <data name="ERR_IndirectRecursiveConstructorCall" xml:space="preserve">
    <value>Constructor '{0}' cannot call itself through another constructor</value>
  </data>
  <data name="ERR_ObjectCallingBaseConstructor" xml:space="preserve">
    <value>'{0}' has no base class and cannot call a base constructor</value>
  </data>
  <data name="ERR_PredefinedTypeNotFound" xml:space="preserve">
    <value>Predefined type '{0}' is not defined or imported</value>
  </data>
  <data name="ERR_PredefinedValueTupleTypeNotFound" xml:space="preserve">
    <value>Predefined type '{0}' is not defined or imported</value>
  </data>
  <data name="ERR_PredefinedValueTupleTypeAmbiguous3" xml:space="preserve">
    <value>Predefined type '{0}' is declared in multiple referenced assemblies: '{1}' and '{2}'</value>
  </data>
  <data name="ERR_StructWithBaseConstructorCall" xml:space="preserve">
    <value>'{0}': structs cannot call base class constructors</value>
  </data>
  <data name="ERR_StructLayoutCycle" xml:space="preserve">
    <value>Struct member '{0}' of type '{1}' causes a cycle in the struct layout</value>
  </data>
  <data name="ERR_InterfacesCantContainFields" xml:space="preserve">
    <value>Interfaces cannot contain instance fields</value>
  </data>
  <data name="ERR_InterfacesCantContainConstructors" xml:space="preserve">
    <value>Interfaces cannot contain instance constructors</value>
  </data>
  <data name="ERR_NonInterfaceInInterfaceList" xml:space="preserve">
    <value>Type '{0}' in interface list is not an interface</value>
  </data>
  <data name="ERR_DuplicateInterfaceInBaseList" xml:space="preserve">
    <value>'{0}' is already listed in interface list</value>
  </data>
  <data name="ERR_DuplicateInterfaceWithTupleNamesInBaseList" xml:space="preserve">
    <value>'{0}' is already listed in the interface list on type '{2}' with different tuple element names, as '{1}'.</value>
  </data>
  <data name="ERR_DuplicateInterfaceWithDifferencesInBaseList" xml:space="preserve">
    <value>'{0}' is already listed in the interface list on type '{2}' as '{1}'.</value>
  </data>
  <data name="ERR_CycleInInterfaceInheritance" xml:space="preserve">
    <value>Inherited interface '{1}' causes a cycle in the interface hierarchy of '{0}'</value>
  </data>
  <data name="ERR_HidingAbstractMethod" xml:space="preserve">
    <value>'{0}' hides inherited abstract member '{1}'</value>
  </data>
  <data name="ERR_UnimplementedAbstractMethod" xml:space="preserve">
    <value>'{0}' does not implement inherited abstract member '{1}'</value>
  </data>
  <data name="ERR_UnimplementedInterfaceMember" xml:space="preserve">
    <value>'{0}' does not implement interface member '{1}'</value>
  </data>
  <data name="ERR_ObjectCantHaveBases" xml:space="preserve">
    <value>The class System.Object cannot have a base class or implement an interface</value>
  </data>
  <data name="ERR_ExplicitInterfaceImplementationNotInterface" xml:space="preserve">
    <value>'{0}' in explicit interface declaration is not an interface</value>
  </data>
  <data name="ERR_InterfaceMemberNotFound" xml:space="preserve">
    <value>'{0}' in explicit interface declaration is not found among members of the interface that can be implemented</value>
  </data>
  <data name="ERR_ClassDoesntImplementInterface" xml:space="preserve">
    <value>'{0}': containing type does not implement interface '{1}'</value>
  </data>
  <data name="ERR_ExplicitInterfaceImplementationInNonClassOrStruct" xml:space="preserve">
    <value>'{0}': explicit interface declaration can only be declared in a class, record, struct or interface</value>
  </data>
  <data name="ERR_MemberNameSameAsType" xml:space="preserve">
    <value>'{0}': member names cannot be the same as their enclosing type</value>
  </data>
  <data name="ERR_EnumeratorOverflow" xml:space="preserve">
    <value>'{0}': the enumerator value is too large to fit in its type</value>
  </data>
  <data name="ERR_CantOverrideNonProperty" xml:space="preserve">
    <value>'{0}': cannot override because '{1}' is not a property</value>
  </data>
  <data name="ERR_NoGetToOverride" xml:space="preserve">
    <value>'{0}': cannot override because '{1}' does not have an overridable get accessor</value>
  </data>
  <data name="ERR_NoSetToOverride" xml:space="preserve">
    <value>'{0}': cannot override because '{1}' does not have an overridable set accessor</value>
  </data>
  <data name="ERR_PropertyCantHaveVoidType" xml:space="preserve">
    <value>'{0}': property or indexer cannot have void type</value>
  </data>
  <data name="ERR_PropertyWithNoAccessors" xml:space="preserve">
    <value>'{0}': property or indexer must have at least one accessor</value>
  </data>
  <data name="ERR_CantUseVoidInArglist" xml:space="preserve">
    <value>__arglist cannot have an argument of void type</value>
  </data>
  <data name="ERR_NewVirtualInSealed" xml:space="preserve">
    <value>'{0}' is a new virtual member in sealed type '{1}'</value>
  </data>
  <data name="ERR_ExplicitPropertyAddingAccessor" xml:space="preserve">
    <value>'{0}' adds an accessor not found in interface member '{1}'</value>
  </data>
  <data name="ERR_ExplicitPropertyMismatchInitOnly" xml:space="preserve">
    <value>Accessors '{0}' and '{1}' should both be init-only or neither</value>
  </data>
  <data name="ERR_ExplicitPropertyMissingAccessor" xml:space="preserve">
    <value>Explicit interface implementation '{0}' is missing accessor '{1}'</value>
  </data>
  <data name="ERR_ConversionWithInterface" xml:space="preserve">
    <value>'{0}': user-defined conversions to or from an interface are not allowed</value>
  </data>
  <data name="ERR_ConversionWithBase" xml:space="preserve">
    <value>'{0}': user-defined conversions to or from a base type are not allowed</value>
  </data>
  <data name="ERR_ConversionWithDerived" xml:space="preserve">
    <value>'{0}': user-defined conversions to or from a derived type are not allowed</value>
  </data>
  <data name="ERR_IdentityConversion" xml:space="preserve">
    <value>User-defined operator cannot convert a type to itself</value>
  </data>
  <data name="ERR_ConversionNotInvolvingContainedType" xml:space="preserve">
    <value>User-defined conversion must convert to or from the enclosing type</value>
  </data>
  <data name="ERR_DuplicateConversionInClass" xml:space="preserve">
    <value>Duplicate user-defined conversion in type '{0}'</value>
  </data>
  <data name="ERR_OperatorsMustBeStatic" xml:space="preserve">
    <value>User-defined operator '{0}' must be declared static and public</value>
  </data>
  <data name="ERR_BadIncDecSignature" xml:space="preserve">
    <value>The parameter type for ++ or -- operator must be the containing type</value>
  </data>
  <data name="ERR_BadUnaryOperatorSignature" xml:space="preserve">
    <value>The parameter of a unary operator must be the containing type</value>
  </data>
  <data name="ERR_BadBinaryOperatorSignature" xml:space="preserve">
    <value>One of the parameters of a binary operator must be the containing type</value>
  </data>
  <data name="ERR_BadShiftOperatorSignature" xml:space="preserve">
    <value>The first operand of an overloaded shift operator must have the same type as the containing type</value>
  </data>
  <data name="ERR_InterfacesCantContainConversionOrEqualityOperators" xml:space="preserve">
    <value>Conversion, equality, or inequality operators declared in interfaces must be abstract or virtual</value>
  </data>
  <data name="ERR_EnumsCantContainDefaultConstructor" xml:space="preserve">
    <value>Enums cannot contain explicit parameterless constructors</value>
  </data>
  <data name="ERR_CantOverrideBogusMethod" xml:space="preserve">
    <value>'{0}': cannot override '{1}' because it is not supported by the language</value>
  </data>
  <data name="ERR_BindToBogus" xml:space="preserve">
    <value>'{0}' is not supported by the language</value>
  </data>
  <data name="ERR_CantCallSpecialMethod" xml:space="preserve">
    <value>'{0}': cannot explicitly call operator or accessor</value>
  </data>
  <data name="ERR_BadTypeReference" xml:space="preserve">
    <value>'{0}': cannot reference a type through an expression; try '{1}' instead</value>
  </data>
  <data name="ERR_BadDestructorName" xml:space="preserve">
    <value>Name of destructor must match name of type</value>
  </data>
  <data name="ERR_OnlyClassesCanContainDestructors" xml:space="preserve">
    <value>Only class types can contain destructors</value>
  </data>
  <data name="ERR_ConflictAliasAndMember" xml:space="preserve">
    <value>Namespace '{1}' contains a definition conflicting with alias '{0}'</value>
  </data>
  <data name="ERR_ConflictingAliasAndDefinition" xml:space="preserve">
    <value>Alias '{0}' conflicts with {1} definition</value>
  </data>
  <data name="ERR_ConditionalOnSpecialMethod" xml:space="preserve">
    <value>The Conditional attribute is not valid on '{0}' because it is a constructor, destructor, operator, lambda expression, or explicit interface implementation</value>
  </data>
  <data name="ERR_ConditionalMustReturnVoid" xml:space="preserve">
    <value>The Conditional attribute is not valid on '{0}' because its return type is not void</value>
  </data>
  <data name="ERR_DuplicateAttribute" xml:space="preserve">
    <value>Duplicate '{0}' attribute</value>
  </data>
  <data name="ERR_DuplicateAttributeInNetModule" xml:space="preserve">
    <value>Duplicate '{0}' attribute in '{1}'</value>
  </data>
  <data name="ERR_ConditionalOnInterfaceMethod" xml:space="preserve">
    <value>The Conditional attribute is not valid on interface members</value>
  </data>
  <data name="ERR_OperatorCantReturnVoid" xml:space="preserve">
    <value>User-defined operators cannot return void</value>
  </data>
  <data name="ERR_BadDynamicConversion" xml:space="preserve">
    <value>'{0}': user-defined conversions to or from the dynamic type are not allowed</value>
  </data>
  <data name="ERR_InvalidAttributeArgument" xml:space="preserve">
    <value>Invalid value for argument to '{0}' attribute</value>
  </data>
  <data name="ERR_ParameterNotValidForType" xml:space="preserve">
    <value>Parameter not valid for the specified unmanaged type.</value>
  </data>
  <data name="ERR_AttributeParameterRequired1" xml:space="preserve">
    <value>Attribute parameter '{0}' must be specified.</value>
  </data>
  <data name="ERR_AttributeParameterRequired2" xml:space="preserve">
    <value>Attribute parameter '{0}' or '{1}' must be specified.</value>
  </data>
  <data name="ERR_MarshalUnmanagedTypeNotValidForFields" xml:space="preserve">
    <value>Unmanaged type '{0}' not valid for fields.</value>
  </data>
  <data name="ERR_MarshalUnmanagedTypeOnlyValidForFields" xml:space="preserve">
    <value>Unmanaged type '{0}' is only valid for fields.</value>
  </data>
  <data name="ERR_AttributeOnBadSymbolType" xml:space="preserve">
    <value>Attribute '{0}' is not valid on this declaration type. It is only valid on '{1}' declarations.</value>
  </data>
  <data name="ERR_FloatOverflow" xml:space="preserve">
    <value>Floating-point constant is outside the range of type '{0}'</value>
  </data>
  <data name="ERR_ComImportWithoutUuidAttribute" xml:space="preserve">
    <value>The Guid attribute must be specified with the ComImport attribute</value>
  </data>
  <data name="ERR_InvalidNamedArgument" xml:space="preserve">
    <value>Invalid value for named attribute argument '{0}'</value>
  </data>
  <data name="ERR_DllImportOnInvalidMethod" xml:space="preserve">
    <value>The DllImport attribute must be specified on a method marked 'static' and 'extern'</value>
  </data>
  <data name="ERR_EncUpdateFailedMissingSymbol" xml:space="preserve">
    <value>Cannot emit update; {0} '{1}' is missing.</value>
  </data>
  <data name="ERR_DllImportOnGenericMethod" xml:space="preserve">
    <value>The DllImport attribute cannot be applied to a method that is generic or contained in a generic method or type.</value>
  </data>
  <data name="ERR_FieldCantBeRefAny" xml:space="preserve">
    <value>Field or property cannot be of type '{0}'</value>
  </data>
  <data name="ERR_FieldAutoPropCantBeByRefLike" xml:space="preserve">
    <value>Field or auto-implemented property cannot be of type '{0}' unless it is an instance member of a ref struct.</value>
  </data>
  <data name="ERR_ArrayElementCantBeRefAny" xml:space="preserve">
    <value>Array elements cannot be of type '{0}'</value>
  </data>
  <data name="WRN_DeprecatedSymbol" xml:space="preserve">
    <value>'{0}' is obsolete</value>
  </data>
  <data name="WRN_DeprecatedSymbol_Title" xml:space="preserve">
    <value>Type or member is obsolete</value>
  </data>
  <data name="ERR_NotAnAttributeClass" xml:space="preserve">
    <value>'{0}' is not an attribute class</value>
  </data>
  <data name="ERR_BadNamedAttributeArgument" xml:space="preserve">
    <value>'{0}' is not a valid named attribute argument. Named attribute arguments must be fields which are not readonly, static, or const, or read-write properties which are public and not static.</value>
  </data>
  <data name="WRN_DeprecatedSymbolStr" xml:space="preserve">
    <value>'{0}' is obsolete: '{1}'</value>
  </data>
  <data name="WRN_DeprecatedSymbolStr_Title" xml:space="preserve">
    <value>Type or member is obsolete</value>
  </data>
  <data name="ERR_DeprecatedSymbolStr" xml:space="preserve">
    <value>'{0}' is obsolete: '{1}'</value>
  </data>
  <data name="ERR_IndexerCantHaveVoidType" xml:space="preserve">
    <value>Indexers cannot have void type</value>
  </data>
  <data name="ERR_VirtualPrivate" xml:space="preserve">
    <value>'{0}': virtual or abstract members cannot be private</value>
  </data>
  <data name="ERR_ArrayInitToNonArrayType" xml:space="preserve">
    <value>Can only use array initializer expressions to assign to array types. Try using a new expression instead.</value>
  </data>
  <data name="ERR_ArrayInitInBadPlace" xml:space="preserve">
    <value>Array initializers can only be used in a variable or field initializer. Try using a new expression instead.</value>
  </data>
  <data name="ERR_MissingStructOffset" xml:space="preserve">
    <value>'{0}': instance field in types marked with StructLayout(LayoutKind.Explicit) must have a FieldOffset attribute</value>
  </data>
  <data name="WRN_ExternMethodNoImplementation" xml:space="preserve">
    <value>Method, operator, or accessor '{0}' is marked external and has no attributes on it. Consider adding a DllImport attribute to specify the external implementation.</value>
  </data>
  <data name="WRN_ExternMethodNoImplementation_Title" xml:space="preserve">
    <value>Method, operator, or accessor is marked external and has no attributes on it</value>
  </data>
  <data name="WRN_ProtectedInSealed" xml:space="preserve">
    <value>'{0}': new protected member declared in sealed type</value>
  </data>
  <data name="WRN_ProtectedInSealed_Title" xml:space="preserve">
    <value>New protected member declared in sealed type</value>
  </data>
  <data name="ERR_InterfaceImplementedByConditional" xml:space="preserve">
    <value>Conditional member '{0}' cannot implement interface member '{1}' in type '{2}'</value>
  </data>
  <data name="ERR_InterfaceImplementedImplicitlyByVariadic" xml:space="preserve">
    <value>'{0}' cannot implement interface member '{1}' in type '{2}' because it has an __arglist parameter</value>
  </data>
  <data name="ERR_IllegalRefParam" xml:space="preserve">
    <value>ref and out are not valid in this context</value>
  </data>
  <data name="ERR_BadArgumentToAttribute" xml:space="preserve">
    <value>The argument to the '{0}' attribute must be a valid identifier</value>
  </data>
  <data name="ERR_StructOffsetOnBadStruct" xml:space="preserve">
    <value>The FieldOffset attribute can only be placed on members of types marked with the StructLayout(LayoutKind.Explicit)</value>
  </data>
  <data name="ERR_StructOffsetOnBadField" xml:space="preserve">
    <value>The FieldOffset attribute is not allowed on static or const fields</value>
  </data>
  <data name="ERR_AttributeUsageOnNonAttributeClass" xml:space="preserve">
    <value>Attribute '{0}' is only valid on classes derived from System.Attribute</value>
  </data>
  <data name="WRN_PossibleMistakenNullStatement" xml:space="preserve">
    <value>Possible mistaken empty statement</value>
  </data>
  <data name="WRN_PossibleMistakenNullStatement_Title" xml:space="preserve">
    <value>Possible mistaken empty statement</value>
  </data>
  <data name="ERR_DuplicateNamedAttributeArgument" xml:space="preserve">
    <value>'{0}' duplicate named attribute argument</value>
  </data>
  <data name="ERR_DeriveFromEnumOrValueType" xml:space="preserve">
    <value>'{0}' cannot derive from special class '{1}'</value>
  </data>
  <data name="ERR_DefaultMemberOnIndexedType" xml:space="preserve">
    <value>Cannot specify the DefaultMember attribute on a type containing an indexer</value>
  </data>
  <data name="ERR_BogusType" xml:space="preserve">
    <value>'{0}' is a type not supported by the language</value>
  </data>
  <data name="WRN_UnassignedInternalField" xml:space="preserve">
    <value>Field '{0}' is never assigned to, and will always have its default value {1}</value>
  </data>
  <data name="WRN_UnassignedInternalField_Title" xml:space="preserve">
    <value>Field is never assigned to, and will always have its default value</value>
  </data>
  <data name="WRN_UnassignedInternalRefField" xml:space="preserve">
    <value>Field '{0}' is never ref-assigned to, and will always have its default value (null reference)</value>
  </data>
  <data name="WRN_UnassignedInternalRefField_Title" xml:space="preserve">
    <value>Field is never ref-assigned to, and will always have its default value (null reference)</value>
  </data>
  <data name="ERR_CStyleArray" xml:space="preserve">
    <value>Bad array declarator: To declare a managed array the rank specifier precedes the variable's identifier. To declare a fixed size buffer field, use the fixed keyword before the field type.</value>
  </data>
  <data name="WRN_VacuousIntegralComp" xml:space="preserve">
    <value>Comparison to integral constant is useless; the constant is outside the range of type '{0}'</value>
  </data>
  <data name="WRN_VacuousIntegralComp_Title" xml:space="preserve">
    <value>Comparison to integral constant is useless; the constant is outside the range of the type</value>
  </data>
  <data name="ERR_AbstractAttributeClass" xml:space="preserve">
    <value>Cannot apply attribute class '{0}' because it is abstract</value>
  </data>
  <data name="ERR_BadNamedAttributeArgumentType" xml:space="preserve">
    <value>'{0}' is not a valid named attribute argument because it is not a valid attribute parameter type</value>
  </data>
  <data name="ERR_MissingPredefinedMember" xml:space="preserve">
    <value>Missing compiler required member '{0}.{1}'</value>
  </data>
  <data name="WRN_AttributeLocationOnBadDeclaration" xml:space="preserve">
    <value>'{0}' is not a valid attribute location for this declaration. Valid attribute locations for this declaration are '{1}'. All attributes in this block will be ignored.</value>
  </data>
  <data name="WRN_AttributeLocationOnBadDeclaration_Title" xml:space="preserve">
    <value>Not a valid attribute location for this declaration</value>
  </data>
  <data name="WRN_InvalidAttributeLocation" xml:space="preserve">
    <value>'{0}' is not a recognized attribute location. Valid attribute locations for this declaration are '{1}'. All attributes in this block will be ignored.</value>
  </data>
  <data name="WRN_InvalidAttributeLocation_Title" xml:space="preserve">
    <value>Not a recognized attribute location</value>
  </data>
  <data name="WRN_EqualsWithoutGetHashCode" xml:space="preserve">
    <value>'{0}' overrides Object.Equals(object o) but does not override Object.GetHashCode()</value>
  </data>
  <data name="WRN_EqualsWithoutGetHashCode_Title" xml:space="preserve">
    <value>Type overrides Object.Equals(object o) but does not override Object.GetHashCode()</value>
  </data>
  <data name="WRN_EqualityOpWithoutEquals" xml:space="preserve">
    <value>'{0}' defines operator == or operator != but does not override Object.Equals(object o)</value>
  </data>
  <data name="WRN_EqualityOpWithoutEquals_Title" xml:space="preserve">
    <value>Type defines operator == or operator != but does not override Object.Equals(object o)</value>
  </data>
  <data name="WRN_EqualityOpWithoutGetHashCode" xml:space="preserve">
    <value>'{0}' defines operator == or operator != but does not override Object.GetHashCode()</value>
  </data>
  <data name="WRN_EqualityOpWithoutGetHashCode_Title" xml:space="preserve">
    <value>Type defines operator == or operator != but does not override Object.GetHashCode()</value>
  </data>
  <data name="ERR_OutAttrOnRefParam" xml:space="preserve">
    <value>Cannot specify the Out attribute on a ref parameter without also specifying the In attribute.</value>
  </data>
  <data name="ERR_OverloadRefKind" xml:space="preserve">
    <value>'{0}' cannot define an overloaded {1} that differs only on parameter modifiers '{2}' and '{3}'</value>
  </data>
  <data name="ERR_LiteralDoubleCast" xml:space="preserve">
    <value>Literal of type double cannot be implicitly converted to type '{1}'; use an '{0}' suffix to create a literal of this type</value>
  </data>
  <data name="WRN_IncorrectBooleanAssg" xml:space="preserve">
    <value>Assignment in conditional expression is always constant; did you mean to use == instead of = ?</value>
  </data>
  <data name="WRN_IncorrectBooleanAssg_Title" xml:space="preserve">
    <value>Assignment in conditional expression is always constant</value>
  </data>
  <data name="ERR_ProtectedInStruct" xml:space="preserve">
    <value>'{0}': new protected member declared in struct</value>
  </data>
  <data name="ERR_InconsistentIndexerNames" xml:space="preserve">
    <value>Two indexers have different names; the IndexerName attribute must be used with the same name on every indexer within a type</value>
  </data>
  <data name="ERR_ComImportWithUserCtor" xml:space="preserve">
    <value>A class with the ComImport attribute cannot have a user-defined constructor</value>
  </data>
  <data name="ERR_FieldCantHaveVoidType" xml:space="preserve">
    <value>Field cannot have void type</value>
  </data>
  <data name="WRN_NonObsoleteOverridingObsolete" xml:space="preserve">
    <value>Member '{0}' overrides obsolete member '{1}'. Add the Obsolete attribute to '{0}'.</value>
  </data>
  <data name="WRN_NonObsoleteOverridingObsolete_Title" xml:space="preserve">
    <value>Member overrides obsolete member</value>
  </data>
  <data name="ERR_SystemVoid" xml:space="preserve">
    <value>System.Void cannot be used from C# -- use typeof(void) to get the void type object</value>
  </data>
  <data name="ERR_ExplicitParamArrayOrCollection" xml:space="preserve">
    <value>Do not use 'System.ParamArrayAttribute'/'System.Runtime.CompilerServices.ParamCollectionAttribute'. Use the 'params' keyword instead.</value>
  </data>
  <data name="WRN_BitwiseOrSignExtend" xml:space="preserve">
    <value>Bitwise-or operator used on a sign-extended operand; consider casting to a smaller unsigned type first</value>
  </data>
  <data name="WRN_BitwiseOrSignExtend_Title" xml:space="preserve">
    <value>Bitwise-or operator used on a sign-extended operand</value>
  </data>
  <data name="WRN_BitwiseOrSignExtend_Description" xml:space="preserve">
    <value>The compiler implicitly widened and sign-extended a variable, and then used the resulting value in a bitwise OR operation. This can result in unexpected behavior.</value>
  </data>
  <data name="ERR_VolatileStruct" xml:space="preserve">
    <value>'{0}': a volatile field cannot be of the type '{1}'</value>
  </data>
  <data name="ERR_VolatileAndReadonly" xml:space="preserve">
    <value>'{0}': a field cannot be both volatile and readonly</value>
  </data>
  <data name="ERR_AbstractField" xml:space="preserve">
    <value>The modifier 'abstract' is not valid on fields. Try using a property instead.</value>
  </data>
  <data name="ERR_BogusExplicitImpl" xml:space="preserve">
    <value>'{0}' cannot implement '{1}' because it is not supported by the language</value>
  </data>
  <data name="ERR_ExplicitMethodImplAccessor" xml:space="preserve">
    <value>'{0}' explicit method implementation cannot implement '{1}' because it is an accessor</value>
  </data>
  <data name="WRN_CoClassWithoutComImport" xml:space="preserve">
    <value>'{0}' interface marked with 'CoClassAttribute' not marked with 'ComImportAttribute'</value>
  </data>
  <data name="WRN_CoClassWithoutComImport_Title" xml:space="preserve">
    <value>Interface marked with 'CoClassAttribute' not marked with 'ComImportAttribute'</value>
  </data>
  <data name="ERR_ConditionalWithOutParam" xml:space="preserve">
    <value>Conditional member '{0}' cannot have an out parameter</value>
  </data>
  <data name="ERR_AccessorImplementingMethod" xml:space="preserve">
    <value>Accessor '{0}' cannot implement interface member '{1}' for type '{2}'. Use an explicit interface implementation.</value>
  </data>
  <data name="ERR_AliasQualAsExpression" xml:space="preserve">
    <value>The namespace alias qualifier '::' always resolves to a type or namespace so is illegal here. Consider using '.' instead.</value>
  </data>
  <data name="ERR_DerivingFromATyVar" xml:space="preserve">
    <value>Cannot derive from '{0}' because it is a type parameter</value>
  </data>
  <data name="ERR_DuplicateTypeParameter" xml:space="preserve">
    <value>Duplicate type parameter '{0}'</value>
  </data>
  <data name="WRN_TypeParameterSameAsOuterTypeParameter" xml:space="preserve">
    <value>Type parameter '{0}' has the same name as the type parameter from outer type '{1}'</value>
  </data>
  <data name="WRN_TypeParameterSameAsOuterTypeParameter_Title" xml:space="preserve">
    <value>Type parameter has the same name as the type parameter from outer type</value>
  </data>
  <data name="WRN_TypeParameterSameAsOuterMethodTypeParameter" xml:space="preserve">
    <value>Type parameter '{0}' has the same name as the type parameter from outer method '{1}'</value>
  </data>
  <data name="WRN_TypeParameterSameAsOuterMethodTypeParameter_Title" xml:space="preserve">
    <value>Type parameter has the same type as the type parameter from outer method.</value>
  </data>
  <data name="ERR_TypeVariableSameAsParent" xml:space="preserve">
    <value>Type parameter '{0}' has the same name as the containing type, or method</value>
  </data>
  <data name="ERR_UnifyingInterfaceInstantiations" xml:space="preserve">
    <value>'{0}' cannot implement both '{1}' and '{2}' because they may unify for some type parameter substitutions</value>
  </data>
  <data name="ERR_TyVarNotFoundInConstraint" xml:space="preserve">
    <value>'{1}' does not define type parameter '{0}'</value>
  </data>
  <data name="ERR_BadBoundType" xml:space="preserve">
    <value>'{0}' is not a valid constraint. A type used as a constraint must be an interface, a non-sealed class or a type parameter.</value>
  </data>
  <data name="ERR_SpecialTypeAsBound" xml:space="preserve">
    <value>Constraint cannot be special class '{0}'</value>
  </data>
  <data name="ERR_BadVisBound" xml:space="preserve">
    <value>Inconsistent accessibility: constraint type '{1}' is less accessible than '{0}'</value>
  </data>
  <data name="ERR_LookupInTypeVariable" xml:space="preserve">
    <value>Cannot do non-virtual member lookup in '{0}' because it is a type parameter</value>
  </data>
  <data name="ERR_BadConstraintType" xml:space="preserve">
    <value>Invalid constraint type. A type used as a constraint must be an interface, a non-sealed class or a type parameter.</value>
  </data>
  <data name="ERR_InstanceMemberInStaticClass" xml:space="preserve">
    <value>'{0}': cannot declare instance members in a static class</value>
  </data>
  <data name="ERR_StaticBaseClass" xml:space="preserve">
    <value>'{1}': cannot derive from static class '{0}'</value>
  </data>
  <data name="ERR_ConstructorInStaticClass" xml:space="preserve">
    <value>Static classes cannot have instance constructors</value>
  </data>
  <data name="ERR_DestructorInStaticClass" xml:space="preserve">
    <value>Static classes cannot contain destructors</value>
  </data>
  <data name="ERR_InstantiatingStaticClass" xml:space="preserve">
    <value>Cannot create an instance of the static class '{0}'</value>
  </data>
  <data name="ERR_StaticDerivedFromNonObject" xml:space="preserve">
    <value>Static class '{0}' cannot derive from type '{1}'. Static classes must derive from object.</value>
  </data>
  <data name="ERR_StaticClassInterfaceImpl" xml:space="preserve">
    <value>'{0}': static classes cannot implement interfaces</value>
  </data>
  <data name="ERR_OperatorInStaticClass" xml:space="preserve">
    <value>'{0}': static classes cannot contain user-defined operators</value>
  </data>
  <data name="ERR_ConvertToStaticClass" xml:space="preserve">
    <value>Cannot convert to static type '{0}'</value>
  </data>
  <data name="ERR_ConstraintIsStaticClass" xml:space="preserve">
    <value>'{0}': static classes cannot be used as constraints</value>
  </data>
  <data name="ERR_GenericArgIsStaticClass" xml:space="preserve">
    <value>'{0}': static types cannot be used as type arguments</value>
  </data>
  <data name="ERR_ArrayOfStaticClass" xml:space="preserve">
    <value>'{0}': array elements cannot be of static type</value>
  </data>
  <data name="ERR_IndexerInStaticClass" xml:space="preserve">
    <value>'{0}': cannot declare indexers in a static class</value>
  </data>
  <data name="ERR_ParameterIsStaticClass" xml:space="preserve">
    <value>'{0}': static types cannot be used as parameters</value>
  </data>
  <data name="WRN_ParameterIsStaticClass" xml:space="preserve">
    <value>'{0}': static types cannot be used as parameters</value>
  </data>
  <data name="WRN_ParameterIsStaticClass_Title" xml:space="preserve">
    <value>Static types cannot be used as parameters</value>
  </data>
  <data name="ERR_ReturnTypeIsStaticClass" xml:space="preserve">
    <value>'{0}': static types cannot be used as return types</value>
  </data>
  <data name="WRN_ReturnTypeIsStaticClass" xml:space="preserve">
    <value>'{0}': static types cannot be used as return types</value>
  </data>
  <data name="WRN_ReturnTypeIsStaticClass_Title" xml:space="preserve">
    <value>Static types cannot be used as return types</value>
  </data>
  <data name="ERR_VarDeclIsStaticClass" xml:space="preserve">
    <value>Cannot declare a variable of static type '{0}'</value>
  </data>
  <data name="ERR_BadEmptyThrowInFinally" xml:space="preserve">
    <value>A throw statement with no arguments is not allowed in a finally clause that is nested inside the nearest enclosing catch clause</value>
  </data>
  <data name="ERR_InvalidSpecifier" xml:space="preserve">
    <value>'{0}' is not a valid format specifier</value>
  </data>
  <data name="WRN_AssignmentToLockOrDispose" xml:space="preserve">
    <value>Possibly incorrect assignment to local '{0}' which is the argument to a using or lock statement. The Dispose call or unlocking will happen on the original value of the local.</value>
  </data>
  <data name="WRN_AssignmentToLockOrDispose_Title" xml:space="preserve">
    <value>Possibly incorrect assignment to local which is the argument to a using or lock statement</value>
  </data>
  <data name="ERR_ForwardedTypeInThisAssembly" xml:space="preserve">
    <value>Type '{0}' is defined in this assembly, but a type forwarder is specified for it</value>
  </data>
  <data name="ERR_ForwardedTypeIsNested" xml:space="preserve">
    <value>Cannot forward type '{0}' because it is a nested type of '{1}'</value>
  </data>
  <data name="ERR_CycleInTypeForwarder" xml:space="preserve">
    <value>The type forwarder for type '{0}' in assembly '{1}' causes a cycle</value>
  </data>
  <data name="ERR_AssemblyNameOnNonModule" xml:space="preserve">
    <value>The /moduleassemblyname option may only be specified when building a target type of 'module'</value>
  </data>
  <data name="ERR_InvalidAssemblyName" xml:space="preserve">
    <value>Assembly reference '{0}' is invalid and cannot be resolved</value>
  </data>
  <data name="ERR_InvalidFwdType" xml:space="preserve">
    <value>Invalid type specified as an argument for TypeForwardedTo attribute</value>
  </data>
  <data name="ERR_CloseUnimplementedInterfaceMemberStatic" xml:space="preserve">
    <value>'{0}' does not implement instance interface member '{1}'. '{2}' cannot implement the interface member because it is static.</value>
  </data>
  <data name="ERR_CloseUnimplementedInterfaceMemberNotPublic" xml:space="preserve">
    <value>'{0}' does not implement interface member '{1}'. '{2}' cannot implement an interface member because it is not public.</value>
  </data>
  <data name="ERR_CloseUnimplementedInterfaceMemberWrongReturnType" xml:space="preserve">
    <value>'{0}' does not implement interface member '{1}'. '{2}' cannot implement '{1}' because it does not have the matching return type of '{3}'.</value>
  </data>
  <data name="ERR_DuplicateTypeForwarder" xml:space="preserve">
    <value>'{0}' duplicate TypeForwardedToAttribute</value>
  </data>
  <data name="ERR_ExpectedSelectOrGroup" xml:space="preserve">
    <value>A query body must end with a select clause or a group clause</value>
  </data>
  <data name="ERR_ExpectedContextualKeywordOn" xml:space="preserve">
    <value>Expected contextual keyword 'on'</value>
  </data>
  <data name="ERR_ExpectedContextualKeywordEquals" xml:space="preserve">
    <value>Expected contextual keyword 'equals'</value>
  </data>
  <data name="ERR_ExpectedContextualKeywordBy" xml:space="preserve">
    <value>Expected contextual keyword 'by'</value>
  </data>
  <data name="ERR_InvalidAnonymousTypeMemberDeclarator" xml:space="preserve">
    <value>Invalid anonymous type member declarator. Anonymous type members must be declared with a member assignment, simple name or member access.</value>
  </data>
  <data name="ERR_InvalidInitializerElementInitializer" xml:space="preserve">
    <value>Invalid initializer member declarator</value>
  </data>
  <data name="ERR_InconsistentLambdaParameterUsage" xml:space="preserve">
    <value>Inconsistent lambda parameter usage; parameter types must be all explicit or all implicit</value>
  </data>
  <data name="ERR_PartialMemberCannotBeAbstract" xml:space="preserve">
    <value>A partial member cannot have the 'abstract' modifier</value>
  </data>
  <data name="ERR_PartialMemberOnlyInPartialClass" xml:space="preserve">
    <value>A partial member must be declared within a partial type</value>
  </data>
  <data name="ERR_PartialMemberNotExplicit" xml:space="preserve">
    <value>A partial member may not explicitly implement an interface member</value>
  </data>
  <data name="ERR_PartialMethodExtensionDifference" xml:space="preserve">
    <value>Both partial method declarations must be extension methods or neither may be an extension method</value>
  </data>
  <data name="ERR_PartialMethodOnlyOneLatent" xml:space="preserve">
    <value>A partial method may not have multiple defining declarations</value>
  </data>
  <data name="ERR_PartialMethodOnlyOneActual" xml:space="preserve">
    <value>A partial method may not have multiple implementing declarations</value>
  </data>
  <data name="ERR_PartialMemberParamsDifference" xml:space="preserve">
    <value>Both partial member declarations must use a params parameter or neither may use a params parameter</value>
  </data>
  <data name="ERR_PartialMethodMustHaveLatent" xml:space="preserve">
    <value>No defining declaration found for implementing declaration of partial method '{0}'</value>
  </data>
  <data name="ERR_PartialMemberInconsistentTupleNames" xml:space="preserve">
    <value>Both partial member declarations, '{0}' and '{1}', must use the same tuple element names.</value>
  </data>
  <data name="ERR_PartialMethodInconsistentConstraints" xml:space="preserve">
    <value>Partial method declarations of '{0}' have inconsistent constraints for type parameter '{1}'</value>
  </data>
  <data name="ERR_PartialMethodToDelegate" xml:space="preserve">
    <value>Cannot create delegate from method '{0}' because it is a partial method without an implementing declaration</value>
  </data>
  <data name="ERR_PartialMemberStaticDifference" xml:space="preserve">
    <value>Both partial member declarations must be static or neither may be static</value>
  </data>
  <data name="ERR_PartialMemberUnsafeDifference" xml:space="preserve">
    <value>Both partial member declarations must be unsafe or neither may be unsafe</value>
  </data>
  <data name="ERR_PartialMethodInExpressionTree" xml:space="preserve">
    <value>Partial methods with only a defining declaration or removed conditional methods cannot be used in expression trees</value>
  </data>
  <data name="WRN_ObsoleteOverridingNonObsolete" xml:space="preserve">
    <value>Obsolete member '{0}' overrides non-obsolete member '{1}'</value>
  </data>
  <data name="WRN_ObsoleteOverridingNonObsolete_Title" xml:space="preserve">
    <value>Obsolete member overrides non-obsolete member</value>
  </data>
  <data name="WRN_DebugFullNameTooLong" xml:space="preserve">
    <value>The fully qualified name for '{0}' is too long for debug information. Compile without '/debug' option.</value>
  </data>
  <data name="WRN_DebugFullNameTooLong_Title" xml:space="preserve">
    <value>Fully qualified name is too long for debug information</value>
  </data>
  <data name="ERR_ImplicitlyTypedVariableAssignedBadValue" xml:space="preserve">
    <value>Cannot assign {0} to an implicitly-typed variable</value>
  </data>
  <data name="ERR_ImplicitlyTypedVariableWithNoInitializer" xml:space="preserve">
    <value>Implicitly-typed variables must be initialized</value>
  </data>
  <data name="ERR_ImplicitlyTypedVariableMultipleDeclarator" xml:space="preserve">
    <value>Implicitly-typed variables cannot have multiple declarators</value>
  </data>
  <data name="ERR_ImplicitlyTypedVariableAssignedArrayInitializer" xml:space="preserve">
    <value>Cannot initialize an implicitly-typed variable with an array initializer</value>
  </data>
  <data name="ERR_ImplicitlyTypedLocalCannotBeFixed" xml:space="preserve">
    <value>Implicitly-typed local variables cannot be fixed</value>
  </data>
  <data name="ERR_ImplicitlyTypedVariableCannotBeConst" xml:space="preserve">
    <value>Implicitly-typed variables cannot be constant</value>
  </data>
  <data name="WRN_ExternCtorNoImplementation" xml:space="preserve">
    <value>Constructor '{0}' is marked external</value>
  </data>
  <data name="WRN_ExternCtorNoImplementation_Title" xml:space="preserve">
    <value>Constructor is marked external</value>
  </data>
  <data name="ERR_TypeVarNotFound" xml:space="preserve">
    <value>The contextual keyword 'var' may only appear within a local variable declaration or in script code</value>
  </data>
  <data name="ERR_ImplicitlyTypedArrayNoBestType" xml:space="preserve">
    <value>No best type found for implicitly-typed array</value>
  </data>
  <data name="ERR_AnonymousTypePropertyAssignedBadValue" xml:space="preserve">
    <value>Cannot assign '{0}' to anonymous type property</value>
  </data>
  <data name="ERR_ExpressionTreeContainsBaseAccess" xml:space="preserve">
    <value>An expression tree may not contain a base access</value>
  </data>
  <data name="ERR_ExpressionTreeContainsTupleBinOp" xml:space="preserve">
    <value>An expression tree may not contain a tuple == or != operator</value>
  </data>
  <data name="ERR_ExpressionTreeContainsAssignment" xml:space="preserve">
    <value>An expression tree may not contain an assignment operator</value>
  </data>
  <data name="ERR_AnonymousTypeDuplicatePropertyName" xml:space="preserve">
    <value>An anonymous type cannot have multiple properties with the same name</value>
  </data>
  <data name="ERR_StatementLambdaToExpressionTree" xml:space="preserve">
    <value>A lambda expression with a statement body cannot be converted to an expression tree</value>
  </data>
  <data name="ERR_ExpressionTreeMustHaveDelegate" xml:space="preserve">
    <value>Cannot convert lambda to an expression tree whose type argument '{0}' is not a delegate type</value>
  </data>
  <data name="ERR_AnonymousTypeNotAvailable" xml:space="preserve">
    <value>Cannot use anonymous type in a constant expression</value>
  </data>
  <data name="ERR_LambdaInIsAs" xml:space="preserve">
    <value>The first operand of an 'is' or 'as' operator may not be a lambda expression, anonymous method, or method group.</value>
  </data>
  <data name="ERR_TypelessTupleInAs" xml:space="preserve">
    <value>The first operand of an 'as' operator may not be a tuple literal without a natural type.</value>
  </data>
  <data name="ERR_ExpressionTreeContainsMultiDimensionalArrayInitializer" xml:space="preserve">
    <value>An expression tree may not contain a multidimensional array initializer</value>
  </data>
  <data name="ERR_MissingArgument" xml:space="preserve">
    <value>Argument missing</value>
  </data>
  <data name="ERR_VariableUsedBeforeDeclaration" xml:space="preserve">
    <value>Cannot use local variable '{0}' before it is declared</value>
  </data>
  <data name="ERR_RecursivelyTypedVariable" xml:space="preserve">
    <value>Type of '{0}' cannot be inferred since its initializer directly or indirectly refers to the definition.</value>
  </data>
  <data name="ERR_UnassignedThisAutoPropertyUnsupportedVersion" xml:space="preserve">
    <value>Auto-implemented property '{0}' must be fully assigned before control is returned to the caller. Consider updating to language version '{1}' to auto-default the property.</value>
  </data>
  <data name="WRN_UnassignedThisAutoPropertyUnsupportedVersion" xml:space="preserve">
    <value>Auto-implemented property '{0}' must be fully assigned before control is returned to the caller. Consider updating to language version '{1}' to auto-default the property.</value>
  </data>
  <data name="WRN_UnassignedThisAutoPropertyUnsupportedVersion_Title" xml:space="preserve">
    <value>An auto-implemented property must be fully assigned before control is returned to the caller. Consider updating the language version to auto-default the property.</value>
  </data>
  <data name="ERR_VariableUsedBeforeDeclarationAndHidesField" xml:space="preserve">
    <value>Cannot use local variable '{0}' before it is declared. The declaration of the local variable hides the field '{1}'.</value>
  </data>
  <data name="ERR_ExpressionTreeContainsBadCoalesce" xml:space="preserve">
    <value>An expression tree lambda may not contain a coalescing operator with a null or default literal left-hand side</value>
  </data>
  <data name="ERR_IdentifierExpected" xml:space="preserve">
    <value>Identifier expected</value>
  </data>
  <data name="ERR_SemicolonExpected" xml:space="preserve">
    <value>; expected</value>
  </data>
  <data name="ERR_SyntaxError" xml:space="preserve">
    <value>Syntax error, '{0}' expected</value>
  </data>
  <data name="ERR_DuplicateModifier" xml:space="preserve">
    <value>Duplicate '{0}' modifier</value>
  </data>
  <data name="ERR_DuplicateAccessor" xml:space="preserve">
    <value>Property accessor already defined</value>
  </data>
  <data name="ERR_IntegralTypeExpected" xml:space="preserve">
    <value>Type byte, sbyte, short, ushort, int, uint, long, or ulong expected</value>
  </data>
  <data name="ERR_IllegalEscape" xml:space="preserve">
    <value>Unrecognized escape sequence</value>
  </data>
  <data name="ERR_NewlineInConst" xml:space="preserve">
    <value>Newline in constant</value>
  </data>
  <data name="ERR_EmptyCharConst" xml:space="preserve">
    <value>Empty character literal</value>
  </data>
  <data name="ERR_TooManyCharsInConst" xml:space="preserve">
    <value>Too many characters in character literal</value>
  </data>
  <data name="ERR_InvalidNumber" xml:space="preserve">
    <value>Invalid number</value>
  </data>
  <data name="ERR_GetOrSetExpected" xml:space="preserve">
    <value>A get or set accessor expected</value>
  </data>
  <data name="ERR_ClassTypeExpected" xml:space="preserve">
    <value>An object, string, or class type expected</value>
  </data>
  <data name="ERR_NamedArgumentExpected" xml:space="preserve">
    <value>Named attribute argument expected</value>
  </data>
  <data name="ERR_TooManyCatches" xml:space="preserve">
    <value>Catch clauses cannot follow the general catch clause of a try statement</value>
  </data>
  <data name="ERR_ThisOrBaseExpected" xml:space="preserve">
    <value>Keyword 'this' or 'base' expected</value>
  </data>
  <data name="ERR_OvlUnaryOperatorExpected" xml:space="preserve">
    <value>Overloadable unary operator expected</value>
  </data>
  <data name="ERR_OvlBinaryOperatorExpected" xml:space="preserve">
    <value>Overloadable binary operator expected</value>
  </data>
  <data name="ERR_IntOverflow" xml:space="preserve">
    <value>Integral constant is too large</value>
  </data>
  <data name="ERR_EOFExpected" xml:space="preserve">
    <value>Type or namespace definition, or end-of-file expected</value>
  </data>
  <data name="ERR_GlobalDefinitionOrStatementExpected" xml:space="preserve">
    <value>Member definition, statement, or end-of-file expected</value>
  </data>
  <data name="ERR_BadEmbeddedStmt" xml:space="preserve">
    <value>Embedded statement cannot be a declaration or labeled statement</value>
  </data>
  <data name="ERR_PPDirectiveExpected" xml:space="preserve">
    <value>Preprocessor directive expected</value>
  </data>
  <data name="ERR_EndOfPPLineExpected" xml:space="preserve">
    <value>Single-line comment or end-of-line expected</value>
  </data>
  <data name="ERR_CloseParenExpected" xml:space="preserve">
    <value>) expected</value>
  </data>
  <data name="ERR_EndifDirectiveExpected" xml:space="preserve">
    <value>#endif directive expected</value>
  </data>
  <data name="ERR_UnexpectedDirective" xml:space="preserve">
    <value>Unexpected preprocessor directive</value>
  </data>
  <data name="ERR_ErrorDirective" xml:space="preserve">
    <value>#error: '{0}'</value>
  </data>
  <data name="WRN_WarningDirective" xml:space="preserve">
    <value>#warning: '{0}'</value>
  </data>
  <data name="WRN_WarningDirective_Title" xml:space="preserve">
    <value>#warning directive</value>
  </data>
  <data name="ERR_TypeExpected" xml:space="preserve">
    <value>Type expected</value>
  </data>
  <data name="ERR_PPDefFollowsToken" xml:space="preserve">
    <value>Cannot define/undefine preprocessor symbols after first token in file</value>
  </data>
  <data name="ERR_PPReferenceFollowsToken" xml:space="preserve">
    <value>Cannot use #r after first token in file</value>
  </data>
  <data name="ERR_OpenEndedComment" xml:space="preserve">
    <value>End-of-file found, '*/' expected</value>
  </data>
  <data name="ERR_Merge_conflict_marker_encountered" xml:space="preserve">
    <value>Merge conflict marker encountered</value>
  </data>
  <data name="ERR_NoRefOutWhenRefOnly" xml:space="preserve">
    <value>Do not use refout when using refonly.</value>
  </data>
  <data name="ERR_NoNetModuleOutputWhenRefOutOrRefOnly" xml:space="preserve">
    <value>Cannot compile net modules when using /refout or /refonly.</value>
  </data>
  <data name="ERR_OvlOperatorExpected" xml:space="preserve">
    <value>Overloadable operator expected</value>
  </data>
  <data name="ERR_EndRegionDirectiveExpected" xml:space="preserve">
    <value>#endregion directive expected</value>
  </data>
  <data name="ERR_UnterminatedStringLit" xml:space="preserve">
    <value>Unterminated string literal</value>
  </data>
  <data name="ERR_BadDirectivePlacement" xml:space="preserve">
    <value>Preprocessor directives must appear as the first non-whitespace character on a line</value>
  </data>
  <data name="ERR_IdentifierExpectedKW" xml:space="preserve">
    <value>Identifier expected; '{1}' is a keyword</value>
  </data>
  <data name="ERR_SemiOrLBraceExpected" xml:space="preserve">
    <value>{ or ; expected</value>
  </data>
  <data name="ERR_MultiTypeInDeclaration" xml:space="preserve">
    <value>Cannot use more than one type in a for, using, fixed, or declaration statement</value>
  </data>
  <data name="ERR_AddOrRemoveExpected" xml:space="preserve">
    <value>An add or remove accessor expected</value>
  </data>
  <data name="ERR_UnexpectedCharacter" xml:space="preserve">
    <value>Unexpected character '{0}'</value>
  </data>
  <data name="ERR_UnexpectedToken" xml:space="preserve">
    <value>Unexpected token '{0}'</value>
  </data>
  <data name="ERR_ProtectedInStatic" xml:space="preserve">
    <value>'{0}': static classes cannot contain protected members</value>
  </data>
  <data name="WRN_UnreachableGeneralCatch" xml:space="preserve">
    <value>A previous catch clause already catches all exceptions. All non-exceptions thrown will be wrapped in a System.Runtime.CompilerServices.RuntimeWrappedException.</value>
  </data>
  <data name="WRN_UnreachableGeneralCatch_Title" xml:space="preserve">
    <value>A previous catch clause already catches all exceptions</value>
  </data>
  <data name="WRN_UnreachableGeneralCatch_Description" xml:space="preserve">
    <value>This warning is caused when a catch() block has no specified exception type after a catch (System.Exception e) block. The warning advises that the catch() block will not catch any exceptions.

A catch() block after a catch (System.Exception e) block can catch non-CLS exceptions if the RuntimeCompatibilityAttribute is set to false in the AssemblyInfo.cs file: [assembly: RuntimeCompatibilityAttribute(WrapNonExceptionThrows = false)]. If this attribute is not set explicitly to false, all thrown non-CLS exceptions are wrapped as Exceptions and the catch (System.Exception e) block catches them.</value>
  </data>
  <data name="ERR_IncrementLvalueExpected" xml:space="preserve">
    <value>The operand of an increment or decrement operator must be a variable, property or indexer</value>
  </data>
  <data name="ERR_NoSuchMemberOrExtension" xml:space="preserve">
    <value>'{0}' does not contain a definition for '{1}' and no accessible extension method '{1}' accepting a first argument of type '{0}' could be found (are you missing a using directive or an assembly reference?)</value>
  </data>
  <data name="ERR_NoSuchMemberOrExtensionNeedUsing" xml:space="preserve">
    <value>'{0}' does not contain a definition for '{1}' and no extension method '{1}' accepting a first argument of type '{0}' could be found (are you missing a using directive for '{2}'?)</value>
  </data>
  <data name="ERR_BadThisParam" xml:space="preserve">
    <value>Method '{0}' has a parameter modifier 'this' which is not on the first parameter</value>
  </data>
  <data name="ERR_BadParameterModifiers" xml:space="preserve">
    <value> The parameter modifier '{0}' cannot be used with '{1}'</value>
  </data>
  <data name="ERR_BadTypeforThis" xml:space="preserve">
    <value>The first parameter of an extension method cannot be of type '{0}'</value>
  </data>
  <data name="ERR_BadParamModThis" xml:space="preserve">
    <value>A parameter array cannot be used with 'this' modifier on an extension method</value>
  </data>
  <data name="ERR_BadExtensionMeth" xml:space="preserve">
    <value>Extension method must be static</value>
  </data>
  <data name="ERR_BadExtensionAgg" xml:space="preserve">
    <value>Extension method must be defined in a non-generic static class</value>
  </data>
  <data name="ERR_DupParamMod" xml:space="preserve">
    <value>A parameter can only have one '{0}' modifier</value>
  </data>
  <data name="ERR_ExtensionMethodsDecl" xml:space="preserve">
    <value>Extension methods must be defined in a top level static class; {0} is a nested class</value>
  </data>
  <data name="ERR_ExtensionAttrNotFound" xml:space="preserve">
    <value>Cannot define a new extension method because the compiler required type '{0}' cannot be found. Are you missing a reference to System.Core.dll?</value>
  </data>
  <data name="ERR_ExplicitExtension" xml:space="preserve">
    <value>Do not use 'System.Runtime.CompilerServices.ExtensionAttribute'. Use the 'this' keyword instead.</value>
  </data>
  <data name="ERR_ExplicitDynamicAttr" xml:space="preserve">
    <value>Do not use 'System.Runtime.CompilerServices.DynamicAttribute'. Use the 'dynamic' keyword instead.</value>
  </data>
  <data name="ERR_NoDynamicPhantomOnBaseCtor" xml:space="preserve">
    <value>The constructor call needs to be dynamically dispatched, but cannot be because it is part of a constructor initializer. Consider casting the dynamic arguments.</value>
  </data>
  <data name="ERR_ValueTypeExtDelegate" xml:space="preserve">
    <value>Extension method '{0}' defined on value type '{1}' cannot be used to create delegates</value>
  </data>
  <data name="ERR_BadArgCount" xml:space="preserve">
    <value>No overload for method '{0}' takes {1} arguments</value>
  </data>
  <data name="ERR_BadArgType" xml:space="preserve">
    <value>Argument {0}: cannot convert from '{1}' to '{2}'</value>
  </data>
  <data name="ERR_NoSourceFile" xml:space="preserve">
    <value>Source file '{0}' could not be opened -- {1}</value>
  </data>
  <data name="ERR_CantRefResource" xml:space="preserve">
    <value>Cannot link resource files when building a module</value>
  </data>
  <data name="ERR_ResourceNotUnique" xml:space="preserve">
    <value>Resource identifier '{0}' has already been used in this assembly</value>
  </data>
  <data name="ERR_ResourceFileNameNotUnique" xml:space="preserve">
    <value>Each linked resource and module must have a unique filename. Filename '{0}' is specified more than once in this assembly</value>
  </data>
  <data name="ERR_ImportNonAssembly" xml:space="preserve">
    <value>The referenced file '{0}' is not an assembly</value>
  </data>
  <data name="ERR_RefLvalueExpected" xml:space="preserve">
    <value>A ref or out value must be an assignable variable</value>
  </data>
  <data name="ERR_BaseInStaticMeth" xml:space="preserve">
    <value>Keyword 'base' is not available in a static method</value>
  </data>
  <data name="ERR_BaseInBadContext" xml:space="preserve">
    <value>Keyword 'base' is not available in the current context</value>
  </data>
  <data name="ERR_RbraceExpected" xml:space="preserve">
    <value>} expected</value>
  </data>
  <data name="ERR_LbraceExpected" xml:space="preserve">
    <value>{ expected</value>
  </data>
  <data name="ERR_InExpected" xml:space="preserve">
    <value>'in' expected</value>
  </data>
  <data name="ERR_InvalidPreprocExpr" xml:space="preserve">
    <value>Invalid preprocessor expression</value>
  </data>
  <data name="ERR_InvalidMemberDecl" xml:space="preserve">
    <value>Invalid token '{0}' in class, record, struct, or interface member declaration</value>
  </data>
  <data name="ERR_MemberNeedsType" xml:space="preserve">
    <value>Method must have a return type</value>
  </data>
  <data name="ERR_BadBaseType" xml:space="preserve">
    <value>Invalid base type</value>
  </data>
  <data name="WRN_EmptySwitch" xml:space="preserve">
    <value>Empty switch block</value>
  </data>
  <data name="WRN_EmptySwitch_Title" xml:space="preserve">
    <value>Empty switch block</value>
  </data>
  <data name="ERR_ExpectedEndTry" xml:space="preserve">
    <value>Expected catch or finally</value>
  </data>
  <data name="ERR_InvalidExprTerm" xml:space="preserve">
    <value>Invalid expression term '{0}'</value>
  </data>
  <data name="ERR_BadNewExpr" xml:space="preserve">
    <value>A new expression requires an argument list or (), [], or {} after type</value>
  </data>
  <data name="ERR_NoNamespacePrivate" xml:space="preserve">
    <value>Elements defined in a namespace cannot be explicitly declared as private, protected, protected internal, or private protected</value>
  </data>
  <data name="ERR_BadVarDecl" xml:space="preserve">
    <value>Expected ; or = (cannot specify constructor arguments in declaration)</value>
  </data>
  <data name="ERR_UsingAfterElements" xml:space="preserve">
    <value>A using clause must precede all other elements defined in the namespace except extern alias declarations</value>
  </data>
  <data name="ERR_BadBinOpArgs" xml:space="preserve">
    <value>Overloaded binary operator '{0}' takes two parameters</value>
  </data>
  <data name="ERR_BadUnOpArgs" xml:space="preserve">
    <value>Overloaded unary operator '{0}' takes one parameter</value>
  </data>
  <data name="ERR_NoVoidParameter" xml:space="preserve">
    <value>Invalid parameter type 'void'</value>
  </data>
  <data name="ERR_DuplicateAlias" xml:space="preserve">
    <value>The using alias '{0}' appeared previously in this namespace</value>
  </data>
  <data name="ERR_BadProtectedAccess" xml:space="preserve">
    <value>Cannot access protected member '{0}' via a qualifier of type '{1}'; the qualifier must be of type '{2}' (or derived from it)</value>
  </data>
  <data name="ERR_AddModuleAssembly" xml:space="preserve">
    <value>'{0}' cannot be added to this assembly because it already is an assembly</value>
  </data>
  <data name="ERR_BindToBogusProp2" xml:space="preserve">
    <value>Property, indexer, or event '{0}' is not supported by the language; try directly calling accessor methods '{1}' or '{2}'</value>
  </data>
  <data name="ERR_BindToBogusProp1" xml:space="preserve">
    <value>Property, indexer, or event '{0}' is not supported by the language; try directly calling accessor method '{1}'</value>
  </data>
  <data name="ERR_NoVoidHere" xml:space="preserve">
    <value>Keyword 'void' cannot be used in this context</value>
  </data>
  <data name="ERR_IndexerNeedsParam" xml:space="preserve">
    <value>Indexers must have at least one parameter</value>
  </data>
  <data name="ERR_BadArraySyntax" xml:space="preserve">
    <value>Array type specifier, [], must appear before parameter name</value>
  </data>
  <data name="ERR_BadOperatorSyntax" xml:space="preserve">
    <value>Declaration is not valid; use '{0} operator &lt;dest-type&gt; (...' instead</value>
  </data>
  <data name="ERR_MainClassNotFound" xml:space="preserve">
    <value>Could not find '{0}' specified for Main method</value>
  </data>
  <data name="ERR_MainClassNotClass" xml:space="preserve">
    <value>'{0}' specified for Main method must be a non-generic class, record, struct, or interface</value>
  </data>
  <data name="ERR_NoMainInClass" xml:space="preserve">
    <value>'{0}' does not have a suitable static 'Main' method</value>
  </data>
  <data name="ERR_MainClassIsImport" xml:space="preserve">
    <value>Cannot use '{0}' for Main method because it is imported</value>
  </data>
  <data name="ERR_OutputNeedsName" xml:space="preserve">
    <value>Outputs without source must have the /out option specified</value>
  </data>
  <data name="ERR_NoOutputDirectory" xml:space="preserve">
    <value>Output directory could not be determined</value>
  </data>
  <data name="ERR_CantHaveWin32ResAndManifest" xml:space="preserve">
    <value>Conflicting options specified: Win32 resource file; Win32 manifest</value>
  </data>
  <data name="ERR_CantHaveWin32ResAndIcon" xml:space="preserve">
    <value>Conflicting options specified: Win32 resource file; Win32 icon</value>
  </data>
  <data name="ERR_CantReadResource" xml:space="preserve">
    <value>Error reading resource '{0}' -- '{1}'</value>
  </data>
  <data name="ERR_DocFileGen" xml:space="preserve">
    <value>Error writing to XML documentation file: {0}</value>
  </data>
  <data name="WRN_XMLParseError" xml:space="preserve">
    <value>XML comment has badly formed XML -- '{0}'</value>
  </data>
  <data name="WRN_XMLParseError_Title" xml:space="preserve">
    <value>XML comment has badly formed XML</value>
  </data>
  <data name="WRN_DuplicateParamTag" xml:space="preserve">
    <value>XML comment has a duplicate param tag for '{0}'</value>
  </data>
  <data name="WRN_DuplicateParamTag_Title" xml:space="preserve">
    <value>XML comment has a duplicate param tag</value>
  </data>
  <data name="WRN_UnmatchedParamTag" xml:space="preserve">
    <value>XML comment has a param tag for '{0}', but there is no parameter by that name</value>
  </data>
  <data name="WRN_UnmatchedParamTag_Title" xml:space="preserve">
    <value>XML comment has a param tag, but there is no parameter by that name</value>
  </data>
  <data name="WRN_UnmatchedParamRefTag" xml:space="preserve">
    <value>XML comment on '{1}' has a paramref tag for '{0}', but there is no parameter by that name</value>
  </data>
  <data name="WRN_UnmatchedParamRefTag_Title" xml:space="preserve">
    <value>XML comment has a paramref tag, but there is no parameter by that name</value>
  </data>
  <data name="WRN_MissingParamTag" xml:space="preserve">
    <value>Parameter '{0}' has no matching param tag in the XML comment for '{1}' (but other parameters do)</value>
  </data>
  <data name="WRN_MissingParamTag_Title" xml:space="preserve">
    <value>Parameter has no matching param tag in the XML comment (but other parameters do)</value>
  </data>
  <data name="WRN_BadXMLRef" xml:space="preserve">
    <value>XML comment has cref attribute '{0}' that could not be resolved</value>
  </data>
  <data name="WRN_BadXMLRef_Title" xml:space="preserve">
    <value>XML comment has cref attribute that could not be resolved</value>
  </data>
  <data name="ERR_BadStackAllocExpr" xml:space="preserve">
    <value>A stackalloc expression requires [] after type</value>
  </data>
  <data name="ERR_InvalidLineNumber" xml:space="preserve">
    <value>The line number specified for #line directive is missing or invalid</value>
  </data>
  <data name="ERR_MissingPPFile" xml:space="preserve">
    <value>Quoted file name, single-line comment or end-of-line expected</value>
  </data>
  <data name="ERR_ExpectedPPFile" xml:space="preserve">
    <value>Quoted file name expected</value>
  </data>
  <data name="ERR_ReferenceDirectiveOnlyAllowedInScripts" xml:space="preserve">
    <value>#r is only allowed in scripts</value>
  </data>
  <data name="ERR_ForEachMissingMember" xml:space="preserve">
    <value>foreach statement cannot operate on variables of type '{0}' because '{0}' does not contain a public instance or extension definition for '{1}'</value>
  </data>
  <data name="ERR_AwaitForEachMissingMember" xml:space="preserve">
    <value>Asynchronous foreach statement cannot operate on variables of type '{0}' because '{0}' does not contain a suitable public instance or extension definition for '{1}'</value>
  </data>
  <data name="ERR_ForEachMissingMemberWrongAsync" xml:space="preserve">
    <value>foreach statement cannot operate on variables of type '{0}' because '{0}' does not contain a public instance or extension definition for '{1}'. Did you mean 'await foreach' rather than 'foreach'?</value>
  </data>
  <data name="ERR_AwaitForEachMissingMemberWrongAsync" xml:space="preserve">
    <value>Asynchronous foreach statement cannot operate on variables of type '{0}' because '{0}' does not contain a public instance or extension definition for '{1}'. Did you mean 'foreach' rather than 'await foreach'?</value>
  </data>
  <data name="ERR_SpreadMissingMember" xml:space="preserve">
    <value>Spread operator '..' cannot operate on variables of type '{0}' because '{0}' does not contain a public instance or extension definition for '{1}'</value>
  </data>
  <data name="ERR_PossibleAsyncIteratorWithoutYield" xml:space="preserve">
    <value>The body of an async-iterator method must contain a 'yield' statement.</value>
  </data>
  <data name="ERR_PossibleAsyncIteratorWithoutYieldOrAwait" xml:space="preserve">
    <value>The body of an async-iterator method must contain a 'yield' statement. Consider removing 'async' from the method declaration or adding a 'yield' statement.</value>
  </data>
  <data name="ERR_StaticLocalFunctionCannotCaptureVariable" xml:space="preserve">
    <value>A static local function cannot contain a reference to '{0}'.</value>
  </data>
  <data name="ERR_StaticLocalFunctionCannotCaptureThis" xml:space="preserve">
    <value>A static local function cannot contain a reference to 'this' or 'base'.</value>
  </data>
  <data name="WRN_BadXMLRefParamType" xml:space="preserve">
    <value>Invalid type for parameter {0} in XML comment cref attribute: '{1}'</value>
  </data>
  <data name="WRN_BadXMLRefParamType_Title" xml:space="preserve">
    <value>Invalid type for parameter in XML comment cref attribute</value>
  </data>
  <data name="WRN_BadXMLRefReturnType" xml:space="preserve">
    <value>Invalid return type in XML comment cref attribute</value>
  </data>
  <data name="WRN_BadXMLRefReturnType_Title" xml:space="preserve">
    <value>Invalid return type in XML comment cref attribute</value>
  </data>
  <data name="ERR_BadWin32Res" xml:space="preserve">
    <value>Error reading Win32 resources -- {0}</value>
  </data>
  <data name="WRN_BadXMLRefSyntax" xml:space="preserve">
    <value>XML comment has syntactically incorrect cref attribute '{0}'</value>
  </data>
  <data name="WRN_BadXMLRefSyntax_Title" xml:space="preserve">
    <value>XML comment has syntactically incorrect cref attribute</value>
  </data>
  <data name="ERR_BadModifierLocation" xml:space="preserve">
    <value>Member modifier '{0}' must precede the member type and name</value>
  </data>
  <data name="ERR_MissingArraySize" xml:space="preserve">
    <value>Array creation must have array size or array initializer</value>
  </data>
  <data name="WRN_UnprocessedXMLComment" xml:space="preserve">
    <value>XML comment is not placed on a valid language element</value>
  </data>
  <data name="WRN_UnprocessedXMLComment_Title" xml:space="preserve">
    <value>XML comment is not placed on a valid language element</value>
  </data>
  <data name="WRN_FailedInclude" xml:space="preserve">
    <value>Unable to include XML fragment '{1}' of file '{0}' -- {2}</value>
  </data>
  <data name="WRN_FailedInclude_Title" xml:space="preserve">
    <value>Unable to include XML fragment</value>
  </data>
  <data name="WRN_InvalidInclude" xml:space="preserve">
    <value>Invalid XML include element -- {0}</value>
  </data>
  <data name="WRN_InvalidInclude_Title" xml:space="preserve">
    <value>Invalid XML include element</value>
  </data>
  <data name="WRN_MissingXMLComment" xml:space="preserve">
    <value>Missing XML comment for publicly visible type or member '{0}'</value>
  </data>
  <data name="WRN_MissingXMLComment_Title" xml:space="preserve">
    <value>Missing XML comment for publicly visible type or member</value>
  </data>
  <data name="WRN_MissingXMLComment_Description" xml:space="preserve">
    <value>The /doc compiler option was specified, but one or more constructs did not have comments.</value>
  </data>
  <data name="WRN_XMLParseIncludeError" xml:space="preserve">
    <value>Badly formed XML in included comments file -- '{0}'</value>
  </data>
  <data name="WRN_XMLParseIncludeError_Title" xml:space="preserve">
    <value>Badly formed XML in included comments file</value>
  </data>
  <data name="ERR_BadDelArgCount" xml:space="preserve">
    <value>Delegate '{0}' does not take {1} arguments</value>
  </data>
  <data name="ERR_UnexpectedSemicolon" xml:space="preserve">
    <value>Semicolon after method or accessor block is not valid</value>
  </data>
  <data name="ERR_MethodReturnCantBeRefAny" xml:space="preserve">
    <value>The return type of a method, delegate, or function pointer cannot be '{0}'</value>
  </data>
  <data name="ERR_CompileCancelled" xml:space="preserve">
    <value>Compilation cancelled by user</value>
  </data>
  <data name="ERR_MethodArgCantBeRefAny" xml:space="preserve">
    <value>Cannot make reference to variable of type '{0}'</value>
  </data>
  <data name="ERR_AssgReadonlyLocal" xml:space="preserve">
    <value>Cannot assign to '{0}' because it is read-only</value>
  </data>
  <data name="ERR_RefReadonlyLocal" xml:space="preserve">
    <value>Cannot use '{0}' as a ref or out value because it is read-only</value>
  </data>
  <data name="ERR_CantUseRequiredAttribute" xml:space="preserve">
    <value>The RequiredAttribute attribute is not permitted on C# types</value>
  </data>
  <data name="ERR_NoModifiersOnAccessor" xml:space="preserve">
    <value>Modifiers cannot be placed on event accessor declarations</value>
  </data>
  <data name="ERR_ParamsCantBeWithModifier" xml:space="preserve">
    <value>The params parameter cannot be declared as {0}</value>
  </data>
  <data name="ERR_ReturnNotLValue" xml:space="preserve">
    <value>Cannot modify the return value of '{0}' because it is not a variable</value>
  </data>
  <data name="ERR_MissingCoClass" xml:space="preserve">
    <value>The managed coclass wrapper class '{0}' for interface '{1}' cannot be found (are you missing an assembly reference?)</value>
  </data>
  <data name="ERR_AmbiguousAttribute" xml:space="preserve">
    <value>'{0}' is ambiguous between '{1}' and '{2}'. Either use '@{0}' or explicitly include the 'Attribute' suffix.</value>
  </data>
  <data name="ERR_BadArgExtraRef" xml:space="preserve">
    <value>Argument {0} may not be passed with the '{1}' keyword</value>
  </data>
  <data name="ERR_BadArgExtraRefLangVersion" xml:space="preserve">
    <value>Argument {0} may not be passed with the 'ref' keyword in language version {1}. To pass 'ref' arguments to 'in' parameters, upgrade to language version {2} or greater.</value>
  </data>
  <data name="WRN_CmdOptionConflictsSource" xml:space="preserve">
    <value>Option '{0}' overrides attribute '{1}' given in a source file or added module</value>
  </data>
  <data name="WRN_CmdOptionConflictsSource_Title" xml:space="preserve">
    <value>Option overrides attribute given in a source file or added module</value>
  </data>
  <data name="WRN_CmdOptionConflictsSource_Description" xml:space="preserve">
    <value>This warning occurs if the assembly attributes AssemblyKeyFileAttribute or AssemblyKeyNameAttribute found in source conflict with the /keyfile or /keycontainer command line option or key file name or key container specified in the Project Properties.</value>
  </data>
  <data name="ERR_BadCompatMode" xml:space="preserve">
    <value>Invalid option '{0}' for /langversion. Use '/langversion:?' to list supported values.</value>
  </data>
  <data name="ERR_DelegateOnConditional" xml:space="preserve">
    <value>Cannot create delegate with '{0}' because it or a method it overrides has a Conditional attribute</value>
  </data>
  <data name="ERR_CantMakeTempFile" xml:space="preserve">
    <value>Cannot create temporary file -- {0}</value>
  </data>
  <data name="ERR_BadArgRef" xml:space="preserve">
    <value>Argument {0} must be passed with the '{1}' keyword</value>
  </data>
  <data name="WRN_BadArgRef" xml:space="preserve">
    <value>The 'ref' modifier for argument {0} corresponding to 'in' parameter is equivalent to 'in'. Consider using 'in' instead.</value>
  </data>
  <data name="WRN_BadArgRef_Title" xml:space="preserve">
    <value>The 'ref' modifier for an argument corresponding to 'in' parameter is equivalent to 'in'. Consider using 'in' instead.</value>
  </data>
  <data name="WRN_ArgExpectedRefOrIn" xml:space="preserve">
    <value>Argument {0} should be passed with 'ref' or 'in' keyword</value>
  </data>
  <data name="WRN_ArgExpectedRefOrIn_Title" xml:space="preserve">
    <value>Argument should be passed with 'ref' or 'in' keyword</value>
  </data>
  <data name="WRN_ArgExpectedIn" xml:space="preserve">
    <value>Argument {0} should be passed with the 'in' keyword</value>
  </data>
  <data name="WRN_ArgExpectedIn_Title" xml:space="preserve">
    <value>Argument should be passed with the 'in' keyword</value>
  </data>
  <data name="WRN_RefReadonlyNotVariable" xml:space="preserve">
    <value>Argument {0} should be a variable because it is passed to a 'ref readonly' parameter</value>
  </data>
  <data name="WRN_RefReadonlyNotVariable_Title" xml:space="preserve">
    <value>Argument should be a variable because it is passed to a 'ref readonly' parameter</value>
  </data>
  <data name="ERR_YieldInAnonMeth" xml:space="preserve">
    <value>The yield statement cannot be used inside an anonymous method or lambda expression</value>
  </data>
  <data name="ERR_ReturnInIterator" xml:space="preserve">
    <value>Cannot return a value from an iterator. Use the yield return statement to return a value, or yield break to end the iteration.</value>
  </data>
  <data name="ERR_BadIteratorArgType" xml:space="preserve">
    <value>Iterators cannot have ref, in or out parameters</value>
  </data>
  <data name="ERR_BadIteratorReturn" xml:space="preserve">
    <value>The body of '{0}' cannot be an iterator block because '{1}' is not an iterator interface type</value>
  </data>
  <data name="ERR_BadYieldInFinally" xml:space="preserve">
    <value>Cannot yield in the body of a finally clause</value>
  </data>
  <data name="ERR_IteratorMustBeAsync" xml:space="preserve">
    <value>Method '{0}' with an iterator block must be 'async' to return '{1}'</value>
  </data>
  <data name="ERR_BadYieldInTryOfCatch" xml:space="preserve">
    <value>Cannot yield a value in the body of a try block with a catch clause</value>
  </data>
  <data name="ERR_EmptyYield" xml:space="preserve">
    <value>Expression expected after yield return</value>
  </data>
  <data name="ERR_AnonDelegateCantUse" xml:space="preserve">
    <value>Cannot use ref, out, or in parameter '{0}' inside an anonymous method, lambda expression, query expression, or local function</value>
  </data>
  <data name="ERR_BadYieldInCatch" xml:space="preserve">
    <value>Cannot yield a value in the body of a catch clause</value>
  </data>
  <data name="ERR_BadDelegateLeave" xml:space="preserve">
    <value>Control cannot leave the body of an anonymous method or lambda expression</value>
  </data>
  <data name="ERR_IllegalSuppression" xml:space="preserve">
    <value>The suppression operator is not allowed in this context</value>
  </data>
  <data name="WRN_IllegalPragma" xml:space="preserve">
    <value>Unrecognized #pragma directive</value>
  </data>
  <data name="WRN_IllegalPragma_Title" xml:space="preserve">
    <value>Unrecognized #pragma directive</value>
  </data>
  <data name="WRN_IllegalPPWarning" xml:space="preserve">
    <value>Expected 'disable' or 'restore'</value>
  </data>
  <data name="WRN_IllegalPPWarning_Title" xml:space="preserve">
    <value>Expected 'disable' or 'restore' after #pragma warning</value>
  </data>
  <data name="WRN_BadRestoreNumber" xml:space="preserve">
    <value>Cannot restore warning 'CS{0}' because it was disabled globally</value>
  </data>
  <data name="WRN_BadRestoreNumber_Title" xml:space="preserve">
    <value>Cannot restore warning because it was disabled globally</value>
  </data>
  <data name="ERR_VarargsIterator" xml:space="preserve">
    <value>__arglist is not allowed in the parameter list of iterators</value>
  </data>
  <data name="ERR_UnsafeIteratorArgType" xml:space="preserve">
    <value>Iterators cannot have pointer type parameters</value>
  </data>
  <data name="ERR_BadCoClassSig" xml:space="preserve">
    <value>The managed coclass wrapper class signature '{0}' for interface '{1}' is not a valid class name signature</value>
  </data>
  <data name="ERR_MultipleIEnumOfT" xml:space="preserve">
    <value>foreach statement cannot operate on variables of type '{0}' because it implements multiple instantiations of '{1}'; try casting to a specific interface instantiation</value>
  </data>
  <data name="ERR_MultipleIAsyncEnumOfT" xml:space="preserve">
    <value>Asynchronous foreach statement cannot operate on variables of type '{0}' because it implements multiple instantiations of '{1}'; try casting to a specific interface instantiation</value>
  </data>
  <data name="ERR_FixedDimsRequired" xml:space="preserve">
    <value>A fixed size buffer field must have the array size specifier after the field name</value>
  </data>
  <data name="ERR_FixedNotInStruct" xml:space="preserve">
    <value>Fixed size buffer fields may only be members of structs</value>
  </data>
  <data name="ERR_AnonymousReturnExpected" xml:space="preserve">
    <value>Not all code paths return a value in {0} of type '{1}'</value>
  </data>
  <data name="WRN_NonECMAFeature" xml:space="preserve">
    <value>Feature '{0}' is not part of the standardized ISO C# language specification, and may not be accepted by other compilers</value>
  </data>
  <data name="WRN_NonECMAFeature_Title" xml:space="preserve">
    <value>Feature is not part of the standardized ISO C# language specification, and may not be accepted by other compilers</value>
  </data>
  <data name="ERR_ExpectedVerbatimLiteral" xml:space="preserve">
    <value>Keyword, identifier, or string expected after verbatim specifier: @</value>
  </data>
  <data name="ERR_RefReadonly" xml:space="preserve">
    <value>A readonly field cannot be used as a ref or out value (except in a constructor)</value>
  </data>
  <data name="ERR_RefReadonly2" xml:space="preserve">
    <value>Members of readonly field '{0}' cannot be used as a ref or out value (except in a constructor)</value>
  </data>
  <data name="ERR_AssgReadonly" xml:space="preserve">
    <value>A readonly field cannot be assigned to (except in a constructor or init-only setter of the type in which the field is defined or a variable initializer)</value>
  </data>
  <data name="ERR_AssgReadonly2" xml:space="preserve">
    <value>Members of readonly field '{0}' cannot be modified (except in a constructor or a variable initializer)</value>
  </data>
  <data name="ERR_RefReadonlyNotField" xml:space="preserve">
    <value>Cannot use {0} '{1}' as a ref or out value because it is a readonly variable</value>
  </data>
  <data name="ERR_RefReadonlyNotField2" xml:space="preserve">
    <value>Members of {0} '{1}' cannot be used as a ref or out value because it is a readonly variable</value>
  </data>
  <data name="ERR_AssignReadonlyNotField" xml:space="preserve">
    <value>Cannot assign to {0} '{1}' or use it as the right hand side of a ref assignment because it is a readonly variable</value>
  </data>
  <data name="ERR_AssignReadonlyNotField2" xml:space="preserve">
    <value>Cannot assign to a member of {0} '{1}' or use it as the right hand side of a ref assignment because it is a readonly variable</value>
  </data>
  <data name="ERR_RefReturnReadonlyNotField" xml:space="preserve">
    <value>Cannot return {0} '{1}' by writable reference because it is a readonly variable</value>
  </data>
  <data name="ERR_RefReturnReadonlyNotField2" xml:space="preserve">
    <value>Members of {0} '{1}' cannot be returned by writable reference because it is a readonly variable</value>
  </data>
  <data name="ERR_AssgReadonlyStatic2" xml:space="preserve">
    <value>Fields of static readonly field '{0}' cannot be assigned to (except in a static constructor or a variable initializer)</value>
  </data>
  <data name="ERR_RefReadonlyStatic2" xml:space="preserve">
    <value>Fields of static readonly field '{0}' cannot be used as a ref or out value (except in a static constructor)</value>
  </data>
  <data name="ERR_AssgReadonlyLocal2Cause" xml:space="preserve">
    <value>Cannot modify members of '{0}' because it is a '{1}'</value>
  </data>
  <data name="ERR_RefReadonlyLocal2Cause" xml:space="preserve">
    <value>Cannot use fields of '{0}' as a ref or out value because it is a '{1}'</value>
  </data>
  <data name="ERR_AssgReadonlyLocalCause" xml:space="preserve">
    <value>Cannot assign to '{0}' because it is a '{1}'</value>
  </data>
  <data name="ERR_RefReadonlyLocalCause" xml:space="preserve">
    <value>Cannot use '{0}' as a ref or out value because it is a '{1}'</value>
  </data>
  <data name="WRN_ErrorOverride" xml:space="preserve">
    <value>{0}. See also error CS{1}.</value>
  </data>
  <data name="WRN_ErrorOverride_Title" xml:space="preserve">
    <value>Warning is overriding an error</value>
  </data>
  <data name="WRN_ErrorOverride_Description" xml:space="preserve">
    <value>The compiler emits this warning when it overrides an error with a warning. For information about the problem, search for the error code mentioned.</value>
  </data>
  <data name="ERR_AnonMethToNonDel" xml:space="preserve">
    <value>Cannot convert {0} to type '{1}' because it is not a delegate type</value>
  </data>
  <data name="ERR_CantConvAnonMethParams" xml:space="preserve">
    <value>Cannot convert {0} to type '{1}' because the parameter types do not match the delegate parameter types</value>
  </data>
  <data name="ERR_CantConvAnonMethReturnType" xml:space="preserve">
    <value>Cannot convert {0} to type '{1}' because the return type does not match the delegate return type</value>
  </data>
  <data name="ERR_CantConvAnonMethReturns" xml:space="preserve">
    <value>Cannot convert {0} to intended delegate type because some of the return types in the block are not implicitly convertible to the delegate return type</value>
  </data>
  <data name="ERR_BadAsyncReturnExpression" xml:space="preserve">
    <value>Since this is an async method, the return expression must be of type '{0}' rather than '{1}'</value>
  </data>
  <data name="ERR_CantConvAsyncAnonFuncReturns" xml:space="preserve">
    <value>Cannot convert async {0} to delegate type '{1}'. An async {0} may return void, Task or Task&lt;T&gt;, none of which are convertible to '{1}'.</value>
  </data>
  <data name="ERR_IllegalFixedType" xml:space="preserve">
    <value>Fixed size buffer type must be one of the following: bool, byte, short, int, long, char, sbyte, ushort, uint, ulong, float or double</value>
  </data>
  <data name="ERR_FixedOverflow" xml:space="preserve">
    <value>Fixed size buffer of length {0} and type '{1}' is too big</value>
  </data>
  <data name="ERR_InvalidFixedArraySize" xml:space="preserve">
    <value>Fixed size buffers must have a length greater than zero</value>
  </data>
  <data name="ERR_FixedBufferNotFixed" xml:space="preserve">
    <value>You cannot use fixed size buffers contained in unfixed expressions. Try using the fixed statement.</value>
  </data>
  <data name="ERR_AttributeNotOnAccessor" xml:space="preserve">
    <value>Attribute '{0}' is not valid on property or event accessors. It is only valid on '{1}' declarations.</value>
  </data>
  <data name="WRN_InvalidSearchPathDir" xml:space="preserve">
    <value>Invalid search path '{0}' specified in '{1}' -- '{2}'</value>
  </data>
  <data name="WRN_InvalidSearchPathDir_Title" xml:space="preserve">
    <value>Invalid search path specified</value>
  </data>
  <data name="ERR_IllegalVarArgs" xml:space="preserve">
    <value>__arglist is not valid in this context</value>
  </data>
  <data name="ERR_IllegalParams" xml:space="preserve">
    <value>params is not valid in this context</value>
  </data>
  <data name="ERR_BadModifiersOnNamespace" xml:space="preserve">
    <value>A namespace declaration cannot have modifiers or attributes</value>
  </data>
  <data name="ERR_BadPlatformType" xml:space="preserve">
    <value>Invalid option '{0}' for /platform; must be anycpu, x86, Itanium, arm, arm64 or x64</value>
  </data>
  <data name="ERR_ThisStructNotInAnonMeth" xml:space="preserve">
    <value>Anonymous methods, lambda expressions, query expressions, and local functions inside structs cannot access instance members of 'this'. Consider copying 'this' to a local variable outside the anonymous method, lambda expression, query expression, or local function and using the local instead.</value>
  </data>
  <data name="ERR_NoConvToIDisp" xml:space="preserve">
    <value>'{0}': type used in a using statement must implement 'System.IDisposable'.</value>
  </data>
  <data name="ERR_NoConvToIDispWrongAsync" xml:space="preserve">
    <value>'{0}': type used in a using statement must implement 'System.IDisposable'. Did you mean 'await using' rather than 'using'?</value>
  </data>
  <data name="ERR_NoConvToIAsyncDisp" xml:space="preserve">
    <value>'{0}': type used in an asynchronous using statement must implement 'System.IAsyncDisposable' or implement a suitable 'DisposeAsync' method.</value>
  </data>
  <data name="ERR_NoConvToIAsyncDispWrongAsync" xml:space="preserve">
    <value>'{0}': type used in an asynchronous using statement must implement 'System.IAsyncDisposable' or implement a suitable 'DisposeAsync' method. Did you mean 'using' rather than 'await using'?</value>
  </data>
  <data name="ERR_BadParamRef" xml:space="preserve">
    <value>Parameter {0} must be declared with the '{1}' keyword</value>
  </data>
  <data name="ERR_BadParamExtraRef" xml:space="preserve">
    <value>Parameter {0} should not be declared with the '{1}' keyword</value>
  </data>
  <data name="ERR_BadParamType" xml:space="preserve">
    <value>Parameter {0} is declared as type '{1}{2}' but should be '{3}{4}'</value>
  </data>
  <data name="ERR_BadExternIdentifier" xml:space="preserve">
    <value>Invalid extern alias for '/reference'; '{0}' is not a valid identifier</value>
  </data>
  <data name="ERR_AliasMissingFile" xml:space="preserve">
    <value>Invalid reference alias option: '{0}=' -- missing filename</value>
  </data>
  <data name="ERR_GlobalExternAlias" xml:space="preserve">
    <value>You cannot redefine the global extern alias</value>
  </data>
  <data name="ERR_MissingTypeInSource" xml:space="preserve">
    <value>Reference to type '{0}' claims it is defined in this assembly, but it is not defined in source or any added modules</value>
  </data>
  <data name="ERR_MissingTypeInAssembly" xml:space="preserve">
    <value>Reference to type '{0}' claims it is defined in '{1}', but it could not be found</value>
  </data>
  <data name="WRN_MultiplePredefTypes" xml:space="preserve">
    <value>The predefined type '{0}' is defined in multiple assemblies in the global alias; using definition from '{1}'</value>
  </data>
  <data name="WRN_MultiplePredefTypes_Title" xml:space="preserve">
    <value>Predefined type is defined in multiple assemblies in the global alias</value>
  </data>
  <data name="WRN_MultiplePredefTypes_Description" xml:space="preserve">
    <value>This error occurs when a predefined system type such as System.Int32 is found in two assemblies. One way this can happen is if you are referencing mscorlib or System.Runtime.dll from two different places, such as trying to run two versions of the .NET Framework side-by-side.</value>
  </data>
  <data name="ERR_LocalCantBeFixedAndHoisted" xml:space="preserve">
    <value>Local '{0}' or its members cannot have their address taken and be used inside an anonymous method or lambda expression</value>
  </data>
  <data name="WRN_TooManyLinesForDebugger" xml:space="preserve">
    <value>Source file has exceeded the limit of 16,707,565 lines representable in the PDB; debug information will be incorrect</value>
  </data>
  <data name="WRN_TooManyLinesForDebugger_Title" xml:space="preserve">
    <value>Source file has exceeded the limit of 16,707,565 lines representable in the PDB; debug information will be incorrect</value>
  </data>
  <data name="ERR_CantConvAnonMethNoParams" xml:space="preserve">
    <value>Cannot convert anonymous method block without a parameter list to delegate type '{0}' because it has one or more out parameters</value>
  </data>
  <data name="ERR_ConditionalOnNonAttributeClass" xml:space="preserve">
    <value>Attribute '{0}' is only valid on methods or attribute classes</value>
  </data>
  <data name="WRN_CallOnNonAgileField" xml:space="preserve">
    <value>Accessing a member on '{0}' may cause a runtime exception because it is a field of a marshal-by-reference class</value>
  </data>
  <data name="WRN_CallOnNonAgileField_Title" xml:space="preserve">
    <value>Accessing a member on a field of a marshal-by-reference class may cause a runtime exception</value>
  </data>
  <data name="WRN_CallOnNonAgileField_Description" xml:space="preserve">
    <value>This warning occurs when you try to call a method, property, or indexer on a member of a class that derives from MarshalByRefObject, and the member is a value type. Objects that inherit from MarshalByRefObject are typically intended to be marshaled by reference across an application domain. If any code ever attempts to directly access the value-type member of such an object across an application domain, a runtime exception will occur. To resolve the warning, first copy the member into a local variable and call the method on that variable.</value>
  </data>
  <data name="WRN_BadWarningNumber" xml:space="preserve">
    <value>'{0}' is not a valid warning number</value>
  </data>
  <data name="WRN_BadWarningNumber_Title" xml:space="preserve">
    <value>Not a valid warning number</value>
  </data>
  <data name="WRN_BadWarningNumber_Description" xml:space="preserve">
    <value>A number that was passed to the #pragma warning preprocessor directive was not a valid warning number. Verify that the number represents a warning, not an error.</value>
  </data>
  <data name="WRN_InvalidNumber" xml:space="preserve">
    <value>Invalid number</value>
  </data>
  <data name="WRN_InvalidNumber_Title" xml:space="preserve">
    <value>Invalid number</value>
  </data>
  <data name="WRN_FileNameTooLong" xml:space="preserve">
    <value>Invalid filename specified for preprocessor directive. Filename is too long or not a valid filename.</value>
  </data>
  <data name="WRN_FileNameTooLong_Title" xml:space="preserve">
    <value>Invalid filename specified for preprocessor directive</value>
  </data>
  <data name="WRN_IllegalPPChecksum" xml:space="preserve">
    <value>Invalid #pragma checksum syntax; should be #pragma checksum "filename" "{XXXXXXXX-XXXX-XXXX-XXXX-XXXXXXXXXXXX}" "XXXX..."</value>
  </data>
  <data name="WRN_IllegalPPChecksum_Title" xml:space="preserve">
    <value>Invalid #pragma checksum syntax</value>
  </data>
  <data name="WRN_EndOfPPLineExpected" xml:space="preserve">
    <value>Single-line comment or end-of-line expected</value>
  </data>
  <data name="WRN_EndOfPPLineExpected_Title" xml:space="preserve">
    <value>Single-line comment or end-of-line expected after #pragma directive</value>
  </data>
  <data name="WRN_ConflictingChecksum" xml:space="preserve">
    <value>Different checksum values given for '{0}'</value>
  </data>
  <data name="WRN_ConflictingChecksum_Title" xml:space="preserve">
    <value>Different #pragma checksum values given</value>
  </data>
  <data name="WRN_InvalidAssemblyName" xml:space="preserve">
    <value>Assembly reference '{0}' is invalid and cannot be resolved</value>
  </data>
  <data name="WRN_InvalidAssemblyName_Title" xml:space="preserve">
    <value>Assembly reference is invalid and cannot be resolved</value>
  </data>
  <data name="WRN_InvalidAssemblyName_Description" xml:space="preserve">
    <value>This warning indicates that an attribute, such as InternalsVisibleToAttribute, was not specified correctly.</value>
  </data>
  <data name="WRN_UnifyReferenceMajMin" xml:space="preserve">
    <value>Assuming assembly reference '{0}' used by '{1}' matches identity '{2}' of '{3}', you may need to supply runtime policy</value>
  </data>
  <data name="WRN_UnifyReferenceMajMin_Title" xml:space="preserve">
    <value>Assuming assembly reference matches identity</value>
  </data>
  <data name="WRN_UnifyReferenceMajMin_Description" xml:space="preserve">
    <value>The two assemblies differ in release and/or version number. For unification to occur, you must specify directives in the application's .config file, and you must provide the correct strong name of an assembly.</value>
  </data>
  <data name="WRN_UnifyReferenceBldRev" xml:space="preserve">
    <value>Assuming assembly reference '{0}' used by '{1}' matches identity '{2}' of '{3}', you may need to supply runtime policy</value>
  </data>
  <data name="WRN_UnifyReferenceBldRev_Title" xml:space="preserve">
    <value>Assuming assembly reference matches identity</value>
  </data>
  <data name="WRN_UnifyReferenceBldRev_Description" xml:space="preserve">
    <value>The two assemblies differ in release and/or version number. For unification to occur, you must specify directives in the application's .config file, and you must provide the correct strong name of an assembly.</value>
  </data>
  <data name="ERR_DuplicateImport" xml:space="preserve">
    <value>Multiple assemblies with equivalent identity have been imported: '{0}' and '{1}'. Remove one of the duplicate references.</value>
  </data>
  <data name="ERR_DuplicateImportSimple" xml:space="preserve">
    <value>An assembly with the same simple name '{0}' has already been imported. Try removing one of the references (e.g. '{1}') or sign them to enable side-by-side.</value>
  </data>
  <data name="ERR_AssemblyMatchBadVersion" xml:space="preserve">
    <value>Assembly '{0}' with identity '{1}' uses '{2}' which has a higher version than referenced assembly '{3}' with identity '{4}'</value>
  </data>
  <data name="ERR_FixedNeedsLvalue" xml:space="preserve">
    <value>Fixed size buffers can only be accessed through locals or fields</value>
  </data>
  <data name="WRN_DuplicateTypeParamTag" xml:space="preserve">
    <value>XML comment has a duplicate typeparam tag for '{0}'</value>
  </data>
  <data name="WRN_DuplicateTypeParamTag_Title" xml:space="preserve">
    <value>XML comment has a duplicate typeparam tag</value>
  </data>
  <data name="WRN_UnmatchedTypeParamTag" xml:space="preserve">
    <value>XML comment has a typeparam tag for '{0}', but there is no type parameter by that name</value>
  </data>
  <data name="WRN_UnmatchedTypeParamTag_Title" xml:space="preserve">
    <value>XML comment has a typeparam tag, but there is no type parameter by that name</value>
  </data>
  <data name="WRN_UnmatchedTypeParamRefTag" xml:space="preserve">
    <value>XML comment on '{1}' has a typeparamref tag for '{0}', but there is no type parameter by that name</value>
  </data>
  <data name="WRN_UnmatchedTypeParamRefTag_Title" xml:space="preserve">
    <value>XML comment has a typeparamref tag, but there is no type parameter by that name</value>
  </data>
  <data name="WRN_MissingTypeParamTag" xml:space="preserve">
    <value>Type parameter '{0}' has no matching typeparam tag in the XML comment on '{1}' (but other type parameters do)</value>
  </data>
  <data name="WRN_MissingTypeParamTag_Title" xml:space="preserve">
    <value>Type parameter has no matching typeparam tag in the XML comment (but other type parameters do)</value>
  </data>
  <data name="ERR_CantChangeTypeOnOverride" xml:space="preserve">
    <value>'{0}': type must be '{2}' to match overridden member '{1}'</value>
  </data>
  <data name="ERR_DoNotUseFixedBufferAttr" xml:space="preserve">
    <value>Do not use 'System.Runtime.CompilerServices.FixedBuffer' attribute. Use the 'fixed' field modifier instead.</value>
  </data>
  <data name="ERR_DoNotUseFixedBufferAttrOnProperty" xml:space="preserve">
    <value>Do not use 'System.Runtime.CompilerServices.FixedBuffer' attribute on a property</value>
  </data>
  <data name="WRN_AssignmentToSelf" xml:space="preserve">
    <value>Assignment made to same variable; did you mean to assign something else?</value>
  </data>
  <data name="WRN_AssignmentToSelf_Title" xml:space="preserve">
    <value>Assignment made to same variable</value>
  </data>
  <data name="WRN_ComparisonToSelf" xml:space="preserve">
    <value>Comparison made to same variable; did you mean to compare something else?</value>
  </data>
  <data name="WRN_ComparisonToSelf_Title" xml:space="preserve">
    <value>Comparison made to same variable</value>
  </data>
  <data name="ERR_CantOpenWin32Res" xml:space="preserve">
    <value>Error opening Win32 resource file '{0}' -- '{1}'</value>
  </data>
  <data name="WRN_DotOnDefault" xml:space="preserve">
    <value>Expression will always cause a System.NullReferenceException because the default value of '{0}' is null</value>
  </data>
  <data name="WRN_DotOnDefault_Title" xml:space="preserve">
    <value>Expression will always cause a System.NullReferenceException because the type's default value is null</value>
  </data>
  <data name="ERR_NoMultipleInheritance" xml:space="preserve">
    <value>Class '{0}' cannot have multiple base classes: '{1}' and '{2}'</value>
  </data>
  <data name="ERR_BaseClassMustBeFirst" xml:space="preserve">
    <value>Base class '{0}' must come before any interfaces</value>
  </data>
  <data name="WRN_BadXMLRefTypeVar" xml:space="preserve">
    <value>XML comment has cref attribute '{0}' that refers to a type parameter</value>
  </data>
  <data name="WRN_BadXMLRefTypeVar_Title" xml:space="preserve">
    <value>XML comment has cref attribute that refers to a type parameter</value>
  </data>
  <data name="ERR_FriendAssemblyBadArgs" xml:space="preserve">
    <value>Friend assembly reference '{0}' is invalid. InternalsVisibleTo declarations cannot have a version, culture, public key token, or processor architecture specified.</value>
  </data>
  <data name="ERR_FriendAssemblySNReq" xml:space="preserve">
    <value>Friend assembly reference '{0}' is invalid. Strong-name signed assemblies must specify a public key in their InternalsVisibleTo declarations.</value>
  </data>
  <data name="ERR_DelegateOnNullable" xml:space="preserve">
    <value>Cannot bind delegate to '{0}' because it is a member of 'System.Nullable&lt;T&gt;'</value>
  </data>
  <data name="ERR_BadCtorArgCount" xml:space="preserve">
    <value>'{0}' does not contain a constructor that takes {1} arguments</value>
  </data>
  <data name="ERR_GlobalAttributesNotFirst" xml:space="preserve">
    <value>Assembly and module attributes must precede all other elements defined in a file except using clauses and extern alias declarations</value>
  </data>
  <data name="ERR_ExpressionExpected" xml:space="preserve">
    <value>Expected expression</value>
  </data>
  <data name="ERR_InvalidSubsystemVersion" xml:space="preserve">
    <value>Invalid version {0} for /subsystemversion. The version must be 6.02 or greater for ARM or AppContainerExe, and 4.00 or greater otherwise</value>
  </data>
  <data name="ERR_InteropMethodWithBody" xml:space="preserve">
    <value>Embedded interop method '{0}' contains a body.</value>
  </data>
  <data name="ERR_BadWarningLevel" xml:space="preserve">
    <value>Warning level must be zero or greater</value>
  </data>
  <data name="ERR_BadDebugType" xml:space="preserve">
    <value>Invalid option '{0}' for /debug; must be 'portable', 'embedded', 'full' or 'pdbonly'</value>
  </data>
  <data name="ERR_BadResourceVis" xml:space="preserve">
    <value>Invalid option '{0}'; Resource visibility must be either 'public' or 'private'</value>
  </data>
  <data name="ERR_DefaultValueTypeMustMatch" xml:space="preserve">
    <value>The type of the argument to the DefaultParameterValue attribute must match the parameter type</value>
  </data>
  <data name="ERR_DefaultValueBadValueType" xml:space="preserve">
    <value>Argument of type '{0}' is not applicable for the DefaultParameterValue attribute</value>
  </data>
  <data name="ERR_MemberAlreadyInitialized" xml:space="preserve">
    <value>Duplicate initialization of member '{0}'</value>
  </data>
  <data name="ERR_MemberCannotBeInitialized" xml:space="preserve">
    <value>Member '{0}' cannot be initialized. It is not a field or property.</value>
  </data>
  <data name="ERR_StaticMemberInObjectInitializer" xml:space="preserve">
    <value>Static field or property '{0}' cannot be assigned in an object initializer</value>
  </data>
  <data name="ERR_ReadonlyValueTypeInObjectInitializer" xml:space="preserve">
    <value>Members of readonly field '{0}' of type '{1}' cannot be assigned with an object initializer because it is of a value type</value>
  </data>
  <data name="ERR_ValueTypePropertyInObjectInitializer" xml:space="preserve">
    <value>Members of property '{0}' of type '{1}' cannot be assigned with an object initializer because it is of a value type</value>
  </data>
  <data name="ERR_UnsafeTypeInObjectCreation" xml:space="preserve">
    <value>Unsafe type '{0}' cannot be used in object creation</value>
  </data>
  <data name="ERR_EmptyElementInitializer" xml:space="preserve">
    <value>Element initializer cannot be empty</value>
  </data>
  <data name="ERR_InitializerAddHasWrongSignature" xml:space="preserve">
    <value>The best overloaded method match for '{0}' has wrong signature for the initializer element. The initializable Add must be an accessible instance method.</value>
  </data>
  <data name="ERR_CollectionInitRequiresIEnumerable" xml:space="preserve">
    <value>Cannot initialize type '{0}' with a collection initializer because it does not implement 'System.Collections.IEnumerable'</value>
  </data>
  <data name="ERR_CantSetWin32Manifest" xml:space="preserve">
    <value>Error reading Win32 manifest file '{0}' -- '{1}'</value>
  </data>
  <data name="WRN_CantHaveManifestForModule" xml:space="preserve">
    <value>Ignoring /win32manifest for module because it only applies to assemblies</value>
  </data>
  <data name="WRN_CantHaveManifestForModule_Title" xml:space="preserve">
    <value>Ignoring /win32manifest for module because it only applies to assemblies</value>
  </data>
  <data name="ERR_BadInstanceArgType" xml:space="preserve">
    <value>'{0}' does not contain a definition for '{1}' and the best extension method overload '{2}' requires a receiver of type '{3}'</value>
  </data>
  <data name="ERR_QueryDuplicateRangeVariable" xml:space="preserve">
    <value>The range variable '{0}' has already been declared</value>
  </data>
  <data name="ERR_QueryRangeVariableOverrides" xml:space="preserve">
    <value>The range variable '{0}' conflicts with a previous declaration of '{0}'</value>
  </data>
  <data name="ERR_QueryRangeVariableAssignedBadValue" xml:space="preserve">
    <value>Cannot assign {0} to a range variable</value>
  </data>
  <data name="ERR_QueryNoProviderCastable" xml:space="preserve">
    <value>Could not find an implementation of the query pattern for source type '{0}'.  '{1}' not found.  Consider explicitly specifying the type of the range variable '{2}'.</value>
  </data>
  <data name="ERR_QueryNoProviderStandard" xml:space="preserve">
    <value>Could not find an implementation of the query pattern for source type '{0}'.  '{1}' not found.  Are you missing required assembly references or a using directive for 'System.Linq'?</value>
  </data>
  <data name="ERR_QueryNoProvider" xml:space="preserve">
    <value>Could not find an implementation of the query pattern for source type '{0}'.  '{1}' not found.</value>
  </data>
  <data name="ERR_QueryOuterKey" xml:space="preserve">
    <value>The name '{0}' is not in scope on the left side of 'equals'.  Consider swapping the expressions on either side of 'equals'.</value>
  </data>
  <data name="ERR_QueryInnerKey" xml:space="preserve">
    <value>The name '{0}' is not in scope on the right side of 'equals'.  Consider swapping the expressions on either side of 'equals'.</value>
  </data>
  <data name="ERR_QueryOutRefRangeVariable" xml:space="preserve">
    <value>Cannot pass the range variable '{0}' as an out or ref parameter</value>
  </data>
  <data name="ERR_QueryMultipleProviders" xml:space="preserve">
    <value>Multiple implementations of the query pattern were found for source type '{0}'.  Ambiguous call to '{1}'.</value>
  </data>
  <data name="ERR_QueryTypeInferenceFailedMulti" xml:space="preserve">
    <value>The type of one of the expressions in the {0} clause is incorrect.  Type inference failed in the call to '{1}'.</value>
  </data>
  <data name="ERR_QueryTypeInferenceFailed" xml:space="preserve">
    <value>The type of the expression in the {0} clause is incorrect.  Type inference failed in the call to '{1}'.</value>
  </data>
  <data name="ERR_QueryTypeInferenceFailedSelectMany" xml:space="preserve">
    <value>An expression of type '{0}' is not allowed in a subsequent from clause in a query expression with source type '{1}'.  Type inference failed in the call to '{2}'.</value>
  </data>
  <data name="ERR_ExpressionTreeContainsPointerOp" xml:space="preserve">
    <value>An expression tree may not contain an unsafe pointer operation</value>
  </data>
  <data name="ERR_ExpressionTreeContainsAnonymousMethod" xml:space="preserve">
    <value>An expression tree may not contain an anonymous method expression</value>
  </data>
  <data name="ERR_AnonymousMethodToExpressionTree" xml:space="preserve">
    <value>An anonymous method expression cannot be converted to an expression tree</value>
  </data>
  <data name="ERR_QueryRangeVariableReadOnly" xml:space="preserve">
    <value>Range variable '{0}' cannot be assigned to -- it is read only</value>
  </data>
  <data name="ERR_QueryRangeVariableSameAsTypeParam" xml:space="preserve">
    <value>The range variable '{0}' cannot have the same name as a method type parameter</value>
  </data>
  <data name="ERR_TypeVarNotFoundRangeVariable" xml:space="preserve">
    <value>The contextual keyword 'var' cannot be used in a range variable declaration</value>
  </data>
  <data name="ERR_BadArgTypesForCollectionAdd" xml:space="preserve">
    <value>The best overloaded Add method '{0}' for the collection initializer has some invalid arguments</value>
  </data>
  <data name="ERR_ByRefParameterInExpressionTree" xml:space="preserve">
    <value>An expression tree lambda may not contain a ref, in or out parameter</value>
  </data>
  <data name="ERR_VarArgsInExpressionTree" xml:space="preserve">
    <value>An expression tree lambda may not contain a method with variable arguments</value>
  </data>
  <data name="ERR_MemGroupInExpressionTree" xml:space="preserve">
    <value>An expression tree lambda may not contain a method group</value>
  </data>
  <data name="ERR_InitializerAddHasParamModifiers" xml:space="preserve">
    <value>The best overloaded method match '{0}' for the collection initializer element cannot be used. Collection initializer 'Add' methods cannot have ref or out parameters.</value>
  </data>
  <data name="ERR_NonInvocableMemberCalled" xml:space="preserve">
    <value>Non-invocable member '{0}' cannot be used like a method.</value>
  </data>
  <data name="WRN_MultipleRuntimeImplementationMatches" xml:space="preserve">
    <value>Member '{0}' implements interface member '{1}' in type '{2}'. There are multiple matches for the interface member at run-time. It is implementation dependent which method will be called.</value>
  </data>
  <data name="WRN_MultipleRuntimeImplementationMatches_Title" xml:space="preserve">
    <value>Member implements interface member with multiple matches at run-time</value>
  </data>
  <data name="WRN_MultipleRuntimeImplementationMatches_Description" xml:space="preserve">
    <value>This warning can be generated when two interface methods are differentiated only by whether a particular parameter is marked with ref or with out. It is best to change your code to avoid this warning because it is not obvious or guaranteed which method is called at runtime.

Although C# distinguishes between out and ref, the CLR sees them as the same. When deciding which method implements the interface, the CLR just picks one.

Give the compiler some way to differentiate the methods. For example, you can give them different names or provide an additional parameter on one of them.</value>
  </data>
  <data name="WRN_MultipleRuntimeOverrideMatches" xml:space="preserve">
    <value>Member '{1}' overrides '{0}'. There are multiple override candidates at run-time. It is implementation dependent which method will be called. Please use a newer runtime.</value>
  </data>
  <data name="WRN_MultipleRuntimeOverrideMatches_Title" xml:space="preserve">
    <value>Member overrides base member with multiple override candidates at run-time</value>
  </data>
  <data name="ERR_ObjectOrCollectionInitializerWithDelegateCreation" xml:space="preserve">
    <value>Object and collection initializer expressions may not be applied to a delegate creation expression</value>
  </data>
  <data name="ERR_InvalidConstantDeclarationType" xml:space="preserve">
    <value>'{0}' is of type '{1}'. The type specified in a constant declaration must be sbyte, byte, short, ushort, int, uint, long, ulong, char, float, double, decimal, bool, string, an enum-type, or a reference-type.</value>
  </data>
  <data name="ERR_FileNotFound" xml:space="preserve">
    <value>Source file '{0}' could not be found.</value>
  </data>
  <data name="WRN_FileAlreadyIncluded" xml:space="preserve">
    <value>Source file '{0}' specified multiple times</value>
  </data>
  <data name="WRN_FileAlreadyIncluded_Title" xml:space="preserve">
    <value>Source file specified multiple times</value>
  </data>
  <data name="ERR_NoFileSpec" xml:space="preserve">
    <value>Missing file specification for '{0}' option</value>
  </data>
  <data name="ERR_SwitchNeedsString" xml:space="preserve">
    <value>Command-line syntax error: Missing '{0}' for '{1}' option</value>
  </data>
  <data name="ERR_BadSwitch" xml:space="preserve">
    <value>Unrecognized option: '{0}'</value>
  </data>
  <data name="WRN_NoSources" xml:space="preserve">
    <value>No source files specified.</value>
  </data>
  <data name="WRN_NoSources_Title" xml:space="preserve">
    <value>No source files specified</value>
  </data>
  <data name="ERR_ExpectedSingleScript" xml:space="preserve">
    <value>Expected a script (.csx file) but none specified</value>
  </data>
  <data name="ERR_OpenResponseFile" xml:space="preserve">
    <value>Error opening response file '{0}'</value>
  </data>
  <data name="ERR_CantOpenFileWrite" xml:space="preserve">
    <value>Cannot open '{0}' for writing -- {1}</value>
  </data>
  <data name="ERR_BadBaseNumber" xml:space="preserve">
    <value>Invalid image base number '{0}'</value>
  </data>
  <data name="ERR_BinaryFile" xml:space="preserve">
    <value>'{0}' is a binary file instead of a text file</value>
  </data>
  <data name="FTL_BadCodepage" xml:space="preserve">
    <value>Code page '{0}' is invalid or not installed</value>
  </data>
  <data name="FTL_BadChecksumAlgorithm" xml:space="preserve">
    <value>Algorithm '{0}' is not supported</value>
  </data>
  <data name="ERR_NoMainOnDLL" xml:space="preserve">
    <value>Cannot specify /main if building a module or library</value>
  </data>
  <data name="FTL_InvalidTarget" xml:space="preserve">
    <value>Invalid target type for /target: must specify 'exe', 'winexe', 'library', or 'module'</value>
  </data>
  <data name="FTL_InvalidInputFileName" xml:space="preserve">
    <value>File name '{0}' is empty, contains invalid characters, has a drive specification without an absolute path, or is too long</value>
  </data>
  <data name="WRN_NoConfigNotOnCommandLine" xml:space="preserve">
    <value>Ignoring /noconfig option because it was specified in a response file</value>
  </data>
  <data name="WRN_NoConfigNotOnCommandLine_Title" xml:space="preserve">
    <value>Ignoring /noconfig option because it was specified in a response file</value>
  </data>
  <data name="ERR_InvalidFileAlignment" xml:space="preserve">
    <value>Invalid file section alignment '{0}'</value>
  </data>
  <data name="ERR_InvalidOutputName" xml:space="preserve">
    <value>Invalid output name: {0}</value>
  </data>
  <data name="ERR_InvalidDebugInformationFormat" xml:space="preserve">
    <value>Invalid debug information format: {0}</value>
  </data>
  <data name="ERR_LegacyObjectIdSyntax" xml:space="preserve">
    <value>'id#' syntax is no longer supported. Use '$id' instead.</value>
  </data>
  <data name="WRN_DefineIdentifierRequired" xml:space="preserve">
    <value>Invalid name for a preprocessing symbol; '{0}' is not a valid identifier</value>
  </data>
  <data name="WRN_DefineIdentifierRequired_Title" xml:space="preserve">
    <value>Invalid name for a preprocessing symbol; not a valid identifier</value>
  </data>
  <data name="FTL_OutputFileExists" xml:space="preserve">
    <value>Cannot create short filename '{0}' when a long filename with the same short filename already exists</value>
  </data>
  <data name="ERR_OneAliasPerReference" xml:space="preserve">
    <value>A /reference option that declares an extern alias can only have one filename. To specify multiple aliases or filenames, use multiple /reference options.</value>
  </data>
  <data name="ERR_SwitchNeedsNumber" xml:space="preserve">
    <value>Command-line syntax error: Missing ':&lt;number&gt;' for '{0}' option</value>
  </data>
  <data name="ERR_MissingDebugSwitch" xml:space="preserve">
    <value>The /pdb option requires that the /debug option also be used</value>
  </data>
  <data name="ERR_ComRefCallInExpressionTree" xml:space="preserve">
    <value>An expression tree lambda may not contain a COM call with ref omitted on arguments</value>
  </data>
  <data name="ERR_InvalidFormatForGuidForOption" xml:space="preserve">
    <value>Command-line syntax error: Invalid Guid format '{0}' for option '{1}'</value>
  </data>
  <data name="ERR_MissingGuidForOption" xml:space="preserve">
    <value>Command-line syntax error: Missing Guid for option '{1}'</value>
  </data>
  <data name="WRN_CLS_NoVarArgs" xml:space="preserve">
    <value>Methods with variable arguments are not CLS-compliant</value>
  </data>
  <data name="WRN_CLS_NoVarArgs_Title" xml:space="preserve">
    <value>Methods with variable arguments are not CLS-compliant</value>
  </data>
  <data name="WRN_CLS_BadArgType" xml:space="preserve">
    <value>Argument type '{0}' is not CLS-compliant</value>
  </data>
  <data name="WRN_CLS_BadArgType_Title" xml:space="preserve">
    <value>Argument type is not CLS-compliant</value>
  </data>
  <data name="WRN_CLS_BadReturnType" xml:space="preserve">
    <value>Return type of '{0}' is not CLS-compliant</value>
  </data>
  <data name="WRN_CLS_BadReturnType_Title" xml:space="preserve">
    <value>Return type is not CLS-compliant</value>
  </data>
  <data name="WRN_CLS_BadFieldPropType" xml:space="preserve">
    <value>Type of '{0}' is not CLS-compliant</value>
  </data>
  <data name="WRN_CLS_BadFieldPropType_Title" xml:space="preserve">
    <value>Type is not CLS-compliant</value>
  </data>
  <data name="WRN_CLS_BadFieldPropType_Description" xml:space="preserve">
    <value>A public, protected, or protected internal variable must be of a type that is compliant with the Common Language Specification (CLS).</value>
  </data>
  <data name="WRN_CLS_BadIdentifierCase" xml:space="preserve">
    <value>Identifier '{0}' differing only in case is not CLS-compliant</value>
  </data>
  <data name="WRN_CLS_BadIdentifierCase_Title" xml:space="preserve">
    <value>Identifier differing only in case is not CLS-compliant</value>
  </data>
  <data name="WRN_CLS_OverloadRefOut" xml:space="preserve">
    <value>Overloaded method '{0}' differing only in ref or out, or in array rank, is not CLS-compliant</value>
  </data>
  <data name="WRN_CLS_OverloadRefOut_Title" xml:space="preserve">
    <value>Overloaded method differing only in ref or out, or in array rank, is not CLS-compliant</value>
  </data>
  <data name="WRN_CLS_OverloadUnnamed" xml:space="preserve">
    <value>Overloaded method '{0}' differing only by unnamed array types is not CLS-compliant</value>
  </data>
  <data name="WRN_CLS_OverloadUnnamed_Title" xml:space="preserve">
    <value>Overloaded method differing only by unnamed array types is not CLS-compliant</value>
  </data>
  <data name="WRN_CLS_OverloadUnnamed_Description" xml:space="preserve">
    <value>This error occurs if you have an overloaded method that takes a jagged array and the only difference between the method signatures is the element type of the array. To avoid this error, consider using a rectangular array rather than a jagged array; use an additional parameter to disambiguate the function call; rename one or more of the overloaded methods; or, if CLS Compliance is not needed, remove the CLSCompliantAttribute attribute.</value>
  </data>
  <data name="WRN_CLS_BadIdentifier" xml:space="preserve">
    <value>Identifier '{0}' is not CLS-compliant</value>
  </data>
  <data name="WRN_CLS_BadIdentifier_Title" xml:space="preserve">
    <value>Identifier is not CLS-compliant</value>
  </data>
  <data name="WRN_CLS_BadBase" xml:space="preserve">
    <value>'{0}': base type '{1}' is not CLS-compliant</value>
  </data>
  <data name="WRN_CLS_BadBase_Title" xml:space="preserve">
    <value>Base type is not CLS-compliant</value>
  </data>
  <data name="WRN_CLS_BadBase_Description" xml:space="preserve">
    <value>A base type was marked as not having to be compliant with the Common Language Specification (CLS) in an assembly that was marked as being CLS compliant. Either remove the attribute that specifies the assembly is CLS compliant or remove the attribute that indicates the type is not CLS compliant.</value>
  </data>
  <data name="WRN_CLS_BadInterfaceMember" xml:space="preserve">
    <value>'{0}': CLS-compliant interfaces must have only CLS-compliant members</value>
  </data>
  <data name="WRN_CLS_BadInterfaceMember_Title" xml:space="preserve">
    <value>CLS-compliant interfaces must have only CLS-compliant members</value>
  </data>
  <data name="WRN_CLS_NoAbstractMembers" xml:space="preserve">
    <value>'{0}': only CLS-compliant members can be abstract</value>
  </data>
  <data name="WRN_CLS_NoAbstractMembers_Title" xml:space="preserve">
    <value>Only CLS-compliant members can be abstract</value>
  </data>
  <data name="WRN_CLS_NotOnModules" xml:space="preserve">
    <value>You must specify the CLSCompliant attribute on the assembly, not the module, to enable CLS compliance checking</value>
  </data>
  <data name="WRN_CLS_NotOnModules_Title" xml:space="preserve">
    <value>You must specify the CLSCompliant attribute on the assembly, not the module, to enable CLS compliance checking</value>
  </data>
  <data name="WRN_CLS_ModuleMissingCLS" xml:space="preserve">
    <value>Added modules must be marked with the CLSCompliant attribute to match the assembly</value>
  </data>
  <data name="WRN_CLS_ModuleMissingCLS_Title" xml:space="preserve">
    <value>Added modules must be marked with the CLSCompliant attribute to match the assembly</value>
  </data>
  <data name="WRN_CLS_AssemblyNotCLS" xml:space="preserve">
    <value>'{0}' cannot be marked as CLS-compliant because the assembly does not have a CLSCompliant attribute</value>
  </data>
  <data name="WRN_CLS_AssemblyNotCLS_Title" xml:space="preserve">
    <value>Type or member cannot be marked as CLS-compliant because the assembly does not have a CLSCompliant attribute</value>
  </data>
  <data name="WRN_CLS_BadAttributeType" xml:space="preserve">
    <value>'{0}' has no accessible constructors which use only CLS-compliant types</value>
  </data>
  <data name="WRN_CLS_BadAttributeType_Title" xml:space="preserve">
    <value>Type has no accessible constructors which use only CLS-compliant types</value>
  </data>
  <data name="WRN_CLS_ArrayArgumentToAttribute" xml:space="preserve">
    <value>Arrays as attribute arguments is not CLS-compliant</value>
  </data>
  <data name="WRN_CLS_ArrayArgumentToAttribute_Title" xml:space="preserve">
    <value>Arrays as attribute arguments is not CLS-compliant</value>
  </data>
  <data name="WRN_CLS_NotOnModules2" xml:space="preserve">
    <value>You cannot specify the CLSCompliant attribute on a module that differs from the CLSCompliant attribute on the assembly</value>
  </data>
  <data name="WRN_CLS_NotOnModules2_Title" xml:space="preserve">
    <value>You cannot specify the CLSCompliant attribute on a module that differs from the CLSCompliant attribute on the assembly</value>
  </data>
  <data name="WRN_CLS_IllegalTrueInFalse" xml:space="preserve">
    <value>'{0}' cannot be marked as CLS-compliant because it is a member of non-CLS-compliant type '{1}'</value>
  </data>
  <data name="WRN_CLS_IllegalTrueInFalse_Title" xml:space="preserve">
    <value>Type cannot be marked as CLS-compliant because it is a member of non-CLS-compliant type</value>
  </data>
  <data name="WRN_CLS_MeaninglessOnPrivateType" xml:space="preserve">
    <value>CLS compliance checking will not be performed on '{0}' because it is not visible from outside this assembly</value>
  </data>
  <data name="WRN_CLS_MeaninglessOnPrivateType_Title" xml:space="preserve">
    <value>CLS compliance checking will not be performed because it is not visible from outside this assembly</value>
  </data>
  <data name="WRN_CLS_AssemblyNotCLS2" xml:space="preserve">
    <value>'{0}' does not need a CLSCompliant attribute because the assembly does not have a CLSCompliant attribute</value>
  </data>
  <data name="WRN_CLS_AssemblyNotCLS2_Title" xml:space="preserve">
    <value>Type or member does not need a CLSCompliant attribute because the assembly does not have a CLSCompliant attribute</value>
  </data>
  <data name="WRN_CLS_MeaninglessOnParam" xml:space="preserve">
    <value>CLSCompliant attribute has no meaning when applied to parameters. Try putting it on the method instead.</value>
  </data>
  <data name="WRN_CLS_MeaninglessOnParam_Title" xml:space="preserve">
    <value>CLSCompliant attribute has no meaning when applied to parameters</value>
  </data>
  <data name="WRN_CLS_MeaninglessOnReturn" xml:space="preserve">
    <value>CLSCompliant attribute has no meaning when applied to return types. Try putting it on the method instead.</value>
  </data>
  <data name="WRN_CLS_MeaninglessOnReturn_Title" xml:space="preserve">
    <value>CLSCompliant attribute has no meaning when applied to return types</value>
  </data>
  <data name="WRN_CLS_BadTypeVar" xml:space="preserve">
    <value>Constraint type '{0}' is not CLS-compliant</value>
  </data>
  <data name="WRN_CLS_BadTypeVar_Title" xml:space="preserve">
    <value>Constraint type is not CLS-compliant</value>
  </data>
  <data name="WRN_CLS_VolatileField" xml:space="preserve">
    <value>CLS-compliant field '{0}' cannot be volatile</value>
  </data>
  <data name="WRN_CLS_VolatileField_Title" xml:space="preserve">
    <value>CLS-compliant field cannot be volatile</value>
  </data>
  <data name="WRN_CLS_BadInterface" xml:space="preserve">
    <value>'{0}' is not CLS-compliant because base interface '{1}' is not CLS-compliant</value>
  </data>
  <data name="WRN_CLS_BadInterface_Title" xml:space="preserve">
    <value>Type is not CLS-compliant because base interface is not CLS-compliant</value>
  </data>
  <data name="ERR_BadAwaitArg" xml:space="preserve">
    <value>'await' requires that the type {0} have a suitable 'GetAwaiter' method</value>
  </data>
  <data name="ERR_BadAwaitArgIntrinsic" xml:space="preserve">
    <value>Cannot await '{0}'</value>
  </data>
  <data name="ERR_BadAwaiterPattern" xml:space="preserve">
    <value>'await' requires that the return type '{0}' of '{1}.GetAwaiter()' have suitable 'IsCompleted', 'OnCompleted', and 'GetResult' members, and implement 'INotifyCompletion' or 'ICriticalNotifyCompletion'</value>
  </data>
  <data name="ERR_BadAwaitArg_NeedSystem" xml:space="preserve">
    <value>'await' requires that the type '{0}' have a suitable 'GetAwaiter' method. Are you missing a using directive for 'System'?</value>
  </data>
  <data name="ERR_BadAwaitArgVoidCall" xml:space="preserve">
    <value>Cannot await 'void'</value>
  </data>
  <data name="ERR_BadAwaitAsIdentifier" xml:space="preserve">
    <value>'await' cannot be used as an identifier within an async method or lambda expression</value>
  </data>
  <data name="ERR_DoesntImplementAwaitInterface" xml:space="preserve">
    <value>'{0}' does not implement '{1}'</value>
  </data>
  <data name="ERR_TaskRetNoObjectRequired" xml:space="preserve">
    <value>Since '{0}' is an async method that returns '{1}', a return keyword must not be followed by an object expression</value>
  </data>
  <data name="ERR_BadAsyncReturn" xml:space="preserve">
    <value>The return type of an async method must be void, Task, Task&lt;T&gt;, a task-like type, IAsyncEnumerable&lt;T&gt;, or IAsyncEnumerator&lt;T&gt;</value>
  </data>
  <data name="ERR_WrongArityAsyncReturn" xml:space="preserve">
    <value>A generic task-like return type was expected, but the type '{0}' found in 'AsyncMethodBuilder' attribute was not suitable. It must be an unbound generic type of arity one, and its containing type (if any) must be non-generic.</value>
  </data>
  <data name="ERR_CantReturnVoid" xml:space="preserve">
    <value>Cannot return an expression of type 'void'</value>
  </data>
  <data name="ERR_VarargsAsync" xml:space="preserve">
    <value>__arglist is not allowed in the parameter list of async methods</value>
  </data>
  <data name="ERR_ByRefTypeAndAwait" xml:space="preserve">
    <value>Instance of type '{0}' cannot be preserved across 'await' or 'yield' boundary.</value>
  </data>
  <data name="ERR_UnsafeAsyncArgType" xml:space="preserve">
    <value>Async methods cannot have pointer type parameters</value>
  </data>
  <data name="ERR_BadAsyncArgType" xml:space="preserve">
    <value>Async methods cannot have ref, in or out parameters</value>
  </data>
  <data name="ERR_BadAwaitWithoutAsync" xml:space="preserve">
    <value>The 'await' operator can only be used when contained within a method or lambda expression marked with the 'async' modifier</value>
  </data>
  <data name="ERR_BadAwaitWithoutAsyncLambda" xml:space="preserve">
    <value>The 'await' operator can only be used within an async {0}. Consider marking this {0} with the 'async' modifier.</value>
  </data>
  <data name="ERR_BadAwaitWithoutAsyncMethod" xml:space="preserve">
    <value>The 'await' operator can only be used within an async method. Consider marking this method with the 'async' modifier and changing its return type to 'Task&lt;{0}&gt;'.</value>
  </data>
  <data name="ERR_BadAwaitWithoutVoidAsyncMethod" xml:space="preserve">
    <value>The 'await' operator can only be used within an async method. Consider marking this method with the 'async' modifier and changing its return type to 'Task'.</value>
  </data>
  <data name="ERR_BadAwaitInFinally" xml:space="preserve">
    <value>Cannot await in the body of a finally clause</value>
  </data>
  <data name="ERR_BadAwaitInCatch" xml:space="preserve">
    <value>Cannot await in a catch clause</value>
  </data>
  <data name="ERR_BadAwaitInCatchFilter" xml:space="preserve">
    <value>Cannot await in the filter expression of a catch clause</value>
  </data>
  <data name="ERR_BadAwaitInLock" xml:space="preserve">
    <value>Cannot await in the body of a lock statement</value>
  </data>
  <data name="ERR_BadAwaitInStaticVariableInitializer" xml:space="preserve">
    <value>The 'await' operator cannot be used in a static script variable initializer.</value>
  </data>
  <data name="ERR_AwaitInUnsafeContext" xml:space="preserve">
    <value>Cannot await in an unsafe context</value>
  </data>
  <data name="ERR_BadAsyncLacksBody" xml:space="preserve">
    <value>The 'async' modifier can only be used in methods that have a body.</value>
  </data>
  <data name="ERR_BadSpecialByRefParameter" xml:space="preserve">
    <value>Parameters of type '{0}' cannot be declared in async methods or async lambda expressions.</value>
  </data>
  <data name="ERR_SecurityCriticalOrSecuritySafeCriticalOnAsync" xml:space="preserve">
    <value>Security attribute '{0}' cannot be applied to an Async method.</value>
  </data>
  <data name="ERR_SecurityCriticalOrSecuritySafeCriticalOnAsyncInClassOrStruct" xml:space="preserve">
    <value>Async methods are not allowed in an Interface, Class, or Structure which has the 'SecurityCritical' or 'SecuritySafeCritical' attribute.</value>
  </data>
  <data name="ERR_BadAwaitInQuery" xml:space="preserve">
    <value>The 'await' operator may only be used in a query expression within the first collection expression of the initial 'from' clause or within the collection expression of a 'join' clause</value>
  </data>
  <data name="WRN_AsyncLacksAwaits" xml:space="preserve">
    <value>This async method lacks 'await' operators and will run synchronously. Consider using the 'await' operator to await non-blocking API calls, or 'await Task.Run(...)' to do CPU-bound work on a background thread.</value>
  </data>
  <data name="WRN_AsyncLacksAwaits_Title" xml:space="preserve">
    <value>Async method lacks 'await' operators and will run synchronously</value>
  </data>
  <data name="WRN_UnobservedAwaitableExpression" xml:space="preserve">
    <value>Because this call is not awaited, execution of the current method continues before the call is completed. Consider applying the 'await' operator to the result of the call.</value>
  </data>
  <data name="WRN_UnobservedAwaitableExpression_Title" xml:space="preserve">
    <value>Because this call is not awaited, execution of the current method continues before the call is completed</value>
  </data>
  <data name="WRN_UnobservedAwaitableExpression_Description" xml:space="preserve">
    <value>The current method calls an async method that returns a Task or a Task&lt;TResult&gt; and doesn't apply the await operator to the result. The call to the async method starts an asynchronous task. However, because no await operator is applied, the program continues without waiting for the task to complete. In most cases, that behavior isn't what you expect. Usually other aspects of the calling method depend on the results of the call or, minimally, the called method is expected to complete before you return from the method that contains the call.

An equally important issue is what happens to exceptions that are raised in the called async method. An exception that's raised in a method that returns a Task or Task&lt;TResult&gt; is stored in the returned task. If you don't await the task or explicitly check for exceptions, the exception is lost. If you await the task, its exception is rethrown.

As a best practice, you should always await the call.

You should consider suppressing the warning only if you're sure that you don't want to wait for the asynchronous call to complete and that the called method won't raise any exceptions. In that case, you can suppress the warning by assigning the task result of the call to a variable.</value>
  </data>
  <data name="ERR_SynchronizedAsyncMethod" xml:space="preserve">
    <value>'MethodImplOptions.Synchronized' cannot be applied to an async method</value>
  </data>
  <data name="ERR_NoConversionForCallerLineNumberParam" xml:space="preserve">
    <value>CallerLineNumberAttribute cannot be applied because there are no standard conversions from type '{0}' to type '{1}'</value>
  </data>
  <data name="ERR_NoConversionForCallerFilePathParam" xml:space="preserve">
    <value>CallerFilePathAttribute cannot be applied because there are no standard conversions from type '{0}' to type '{1}'</value>
  </data>
  <data name="ERR_NoConversionForCallerMemberNameParam" xml:space="preserve">
    <value>CallerMemberNameAttribute cannot be applied because there are no standard conversions from type '{0}' to type '{1}'</value>
  </data>
  <data name="ERR_BadCallerLineNumberParamWithoutDefaultValue" xml:space="preserve">
    <value>The CallerLineNumberAttribute may only be applied to parameters with default values</value>
  </data>
  <data name="ERR_BadCallerFilePathParamWithoutDefaultValue" xml:space="preserve">
    <value>The CallerFilePathAttribute may only be applied to parameters with default values</value>
  </data>
  <data name="ERR_BadCallerMemberNameParamWithoutDefaultValue" xml:space="preserve">
    <value>The CallerMemberNameAttribute may only be applied to parameters with default values</value>
  </data>
  <data name="WRN_CallerLineNumberParamForUnconsumedLocation" xml:space="preserve">
    <value>The CallerLineNumberAttribute applied to parameter '{0}' will have no effect because it applies to a member that is used in contexts that do not allow optional arguments</value>
  </data>
  <data name="WRN_CallerLineNumberParamForUnconsumedLocation_Title" xml:space="preserve">
    <value>The CallerLineNumberAttribute will have no effect because it applies to a member that is used in contexts that do not allow optional arguments</value>
  </data>
  <data name="WRN_CallerFilePathParamForUnconsumedLocation" xml:space="preserve">
    <value>The CallerFilePathAttribute applied to parameter '{0}' will have no effect because it applies to a member that is used in contexts that do not allow optional arguments</value>
  </data>
  <data name="WRN_CallerFilePathParamForUnconsumedLocation_Title" xml:space="preserve">
    <value>The CallerFilePathAttribute will have no effect because it applies to a member that is used in contexts that do not allow optional arguments</value>
  </data>
  <data name="WRN_CallerMemberNameParamForUnconsumedLocation" xml:space="preserve">
    <value>The CallerMemberNameAttribute applied to parameter '{0}' will have no effect because it applies to a member that is used in contexts that do not allow optional arguments</value>
  </data>
  <data name="WRN_CallerMemberNameParamForUnconsumedLocation_Title" xml:space="preserve">
    <value>The CallerMemberNameAttribute will have no effect because it applies to a member that is used in contexts that do not allow optional arguments</value>
  </data>
  <data name="ERR_NoEntryPoint" xml:space="preserve">
    <value>Program does not contain a static 'Main' method suitable for an entry point</value>
  </data>
  <data name="ERR_ArrayInitializerIncorrectLength" xml:space="preserve">
    <value>An array initializer of length '{0}' is expected</value>
  </data>
  <data name="ERR_ArrayInitializerExpected" xml:space="preserve">
    <value>A nested array initializer is expected</value>
  </data>
  <data name="ERR_IllegalVarianceSyntax" xml:space="preserve">
    <value>Invalid variance modifier. Only interface and delegate type parameters can be specified as variant.</value>
  </data>
  <data name="ERR_UnexpectedAliasedName" xml:space="preserve">
    <value>Unexpected use of an aliased name</value>
  </data>
  <data name="ERR_UnexpectedGenericName" xml:space="preserve">
    <value>Unexpected use of a generic name</value>
  </data>
  <data name="ERR_UnexpectedUnboundGenericName" xml:space="preserve">
    <value>Unexpected use of an unbound generic name</value>
  </data>
  <data name="ERR_GlobalStatement" xml:space="preserve">
    <value>Expressions and statements can only occur in a method body</value>
  </data>
  <data name="ERR_NamedArgumentForArray" xml:space="preserve">
    <value>An array access may not have a named argument specifier</value>
  </data>
  <data name="ERR_NotYetImplementedInRoslyn" xml:space="preserve">
    <value>This language feature ('{0}') is not yet implemented.</value>
  </data>
  <data name="ERR_DefaultValueNotAllowed" xml:space="preserve">
    <value>Default values are not valid in this context.</value>
  </data>
  <data name="ERR_CantOpenIcon" xml:space="preserve">
    <value>Error opening icon file {0} -- {1}</value>
  </data>
  <data name="ERR_CantOpenWin32Manifest" xml:space="preserve">
    <value>Error opening Win32 manifest file {0} -- {1}</value>
  </data>
  <data name="ERR_ErrorBuildingWin32Resources" xml:space="preserve">
    <value>Error building Win32 resources -- {0}</value>
  </data>
  <data name="ERR_DefaultValueBeforeRequiredValue" xml:space="preserve">
    <value>Optional parameters must appear after all required parameters</value>
  </data>
  <data name="ERR_ExplicitImplCollisionOnRefOut" xml:space="preserve">
    <value>Cannot inherit interface '{0}' with the specified type parameters because it causes method '{1}' to contain overloads which differ only on ref and out</value>
  </data>
  <data name="ERR_PartialWrongTypeParamsVariance" xml:space="preserve">
    <value>Partial declarations of '{0}' must have the same type parameter names and variance modifiers in the same order</value>
  </data>
  <data name="ERR_UnexpectedVariance" xml:space="preserve">
    <value>Invalid variance: The type parameter '{1}' must be {3} valid on '{0}'. '{1}' is {2}.</value>
  </data>
  <data name="ERR_UnexpectedVarianceStaticMember" xml:space="preserve">
    <value>Invalid variance: The type parameter '{1}' must be {3} valid on '{0}' unless language version '{4}' or greater is used. '{1}' is {2}.</value>
  </data>
  <data name="ERR_DeriveFromDynamic" xml:space="preserve">
    <value>'{0}': cannot derive from the dynamic type</value>
  </data>
  <data name="ERR_DeriveFromConstructedDynamic" xml:space="preserve">
    <value>'{0}': cannot implement a dynamic interface '{1}'</value>
  </data>
  <data name="ERR_DynamicTypeAsBound" xml:space="preserve">
    <value>Constraint cannot be the dynamic type</value>
  </data>
  <data name="ERR_ConstructedDynamicTypeAsBound" xml:space="preserve">
    <value>Constraint cannot be a dynamic type '{0}'</value>
  </data>
  <data name="ERR_DynamicRequiredTypesMissing" xml:space="preserve">
    <value>One or more types required to compile a dynamic expression cannot be found. Are you missing a reference?</value>
  </data>
  <data name="ERR_MetadataNameTooLong" xml:space="preserve">
    <value>Name '{0}' exceeds the maximum length allowed in metadata.</value>
  </data>
  <data name="ERR_AttributesNotAllowed" xml:space="preserve">
    <value>Attributes are not valid in this context.</value>
  </data>
  <data name="ERR_AttributesRequireParenthesizedLambdaExpression" xml:space="preserve">
    <value>Attributes on lambda expressions require a parenthesized parameter list.</value>
  </data>
  <data name="ERR_ExternAliasNotAllowed" xml:space="preserve">
    <value>'extern alias' is not valid in this context</value>
  </data>
  <data name="WRN_IsDynamicIsConfusing" xml:space="preserve">
    <value>Using '{0}' to test compatibility with '{1}' is essentially identical to testing compatibility with '{2}' and will succeed for all non-null values</value>
  </data>
  <data name="WRN_IsDynamicIsConfusing_Title" xml:space="preserve">
    <value>Using 'is' to test compatibility with 'dynamic' is essentially identical to testing compatibility with 'Object'</value>
  </data>
  <data name="ERR_YieldNotAllowedInScript" xml:space="preserve">
    <value>Cannot use 'yield' in top-level script code</value>
  </data>
  <data name="ERR_NamespaceNotAllowedInScript" xml:space="preserve">
    <value>Cannot declare namespace in script code</value>
  </data>
  <data name="ERR_GlobalAttributesNotAllowed" xml:space="preserve">
    <value>Assembly and module attributes are not allowed in this context</value>
  </data>
  <data name="ERR_InvalidDelegateType" xml:space="preserve">
    <value>Delegate '{0}' has no invoke method or an invoke method with a return type or parameter types that are not supported.</value>
  </data>
  <data name="WRN_MainIgnored" xml:space="preserve">
    <value>The entry point of the program is global code; ignoring '{0}' entry point.</value>
  </data>
  <data name="WRN_MainIgnored_Title" xml:space="preserve">
    <value>The entry point of the program is global code; ignoring entry point</value>
  </data>
  <data name="WRN_StaticInAsOrIs" xml:space="preserve">
    <value>The second operand of an 'is' or 'as' operator may not be static type '{0}'</value>
  </data>
  <data name="WRN_StaticInAsOrIs_Title" xml:space="preserve">
    <value>The second operand of an 'is' or 'as' operator may not be a static type</value>
  </data>
  <data name="ERR_BadVisEventType" xml:space="preserve">
    <value>Inconsistent accessibility: event type '{1}' is less accessible than event '{0}'</value>
  </data>
  <data name="ERR_NamedArgumentSpecificationBeforeFixedArgument" xml:space="preserve">
    <value>Named argument specifications must appear after all fixed arguments have been specified. Please use language version {0} or greater to allow non-trailing named arguments.</value>
  </data>
  <data name="ERR_NamedArgumentSpecificationBeforeFixedArgumentInDynamicInvocation" xml:space="preserve">
    <value>Named argument specifications must appear after all fixed arguments have been specified in a dynamic invocation.</value>
  </data>
  <data name="ERR_BadNamedArgument" xml:space="preserve">
    <value>The best overload for '{0}' does not have a parameter named '{1}'</value>
  </data>
  <data name="ERR_BadNamedArgumentForDelegateInvoke" xml:space="preserve">
    <value>The delegate '{0}' does not have a parameter named '{1}'</value>
  </data>
  <data name="ERR_DuplicateNamedArgument" xml:space="preserve">
    <value>Named argument '{0}' cannot be specified multiple times</value>
  </data>
  <data name="ERR_NamedArgumentUsedInPositional" xml:space="preserve">
    <value>Named argument '{0}' specifies a parameter for which a positional argument has already been given</value>
  </data>
  <data name="ERR_BadNonTrailingNamedArgument" xml:space="preserve">
    <value>Named argument '{0}' is used out-of-position but is followed by an unnamed argument</value>
  </data>
  <data name="ERR_DefaultValueUsedWithAttributes" xml:space="preserve">
    <value>Cannot specify default parameter value in conjunction with DefaultParameterAttribute or OptionalAttribute</value>
  </data>
  <data name="ERR_DefaultValueMustBeConstant" xml:space="preserve">
    <value>Default parameter value for '{0}' must be a compile-time constant</value>
  </data>
  <data name="ERR_RefOutDefaultValue" xml:space="preserve">
    <value>A ref or out parameter cannot have a default value</value>
  </data>
  <data name="ERR_DefaultValueForExtensionParameter" xml:space="preserve">
    <value>Cannot specify a default value for the 'this' parameter</value>
  </data>
  <data name="ERR_DefaultValueForParamsParameter" xml:space="preserve">
    <value>Cannot specify a default value for a parameter collection</value>
  </data>
  <data name="ERR_NoConversionForDefaultParam" xml:space="preserve">
    <value>A value of type '{0}' cannot be used as a default parameter because there are no standard conversions to type '{1}'</value>
  </data>
  <data name="ERR_NoConversionForNubDefaultParam" xml:space="preserve">
    <value>A value of type '{0}' cannot be used as default parameter for nullable parameter '{1}' because '{0}' is not a simple type</value>
  </data>
  <data name="ERR_NotNullRefDefaultParameter" xml:space="preserve">
    <value>'{0}' is of type '{1}'. A default parameter value of a reference type other than string can only be initialized with null</value>
  </data>
  <data name="WRN_DefaultValueForUnconsumedLocation" xml:space="preserve">
    <value>The default value specified for parameter '{0}' will have no effect because it applies to a member that is used in contexts that do not allow optional arguments</value>
  </data>
  <data name="WRN_DefaultValueForUnconsumedLocation_Title" xml:space="preserve">
    <value>The default value specified will have no effect because it applies to a member that is used in contexts that do not allow optional arguments</value>
  </data>
  <data name="WRN_RefReadonlyParameterDefaultValue" xml:space="preserve">
    <value>A default value is specified for 'ref readonly' parameter '{0}', but 'ref readonly' should be used only for references. Consider declaring the parameter as 'in'.</value>
  </data>
  <data name="WRN_RefReadonlyParameterDefaultValue_Title" xml:space="preserve">
    <value>A default value is specified for 'ref readonly' parameter, but 'ref readonly' should be used only for references. Consider declaring the parameter as 'in'.</value>
  </data>
  <data name="ERR_PublicKeyFileFailure" xml:space="preserve">
    <value>Error signing output with public key from file '{0}' -- {1}</value>
  </data>
  <data name="ERR_PublicKeyContainerFailure" xml:space="preserve">
    <value>Error signing output with public key from container '{0}' -- {1}</value>
  </data>
  <data name="ERR_BadDynamicTypeof" xml:space="preserve">
    <value>The typeof operator cannot be used on the dynamic type</value>
  </data>
  <data name="ERR_BadNullableTypeof" xml:space="preserve">
    <value>The typeof operator cannot be used on a nullable reference type</value>
  </data>
  <data name="ERR_ExpressionTreeContainsDynamicOperation" xml:space="preserve">
    <value>An expression tree may not contain a dynamic operation</value>
  </data>
  <data name="ERR_BadAsyncExpressionTree" xml:space="preserve">
    <value>Async lambda expressions cannot be converted to expression trees</value>
  </data>
  <data name="ERR_DynamicAttributeMissing" xml:space="preserve">
    <value>Cannot define a class or member that utilizes 'dynamic' because the compiler required type '{0}' cannot be found. Are you missing a reference?</value>
  </data>
  <data name="ERR_CannotPassNullForFriendAssembly" xml:space="preserve">
    <value>Cannot pass null for friend assembly name</value>
  </data>
  <data name="ERR_SignButNoPrivateKey" xml:space="preserve">
    <value>Key file '{0}' is missing the private key needed for signing</value>
  </data>
  <data name="ERR_PublicSignButNoKey" xml:space="preserve">
    <value>Public signing was specified and requires a public key, but no public key was specified.</value>
  </data>
  <data name="ERR_PublicSignNetModule" xml:space="preserve">
    <value>Public signing is not supported for netmodules.</value>
  </data>
  <data name="WRN_DelaySignButNoKey" xml:space="preserve">
    <value>Delay signing was specified and requires a public key, but no public key was specified</value>
  </data>
  <data name="WRN_DelaySignButNoKey_Title" xml:space="preserve">
    <value>Delay signing was specified and requires a public key, but no public key was specified</value>
  </data>
  <data name="ERR_InvalidVersionFormat" xml:space="preserve">
    <value>The specified version string '{0}' does not conform to the required format - major[.minor[.build[.revision]]]</value>
  </data>
  <data name="ERR_InvalidVersionFormatDeterministic" xml:space="preserve">
    <value>The specified version string '{0}' contains wildcards, which are not compatible with determinism. Either remove wildcards from the version string, or disable determinism for this compilation</value>
  </data>
  <data name="ERR_InvalidVersionFormat2" xml:space="preserve">
    <value>The specified version string '{0}' does not conform to the required format - major.minor.build.revision (without wildcards)</value>
  </data>
  <data name="WRN_InvalidVersionFormat" xml:space="preserve">
    <value>The specified version string '{0}' does not conform to the recommended format - major.minor.build.revision</value>
  </data>
  <data name="WRN_InvalidVersionFormat_Title" xml:space="preserve">
    <value>The specified version string does not conform to the recommended format - major.minor.build.revision</value>
  </data>
  <data name="ERR_InvalidAssemblyCultureForExe" xml:space="preserve">
    <value>Executables cannot be satellite assemblies; culture should always be empty</value>
  </data>
  <data name="ERR_NoCorrespondingArgument" xml:space="preserve">
    <value>There is no argument given that corresponds to the required parameter '{0}' of '{1}'</value>
  </data>
  <data name="WRN_UnimplementedCommandLineSwitch" xml:space="preserve">
    <value>The command line switch '{0}' is not yet implemented and was ignored.</value>
  </data>
  <data name="WRN_UnimplementedCommandLineSwitch_Title" xml:space="preserve">
    <value>Command line switch is not yet implemented</value>
  </data>
  <data name="ERR_ModuleEmitFailure" xml:space="preserve">
    <value>Failed to emit module '{0}': {1}</value>
  </data>
  <data name="ERR_FixedLocalInLambda" xml:space="preserve">
    <value>Cannot use fixed local '{0}' inside an anonymous method, lambda expression, or query expression</value>
  </data>
  <data name="ERR_ExpressionTreeContainsNamedArgument" xml:space="preserve">
    <value>An expression tree may not contain a named argument specification</value>
  </data>
  <data name="ERR_ExpressionTreeContainsOptionalArgument" xml:space="preserve">
    <value>An expression tree may not contain a call or invocation that uses optional arguments</value>
  </data>
  <data name="ERR_ExpressionTreeContainsIndexedProperty" xml:space="preserve">
    <value>An expression tree may not contain an indexed property</value>
  </data>
  <data name="ERR_IndexedPropertyRequiresParams" xml:space="preserve">
    <value>Indexed property '{0}' has non-optional arguments which must be provided</value>
  </data>
  <data name="ERR_IndexedPropertyMustHaveAllOptionalParams" xml:space="preserve">
    <value>Indexed property '{0}' must have all arguments optional</value>
  </data>
  <data name="ERR_SpecialByRefInLambda" xml:space="preserve">
    <value>Instance of type '{0}' cannot be used inside a nested function, query expression, iterator block or async method</value>
  </data>
  <data name="ERR_SecurityAttributeMissingAction" xml:space="preserve">
    <value>First argument to a security attribute must be a valid SecurityAction</value>
  </data>
  <data name="ERR_SecurityAttributeInvalidAction" xml:space="preserve">
    <value>Security attribute '{0}' has an invalid SecurityAction value '{1}'</value>
  </data>
  <data name="ERR_SecurityAttributeInvalidActionAssembly" xml:space="preserve">
    <value>SecurityAction value '{0}' is invalid for security attributes applied to an assembly</value>
  </data>
  <data name="ERR_SecurityAttributeInvalidActionTypeOrMethod" xml:space="preserve">
    <value>SecurityAction value '{0}' is invalid for security attributes applied to a type or a method</value>
  </data>
  <data name="ERR_PrincipalPermissionInvalidAction" xml:space="preserve">
    <value>SecurityAction value '{0}' is invalid for PrincipalPermission attribute</value>
  </data>
  <data name="ERR_FeatureNotValidInExpressionTree" xml:space="preserve">
    <value>An expression tree may not contain '{0}'</value>
  </data>
  <data name="ERR_PermissionSetAttributeInvalidFile" xml:space="preserve">
    <value>Unable to resolve file path '{0}' specified for the named argument '{1}' for PermissionSet attribute</value>
  </data>
  <data name="ERR_PermissionSetAttributeFileReadError" xml:space="preserve">
    <value>Error reading file '{0}' specified for the named argument '{1}' for PermissionSet attribute: '{2}'</value>
  </data>
  <data name="ERR_GlobalSingleTypeNameNotFoundFwd" xml:space="preserve">
    <value>The type name '{0}' could not be found in the global namespace. This type has been forwarded to assembly '{1}' Consider adding a reference to that assembly.</value>
  </data>
  <data name="ERR_DottedTypeNameNotFoundInNSFwd" xml:space="preserve">
    <value>The type name '{0}' could not be found in the namespace '{1}'. This type has been forwarded to assembly '{2}' Consider adding a reference to that assembly.</value>
  </data>
  <data name="ERR_SingleTypeNameNotFoundFwd" xml:space="preserve">
    <value>The type name '{0}' could not be found. This type has been forwarded to assembly '{1}'. Consider adding a reference to that assembly.</value>
  </data>
  <data name="ERR_AssemblySpecifiedForLinkAndRef" xml:space="preserve">
    <value>Assemblies '{0}' and '{1}' refer to the same metadata but only one is a linked reference (specified using /link option); consider removing one of the references.</value>
  </data>
  <data name="WRN_DeprecatedCollectionInitAdd" xml:space="preserve">
    <value>The best overloaded Add method '{0}' for the collection initializer element is obsolete.</value>
  </data>
  <data name="WRN_DeprecatedCollectionInitAdd_Title" xml:space="preserve">
    <value>The best overloaded Add method for the collection initializer element is obsolete</value>
  </data>
  <data name="WRN_DeprecatedCollectionInitAddStr" xml:space="preserve">
    <value>The best overloaded Add method '{0}' for the collection initializer element is obsolete. {1}</value>
  </data>
  <data name="WRN_DeprecatedCollectionInitAddStr_Title" xml:space="preserve">
    <value>The best overloaded Add method for the collection initializer element is obsolete</value>
  </data>
  <data name="ERR_DeprecatedCollectionInitAddStr" xml:space="preserve">
    <value>The best overloaded Add method '{0}' for the collection initializer element is obsolete. {1}</value>
  </data>
  <data name="ERR_SecurityAttributeInvalidTarget" xml:space="preserve">
    <value>Security attribute '{0}' is not valid on this declaration type. Security attributes are only valid on assembly, type and method declarations.</value>
  </data>
  <data name="ERR_BadDynamicMethodArg" xml:space="preserve">
    <value>Cannot use an expression of type '{0}' as an argument to a dynamically dispatched operation.</value>
  </data>
  <data name="ERR_BadDynamicMethodArgLambda" xml:space="preserve">
    <value>Cannot use a lambda expression as an argument to a dynamically dispatched operation without first casting it to a delegate or expression tree type.</value>
  </data>
  <data name="ERR_BadDynamicMethodArgMemgrp" xml:space="preserve">
    <value>Cannot use a method group as an argument to a dynamically dispatched operation. Did you intend to invoke the method?</value>
  </data>
  <data name="ERR_NoDynamicPhantomOnBase" xml:space="preserve">
    <value>The call to method '{0}' needs to be dynamically dispatched, but cannot be because it is part of a base access expression. Consider casting the dynamic arguments or eliminating the base access.</value>
  </data>
  <data name="ERR_BadDynamicQuery" xml:space="preserve">
    <value>Query expressions over source type 'dynamic' or with a join sequence of type 'dynamic' are not allowed</value>
  </data>
  <data name="ERR_NoDynamicPhantomOnBaseIndexer" xml:space="preserve">
    <value>The indexer access needs to be dynamically dispatched, but cannot be because it is part of a base access expression. Consider casting the dynamic arguments or eliminating the base access.</value>
  </data>
  <data name="WRN_DynamicDispatchToConditionalMethod" xml:space="preserve">
    <value>The dynamically dispatched call to method '{0}' may fail at runtime because one or more applicable overloads are conditional methods.</value>
  </data>
  <data name="WRN_DynamicDispatchToConditionalMethod_Title" xml:space="preserve">
    <value>Dynamically dispatched call may fail at runtime because one or more applicable overloads are conditional methods</value>
  </data>
  <data name="ERR_BadArgTypeDynamicExtension" xml:space="preserve">
    <value>'{0}' has no applicable method named '{1}' but appears to have an extension method by that name. Extension methods cannot be dynamically dispatched. Consider casting the dynamic arguments or calling the extension method without the extension method syntax.</value>
  </data>
  <data name="WRN_CallerFilePathPreferredOverCallerMemberName" xml:space="preserve">
    <value>The CallerMemberNameAttribute applied to parameter '{0}' will have no effect. It is overridden by the CallerFilePathAttribute.</value>
  </data>
  <data name="WRN_CallerFilePathPreferredOverCallerMemberName_Title" xml:space="preserve">
    <value>The CallerMemberNameAttribute will have no effect; it is overridden by the CallerFilePathAttribute</value>
  </data>
  <data name="WRN_CallerLineNumberPreferredOverCallerMemberName" xml:space="preserve">
    <value>The CallerMemberNameAttribute applied to parameter '{0}' will have no effect. It is overridden by the CallerLineNumberAttribute.</value>
  </data>
  <data name="WRN_CallerLineNumberPreferredOverCallerMemberName_Title" xml:space="preserve">
    <value>The CallerMemberNameAttribute will have no effect; it is overridden by the CallerLineNumberAttribute</value>
  </data>
  <data name="WRN_CallerLineNumberPreferredOverCallerFilePath" xml:space="preserve">
    <value>The CallerFilePathAttribute applied to parameter '{0}' will have no effect. It is overridden by the CallerLineNumberAttribute.</value>
  </data>
  <data name="WRN_CallerLineNumberPreferredOverCallerFilePath_Title" xml:space="preserve">
    <value>The CallerFilePathAttribute will have no effect; it is overridden by the CallerLineNumberAttribute</value>
  </data>
  <data name="ERR_InvalidDynamicCondition" xml:space="preserve">
    <value>Expression must be implicitly convertible to Boolean or its type '{0}' must define operator '{1}'.</value>
  </data>
  <data name="ERR_MixingWinRTEventWithRegular" xml:space="preserve">
    <value>'{0}' cannot implement '{1}' because '{2}' is a Windows Runtime event and '{3}' is a regular .NET event.</value>
  </data>
  <data name="WRN_CA2000_DisposeObjectsBeforeLosingScope1" xml:space="preserve">
    <value>Call System.IDisposable.Dispose() on allocated instance of {0} before all references to it are out of scope.</value>
  </data>
  <data name="WRN_CA2000_DisposeObjectsBeforeLosingScope1_Title" xml:space="preserve">
    <value>Call System.IDisposable.Dispose() on allocated instance before all references to it are out of scope</value>
  </data>
  <data name="WRN_CA2000_DisposeObjectsBeforeLosingScope2" xml:space="preserve">
    <value>Allocated instance of {0} is not disposed along all exception paths.  Call System.IDisposable.Dispose() before all references to it are out of scope.</value>
  </data>
  <data name="WRN_CA2000_DisposeObjectsBeforeLosingScope2_Title" xml:space="preserve">
    <value>Allocated instance is not disposed along all exception paths</value>
  </data>
  <data name="WRN_CA2202_DoNotDisposeObjectsMultipleTimes" xml:space="preserve">
    <value>Object '{0}' can be disposed more than once.</value>
  </data>
  <data name="WRN_CA2202_DoNotDisposeObjectsMultipleTimes_Title" xml:space="preserve">
    <value>Object can be disposed more than once</value>
  </data>
  <data name="ERR_NewCoClassOnLink" xml:space="preserve">
    <value>Interop type '{0}' cannot be embedded. Use the applicable interface instead.</value>
  </data>
  <data name="ERR_NoPIANestedType" xml:space="preserve">
    <value>Type '{0}' cannot be embedded because it is a nested type. Consider setting the 'Embed Interop Types' property to false.</value>
  </data>
  <data name="ERR_GenericsUsedInNoPIAType" xml:space="preserve">
    <value>Type '{0}' cannot be embedded because it has a generic argument. Consider setting the 'Embed Interop Types' property to false.</value>
  </data>
  <data name="ERR_InteropStructContainsMethods" xml:space="preserve">
    <value>Embedded interop struct '{0}' can contain only public instance fields.</value>
  </data>
  <data name="ERR_WinRtEventPassedByRef" xml:space="preserve">
    <value>A Windows Runtime event may not be passed as an out or ref parameter.</value>
  </data>
  <data name="ERR_MissingMethodOnSourceInterface" xml:space="preserve">
    <value>Source interface '{0}' is missing method '{1}' which is required to embed event '{2}'.</value>
  </data>
  <data name="ERR_MissingSourceInterface" xml:space="preserve">
    <value>Interface '{0}' has an invalid source interface which is required to embed event '{1}'.</value>
  </data>
  <data name="ERR_InteropTypeMissingAttribute" xml:space="preserve">
    <value>Interop type '{0}' cannot be embedded because it is missing the required '{1}' attribute.</value>
  </data>
  <data name="ERR_NoPIAAssemblyMissingAttribute" xml:space="preserve">
    <value>Cannot embed interop types from assembly '{0}' because it is missing the '{1}' attribute.</value>
  </data>
  <data name="ERR_NoPIAAssemblyMissingAttributes" xml:space="preserve">
    <value>Cannot embed interop types from assembly '{0}' because it is missing either the '{1}' attribute or the '{2}' attribute.</value>
  </data>
  <data name="ERR_InteropTypesWithSameNameAndGuid" xml:space="preserve">
    <value>Cannot embed interop type '{0}' found in both assembly '{1}' and '{2}'. Consider setting the 'Embed Interop Types' property to false.</value>
  </data>
  <data name="ERR_LocalTypeNameClash" xml:space="preserve">
    <value>Embedding the interop type '{0}' from assembly '{1}' causes a name clash in the current assembly. Consider setting the 'Embed Interop Types' property to false.</value>
  </data>
  <data name="WRN_ReferencedAssemblyReferencesLinkedPIA" xml:space="preserve">
    <value>A reference was created to embedded interop assembly '{0}' because of an indirect reference to that assembly created by assembly '{1}'. Consider changing the 'Embed Interop Types' property on either assembly.</value>
  </data>
  <data name="WRN_ReferencedAssemblyReferencesLinkedPIA_Title" xml:space="preserve">
    <value>A reference was created to embedded interop assembly because of an indirect assembly reference</value>
  </data>
  <data name="WRN_ReferencedAssemblyReferencesLinkedPIA_Description" xml:space="preserve">
    <value>You have added a reference to an assembly using /link (Embed Interop Types property set to True). This instructs the compiler to embed interop type information from that assembly. However, the compiler cannot embed interop type information from that assembly because another assembly that you have referenced also references that assembly using /reference (Embed Interop Types property set to False).

To embed interop type information for both assemblies, use /link for references to each assembly (set the Embed Interop Types property to True).

To remove the warning, you can use /reference instead (set the Embed Interop Types property to False). In this case, a primary interop assembly (PIA) provides interop type information.</value>
  </data>
  <data name="ERR_GenericsUsedAcrossAssemblies" xml:space="preserve">
    <value>Type '{0}' from assembly '{1}' cannot be used across assembly boundaries because it has a generic type argument that is an embedded interop type.</value>
  </data>
  <data name="ERR_NoCanonicalView" xml:space="preserve">
    <value>Cannot find the interop type that matches the embedded interop type '{0}'. Are you missing an assembly reference?</value>
  </data>
  <data name="ERR_NetModuleNameMismatch" xml:space="preserve">
    <value>Module name '{0}' stored in '{1}' must match its filename.</value>
  </data>
  <data name="ERR_BadModuleName" xml:space="preserve">
    <value>Invalid module name: {0}</value>
  </data>
  <data name="ERR_BadCompilationOptionValue" xml:space="preserve">
    <value>Invalid '{0}' value: '{1}'.</value>
  </data>
  <data name="ERR_BadAppConfigPath" xml:space="preserve">
    <value>AppConfigPath must be absolute.</value>
  </data>
  <data name="WRN_AssemblyAttributeFromModuleIsOverridden" xml:space="preserve">
    <value>Attribute '{0}' from module '{1}' will be ignored in favor of the instance appearing in source</value>
  </data>
  <data name="WRN_AssemblyAttributeFromModuleIsOverridden_Title" xml:space="preserve">
    <value>Attribute will be ignored in favor of the instance appearing in source</value>
  </data>
  <data name="ERR_CmdOptionConflictsSource" xml:space="preserve">
    <value>Attribute '{0}' given in a source file conflicts with option '{1}'.</value>
  </data>
  <data name="ERR_FixedBufferTooManyDimensions" xml:space="preserve">
    <value>A fixed buffer may only have one dimension.</value>
  </data>
  <data name="WRN_ReferencedAssemblyDoesNotHaveStrongName" xml:space="preserve">
    <value>Referenced assembly '{0}' does not have a strong name.</value>
  </data>
  <data name="WRN_ReferencedAssemblyDoesNotHaveStrongName_Title" xml:space="preserve">
    <value>Referenced assembly does not have a strong name</value>
  </data>
  <data name="ERR_InvalidSignaturePublicKey" xml:space="preserve">
    <value>Invalid signature public key specified in AssemblySignatureKeyAttribute.</value>
  </data>
  <data name="ERR_ExportedTypeConflictsWithDeclaration" xml:space="preserve">
    <value>Type '{0}' exported from module '{1}' conflicts with type declared in primary module of this assembly.</value>
  </data>
  <data name="ERR_ExportedTypesConflict" xml:space="preserve">
    <value>Type '{0}' exported from module '{1}' conflicts with type '{2}' exported from module '{3}'.</value>
  </data>
  <data name="ERR_ForwardedTypeConflictsWithDeclaration" xml:space="preserve">
    <value>Forwarded type '{0}' conflicts with type declared in primary module of this assembly.</value>
  </data>
  <data name="ERR_ForwardedTypesConflict" xml:space="preserve">
    <value>Type '{0}' forwarded to assembly '{1}' conflicts with type '{2}' forwarded to assembly '{3}'.</value>
  </data>
  <data name="ERR_ForwardedTypeConflictsWithExportedType" xml:space="preserve">
    <value>Type '{0}' forwarded to assembly '{1}' conflicts with type '{2}' exported from module '{3}'.</value>
  </data>
  <data name="WRN_RefCultureMismatch" xml:space="preserve">
    <value>Referenced assembly '{0}' has different culture setting of '{1}'.</value>
  </data>
  <data name="WRN_RefCultureMismatch_Title" xml:space="preserve">
    <value>Referenced assembly has different culture setting</value>
  </data>
  <data name="ERR_AgnosticToMachineModule" xml:space="preserve">
    <value>Agnostic assembly cannot have a processor specific module '{0}'.</value>
  </data>
  <data name="ERR_ConflictingMachineModule" xml:space="preserve">
    <value>Assembly and module '{0}' cannot target different processors.</value>
  </data>
  <data name="WRN_ConflictingMachineAssembly" xml:space="preserve">
    <value>Referenced assembly '{0}' targets a different processor.</value>
  </data>
  <data name="WRN_ConflictingMachineAssembly_Title" xml:space="preserve">
    <value>Referenced assembly targets a different processor</value>
  </data>
  <data name="ERR_CryptoHashFailed" xml:space="preserve">
    <value>Cryptographic failure while creating hashes.</value>
  </data>
  <data name="ERR_MissingNetModuleReference" xml:space="preserve">
    <value>Reference to '{0}' netmodule missing.</value>
  </data>
  <data name="ERR_NetModuleNameMustBeUnique" xml:space="preserve">
    <value>Module '{0}' is already defined in this assembly. Each module must have a unique filename.</value>
  </data>
  <data name="ERR_CantReadConfigFile" xml:space="preserve">
    <value>Cannot read config file '{0}' -- '{1}'</value>
  </data>
  <data name="ERR_EncNoPIAReference" xml:space="preserve">
    <value>Cannot continue since the edit includes a reference to an embedded type: '{0}'.</value>
  </data>
  <data name="ERR_EncReferenceToAddedMember" xml:space="preserve">
    <value>Member '{0}' added during the current debug session can only be accessed from within its declaring assembly '{1}'.</value>
  </data>
  <data name="ERR_MutuallyExclusiveOptions" xml:space="preserve">
    <value>Compilation options '{0}' and '{1}' can't both be specified at the same time.</value>
  </data>
  <data name="ERR_LinkedNetmoduleMetadataMustProvideFullPEImage" xml:space="preserve">
    <value>Linked netmodule metadata must provide a full PE image: '{0}'.</value>
  </data>
  <data name="ERR_BadPrefer32OnLib" xml:space="preserve">
    <value>/platform:anycpu32bitpreferred can only be used with /t:exe, /t:winexe and /t:appcontainerexe</value>
  </data>
  <data name="IDS_PathList" xml:space="preserve">
    <value>&lt;path list&gt;</value>
  </data>
  <data name="IDS_Text" xml:space="preserve">
    <value>&lt;text&gt;</value>
  </data>
  <data name="IDS_FeatureNullPropagatingOperator" xml:space="preserve">
    <value>null propagating operator</value>
  </data>
  <data name="IDS_FeatureExpressionBodiedMethod" xml:space="preserve">
    <value>expression-bodied method</value>
  </data>
  <data name="IDS_FeatureExpressionBodiedProperty" xml:space="preserve">
    <value>expression-bodied property</value>
  </data>
  <data name="IDS_FeatureExpressionBodiedIndexer" xml:space="preserve">
    <value>expression-bodied indexer</value>
  </data>
  <data name="IDS_FeatureAutoPropertyInitializer" xml:space="preserve">
    <value>auto property initializer</value>
  </data>
  <data name="IDS_Namespace1" xml:space="preserve">
    <value>&lt;namespace&gt;</value>
  </data>
  <data name="IDS_FeatureRefLocalsReturns" xml:space="preserve">
    <value>byref locals and returns</value>
  </data>
  <data name="IDS_FeatureReadOnlyReferences" xml:space="preserve">
    <value>readonly references</value>
  </data>
  <data name="IDS_FeatureRefStructs" xml:space="preserve">
    <value>ref structs</value>
  </data>
  <data name="IDS_FeatureRefConditional" xml:space="preserve">
    <value>ref conditional expression</value>
  </data>
  <data name="IDS_FeatureRefReassignment" xml:space="preserve">
    <value>ref reassignment</value>
  </data>
  <data name="IDS_FeatureRefFor" xml:space="preserve">
    <value>ref for-loop variables</value>
  </data>
  <data name="IDS_FeatureRefForEach" xml:space="preserve">
    <value>ref foreach iteration variables</value>
  </data>
  <data name="IDS_FeatureExtensibleFixedStatement" xml:space="preserve">
    <value>extensible fixed statement</value>
  </data>
  <data name="CompilationC" xml:space="preserve">
    <value>Compilation (C#): </value>
  </data>
  <data name="SyntaxNodeIsNotWithinSynt" xml:space="preserve">
    <value>Syntax node is not within syntax tree</value>
  </data>
  <data name="LocationMustBeProvided" xml:space="preserve">
    <value>Location must be provided in order to provide minimal type qualification.</value>
  </data>
  <data name="SyntaxTreeSemanticModelMust" xml:space="preserve">
    <value>SyntaxTreeSemanticModel must be provided in order to provide minimal type qualification.</value>
  </data>
  <data name="CantReferenceCompilationOf" xml:space="preserve">
    <value>Can't reference compilation of type '{0}' from {1} compilation.</value>
  </data>
  <data name="SyntaxTreeAlreadyPresent" xml:space="preserve">
    <value>Syntax tree already present</value>
  </data>
  <data name="SubmissionCanOnlyInclude" xml:space="preserve">
    <value>Submission can only include script code.</value>
  </data>
  <data name="SubmissionCanHaveAtMostOne" xml:space="preserve">
    <value>Submission can have at most one syntax tree.</value>
  </data>
  <data name="SyntaxTreeNotFoundToRemove" xml:space="preserve">
    <value>SyntaxTree is not part of the compilation, so it cannot be removed</value>
  </data>
  <data name="TreeMustHaveARootNodeWith" xml:space="preserve">
    <value>tree must have a root node with SyntaxKind.CompilationUnit</value>
  </data>
  <data name="TypeArgumentCannotBeNull" xml:space="preserve">
    <value>Type argument cannot be null</value>
  </data>
  <data name="WrongNumberOfTypeArguments" xml:space="preserve">
    <value>Wrong number of type arguments</value>
  </data>
  <data name="NameConflictForName" xml:space="preserve">
    <value>Name conflict for name {0}</value>
  </data>
  <data name="LookupOptionsHasInvalidCombo" xml:space="preserve">
    <value>LookupOptions has an invalid combination of options</value>
  </data>
  <data name="ItemsMustBeNonEmpty" xml:space="preserve">
    <value>items: must be non-empty</value>
  </data>
  <data name="UseVerbatimIdentifier" xml:space="preserve">
    <value>Use Microsoft.CodeAnalysis.CSharp.SyntaxFactory.Identifier or Microsoft.CodeAnalysis.CSharp.SyntaxFactory.VerbatimIdentifier to create identifier tokens.</value>
  </data>
  <data name="UseLiteralForTokens" xml:space="preserve">
    <value>Use Microsoft.CodeAnalysis.CSharp.SyntaxFactory.Literal to create character literal tokens.</value>
  </data>
  <data name="UseLiteralForNumeric" xml:space="preserve">
    <value>Use Microsoft.CodeAnalysis.CSharp.SyntaxFactory.Literal to create numeric literal tokens.</value>
  </data>
  <data name="ThisMethodCanOnlyBeUsedToCreateTokens" xml:space="preserve">
    <value>This method can only be used to create tokens - {0} is not a token kind.</value>
  </data>
  <data name="GenericParameterDefinition" xml:space="preserve">
    <value>Generic parameter is definition when expected to be reference {0}</value>
  </data>
  <data name="InvalidGetDeclarationNameMultipleDeclarators" xml:space="preserve">
    <value>Called GetDeclarationName for a declaration node that can possibly contain multiple variable declarators.</value>
  </data>
  <data name="PositionIsNotWithinSyntax" xml:space="preserve">
    <value>Position is not within syntax tree with full span {0}</value>
  </data>
  <data name="WRN_BadUILang" xml:space="preserve">
    <value>The language name '{0}' is invalid.</value>
  </data>
  <data name="WRN_BadUILang_Title" xml:space="preserve">
    <value>The language name is invalid</value>
  </data>
  <data name="ERR_UnsupportedTransparentIdentifierAccess" xml:space="preserve">
    <value>Transparent identifier member access failed for field '{0}' of '{1}'.  Does the data being queried implement the query pattern?</value>
  </data>
  <data name="ERR_ParamDefaultValueDiffersFromAttribute" xml:space="preserve">
    <value>The parameter has multiple distinct default values.</value>
  </data>
  <data name="ERR_FieldHasMultipleDistinctConstantValues" xml:space="preserve">
    <value>The field has multiple distinct constant values.</value>
  </data>
  <data name="WRN_UnqualifiedNestedTypeInCref" xml:space="preserve">
    <value>Within cref attributes, nested types of generic types should be qualified.</value>
  </data>
  <data name="WRN_UnqualifiedNestedTypeInCref_Title" xml:space="preserve">
    <value>Within cref attributes, nested types of generic types should be qualified</value>
  </data>
  <data name="NotACSharpSymbol" xml:space="preserve">
    <value>Not a C# symbol.</value>
  </data>
  <data name="HDN_UnusedUsingDirective" xml:space="preserve">
    <value>Unnecessary using directive.</value>
  </data>
  <data name="HDN_UnusedExternAlias" xml:space="preserve">
    <value>Unused extern alias.</value>
  </data>
  <data name="ElementsCannotBeNull" xml:space="preserve">
    <value>Elements cannot be null.</value>
  </data>
  <data name="IDS_LIB_ENV" xml:space="preserve">
    <value>LIB environment variable</value>
  </data>
  <data name="IDS_LIB_OPTION" xml:space="preserve">
    <value>/LIB option</value>
  </data>
  <data name="IDS_REFERENCEPATH_OPTION" xml:space="preserve">
    <value>/REFERENCEPATH option</value>
  </data>
  <data name="IDS_DirectoryDoesNotExist" xml:space="preserve">
    <value>directory does not exist</value>
  </data>
  <data name="IDS_DirectoryHasInvalidPath" xml:space="preserve">
    <value>path is too long or invalid</value>
  </data>
  <data name="WRN_NoRuntimeMetadataVersion" xml:space="preserve">
    <value>No value for RuntimeMetadataVersion found. No assembly containing System.Object was found nor was a value for RuntimeMetadataVersion specified through options.</value>
  </data>
  <data name="WRN_NoRuntimeMetadataVersion_Title" xml:space="preserve">
    <value>No value for RuntimeMetadataVersion found</value>
  </data>
  <data name="WrongSemanticModelType" xml:space="preserve">
    <value>Expected a {0} SemanticModel.</value>
  </data>
  <data name="IDS_FeatureLambda" xml:space="preserve">
    <value>lambda expression</value>
  </data>
  <data name="ERR_FeatureNotAvailableInVersion1" xml:space="preserve">
    <value>Feature '{0}' is not available in C# 1. Please use language version {1} or greater.</value>
  </data>
  <data name="ERR_FeatureNotAvailableInVersion2" xml:space="preserve">
    <value>Feature '{0}' is not available in C# 2. Please use language version {1} or greater.</value>
  </data>
  <data name="ERR_FeatureNotAvailableInVersion3" xml:space="preserve">
    <value>Feature '{0}' is not available in C# 3. Please use language version {1} or greater.</value>
  </data>
  <data name="ERR_FeatureNotAvailableInVersion4" xml:space="preserve">
    <value>Feature '{0}' is not available in C# 4. Please use language version {1} or greater.</value>
  </data>
  <data name="ERR_FeatureNotAvailableInVersion5" xml:space="preserve">
    <value>Feature '{0}' is not available in C# 5. Please use language version {1} or greater.</value>
  </data>
  <data name="ERR_FeatureNotAvailableInVersion6" xml:space="preserve">
    <value>Feature '{0}' is not available in C# 6. Please use language version {1} or greater.</value>
  </data>
  <data name="ERR_FeatureNotAvailableInVersion7" xml:space="preserve">
    <value>Feature '{0}' is not available in C# 7.0. Please use language version {1} or greater.</value>
  </data>
  <data name="ERR_FeatureIsExperimental" xml:space="preserve">
    <value>Feature '{0}' is experimental and unsupported; use '/features:{1}' to enable.</value>
  </data>
  <data name="IDS_VersionExperimental" xml:space="preserve">
    <value>'experimental'</value>
  </data>
  <data name="PositionNotWithinTree" xml:space="preserve">
    <value>Position must be within span of the syntax tree.</value>
  </data>
  <data name="SpeculatedSyntaxNodeCannotBelongToCurrentCompilation" xml:space="preserve">
    <value>Syntax node to be speculated cannot belong to a syntax tree from the current compilation.</value>
  </data>
  <data name="ChainingSpeculativeModelIsNotSupported" xml:space="preserve">
    <value>Chaining speculative semantic model is not supported. You should create a speculative model from the non-speculative ParentModel.</value>
  </data>
  <data name="IDS_ToolName" xml:space="preserve">
    <value>Microsoft (R) Visual C# Compiler</value>
  </data>
  <data name="IDS_LogoLine1" xml:space="preserve">
    <value>{0} version {1}</value>
  </data>
  <data name="IDS_LogoLine2" xml:space="preserve">
    <value>Copyright (C) Microsoft Corporation. All rights reserved.</value>
  </data>
  <data name="IDS_LangVersions" xml:space="preserve">
    <value>Supported language versions:</value>
  </data>
  <data name="IDS_CSCHelp" xml:space="preserve">
    <value>
                             Visual C# Compiler Options

                       - OUTPUT FILES -
-out:&lt;file&gt;                   Specify output file name (default: base name of
                              file with main class or first file)
-target:exe                   Build a console executable (default) (Short
                              form: -t:exe)
-target:winexe                Build a Windows executable (Short form:
                              -t:winexe)
-target:library               Build a library (Short form: -t:library)
-target:module                Build a module that can be added to another
                              assembly (Short form: -t:module)
-target:appcontainerexe       Build an Appcontainer executable (Short form:
                              -t:appcontainerexe)
-target:winmdobj              Build a Windows Runtime intermediate file that
                              is consumed by WinMDExp (Short form: -t:winmdobj)
-doc:&lt;file&gt;                   XML Documentation file to generate
-refout:&lt;file&gt;                Reference assembly output to generate
-platform:&lt;string&gt;            Limit which platforms this code can run on: x86,
                              Itanium, x64, arm, arm64, anycpu32bitpreferred, or
                              anycpu. The default is anycpu.

                       - INPUT FILES -
-recurse:&lt;wildcard&gt;           Include all files in the current directory and
                              subdirectories according to the wildcard
                              specifications
-reference:&lt;alias&gt;=&lt;file&gt;     Reference metadata from the specified assembly
                              file using the given alias (Short form: -r)
-reference:&lt;file list&gt;        Reference metadata from the specified assembly
                              files (Short form: -r)
-addmodule:&lt;file list&gt;        Link the specified modules into this assembly
-link:&lt;file list&gt;             Embed metadata from the specified interop
                              assembly files (Short form: -l)
-analyzer:&lt;file list&gt;         Run the analyzers from this assembly
                              (Short form: -a)
-additionalfile:&lt;file list&gt;   Additional files that don't directly affect code
                              generation but may be used by analyzers for producing
                              errors or warnings.
-embed                        Embed all source files in the PDB.
-embed:&lt;file list&gt;            Embed specific files in the PDB.

                       - RESOURCES -
-win32res:&lt;file&gt;              Specify a Win32 resource file (.res)
-win32icon:&lt;file&gt;             Use this icon for the output
-win32manifest:&lt;file&gt;         Specify a Win32 manifest file (.xml)
-nowin32manifest              Do not include the default Win32 manifest
-resource:&lt;resinfo&gt;           Embed the specified resource (Short form: -res)
-linkresource:&lt;resinfo&gt;       Link the specified resource to this assembly
                              (Short form: -linkres) Where the resinfo format
                              is &lt;file&gt;[,&lt;string name&gt;[,public|private]]

                       - CODE GENERATION -
-debug[+|-]                   Emit debugging information
-debug:{full|pdbonly|portable|embedded}
                              Specify debugging type ('full' is default,
                              'portable' is a cross-platform format,
                              'embedded' is a cross-platform format embedded into
                              the target .dll or .exe)
-optimize[+|-]                Enable optimizations (Short form: -o)
-deterministic                Produce a deterministic assembly
                              (including module version GUID and timestamp)
-refonly                      Produce a reference assembly in place of the main output
-instrument:TestCoverage      Produce an assembly instrumented to collect
                              coverage information
-sourcelink:&lt;file&gt;            Source link info to embed into PDB.

                       - ERRORS AND WARNINGS -
-warnaserror[+|-]             Report all warnings as errors
-warnaserror[+|-]:&lt;warn list&gt; Report specific warnings as errors
                              (use "nullable" for all nullability warnings)
-warn:&lt;n&gt;                     Set warning level (0 or higher) (Short form: -w)
-nowarn:&lt;warn list&gt;           Disable specific warning messages
                              (use "nullable" for all nullability warnings)
-ruleset:&lt;file&gt;               Specify a ruleset file that disables specific
                              diagnostics.
-errorlog:&lt;file&gt;[,version=&lt;sarif_version&gt;]
                              Specify a file to log all compiler and analyzer
                              diagnostics.
                              sarif_version:{1|2|2.1} Default is 1. 2 and 2.1
                              both mean SARIF version 2.1.0.
-reportanalyzer               Report additional analyzer information, such as
                              execution time.
-skipanalyzers[+|-]           Skip execution of diagnostic analyzers.

                       - LANGUAGE -
-checked[+|-]                 Generate overflow checks
-unsafe[+|-]                  Allow 'unsafe' code
-define:&lt;symbol list&gt;         Define conditional compilation symbol(s) (Short
                              form: -d)
-langversion:?                Display the allowed values for language version
-langversion:&lt;string&gt;         Specify language version such as
                              `latest` (latest version, including minor versions),
                              `default` (same as `latest`),
                              `latestmajor` (latest version, excluding minor versions),
                              `preview` (latest version, including features in unsupported preview),
                              or specific versions like `6` or `7.1`
-nullable[+|-]                Specify nullable context option enable|disable.
-nullable:{enable|disable|warnings|annotations}
                              Specify nullable context option enable|disable|warnings|annotations.

                       - SECURITY -
-delaysign[+|-]               Delay-sign the assembly using only the public
                              portion of the strong name key
-publicsign[+|-]              Public-sign the assembly using only the public
                              portion of the strong name key
-keyfile:&lt;file&gt;               Specify a strong name key file
-keycontainer:&lt;string&gt;        Specify a strong name key container
-highentropyva[+|-]           Enable high-entropy ASLR

                       - MISCELLANEOUS -
@&lt;file&gt;                       Read response file for more options
-help                         Display this usage message (Short form: -?)
-nologo                       Suppress compiler copyright message
-noconfig                     Do not auto include CSC.RSP file
-parallel[+|-]                Concurrent build.
-version                      Display the compiler version number and exit.

                       - ADVANCED -
-baseaddress:&lt;address&gt;        Base address for the library to be built
-checksumalgorithm:&lt;alg&gt;      Specify algorithm for calculating source file
                              checksum stored in PDB. Supported values are:
                              SHA1 or SHA256 (default).
-codepage:&lt;n&gt;                 Specify the codepage to use when opening source
                              files
-utf8output                   Output compiler messages in UTF-8 encoding
-main:&lt;type&gt;                  Specify the type that contains the entry point
                              (ignore all other possible entry points) (Short
                              form: -m)
-fullpaths                    Compiler generates fully qualified paths
-filealign:&lt;n&gt;                Specify the alignment used for output file
                              sections
-pathmap:&lt;K1&gt;=&lt;V1&gt;,&lt;K2&gt;=&lt;V2&gt;,...
                              Specify a mapping for source path names output by
                              the compiler.
-pdb:&lt;file&gt;                   Specify debug information file name (default:
                              output file name with .pdb extension)
-errorendlocation             Output line and column of the end location of
                              each error
-preferreduilang              Specify the preferred output language name.
-nosdkpath                    Disable searching the default SDK path for standard library assemblies.
-nostdlib[+|-]                Do not reference standard library (mscorlib.dll)
-subsystemversion:&lt;string&gt;    Specify subsystem version of this assembly
-lib:&lt;file list&gt;              Specify additional directories to search in for
                              references
-errorreport:&lt;string&gt;         Specify how to handle internal compiler errors:
                              prompt, send, queue, or none. The default is
                              queue.
-appconfig:&lt;file&gt;             Specify an application configuration file
                              containing assembly binding settings
-moduleassemblyname:&lt;string&gt;  Name of the assembly which this module will be
                              a part of
-modulename:&lt;string&gt;          Specify the name of the source module
-generatedfilesout:&lt;dir&gt;      Place files generated during compilation in the
                              specified directory.
-reportivts[+|-]                    Output information on all IVTs granted to this
                              assembly by all dependencies, and annotate foreign assembly
                              accessibility errors with what assembly they came from.
</value>
    <comment>Visual C# Compiler Options</comment>
  </data>
  <data name="ERR_ComImportWithInitializers" xml:space="preserve">
    <value>'{0}': a class with the ComImport attribute cannot specify field initializers.</value>
  </data>
  <data name="WRN_PdbLocalNameTooLong" xml:space="preserve">
    <value>Local name '{0}' is too long for PDB.  Consider shortening or compiling without /debug.</value>
  </data>
  <data name="WRN_PdbLocalNameTooLong_Title" xml:space="preserve">
    <value>Local name is too long for PDB</value>
  </data>
  <data name="ERR_RetNoObjectRequiredLambda" xml:space="preserve">
    <value>Anonymous function converted to a void returning delegate cannot return a value</value>
  </data>
  <data name="ERR_TaskRetNoObjectRequiredLambda" xml:space="preserve">
    <value>Async lambda expression converted to a '{0}' returning delegate cannot return a value</value>
  </data>
  <data name="WRN_AnalyzerCannotBeCreated" xml:space="preserve">
    <value>An instance of analyzer {0} cannot be created from {1} : {2}.</value>
  </data>
  <data name="WRN_AnalyzerCannotBeCreated_Title" xml:space="preserve">
    <value>An analyzer instance cannot be created</value>
  </data>
  <data name="WRN_NoAnalyzerInAssembly" xml:space="preserve">
    <value>The assembly {0} does not contain any analyzers.</value>
  </data>
  <data name="WRN_NoAnalyzerInAssembly_Title" xml:space="preserve">
    <value>Assembly does not contain any analyzers</value>
  </data>
  <data name="WRN_UnableToLoadAnalyzer" xml:space="preserve">
    <value>Unable to load Analyzer assembly {0} : {1}</value>
  </data>
  <data name="WRN_UnableToLoadAnalyzer_Title" xml:space="preserve">
    <value>Unable to load Analyzer assembly</value>
  </data>
  <data name="INF_UnableToLoadSomeTypesInAnalyzer" xml:space="preserve">
    <value>Skipping some types in analyzer assembly {0} due to a ReflectionTypeLoadException : {1}.</value>
  </data>
  <data name="ERR_CantReadRulesetFile" xml:space="preserve">
    <value>Error reading ruleset file {0} - {1}</value>
  </data>
  <data name="ERR_BadPdbData" xml:space="preserve">
    <value>Error reading debug information for '{0}'</value>
  </data>
  <data name="IDS_OperationCausedStackOverflow" xml:space="preserve">
    <value>Operation caused a stack overflow.</value>
  </data>
  <data name="WRN_IdentifierOrNumericLiteralExpected" xml:space="preserve">
    <value>Expected identifier or numeric literal.</value>
  </data>
  <data name="WRN_IdentifierOrNumericLiteralExpected_Title" xml:space="preserve">
    <value>Expected identifier or numeric literal</value>
  </data>
  <data name="ERR_InitializerOnNonAutoProperty" xml:space="preserve">
    <value>Only auto-implemented properties, or properties that use the 'field' keyword, can have initializers.</value>
  </data>
  <data name="ERR_InstancePropertyInitializerInInterface" xml:space="preserve">
    <value>Instance properties in interfaces cannot have initializers.</value>
  </data>
  <data name="ERR_AutoPropertyMustHaveGetAccessor" xml:space="preserve">
    <value>Auto-implemented properties must have get accessors.</value>
  </data>
  <data name="ERR_AutoPropertyMustOverrideSet" xml:space="preserve">
    <value>Auto-implemented properties must override all accessors of the overridden property.</value>
  </data>
  <data name="ERR_InitializerInStructWithoutExplicitConstructor" xml:space="preserve">
    <value>Structs without explicit constructors cannot contain members with initializers.</value>
  </data>
  <data name="ERR_EncodinglessSyntaxTree" xml:space="preserve">
    <value>Cannot emit debug information for a source text without encoding.</value>
  </data>
  <data name="ERR_BlockBodyAndExpressionBody" xml:space="preserve">
    <value>Block bodies and expression bodies cannot both be provided.</value>
  </data>
  <data name="ERR_SwitchFallOut" xml:space="preserve">
    <value>Control cannot fall out of switch from final case label ('{0}')</value>
  </data>
  <data name="ERR_UnexpectedBoundGenericName" xml:space="preserve">
    <value>Type arguments are not allowed in the nameof operator.</value>
  </data>
  <data name="ERR_NullPropagatingOpInExpressionTree" xml:space="preserve">
    <value>An expression tree lambda may not contain a null propagating operator.</value>
  </data>
  <data name="ERR_DictionaryInitializerInExpressionTree" xml:space="preserve">
    <value>An expression tree lambda may not contain a dictionary initializer.</value>
  </data>
  <data name="ERR_ExtensionCollectionElementInitializerInExpressionTree" xml:space="preserve">
    <value>An extension Add method is not supported for a collection initializer in an expression lambda.</value>
  </data>
  <data name="IDS_FeatureNameof" xml:space="preserve">
    <value>nameof operator</value>
  </data>
  <data name="IDS_FeatureUnboundGenericTypesInNameof" xml:space="preserve">
    <value>unbound generic types in nameof operator</value>
  </data>
  <data name="IDS_FeatureDictionaryInitializer" xml:space="preserve">
    <value>dictionary initializer</value>
  </data>
  <data name="ERR_UnclosedExpressionHole" xml:space="preserve">
    <value>Missing close delimiter '}' for interpolated expression started with '{'.</value>
  </data>
  <data name="ERR_SingleLineCommentInExpressionHole" xml:space="preserve">
    <value>A single-line comment may not be used in an interpolated string.</value>
  </data>
  <data name="ERR_InsufficientStack" xml:space="preserve">
    <value>An expression is too long or complex to compile</value>
  </data>
  <data name="ERR_ExpressionHasNoName" xml:space="preserve">
    <value>Expression does not have a name.</value>
  </data>
  <data name="ERR_SubexpressionNotInNameof" xml:space="preserve">
    <value>Sub-expression cannot be used in an argument to nameof.</value>
  </data>
  <data name="ERR_AliasQualifiedNameNotAnExpression" xml:space="preserve">
    <value>An alias-qualified name is not an expression.</value>
  </data>
  <data name="ERR_NameofMethodGroupWithTypeParameters" xml:space="preserve">
    <value>Type parameters are not allowed on a method group as an argument to 'nameof'.</value>
  </data>
  <data name="NoNoneSearchCriteria" xml:space="preserve">
    <value>SearchCriteria is expected.</value>
  </data>
  <data name="ERR_InvalidAssemblyCulture" xml:space="preserve">
    <value>Assembly culture strings may not contain embedded NUL characters.</value>
  </data>
  <data name="IDS_FeatureUsingStatic" xml:space="preserve">
    <value>using static</value>
  </data>
  <data name="IDS_FeatureInterpolatedStrings" xml:space="preserve">
    <value>interpolated strings</value>
  </data>
  <data name="IDS_FeatureAltInterpolatedVerbatimStrings" xml:space="preserve">
    <value>alternative interpolated verbatim strings</value>
  </data>
  <data name="IDS_AwaitInCatchAndFinally" xml:space="preserve">
    <value>await in catch blocks and finally blocks</value>
  </data>
  <data name="IDS_FeatureBinaryLiteral" xml:space="preserve">
    <value>binary literals</value>
  </data>
  <data name="IDS_FeatureDigitSeparator" xml:space="preserve">
    <value>digit separators</value>
  </data>
  <data name="IDS_FeatureLocalFunctions" xml:space="preserve">
    <value>local functions</value>
  </data>
  <data name="ERR_UnescapedCurly" xml:space="preserve">
    <value>A '{0}' character must be escaped (by doubling) in an interpolated string.</value>
  </data>
  <data name="ERR_EscapedCurly" xml:space="preserve">
    <value>A '{0}' character may only be escaped by doubling '{0}{0}' in an interpolated string.</value>
  </data>
  <data name="ERR_TrailingWhitespaceInFormatSpecifier" xml:space="preserve">
    <value>A format specifier may not contain trailing whitespace.</value>
  </data>
  <data name="ERR_EmptyFormatSpecifier" xml:space="preserve">
    <value>Empty format specifier.</value>
  </data>
  <data name="ERR_ErrorInReferencedAssembly" xml:space="preserve">
    <value>There is an error in a referenced assembly '{0}'.</value>
  </data>
  <data name="ERR_ExpressionOrDeclarationExpected" xml:space="preserve">
    <value>Expression or declaration statement expected.</value>
  </data>
  <data name="ERR_NameofExtensionMethod" xml:space="preserve">
    <value>Extension method groups are not allowed as an argument to 'nameof'.</value>
  </data>
  <data name="WRN_AlignmentMagnitude" xml:space="preserve">
    <value>Alignment value {0} has a magnitude greater than {1} and may result in a large formatted string.</value>
  </data>
  <data name="HDN_UnusedExternAlias_Title" xml:space="preserve">
    <value>Unused extern alias</value>
  </data>
  <data name="HDN_UnusedUsingDirective_Title" xml:space="preserve">
    <value>Unnecessary using directive</value>
  </data>
  <data name="INF_UnableToLoadSomeTypesInAnalyzer_Title" xml:space="preserve">
    <value>Skip loading types in analyzer assembly that fail due to a ReflectionTypeLoadException</value>
  </data>
  <data name="WRN_AlignmentMagnitude_Title" xml:space="preserve">
    <value>Alignment value has a magnitude that may result in a large formatted string</value>
  </data>
  <data name="ERR_ConstantStringTooLong" xml:space="preserve">
    <value>Length of String constant resulting from concatenation exceeds System.Int32.MaxValue.  Try splitting the string into multiple constants.</value>
  </data>
  <data name="ERR_TupleTooFewElements" xml:space="preserve">
    <value>Tuple must contain at least two elements.</value>
  </data>
  <data name="ERR_DebugEntryPointNotSourceMethodDefinition" xml:space="preserve">
    <value>Debug entry point must be a definition of a method declared in the current compilation.</value>
  </data>
  <data name="ERR_LoadDirectiveOnlyAllowedInScripts" xml:space="preserve">
    <value>#load is only allowed in scripts</value>
  </data>
  <data name="ERR_PPLoadFollowsToken" xml:space="preserve">
    <value>Cannot use #load after first token in file</value>
  </data>
  <data name="CouldNotFindFile" xml:space="preserve">
    <value>Could not find file.</value>
    <comment>File path referenced in source (#load) could not be resolved.</comment>
  </data>
  <data name="SyntaxTreeFromLoadNoRemoveReplace" xml:space="preserve">
    <value>SyntaxTree resulted from a #load directive and cannot be removed or replaced directly.</value>
  </data>
  <data name="ERR_SourceFileReferencesNotSupported" xml:space="preserve">
    <value>Source file references are not supported.</value>
  </data>
  <data name="ERR_InvalidPathMap" xml:space="preserve">
    <value>The pathmap option was incorrectly formatted.</value>
  </data>
  <data name="ERR_InvalidReal" xml:space="preserve">
    <value>Invalid real literal.</value>
  </data>
  <data name="ERR_AutoPropertyCannotBeRefReturning" xml:space="preserve">
    <value>Auto-implemented properties cannot return by reference</value>
  </data>
  <data name="ERR_RefPropertyMustHaveGetAccessor" xml:space="preserve">
    <value>Properties which return by reference must have a get accessor</value>
  </data>
  <data name="ERR_RefPropertyCannotHaveSetAccessor" xml:space="preserve">
    <value>Properties which return by reference cannot have set accessors</value>
  </data>
  <data name="ERR_CantChangeRefReturnOnOverride" xml:space="preserve">
    <value>'{0}' must match by reference return of overridden member '{1}'</value>
  </data>
  <data name="ERR_CantChangeInitOnlyOnOverride" xml:space="preserve">
    <value>'{0}' must match by init-only of overridden member '{1}'</value>
  </data>
  <data name="ERR_MustNotHaveRefReturn" xml:space="preserve">
    <value>By-reference returns may only be used in methods that return by reference</value>
  </data>
  <data name="ERR_MustHaveRefReturn" xml:space="preserve">
    <value>By-value returns may only be used in methods that return by value</value>
  </data>
  <data name="ERR_RefReturnMustHaveIdentityConversion" xml:space="preserve">
    <value>The return expression must be of type '{0}' because this method returns by reference</value>
  </data>
  <data name="ERR_CloseUnimplementedInterfaceMemberWrongRefReturn" xml:space="preserve">
    <value>'{0}' does not implement interface member '{1}'. '{2}' cannot implement '{1}' because it does not have matching return by reference.</value>
  </data>
  <data name="ERR_CloseUnimplementedInterfaceMemberWrongInitOnly" xml:space="preserve">
    <value>'{0}' does not implement interface member '{1}'. '{2}' cannot implement '{1}'.</value>
  </data>
  <data name="ERR_BadIteratorReturnRef" xml:space="preserve">
    <value>The body of '{0}' cannot be an iterator block because '{0}' returns by reference</value>
  </data>
  <data name="ERR_BadRefReturnExpressionTree" xml:space="preserve">
    <value>Lambda expressions that return by reference cannot be converted to expression trees</value>
  </data>
  <data name="ERR_RefReturningCallInExpressionTree" xml:space="preserve">
    <value>An expression tree lambda may not contain a call to a method, property, or indexer that returns by reference</value>
  </data>
  <data name="ERR_RefReturnLvalueExpected" xml:space="preserve">
    <value>An expression cannot be used in this context because it may not be passed or returned by reference</value>
  </data>
  <data name="ERR_RefReturnNonreturnableLocal" xml:space="preserve">
    <value>Cannot return '{0}' by reference because it was initialized to a value that cannot be returned by reference</value>
  </data>
  <data name="ERR_RefReturnNonreturnableLocal2" xml:space="preserve">
    <value>Cannot return by reference a member of '{0}' because it was initialized to a value that cannot be returned by reference</value>
  </data>
  <data name="WRN_RefReturnNonreturnableLocal" xml:space="preserve">
    <value>Local '{0}' is returned by reference but was initialized to a value that cannot be returned by reference</value>
  </data>
  <data name="WRN_RefReturnNonreturnableLocal_Title" xml:space="preserve">
    <value>Local is returned by reference but was initialized to a value that cannot be returned by reference</value>
  </data>
  <data name="WRN_RefReturnNonreturnableLocal2" xml:space="preserve">
    <value>A member of '{0}' is returned by reference but was initialized to a value that cannot be returned by reference</value>
  </data>
  <data name="WRN_RefReturnNonreturnableLocal2_Title" xml:space="preserve">
    <value>A member is returned by reference but was initialized to a value that cannot be returned by reference</value>
  </data>
  <data name="ERR_RefReturnReadonlyLocal" xml:space="preserve">
    <value>Cannot return '{0}' by reference because it is read-only</value>
  </data>
  <data name="ERR_RefReturnRangeVariable" xml:space="preserve">
    <value>Cannot return the range variable '{0}' by reference</value>
  </data>
  <data name="ERR_RefReturnReadonlyLocalCause" xml:space="preserve">
    <value>Cannot return '{0}' by reference because it is a '{1}'</value>
  </data>
  <data name="ERR_RefReturnReadonly" xml:space="preserve">
    <value>A readonly field cannot be returned by writable reference</value>
  </data>
  <data name="ERR_RefReturnReadonlyStatic" xml:space="preserve">
    <value>A static readonly field cannot be returned by writable reference</value>
  </data>
  <data name="ERR_RefReturnReadonly2" xml:space="preserve">
    <value>Members of readonly field '{0}' cannot be returned by writable reference</value>
  </data>
  <data name="ERR_RefReturnReadonlyStatic2" xml:space="preserve">
    <value>Fields of static readonly field '{0}' cannot be returned by writable reference</value>
  </data>
  <data name="ERR_RefReturnParameter" xml:space="preserve">
    <value>Cannot return a parameter by reference '{0}' because it is not a ref parameter</value>
  </data>
  <data name="ERR_RefReturnParameter2" xml:space="preserve">
    <value>Cannot return by reference a member of parameter '{0}' because it is not a ref or out parameter</value>
  </data>
  <data name="ERR_RefReturnScopedParameter" xml:space="preserve">
    <value>Cannot return a parameter by reference '{0}' because it is scoped to the current method</value>
  </data>
  <data name="ERR_RefReturnScopedParameter2" xml:space="preserve">
    <value>Cannot return by reference a member of parameter '{0}' because it is scoped to the current method</value>
  </data>
  <data name="ERR_RefReturnOnlyParameter" xml:space="preserve">
    <value>Cannot return a parameter by reference '{0}' through a ref parameter; it can only be returned in a return statement</value>
  </data>
  <data name="ERR_RefReturnOnlyParameter2" xml:space="preserve">
    <value>Cannot return by reference a member of parameter '{0}' through a ref parameter; it can only be returned in a return statement</value>
  </data>
  <data name="WRN_RefReturnOnlyParameter" xml:space="preserve">
    <value>This returns a parameter by reference '{0}' through a ref parameter; but it can only safely be returned in a return statement</value>
  </data>
  <data name="WRN_RefReturnOnlyParameter_Title" xml:space="preserve">
    <value>This returns a parameter by reference through a ref parameter; but it can only safely be returned in a return statement</value>
  </data>
  <data name="WRN_RefReturnOnlyParameter2" xml:space="preserve">
    <value>This returns by reference a member of parameter '{0}' through a ref parameter; but it can only safely be returned in a return statement</value>
  </data>
  <data name="WRN_RefReturnOnlyParameter2_Title" xml:space="preserve">
    <value>This returns by reference a member of parameter through a ref parameter; but it can only safely be returned in a return statement</value>
  </data>
  <data name="WRN_RefReturnParameter" xml:space="preserve">
    <value>This returns a parameter by reference '{0}' but it is not a ref parameter</value>
  </data>
  <data name="WRN_RefReturnParameter_Title" xml:space="preserve">
    <value>This returns a parameter by reference but it is not a ref parameter</value>
  </data>
  <data name="WRN_RefReturnScopedParameter" xml:space="preserve">
    <value>This returns a parameter by reference '{0}' but it is scoped to the current method</value>
  </data>
  <data name="WRN_RefReturnScopedParameter_Title" xml:space="preserve">
    <value>This returns a parameter by reference but it is scoped to the current method</value>
  </data>
  <data name="WRN_RefReturnParameter2" xml:space="preserve">
    <value>This returns by reference a member of parameter '{0}' that is not a ref or out parameter</value>
  </data>
  <data name="WRN_RefReturnParameter2_Title" xml:space="preserve">
    <value>This returns by reference a member of parameter that is not a ref or out parameter</value>
  </data>
  <data name="WRN_RefReturnScopedParameter2" xml:space="preserve">
    <value>This returns by reference a member of parameter '{0}' that is scoped to the current method</value>
  </data>
  <data name="WRN_RefReturnScopedParameter2_Title" xml:space="preserve">
    <value>This returns by reference a member of parameter that is scoped to the current method</value>
  </data>
  <data name="ERR_RefReturnLocal" xml:space="preserve">
    <value>Cannot return local '{0}' by reference because it is not a ref local</value>
  </data>
  <data name="ERR_RefReturnLocal2" xml:space="preserve">
    <value>Cannot return a member of local '{0}' by reference because it is not a ref local</value>
  </data>
  <data name="WRN_RefReturnLocal" xml:space="preserve">
    <value>This returns local '{0}' by reference but it is not a ref local</value>
  </data>
  <data name="WRN_RefReturnLocal_Title" xml:space="preserve">
    <value>This returns local by reference but it is not a ref local</value>
  </data>
  <data name="WRN_RefReturnLocal2" xml:space="preserve">
    <value>This returns a member of local '{0}' by reference but it is not a ref local</value>
  </data>
  <data name="WRN_RefReturnLocal2_Title" xml:space="preserve">
    <value>This returns a member of local by reference but it is not a ref local</value>
  </data>
  <data name="ERR_RefReturnStructThis" xml:space="preserve">
    <value>Struct members cannot return 'this' or other instance members by reference</value>
  </data>
  <data name="WRN_RefReturnStructThis" xml:space="preserve">
    <value>Struct member returns 'this' or other instance members by reference</value>
  </data>
  <data name="WRN_RefReturnStructThis_Title" xml:space="preserve">
    <value>Struct member returns 'this' or other instance members by reference</value>
  </data>
  <data name="ERR_EscapeOther" xml:space="preserve">
    <value>Expression cannot be used in this context because it may indirectly expose variables outside of their declaration scope</value>
  </data>
  <data name="ERR_EscapeVariable" xml:space="preserve">
    <value>Cannot use variable '{0}' in this context because it may expose referenced variables outside of their declaration scope</value>
  </data>
  <data name="WRN_EscapeVariable" xml:space="preserve">
    <value>Use of variable '{0}' in this context may expose referenced variables outside of their declaration scope</value>
  </data>
  <data name="WRN_EscapeVariable_Title" xml:space="preserve">
    <value>Use of variable in this context may expose referenced variables outside of their declaration scope</value>
  </data>
  <data name="ERR_EscapeCall" xml:space="preserve">
    <value>Cannot use a result of '{0}' in this context because it may expose variables referenced by parameter '{1}' outside of their declaration scope</value>
  </data>
  <data name="ERR_EscapeCall2" xml:space="preserve">
    <value>Cannot use a member of result of '{0}' in this context because it may expose variables referenced by parameter '{1}' outside of their declaration scope</value>
  </data>
  <data name="WRN_EscapeCall" xml:space="preserve">
    <value>Use of result of '{0}' in this context may expose variables referenced by parameter '{1}' outside of their declaration scope</value>
  </data>
  <data name="WRN_EscapeCall_Title" xml:space="preserve">
    <value>Use of result in this context may expose variables referenced by parameter outside of their declaration scope</value>
  </data>
  <data name="WRN_EscapeCall2" xml:space="preserve">
    <value>Use of member of result of '{0}' in this context may expose variables referenced by parameter '{1}' outside of their declaration scope</value>
  </data>
  <data name="WRN_EscapeCall2_Title" xml:space="preserve">
    <value>Use of member of result in this context may expose variables referenced by parameter outside of their declaration scope</value>
  </data>
  <data name="ERR_CallArgMixing" xml:space="preserve">
    <value>This combination of arguments to '{0}' is disallowed because it may expose variables referenced by parameter '{1}' outside of their declaration scope</value>
  </data>
  <data name="WRN_CallArgMixing" xml:space="preserve">
    <value>This combination of arguments to '{0}' may expose variables referenced by parameter '{1}' outside of their declaration scope</value>
  </data>
  <data name="WRN_CallArgMixing_Title" xml:space="preserve">
    <value>This combination of arguments may expose variables referenced by parameter outside of their declaration scope</value>
  </data>
  <data name="ERR_MismatchedRefEscapeInTernary" xml:space="preserve">
    <value>Branches of a ref conditional operator cannot refer to variables with incompatible declaration scopes</value>
  </data>
  <data name="WRN_MismatchedRefEscapeInTernary" xml:space="preserve">
    <value>The branches of the ref conditional operator refer to variables with incompatible declaration scopes</value>
  </data>
  <data name="WRN_MismatchedRefEscapeInTernary_Title" xml:space="preserve">
    <value>The branches of the ref conditional operator refer to variables with incompatible declaration scopes</value>
  </data>
  <data name="ERR_EscapeStackAlloc" xml:space="preserve">
    <value>A result of a stackalloc expression of type '{0}' cannot be used in this context because it may be exposed outside of the containing method</value>
  </data>
  <data name="WRN_EscapeStackAlloc" xml:space="preserve">
    <value>A result of a stackalloc expression of type '{0}' in this context may be exposed outside of the containing method</value>
  </data>
  <data name="WRN_EscapeStackAlloc_Title" xml:space="preserve">
    <value>A result of a stackalloc expression of this type in this context may be exposed outside of the containing method</value>
  </data>
  <data name="ERR_InitializeByValueVariableWithReference" xml:space="preserve">
    <value>Cannot initialize a by-value variable with a reference</value>
  </data>
  <data name="ERR_InitializeByReferenceVariableWithValue" xml:space="preserve">
    <value>Cannot initialize a by-reference variable with a value</value>
  </data>
  <data name="ERR_RefAssignmentMustHaveIdentityConversion" xml:space="preserve">
    <value>The expression must be of type '{0}' because it is being assigned by reference</value>
  </data>
  <data name="ERR_ByReferenceVariableMustBeInitialized" xml:space="preserve">
    <value>A declaration of a by-reference variable must have an initializer</value>
  </data>
  <data name="ERR_AnonDelegateCantUseLocal" xml:space="preserve">
    <value>Cannot use ref local '{0}' inside an anonymous method, lambda expression, or query expression</value>
  </data>
  <data name="ERR_RefReturningCallAndAwait" xml:space="preserve">
    <value>A reference returned by a call to '{0}' cannot be preserved across 'await' or 'yield' boundary.</value>
  </data>
  <data name="ERR_RefConditionalAndAwait" xml:space="preserve">
    <value>'await' cannot be used in an expression containing a ref conditional operator</value>
  </data>
  <data name="ERR_RefConditionalNeedsTwoRefs" xml:space="preserve">
    <value>Both conditional operator values must be ref values or neither may be a ref value</value>
  </data>
  <data name="ERR_RefConditionalDifferentTypes" xml:space="preserve">
    <value>The expression must be of type '{0}' to match the alternative ref value</value>
  </data>
  <data name="ERR_ExpressionTreeContainsLocalFunction" xml:space="preserve">
    <value>An expression tree may not contain a reference to a local function</value>
  </data>
  <data name="ERR_DynamicLocalFunctionParamsParameter" xml:space="preserve">
    <value>Cannot pass argument with dynamic type to params parameter '{0}' of local function '{1}'.</value>
  </data>
  <data name="SyntaxTreeIsNotASubmission" xml:space="preserve">
    <value>Syntax tree should be created from a submission.</value>
  </data>
  <data name="ERR_TooManyUserStrings" xml:space="preserve">
    <value>Combined length of user strings used by the program exceeds allowed limit. Try to decrease use of string literals or try the EXPERIMENTAL feature flag 'experimental-data-section-string-literals'.</value>
  </data>
  <data name="ERR_PatternNullableType" xml:space="preserve">
    <value>It is not legal to use nullable type '{0}?' in a pattern; use the underlying type '{0}' instead.</value>
  </data>
  <data name="ERR_IsNullableType" xml:space="preserve">
    <value>It is not legal to use nullable reference type '{0}?' in an is-type expression; use the underlying type '{0}' instead.</value>
  </data>
  <data name="ERR_AsNullableType" xml:space="preserve">
    <value>It is not legal to use nullable reference type '{0}?' in an as expression; use the underlying type '{0}' instead.</value>
  </data>
  <data name="ERR_BadPatternExpression" xml:space="preserve">
    <value>Invalid operand for pattern match; value required, but found '{0}'.</value>
  </data>
  <data name="ERR_PeWritingFailure" xml:space="preserve">
    <value>An error occurred while writing the output file: {0}.</value>
  </data>
  <data name="ERR_TupleDuplicateElementName" xml:space="preserve">
    <value>Tuple element names must be unique.</value>
  </data>
  <data name="ERR_TupleReservedElementName" xml:space="preserve">
    <value>Tuple element name '{0}' is only allowed at position {1}.</value>
  </data>
  <data name="ERR_TupleReservedElementNameAnyPosition" xml:space="preserve">
    <value>Tuple element name '{0}' is disallowed at any position.</value>
  </data>
  <data name="ERR_PredefinedTypeMemberNotFoundInAssembly" xml:space="preserve">
    <value>Member '{0}' was not found on type '{1}' from assembly '{2}'.</value>
  </data>
  <data name="IDS_FeatureTuples" xml:space="preserve">
    <value>tuples</value>
  </data>
  <data name="ERR_MissingDeconstruct" xml:space="preserve">
    <value>No suitable 'Deconstruct' instance or extension method was found for type '{0}', with {1} out parameters and a void return type.</value>
  </data>
  <data name="ERR_DeconstructRequiresExpression" xml:space="preserve">
    <value>Deconstruct assignment requires an expression with a type on the right-hand-side.</value>
  </data>
  <data name="ERR_SwitchExpressionValueExpected" xml:space="preserve">
    <value>The switch expression must be a value; found '{0}'.</value>
  </data>
  <data name="ERR_SwitchCaseSubsumed" xml:space="preserve">
    <value>The switch case is unreachable. It has already been handled by a previous case or it is impossible to match.</value>
  </data>
  <data name="ERR_StdInOptionProvidedButConsoleInputIsNotRedirected" xml:space="preserve">
    <value>stdin argument '-' is specified, but input has not been redirected from the standard input stream.</value>
  </data>
  <data name="ERR_SwitchArmSubsumed" xml:space="preserve">
    <value>The pattern is unreachable. It has already been handled by a previous arm of the switch expression or it is impossible to match.</value>
  </data>
  <data name="ERR_PatternWrongType" xml:space="preserve">
    <value>An expression of type '{0}' cannot be handled by a pattern of type '{1}'.</value>
  </data>
  <data name="ERR_ConstantPatternVsOpenType" xml:space="preserve">
    <value>An expression of type '{0}' cannot be handled by a pattern of type '{1}'. Please use language version '{2}' or greater to match an open type with a constant pattern.</value>
  </data>
  <data name="WRN_AttributeIgnoredWhenPublicSigning" xml:space="preserve">
    <value>Attribute '{0}' is ignored when public signing is specified.</value>
  </data>
  <data name="WRN_AttributeIgnoredWhenPublicSigning_Title" xml:space="preserve">
    <value>Attribute is ignored when public signing is specified.</value>
  </data>
  <data name="ERR_OptionMustBeAbsolutePath" xml:space="preserve">
    <value>Option '{0}' must be an absolute path.</value>
  </data>
  <data name="ERR_ConversionNotTupleCompatible" xml:space="preserve">
    <value>Tuple with {0} elements cannot be converted to type '{1}'.</value>
  </data>
  <data name="IDS_FeatureOutVar" xml:space="preserve">
    <value>out variable declaration</value>
  </data>
  <data name="ERR_ImplicitlyTypedOutVariableUsedInTheSameArgumentList" xml:space="preserve">
    <value>Reference to an implicitly-typed out variable '{0}' is not permitted in the same argument list.</value>
  </data>
  <data name="ERR_TypeInferenceFailedForImplicitlyTypedOutVariable" xml:space="preserve">
    <value>Cannot infer the type of implicitly-typed out variable '{0}'.</value>
  </data>
  <data name="ERR_TypeInferenceFailedForImplicitlyTypedDeconstructionVariable" xml:space="preserve">
    <value>Cannot infer the type of implicitly-typed deconstruction variable '{0}'.</value>
  </data>
  <data name="ERR_DiscardTypeInferenceFailed" xml:space="preserve">
    <value>Cannot infer the type of implicitly-typed discard.</value>
  </data>
  <data name="ERR_DeconstructWrongCardinality" xml:space="preserve">
    <value>Cannot deconstruct a tuple of '{0}' elements into '{1}' variables.</value>
  </data>
  <data name="ERR_CannotDeconstructDynamic" xml:space="preserve">
    <value>Cannot deconstruct dynamic objects.</value>
  </data>
  <data name="ERR_DeconstructTooFewElements" xml:space="preserve">
    <value>Deconstruction must contain at least two variables.</value>
  </data>
  <data name="WRN_TupleLiteralNameMismatch" xml:space="preserve">
    <value>The tuple element name '{0}' is ignored because a different name or no name is specified by the target type '{1}'.</value>
  </data>
  <data name="WRN_TupleLiteralNameMismatch_Title" xml:space="preserve">
    <value>The tuple element name is ignored because a different name or no name is specified by the assignment target.</value>
  </data>
  <data name="WRN_TupleBinopLiteralNameMismatch" xml:space="preserve">
    <value>The tuple element name '{0}' is ignored because a different name or no name is specified on the other side of the tuple == or != operator.</value>
  </data>
  <data name="WRN_TupleBinopLiteralNameMismatch_Title" xml:space="preserve">
    <value>The tuple element name is ignored because a different name or no name is specified on the other side of the tuple == or != operator.</value>
  </data>
  <data name="ERR_PredefinedValueTupleTypeMustBeStruct" xml:space="preserve">
    <value>Predefined type '{0}' must be a struct.</value>
  </data>
  <data name="ERR_NewWithTupleTypeSyntax" xml:space="preserve">
    <value>'new' cannot be used with tuple type. Use a tuple literal expression instead.</value>
  </data>
  <data name="ERR_DeconstructionVarFormDisallowsSpecificType" xml:space="preserve">
    <value>Deconstruction 'var (...)' form disallows a specific type for 'var'.</value>
  </data>
  <data name="ERR_TupleElementNamesAttributeMissing" xml:space="preserve">
    <value>Cannot define a class or member that utilizes tuples because the compiler required type '{0}' cannot be found. Are you missing a reference?</value>
  </data>
  <data name="ERR_ExplicitTupleElementNamesAttribute" xml:space="preserve">
    <value>Cannot reference 'System.Runtime.CompilerServices.TupleElementNamesAttribute' explicitly. Use the tuple syntax to define tuple names.</value>
  </data>
  <data name="ERR_ExpressionTreeContainsOutVariable" xml:space="preserve">
    <value>An expression tree may not contain an out argument variable declaration.</value>
  </data>
  <data name="ERR_ExpressionTreeContainsDiscard" xml:space="preserve">
    <value>An expression tree may not contain a discard.</value>
  </data>
  <data name="ERR_ExpressionTreeContainsIsMatch" xml:space="preserve">
    <value>An expression tree may not contain an 'is' pattern-matching operator.</value>
  </data>
  <data name="ERR_ExpressionTreeContainsTupleLiteral" xml:space="preserve">
    <value>An expression tree may not contain a tuple literal.</value>
  </data>
  <data name="ERR_ExpressionTreeContainsTupleConversion" xml:space="preserve">
    <value>An expression tree may not contain a tuple conversion.</value>
  </data>
  <data name="ERR_SourceLinkRequiresPdb" xml:space="preserve">
    <value>/sourcelink switch is only supported when emitting PDB.</value>
  </data>
  <data name="ERR_CannotEmbedWithoutPdb" xml:space="preserve">
    <value>/embed switch is only supported when emitting a PDB.</value>
  </data>
  <data name="ERR_InvalidInstrumentationKind" xml:space="preserve">
    <value>Invalid instrumentation kind: {0}</value>
  </data>
  <data name="ERR_InvalidHashAlgorithmName" xml:space="preserve">
    <value>Invalid hash algorithm name: '{0}'</value>
  </data>
  <data name="ERR_VarInvocationLvalueReserved" xml:space="preserve">
    <value>The syntax 'var (...)' as an lvalue is reserved.</value>
  </data>
  <data name="ERR_SemiOrLBraceOrArrowExpected" xml:space="preserve">
    <value>{ or ; or =&gt; expected</value>
  </data>
  <data name="ERR_ThrowMisplaced" xml:space="preserve">
    <value>A throw expression is not allowed in this context.</value>
  </data>
  <data name="ERR_DeclarationExpressionNotPermitted" xml:space="preserve">
    <value>A declaration is not allowed in this context.</value>
  </data>
  <data name="ERR_MustDeclareForeachIteration" xml:space="preserve">
    <value>A foreach loop must declare its iteration variables.</value>
  </data>
  <data name="ERR_TupleElementNamesInDeconstruction" xml:space="preserve">
    <value>Tuple element names are not permitted on the left of a deconstruction.</value>
  </data>
  <data name="ERR_PossibleBadNegCast" xml:space="preserve">
    <value>To cast a negative value, you must enclose the value in parentheses.</value>
  </data>
  <data name="ERR_ExpressionTreeContainsThrowExpression" xml:space="preserve">
    <value>An expression tree may not contain a throw-expression.</value>
  </data>
  <data name="ERR_ExpressionTreeContainsWithExpression" xml:space="preserve">
    <value>An expression tree may not contain a with-expression.</value>
  </data>
  <data name="ERR_BadAssemblyName" xml:space="preserve">
    <value>Invalid assembly name: {0}</value>
  </data>
  <data name="ERR_BadAsyncMethodBuilderTaskProperty" xml:space="preserve">
    <value>For type '{0}' to be used as an AsyncMethodBuilder for type '{1}', its Task property should return type '{1}' instead of type '{2}'.</value>
  </data>
  <data name="ERR_TypeForwardedToMultipleAssemblies" xml:space="preserve">
    <value>Module '{0}' in assembly '{1}' is forwarding the type '{2}' to multiple assemblies: '{3}' and '{4}'.</value>
  </data>
  <data name="ERR_PatternDynamicType" xml:space="preserve">
    <value>It is not legal to use the type 'dynamic' in a pattern.</value>
  </data>
  <data name="ERR_BadDocumentationMode" xml:space="preserve">
    <value>Provided documentation mode is unsupported or invalid: '{0}'.</value>
  </data>
  <data name="ERR_BadSourceCodeKind" xml:space="preserve">
    <value>Provided source code kind is unsupported or invalid: '{0}'</value>
  </data>
  <data name="ERR_BadLanguageVersion" xml:space="preserve">
    <value>Provided language version is unsupported or invalid: '{0}'.</value>
  </data>
  <data name="ERR_InvalidPreprocessingSymbol" xml:space="preserve">
    <value>Invalid name for a preprocessing symbol; '{0}' is not a valid identifier</value>
  </data>
  <data name="ERR_FeatureNotAvailableInVersion7_1" xml:space="preserve">
    <value>Feature '{0}' is not available in C# 7.1. Please use language version {1} or greater.</value>
  </data>
  <data name="ERR_FeatureNotAvailableInVersion7_2" xml:space="preserve">
    <value>Feature '{0}' is not available in C# 7.2. Please use language version {1} or greater.</value>
  </data>
  <data name="ERR_FeatureNotAvailableInVersion7_3" xml:space="preserve">
    <value>Feature '{0}' is not available in C# 7.3. Please use language version {1} or greater.</value>
  </data>
  <data name="ERR_FeatureNotAvailableInVersion8" xml:space="preserve">
    <value>Feature '{0}' is not available in C# 8.0. Please use language version {1} or greater.</value>
  </data>
  <data name="ERR_LanguageVersionCannotHaveLeadingZeroes" xml:space="preserve">
    <value>Specified language version '{0}' cannot have leading zeroes</value>
  </data>
  <data name="ERR_VoidAssignment" xml:space="preserve">
    <value>A value of type 'void' may not be assigned.</value>
  </data>
  <data name="WRN_WindowsExperimental" xml:space="preserve">
    <value>'{0}' is for evaluation purposes only and is subject to change or removal in future updates.</value>
  </data>
  <data name="WRN_WindowsExperimental_Title" xml:space="preserve">
    <value>Type is for evaluation purposes only and is subject to change or removal in future updates.</value>
  </data>
  <data name="WRN_Experimental" xml:space="preserve">
    <value>'{0}' is for evaluation purposes only and is subject to change or removal in future updates. Suppress this diagnostic to proceed.</value>
  </data>
  <data name="WRN_Experimental_Title" xml:space="preserve">
    <value>Type is for evaluation purposes only and is subject to change or removal in future updates. Suppress this diagnostic to proceed.</value>
  </data>
  <data name="WRN_ExperimentalWithMessage" xml:space="preserve">
    <value>'{0}' is for evaluation purposes only and is subject to change or removal in future updates: '{1}'. Suppress this diagnostic to proceed.</value>
  </data>
  <data name="WRN_ExperimentalWithMessage_Title" xml:space="preserve">
    <value>Type is for evaluation purposes only and is subject to change or removal in future updates. Suppress this diagnostic to proceed.</value>
  </data>
  <data name="ERR_CompilerAndLanguageVersion" xml:space="preserve">
    <value>Compiler version: '{0}'. Language version: {1}.</value>
  </data>
  <data name="IDS_FeatureAsyncMain" xml:space="preserve">
    <value>async main</value>
  </data>
  <data name="ERR_TupleInferredNamesNotAvailable" xml:space="preserve">
    <value>Tuple element name '{0}' is inferred. Please use language version {1} or greater to access an element by its inferred name.</value>
  </data>
  <data name="ERR_AltInterpolatedVerbatimStringsNotAvailable" xml:space="preserve">
    <value>To use '@$' instead of '$@' for an interpolated verbatim string, please use language version '{0}' or greater.</value>
  </data>
  <data name="WRN_AttributesOnBackingFieldsNotAvailable" xml:space="preserve">
    <value>Field-targeted attributes on auto-properties are not supported in language version {0}. Please use language version {1} or greater.</value>
  </data>
  <data name="WRN_AttributesOnBackingFieldsNotAvailable_Title" xml:space="preserve">
    <value>Field-targeted attributes on auto-properties are not supported in this version of the language.</value>
  </data>
  <data name="ERR_VoidInTuple" xml:space="preserve">
    <value>A tuple may not contain a value of type 'void'.</value>
  </data>
  <data name="IDS_FeatureNullableReferenceTypes" xml:space="preserve">
    <value>nullable reference types</value>
  </data>
  <data name="IDS_FeaturePragmaWarningEnable" xml:space="preserve">
    <value>warning action enable</value>
  </data>
  <data name="WRN_ConvertingNullableToNonNullable" xml:space="preserve">
    <value>Converting null literal or possible null value to non-nullable type.</value>
  </data>
  <data name="WRN_ConvertingNullableToNonNullable_Title" xml:space="preserve">
    <value>Converting null literal or possible null value to non-nullable type.</value>
  </data>
  <data name="WRN_NullReferenceAssignment" xml:space="preserve">
    <value>Possible null reference assignment.</value>
  </data>
  <data name="WRN_NullReferenceAssignment_Title" xml:space="preserve">
    <value>Possible null reference assignment.</value>
  </data>
  <data name="WRN_NullReferenceReceiver" xml:space="preserve">
    <value>Dereference of a possibly null reference.</value>
  </data>
  <data name="WRN_NullReferenceReceiver_Title" xml:space="preserve">
    <value>Dereference of a possibly null reference.</value>
  </data>
  <data name="WRN_NullReferenceReturn" xml:space="preserve">
    <value>Possible null reference return.</value>
  </data>
  <data name="WRN_NullReferenceReturn_Title" xml:space="preserve">
    <value>Possible null reference return.</value>
  </data>
  <data name="WRN_NullReferenceArgument" xml:space="preserve">
    <value>Possible null reference argument for parameter '{0}' in '{1}'.</value>
  </data>
  <data name="WRN_NullReferenceArgument_Title" xml:space="preserve">
    <value>Possible null reference argument.</value>
  </data>
  <data name="WRN_ThrowPossibleNull" xml:space="preserve">
    <value>Thrown value may be null.</value>
  </data>
  <data name="WRN_ThrowPossibleNull_Title" xml:space="preserve">
    <value>Thrown value may be null.</value>
  </data>
  <data name="WRN_UnboxPossibleNull" xml:space="preserve">
    <value>Unboxing a possibly null value.</value>
  </data>
  <data name="WRN_UnboxPossibleNull_Title" xml:space="preserve">
    <value>Unboxing a possibly null value.</value>
  </data>
  <data name="WRN_NullabilityMismatchInTypeOnOverride" xml:space="preserve">
    <value>Nullability of reference types in type doesn't match overridden member.</value>
  </data>
  <data name="WRN_NullabilityMismatchInTypeOnOverride_Title" xml:space="preserve">
    <value>Nullability of reference types in type doesn't match overridden member.</value>
  </data>
  <data name="WRN_NullabilityMismatchInReturnTypeOnOverride" xml:space="preserve">
    <value>Nullability of reference types in return type doesn't match overridden member.</value>
  </data>
  <data name="WRN_NullabilityMismatchInReturnTypeOnOverride_Title" xml:space="preserve">
    <value>Nullability of reference types in return type doesn't match overridden member.</value>
  </data>
  <data name="WRN_TopLevelNullabilityMismatchInReturnTypeOnOverride" xml:space="preserve">
    <value>Nullability of return type doesn't match overridden member (possibly because of nullability attributes).</value>
  </data>
  <data name="WRN_TopLevelNullabilityMismatchInReturnTypeOnOverride_Title" xml:space="preserve">
    <value>Nullability of return type doesn't match overridden member (possibly because of nullability attributes).</value>
  </data>
  <data name="WRN_NullabilityMismatchInParameterTypeOnOverride" xml:space="preserve">
    <value>Nullability of reference types in type of parameter '{0}' doesn't match overridden member.</value>
  </data>
  <data name="WRN_NullabilityMismatchInParameterTypeOnOverride_Title" xml:space="preserve">
    <value>Nullability of reference types in type of parameter doesn't match overridden member.</value>
  </data>
  <data name="WRN_TopLevelNullabilityMismatchInParameterTypeOnOverride" xml:space="preserve">
    <value>Nullability of type of parameter '{0}' doesn't match overridden member (possibly because of nullability attributes).</value>
  </data>
  <data name="WRN_TopLevelNullabilityMismatchInParameterTypeOnOverride_Title" xml:space="preserve">
    <value>Nullability of type of parameter doesn't match overridden member (possibly because of nullability attributes).</value>
  </data>
  <data name="WRN_NullabilityMismatchInParameterTypeOnPartial" xml:space="preserve">
    <value>Nullability of reference types in type of parameter '{0}' doesn't match partial method declaration.</value>
  </data>
  <data name="WRN_NullabilityMismatchInParameterTypeOnPartial_Title" xml:space="preserve">
    <value>Nullability of reference types in type of parameter doesn't match partial method declaration.</value>
  </data>
  <data name="WRN_NullabilityMismatchInReturnTypeOnPartial" xml:space="preserve">
    <value>Nullability of reference types in return type doesn't match partial method declaration.</value>
  </data>
  <data name="WRN_NullabilityMismatchInReturnTypeOnPartial_Title" xml:space="preserve">
    <value>Nullability of reference types in return type doesn't match partial method declaration.</value>
  </data>
  <data name="WRN_NullabilityMismatchInTypeOnImplicitImplementation" xml:space="preserve">
    <value>Nullability of reference types in type of '{0}' doesn't match implicitly implemented member '{1}'.</value>
  </data>
  <data name="WRN_NullabilityMismatchInTypeOnImplicitImplementation_Title" xml:space="preserve">
    <value>Nullability of reference types in type doesn't match implicitly implemented member.</value>
  </data>
  <data name="WRN_NullabilityMismatchInReturnTypeOnImplicitImplementation" xml:space="preserve">
    <value>Nullability of reference types in return type of '{0}' doesn't match implicitly implemented member '{1}'.</value>
  </data>
  <data name="WRN_NullabilityMismatchInReturnTypeOnImplicitImplementation_Title" xml:space="preserve">
    <value>Nullability of reference types in return type doesn't match implicitly implemented member.</value>
  </data>
  <data name="WRN_NullabilityMismatchInParameterTypeOnImplicitImplementation" xml:space="preserve">
    <value>Nullability of reference types in type of parameter '{0}' of '{1}' doesn't match implicitly implemented member '{2}'.</value>
  </data>
  <data name="WRN_NullabilityMismatchInParameterTypeOnImplicitImplementation_Title" xml:space="preserve">
    <value>Nullability of reference types in type of parameter doesn't match implicitly implemented member.</value>
  </data>
  <data name="WRN_TopLevelNullabilityMismatchInReturnTypeOnImplicitImplementation" xml:space="preserve">
    <value>Nullability of reference types in return type of '{0}' doesn't match implicitly implemented member '{1}' (possibly because of nullability attributes).</value>
  </data>
  <data name="WRN_TopLevelNullabilityMismatchInReturnTypeOnImplicitImplementation_Title" xml:space="preserve">
    <value>Nullability of reference types in return type doesn't match implicitly implemented member (possibly because of nullability attributes).</value>
  </data>
  <data name="WRN_TopLevelNullabilityMismatchInParameterTypeOnImplicitImplementation" xml:space="preserve">
    <value>Nullability of reference types in type of parameter '{0}' of '{1}' doesn't match implicitly implemented member '{2}' (possibly because of nullability attributes).</value>
  </data>
  <data name="WRN_TopLevelNullabilityMismatchInParameterTypeOnImplicitImplementation_Title" xml:space="preserve">
    <value>Nullability of reference types in type of parameter doesn't match implicitly implemented member (possibly because of nullability attributes).</value>
  </data>
  <data name="WRN_NullabilityMismatchInTypeOnExplicitImplementation" xml:space="preserve">
    <value>Nullability of reference types in type doesn't match implemented member '{0}'.</value>
  </data>
  <data name="WRN_NullabilityMismatchInTypeOnExplicitImplementation_Title" xml:space="preserve">
    <value>Nullability of reference types in type doesn't match implemented member.</value>
  </data>
  <data name="WRN_NullabilityMismatchInReturnTypeOnExplicitImplementation" xml:space="preserve">
    <value>Nullability of reference types in return type doesn't match implemented member '{0}'.</value>
  </data>
  <data name="WRN_NullabilityMismatchInReturnTypeOnExplicitImplementation_Title" xml:space="preserve">
    <value>Nullability of reference types in return type doesn't match implemented member.</value>
  </data>
  <data name="WRN_NullabilityMismatchInParameterTypeOnExplicitImplementation" xml:space="preserve">
    <value>Nullability of reference types in type of parameter '{0}' doesn't match implemented member '{1}'.</value>
  </data>
  <data name="WRN_NullabilityMismatchInParameterTypeOnExplicitImplementation_Title" xml:space="preserve">
    <value>Nullability of reference types in type of parameter doesn't match implemented member.</value>
  </data>
  <data name="WRN_TopLevelNullabilityMismatchInReturnTypeOnExplicitImplementation" xml:space="preserve">
    <value>Nullability of reference types in return type doesn't match implemented member '{0}' (possibly because of nullability attributes).</value>
  </data>
  <data name="WRN_TopLevelNullabilityMismatchInReturnTypeOnExplicitImplementation_Title" xml:space="preserve">
    <value>Nullability of reference types in return type doesn't match implemented member (possibly because of nullability attributes).</value>
  </data>
  <data name="WRN_TopLevelNullabilityMismatchInParameterTypeOnExplicitImplementation" xml:space="preserve">
    <value>Nullability of reference types in type of parameter '{0}' doesn't match implemented member '{1}' (possibly because of nullability attributes).</value>
  </data>
  <data name="WRN_TopLevelNullabilityMismatchInParameterTypeOnExplicitImplementation_Title" xml:space="preserve">
    <value>Nullability of reference types in type of parameter doesn't match implemented member (possibly because of nullability attributes).</value>
  </data>
  <data name="WRN_UninitializedNonNullableField" xml:space="preserve">
    <value>Non-nullable {0} '{1}' must contain a non-null value when exiting constructor. Consider adding the 'required' modifier or declaring the {0} as nullable.</value>
  </data>
  <data name="WRN_UninitializedNonNullableField_Title" xml:space="preserve">
    <value>Non-nullable field must contain a non-null value when exiting constructor. Consider adding the 'required' modifier or declaring as nullable.</value>
  </data>
  <data name="WRN_NullabilityMismatchInAssignment" xml:space="preserve">
    <value>Nullability of reference types in value of type '{0}' doesn't match target type '{1}'.</value>
  </data>
  <data name="WRN_NullabilityMismatchInAssignment_Title" xml:space="preserve">
    <value>Nullability of reference types in value doesn't match target type.</value>
  </data>
  <data name="WRN_ImplicitCopyInReadOnlyMember" xml:space="preserve">
    <value>Call to non-readonly member '{0}' from a 'readonly' member results in an implicit copy of '{1}'.</value>
  </data>
  <data name="WRN_ImplicitCopyInReadOnlyMember_Title" xml:space="preserve">
    <value>Call to non-readonly member from a 'readonly' member results in an implicit copy.</value>
  </data>
  <data name="ERR_StaticMemberCantBeReadOnly" xml:space="preserve">
    <value>Static member '{0}' cannot be marked 'readonly'.</value>
  </data>
  <data name="ERR_AutoSetterCantBeReadOnly" xml:space="preserve">
    <value>Auto-implemented 'set' accessor '{0}' cannot be marked 'readonly'.</value>
  </data>
  <data name="ERR_AutoPropertyWithSetterCantBeReadOnly" xml:space="preserve">
    <value>Auto-implemented property '{0}' cannot be marked 'readonly' because it has a 'set' accessor.</value>
  </data>
  <data name="ERR_InvalidPropertyReadOnlyMods" xml:space="preserve">
    <value>Cannot specify 'readonly' modifiers on both property or indexer '{0}' and its accessor. Remove one of them.</value>
  </data>
  <data name="ERR_DuplicatePropertyReadOnlyMods" xml:space="preserve">
    <value>Cannot specify 'readonly' modifiers on both accessors of property or indexer '{0}'. Instead, put a 'readonly' modifier on the property itself.</value>
  </data>
  <data name="ERR_FieldLikeEventCantBeReadOnly" xml:space="preserve">
    <value>Field-like event '{0}' cannot be 'readonly'.</value>
  </data>
  <data name="ERR_PartialMemberReadOnlyDifference" xml:space="preserve">
    <value>Both partial member declarations must be readonly or neither may be readonly</value>
  </data>
  <data name="ERR_ReadOnlyModMissingAccessor" xml:space="preserve">
    <value>'{0}': 'readonly' can only be used on accessors if the property or indexer has both a get and a set accessor</value>
  </data>
  <data name="WRN_NullabilityMismatchInArgument" xml:space="preserve">
    <value>Argument of type '{0}' cannot be used for parameter '{2}' of type '{1}' in '{3}' due to differences in the nullability of reference types.</value>
  </data>
  <data name="WRN_NullabilityMismatchInArgument_Title" xml:space="preserve">
    <value>Argument cannot be used for parameter due to differences in the nullability of reference types.</value>
  </data>
  <data name="WRN_NullabilityMismatchInArgumentForOutput" xml:space="preserve">
    <value>Argument of type '{0}' cannot be used as an output of type '{1}' for parameter '{2}' in '{3}' due to differences in the nullability of reference types.</value>
  </data>
  <data name="WRN_NullabilityMismatchInArgumentForOutput_Title" xml:space="preserve">
    <value>Argument cannot be used as an output for parameter due to differences in the nullability of reference types.</value>
  </data>
  <data name="WRN_DisallowNullAttributeForbidsMaybeNullAssignment" xml:space="preserve">
    <value>A possible null value may not be used for a type marked with [NotNull] or [DisallowNull]</value>
  </data>
  <data name="WRN_DisallowNullAttributeForbidsMaybeNullAssignment_Title" xml:space="preserve">
    <value>A possible null value may not be used for a type marked with [NotNull] or [DisallowNull]</value>
  </data>
  <data name="WRN_ParameterConditionallyDisallowsNull" xml:space="preserve">
    <value>Parameter '{0}' must have a non-null value when exiting with '{1}'.</value>
  </data>
  <data name="WRN_ParameterConditionallyDisallowsNull_Title" xml:space="preserve">
    <value>Parameter must have a non-null value when exiting in some condition.</value>
  </data>
  <data name="WRN_ParameterDisallowsNull" xml:space="preserve">
    <value>Parameter '{0}' must have a non-null value when exiting.</value>
  </data>
  <data name="WRN_ParameterDisallowsNull_Title" xml:space="preserve">
    <value>Parameter must have a non-null value when exiting.</value>
  </data>
  <data name="WRN_ParameterNotNullIfNotNull" xml:space="preserve">
    <value>Parameter '{0}' must have a non-null value when exiting because parameter '{1}' is non-null.</value>
  </data>
  <data name="WRN_ParameterNotNullIfNotNull_Title" xml:space="preserve">
    <value>Parameter must have a non-null value when exiting because parameter referenced by NotNullIfNotNull is non-null.</value>
  </data>
  <data name="WRN_ReturnNotNullIfNotNull" xml:space="preserve">
    <value>Return value must be non-null because parameter '{0}' is non-null.</value>
  </data>
  <data name="WRN_ReturnNotNullIfNotNull_Title" xml:space="preserve">
    <value>Return value must be non-null because parameter is non-null.</value>
  </data>
  <data name="WRN_MemberNotNull" xml:space="preserve">
    <value>Member '{0}' must have a non-null value when exiting.</value>
  </data>
  <data name="WRN_MemberNotNull_Title" xml:space="preserve">
    <value>Member must have a non-null value when exiting.</value>
  </data>
  <data name="WRN_MemberNotNullBadMember" xml:space="preserve">
    <value>Member '{0}' cannot be used in this attribute.</value>
  </data>
  <data name="WRN_MemberNotNullBadMember_Title" xml:space="preserve">
    <value>Member cannot be used in this attribute.</value>
  </data>
  <data name="WRN_MemberNotNullWhen" xml:space="preserve">
    <value>Member '{0}' must have a non-null value when exiting with '{1}'.</value>
  </data>
  <data name="WRN_MemberNotNullWhen_Title" xml:space="preserve">
    <value>Member must have a non-null value when exiting in some condition.</value>
  </data>
  <data name="WRN_ShouldNotReturn" xml:space="preserve">
    <value>A method marked [DoesNotReturn] should not return.</value>
  </data>
  <data name="WRN_ShouldNotReturn_Title" xml:space="preserve">
    <value>A method marked [DoesNotReturn] should not return.</value>
  </data>
  <data name="WRN_DoesNotReturnMismatch" xml:space="preserve">
    <value>Method '{0}' lacks `[DoesNotReturn]` annotation to match implemented or overridden member.</value>
  </data>
  <data name="WRN_DoesNotReturnMismatch_Title" xml:space="preserve">
    <value>Method lacks `[DoesNotReturn]` annotation to match implemented or overridden member.</value>
  </data>
  <data name="WRN_NullabilityMismatchInReturnTypeOfTargetDelegate" xml:space="preserve">
    <value>Nullability of reference types in return type of '{0}' doesn't match the target delegate '{1}' (possibly because of nullability attributes).</value>
  </data>
  <data name="WRN_NullabilityMismatchInReturnTypeOfTargetDelegate_Title" xml:space="preserve">
    <value>Nullability of reference types in return type doesn't match the target delegate (possibly because of nullability attributes).</value>
  </data>
  <data name="WRN_NullabilityMismatchInParameterTypeOfTargetDelegate" xml:space="preserve">
    <value>Nullability of reference types in type of parameter '{0}' of '{1}' doesn't match the target delegate '{2}' (possibly because of nullability attributes).</value>
  </data>
  <data name="WRN_NullabilityMismatchInParameterTypeOfTargetDelegate_Title" xml:space="preserve">
    <value>Nullability of reference types in type of parameter doesn't match the target delegate (possibly because of nullability attributes).</value>
  </data>
  <data name="WRN_NullAsNonNullable" xml:space="preserve">
    <value>Cannot convert null literal to non-nullable reference type.</value>
  </data>
  <data name="WRN_NullAsNonNullable_Title" xml:space="preserve">
    <value>Cannot convert null literal to non-nullable reference type.</value>
  </data>
  <data name="ERR_AnnotationDisallowedInObjectCreation" xml:space="preserve">
    <value>Cannot use a nullable reference type in object creation.</value>
  </data>
  <data name="WRN_NullableValueTypeMayBeNull" xml:space="preserve">
    <value>Nullable value type may be null.</value>
  </data>
  <data name="WRN_NullableValueTypeMayBeNull_Title" xml:space="preserve">
    <value>Nullable value type may be null.</value>
  </data>
  <data name="WRN_NullabilityMismatchInTypeParameterConstraint" xml:space="preserve">
    <value>The type '{3}' cannot be used as type parameter '{2}' in the generic type or method '{0}'. Nullability of type argument '{3}' doesn't match constraint type '{1}'.</value>
  </data>
  <data name="WRN_NullabilityMismatchInTypeParameterConstraint_Title" xml:space="preserve">
    <value>The type cannot be used as type parameter in the generic type or method. Nullability of type argument doesn't match constraint type.</value>
  </data>
  <data name="WRN_MissingNonNullTypesContextForAnnotation" xml:space="preserve">
    <value>The annotation for nullable reference types should only be used in code within a '#nullable' annotations context.</value>
  </data>
  <data name="WRN_MissingNonNullTypesContextForAnnotation_Title" xml:space="preserve">
    <value>The annotation for nullable reference types should only be used in code within a '#nullable' annotations context.</value>
  </data>
  <data name="ERR_ExplicitNullableAttribute" xml:space="preserve">
    <value>Explicit application of 'System.Runtime.CompilerServices.NullableAttribute' is not allowed.</value>
  </data>
  <data name="ERR_NullableUnconstrainedTypeParameter" xml:space="preserve">
    <value>A nullable type parameter must be known to be a value type or non-nullable reference type unless language version '{0}' or greater is used. Consider changing the language version or adding a 'class', 'struct', or type constraint.</value>
  </data>
  <data name="ERR_NullableOptionNotAvailable" xml:space="preserve">
    <value>Invalid '{0}' value: '{1}' for C# {2}. Please use language version '{3}' or greater.</value>
  </data>
  <data name="ERR_NonTaskMainCantBeAsync" xml:space="preserve">
    <value>A void or int returning entry point cannot be async</value>
  </data>
  <data name="ERR_PatternWrongGenericTypeInVersion" xml:space="preserve">
    <value>An expression of type '{0}' cannot be handled by a pattern of type '{1}' in C# {2}. Please use language version {3} or greater.</value>
  </data>
  <data name="WRN_UnreferencedLocalFunction" xml:space="preserve">
    <value>The local function '{0}' is declared but never used</value>
  </data>
  <data name="WRN_UnreferencedLocalFunction_Title" xml:space="preserve">
    <value>Local function is declared but never used</value>
  </data>
  <data name="ERR_LocalFunctionMissingBody" xml:space="preserve">
    <value>Local function '{0}' must declare a body because it is not marked 'static extern'.</value>
  </data>
  <data name="ERR_InvalidDebugInfo" xml:space="preserve">
    <value>Unable to read debug information of method '{0}' (token 0x{1:X8}) from assembly '{2}': {3}</value>
  </data>
  <data name="IConversionExpressionIsNotCSharpConversion" xml:space="preserve">
    <value>{0} is not a valid C# conversion expression</value>
  </data>
  <data name="ERR_DynamicLocalFunctionTypeParameter" xml:space="preserve">
    <value>Cannot pass argument with dynamic type to generic local function '{0}' with inferred type arguments.</value>
  </data>
  <data name="IDS_FeatureLeadingDigitSeparator" xml:space="preserve">
    <value>leading digit separator</value>
  </data>
  <data name="ERR_ExplicitReservedAttr" xml:space="preserve">
    <value>Do not use '{0}'. This is reserved for compiler usage.</value>
  </data>
  <data name="ERR_TypeReserved" xml:space="preserve">
    <value>The type name '{0}' is reserved to be used by the compiler.</value>
  </data>
  <data name="ERR_EmbeddedAttributeMustFollowPattern" xml:space="preserve">
    <value>The type 'Microsoft.CodeAnalysis.EmbeddedAttribute' must be non-generic, internal, sealed, non-static, have a parameterless constructor, inherit from System.Attribute, and be able to be applied to any type.</value>
  </data>
  <data name="ERR_InExtensionMustBeValueType" xml:space="preserve">
    <value>The first 'in' or 'ref readonly' parameter of the extension method '{0}' must be a concrete (non-generic) value type.</value>
  </data>
  <data name="ERR_FieldsInRoStruct" xml:space="preserve">
    <value>Instance fields of readonly structs must be readonly.</value>
  </data>
  <data name="ERR_AutoPropsInRoStruct" xml:space="preserve">
    <value>Auto-implemented instance properties in readonly structs must be readonly.</value>
  </data>
  <data name="ERR_FieldlikeEventsInRoStruct" xml:space="preserve">
    <value>Field-like events are not allowed in readonly structs.</value>
  </data>
  <data name="IDS_FeatureRefExtensionMethods" xml:space="preserve">
    <value>ref extension methods</value>
  </data>
  <data name="ERR_StackAllocConversionNotPossible" xml:space="preserve">
    <value>Conversion of a stackalloc expression of type '{0}' to type '{1}' is not possible.</value>
  </data>
  <data name="ERR_RefExtensionMustBeValueTypeOrConstrainedToOne" xml:space="preserve">
    <value>The first parameter of a 'ref' extension method '{0}' must be a value type or a generic type constrained to struct.</value>
  </data>
  <data name="ERR_OutAttrOnInParam" xml:space="preserve">
    <value>An in parameter cannot have the Out attribute.</value>
  </data>
  <data name="ERR_OutAttrOnRefReadonlyParam" xml:space="preserve">
    <value>A ref readonly parameter cannot have the Out attribute.</value>
  </data>
  <data name="ICompoundAssignmentOperationIsNotCSharpCompoundAssignment" xml:space="preserve">
    <value>{0} is not a valid C# compound assignment operation</value>
  </data>
  <data name="ISpreadOperationIsNotCSharpSpread" xml:space="preserve">
    <value>{0} is not a valid C# spread operation</value>
  </data>
  <data name="WRN_FilterIsConstantFalse" xml:space="preserve">
    <value>Filter expression is a constant 'false', consider removing the catch clause</value>
  </data>
  <data name="WRN_FilterIsConstantFalse_Title" xml:space="preserve">
    <value>Filter expression is a constant 'false'</value>
  </data>
  <data name="WRN_FilterIsConstantFalseRedundantTryCatch" xml:space="preserve">
    <value>Filter expression is a constant 'false', consider removing the try-catch block</value>
  </data>
  <data name="WRN_FilterIsConstantFalseRedundantTryCatch_Title" xml:space="preserve">
    <value>Filter expression is a constant 'false'. </value>
  </data>
  <data name="ERR_ConditionalInInterpolation" xml:space="preserve">
    <value>A conditional expression cannot be used directly in a string interpolation because the ':' ends the interpolation. Parenthesize the conditional expression.</value>
  </data>
  <data name="ERR_InDynamicMethodArg" xml:space="preserve">
    <value>Arguments with 'in' modifier cannot be used in dynamically dispatched expressions.</value>
  </data>
  <data name="ERR_TupleSizesMismatchForBinOps" xml:space="preserve">
    <value>Tuple types used as operands of an == or != operator must have matching cardinalities. But this operator has tuple types of cardinality {0} on the left and {1} on the right.</value>
  </data>
  <data name="ERR_RefLocalOrParamExpected" xml:space="preserve">
    <value>The left-hand side of a ref assignment must be a ref variable.</value>
  </data>
  <data name="ERR_RefAssignNarrower" xml:space="preserve">
    <value>Cannot ref-assign '{1}' to '{0}' because '{1}' has a narrower escape scope than '{0}'.</value>
  </data>
  <data name="ERR_RefAssignReturnOnly" xml:space="preserve">
    <value>Cannot ref-assign '{1}' to '{0}' because '{1}' can only escape the current method through a return statement.</value>
  </data>
  <data name="WRN_RefAssignReturnOnly" xml:space="preserve">
    <value>This ref-assigns '{1}' to '{0}' but '{1}' can only escape the current method through a return statement.</value>
  </data>
  <data name="WRN_RefAssignReturnOnly_Title" xml:space="preserve">
    <value>This ref-assigns a value that can only escape the current method through a return statement.</value>
  </data>
  <data name="WRN_RefAssignNarrower" xml:space="preserve">
    <value>This ref-assigns '{1}' to '{0}' but '{1}' has a narrower escape scope than '{0}'.</value>
  </data>
  <data name="WRN_RefAssignNarrower_Title" xml:space="preserve">
    <value>This ref-assigns a value that has a narrower escape scope than the target.</value>
  </data>
  <data name="ERR_RefAssignValEscapeWider" xml:space="preserve">
    <value>Cannot ref-assign '{1}' to '{0}' because '{1}' has a wider value escape scope than '{0}' allowing assignment through '{0}' of values with narrower escape scopes than '{1}'.</value>
  </data>
  <data name="WRN_RefAssignValEscapeWider" xml:space="preserve">
    <value>This ref-assigns '{1}' to '{0}' but '{1}' has a wider value escape scope than '{0}' allowing assignment through '{0}' of values with narrower escape scopes than '{1}'.</value>
  </data>
  <data name="WRN_RefAssignValEscapeWider_Title" xml:space="preserve">
    <value>This ref-assigns a value that has a wider value escape scope than the target allowing assignment through the target of values with narrower escapes scopes.</value>
  </data>
  <data name="IDS_FeatureEnumGenericTypeConstraint" xml:space="preserve">
    <value>enum generic type constraints</value>
  </data>
  <data name="IDS_FeatureDelegateGenericTypeConstraint" xml:space="preserve">
    <value>delegate generic type constraints</value>
  </data>
  <data name="IDS_FeatureUnmanagedGenericTypeConstraint" xml:space="preserve">
    <value>unmanaged generic type constraints</value>
  </data>
  <data name="ERR_NewBoundWithUnmanaged" xml:space="preserve">
    <value>The 'new()' constraint cannot be used with the 'unmanaged' constraint</value>
  </data>
  <data name="ERR_UnmanagedConstraintNotSatisfied" xml:space="preserve">
    <value>The type '{2}' must be a non-nullable value type, along with all fields at any level of nesting, in order to use it as parameter '{1}' in the generic type or method '{0}'</value>
  </data>
  <data name="ERR_ConWithUnmanagedCon" xml:space="preserve">
    <value>Type parameter '{1}' has the 'unmanaged' constraint so '{1}' cannot be used as a constraint for '{0}'</value>
  </data>
  <data name="IDS_FeatureStackAllocInitializer" xml:space="preserve">
    <value>stackalloc initializer</value>
  </data>
  <data name="ERR_InvalidStackAllocArray" xml:space="preserve">
    <value>"Invalid rank specifier: expected ']'</value>
  </data>
  <data name="IDS_FeatureExpressionVariablesInQueriesAndInitializers" xml:space="preserve">
    <value>declaration of expression variables in member initializers and queries</value>
  </data>
  <data name="ERR_MissingPattern" xml:space="preserve">
    <value>Pattern missing</value>
  </data>
  <data name="IDS_FeatureRecursivePatterns" xml:space="preserve">
    <value>recursive patterns</value>
  </data>
  <data name="IDS_FeatureNullPointerConstantPattern" xml:space="preserve">
    <value>null pointer constant pattern</value>
  </data>
  <data name="IDS_FeatureDefaultTypeParameterConstraint" xml:space="preserve">
    <value>default type parameter constraints</value>
  </data>
  <data name="ERR_WrongNumberOfSubpatterns" xml:space="preserve">
    <value>Matching the tuple type '{0}' requires '{1}' subpatterns, but '{2}' subpatterns are present.</value>
  </data>
  <data name="ERR_PropertyPatternNameMissing" xml:space="preserve">
    <value>A property subpattern requires a reference to the property or field to be matched, e.g. '{{ Name: {0} }}'</value>
  </data>
  <data name="ERR_DefaultPattern" xml:space="preserve">
    <value>A default literal 'default' is not valid as a pattern. Use another literal (e.g. '0' or 'null') as appropriate. To match everything, use a discard pattern '_'.</value>
  </data>
  <data name="ERR_SwitchExpressionNoBestType" xml:space="preserve">
    <value>No best type was found for the switch expression.</value>
  </data>
  <data name="ERR_DefaultLiteralNoTargetType" xml:space="preserve">
    <value>There is no target type for the default literal.</value>
  </data>
  <data name="ERR_CannotInferDelegateType" xml:space="preserve">
    <value>The delegate type could not be inferred.</value>
  </data>
  <data name="ERR_LambdaExplicitReturnTypeVar" xml:space="preserve">
    <value>The contextual keyword 'var' cannot be used as an explicit lambda return type</value>
  </data>
  <data name="ERR_SingleElementPositionalPatternRequiresDisambiguation" xml:space="preserve">
    <value>A single-element deconstruct pattern requires some other syntax for disambiguation. It is recommended to add a discard designator '_' after the close paren ')'.</value>
  </data>
  <data name="ERR_VarMayNotBindToType" xml:space="preserve">
    <value>The syntax 'var' for a pattern is not permitted to refer to a type, but '{0}' is in scope here.</value>
  </data>
  <data name="WRN_SwitchExpressionNotExhaustive" xml:space="preserve">
    <value>The switch expression does not handle all possible values of its input type (it is not exhaustive). For example, the pattern '{0}' is not covered.</value>
  </data>
  <data name="WRN_SwitchExpressionNotExhaustive_Title" xml:space="preserve">
    <value>The switch expression does not handle all possible values of its input type (it is not exhaustive).</value>
  </data>
  <data name="WRN_SwitchExpressionNotExhaustiveWithWhen" xml:space="preserve">
    <value>The switch expression does not handle all possible values of its input type (it is not exhaustive). For example, the pattern '{0}' is not covered. However, a pattern with a 'when' clause might successfully match this value.</value>
  </data>
  <data name="WRN_SwitchExpressionNotExhaustiveWithWhen_Title" xml:space="preserve">
    <value>The switch expression does not handle all possible values of its input type (it is not exhaustive).</value>
  </data>
  <data name="WRN_SwitchExpressionNotExhaustiveWithUnnamedEnumValue" xml:space="preserve">
    <value>The switch expression does not handle some values of its input type (it is not exhaustive) involving an unnamed enum value. For example, the pattern '{0}' is not covered.</value>
  </data>
  <data name="WRN_SwitchExpressionNotExhaustiveWithUnnamedEnumValue_Title" xml:space="preserve">
    <value>The switch expression does not handle some values of its input type (it is not exhaustive) involving an unnamed enum value.</value>
  </data>
  <data name="WRN_CaseConstantNamedUnderscore" xml:space="preserve">
    <value>The name '_' refers to the constant, not the discard pattern. Use 'var _' to discard the value, or '@_' to refer to a constant by that name.</value>
  </data>
  <data name="WRN_CaseConstantNamedUnderscore_Title" xml:space="preserve">
    <value>Do not use '_' for a case constant.</value>
  </data>
  <data name="WRN_IsTypeNamedUnderscore" xml:space="preserve">
    <value>The name '_' refers to the type '{0}', not the discard pattern. Use '@_' for the type, or 'var _' to discard.</value>
  </data>
  <data name="WRN_IsTypeNamedUnderscore_Title" xml:space="preserve">
    <value>Do not use '_' to refer to the type in an is-type expression.</value>
  </data>
  <data name="ERR_ExpressionTreeContainsSwitchExpression" xml:space="preserve">
    <value>An expression tree may not contain a switch expression.</value>
  </data>
  <data name="ERR_InvalidObjectCreation" xml:space="preserve">
    <value>Invalid object creation</value>
  </data>
  <data name="IDS_FeatureIndexingMovableFixedBuffers" xml:space="preserve">
    <value>indexing movable fixed buffers</value>
  </data>
  <data name="ERR_CantUseInOrOutInArglist" xml:space="preserve">
    <value>__arglist cannot have an argument passed by 'in' or 'out'</value>
  </data>
  <data name="SyntaxTreeNotFound" xml:space="preserve">
    <value>SyntaxTree is not part of the compilation</value>
  </data>
  <data name="ERR_OutVariableCannotBeByRef" xml:space="preserve">
    <value>An out variable cannot be declared as a ref local</value>
  </data>
  <data name="ERR_MultipleAnalyzerConfigsInSameDir" xml:space="preserve">
    <value>Multiple analyzer config files cannot be in the same directory ('{0}').</value>
  </data>
  <data name="IDS_FeatureCoalesceAssignmentExpression" xml:space="preserve">
    <value>coalescing assignment</value>
  </data>
  <data name="CannotCreateConstructedFromConstructed" xml:space="preserve">
    <value>Cannot create constructed generic type from another constructed generic type.</value>
  </data>
  <data name="CannotCreateConstructedFromNongeneric" xml:space="preserve">
    <value>Cannot create constructed generic type from non-generic type.</value>
  </data>
  <data name="IDS_FeatureUnconstrainedTypeParameterInNullCoalescingOperator" xml:space="preserve">
    <value>unconstrained type parameters in null coalescing operator</value>
  </data>
  <data name="WRN_NullabilityMismatchInConstraintsOnImplicitImplementation" xml:space="preserve">
    <value>Nullability in constraints for type parameter '{0}' of method '{1}' doesn't match the constraints for type parameter '{2}' of interface method '{3}'. Consider using an explicit interface implementation instead.</value>
  </data>
  <data name="WRN_NullabilityMismatchInConstraintsOnImplicitImplementation_Title" xml:space="preserve">
    <value>Nullability in constraints for type parameter doesn't match the constraints for type parameter in implicitly implemented interface method'.</value>
  </data>
  <data name="WRN_NullabilityMismatchInTypeParameterReferenceTypeConstraint" xml:space="preserve">
    <value>The type '{2}' cannot be used as type parameter '{1}' in the generic type or method '{0}'. Nullability of type argument '{2}' doesn't match 'class' constraint.</value>
  </data>
  <data name="WRN_NullabilityMismatchInTypeParameterReferenceTypeConstraint_Title" xml:space="preserve">
    <value>The type cannot be used as type parameter in the generic type or method. Nullability of type argument doesn't match 'class' constraint.</value>
  </data>
  <data name="ERR_TripleDotNotAllowed" xml:space="preserve">
    <value>Unexpected character sequence '...'</value>
  </data>
  <data name="IDS_FeatureIndexOperator" xml:space="preserve">
    <value>index operator</value>
  </data>
  <data name="IDS_FeatureRangeOperator" xml:space="preserve">
    <value>range operator</value>
  </data>
  <data name="IDS_FeatureStaticLocalFunctions" xml:space="preserve">
    <value>static local functions</value>
  </data>
  <data name="IDS_FeatureNameShadowingInNestedFunctions" xml:space="preserve">
    <value>name shadowing in nested functions</value>
  </data>
  <data name="IDS_FeatureLambdaDiscardParameters" xml:space="preserve">
    <value>lambda discard parameters</value>
  </data>
  <data name="IDS_FeatureMemberNotNull" xml:space="preserve">
    <value>MemberNotNull attribute</value>
  </data>
  <data name="IDS_FeatureNativeInt" xml:space="preserve">
    <value>native-sized integers</value>
  </data>
  <data name="ERR_BadDynamicAwaitForEach" xml:space="preserve">
    <value>Cannot use a collection of dynamic type in an asynchronous foreach</value>
  </data>
  <data name="ERR_NullableDirectiveQualifierExpected" xml:space="preserve">
    <value>Expected 'enable', 'disable', or 'restore'</value>
  </data>
  <data name="ERR_NullableDirectiveTargetExpected" xml:space="preserve">
    <value>Expected 'warnings', 'annotations', or end of directive</value>
  </data>
  <data name="WRN_MissingNonNullTypesContextForAnnotationInGeneratedCode" xml:space="preserve">
    <value>The annotation for nullable reference types should only be used in code within a '#nullable' annotations context. Auto-generated code requires an explicit '#nullable' directive in source.</value>
  </data>
  <data name="WRN_MissingNonNullTypesContextForAnnotationInGeneratedCode_Title" xml:space="preserve">
    <value>The annotation for nullable reference types should only be used in code within a '#nullable' annotations context. Auto-generated code requires an explicit '#nullable' directive in source.</value>
  </data>
  <data name="WRN_NullReferenceInitializer" xml:space="preserve">
    <value>Object or collection initializer implicitly dereferences possibly null member '{0}'.</value>
  </data>
  <data name="WRN_NullReferenceInitializer_Title" xml:space="preserve">
    <value>Object or collection initializer implicitly dereferences possibly null member.</value>
  </data>
  <data name="ERR_ExpressionTreeCantContainRefStruct" xml:space="preserve">
    <value>Expression tree cannot contain value of ref struct or restricted type '{0}'.</value>
  </data>
  <data name="ERR_ElseCannotStartStatement" xml:space="preserve">
    <value>'else' cannot start a statement.</value>
  </data>
  <data name="ERR_ExpressionTreeCantContainNullCoalescingAssignment" xml:space="preserve">
    <value>An expression tree may not contain a null coalescing assignment</value>
  </data>
  <data name="ERR_BadNullableContextOption" xml:space="preserve">
    <value>Invalid option '{0}' for /nullable; must be 'disable', 'enable', 'warnings' or 'annotations'</value>
  </data>
  <data name="ERR_SwitchGoverningExpressionRequiresParens" xml:space="preserve">
    <value>Parentheses are required around the switch governing expression.</value>
  </data>
  <data name="ERR_TupleElementNameMismatch" xml:space="preserve">
    <value>The name '{0}' does not identify tuple element '{1}'.</value>
  </data>
  <data name="ERR_DeconstructParameterNameMismatch" xml:space="preserve">
    <value>The name '{0}' does not match the corresponding 'Deconstruct' parameter '{1}'.</value>
  </data>
  <data name="ERR_IsPatternImpossible" xml:space="preserve">
    <value>An expression of type '{0}' can never match the provided pattern.</value>
  </data>
  <data name="WRN_IsPatternAlways" xml:space="preserve">
    <value>An expression of type '{0}' always matches the provided pattern.</value>
  </data>
  <data name="WRN_IsPatternAlways_Title" xml:space="preserve">
    <value>The input always matches the provided pattern.</value>
  </data>
  <data name="WRN_GivenExpressionNeverMatchesPattern" xml:space="preserve">
    <value>The given expression never matches the provided pattern.</value>
  </data>
  <data name="WRN_GivenExpressionNeverMatchesPattern_Title" xml:space="preserve">
    <value>The given expression never matches the provided pattern.</value>
  </data>
  <data name="WRN_GivenExpressionAlwaysMatchesConstant" xml:space="preserve">
    <value>The given expression always matches the provided constant.</value>
  </data>
  <data name="WRN_GivenExpressionAlwaysMatchesConstant_Title" xml:space="preserve">
    <value>The given expression always matches the provided constant.</value>
  </data>
  <data name="WRN_GivenExpressionAlwaysMatchesPattern" xml:space="preserve">
    <value>The given expression always matches the provided pattern.</value>
  </data>
  <data name="WRN_GivenExpressionAlwaysMatchesPattern_Title" xml:space="preserve">
    <value>The given expression always matches the provided pattern.</value>
  </data>
  <data name="ERR_FeatureNotAvailableInVersion8_0" xml:space="preserve">
    <value>Feature '{0}' is not available in C# 8.0. Please use language version {1} or greater.</value>
  </data>
  <data name="ERR_PointerTypeInPatternMatching" xml:space="preserve">
    <value>Pattern-matching is not permitted for pointer types.</value>
  </data>
  <data name="ERR_ArgumentNameInITuplePattern" xml:space="preserve">
    <value>Element names are not permitted when pattern-matching via 'System.Runtime.CompilerServices.ITuple'.</value>
  </data>
  <data name="ERR_DiscardPatternInSwitchStatement" xml:space="preserve">
    <value>The discard pattern is not permitted as a case label in a switch statement. Use 'case var _:' for a discard pattern, or 'case @_:' for a constant named '_'.</value>
  </data>
  <data name="WRN_NullabilityMismatchInExplicitlyImplementedInterface" xml:space="preserve">
    <value>Nullability of reference types in explicit interface specifier doesn't match interface implemented by the type.</value>
  </data>
  <data name="WRN_NullabilityMismatchInExplicitlyImplementedInterface_Title" xml:space="preserve">
    <value>Nullability of reference types in explicit interface specifier doesn't match interface implemented by the type.</value>
  </data>
  <data name="WRN_NullabilityMismatchInInterfaceImplementedByBase" xml:space="preserve">
    <value>'{0}' does not implement interface member '{1}'. Nullability of reference types in interface implemented by the base type doesn't match.</value>
  </data>
  <data name="WRN_NullabilityMismatchInInterfaceImplementedByBase_Title" xml:space="preserve">
    <value>Type does not implement interface member. Nullability of reference types in interface implemented by the base type doesn't match.</value>
  </data>
  <data name="WRN_DuplicateInterfaceWithNullabilityMismatchInBaseList" xml:space="preserve">
    <value>'{0}' is already listed in the interface list on type '{1}' with different nullability of reference types.</value>
  </data>
  <data name="WRN_DuplicateInterfaceWithNullabilityMismatchInBaseList_Title" xml:space="preserve">
    <value>Interface is already listed in the interface list with different nullability of reference types.</value>
  </data>
  <data name="ERR_DuplicateExplicitImpl" xml:space="preserve">
    <value>'{0}' is explicitly implemented more than once.</value>
  </data>
  <data name="ERR_UsingVarInSwitchCase" xml:space="preserve">
    <value>A using variable cannot be used directly within a switch section (consider using braces). </value>
  </data>
  <data name="ERR_GoToForwardJumpOverUsingVar" xml:space="preserve">
    <value>A goto cannot jump to a location after a using declaration.</value>
  </data>
  <data name="ERR_GoToBackwardJumpOverUsingVar" xml:space="preserve">
    <value>A goto cannot jump to a location before a using declaration within the same block.</value>
  </data>
  <data name="IDS_FeatureUsingDeclarations" xml:space="preserve">
    <value>using declarations</value>
  </data>
  <data name="IDS_FeatureDisposalPattern" xml:space="preserve">
    <value>pattern-based disposal</value>
  </data>
  <data name="ERR_FeatureInPreview" xml:space="preserve">
    <value>The feature '{0}' is currently in Preview and *unsupported*. To use Preview features, use the 'preview' language version.</value>
  </data>
  <data name="IDS_DefaultInterfaceImplementation" xml:space="preserve">
    <value>default interface implementation</value>
  </data>
  <data name="ERR_RuntimeDoesNotSupportDefaultInterfaceImplementation" xml:space="preserve">
    <value>Target runtime doesn't support default interface implementation.</value>
  </data>
  <data name="ERR_RuntimeDoesNotSupportDefaultInterfaceImplementationForMember" xml:space="preserve">
    <value>'{0}' cannot implement interface member '{1}' in type '{2}' because the target runtime doesn't support default interface implementation.</value>
  </data>
  <data name="ERR_InvalidModifierForLanguageVersion" xml:space="preserve">
    <value>The modifier '{0}' is not valid for this item in C# {1}. Please use language version '{2}' or greater.</value>
  </data>
  <data name="ERR_ImplicitImplementationOfNonPublicInterfaceMember" xml:space="preserve">
    <value>'{0}' does not implement interface member '{1}'. '{2}' cannot implicitly implement a non-public member in C# {3}. Please use language version '{4}' or greater.</value>
  </data>
  <data name="ERR_MostSpecificImplementationIsNotFound" xml:space="preserve">
    <value>Interface member '{0}' does not have a most specific implementation. Neither '{1}', nor '{2}' are most specific.</value>
  </data>
  <data name="ERR_LanguageVersionDoesNotSupportInterfaceImplementationForMember" xml:space="preserve">
    <value>'{0}' cannot implement interface member '{1}' in type '{2}' because feature '{3}' is not available in C# {4}. Please use language version '{5}' or greater.</value>
  </data>
  <data name="ERR_RuntimeDoesNotSupportProtectedAccessForInterfaceMember" xml:space="preserve">
    <value>Target runtime doesn't support 'protected', 'protected internal', or 'private protected' accessibility for a member of an interface.</value>
  </data>
  <data name="ERR_DefaultInterfaceImplementationInNoPIAType" xml:space="preserve">
    <value>Type '{0}' cannot be embedded because it has a non-abstract member. Consider setting the 'Embed Interop Types' property to false.</value>
  </data>
  <data name="WRN_SwitchExpressionNotExhaustiveForNull" xml:space="preserve">
    <value>The switch expression does not handle some null inputs (it is not exhaustive). For example, the pattern '{0}' is not covered.</value>
  </data>
  <data name="WRN_SwitchExpressionNotExhaustiveForNull_Title" xml:space="preserve">
    <value>The switch expression does not handle some null inputs.</value>
  </data>
  <data name="WRN_SwitchExpressionNotExhaustiveForNullWithWhen" xml:space="preserve">
    <value>The switch expression does not handle some null inputs (it is not exhaustive). For example, the pattern '{0}' is not covered. However, a pattern with a 'when' clause might successfully match this value.</value>
  </data>
  <data name="WRN_SwitchExpressionNotExhaustiveForNullWithWhen_Title" xml:space="preserve">
    <value>The switch expression does not handle some null inputs.</value>
  </data>
  <data name="ERR_AttributeNotOnEventAccessor" xml:space="preserve">
    <value>Attribute '{0}' is not valid on event accessors. It is only valid on '{1}' declarations.</value>
  </data>
  <data name="IDS_FeatureObsoleteOnPropertyAccessor" xml:space="preserve">
    <value>obsolete on property accessor</value>
  </data>
  <data name="WRN_UnconsumedEnumeratorCancellationAttributeUsage" xml:space="preserve">
    <value>The EnumeratorCancellationAttribute applied to parameter '{0}' will have no effect. The attribute is only effective on a parameter of type CancellationToken in an async-iterator method returning IAsyncEnumerable</value>
  </data>
  <data name="WRN_UnconsumedEnumeratorCancellationAttributeUsage_Title" xml:space="preserve">
    <value>The EnumeratorCancellationAttribute will have no effect. The attribute is only effective on a parameter of type CancellationToken in an async-iterator method returning IAsyncEnumerable</value>
  </data>
  <data name="WRN_UndecoratedCancellationTokenParameter" xml:space="preserve">
    <value>Async-iterator '{0}' has one or more parameters of type 'CancellationToken' but none of them is decorated with the 'EnumeratorCancellation' attribute, so the cancellation token parameter from the generated 'IAsyncEnumerable&lt;&gt;.GetAsyncEnumerator' will be unconsumed</value>
  </data>
  <data name="WRN_UndecoratedCancellationTokenParameter_Title" xml:space="preserve">
    <value>Async-iterator member has one or more parameters of type 'CancellationToken' but none of them is decorated with the 'EnumeratorCancellation' attribute, so the cancellation token parameter from the generated 'IAsyncEnumerable&lt;&gt;.GetAsyncEnumerator' will be unconsumed</value>
  </data>
  <data name="ERR_MultipleEnumeratorCancellationAttributes" xml:space="preserve">
    <value>The attribute [EnumeratorCancellation] cannot be used on multiple parameters</value>
  </data>
  <data name="ERR_OverrideRefConstraintNotSatisfied" xml:space="preserve">
    <value>Method '{0}' specifies a 'class' constraint for type parameter '{1}', but corresponding type parameter '{2}' of overridden or explicitly implemented method '{3}' is not a reference type.</value>
  </data>
  <data name="ERR_OverrideValConstraintNotSatisfied" xml:space="preserve">
    <value>Method '{0}' specifies a 'struct' constraint for type parameter '{1}', but corresponding type parameter '{2}' of overridden or explicitly implemented method '{3}' is not a non-nullable value type.</value>
  </data>
  <data name="ERR_OverrideDefaultConstraintNotSatisfied" xml:space="preserve">
    <value>Method '{0}' specifies a 'default' constraint for type parameter '{1}', but corresponding type parameter '{2}' of overridden or explicitly implemented method '{3}' is constrained to a reference type or a value type.</value>
  </data>
  <data name="ERR_DefaultConstraintOverrideOnly" xml:space="preserve">
    <value>The 'default' constraint is valid on override and explicit interface implementation methods only.</value>
  </data>
  <data name="IDS_OverrideWithConstraints" xml:space="preserve">
    <value>constraints for override and explicit interface implementation methods</value>
  </data>
  <data name="WRN_NullabilityMismatchInConstraintsOnPartialImplementation" xml:space="preserve">
    <value>Partial method declarations of '{0}' have inconsistent nullability in constraints for type parameter '{1}'</value>
  </data>
  <data name="WRN_NullabilityMismatchInConstraintsOnPartialImplementation_Title" xml:space="preserve">
    <value>Partial method declarations have inconsistent nullability in constraints for type parameter</value>
  </data>
  <data name="IDS_FeatureNestedStackalloc" xml:space="preserve">
    <value>stackalloc in nested expressions</value>
  </data>
  <data name="WRN_NullabilityMismatchInTypeParameterNotNullConstraint" xml:space="preserve">
    <value>The type '{2}' cannot be used as type parameter '{1}' in the generic type or method '{0}'. Nullability of type argument '{2}' doesn't match 'notnull' constraint.</value>
  </data>
  <data name="WRN_NullabilityMismatchInTypeParameterNotNullConstraint_Title" xml:space="preserve">
    <value>The type cannot be used as type parameter in the generic type or method. Nullability of type argument doesn't match 'notnull' constraint.</value>
  </data>
  <data name="IDS_FeatureNotNullGenericTypeConstraint" xml:space="preserve">
    <value>notnull generic type constraint</value>
  </data>
  <data name="ERR_DuplicateNullSuppression" xml:space="preserve">
    <value>Duplicate null suppression operator ('!')</value>
  </data>
  <data name="ERR_ReAbstractionInNoPIAType" xml:space="preserve">
    <value>Type '{0}' cannot be embedded because it has a re-abstraction of a member from base interface. Consider setting the 'Embed Interop Types' property to false.</value>
  </data>
  <data name="ERR_BadSwitchValue" xml:space="preserve">
    <value>Command-line syntax error: '{0}' is not a valid value for the '{1}' option. The value must be of the form '{2}'.</value>
  </data>
  <data name="IDS_FeatureFunctionPointers" xml:space="preserve">
    <value>function pointers</value>
  </data>
  <data name="IDS_AddressOfMethodGroup" xml:space="preserve">
    <value>&amp;method group</value>
  </data>
  <data name="ERR_InvalidFunctionPointerCallingConvention" xml:space="preserve">
    <value>'{0}' is not a valid calling convention specifier for a function pointer.</value>
  </data>
  <data name="ERR_TypeNotFound" xml:space="preserve">
    <value>Type '{0}' is not defined.</value>
  </data>
  <data name="ERR_TypeMustBePublic" xml:space="preserve">
    <value>Type '{0}' must be public to be used as a calling convention.</value>
  </data>
  <data name="WRN_SyncAndAsyncEntryPoints" xml:space="preserve">
    <value>Method '{0}' will not be used as an entry point because a synchronous entry point '{1}' was found.</value>
  </data>
  <data name="ERR_InternalError" xml:space="preserve">
    <value>Internal error in the C# compiler.</value>
  </data>
  <data name="IDS_FeatureStaticAnonymousFunction" xml:space="preserve">
    <value>static anonymous function</value>
  </data>
  <data name="ERR_StaticAnonymousFunctionCannotCaptureThis" xml:space="preserve">
    <value>A static anonymous function cannot contain a reference to 'this' or 'base'.</value>
  </data>
  <data name="ERR_StaticAnonymousFunctionCannotCaptureVariable" xml:space="preserve">
    <value>A static anonymous function cannot contain a reference to '{0}'.</value>
  </data>
  <data name="IDS_FeatureAsyncUsing" xml:space="preserve">
    <value>asynchronous using</value>
  </data>
  <data name="IDS_FeatureParenthesizedPattern" xml:space="preserve">
    <value>parenthesized pattern</value>
  </data>
  <data name="IDS_FeatureOrPattern" xml:space="preserve">
    <value>or pattern</value>
  </data>
  <data name="IDS_FeatureAndPattern" xml:space="preserve">
    <value>and pattern</value>
  </data>
  <data name="IDS_FeatureNotPattern" xml:space="preserve">
    <value>not pattern</value>
  </data>
  <data name="IDS_FeatureTypePattern" xml:space="preserve">
    <value>type pattern</value>
  </data>
  <data name="IDS_FeatureRelationalPattern" xml:space="preserve">
    <value>relational pattern</value>
  </data>
  <data name="ERR_VarianceInterfaceNesting" xml:space="preserve">
    <value>Enums, classes, and structures cannot be declared in an interface that has an 'in' or 'out' type parameter.</value>
  </data>
  <data name="ERR_ExternEventInitializer" xml:space="preserve">
    <value>'{0}': extern event cannot have initializer</value>
  </data>
  <data name="ERR_ImplicitIndexIndexerWithName" xml:space="preserve">
    <value>Invocation of implicit Index Indexer cannot name the argument.</value>
  </data>
  <data name="ERR_ImplicitRangeIndexerWithName" xml:space="preserve">
    <value>Invocation of implicit Range Indexer cannot name the argument.</value>
  </data>
  <data name="ERR_ImplicitObjectCreationIllegalTargetType" xml:space="preserve">
    <value>The type '{0}' may not be used as the target type of new()</value>
  </data>
  <data name="ERR_ImplicitObjectCreationNotValid" xml:space="preserve">
    <value>Use of new() is not valid in this context</value>
  </data>
  <data name="ERR_ImplicitObjectCreationNoTargetType" xml:space="preserve">
    <value>There is no target type for '{0}'</value>
  </data>
  <data name="IDS_FeatureImplicitObjectCreation" xml:space="preserve">
    <value>target-typed object creation</value>
  </data>
  <data name="ERR_ExpressionTreeContainsPatternImplicitIndexer" xml:space="preserve">
    <value>An expression tree may not contain a pattern System.Index or System.Range indexer access</value>
  </data>
  <data name="ERR_ExpressionTreeContainsFromEndIndexExpression" xml:space="preserve">
    <value>An expression tree may not contain a from-end index ('^') expression.</value>
  </data>
  <data name="ERR_ExpressionTreeContainsRangeExpression" xml:space="preserve">
    <value>An expression tree may not contain a range ('..') expression.</value>
  </data>
  <data name="WRN_GeneratorFailedDuringGeneration" xml:space="preserve">
    <value>Generator '{0}' failed to generate source. It will not contribute to the output and compilation errors may occur as a result. Exception was of type '{1}' with message '{2}'.
{3}</value>
    <comment>{0} is the name of the generator that failed.
{1} is the type of exception that was thrown.
{2} is the message in the exception.
{3} is the string representation of the exception that was thrown.</comment>
  </data>
  <data name="WRN_GeneratorFailedDuringInitialization" xml:space="preserve">
    <value>Generator '{0}' failed to initialize. It will not contribute to the output and compilation errors may occur as a result. Exception was of type '{1}' with message '{2}'.
{3}</value>
    <comment>{0} is the name of the generator that failed.
{1} is the type of exception that was thrown.
{2} is the message in the exception.
{3} is the string representation of the exception that was thrown.</comment>
  </data>
  <data name="WRN_GeneratorFailedDuringGeneration_Title" xml:space="preserve">
    <value>Generator failed to generate source.</value>
  </data>
  <data name="WRN_GeneratorFailedDuringInitialization_Title" xml:space="preserve">
    <value>Generator failed to initialize.</value>
  </data>
  <data name="IDS_FeatureRecords" xml:space="preserve">
    <value>records</value>
  </data>
  <data name="IDS_FeatureInitOnlySetters" xml:space="preserve">
    <value>init-only setters</value>
  </data>
  <data name="ERR_InvalidWithReceiverType" xml:space="preserve">
    <value>The receiver of a `with` expression must have a non-void type.</value>
  </data>
  <data name="ERR_CannotClone" xml:space="preserve">
    <value>The receiver type '{0}' is not a valid record type and is not a struct type.</value>
  </data>
  <data name="ERR_AssignmentInitOnly" xml:space="preserve">
    <value>Init-only property or indexer '{0}' can only be assigned in an object initializer, or on 'this' or 'base' in an instance constructor or an 'init' accessor.</value>
  </data>
  <data name="ERR_DesignatorBeneathPatternCombinator" xml:space="preserve">
    <value>A variable may not be declared within a 'not' or 'or' pattern.</value>
  </data>
  <data name="ERR_UnsupportedTypeForRelationalPattern" xml:space="preserve">
    <value>Relational patterns may not be used for a value of type '{0}'.</value>
  </data>
  <data name="ERR_RelationalPatternWithNaN" xml:space="preserve">
    <value>Relational patterns may not be used for a floating-point NaN.</value>
  </data>
  <data name="IDS_FeatureSpanCharConstantPattern" xml:space="preserve">
    <value>pattern matching ReadOnly/Span&lt;char&gt; on constant string</value>
  </data>
  <data name="IDS_FeatureExtendedPartialMethods" xml:space="preserve">
    <value>extended partial methods</value>
  </data>
  <data name="IDS_FeatureConstantInterpolatedStrings" xml:space="preserve">
    <value>constant interpolated strings</value>
  </data>
  <data name="ERR_PartialMethodWithNonVoidReturnMustHaveAccessMods" xml:space="preserve">
    <value>Partial method '{0}' must have accessibility modifiers because it has a non-void return type.</value>
  </data>
  <data name="ERR_PartialMethodWithOutParamMustHaveAccessMods" xml:space="preserve">
    <value>Partial method '{0}' must have accessibility modifiers because it has 'out' parameters.</value>
  </data>
  <data name="ERR_PartialMethodWithAccessibilityModsMustHaveImplementation" xml:space="preserve">
    <value>Partial method '{0}' must have an implementation part because it has accessibility modifiers.</value>
  </data>
  <data name="ERR_PartialMethodWithExtendedModMustHaveAccessMods" xml:space="preserve">
    <value>Partial method '{0}' must have accessibility modifiers because it has a 'virtual', 'override', 'sealed', 'new', or 'extern' modifier.</value>
  </data>
  <data name="ERR_PartialMemberAccessibilityDifference" xml:space="preserve">
    <value>Both partial member declarations must have identical accessibility modifiers.</value>
  </data>
  <data name="ERR_PartialMemberExtendedModDifference" xml:space="preserve">
    <value>Both partial member declarations must have identical combinations of 'virtual', 'override', 'sealed', and 'new' modifiers.</value>
  </data>
  <data name="ERR_PartialMethodReturnTypeDifference" xml:space="preserve">
    <value>Both partial method declarations must have the same return type.</value>
  </data>
  <data name="ERR_PartialMemberRefReturnDifference" xml:space="preserve">
    <value>Partial member declarations must have matching ref return values.</value>
  </data>
  <data name="WRN_PartialMethodTypeDifference" xml:space="preserve">
    <value>Partial method declarations '{0}' and '{1}' have signature differences.</value>
  </data>
  <data name="WRN_PartialMethodTypeDifference_Title" xml:space="preserve">
    <value>Partial method declarations have signature differences.</value>
  </data>
  <data name="IDS_TopLevelStatements" xml:space="preserve">
    <value>top-level statements</value>
  </data>
  <data name="ERR_SimpleProgramLocalIsReferencedOutsideOfTopLevelStatement" xml:space="preserve">
    <value>Cannot use local variable or local function '{0}' declared in a top-level statement in this context.</value>
  </data>
  <data name="ERR_SimpleProgramMultipleUnitsWithTopLevelStatements" xml:space="preserve">
    <value>Only one compilation unit can have top-level statements.</value>
  </data>
  <data name="ERR_TopLevelStatementAfterNamespaceOrType" xml:space="preserve">
    <value>Top-level statements must precede namespace and type declarations.</value>
  </data>
  <data name="ERR_SimpleProgramDisallowsMainType" xml:space="preserve">
    <value>Cannot specify /main if there is a compilation unit with top-level statements.</value>
  </data>
  <data name="ERR_SimpleProgramNotAnExecutable" xml:space="preserve">
    <value>Program using top-level statements must be an executable.</value>
  </data>
  <data name="ERR_InvalidFuncPointerReturnTypeModifier" xml:space="preserve">
    <value>'{0}' is not a valid function pointer return type modifier. Valid modifiers are 'ref' and 'ref readonly'.</value>
  </data>
  <data name="ERR_DupReturnTypeMod" xml:space="preserve">
    <value>A return type can only have one '{0}' modifier.</value>
  </data>
  <data name="ERR_BadFuncPointerParamModifier" xml:space="preserve">
    <value>'{0}' cannot be used as a modifier on a function pointer parameter.</value>
  </data>
  <data name="ERR_BadFuncPointerArgCount" xml:space="preserve">
    <value>Function pointer '{0}' does not take {1} arguments</value>
  </data>
  <data name="ERR_MethFuncPtrMismatch" xml:space="preserve">
    <value>No overload for '{0}' matches function pointer '{1}'</value>
  </data>
  <data name="ERR_FuncPtrRefMismatch" xml:space="preserve">
    <value>Ref mismatch between '{0}' and function pointer '{1}'</value>
  </data>
  <data name="ERR_FuncPtrMethMustBeStatic" xml:space="preserve">
    <value>Cannot create a function pointer for '{0}' because it is not a static method</value>
  </data>
  <data name="ERR_AddressOfMethodGroupInExpressionTree" xml:space="preserve">
    <value>'&amp;' on method groups cannot be used in expression trees</value>
  </data>
  <data name="ERR_WrongFuncPtrCallingConvention" xml:space="preserve">
    <value>Calling convention of '{0}' is not compatible with '{1}'.</value>
  </data>
  <data name="ERR_MissingAddressOf" xml:space="preserve">
    <value>Cannot convert method group to function pointer (Are you missing a '&amp;'?)</value>
  </data>
  <data name="ERR_CannotUseReducedExtensionMethodInAddressOf" xml:space="preserve">
    <value>Cannot use an extension method with a receiver as the target of a '&amp;' operator.</value>
  </data>
  <data name="ERR_CannotUseFunctionPointerAsFixedLocal" xml:space="preserve">
    <value>The type of a local declared in a fixed statement cannot be a function pointer type.</value>
  </data>
  <data name="ERR_UnsupportedCallingConvention" xml:space="preserve">
    <value>The calling convention of '{0}' is not supported by the language.</value>
  </data>
  <data name="ERR_RuntimeDoesNotSupportUnmanagedDefaultCallConv" xml:space="preserve">
    <value>The target runtime doesn't support extensible or runtime-environment default calling conventions.</value>
  </data>
  <data name="NotSameNumberParameterTypesAndRefKinds" xml:space="preserve">
    <value>Given {0} parameter types and {1} parameter ref kinds. These arrays must have the same length.</value>
  </data>
  <data name="OutIsNotValidForReturn" xml:space="preserve">
    <value>'RefKind.Out' is not a valid ref kind for a return type.</value>
  </data>
  <data name="CallingConventionTypesRequireUnmanaged" xml:space="preserve">
    <value>Passing '{0}' is not valid unless '{1}' is 'SignatureCallingConvention.Unmanaged'.</value>
  </data>
  <data name="CallingConventionTypeIsInvalid" xml:space="preserve">
    <value>Cannot use '{0}' as a calling convention modifier.</value>
  </data>
  <data name="ERR_CannotConvertAddressOfToDelegate" xml:space="preserve">
    <value>Cannot convert &amp;method group '{0}' to delegate type '{1}'.</value>
  </data>
  <data name="ERR_AddressOfToNonFunctionPointer" xml:space="preserve">
    <value>Cannot convert &amp;method group '{0}' to non-function pointer type '{1}'.</value>
  </data>
  <data name="ERR_CannotSpecifyManagedWithUnmanagedSpecifiers" xml:space="preserve">
    <value>'managed' calling convention cannot be combined with unmanaged calling convention specifiers.</value>
  </data>
  <data name="ERR_FeatureNotAvailableInVersion9" xml:space="preserve">
    <value>Feature '{0}' is not available in C# 9.0. Please use language version {1} or greater.</value>
  </data>
  <data name="ERR_FeatureNotAvailableInVersion10" xml:space="preserve">
    <value>Feature '{0}' is not available in C# 10.0. Please use language version {1} or greater.</value>
  </data>
  <data name="ERR_FeatureNotAvailableInVersion11" xml:space="preserve">
    <value>Feature '{0}' is not available in C# 11.0. Please use language version {1} or greater.</value>
  </data>
  <data name="ERR_FeatureNotAvailableInVersion12" xml:space="preserve">
    <value>Feature '{0}' is not available in C# 12.0. Please use language version {1} or greater.</value>
  </data>
  <data name="ERR_FeatureNotAvailableInVersion13" xml:space="preserve">
    <value>Feature '{0}' is not available in C# 13.0. Please use language version {1} or greater.</value>
  </data>
  <data name="ERR_UnexpectedArgumentList" xml:space="preserve">
    <value>Unexpected argument list.</value>
  </data>
  <data name="ERR_UnexpectedOrMissingConstructorInitializerInRecord" xml:space="preserve">
    <value>A constructor declared in a type with parameter list must have 'this' constructor initializer.</value>
  </data>
  <data name="ERR_MultipleRecordParameterLists" xml:space="preserve">
    <value>Only a single partial type declaration may have a parameter list</value>
  </data>
  <data name="ERR_BadRecordBase" xml:space="preserve">
    <value>Records may only inherit from object or another record</value>
  </data>
  <data name="ERR_BadInheritanceFromRecord" xml:space="preserve">
    <value>Only records may inherit from records.</value>
  </data>
  <data name="ERR_BadRecordMemberForPositionalParameter" xml:space="preserve">
    <value>Record member '{0}' must be a readable instance property or field of type '{1}' to match positional parameter '{2}'.</value>
  </data>
  <data name="ERR_NoCopyConstructorInBaseType" xml:space="preserve">
    <value>No accessible copy constructor found in base type '{0}'.</value>
  </data>
  <data name="ERR_CopyConstructorMustInvokeBaseCopyConstructor" xml:space="preserve">
    <value>A copy constructor in a record must call a copy constructor of the base, or a parameterless object constructor if the record inherits from object.</value>
  </data>
  <data name="IDS_FeatureTargetTypedConditional" xml:space="preserve">
    <value>target-typed conditional expression</value>
  </data>
  <data name="ERR_NoImplicitConvTargetTypedConditional" xml:space="preserve">
    <value>Conditional expression is not valid in language version {0} because a common type was not found between '{1}' and '{2}'. To use a target-typed conversion, upgrade to language version {3} or greater.</value>
  </data>
  <data name="ERR_DoesNotOverrideMethodFromObject" xml:space="preserve">
    <value>'{0}' does not override expected method from 'object'.</value>
  </data>
  <data name="IDS_FeatureCovariantReturnsForOverrides" xml:space="preserve">
    <value>covariant returns</value>
  </data>
  <data name="ERR_RuntimeDoesNotSupportCovariantReturnsOfClasses" xml:space="preserve">
    <value>'{0}': Target runtime doesn't support covariant return types in overrides. Return type must be '{2}' to match overridden member '{1}'</value>
  </data>
  <data name="ERR_RuntimeDoesNotSupportCovariantPropertiesOfClasses" xml:space="preserve">
    <value>'{0}': Target runtime doesn't support covariant types in overrides. Type must be '{2}' to match overridden member '{1}'</value>
  </data>
  <data name="ERR_SealedAPIInRecord" xml:space="preserve">
    <value>'{0}' cannot be sealed because containing record is not sealed.</value>
  </data>
  <data name="ERR_DoesNotOverrideBaseMethod" xml:space="preserve">
    <value>'{0}' does not override expected method from '{1}'.</value>
  </data>
  <data name="WRN_ConstOutOfRangeChecked" xml:space="preserve">
    <value>Constant value '{0}' may overflow '{1}' at runtime (use 'unchecked' syntax to override)</value>
  </data>
  <data name="WRN_ConstOutOfRangeChecked_Title" xml:space="preserve">
    <value>Constant value may overflow at runtime (use 'unchecked' syntax to override)</value>
  </data>
  <data name="ERR_CloneDisallowedInRecord" xml:space="preserve">
    <value>Members named 'Clone' are disallowed in records.</value>
  </data>
  <data name="WRN_RecordNamedDisallowed" xml:space="preserve">
    <value>Types and aliases should not be named 'record'.</value>
  </data>
  <data name="WRN_RecordNamedDisallowed_Title" xml:space="preserve">
    <value>Types and aliases should not be named 'record'.</value>
  </data>
  <data name="ERR_NotOverridableAPIInRecord" xml:space="preserve">
    <value>'{0}' must allow overriding because the containing record is not sealed.</value>
  </data>
  <data name="ERR_NonPublicAPIInRecord" xml:space="preserve">
    <value>Record member '{0}' must be public.</value>
  </data>
  <data name="ERR_SignatureMismatchInRecord" xml:space="preserve">
    <value>Record member '{0}' must return '{1}'.</value>
  </data>
  <data name="ERR_NonProtectedAPIInRecord" xml:space="preserve">
    <value>Record member '{0}' must be protected.</value>
  </data>
  <data name="ERR_DoesNotOverrideBaseEqualityContract" xml:space="preserve">
    <value>'{0}' does not override expected property from '{1}'.</value>
  </data>
  <data name="ERR_StaticAPIInRecord" xml:space="preserve">
    <value>Record member '{0}' may not be static.</value>
  </data>
  <data name="ERR_CopyConstructorWrongAccessibility" xml:space="preserve">
    <value>A copy constructor '{0}' must be public or protected because the record is not sealed.</value>
  </data>
  <data name="ERR_NonPrivateAPIInRecord" xml:space="preserve">
    <value>Record member '{0}' must be private.</value>
  </data>
  <data name="WRN_PrecedenceInversion" xml:space="preserve">
    <value>Operator '{0}' cannot be used here due to precedence. Use parentheses to disambiguate.</value>
  </data>
  <data name="WRN_PrecedenceInversion_Title" xml:space="preserve">
    <value>Operator cannot be used here due to precedence.</value>
  </data>
  <data name="IDS_FeatureModuleInitializers" xml:space="preserve">
    <value>module initializers</value>
  </data>
  <data name="ERR_ModuleInitializerMethodMustBeAccessibleOutsideTopLevelType" xml:space="preserve">
    <value>Module initializer method '{0}' must be accessible at the module level</value>
  </data>
  <data name="ERR_ModuleInitializerMethodMustBeStaticParameterlessVoid" xml:space="preserve">
    <value>Module initializer method '{0}' must be static, and non-virtual, must have no parameters, and must return 'void'</value>
  </data>
  <data name="ERR_ModuleInitializerMethodAndContainingTypesMustNotBeGeneric" xml:space="preserve">
    <value>Module initializer method '{0}' must not be generic and must not be contained in a generic type</value>
  </data>
  <data name="ERR_ModuleInitializerMethodMustBeOrdinary" xml:space="preserve">
    <value>A module initializer must be an ordinary member method</value>
  </data>
  <data name="IDS_FeatureExtensionGetAsyncEnumerator" xml:space="preserve">
    <value>extension GetAsyncEnumerator</value>
  </data>
  <data name="IDS_FeatureExtensionGetEnumerator" xml:space="preserve">
    <value>extension GetEnumerator</value>
  </data>
  <data name="ERR_UnmanagedCallersOnlyRequiresStatic" xml:space="preserve">
    <value>'UnmanagedCallersOnly' can only be applied to ordinary static non-abstract, non-virtual methods or static local functions.</value>
    <comment>UnmanagedCallersOnly is not localizable.</comment>
  </data>
  <data name="ERR_InvalidUnmanagedCallersOnlyCallConv" xml:space="preserve">
    <value>'{0}' is not a valid calling convention type for 'UnmanagedCallersOnly'.</value>
    <comment>UnmanagedCallersOnly is not localizable.</comment>
  </data>
  <data name="ERR_CannotUseManagedTypeInUnmanagedCallersOnly" xml:space="preserve">
    <value>Cannot use '{0}' as a {1} type on a method attributed with 'UnmanagedCallersOnly'.</value>
    <comment>1 is the localized word for 'parameter' or 'return'. UnmanagedCallersOnly is not localizable.</comment>
  </data>
  <data name="ERR_UnmanagedCallersOnlyMethodOrTypeCannotBeGeneric" xml:space="preserve">
    <value>Methods attributed with 'UnmanagedCallersOnly' cannot have generic type parameters and cannot be declared in a generic type.</value>
    <comment>UnmanagedCallersOnly is not localizable.</comment>
  </data>
  <data name="ERR_UnmanagedCallersOnlyMethodsCannotBeCalledDirectly" xml:space="preserve">
    <value>'{0}' is attributed with 'UnmanagedCallersOnly' and cannot be called directly. Obtain a function pointer to this method.</value>
    <comment>UnmanagedCallersOnly is not localizable.</comment>
  </data>
  <data name="ERR_UnmanagedCallersOnlyMethodsCannotBeConvertedToDelegate" xml:space="preserve">
    <value>'{0}' is attributed with 'UnmanagedCallersOnly' and cannot be converted to a delegate type. Obtain a function pointer to this method.</value>
    <comment>UnmanagedCallersOnly is not localizable.</comment>
  </data>
  <data name="ERR_EntryPointCannotBeUnmanagedCallersOnly" xml:space="preserve">
    <value>Application entry points cannot be attributed with 'UnmanagedCallersOnly'.</value>
    <comment>UnmanagedCallersOnly is not localizable.</comment>
  </data>
  <data name="ERR_ModuleInitializerCannotBeUnmanagedCallersOnly" xml:space="preserve">
    <value>Module initializer cannot be attributed with 'UnmanagedCallersOnly'.</value>
    <comment>UnmanagedCallersOnly is not localizable.</comment>
  </data>
  <data name="WRN_RecordEqualsWithoutGetHashCode" xml:space="preserve">
    <value>'{0}' defines 'Equals' but not 'GetHashCode'</value>
    <comment>'GetHashCode' and 'Equals' are not localizable.</comment>
  </data>
  <data name="WRN_RecordEqualsWithoutGetHashCode_Title" xml:space="preserve">
    <value>Record defines 'Equals' but not 'GetHashCode'.</value>
    <comment>'GetHashCode' and 'Equals' are not localizable.</comment>
  </data>
  <data name="ERR_InitCannotBeReadonly" xml:space="preserve">
    <value>'init' accessors cannot be marked 'readonly'. Mark '{0}' readonly instead.</value>
  </data>
  <data name="IDS_FeatureDiscards" xml:space="preserve">
    <value>discards</value>
  </data>
  <data name="IDS_FeatureMixedDeclarationsAndExpressionsInDeconstruction" xml:space="preserve">
    <value>Mixed declarations and expressions in deconstruction</value>
  </data>
  <data name="IDS_FeatureRecordStructs" xml:space="preserve">
    <value>record structs</value>
    <comment>'record structs' is not localizable.</comment>
  </data>
  <data name="IDS_FeatureWithOnStructs" xml:space="preserve">
    <value>with on structs</value>
  </data>
  <data name="IDS_FeatureWithOnAnonymousTypes" xml:space="preserve">
    <value>with on anonymous types</value>
  </data>
  <data name="IDS_AsyncMethodBuilderOverride" xml:space="preserve">
    <value>async method builder override</value>
  </data>
  <data name="IDS_FeaturePositionalFieldsInRecords" xml:space="preserve">
    <value>positional fields in records</value>
  </data>
  <data name="IDS_FeatureParameterlessStructConstructors" xml:space="preserve">
    <value>parameterless struct constructors</value>
  </data>
  <data name="IDS_FeatureStructFieldInitializers" xml:space="preserve">
    <value>struct field initializers</value>
  </data>
  <data name="IDS_FeatureRefFields" xml:space="preserve">
    <value>ref fields</value>
  </data>
  <data name="IDS_FeatureVarianceSafetyForStaticInterfaceMembers" xml:space="preserve">
    <value>variance safety for static interface members</value>
  </data>
  <data name="IDS_FeatureCollectionExpressions" xml:space="preserve">
    <value>collection expressions</value>
  </data>
  <data name="IDS_FeatureDictionaryExpressions" xml:space="preserve">
    <value>dictionary expressions</value>
  </data>
  <data name="IDS_FeatureCollectionExpressionArguments" xml:space="preserve">
    <value>collection expression arguments</value>
  </data>
  <data name="ERR_CollectionExpressionTargetTypeNotConstructible" xml:space="preserve">
    <value>Cannot initialize type '{0}' with a collection expression because the type is not constructible.</value>
  </data>
  <data name="ERR_ExpressionTreeContainsCollectionExpression" xml:space="preserve">
    <value>An expression tree may not contain a collection expression.</value>
  </data>
  <data name="ERR_CollectionExpressionNoTargetType" xml:space="preserve">
    <value>There is no target type for the collection expression.</value>
  </data>
  <data name="ERR_CollectionBuilderAttributeMethodNotFound" xml:space="preserve">
    <value>Could not find an accessible '{0}' method with the expected signature: a static method with a single parameter of type 'ReadOnlySpan&lt;{1}&gt;' and return type '{2}'.</value>
  </data>
  <data name="ERR_CollectionBuilderNoElementType" xml:space="preserve">
    <value>'{0}' has a CollectionBuilderAttribute but no element type.</value>
  </data>
  <data name="ERR_CollectionExpressionTargetNoElementType" xml:space="preserve">
    <value>Collection expression target '{0}' has no element type.</value>
  </data>
  <data name="ERR_CollectionExpressionMissingConstructor" xml:space="preserve">
    <value>Collection expression type must have an applicable constructor that can be called with no arguments.</value>
  </data>
  <data name="ERR_CollectionExpressionMissingAdd" xml:space="preserve">
    <value>Collection expression type '{0}' must have an instance or extension method 'Add' that can be called with a single argument.</value>
  </data>
  <data name="ERR_CollectionBuilderAttributeInvalidType" xml:space="preserve">
    <value>The CollectionBuilderAttribute builder type must be a non-generic class or struct.</value>
  </data>
  <data name="ERR_CollectionBuilderAttributeInvalidMethodName" xml:space="preserve">
    <value>The CollectionBuilderAttribute method name is invalid.</value>
  </data>
  <data name="ERR_CollectionExpressionEscape" xml:space="preserve">
    <value>A collection expression of type '{0}' cannot be used in this context because it may be exposed outside of the current scope.</value>
  </data>
  <data name="ERR_CollectionExpressionKeyValuePairNotSupported" xml:space="preserve">
    <value>Collection expression type '{0}' does not support key-value pair elements.</value>
  </data>
  <data name="INF_TooManyBoundLambdas" xml:space="preserve">
    <value>Compiling requires binding the lambda expression at least {0} times. Consider declaring the lambda expression with explicit parameter types, or if the containing method call is generic, consider using explicit type arguments.</value>
  </data>
  <data name="INF_TooManyBoundLambdas_Title" xml:space="preserve">
    <value>Compiling requires binding the lambda expression many times. Consider declaring the lambda expression with explicit parameter types, or if the containing method call is generic, consider using explicit type arguments.</value>
  </data>
  <data name="WRN_FieldIsAmbiguous" xml:space="preserve">
    <value>In language version {0}, the 'field' keyword binds to a synthesized backing field for the property. To avoid generating a synthesized backing field, and to refer to the existing member, use 'this.field' or '@field' instead.</value>
  </data>
  <data name="WRN_FieldIsAmbiguous_Title" xml:space="preserve">
    <value>The 'field' keyword binds to a synthesized backing field for the property.</value>
  </data>
  <data name="ERR_VariableDeclarationNamedField" xml:space="preserve">
    <value>In language version {0}, 'field' is a keyword within a property accessor. Rename the variable or use the identifier '@field' instead.</value>
  </data>
  <data name="ERR_EqualityContractRequiresGetter" xml:space="preserve">
    <value>Record equality contract property '{0}' must have a get accessor.</value>
  </data>
  <data name="WRN_AnalyzerReferencesFramework" xml:space="preserve">
    <value>The assembly '{0}' containing type '{1}' references .NET Framework, which is not supported.</value>
    <comment>{1} is the type that was loaded, {0} is the containing assembly.</comment>
  </data>
  <data name="WRN_AnalyzerReferencesFramework_Title" xml:space="preserve">
    <value>The loaded assembly references .NET Framework, which is not supported.</value>
  </data>
  <data name="WRN_AnalyzerReferencesNewerCompiler" xml:space="preserve">
    <value>The analyzer assembly '{0}' references version '{1}' of the compiler, which is newer than the currently running version '{2}'.</value>
  </data>
  <data name="WRN_AnalyzerReferencesNewerCompiler_Title" xml:space="preserve">
    <value>The analyzer assembly references a newer version of the compiler than the currently running version.</value>
  </data>
  <data name="ERR_BadFieldTypeInRecord" xml:space="preserve">
    <value>The type '{0}' may not be used for a field of a record.</value>
  </data>
  <data name="ERR_FunctionPointersCannotBeCalledWithNamedArguments" xml:space="preserve">
    <value>A function pointer cannot be called with named arguments.</value>
  </data>
  <data name="IDS_FeatureFileScopedNamespace" xml:space="preserve">
    <value>file-scoped namespace</value>
  </data>
  <data name="ERR_MultipleFileScopedNamespace" xml:space="preserve">
    <value>Source file can only contain one file-scoped namespace declaration.</value>
  </data>
  <data name="ERR_FileScopedAndNormalNamespace" xml:space="preserve">
    <value>Source file can not contain both file-scoped and normal namespace declarations.</value>
  </data>
  <data name="ERR_FileScopedNamespaceNotBeforeAllMembers" xml:space="preserve">
    <value>File-scoped namespace must precede all other members in a file.</value>
  </data>
  <data name="WRN_UnreadRecordParameter" xml:space="preserve">
    <value>Parameter '{0}' is unread. Did you forget to use it to initialize the property with that name?</value>
  </data>
  <data name="WRN_UnreadRecordParameter_Title" xml:space="preserve">
    <value>Parameter is unread. Did you forget to use it to initialize the property with that name?</value>
  </data>
  <data name="IDS_FeatureInstanceMemberInNameof" xml:space="preserve">
    <value>instance member in 'nameof'</value>
  </data>
  <data name="ERR_RecordAmbigCtor" xml:space="preserve">
    <value>The primary constructor conflicts with the synthesized copy constructor.</value>
  </data>
  <data name="IDS_FeatureLambdaAttributes" xml:space="preserve">
    <value>lambda attributes</value>
  </data>
  <data name="IDS_FeatureLambdaReturnType" xml:space="preserve">
    <value>lambda return type</value>
  </data>
  <data name="IDS_FeatureInferredDelegateType" xml:space="preserve">
    <value>inferred delegate type</value>
  </data>
  <data name="IDS_FeatureAutoDefaultStructs" xml:space="preserve">
    <value>auto default struct fields</value>
  </data>
  <data name="ERR_LineSpanDirectiveInvalidValue" xml:space="preserve">
    <value>The #line directive value is missing or out of range</value>
  </data>
  <data name="ERR_LineSpanDirectiveEndLessThanStart" xml:space="preserve">
    <value>The #line directive end position must be greater than or equal to the start position</value>
  </data>
  <data name="ERR_LineSpanDirectiveRequiresSpace" xml:space="preserve">
    <value>The #line span directive requires space before the first parenthesis, before the character offset, and before the file name</value>
  </data>
  <data name="WRN_DoNotCompareFunctionPointers" xml:space="preserve">
    <value>Comparison of function pointers might yield an unexpected result, since pointers to the same function may be distinct.</value>
  </data>
  <data name="WRN_DoNotCompareFunctionPointers_Title" xml:space="preserve">
    <value>Do not compare function pointer values</value>
  </data>
  <data name="IDS_FeatureUsingTypeAlias" xml:space="preserve">
    <value>using type alias</value>
  </data>
  <data name="ERR_BadRefInUsingAlias" xml:space="preserve">
    <value>Using alias cannot be a 'ref' type.</value>
  </data>
  <data name="ERR_BadUnsafeInUsingDirective" xml:space="preserve">
    <value>Only a 'using static' or 'using alias' can be 'unsafe'.</value>
  </data>
  <data name="ERR_BadNullableReferenceTypeInUsingAlias" xml:space="preserve">
    <value>Using alias cannot be a nullable reference type.</value>
  </data>
  <data name="ERR_FunctionPointerTypesInAttributeNotSupported" xml:space="preserve">
    <value>Using a function pointer type in this context is not supported.</value>
  </data>
  <data name="ERR_BadCallerArgumentExpressionParamWithoutDefaultValue" xml:space="preserve">
    <value>The CallerArgumentExpressionAttribute may only be applied to parameters with default values</value>
  </data>
  <data name="ERR_NoConversionForCallerArgumentExpressionParam" xml:space="preserve">
    <value>CallerArgumentExpressionAttribute cannot be applied because there are no standard conversions from type '{0}' to type '{1}'</value>
  </data>
  <data name="WRN_CallerArgumentExpressionParamForUnconsumedLocation" xml:space="preserve">
    <value>The CallerArgumentExpressionAttribute applied to parameter '{0}' will have no effect because it applies to a member that is used in contexts that do not allow optional arguments</value>
  </data>
  <data name="WRN_CallerArgumentExpressionParamForUnconsumedLocation_Title" xml:space="preserve">
    <value>The CallerArgumentExpressionAttribute will have no effect because it applies to a member that is used in contexts that do not allow optional arguments</value>
  </data>
  <data name="WRN_CallerFilePathPreferredOverCallerArgumentExpression" xml:space="preserve">
    <value>The CallerArgumentExpressionAttribute applied to parameter '{0}' will have no effect. It is overridden by the CallerFilePathAttribute.</value>
  </data>
  <data name="WRN_CallerFilePathPreferredOverCallerArgumentExpression_Title" xml:space="preserve">
    <value>The CallerArgumentExpressionAttribute will have no effect; it is overridden by the CallerFilePathAttribute</value>
  </data>
  <data name="WRN_CallerLineNumberPreferredOverCallerArgumentExpression" xml:space="preserve">
    <value>The CallerArgumentExpressionAttribute applied to parameter '{0}' will have no effect. It is overridden by the CallerLineNumberAttribute.</value>
  </data>
  <data name="WRN_CallerLineNumberPreferredOverCallerArgumentExpression_Title" xml:space="preserve">
    <value>The CallerArgumentExpressionAttribute will have no effect; it is overridden by the CallerLineNumberAttribute</value>
  </data>
  <data name="WRN_CallerMemberNamePreferredOverCallerArgumentExpression" xml:space="preserve">
    <value>The CallerArgumentExpressionAttribute applied to parameter '{0}' will have no effect. It is overridden by the CallerMemberNameAttribute.</value>
  </data>
  <data name="WRN_CallerMemberNamePreferredOverCallerArgumentExpression_Title" xml:space="preserve">
    <value>The CallerArgumentExpressionAttribute will have no effect; it is overridden by the CallerMemberNameAttribute</value>
  </data>
  <data name="WRN_CallerArgumentExpressionAttributeHasInvalidParameterName" xml:space="preserve">
    <value>The CallerArgumentExpressionAttribute applied to parameter '{0}' will have no effect. It is applied with an invalid parameter name.</value>
  </data>
  <data name="WRN_CallerArgumentExpressionAttributeHasInvalidParameterName_Title" xml:space="preserve">
    <value>The CallerArgumentExpressionAttribute is applied with an invalid parameter name.</value>
  </data>
  <data name="WRN_CallerArgumentExpressionAttributeSelfReferential" xml:space="preserve">
    <value>The CallerArgumentExpressionAttribute applied to parameter '{0}' will have no effect because it's self-referential.</value>
  </data>
  <data name="WRN_CallerArgumentExpressionAttributeSelfReferential_Title" xml:space="preserve">
    <value>The CallerArgumentExpressionAttribute applied to parameter will have no effect because it's self-refential.</value>
  </data>
  <data name="IDS_FeatureSealedToStringInRecord" xml:space="preserve">
    <value>sealed ToString in record</value>
  </data>
  <data name="ERR_InheritingFromRecordWithSealedToString" xml:space="preserve">
    <value>Inheriting from a record with a sealed 'Object.ToString' is not supported in C# {0}. Please use language version '{1}' or greater.</value>
  </data>
  <data name="IDS_FeatureListPattern" xml:space="preserve">
    <value>list pattern</value>
  </data>
  <data name="ERR_UnsupportedTypeForListPattern" xml:space="preserve">
    <value>List patterns may not be used for a value of type '{0}'.</value>
  </data>
  <data name="ERR_ListPatternRequiresLength" xml:space="preserve">
    <value>List patterns may not be used for a value of type '{0}'. No suitable 'Length' or 'Count' property was found.</value>
  </data>
  <data name="ERR_ScopedRefAndRefStructOnly" xml:space="preserve">
    <value>The 'scoped' modifier can be used for refs and ref struct values only.</value>
  </data>
  <data name="ERR_ScopedMismatchInParameterOfOverrideOrImplementation" xml:space="preserve">
    <value>The 'scoped' modifier of parameter '{0}' doesn't match overridden or implemented member.</value>
  </data>
  <data name="WRN_ScopedMismatchInParameterOfOverrideOrImplementation" xml:space="preserve">
    <value>The 'scoped' modifier of parameter '{0}' doesn't match overridden or implemented member.</value>
  </data>
  <data name="WRN_ScopedMismatchInParameterOfOverrideOrImplementation_Title" xml:space="preserve">
    <value>The 'scoped' modifier of parameter doesn't match overridden or implemented member.</value>
  </data>
  <data name="ERR_ScopedMismatchInParameterOfTarget" xml:space="preserve">
    <value>The 'scoped' modifier of parameter '{0}' doesn't match target '{1}'.</value>
  </data>
  <data name="WRN_ScopedMismatchInParameterOfTarget" xml:space="preserve">
    <value>The 'scoped' modifier of parameter '{0}' doesn't match target '{1}'.</value>
  </data>
  <data name="WRN_ScopedMismatchInParameterOfTarget_Title" xml:space="preserve">
    <value>The 'scoped' modifier of parameter doesn't match target.</value>
  </data>
  <data name="ERR_ScopedMismatchInParameterOfPartial" xml:space="preserve">
    <value>The 'scoped' modifier of parameter '{0}' doesn't match partial definition.</value>
  </data>
  <data name="ERR_FixedFieldMustNotBeRef" xml:space="preserve">
    <value>A fixed field must not be a ref field.</value>
  </data>
  <data name="ERR_RefFieldCannotReferToRefStruct" xml:space="preserve">
    <value>A ref field cannot refer to a ref struct.</value>
  </data>
  <data name="ERR_RefFieldInNonRefStruct" xml:space="preserve">
    <value>A ref field can only be declared in a ref struct.</value>
  </data>
  <data name="WRN_UseDefViolationPropertySupportedVersion" xml:space="preserve">
    <value>Auto-implemented property '{0}' is read before being explicitly assigned, causing a preceding implicit assignment of 'default'.</value>
  </data>
  <data name="WRN_UseDefViolationPropertySupportedVersion_Title" xml:space="preserve">
    <value>Auto-implemented property is read before being explicitly assigned, causing a preceding implicit assignment of 'default'.</value>
  </data>
  <data name="WRN_UseDefViolationFieldSupportedVersion" xml:space="preserve">
    <value>Field '{0}' is read before being explicitly assigned, causing a preceding implicit assignment of 'default'.</value>
  </data>
  <data name="WRN_UseDefViolationFieldSupportedVersion_Title" xml:space="preserve">
    <value>Field is read before being explicitly assigned, causing a preceding implicit assignment of 'default'.</value>
  </data>
  <data name="WRN_UseDefViolationThisSupportedVersion" xml:space="preserve">
    <value>The 'this' object is read before all of its fields have been assigned, causing preceding implicit assignments of 'default' to non-explicitly assigned fields.</value>
  </data>
  <data name="WRN_UseDefViolationThisSupportedVersion_Title" xml:space="preserve">
    <value>The 'this' object is read before all of its fields have been assigned, causing preceding implicit assignments of 'default' to non-explicitly assigned fields.</value>
  </data>
  <data name="WRN_UnassignedThisAutoPropertySupportedVersion" xml:space="preserve">
    <value>Control is returned to caller before auto-implemented property '{0}' is explicitly assigned, causing a preceding implicit assignment of 'default'.</value>
  </data>
  <data name="WRN_UnassignedThisAutoPropertySupportedVersion_Title" xml:space="preserve">
    <value>Control is returned to caller before auto-implemented property is explicitly assigned, causing a preceding implicit assignment of 'default'.</value>
  </data>
  <data name="WRN_UnassignedThisSupportedVersion" xml:space="preserve">
    <value>Control is returned to caller before field '{0}' is explicitly assigned, causing a preceding implicit assignment of 'default'.</value>
  </data>
  <data name="WRN_UnassignedThisSupportedVersion_Title" xml:space="preserve">
    <value>Control is returned to caller before field is explicitly assigned, causing a preceding implicit assignment of 'default'.</value>
  </data>
  <data name="ERR_UseDefViolationFieldUnsupportedVersion" xml:space="preserve">
    <value>Use of possibly unassigned field '{0}'. Consider updating to language version '{1}' to auto-default the field.</value>
  </data>
  <data name="ERR_UseDefViolationPropertyUnsupportedVersion" xml:space="preserve">
    <value>Use of possibly unassigned auto-implemented property '{0}'. Consider updating to language version '{1}' to auto-default the property.</value>
  </data>
  <data name="WRN_UseDefViolationFieldUnsupportedVersion" xml:space="preserve">
    <value>Use of possibly unassigned field '{0}'. Consider updating to language version '{1}' to auto-default the field.</value>
  </data>
  <data name="WRN_UseDefViolationFieldUnsupportedVersion_Title" xml:space="preserve">
    <value>Use of possibly unassigned field. Consider updating the language version to auto-default the field.</value>
  </data>
  <data name="WRN_UseDefViolationPropertyUnsupportedVersion" xml:space="preserve">
    <value>Use of possibly unassigned auto-implemented property '{0}'. Consider updating to language version '{1}' to auto-default the property.</value>
  </data>
  <data name="WRN_UseDefViolationPropertyUnsupportedVersion_Title" xml:space="preserve">
    <value>Use of possibly unassigned auto-implemented property. Consider updating the language version to auto-default the property.</value>
  </data>
  <data name="ERR_UnsupportedTypeForSlicePattern" xml:space="preserve">
    <value>Slice patterns may not be used for a value of type '{0}'.</value>
  </data>
  <data name="ERR_MisplacedSlicePattern" xml:space="preserve">
    <value>Slice patterns may only be used once and directly inside a list pattern.</value>
  </data>
  <data name="ERR_HiddenPositionalMember" xml:space="preserve">
    <value>The positional member '{0}' found corresponding to this parameter is hidden.</value>
  </data>
  <data name="IDS_FeatureImprovedInterpolatedStrings" xml:space="preserve">
    <value>interpolated string handlers</value>
  </data>
  <data name="ERR_InterpolatedStringHandlerMethodReturnMalformed" xml:space="preserve">
    <value>Interpolated string handler method '{0}' is malformed. It does not return 'void' or 'bool'.</value>
    <comment>void and bool are keywords</comment>
  </data>
  <data name="ERR_InterpolatedStringHandlerMethodReturnInconsistent" xml:space="preserve">
    <value>Interpolated string handler method '{0}' has inconsistent return type. Expected to return '{1}'.</value>
  </data>
  <data name="ERR_InvalidNameInSubpattern" xml:space="preserve">
    <value>Identifier or a simple member access expected.</value>
  </data>
  <data name="IDS_FeatureExtendedPropertyPatterns" xml:space="preserve">
    <value>extended property patterns</value>
  </data>
  <data name="IDS_FeatureGlobalUsing" xml:space="preserve">
    <value>global using directive</value>
  </data>
  <data name="ERR_GlobalUsingInNamespace" xml:space="preserve">
    <value>A global using directive cannot be used in a namespace declaration.</value>
  </data>
  <data name="ERR_GlobalUsingOutOfOrder" xml:space="preserve">
    <value>A global using directive must precede all non-global using directives.</value>
  </data>
  <data name="ERR_NullInvalidInterpolatedStringHandlerArgumentName" xml:space="preserve">
    <value>null is not a valid parameter name. To get access to the receiver of an instance method, use the empty string as the parameter name.</value>
  </data>
  <data name="ERR_NotInstanceInvalidInterpolatedStringHandlerArgumentName" xml:space="preserve">
    <value>'{0}' is not an instance method, the receiver cannot be an interpolated string handler argument.</value>
  </data>
  <data name="ERR_InvalidInterpolatedStringHandlerArgumentName" xml:space="preserve">
    <value>'{0}' is not a valid parameter name from '{1}'.</value>
  </data>
  <data name="ERR_TypeIsNotAnInterpolatedStringHandlerType" xml:space="preserve">
    <value>'{0}' is not an interpolated string handler type.</value>
  </data>
  <data name="WRN_ParameterOccursAfterInterpolatedStringHandlerParameter" xml:space="preserve">
    <value>Parameter '{0}' occurs after '{1}' in the parameter list, but is used as an argument for interpolated string handler conversions. This will require the caller to reorder parameters with named arguments at the call site. Consider putting the interpolated string handler parameter after all arguments involved.</value>
  </data>
  <data name="WRN_ParameterOccursAfterInterpolatedStringHandlerParameter_Title" xml:space="preserve">
    <value>Parameter to interpolated string handler conversion occurs after handler parameter</value>
  </data>
  <data name="ERR_CannotUseSelfAsInterpolatedStringHandlerArgument" xml:space="preserve">
    <value>InterpolatedStringHandlerArgumentAttribute arguments cannot refer to the parameter the attribute is used on.</value>
    <comment>InterpolatedStringHandlerArgumentAttribute is a type name and should not be translated.</comment>
  </data>
  <data name="ERR_InterpolatedStringHandlerArgumentAttributeMalformed" xml:space="preserve">
    <value>The InterpolatedStringHandlerArgumentAttribute applied to parameter '{0}' is malformed and cannot be interpreted. Construct an instance of '{1}' manually.</value>
    <comment>InterpolatedStringHandlerArgumentAttribute is a type name and should not be translated.</comment>
  </data>
  <data name="ERR_InterpolatedStringHandlerArgumentLocatedAfterInterpolatedString" xml:space="preserve">
    <value>Parameter '{0}' is an argument to the interpolated string handler conversion on parameter '{1}', but the corresponding argument is specified after the interpolated string expression. Reorder the arguments to move '{0}' before '{1}'.</value>
  </data>
  <data name="ERR_InterpolatedStringHandlerArgumentOptionalNotSpecified" xml:space="preserve">
    <value>Parameter '{0}' is not explicitly provided, but is used as an argument to the interpolated string handler conversion on parameter '{1}'. Specify the value of '{0}' before '{1}'.</value>
  </data>
  <data name="ERR_ExpressionTreeContainsInterpolatedStringHandlerConversion" xml:space="preserve">
    <value>An expression tree may not contain an interpolated string handler conversion.</value>
  </data>
  <data name="ERR_InterpolatedStringHandlerCreationCannotUseDynamic" xml:space="preserve">
    <value>An interpolated string handler construction cannot use dynamic. Manually construct an instance of '{0}'.</value>
  </data>
  <data name="ERR_NonPublicParameterlessStructConstructor" xml:space="preserve">
    <value>The parameterless struct constructor must be 'public'.</value>
  </data>
  <data name="IDS_FeatureStaticAbstractMembersInInterfaces" xml:space="preserve">
    <value>static abstract members in interfaces</value>
  </data>
  <data name="ERR_RuntimeDoesNotSupportStaticAbstractMembersInInterfaces" xml:space="preserve">
    <value>Target runtime doesn't support static abstract members in interfaces.</value>
  </data>
  <data name="ERR_GenericConstraintNotSatisfiedInterfaceWithStaticAbstractMembers" xml:space="preserve">
    <value>The interface '{0}' cannot be used as type argument. Static member '{1}' does not have a most specific implementation in the interface.</value>
  </data>
  <data name="ERR_BadAbstractUnaryOperatorSignature" xml:space="preserve">
    <value>The parameter of a unary operator must be the containing type, or its type parameter constrained to it.</value>
  </data>
  <data name="ERR_BadAbstractIncDecSignature" xml:space="preserve">
    <value>The parameter type for ++ or -- operator must be the containing type, or its type parameter constrained to it.</value>
  </data>
  <data name="ERR_BadAbstractIncDecRetType" xml:space="preserve">
    <value>The return type for ++ or -- operator must either match the parameter type, or be derived from the parameter type, or be the containing type's type parameter constrained to it unless the parameter type is a different type parameter.</value>
  </data>
  <data name="ERR_BadAbstractBinaryOperatorSignature" xml:space="preserve">
    <value>One of the parameters of a binary operator must be the containing type, or its type parameter constrained to it.</value>
  </data>
  <data name="ERR_BadAbstractShiftOperatorSignature" xml:space="preserve">
    <value>The first operand of an overloaded shift operator must have the same type as the containing type or its type parameter constrained to it</value>
  </data>
  <data name="ERR_BadAbstractStaticMemberAccess" xml:space="preserve">
    <value>A static virtual or abstract interface member can be accessed only on a type parameter.</value>
  </data>
  <data name="ERR_ExpressionTreeContainsAbstractStaticMemberAccess" xml:space="preserve">
    <value>An expression tree may not contain an access of static virtual or abstract interface member</value>
  </data>
  <data name="ERR_CloseUnimplementedInterfaceMemberNotStatic" xml:space="preserve">
    <value>'{0}' does not implement static interface member '{1}'. '{2}' cannot implement the interface member because it is not static.</value>
  </data>
  <data name="ERR_RuntimeDoesNotSupportStaticAbstractMembersInInterfacesForMember" xml:space="preserve">
    <value>'{0}' cannot implement interface member '{1}' in type '{2}' because the target runtime doesn't support static abstract members in interfaces.</value>
  </data>
  <data name="ERR_ExplicitImplementationOfOperatorsMustBeStatic" xml:space="preserve">
    <value>Explicit implementation of a user-defined operator '{0}' must be declared static</value>
  </data>
  <data name="ERR_AbstractConversionNotInvolvingContainedType" xml:space="preserve">
    <value>User-defined conversion in an interface must convert to or from a type parameter on the enclosing type constrained to the enclosing type</value>
  </data>
  <data name="ERR_InterfaceImplementedByUnmanagedCallersOnlyMethod" xml:space="preserve">
    <value>'UnmanagedCallersOnly' method '{0}' cannot implement interface member '{1}' in type '{2}'</value>
    <comment>UnmanagedCallersOnly is not localizable.</comment>
  </data>
  <data name="HDN_DuplicateWithGlobalUsing" xml:space="preserve">
    <value>The using directive for '{0}' appeared previously as global using</value>
  </data>
  <data name="HDN_DuplicateWithGlobalUsing_Title" xml:space="preserve">
    <value>The using directive appeared previously as global using</value>
  </data>
  <data name="ERR_BuilderAttributeDisallowed" xml:space="preserve">
    <value>The AsyncMethodBuilder attribute is disallowed on anonymous methods without an explicit return type.</value>
  </data>
  <data name="ERR_SimpleProgramIsEmpty" xml:space="preserve">
    <value>At least one top-level statement must be non-empty.</value>
  </data>
  <data name="ERR_LineDoesNotStartWithSameWhitespace" xml:space="preserve">
    <value>Line does not start with the same whitespace as the closing line of the raw string literal.</value>
  </data>
  <data name="ERR_RawStringNotInDirectives" xml:space="preserve">
    <value>Raw string literals are not allowed in preprocessor directives.</value>
  </data>
  <data name="ERR_RawStringDelimiterOnOwnLine" xml:space="preserve">
    <value>Raw string literal delimiter must be on its own line.</value>
  </data>
  <data name="ERR_TooManyQuotesForRawString" xml:space="preserve">
    <value>The raw string literal does not start with enough quote characters to allow this many consecutive quote characters as content.</value>
  </data>
  <data name="ERR_TooManyOpenBracesForRawString" xml:space="preserve">
    <value>The interpolated raw string literal does not start with enough '$' characters to allow this many consecutive opening braces as content.</value>
  </data>
  <data name="ERR_TooManyCloseBracesForRawString" xml:space="preserve">
    <value>The interpolated raw string literal does not start with enough '$' characters to allow this many consecutive closing braces as content.</value>
  </data>
  <data name="ERR_NotEnoughQuotesForRawString" xml:space="preserve">
    <value>Not enough quotes for raw string literal.</value>
  </data>
  <data name="ERR_NotEnoughCloseBracesForRawString" xml:space="preserve">
    <value>The interpolation must end with the same number of closing braces as the number of '$' characters that the raw string literal started with.</value>
  </data>
  <data name="ERR_IllegalAtSequence" xml:space="preserve">
    <value>Sequence of '@' characters is not allowed. A verbatim string or identifier can only have one '@' character and a raw string cannot have any.</value>
  </data>
  <data name="ERR_StringMustStartWithQuoteCharacter" xml:space="preserve">
    <value>String must start with quote character: "</value>
  </data>
  <data name="ERR_UnterminatedRawString" xml:space="preserve">
    <value>Unterminated raw string literal.</value>
  </data>
  <data name="IDS_FeatureRawStringLiterals" xml:space="preserve">
    <value>raw string literals</value>
  </data>
  <data name="ERR_RawStringInVerbatimInterpolatedStrings" xml:space="preserve">
    <value>Multi-line raw string literals are only allowed in verbatim interpolated strings.</value>
  </data>
  <data name="ERR_RawStringMustContainContent" xml:space="preserve">
    <value>Multi-line raw string literals must contain at least one line of content.</value>
  </data>
  <data name="ERR_NewlinesAreNotAllowedInsideANonVerbatimInterpolatedString" xml:space="preserve">
    <value>Newlines inside a non-verbatim interpolated string are not supported in C# {0}. Please use language version {1} or greater.</value>
  </data>
  <data name="IDS_FeatureGenericAttributes" xml:space="preserve">
    <value>generic attributes</value>
  </data>
  <data name="WRN_InterpolatedStringHandlerArgumentAttributeIgnoredOnLambdaParameters" xml:space="preserve">
    <value>InterpolatedStringHandlerArgument has no effect when applied to lambda parameters and will be ignored at the call site.</value>
  </data>
  <data name="WRN_InterpolatedStringHandlerArgumentAttributeIgnoredOnLambdaParameters_Title" xml:space="preserve">
    <value>InterpolatedStringHandlerArgument has no effect when applied to lambda parameters and will be ignored at the call site.</value>
  </data>
  <data name="ERR_LambdaWithAttributesToExpressionTree" xml:space="preserve">
    <value>A lambda expression with attributes cannot be converted to an expression tree</value>
  </data>
  <data name="ERR_RecordStructConstructorCallsDefaultConstructor" xml:space="preserve">
    <value>A constructor declared in a 'struct' with parameter list must have a 'this' initializer that calls the primary constructor or an explicitly declared constructor.</value>
  </data>
  <data name="ERR_StructHasInitializersAndNoDeclaredConstructor" xml:space="preserve">
    <value>A 'struct' with field initializers must include an explicitly declared constructor.</value>
  </data>
  <data name="ERR_PatternSpanCharCannotBeStringNull" xml:space="preserve">
    <value>A string 'null' constant is not supported as a pattern for '{0}'. Use an empty string instead.</value>
  </data>
  <data name="WRN_CompileTimeCheckedOverflow" xml:space="preserve">
    <value>The operation may overflow '{0}' at runtime (use 'unchecked' syntax to override)</value>
  </data>
  <data name="WRN_CompileTimeCheckedOverflow_Title" xml:space="preserve">
    <value>The operation may overflow at runtime (use 'unchecked' syntax to override)</value>
  </data>
  <data name="ERR_CannotUseRefInUnmanagedCallersOnly" xml:space="preserve">
    <value>Cannot use 'ref', 'in', or 'out' in the signature of a method attributed with 'UnmanagedCallersOnly'.</value>
  </data>
  <data name="IDS_FeatureNewLinesInInterpolations" xml:space="preserve">
    <value>newlines in interpolations</value>
  </data>
  <data name="ERR_InterpolatedStringsReferencingInstanceCannotBeInObjectInitializers" xml:space="preserve">
    <value>Interpolated string handler conversions that reference the instance being indexed cannot be used in indexer member initializers.</value>
  </data>
  <data name="ERR_CannotBeMadeNullable" xml:space="preserve">
    <value>'{0}' cannot be made nullable.</value>
  </data>
  <data name="WRN_LowerCaseTypeName" xml:space="preserve">
    <value>The type name '{0}' only contains lower-cased ascii characters. Such names may become reserved for the language.</value>
  </data>
  <data name="WRN_LowerCaseTypeName_Title" xml:space="preserve">
    <value>The type name only contains lower-cased ascii characters. Such names may become reserved for the language.</value>
  </data>
  <data name="ERR_RequiredNameDisallowed" xml:space="preserve">
    <value>Types and aliases cannot be named 'required'.</value>
  </data>
  <data name="IDS_FeatureRequiredMembers" xml:space="preserve">
    <value>required members</value>
  </data>
  <data name="ERR_OverrideMustHaveRequired" xml:space="preserve">
    <value>'{0}' must be required because it overrides required member '{1}'</value>
  </data>
  <data name="ERR_RequiredMemberCannotBeHidden" xml:space="preserve">
    <value>Required member '{0}' cannot be hidden by '{1}'.</value>
  </data>
  <data name="ERR_RequiredMemberCannotBeLessVisibleThanContainingType" xml:space="preserve">
    <value>Required member '{0}' cannot be less visible or have a setter less visible than the containing type '{1}'.</value>
  </data>
  <data name="ERR_ExplicitRequiredMember" xml:space="preserve">
    <value>Do not use 'System.Runtime.CompilerServices.RequiredMemberAttribute'. Use the 'required' keyword on required fields and properties instead.</value>
  </data>
  <data name="ERR_RequiredMemberMustBeSettable" xml:space="preserve">
    <value>Required member '{0}' must be settable.</value>
  </data>
  <data name="ERR_RequiredMemberMustBeSet" xml:space="preserve">
    <value>Required member '{0}' must be set in the object initializer or attribute constructor.</value>
  </data>
  <data name="ERR_RequiredMembersMustBeAssignedValue" xml:space="preserve">
    <value>Required member '{0}' must be assigned a value, it cannot use a nested member or collection initializer.</value>
  </data>
  <data name="ERR_RequiredMembersInvalid" xml:space="preserve">
    <value>The required members list for '{0}' is malformed and cannot be interpreted.</value>
  </data>
  <data name="ERR_RequiredMembersBaseTypeInvalid" xml:space="preserve">
    <value>The required members list for the base type '{0}' is malformed and cannot be interpreted. To use this constructor, apply the 'SetsRequiredMembers' attribute.</value>
  </data>
  <data name="ERR_LineContainsDifferentWhitespace" xml:space="preserve">
    <value>Line contains different whitespace than the closing line of the raw string literal: '{0}' versus '{1}'</value>
  </data>
  <data name="ERR_NoEnumConstraint" xml:space="preserve">
    <value>Keyword 'enum' cannot be used as a constraint. Did you mean 'struct, System.Enum'?</value>
  </data>
  <data name="ERR_NoDelegateConstraint" xml:space="preserve">
    <value>Keyword 'delegate' cannot be used as a constraint. Did you mean 'System.Delegate'?</value>
  </data>
  <data name="ERR_MisplacedRecord" xml:space="preserve">
    <value>Unexpected keyword 'record'. Did you mean 'record struct' or 'record class'?</value>
  </data>
  <data name="IDS_FeatureCheckedUserDefinedOperators" xml:space="preserve">
    <value>checked user-defined operators</value>
  </data>
  <data name="ERR_OperatorCantBeChecked" xml:space="preserve">
    <value>User-defined operator '{0}' cannot be declared checked</value>
  </data>
  <data name="ERR_ImplicitConversionOperatorCantBeChecked" xml:space="preserve">
    <value>An 'implicit' user-defined conversion operator cannot be declared checked</value>
  </data>
  <data name="ERR_CheckedOperatorNeedsMatch" xml:space="preserve">
    <value>The operator '{0}' requires a matching non-checked version of the operator to also be defined</value>
  </data>
  <data name="ERR_CannotBeConvertedToUtf8" xml:space="preserve">
    <value>The input string cannot be converted into the equivalent UTF-8 byte representation. {0}</value>
  </data>
  <data name="IDS_FeatureUtf8StringLiterals" xml:space="preserve">
    <value>UTF-8 string literals</value>
  </data>
  <data name="ERR_ExpressionTreeContainsUtf8StringLiterals" xml:space="preserve">
    <value>An expression tree may not contain UTF-8 string conversion or literal.</value>
  </data>
  <data name="ERR_ChainingToSetsRequiredMembersRequiresSetsRequiredMembers" xml:space="preserve">
    <value>This constructor must add 'SetsRequiredMembers' because it chains to a constructor that has that attribute.</value>
  </data>
  <data name="ERR_NewConstraintCannotHaveRequiredMembers" xml:space="preserve">
    <value>'{2}' cannot satisfy the 'new()' constraint on parameter '{1}' in the generic type or or method '{0}' because '{2}' has required members.</value>
  </data>
  <data name="ERR_FileTypeDisallowedInSignature" xml:space="preserve">
    <value>File-local type '{0}' cannot be used in a member signature in non-file-local type '{1}'.</value>
  </data>
  <data name="ERR_FileTypeNoExplicitAccessibility" xml:space="preserve">
    <value>File-local type '{0}' cannot use accessibility modifiers.</value>
  </data>
  <data name="ERR_FileTypeBase" xml:space="preserve">
    <value>File-local type '{0}' cannot be used as a base type of non-file-local type '{1}'.</value>
  </data>
  <data name="ERR_FileTypeNested" xml:space="preserve">
    <value>File-local type '{0}' must be defined in a top level type; '{0}' is a nested type.</value>
  </data>
  <data name="ERR_FilePathCannotBeConvertedToUtf8" xml:space="preserve">
    <value>File-local type '{0}' cannot be used because the containing file path cannot be converted into the equivalent UTF-8 byte representation. {1}</value>
  </data>
  <data name="ERR_GlobalUsingStaticFileType" xml:space="preserve">
    <value>File-local type '{0}' cannot be used in a 'global using static' directive.</value>
  </data>
  <data name="ERR_FileTypeNameDisallowed" xml:space="preserve">
    <value>Types and aliases cannot be named 'file'.</value>
  </data>
  <data name="ERR_FileTypeNonUniquePath" xml:space="preserve">
    <value>File-local type '{0}' must be declared in a file with a unique path. Path '{1}' is used in multiple files.</value>
  </data>
  <data name="IDS_FeatureUnsignedRightShift" xml:space="preserve">
    <value>unsigned right shift</value>
  </data>
  <data name="IDS_FeatureRelaxedShiftOperator" xml:space="preserve">
    <value>relaxed shift operator</value>
  </data>
  <data name="ERR_UnsupportedCompilerFeature" xml:space="preserve">
    <value>'{0}' requires compiler feature '{1}', which is not supported by this version of the C# compiler.</value>
  </data>
  <data name="WRN_ObsoleteMembersShouldNotBeRequired" xml:space="preserve">
    <value>Required member '{0}' should not be attributed with 'ObsoleteAttribute' unless the containing type is obsolete or all constructors are obsolete.</value>
  </data>
  <data name="WRN_ObsoleteMembersShouldNotBeRequired_Title" xml:space="preserve">
    <value>Members attributed with 'ObsoleteAttribute' should not be required unless the containing type is obsolete or all constructors are obsolete.</value>
  </data>
  <data name="ERR_RefReturningPropertiesCannotBeRequired" xml:space="preserve">
    <value>Ref returning properties cannot be required.</value>
  </data>
  <data name="ERR_MisplacedUnchecked" xml:space="preserve">
    <value>Unexpected keyword 'unchecked'</value>
  </data>
  <data name="ERR_ImplicitImplementationOfInaccessibleInterfaceMember" xml:space="preserve">
    <value>'{0}' does not implement interface member '{1}'. '{2}' cannot implicitly implement an inaccessible member.</value>
  </data>
  <data name="ERR_ScriptsAndSubmissionsCannotHaveRequiredMembers" xml:space="preserve">
    <value>Required members are not allowed on the top level of a script or submission.</value>
  </data>
  <data name="ERR_BadAbstractEqualityOperatorSignature" xml:space="preserve">
    <value>One of the parameters of an equality, or inequality operator declared in interface '{0}' must be a type parameter on '{0}' constrained to '{0}'</value>
  </data>
  <data name="ERR_BadBinaryReadOnlySpanConcatenation" xml:space="preserve">
    <value>Operator '{0}' cannot be applied to operands of type '{1}' and '{2}' that are not UTF-8 byte representations</value>
  </data>
  <data name="ERR_ImplicitlyTypedDefaultParameter" xml:space="preserve">
    <value>Implicitly typed lambda parameter '{0}' cannot have a default value.</value>
  </data>
  <data name="ERR_ImplicitlyTypedParamsParameter" xml:space="preserve">
    <value>Implicitly typed lambda parameter '{0}' cannot have the 'params' modifier.</value>
  </data>
  <data name="WRN_OptionalParamValueMismatch" xml:space="preserve">
    <value>Parameter {0} has default value '{1:10}' in lambda but '{2:10}' in the target delegate type.</value>
  </data>
  <data name="WRN_OptionalParamValueMismatch_Title" xml:space="preserve">
    <value>The default parameter value does not match in the target delegate type.</value>
  </data>
  <data name="IDS_FeatureFileTypes" xml:space="preserve">
    <value>file types</value>
  </data>
  <data name="ERR_CannotMatchOnINumberBase" xml:space="preserve">
    <value>Cannot use a numeric constant or relational pattern on '{0}' because it inherits from or extends 'INumberBase&lt;T&gt;'. Consider using a type pattern to narrow to a specifc numeric type.</value>
  </data>
  <data name="IDS_ArrayAccess" xml:space="preserve">
    <value>array access</value>
  </data>
  <data name="IDS_PointerElementAccess" xml:space="preserve">
    <value>pointer element access</value>
  </data>
  <data name="ERR_ScopedTypeNameDisallowed" xml:space="preserve">
    <value>Types and aliases cannot be named 'scoped'.</value>
  </data>
  <data name="ERR_UnscopedRefAttributeUnsupportedTarget" xml:space="preserve">
    <value>UnscopedRefAttribute cannot be applied to this parameter because it is unscoped by default.</value>
  </data>
  <data name="ERR_UnscopedRefAttributeUnsupportedMemberTarget" xml:space="preserve">
    <value>UnscopedRefAttribute can only be applied to struct or virtual interface instance methods and properties, and cannot be applied to constructors or init-only members.</value>
  </data>
  <data name="ERR_UnscopedRefAttributeInterfaceImplementation" xml:space="preserve">
    <value>UnscopedRefAttribute cannot be applied to an interface implementation because implemented member '{0}' doesn't have this attribute.</value>
  </data>
  <data name="ERR_UnrecognizedRefSafetyRulesAttributeVersion" xml:space="preserve">
    <value>'{0}' is defined in a module with an unrecognized RefSafetyRulesAttribute version, expecting '11'.</value>
  </data>
  <data name="ERR_RuntimeDoesNotSupportRefFields" xml:space="preserve">
    <value>Target runtime doesn't support ref fields.</value>
  </data>
  <data name="ERR_ExplicitScopedRef" xml:space="preserve">
    <value>Do not use 'System.Runtime.CompilerServices.ScopedRefAttribute'. Use the 'scoped' keyword instead.</value>
  </data>
  <data name="WRN_DuplicateAnalyzerReference" xml:space="preserve">
    <value>Analyzer reference '{0}' specified multiple times</value>
  </data>
  <data name="WRN_DuplicateAnalyzerReference_Title" xml:space="preserve">
    <value>Analyzer reference specified multiple times</value>
  </data>
  <data name="ERR_FileLocalDuplicateNameInNS" xml:space="preserve">
    <value>The namespace '{1}' already contains a definition for '{0}' in this file.</value>
  </data>
  <data name="ERR_UnscopedScoped" xml:space="preserve">
    <value>UnscopedRefAttribute cannot be applied to parameters that have a 'scoped' modifier.</value>
  </data>
  <data name="ERR_RefReadOnlyWrongOrdering" xml:space="preserve">
    <value>'readonly' modifier must be specified after 'ref'.</value>
  </data>
  <data name="ERR_ScopedDiscard" xml:space="preserve">
    <value>The 'scoped' modifier cannot be used with discard.</value>
  </data>
  <data name="ERR_DeconstructVariableCannotBeByRef" xml:space="preserve">
    <value>A deconstruction variable cannot be declared as a ref local</value>
  </data>
  <data name="IDS_FeatureLambdaOptionalParameters" xml:space="preserve">
    <value>lambda optional parameters</value>
  </data>
  <data name="IDS_FeatureLambdaParamsArray" xml:space="preserve">
    <value>lambda params array</value>
  </data>
  <data name="WRN_ParamsArrayInLambdaOnly" xml:space="preserve">
    <value>Parameter {0} has params modifier in lambda but not in target delegate type.</value>
  </data>
  <data name="WRN_ParamsArrayInLambdaOnly_Title" xml:space="preserve">
    <value>Parameter has params modifier in lambda but not in target delegate type.</value>
  </data>
  <data name="IDS_FeaturePrimaryConstructors" xml:space="preserve">
    <value>primary constructors</value>
  </data>
  <data name="ERR_InvalidPrimaryConstructorParameterReference" xml:space="preserve">
    <value>Cannot use primary constructor parameter '{0}' in this context.</value>
  </data>
  <data name="ERR_AmbiguousPrimaryConstructorParameterAsColorColorReceiver" xml:space="preserve">
    <value>Identifier '{0}' is ambiguous between type '{1}' and parameter '{2}' in this context.</value>
  </data>
  <data name="WRN_CapturedPrimaryConstructorParameterPassedToBase" xml:space="preserve">
    <value>Parameter '{0}' is captured into the state of the enclosing type and its value is also passed to the base constructor. The value might be captured by the base class as well.</value>
  </data>
  <data name="WRN_CapturedPrimaryConstructorParameterPassedToBase_Title" xml:space="preserve">
    <value>Parameter is captured into the state of the enclosing type and its value is also passed to the base constructor. The value might be captured by the base class as well.</value>
  </data>
  <data name="ERR_AnonDelegateCantUseRefLike" xml:space="preserve">
    <value>Cannot use parameter '{0}' that has ref-like type inside an anonymous method, lambda expression, query expression, or local function</value>
  </data>
  <data name="ERR_UnsupportedPrimaryConstructorParameterCapturingRef" xml:space="preserve">
    <value>Cannot use ref, out, or in primary constructor parameter '{0}' inside an instance member</value>
  </data>
  <data name="ERR_UnsupportedPrimaryConstructorParameterCapturingRefLike" xml:space="preserve">
    <value>Cannot use primary constructor parameter '{0}' that has ref-like type inside an instance member</value>
  </data>
  <data name="ERR_AnonDelegateCantUseStructPrimaryConstructorParameterInMember" xml:space="preserve">
    <value>Anonymous methods, lambda expressions, query expressions, and local functions inside an instance member of a struct cannot access primary constructor parameter</value>
  </data>
  <data name="ERR_AnonDelegateCantUseStructPrimaryConstructorParameterCaptured" xml:space="preserve">
    <value>Anonymous methods, lambda expressions, query expressions, and local functions inside a struct cannot access primary constructor parameter also used inside an instance member</value>
  </data>
  <data name="WRN_UnreadPrimaryConstructorParameter" xml:space="preserve">
    <value>Parameter '{0}' is unread.</value>
  </data>
  <data name="WRN_UnreadPrimaryConstructorParameter_Title" xml:space="preserve">
    <value>Parameter is unread.</value>
  </data>
  <data name="ERR_AssgReadonlyPrimaryConstructorParameter" xml:space="preserve">
    <value>A primary constructor parameter of a readonly type cannot be assigned to (except in init-only setter of the type or a variable initializer)</value>
  </data>
  <data name="ERR_RefReturnReadonlyPrimaryConstructorParameter" xml:space="preserve">
    <value>A primary constructor parameter of a readonly type cannot be returned by writable reference</value>
  </data>
  <data name="ERR_RefReadonlyPrimaryConstructorParameter" xml:space="preserve">
    <value>A primary constructor parameter of a readonly type cannot be used as a ref or out value (except in init-only setter of the type or a variable initializer)</value>
  </data>
  <data name="ERR_AssgReadonlyPrimaryConstructorParameter2" xml:space="preserve">
    <value>Members of primary constructor parameter '{0}' of a readonly type cannot be modified (except in init-only setter of the type or a variable initializer)</value>
  </data>
  <data name="ERR_RefReturnReadonlyPrimaryConstructorParameter2" xml:space="preserve">
    <value>Members of primary constructor parameter '{0}' of a readonly type cannot be returned by writable reference</value>
  </data>
  <data name="ERR_RefReadonlyPrimaryConstructorParameter2" xml:space="preserve">
    <value>Members of primary constructor parameter '{0}' of a readonly type cannot be used as a ref or out value (except in init-only setter of the type or a variable initializer)</value>
  </data>
  <data name="ERR_RefReturnPrimaryConstructorParameter" xml:space="preserve">
    <value>Cannot return primary constructor parameter '{0}' by reference.</value>
  </data>
  <data name="ERR_StructLayoutCyclePrimaryConstructorParameter" xml:space="preserve">
    <value>Struct primary constructor parameter '{0}' of type '{1}' causes a cycle in the struct layout</value>
  </data>
  <data name="ERR_UnexpectedParameterList" xml:space="preserve">
    <value>Unexpected parameter list.</value>
  </data>
  <data name="WRN_AddressOfInAsync" xml:space="preserve">
    <value>The '&amp;' operator should not be used on parameters or local variables in async methods.</value>
  </data>
  <data name="WRN_AddressOfInAsync_Title" xml:space="preserve">
    <value>The '&amp;' operator should not be used on parameters or local variables in async methods.</value>
  </data>
  <data name="WRN_ByValArraySizeConstRequired" xml:space="preserve">
    <value>Attribute parameter 'SizeConst' must be specified.</value>
  </data>
  <data name="WRN_ByValArraySizeConstRequired_Title" xml:space="preserve">
    <value>Attribute parameter 'SizeConst' must be specified.</value>
  </data>
  <data name="ERR_BadStaticAfterUnsafe" xml:space="preserve">
    <value>'static' modifier must precede 'unsafe' modifier.</value>
  </data>
  <data name="ERR_BadCaseInSwitchArm" xml:space="preserve">
    <value>A switch expression arm does not begin with a 'case' keyword.</value>
  </data>
  <data name="ERR_InterceptorsFeatureNotEnabled" xml:space="preserve">
    <value>The 'interceptors' feature is not enabled in this namespace. Add '{0}' to your project.</value>
  </data>
  <data name="ERR_InterceptorGlobalNamespace" xml:space="preserve">
    <value>An interceptor cannot be declared in the global namespace.</value>
  </data>
  <data name="ERR_InterceptableMethodMustBeOrdinary" xml:space="preserve">
    <value>Cannot intercept '{0}' because it is not an invocation of an ordinary member method.</value>
  </data>
  <data name="ERR_InterceptorContainingTypeCannotBeGeneric" xml:space="preserve">
    <value>Method '{0}' cannot be used as an interceptor because its containing type has type parameters.</value>
  </data>
  <data name="ERR_InterceptorArityNotCompatible" xml:space="preserve">
    <value>Method '{0}' must be non-generic or have arity {1} to match '{2}'.</value>
  </data>
  <data name="ERR_InterceptorCannotBeGeneric" xml:space="preserve">
    <value>Method '{0}' must be non-generic to match '{1}'.</value>
  </data>
  <data name="ERR_InterceptorPathNotInCompilation" xml:space="preserve">
    <value>Cannot intercept: compilation does not contain a file with path '{0}'.</value>
  </data>
  <data name="ERR_InterceptorPathNotInCompilationWithCandidate" xml:space="preserve">
    <value>Cannot intercept: compilation does not contain a file with path '{0}'. Did you mean to use path '{1}'?</value>
  </data>
  <data name="ERR_InterceptorPathNotInCompilationWithUnmappedCandidate" xml:space="preserve">
    <value>Cannot intercept: Path '{0}' is unmapped. Expected mapped path '{1}'.</value>
  </data>
  <data name="ERR_InterceptorLineOutOfRange" xml:space="preserve">
    <value>The given file has '{0}' lines, which is fewer than the provided line number '{1}'.</value>
  </data>
  <data name="ERR_InterceptorCharacterOutOfRange" xml:space="preserve">
    <value>The given line is '{0}' characters long, which is fewer than the provided character number '{1}'.</value>
  </data>
  <data name="ERR_InterceptorLineCharacterMustBePositive" xml:space="preserve">
    <value>Line and character numbers provided to InterceptsLocationAttribute must be positive.</value>
  </data>
  <data name="ERR_InterceptorPositionBadToken" xml:space="preserve">
    <value>The provided line and character number does not refer to an interceptable method name, but rather to token '{0}'.</value>
  </data>
  <data name="ERR_InterceptorMustReferToStartOfTokenPosition" xml:space="preserve">
    <value>The provided line and character number does not refer to the start of token '{0}'. Did you mean to use line '{1}' and character '{2}'?</value>
  </data>
  <data name="ERR_InterceptorSignatureMismatch" xml:space="preserve">
    <value>Cannot intercept method '{0}' with interceptor '{1}' because the signatures do not match.</value>
  </data>
  <data name="WRN_InterceptorSignatureMismatch" xml:space="preserve">
    <value>Intercepting a call to '{0}' with interceptor '{1}', but the signatures do not match.</value>
  </data>
  <data name="WRN_InterceptorSignatureMismatch_Title" xml:space="preserve">
    <value>Signatures of interceptable and interceptor methods do not match.</value>
  </data>
  <data name="ERR_InterceptorMethodMustBeOrdinary" xml:space="preserve">
    <value>An interceptor method must be an ordinary member method.</value>
  </data>
  <data name="ERR_InterceptorMustHaveMatchingThisParameter" xml:space="preserve">
    <value>Interceptor must have a 'this' parameter matching parameter '{0}' on '{1}'.</value>
  </data>
  <data name="ERR_InterceptorMustNotHaveThisParameter" xml:space="preserve">
    <value>Interceptor must not have a 'this' parameter because '{0}' does not have a 'this' parameter.</value>
  </data>
  <data name="ERR_InterceptorFilePathCannotBeNull" xml:space="preserve">
    <value>Interceptor cannot have a 'null' file path.</value>
  </data>
  <data name="ERR_InterceptorNameNotInvoked" xml:space="preserve">
    <value>Possible method name '{0}' cannot be intercepted because it is not being invoked.</value>
  </data>
  <data name="ERR_InterceptorNonUniquePath" xml:space="preserve">
    <value>Cannot intercept a call in file with path '{0}' because multiple files in the compilation have this path.</value>
  </data>
  <data name="ERR_DuplicateInterceptor" xml:space="preserve">
    <value>The indicated call is intercepted multiple times.</value>
  </data>
  <data name="ERR_InterceptorNotAccessible" xml:space="preserve">
    <value>Cannot intercept call with '{0}' because it is not accessible within '{1}'.</value>
  </data>
  <data name="ERR_InterceptorScopedMismatch" xml:space="preserve">
    <value>Cannot intercept call to '{0}' with '{1}' because of a difference in 'scoped' modifiers or '[UnscopedRef]' attributes.</value>
  </data>
  <data name="ERR_ConstantValueOfTypeExpected" xml:space="preserve">
    <value>A constant value of type '{0}' is expected</value>
  </data>
  <data name="ERR_UnsupportedPrimaryConstructorParameterCapturingRefAny" xml:space="preserve">
    <value>Cannot use primary constructor parameter of type '{0}' inside an instance member</value>
  </data>
  <data name="WRN_NullabilityMismatchInParameterTypeOnInterceptor" xml:space="preserve">
    <value>Nullability of reference types in type of parameter '{0}' doesn't match interceptable method '{1}'.</value>
  </data>
  <data name="WRN_NullabilityMismatchInParameterTypeOnInterceptor_Title" xml:space="preserve">
    <value>Nullability of reference types in type of parameter doesn't match interceptable method.</value>
  </data>
  <data name="WRN_NullabilityMismatchInReturnTypeOnInterceptor" xml:space="preserve">
    <value>Nullability of reference types in return type doesn't match interceptable method '{0}'.</value>
  </data>
  <data name="WRN_NullabilityMismatchInReturnTypeOnInterceptor_Title" xml:space="preserve">
    <value>Nullability of reference types in return type doesn't match interceptable method.</value>
  </data>
  <data name="ERR_InterceptorCannotInterceptNameof" xml:space="preserve">
    <value>A nameof operator cannot be intercepted.</value>
  </data>
  <data name="ERR_InterceptorCannotUseUnmanagedCallersOnly" xml:space="preserve">
    <value>An interceptor cannot be marked with 'UnmanagedCallersOnlyAttribute'.</value>
  </data>
  <data name="ERR_BadUsingStaticType" xml:space="preserve">
    <value>'{0}' type is not valid for 'using static'. Only a class, struct, interface, enum, delegate, or namespace can be used.</value>
  </data>
  <data name="ERR_SymbolDefinedInAssembly" xml:space="preserve">
    <value>'{0}' is defined in assembly '{1}'.</value>
  </data>
  <data name="WRN_CapturedPrimaryConstructorParameterInFieldInitializer" xml:space="preserve">
    <value>Parameter '{0}' is captured into the state of the enclosing type and its value is also used to initialize a field, property, or event.</value>
  </data>
  <data name="WRN_CapturedPrimaryConstructorParameterInFieldInitializer_Title" xml:space="preserve">
    <value>Parameter is captured into the state of the enclosing type and its value is also used to initialize a field, property, or event.</value>
  </data>
  <data name="ERR_InlineArrayConversionToSpanNotSupported" xml:space="preserve">
    <value>Cannot convert expression to '{0}' because it is not an assignable variable</value>
  </data>
  <data name="ERR_InlineArrayConversionToReadOnlySpanNotSupported" xml:space="preserve">
    <value>Cannot convert expression to '{0}' because it may not be passed or returned by reference</value>
  </data>
  <data name="IDS_FeatureInlineArrays" xml:space="preserve">
    <value>inline arrays</value>
  </data>
  <data name="ERR_InlineArrayIndexOutOfRange" xml:space="preserve">
    <value>Index is outside the bounds of the inline array</value>
  </data>
  <data name="ERR_InvalidInlineArrayLength" xml:space="preserve">
    <value>Inline array length must be greater than 0.</value>
  </data>
  <data name="ERR_InvalidInlineArrayLayout" xml:space="preserve">
    <value>Inline array struct must not have explicit layout.</value>
  </data>
  <data name="ERR_InvalidInlineArrayFields" xml:space="preserve">
    <value>Inline array struct must declare one and only one instance field.</value>
  </data>
  <data name="ERR_ExpressionTreeContainsInlineArrayOperation" xml:space="preserve">
    <value>An expression tree may not contain an inline array access or conversion</value>
  </data>
  <data name="ERR_RuntimeDoesNotSupportInlineArrayTypes" xml:space="preserve">
    <value>Target runtime doesn't support inline array types.</value>
  </data>
  <data name="ERR_InlineArrayBadIndex" xml:space="preserve">
    <value>Elements of an inline array type can be accessed only with a single argument implicitly convertible to 'int', 'System.Index', or 'System.Range'.</value>
  </data>
  <data name="ERR_NamedArgumentForInlineArray" xml:space="preserve">
    <value>An inline array access may not have a named argument specifier</value>
  </data>
  <data name="WRN_PrimaryConstructorParameterIsShadowedAndNotPassedToBase" xml:space="preserve">
    <value>Primary constructor parameter '{0}' is shadowed by a member from base.</value>
  </data>
  <data name="WRN_PrimaryConstructorParameterIsShadowedAndNotPassedToBase_Title" xml:space="preserve">
    <value>Primary constructor parameter is shadowed by a member from base</value>
  </data>
  <data name="ERR_InlineArrayUnsupportedElementFieldModifier" xml:space="preserve">
    <value>Inline array element field cannot be declared as required, readonly, volatile, or as a fixed size buffer.</value>
  </data>
  <data name="WRN_InlineArrayIndexerNotUsed" xml:space="preserve">
    <value>Inline array indexer will not be used for element access expression.</value>
  </data>
  <data name="WRN_InlineArrayIndexerNotUsed_Title" xml:space="preserve">
    <value>Inline array indexer will not be used for element access expression.</value>
  </data>
  <data name="WRN_InlineArraySliceNotUsed" xml:space="preserve">
    <value>Inline array 'Slice' method will not be used for element access expression.</value>
  </data>
  <data name="WRN_InlineArraySliceNotUsed_Title" xml:space="preserve">
    <value>Inline array 'Slice' method will not be used for element access expression.</value>
  </data>
  <data name="WRN_InlineArrayConversionOperatorNotUsed" xml:space="preserve">
    <value>Inline array conversion operator will not be used for conversion from expression of the declaring type.</value>
  </data>
  <data name="WRN_InlineArrayConversionOperatorNotUsed_Title" xml:space="preserve">
    <value>Inline array conversion operator will not be used for conversion from expression of the declaring type.</value>
  </data>
  <data name="WRN_InlineArrayNotSupportedByLanguage" xml:space="preserve">
    <value>'Inline arrays' language feature is not supported for an inline array type that is not valid as a type argument, or has element type that is not valid as a type argument.</value>
  </data>
  <data name="WRN_InlineArrayNotSupportedByLanguage_Title" xml:space="preserve">
    <value>'Inline arrays' language feature is not supported for an inline array type that is not valid as a type argument, or has element type that is not valid as a type argument.</value>
  </data>
  <data name="ERR_InlineArrayForEachNotSupported" xml:space="preserve">
    <value>foreach statement on an inline array of type '{0}' is not supported</value>
  </data>
  <data name="IDS_FeatureRefReadonlyParameters" xml:space="preserve">
    <value>ref readonly parameters</value>
  </data>
  <data name="IDS_FeatureStringEscapeCharacter" xml:space="preserve">
    <value>string escape character</value>
  </data>
  <data name="WRN_OverridingDifferentRefness" xml:space="preserve">
    <value>Reference kind modifier of parameter '{0}' doesn't match the corresponding parameter '{1}' in overridden or implemented member.</value>
  </data>
  <data name="WRN_OverridingDifferentRefness_Title" xml:space="preserve">
    <value>Reference kind modifier of parameter doesn't match the corresponding parameter in overridden or implemented member.</value>
  </data>
  <data name="WRN_HidingDifferentRefness" xml:space="preserve">
    <value>Reference kind modifier of parameter '{0}' doesn't match the corresponding parameter '{1}' in hidden member.</value>
  </data>
  <data name="WRN_HidingDifferentRefness_Title" xml:space="preserve">
    <value>Reference kind modifier of parameter doesn't match the corresponding parameter in hidden member.</value>
  </data>
  <data name="WRN_TargetDifferentRefness" xml:space="preserve">
    <value>Reference kind modifier of parameter '{0}' doesn't match the corresponding parameter '{1}' in target.</value>
  </data>
  <data name="WRN_TargetDifferentRefness_Title" xml:space="preserve">
    <value>Reference kind modifier of parameter doesn't match the corresponding parameter in target.</value>
  </data>
  <data name="WRN_UseDefViolationRefField" xml:space="preserve">
    <value>Ref field '{0}' should be ref-assigned before use.</value>
  </data>
  <data name="WRN_UseDefViolationRefField_Title" xml:space="preserve">
    <value>Ref field should be ref-assigned before use.</value>
  </data>
  <data name="WRN_CollectionExpressionRefStructMayAllocate" xml:space="preserve">
    <value>Collection expression of type '{0}' may incur unexpected heap allocations. Consider explicitly creating an array, then converting to '{0}' to make the allocation explicit.</value>
  </data>
  <data name="WRN_CollectionExpressionRefStructMayAllocate_Title" xml:space="preserve">
    <value>Collection expression may incur unexpected heap allocations. Consider explicitly creating an array, then converting to the final type to make the allocation explicit.</value>
  </data>
  <data name="WRN_CollectionExpressionRefStructSpreadMayAllocate" xml:space="preserve">
    <value>Collection expression of type '{0}' may incur unexpected heap allocations due to the use of '..' spreads. Consider explicitly creating an array, then converting to '{0}' to make the allocation explicit.</value>
  </data>
  <data name="WRN_CollectionExpressionRefStructSpreadMayAllocate_Title" xml:space="preserve">
    <value>Collection expression may incur unexpected heap allocations due to use of '..' spreads. Consider explicitly creating an array, then converting to the final type to make the allocation explicit.</value>
  </data>
  <data name="ERR_ExpectedInterpolatedString" xml:space="preserve">
    <value>Expected interpolated string</value>
  </data>
  <data name="ERR_CollectionExpressionImmutableArray" xml:space="preserve">
    <value>This version of '{0}' cannot be used with collection expressions.</value>
  </data>
  <data name="ERR_InvalidExperimentalDiagID" xml:space="preserve">
    <value>The diagnosticId argument to the 'Experimental' attribute must be a valid identifier</value>
  </data>
  <data name="IDS_FeatureImplicitIndexerInitializer" xml:space="preserve">
    <value>implicit indexer initializer</value>
  </data>
  <data name="WRN_ConvertingLock" xml:space="preserve">
    <value>A value of type 'System.Threading.Lock' converted to a different type will use likely unintended monitor-based locking in 'lock' statement.</value>
  </data>
  <data name="WRN_ConvertingLock_Title" xml:space="preserve">
    <value>A value of type 'System.Threading.Lock' converted to a different type will use likely unintended monitor-based locking in 'lock' statement.</value>
  </data>
  <data name="IDS_FeatureLockObject" xml:space="preserve">
    <value>Lock object</value>
  </data>
  <data name="IDS_FeatureParamsCollections" xml:space="preserve">
    <value>params collections</value>
  </data>
  <data name="ERR_DynamicDispatchToParamsCollection" xml:space="preserve">
    <value>'{0}' is applicable only with expanded form of non-array params collection which is not supported during dynamic dispatch.</value>
  </data>
  <data name="ERR_CollectionInitializerInfiniteChainOfAddCalls" xml:space="preserve">
    <value>Collection initializer results in an infinite chain of instantiations of collection '{0}'.</value>
  </data>
  <data name="ERR_ParamsCollectionInfiniteChainOfConstructorCalls" xml:space="preserve">
    <value>Creation of params collection '{0}' results in an infinite chain of invocation of constructor '{1}'.</value>
  </data>
  <data name="ERR_ParamsMemberCannotBeLessVisibleThanDeclaringMember" xml:space="preserve">
    <value>Method '{0}' cannot be less visible than the member with params collection '{1}'.</value>
  </data>
  <data name="ERR_ParamsCollectionConstructorDoesntInitializeRequiredMember" xml:space="preserve">
    <value>Constructor '{0}' leaves required member '{1}' uninitialized.</value>
  </data>
  <data name="ERR_ParamsCollectionExpressionTree" xml:space="preserve">
    <value>An expression tree may not contain an expanded form of non-array params collection parameter.</value>
  </data>
  <data name="ERR_ParamsCollectionExtensionAddMethod" xml:space="preserve">
    <value>'{0}' does not contain a definition for a suitable instance 'Add' method</value>
  </data>
  <data name="ERR_ParamsCollectionMissingConstructor" xml:space="preserve">
    <value>Non-array params collection type must have an applicable constructor that can be called with no arguments.</value>
  </data>
  <data name="ERR_NoModifiersOnUsing" xml:space="preserve">
    <value>Modifiers cannot be placed on using declarations</value>
  </data>
  <data name="ERR_CannotDynamicInvokeOnExpression" xml:space="preserve">
    <value>Cannot perform a dynamic invocation on an expression with type '{0}'.</value>
  </data>
  <data name="ERR_InterceptsLocationDataInvalidFormat" xml:space="preserve">
    <value>The data argument to InterceptsLocationAttribute is not in the correct format.</value>
  </data>
  <data name="ERR_InterceptsLocationUnsupportedVersion" xml:space="preserve">
    <value>Version '{0}' of the interceptors format is not supported. The latest supported version is '1'.</value>
  </data>
  <data name="ERR_InterceptsLocationDuplicateFile" xml:space="preserve">
    <value>Cannot intercept a call in file '{0}' because it is duplicated elsewhere in the compilation.</value>
  </data>
  <data name="ERR_InterceptsLocationFileNotFound" xml:space="preserve">
    <value>Cannot intercept a call in file '{0}' because a matching file was not found in the compilation.</value>
  </data>
  <data name="ERR_InterceptsLocationDataInvalidPosition" xml:space="preserve">
    <value>The data argument to InterceptsLocationAttribute refers to an invalid position in file '{0}'.</value>
  </data>
  <data name="IDS_FeatureRefUnsafeInIteratorAsync" xml:space="preserve">
    <value>ref and unsafe in async and iterator methods</value>
  </data>
  <data name="IDS_FeatureFieldKeyword" xml:space="preserve">
    <value>field keyword</value>
  </data>
  <data name="ERR_RefLocalAcrossAwait" xml:space="preserve">
    <value>A 'ref' local cannot be preserved across 'await' or 'yield' boundary.</value>
  </data>
  <data name="ERR_BadYieldInUnsafe" xml:space="preserve">
    <value>Cannot use 'yield return' in an 'unsafe' block</value>
  </data>
  <data name="ERR_AddressOfInIterator" xml:space="preserve">
    <value>The '&amp;' operator cannot be used on parameters or local variables in iterator methods.</value>
  </data>
  <data name="IDS_FeatureRefStructInterfaces" xml:space="preserve">
    <value>ref struct interfaces</value>
  </data>
  <data name="ERR_RuntimeDoesNotSupportByRefLikeGenerics" xml:space="preserve">
    <value>Target runtime doesn't support by-ref-like generics.</value>
  </data>
  <data name="ERR_RefStructConstraintAlreadySpecified" xml:space="preserve">
    <value>'ref struct' is already specified.</value>
  </data>
  <data name="ERR_AllowsClauseMustBeLast" xml:space="preserve">
    <value>The 'allows' constraint clause must be the last constraint specified</value>
  </data>
  <data name="ERR_ClassIsCombinedWithRefStruct" xml:space="preserve">
    <value>Cannot allow ref structs for a type parameter known from other constraints to be a class</value>
  </data>
  <data name="ERR_NotRefStructConstraintNotSatisfied" xml:space="preserve">
    <value>The type '{2}' may not be a ref struct or a type parameter allowing ref structs in order to use it as parameter '{1}' in the generic type or method '{0}'</value>
  </data>
  <data name="ERR_RefStructDoesNotSupportDefaultInterfaceImplementationForMember" xml:space="preserve">
    <value>'{0}' cannot implement interface member '{1}' for ref struct '{2}'.</value>
  </data>
  <data name="ERR_BadNonVirtualInterfaceMemberAccessOnAllowsRefLike" xml:space="preserve">
    <value>A non-virtual instance interface member cannot be accessed on a type parameter that allows ref struct.</value>
  </data>
  <data name="ERR_BadAllowByRefLikeEnumerator" xml:space="preserve">
    <value>foreach statement cannot operate on enumerators of type '{0}' because it is a type parameter that allows ref struct and it is not known at compile time to implement IDisposable.</value>
  </data>
  <data name="ERR_PartialPropertyMissingImplementation" xml:space="preserve">
    <value>Partial property '{0}' must have an implementation part.</value>
  </data>
  <data name="ERR_PartialPropertyMissingDefinition" xml:space="preserve">
    <value>Partial property '{0}' must have a definition part.</value>
  </data>
  <data name="ERR_PartialPropertyDuplicateDefinition" xml:space="preserve">
    <value>A partial property may not have multiple defining declarations, and cannot be an auto-property.</value>
  </data>
  <data name="ERR_PartialPropertyDuplicateImplementation" xml:space="preserve">
    <value>A partial property may not have multiple implementing declarations</value>
  </data>
  <data name="ERR_PartialPropertyMissingAccessor" xml:space="preserve">
    <value>Property accessor '{0}' must be implemented because it is declared on the definition part</value>
  </data>
  <data name="ERR_PartialPropertyUnexpectedAccessor" xml:space="preserve">
    <value>Property accessor '{0}' does not implement any accessor declared on the definition part</value>
  </data>
  <data name="ERR_PartialPropertyInitMismatch" xml:space="preserve">
    <value>Property accessor '{0}' must be '{1}' to match the definition part</value>
  </data>
  <data name="ERR_PartialPropertyTypeDifference" xml:space="preserve">
    <value>Both partial property declarations must have the same type.</value>
  </data>
  <data name="WRN_PartialPropertySignatureDifference" xml:space="preserve">
    <value>Partial property declarations '{0}' and '{1}' have signature differences.</value>
  </data>
  <data name="WRN_PartialPropertySignatureDifference_Title" xml:space="preserve">
    <value>Partial property declarations have signature differences.</value>
  </data>
  <data name="ERR_PartialPropertyRequiredDifference" xml:space="preserve">
    <value>Both partial property declarations must be required or neither may be required</value>
  </data>
  <data name="ERR_PartialPropertyDuplicateInitializer" xml:space="preserve">
    <value>A partial property cannot have an initializer on both the definition and implementation.</value>
  </data>
  <data name="IDS_FeatureAllowsRefStructConstraint" xml:space="preserve">
    <value>allows ref struct constraint</value>
  </data>
  <data name="ERR_CannotApplyOverloadResolutionPriorityToOverride" xml:space="preserve">
    <value>Cannot use 'OverloadResolutionPriorityAttribute' on an overriding member.</value>
  </data>
  <data name="ERR_CannotApplyOverloadResolutionPriorityToMember" xml:space="preserve">
    <value>Cannot use 'OverloadResolutionPriorityAttribute' on this member.</value>
  </data>
  <data name="IDS_FeatureOverloadResolutionPriority" xml:space="preserve">
    <value>overload resolution priority</value>
  </data>
  <data name="ERR_InlineArrayAttributeOnRecord" xml:space="preserve">
    <value>Attribute 'System.Runtime.CompilerServices.InlineArray' cannot be applied to a record struct.</value>
  </data>
  <data name="WRN_UninitializedNonNullableBackingField" xml:space="preserve">
    <value>Non-nullable {0} '{1}' must contain a non-null value when exiting constructor. Consider adding the 'required' modifier, or declaring the {0} as nullable, or adding '[field: MaybeNull, AllowNull]' attributes.</value>
    <comment>Similar diagnostic message as 'WRN_UninitializedNonNullableField'</comment>
  </data>
  <data name="WRN_UninitializedNonNullableBackingField_Title" xml:space="preserve">
    <value>Non-nullable property must contain a non-null value when exiting constructor. Consider adding the 'required' modifier, or declaring the property as nullable, or adding '[field: MaybeNull, AllowNull]' attributes.</value>
  </data>
  <data name="IDS_FeatureFirstClassSpan" xml:space="preserve">
    <value>first-class Span types</value>
  </data>
  <data name="WRN_AccessorDoesNotUseBackingField" xml:space="preserve">
    <value>The '{0}' accessor of property '{1}' should use 'field' because the other accessor is using it.</value>
  </data>
  <data name="WRN_AccessorDoesNotUseBackingField_Title" xml:space="preserve">
    <value>Property accessor should use 'field' because the other accessor is using it.</value>
  </data>
  <data name="ERR_IteratorRefLikeElementType" xml:space="preserve">
    <value>Element type of an iterator may not be a ref struct or a type parameter allowing ref structs</value>
  </data>
<<<<<<< HEAD
  <data name="ERR_WithElementMustBeFirst" xml:space="preserve">
    <value>'with(...)' element must be first element in collection expression</value>
=======
  <data name="IDS_FeatureSimpleLambdaParameterModifiers" xml:space="preserve">
    <value>simple lambda parameter modifiers</value>
  </data>
  <data name="WRN_UnscopedRefAttributeOldRules" xml:space="preserve">
    <value>UnscopedRefAttribute is only valid in C# 11 or later or when targeting net7.0 or later.</value>
  </data>
  <data name="WRN_UnscopedRefAttributeOldRules_Title" xml:space="preserve">
    <value>UnscopedRefAttribute is only valid in C# 11 or later or when targeting net7.0 or later.</value>
  </data>
  <data name="WRN_InterceptsLocationAttributeUnsupportedSignature" xml:space="preserve">
    <value>'InterceptsLocationAttribute(string, int, int)' is not supported. Move to 'InterceptableLocation'-based generation of these attributes instead. (https://github.com/dotnet/roslyn/issues/72133)</value>
  </data>
  <data name="WRN_InterceptsLocationAttributeUnsupportedSignature_Title" xml:space="preserve">
    <value>'InterceptsLocationAttribute(string, int, int)' is not supported. Move to 'InterceptableLocation'-based generation of these attributes instead. (https://github.com/dotnet/roslyn/issues/72133)</value>
>>>>>>> 004c6cab
  </data>
</root><|MERGE_RESOLUTION|>--- conflicted
+++ resolved
@@ -8041,10 +8041,9 @@
   <data name="ERR_IteratorRefLikeElementType" xml:space="preserve">
     <value>Element type of an iterator may not be a ref struct or a type parameter allowing ref structs</value>
   </data>
-<<<<<<< HEAD
   <data name="ERR_WithElementMustBeFirst" xml:space="preserve">
     <value>'with(...)' element must be first element in collection expression</value>
-=======
+  </data>
   <data name="IDS_FeatureSimpleLambdaParameterModifiers" xml:space="preserve">
     <value>simple lambda parameter modifiers</value>
   </data>
@@ -8059,6 +8058,5 @@
   </data>
   <data name="WRN_InterceptsLocationAttributeUnsupportedSignature_Title" xml:space="preserve">
     <value>'InterceptsLocationAttribute(string, int, int)' is not supported. Move to 'InterceptableLocation'-based generation of these attributes instead. (https://github.com/dotnet/roslyn/issues/72133)</value>
->>>>>>> 004c6cab
   </data>
 </root>