--- conflicted
+++ resolved
@@ -6022,25 +6022,23 @@
   <data name="ERR_ExternEventInitializer" xml:space="preserve">
     <value>'{0}': extern event cannot have initializer</value>
   </data>
-<<<<<<< HEAD
+  <data name="ERR_ImplicitIndexIndexerWithName" xml:space="preserve">
+    <value>Invocation of implicit Index Indexer cannot name the argument.</value>
+  </data>
+  <data name="ERR_ImplicitRangeIndexerWithName" xml:space="preserve">
+    <value>Invocation of implicit Range Indexer cannot name the argument.</value>
+  </data>
+  <data name="ERR_ExpressionTreeContainsPatternIndexOrRangeIndexer" xml:space="preserve">
+    <value>An expression tree may not contain a pattern System.Index or System.Range indexer access</value>
+  </data>
+  <data name="ERR_ExpressionTreeContainsFromEndIndexExpression" xml:space="preserve">
+    <value>An expression tree may not contain a from-end index ('^') expression.</value>
+  </data>
+  <data name="ERR_ExpressionTreeContainsRangeExpression" xml:space="preserve">
+    <value>An expression tree may not contain a range ('..') expression.</value>
+  </data>
   <data name="IDS_FeatureTargetTypedConditional" xml:space="preserve">
     <!-- This is only used to display a typeless bound node in diagnostics. -->
     <value>&lt;conditional expression&gt;</value>
-=======
-  <data name="ERR_ImplicitIndexIndexerWithName" xml:space="preserve">
-    <value>Invocation of implicit Index Indexer cannot name the argument.</value>
-  </data>
-  <data name="ERR_ImplicitRangeIndexerWithName" xml:space="preserve">
-    <value>Invocation of implicit Range Indexer cannot name the argument.</value>
-  </data>
-  <data name="ERR_ExpressionTreeContainsPatternIndexOrRangeIndexer" xml:space="preserve">
-    <value>An expression tree may not contain a pattern System.Index or System.Range indexer access</value>
-  </data>
-  <data name="ERR_ExpressionTreeContainsFromEndIndexExpression" xml:space="preserve">
-    <value>An expression tree may not contain a from-end index ('^') expression.</value>
-  </data>
-  <data name="ERR_ExpressionTreeContainsRangeExpression" xml:space="preserve">
-    <value>An expression tree may not contain a range ('..') expression.</value>
->>>>>>> 637ad09b
   </data>
 </root>