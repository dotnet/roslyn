--- conflicted
+++ resolved
@@ -6283,13 +6283,12 @@
   <data name="IDS_FeatureCovariantReturnsForOverrides" xml:space="preserve">
     <value>covariant returns</value>
   </data>
-<<<<<<< HEAD
   <data name="ERR_RuntimeDoesNotSupportCovariantReturnsOfClasses" xml:space="preserve">
     <value>'{0}': Target runtime doesn't support covariant return types in overrides. Return type must be '{2}' to match overridden member '{1}'</value>
   </data>
   <data name="ERR_RuntimeDoesNotSupportCovariantPropertiesOfClasses" xml:space="preserve">
     <value>'{0}': Target runtime doesn't support covariant types in overrides. Type must be '{2}' to match overridden member '{1}'</value>
-=======
+  </data>
   <data name="ERR_SealedGetHashCodeInRecord" xml:space="preserve">
     <value>'{0}' cannot be sealed because containing 'record' is not sealed.</value>
   </data>
@@ -6301,6 +6300,5 @@
   </data>
   <data name="WRN_ConstOutOfRangeChecked_Title" xml:space="preserve">
     <value>Constant value may overflow at runtime (use 'unchecked' syntax to override)</value>
->>>>>>> 8454f8fb
   </data>
 </root>