﻿<?xml version="1.0" encoding="utf-8"?>
<root>
  <!-- 
    Microsoft ResX Schema 
    
    Version 2.0
    
    The primary goals of this format is to allow a simple XML format 
    that is mostly human readable. The generation and parsing of the 
    various data types are done through the TypeConverter classes 
    associated with the data types.
    
    Example:
    
    ... ado.net/XML headers & schema ...
    <resheader name="resmimetype">text/microsoft-resx</resheader>
    <resheader name="version">2.0</resheader>
    <resheader name="reader">System.Resources.ResXResourceReader, System.Windows.Forms, ...</resheader>
    <resheader name="writer">System.Resources.ResXResourceWriter, System.Windows.Forms, ...</resheader>
    <data name="Name1"><value>this is my long string</value><comment>this is a comment</comment></data>
    <data name="Color1" type="System.Drawing.Color, System.Drawing">Blue</data>
    <data name="Bitmap1" mimetype="application/x-microsoft.net.object.binary.base64">
        <value>[base64 mime encoded serialized .NET Framework object]</value>
    </data>
    <data name="Icon1" type="System.Drawing.Icon, System.Drawing" mimetype="application/x-microsoft.net.object.bytearray.base64">
        <value>[base64 mime encoded string representing a byte array form of the .NET Framework object]</value>
        <comment>This is a comment</comment>
    </data>
                
    There are any number of "resheader" rows that contain simple 
    name/value pairs.
    
    Each data row contains a name, and value. The row also contains a 
    type or mimetype. Type corresponds to a .NET class that support 
    text/value conversion through the TypeConverter architecture. 
    Classes that don't support this are serialized and stored with the 
    mimetype set.
    
    The mimetype is used for serialized objects, and tells the 
    ResXResourceReader how to depersist the object. This is currently not 
    extensible. For a given mimetype the value must be set accordingly:
    
    Note - application/x-microsoft.net.object.binary.base64 is the format 
    that the ResXResourceWriter will generate, however the reader can 
    read any of the formats listed below.
    
    mimetype: application/x-microsoft.net.object.binary.base64
    value   : The object must be serialized with 
            : System.Runtime.Serialization.Formatters.Binary.BinaryFormatter
            : and then encoded with base64 encoding.
    
    mimetype: application/x-microsoft.net.object.soap.base64
    value   : The object must be serialized with 
            : System.Runtime.Serialization.Formatters.Soap.SoapFormatter
            : and then encoded with base64 encoding.

    mimetype: application/x-microsoft.net.object.bytearray.base64
    value   : The object must be serialized into a byte array 
            : using a System.ComponentModel.TypeConverter
            : and then encoded with base64 encoding.
    -->
  <xsd:schema id="root" xmlns="" xmlns:xsd="http://www.w3.org/2001/XMLSchema" xmlns:msdata="urn:schemas-microsoft-com:xml-msdata">
    <xsd:import namespace="http://www.w3.org/XML/1998/namespace" />
    <xsd:element name="root" msdata:IsDataSet="true">
      <xsd:complexType>
        <xsd:choice maxOccurs="unbounded">
          <xsd:element name="metadata">
            <xsd:complexType>
              <xsd:sequence>
                <xsd:element name="value" type="xsd:string" minOccurs="0" />
              </xsd:sequence>
              <xsd:attribute name="name" use="required" type="xsd:string" />
              <xsd:attribute name="type" type="xsd:string" />
              <xsd:attribute name="mimetype" type="xsd:string" />
              <xsd:attribute ref="xml:space" />
            </xsd:complexType>
          </xsd:element>
          <xsd:element name="assembly">
            <xsd:complexType>
              <xsd:attribute name="alias" type="xsd:string" />
              <xsd:attribute name="name" type="xsd:string" />
            </xsd:complexType>
          </xsd:element>
          <xsd:element name="data">
            <xsd:complexType>
              <xsd:sequence>
                <xsd:element name="value" type="xsd:string" minOccurs="0" msdata:Ordinal="1" />
                <xsd:element name="comment" type="xsd:string" minOccurs="0" msdata:Ordinal="2" />
              </xsd:sequence>
              <xsd:attribute name="name" type="xsd:string" use="required" msdata:Ordinal="1" />
              <xsd:attribute name="type" type="xsd:string" msdata:Ordinal="3" />
              <xsd:attribute name="mimetype" type="xsd:string" msdata:Ordinal="4" />
              <xsd:attribute ref="xml:space" />
            </xsd:complexType>
          </xsd:element>
          <xsd:element name="resheader">
            <xsd:complexType>
              <xsd:sequence>
                <xsd:element name="value" type="xsd:string" minOccurs="0" msdata:Ordinal="1" />
              </xsd:sequence>
              <xsd:attribute name="name" type="xsd:string" use="required" />
            </xsd:complexType>
          </xsd:element>
        </xsd:choice>
      </xsd:complexType>
    </xsd:element>
  </xsd:schema>
  <resheader name="resmimetype">
    <value>text/microsoft-resx</value>
  </resheader>
  <resheader name="version">
    <value>2.0</value>
  </resheader>
  <resheader name="reader">
    <value>System.Resources.ResXResourceReader, System.Windows.Forms, Version=4.0.0.0, Culture=neutral, PublicKeyToken=b77a5c561934e089</value>
  </resheader>
  <resheader name="writer">
    <value>System.Resources.ResXResourceWriter, System.Windows.Forms, Version=4.0.0.0, Culture=neutral, PublicKeyToken=b77a5c561934e089</value>
  </resheader>
  <data name="IDS_NULL" xml:space="preserve">
    <value>&lt;null&gt;</value>
  </data>
  <data name="IDS_ThrowExpression" xml:space="preserve">
    <value>&lt;throw expression&gt;</value>
  </data>
  <data name="IDS_FeatureSwitchExpression" xml:space="preserve">
    <value>&lt;switch expression&gt;</value>
  </data>
  <data name="IDS_FeatureLocalFunctionAttributes" xml:space="preserve">
    <value>local function attributes</value>
  </data>
  <data name="IDS_FeatureExternLocalFunctions" xml:space="preserve">
    <value>extern local functions</value>
  </data>
  <data name="IDS_RELATEDERROR" xml:space="preserve">
    <value>(Location of symbol related to previous error)</value>
  </data>
  <data name="IDS_RELATEDWARNING" xml:space="preserve">
    <value>(Location of symbol related to previous warning)</value>
  </data>
  <data name="IDS_XMLIGNORED" xml:space="preserve">
    <value>&lt;!-- Badly formed XML comment ignored for member "{0}" --&gt;</value>
  </data>
  <data name="IDS_XMLIGNORED2" xml:space="preserve">
    <value> Badly formed XML file "{0}" cannot be included </value>
  </data>
  <data name="IDS_XMLFAILEDINCLUDE" xml:space="preserve">
    <value> Failed to insert some or all of included XML </value>
  </data>
  <data name="IDS_XMLBADINCLUDE" xml:space="preserve">
    <value> Include tag is invalid </value>
  </data>
  <data name="IDS_XMLNOINCLUDE" xml:space="preserve">
    <value> No matching elements were found for the following include tag </value>
  </data>
  <data name="IDS_XMLMISSINGINCLUDEFILE" xml:space="preserve">
    <value>Missing file attribute</value>
  </data>
  <data name="IDS_XMLMISSINGINCLUDEPATH" xml:space="preserve">
    <value>Missing path attribute</value>
  </data>
  <data name="IDS_Missing" xml:space="preserve">
    <value>&lt;missing&gt;</value>
  </data>
  <data name="IDS_GlobalNamespace" xml:space="preserve">
    <value>&lt;global namespace&gt;</value>
  </data>
  <data name="IDS_FeatureGenerics" xml:space="preserve">
    <value>generics</value>
  </data>
  <data name="IDS_FeatureAnonDelegates" xml:space="preserve">
    <value>anonymous methods</value>
  </data>
  <data name="IDS_FeatureModuleAttrLoc" xml:space="preserve">
    <value>module as an attribute target specifier</value>
  </data>
  <data name="IDS_FeatureGlobalNamespace" xml:space="preserve">
    <value>namespace alias qualifier</value>
  </data>
  <data name="IDS_FeatureFixedBuffer" xml:space="preserve">
    <value>fixed size buffers</value>
  </data>
  <data name="IDS_FeaturePragma" xml:space="preserve">
    <value>#pragma</value>
  </data>
  <data name="IDS_FeatureStaticClasses" xml:space="preserve">
    <value>static classes</value>
  </data>
  <data name="IDS_FeatureReadOnlyStructs" xml:space="preserve">
    <value>readonly structs</value>
  </data>
  <data name="IDS_FeaturePartialTypes" xml:space="preserve">
    <value>partial types</value>
  </data>
  <data name="IDS_FeatureAsync" xml:space="preserve">
    <value>async function</value>
  </data>
  <data name="IDS_FeatureSwitchOnBool" xml:space="preserve">
    <value>switch on boolean type</value>
  </data>
  <data name="IDS_MethodGroup" xml:space="preserve">
    <value>method group</value>
  </data>
  <data name="IDS_AnonMethod" xml:space="preserve">
    <value>anonymous method</value>
  </data>
  <data name="IDS_Lambda" xml:space="preserve">
    <value>lambda expression</value>
  </data>
  <data name="IDS_Collection" xml:space="preserve">
    <value>collection</value>
  </data>
  <data name="IDS_Disposable" xml:space="preserve">
    <value>disposable</value>
  </data>
  <data name="IDS_FeaturePropertyAccessorMods" xml:space="preserve">
    <value>access modifiers on properties</value>
  </data>
  <data name="IDS_FeatureExternAlias" xml:space="preserve">
    <value>extern alias</value>
  </data>
  <data name="IDS_FeatureIterators" xml:space="preserve">
    <value>iterators</value>
  </data>
  <data name="IDS_FeatureDefault" xml:space="preserve">
    <value>default operator</value>
  </data>
  <data name="IDS_FeatureAsyncStreams" xml:space="preserve">
    <value>async streams</value>
  </data>
  <data name="IDS_FeatureUnmanagedConstructedTypes" xml:space="preserve">
    <value>unmanaged constructed types</value>
  </data>
  <data name="IDS_FeatureReadOnlyMembers" xml:space="preserve">
    <value>readonly members</value>
  </data>
  <data name="IDS_FeatureDefaultLiteral" xml:space="preserve">
    <value>default literal</value>
  </data>
  <data name="IDS_FeaturePrivateProtected" xml:space="preserve">
    <value>private protected</value>
  </data>
  <data name="IDS_FeatureTupleEquality" xml:space="preserve">
    <value>tuple equality</value>
  </data>
  <data name="IDS_FeatureNullable" xml:space="preserve">
    <value>nullable types</value>
  </data>
  <data name="IDS_FeaturePatternMatching" xml:space="preserve">
    <value>pattern matching</value>
  </data>
  <data name="IDS_FeatureExpressionBodiedAccessor" xml:space="preserve">
    <value>expression body property accessor</value>
  </data>
  <data name="IDS_FeatureExpressionBodiedDeOrConstructor" xml:space="preserve">
    <value>expression body constructor and destructor</value>
  </data>
  <data name="IDS_FeatureThrowExpression" xml:space="preserve">
    <value>throw expression</value>
  </data>
  <data name="IDS_FeatureImplicitArray" xml:space="preserve">
    <value>implicitly typed array</value>
  </data>
  <data name="IDS_FeatureImplicitLocal" xml:space="preserve">
    <value>implicitly typed local variable</value>
  </data>
  <data name="IDS_FeatureAnonymousTypes" xml:space="preserve">
    <value>anonymous types</value>
  </data>
  <data name="IDS_FeatureAutoImplementedProperties" xml:space="preserve">
    <value>automatically implemented properties</value>
  </data>
  <data name="IDS_FeatureReadonlyAutoImplementedProperties" xml:space="preserve">
    <value>readonly automatically implemented properties</value>
  </data>
  <data name="IDS_FeatureObjectInitializer" xml:space="preserve">
    <value>object initializer</value>
  </data>
  <data name="IDS_FeatureCollectionInitializer" xml:space="preserve">
    <value>collection initializer</value>
  </data>
  <data name="IDS_FeatureQueryExpression" xml:space="preserve">
    <value>query expression</value>
  </data>
  <data name="IDS_FeatureExtensionMethod" xml:space="preserve">
    <value>extension method</value>
  </data>
  <data name="IDS_FeaturePartialMethod" xml:space="preserve">
    <value>partial method</value>
  </data>
  <data name="IDS_SK_METHOD" xml:space="preserve">
    <value>method</value>
  </data>
  <data name="IDS_SK_TYPE" xml:space="preserve">
    <value>type</value>
  </data>
  <data name="IDS_SK_NAMESPACE" xml:space="preserve">
    <value>namespace</value>
  </data>
  <data name="IDS_SK_FIELD" xml:space="preserve">
    <value>field</value>
  </data>
  <data name="IDS_SK_PROPERTY" xml:space="preserve">
    <value>property</value>
  </data>
  <data name="IDS_SK_UNKNOWN" xml:space="preserve">
    <value>element</value>
  </data>
  <data name="IDS_SK_VARIABLE" xml:space="preserve">
    <value>variable</value>
  </data>
  <data name="IDS_SK_LABEL" xml:space="preserve">
    <value>label</value>
  </data>
  <data name="IDS_SK_EVENT" xml:space="preserve">
    <value>event</value>
  </data>
  <data name="IDS_SK_TYVAR" xml:space="preserve">
    <value>type parameter</value>
  </data>
  <data name="IDS_SK_ARRAY" xml:space="preserve">
    <value>array</value>
  </data>
  <data name="IDS_SK_POINTER" xml:space="preserve">
    <value>pointer</value>
  </data>
  <data name="IDS_SK_FUNCTION_POINTER" xml:space="preserve">
    <value>function pointer</value>
  </data>
  <data name="IDS_SK_DYNAMIC" xml:space="preserve">
    <value>dynamic</value>
  </data>
  <data name="IDS_SK_ALIAS" xml:space="preserve">
    <value>using alias</value>
  </data>
  <data name="IDS_SK_EXTERNALIAS" xml:space="preserve">
    <value>extern alias</value>
  </data>
  <data name="IDS_SK_CONSTRUCTOR" xml:space="preserve">
    <value>constructor</value>
  </data>
  <data name="IDS_FOREACHLOCAL" xml:space="preserve">
    <value>foreach iteration variable</value>
  </data>
  <data name="IDS_FIXEDLOCAL" xml:space="preserve">
    <value>fixed variable</value>
  </data>
  <data name="IDS_USINGLOCAL" xml:space="preserve">
    <value>using variable</value>
  </data>
  <data name="IDS_Contravariant" xml:space="preserve">
    <value>contravariant</value>
  </data>
  <data name="IDS_Contravariantly" xml:space="preserve">
    <value>contravariantly</value>
  </data>
  <data name="IDS_Covariant" xml:space="preserve">
    <value>covariant</value>
  </data>
  <data name="IDS_Covariantly" xml:space="preserve">
    <value>covariantly</value>
  </data>
  <data name="IDS_Invariantly" xml:space="preserve">
    <value>invariantly</value>
  </data>
  <data name="IDS_FeatureDynamic" xml:space="preserve">
    <value>dynamic</value>
  </data>
  <data name="IDS_FeatureNamedArgument" xml:space="preserve">
    <value>named argument</value>
  </data>
  <data name="IDS_FeatureOptionalParameter" xml:space="preserve">
    <value>optional parameter</value>
  </data>
  <data name="IDS_FeatureExceptionFilter" xml:space="preserve">
    <value>exception filter</value>
  </data>
  <data name="IDS_FeatureTypeVariance" xml:space="preserve">
    <value>type variance</value>
  </data>
  <data name="IDS_Parameter" xml:space="preserve">
    <value>parameter</value>
  </data>
  <data name="IDS_Return" xml:space="preserve">
    <value>return</value>
  </data>
  <data name="XML_InvalidToken" xml:space="preserve">
    <value>The character(s) '{0}' cannot be used at this location.</value>
  </data>
  <data name="XML_IncorrectComment" xml:space="preserve">
    <value>Incorrect syntax was used in a comment.</value>
  </data>
  <data name="XML_InvalidCharEntity" xml:space="preserve">
    <value>An invalid character was found inside an entity reference.</value>
  </data>
  <data name="XML_ExpectedEndOfTag" xml:space="preserve">
    <value>Expected '&gt;' or '/&gt;' to close tag '{0}'.</value>
  </data>
  <data name="XML_ExpectedIdentifier" xml:space="preserve">
    <value>An identifier was expected.</value>
  </data>
  <data name="XML_InvalidUnicodeChar" xml:space="preserve">
    <value>Invalid unicode character.</value>
  </data>
  <data name="XML_InvalidWhitespace" xml:space="preserve">
    <value>Whitespace is not allowed at this location.</value>
  </data>
  <data name="XML_LessThanInAttributeValue" xml:space="preserve">
    <value>The character '&lt;' cannot be used in an attribute value.</value>
  </data>
  <data name="XML_MissingEqualsAttribute" xml:space="preserve">
    <value>Missing equals sign between attribute and attribute value.</value>
  </data>
  <data name="XML_RefUndefinedEntity_1" xml:space="preserve">
    <value>Reference to undefined entity '{0}'.</value>
  </data>
  <data name="XML_StringLiteralNoStartQuote" xml:space="preserve">
    <value>A string literal was expected, but no opening quotation mark was found.</value>
  </data>
  <data name="XML_StringLiteralNoEndQuote" xml:space="preserve">
    <value>Missing closing quotation mark for string literal.</value>
  </data>
  <data name="XML_StringLiteralNonAsciiQuote" xml:space="preserve">
    <value>Non-ASCII quotations marks may not be used around string literals.</value>
  </data>
  <data name="XML_EndTagNotExpected" xml:space="preserve">
    <value>End tag was not expected at this location.</value>
  </data>
  <data name="XML_ElementTypeMatch" xml:space="preserve">
    <value>End tag '{0}' does not match the start tag '{1}'.</value>
  </data>
  <data name="XML_EndTagExpected" xml:space="preserve">
    <value>Expected an end tag for element '{0}'.</value>
  </data>
  <data name="XML_WhitespaceMissing" xml:space="preserve">
    <value>Required white space was missing.</value>
  </data>
  <data name="XML_ExpectedEndOfXml" xml:space="preserve">
    <value>Unexpected character at this location.</value>
  </data>
  <data name="XML_CDataEndTagNotAllowed" xml:space="preserve">
    <value>The literal string ']]&gt;' is not allowed in element content.</value>
  </data>
  <data name="XML_DuplicateAttribute" xml:space="preserve">
    <value>Duplicate '{0}' attribute</value>
  </data>
  <data name="ERR_NoMetadataFile" xml:space="preserve">
    <value>Metadata file '{0}' could not be found</value>
  </data>
  <data name="ERR_MetadataReferencesNotSupported" xml:space="preserve">
    <value>Metadata references are not supported.</value>
  </data>
  <data name="FTL_MetadataCantOpenFile" xml:space="preserve">
    <value>Metadata file '{0}' could not be opened -- {1}</value>
  </data>
  <data name="ERR_NoTypeDef" xml:space="preserve">
    <value>The type '{0}' is defined in an assembly that is not referenced. You must add a reference to assembly '{1}'.</value>
  </data>
  <data name="ERR_NoTypeDefFromModule" xml:space="preserve">
    <value>The type '{0}' is defined in a module that has not been added. You must add the module '{1}'.</value>
  </data>
  <data name="ERR_OutputWriteFailed" xml:space="preserve">
    <value>Could not write to output file '{0}' -- '{1}'</value>
  </data>
  <data name="ERR_MultipleEntryPoints" xml:space="preserve">
    <value>Program has more than one entry point defined. Compile with /main to specify the type that contains the entry point.</value>
  </data>
  <data name="ERR_BadBinaryOps" xml:space="preserve">
    <value>Operator '{0}' cannot be applied to operands of type '{1}' and '{2}'</value>
  </data>
  <data name="ERR_AmbigBinaryOpsOnUnconstrainedDefault" xml:space="preserve">
    <value>Operator '{0}' cannot be applied to 'default' and operand of type '{1}' because it is a type parameter that is not known to be a reference type</value>
  </data>
  <data name="ERR_IntDivByZero" xml:space="preserve">
    <value>Division by constant zero</value>
  </data>
  <data name="ERR_BadIndexLHS" xml:space="preserve">
    <value>Cannot apply indexing with [] to an expression of type '{0}'</value>
  </data>
  <data name="ERR_BadIndexCount" xml:space="preserve">
    <value>Wrong number of indices inside []; expected {0}</value>
  </data>
  <data name="ERR_BadUnaryOp" xml:space="preserve">
    <value>Operator '{0}' cannot be applied to operand of type '{1}'</value>
  </data>
  <data name="ERR_BadOpOnNullOrDefaultOrNew" xml:space="preserve">
    <value>Operator '{0}' cannot be applied to operand '{1}'</value>
  </data>
  <data name="ERR_ThisInStaticMeth" xml:space="preserve">
    <value>Keyword 'this' is not valid in a static property, static method, or static field initializer</value>
  </data>
  <data name="ERR_ThisInBadContext" xml:space="preserve">
    <value>Keyword 'this' is not available in the current context</value>
  </data>
  <data name="ERR_OmittedTypeArgument" xml:space="preserve">
    <value>Omitting the type argument is not allowed in the current context</value>
  </data>
  <data name="WRN_InvalidMainSig" xml:space="preserve">
    <value>'{0}' has the wrong signature to be an entry point</value>
  </data>
  <data name="WRN_InvalidMainSig_Title" xml:space="preserve">
    <value>Method has the wrong signature to be an entry point</value>
  </data>
  <data name="ERR_NoImplicitConv" xml:space="preserve">
    <value>Cannot implicitly convert type '{0}' to '{1}'</value>
  </data>
  <data name="ERR_NoExplicitConv" xml:space="preserve">
    <value>Cannot convert type '{0}' to '{1}'</value>
  </data>
  <data name="ERR_ConstOutOfRange" xml:space="preserve">
    <value>Constant value '{0}' cannot be converted to a '{1}'</value>
  </data>
  <data name="ERR_AmbigBinaryOps" xml:space="preserve">
    <value>Operator '{0}' is ambiguous on operands of type '{1}' and '{2}'</value>
  </data>
  <data name="ERR_AmbigBinaryOpsOnDefault" xml:space="preserve">
    <value>Operator '{0}' is ambiguous on operands '{1}' and '{2}'</value>
  </data>
  <data name="ERR_AmbigUnaryOp" xml:space="preserve">
    <value>Operator '{0}' is ambiguous on an operand of type '{1}'</value>
  </data>
  <data name="ERR_InAttrOnOutParam" xml:space="preserve">
    <value>An out parameter cannot have the In attribute</value>
  </data>
  <data name="ERR_ValueCantBeNull" xml:space="preserve">
    <value>Cannot convert null to '{0}' because it is a non-nullable value type</value>
  </data>
  <data name="ERR_NoExplicitBuiltinConv" xml:space="preserve">
    <value>Cannot convert type '{0}' to '{1}' via a reference conversion, boxing conversion, unboxing conversion, wrapping conversion, or null type conversion</value>
  </data>
  <data name="FTL_DebugEmitFailure" xml:space="preserve">
    <value>Unexpected error writing debug information -- '{0}'</value>
  </data>
  <data name="ERR_BadVisReturnType" xml:space="preserve">
    <value>Inconsistent accessibility: return type '{1}' is less accessible than method '{0}'</value>
  </data>
  <data name="ERR_BadVisParamType" xml:space="preserve">
    <value>Inconsistent accessibility: parameter type '{1}' is less accessible than method '{0}'</value>
  </data>
  <data name="ERR_BadVisFieldType" xml:space="preserve">
    <value>Inconsistent accessibility: field type '{1}' is less accessible than field '{0}'</value>
  </data>
  <data name="ERR_BadVisPropertyType" xml:space="preserve">
    <value>Inconsistent accessibility: property type '{1}' is less accessible than property '{0}'</value>
  </data>
  <data name="ERR_BadVisIndexerReturn" xml:space="preserve">
    <value>Inconsistent accessibility: indexer return type '{1}' is less accessible than indexer '{0}'</value>
  </data>
  <data name="ERR_BadVisIndexerParam" xml:space="preserve">
    <value>Inconsistent accessibility: parameter type '{1}' is less accessible than indexer '{0}'</value>
  </data>
  <data name="ERR_BadVisOpReturn" xml:space="preserve">
    <value>Inconsistent accessibility: return type '{1}' is less accessible than operator '{0}'</value>
  </data>
  <data name="ERR_BadVisOpParam" xml:space="preserve">
    <value>Inconsistent accessibility: parameter type '{1}' is less accessible than operator '{0}'</value>
  </data>
  <data name="ERR_BadVisDelegateReturn" xml:space="preserve">
    <value>Inconsistent accessibility: return type '{1}' is less accessible than delegate '{0}'</value>
  </data>
  <data name="ERR_BadVisDelegateParam" xml:space="preserve">
    <value>Inconsistent accessibility: parameter type '{1}' is less accessible than delegate '{0}'</value>
  </data>
  <data name="ERR_BadVisBaseClass" xml:space="preserve">
    <value>Inconsistent accessibility: base class '{1}' is less accessible than class '{0}'</value>
  </data>
  <data name="ERR_BadVisBaseInterface" xml:space="preserve">
    <value>Inconsistent accessibility: base interface '{1}' is less accessible than interface '{0}'</value>
  </data>
  <data name="ERR_EventNeedsBothAccessors" xml:space="preserve">
    <value>'{0}': event property must have both add and remove accessors</value>
  </data>
  <data name="ERR_AbstractEventHasAccessors" xml:space="preserve">
    <value>'{0}': abstract event cannot use event accessor syntax</value>
  </data>
  <data name="ERR_EventNotDelegate" xml:space="preserve">
    <value>'{0}': event must be of a delegate type</value>
  </data>
  <data name="WRN_UnreferencedEvent" xml:space="preserve">
    <value>The event '{0}' is never used</value>
  </data>
  <data name="WRN_UnreferencedEvent_Title" xml:space="preserve">
    <value>Event is never used</value>
  </data>
  <data name="ERR_InterfaceEventInitializer" xml:space="preserve">
    <value>'{0}': instance event in interface cannot have initializer</value>
  </data>
  <data name="ERR_BadEventUsage" xml:space="preserve">
    <value>The event '{0}' can only appear on the left hand side of += or -= (except when used from within the type '{1}')</value>
  </data>
  <data name="ERR_ExplicitEventFieldImpl" xml:space="preserve">
    <value>An explicit interface implementation of an event must use event accessor syntax</value>
  </data>
  <data name="ERR_CantOverrideNonEvent" xml:space="preserve">
    <value>'{0}': cannot override; '{1}' is not an event</value>
  </data>
  <data name="ERR_AddRemoveMustHaveBody" xml:space="preserve">
    <value>An add or remove accessor must have a body</value>
  </data>
  <data name="ERR_AbstractEventInitializer" xml:space="preserve">
    <value>'{0}': abstract event cannot have initializer</value>
  </data>
  <data name="ERR_ReservedAssemblyName" xml:space="preserve">
    <value>The assembly name '{0}' is reserved and cannot be used as a reference in an interactive session</value>
  </data>
  <data name="ERR_ReservedEnumerator" xml:space="preserve">
    <value>The enumerator name '{0}' is reserved and cannot be used</value>
  </data>
  <data name="ERR_AsMustHaveReferenceType" xml:space="preserve">
    <value>The as operator must be used with a reference type or nullable type ('{0}' is a non-nullable value type)</value>
  </data>
  <data name="WRN_LowercaseEllSuffix" xml:space="preserve">
    <value>The 'l' suffix is easily confused with the digit '1' -- use 'L' for clarity</value>
  </data>
  <data name="WRN_LowercaseEllSuffix_Title" xml:space="preserve">
    <value>The 'l' suffix is easily confused with the digit '1'</value>
  </data>
  <data name="ERR_BadEventUsageNoField" xml:space="preserve">
    <value>The event '{0}' can only appear on the left hand side of += or -=</value>
  </data>
  <data name="ERR_ConstraintOnlyAllowedOnGenericDecl" xml:space="preserve">
    <value>Constraints are not allowed on non-generic declarations</value>
  </data>
  <data name="ERR_TypeParamMustBeIdentifier" xml:space="preserve">
    <value>Type parameter declaration must be an identifier not a type</value>
  </data>
  <data name="ERR_MemberReserved" xml:space="preserve">
    <value>Type '{1}' already reserves a member called '{0}' with the same parameter types</value>
  </data>
  <data name="ERR_DuplicateParamName" xml:space="preserve">
    <value>The parameter name '{0}' is a duplicate</value>
  </data>
  <data name="ERR_DuplicateNameInNS" xml:space="preserve">
    <value>The namespace '{1}' already contains a definition for '{0}'</value>
  </data>
  <data name="ERR_DuplicateNameInClass" xml:space="preserve">
    <value>The type '{0}' already contains a definition for '{1}'</value>
  </data>
  <data name="ERR_NameNotInContext" xml:space="preserve">
    <value>The name '{0}' does not exist in the current context</value>
  </data>
  <data name="ERR_NameNotInContextPossibleMissingReference" xml:space="preserve">
    <value>The name '{0}' does not exist in the current context (are you missing a reference to assembly '{1}'?)</value>
  </data>
  <data name="ERR_AmbigContext" xml:space="preserve">
    <value>'{0}' is an ambiguous reference between '{1}' and '{2}'</value>
  </data>
  <data name="WRN_DuplicateUsing" xml:space="preserve">
    <value>The using directive for '{0}' appeared previously in this namespace</value>
  </data>
  <data name="WRN_DuplicateUsing_Title" xml:space="preserve">
    <value>Using directive appeared previously in this namespace</value>
  </data>
  <data name="ERR_BadMemberFlag" xml:space="preserve">
    <value>The modifier '{0}' is not valid for this item</value>
  </data>
  <data name="ERR_BadInitAccessor" xml:space="preserve">
    <value>The 'init' accessor is not valid on static members</value>
  </data>
  <data name="ERR_BadMemberProtection" xml:space="preserve">
    <value>More than one protection modifier</value>
  </data>
  <data name="WRN_NewRequired" xml:space="preserve">
    <value>'{0}' hides inherited member '{1}'. Use the new keyword if hiding was intended.</value>
  </data>
  <data name="WRN_NewRequired_Title" xml:space="preserve">
    <value>Member hides inherited member; missing new keyword</value>
  </data>
  <data name="WRN_NewRequired_Description" xml:space="preserve">
    <value>A variable was declared with the same name as a variable in a base type. However, the new keyword was not used. This warning informs you that you should use new; the variable is declared as if new had been used in the declaration.</value>
  </data>
  <data name="WRN_NewNotRequired" xml:space="preserve">
    <value>The member '{0}' does not hide an accessible member. The new keyword is not required.</value>
  </data>
  <data name="WRN_NewNotRequired_Title" xml:space="preserve">
    <value>Member does not hide an inherited member; new keyword is not required</value>
  </data>
  <data name="ERR_CircConstValue" xml:space="preserve">
    <value>The evaluation of the constant value for '{0}' involves a circular definition</value>
  </data>
  <data name="ERR_MemberAlreadyExists" xml:space="preserve">
    <value>Type '{1}' already defines a member called '{0}' with the same parameter types</value>
  </data>
  <data name="ERR_StaticNotVirtual" xml:space="preserve">
    <value>A static member cannot be marked as '{0}'</value>
  </data>
  <data name="ERR_OverrideNotNew" xml:space="preserve">
    <value>A member '{0}' marked as override cannot be marked as new or virtual</value>
  </data>
  <data name="WRN_NewOrOverrideExpected" xml:space="preserve">
    <value>'{0}' hides inherited member '{1}'. To make the current member override that implementation, add the override keyword. Otherwise add the new keyword.</value>
  </data>
  <data name="WRN_NewOrOverrideExpected_Title" xml:space="preserve">
    <value>Member hides inherited member; missing override keyword</value>
  </data>
  <data name="ERR_OverrideNotExpected" xml:space="preserve">
    <value>'{0}': no suitable method found to override</value>
  </data>
  <data name="ERR_NamespaceUnexpected" xml:space="preserve">
    <value>A namespace cannot directly contain members such as fields, methods or statements</value>
  </data>
  <data name="ERR_NoSuchMember" xml:space="preserve">
    <value>'{0}' does not contain a definition for '{1}'</value>
  </data>
  <data name="ERR_BadSKknown" xml:space="preserve">
    <value>'{0}' is a {1} but is used like a {2}</value>
  </data>
  <data name="ERR_BadSKunknown" xml:space="preserve">
    <value>'{0}' is a {1}, which is not valid in the given context</value>
  </data>
  <data name="ERR_ObjectRequired" xml:space="preserve">
    <value>An object reference is required for the non-static field, method, or property '{0}'</value>
  </data>
  <data name="ERR_AmbigCall" xml:space="preserve">
    <value>The call is ambiguous between the following methods or properties: '{0}' and '{1}'</value>
  </data>
  <data name="ERR_BadAccess" xml:space="preserve">
    <value>'{0}' is inaccessible due to its protection level</value>
  </data>
  <data name="ERR_MethDelegateMismatch" xml:space="preserve">
    <value>No overload for '{0}' matches delegate '{1}'</value>
  </data>
  <data name="ERR_RetObjectRequired" xml:space="preserve">
    <value>An object of a type convertible to '{0}' is required</value>
  </data>
  <data name="ERR_RetNoObjectRequired" xml:space="preserve">
    <value>Since '{0}' returns void, a return keyword must not be followed by an object expression</value>
  </data>
  <data name="ERR_LocalDuplicate" xml:space="preserve">
    <value>A local variable or function named '{0}' is already defined in this scope</value>
  </data>
  <data name="ERR_AssgLvalueExpected" xml:space="preserve">
    <value>The left-hand side of an assignment must be a variable, property or indexer</value>
  </data>
  <data name="ERR_StaticConstParam" xml:space="preserve">
    <value>'{0}': a static constructor must be parameterless</value>
  </data>
  <data name="ERR_NotConstantExpression" xml:space="preserve">
    <value>The expression being assigned to '{0}' must be constant</value>
  </data>
  <data name="ERR_NotNullConstRefField" xml:space="preserve">
    <value>'{0}' is of type '{1}'. A const field of a reference type other than string can only be initialized with null.</value>
  </data>
  <data name="ERR_LocalIllegallyOverrides" xml:space="preserve">
    <value>A local or parameter named '{0}' cannot be declared in this scope because that name is used in an enclosing local scope to define a local or parameter</value>
  </data>
  <data name="ERR_BadUsingNamespace" xml:space="preserve">
    <value>A 'using namespace' directive can only be applied to namespaces; '{0}' is a type not a namespace. Consider a 'using static' directive instead</value>
  </data>
  <data name="ERR_BadUsingType" xml:space="preserve">
    <value>A 'using static' directive can only be applied to types; '{0}' is a namespace not a type. Consider a 'using namespace' directive instead</value>
  </data>
  <data name="ERR_NoAliasHere" xml:space="preserve">
    <value>A 'using static' directive cannot be used to declare an alias</value>
  </data>
  <data name="ERR_NoBreakOrCont" xml:space="preserve">
    <value>No enclosing loop out of which to break or continue</value>
  </data>
  <data name="ERR_DuplicateLabel" xml:space="preserve">
    <value>The label '{0}' is a duplicate</value>
  </data>
  <data name="ERR_NoConstructors" xml:space="preserve">
    <value>The type '{0}' has no constructors defined</value>
  </data>
  <data name="ERR_NoNewAbstract" xml:space="preserve">
    <value>Cannot create an instance of the abstract type or interface '{0}'</value>
  </data>
  <data name="ERR_ConstValueRequired" xml:space="preserve">
    <value>A const field requires a value to be provided</value>
  </data>
  <data name="ERR_CircularBase" xml:space="preserve">
    <value>Circular base type dependency involving '{0}' and '{1}'</value>
  </data>
  <data name="ERR_BadDelegateConstructor" xml:space="preserve">
    <value>The delegate '{0}' does not have a valid constructor</value>
  </data>
  <data name="ERR_MethodNameExpected" xml:space="preserve">
    <value>Method name expected</value>
  </data>
  <data name="ERR_ConstantExpected" xml:space="preserve">
    <value>A constant value is expected</value>
  </data>
  <data name="ERR_V6SwitchGoverningTypeValueExpected" xml:space="preserve">
    <value>A switch expression or case label must be a bool, char, string, integral, enum, or corresponding nullable type in C# 6 and earlier.</value>
  </data>
  <data name="ERR_IntegralTypeValueExpected" xml:space="preserve">
    <value>A value of an integral type expected</value>
  </data>
  <data name="ERR_DuplicateCaseLabel" xml:space="preserve">
    <value>The switch statement contains multiple cases with the label value '{0}'</value>
  </data>
  <data name="ERR_InvalidGotoCase" xml:space="preserve">
    <value>A goto case is only valid inside a switch statement</value>
  </data>
  <data name="ERR_PropertyLacksGet" xml:space="preserve">
    <value>The property or indexer '{0}' cannot be used in this context because it lacks the get accessor</value>
  </data>
  <data name="ERR_BadExceptionType" xml:space="preserve">
    <value>The type caught or thrown must be derived from System.Exception</value>
  </data>
  <data name="ERR_BadEmptyThrow" xml:space="preserve">
    <value>A throw statement with no arguments is not allowed outside of a catch clause</value>
  </data>
  <data name="ERR_BadFinallyLeave" xml:space="preserve">
    <value>Control cannot leave the body of a finally clause</value>
  </data>
  <data name="ERR_LabelShadow" xml:space="preserve">
    <value>The label '{0}' shadows another label by the same name in a contained scope</value>
  </data>
  <data name="ERR_LabelNotFound" xml:space="preserve">
    <value>No such label '{0}' within the scope of the goto statement</value>
  </data>
  <data name="ERR_UnreachableCatch" xml:space="preserve">
    <value>A previous catch clause already catches all exceptions of this or of a super type ('{0}')</value>
  </data>
  <data name="WRN_FilterIsConstantTrue" xml:space="preserve">
    <value>Filter expression is a constant 'true', consider removing the filter</value>
  </data>
  <data name="WRN_FilterIsConstantTrue_Title" xml:space="preserve">
    <value>Filter expression is a constant 'true'</value>
  </data>
  <data name="ERR_ReturnExpected" xml:space="preserve">
    <value>'{0}': not all code paths return a value</value>
  </data>
  <data name="WRN_UnreachableCode" xml:space="preserve">
    <value>Unreachable code detected</value>
  </data>
  <data name="WRN_UnreachableCode_Title" xml:space="preserve">
    <value>Unreachable code detected</value>
  </data>
  <data name="ERR_SwitchFallThrough" xml:space="preserve">
    <value>Control cannot fall through from one case label ('{0}') to another</value>
  </data>
  <data name="WRN_UnreferencedLabel" xml:space="preserve">
    <value>This label has not been referenced</value>
  </data>
  <data name="WRN_UnreferencedLabel_Title" xml:space="preserve">
    <value>This label has not been referenced</value>
  </data>
  <data name="ERR_UseDefViolation" xml:space="preserve">
    <value>Use of unassigned local variable '{0}'</value>
  </data>
  <data name="WRN_UseDefViolation" xml:space="preserve">
    <value>Use of unassigned local variable '{0}'</value>
  </data>
  <data name="WRN_UseDefViolation_Title" xml:space="preserve">
    <value>Use of unassigned local variable</value>
  </data>
  <data name="WRN_UnreferencedVar" xml:space="preserve">
    <value>The variable '{0}' is declared but never used</value>
  </data>
  <data name="WRN_UnreferencedVar_Title" xml:space="preserve">
    <value>Variable is declared but never used</value>
  </data>
  <data name="WRN_UnreferencedField" xml:space="preserve">
    <value>The field '{0}' is never used</value>
  </data>
  <data name="WRN_UnreferencedField_Title" xml:space="preserve">
    <value>Field is never used</value>
  </data>
  <data name="ERR_UseDefViolationField" xml:space="preserve">
    <value>Use of possibly unassigned field '{0}'</value>
  </data>
  <data name="WRN_UseDefViolationField" xml:space="preserve">
    <value>Use of possibly unassigned field '{0}'</value>
  </data>
  <data name="WRN_UseDefViolationField_Title" xml:space="preserve">
    <value>Use of possibly unassigned field</value>
  </data>
  <data name="ERR_UseDefViolationProperty" xml:space="preserve">
    <value>Use of possibly unassigned auto-implemented property '{0}'</value>
  </data>
  <data name="WRN_UseDefViolationProperty" xml:space="preserve">
    <value>Use of possibly unassigned auto-implemented property '{0}'</value>
  </data>
  <data name="WRN_UseDefViolationProperty_Title" xml:space="preserve">
    <value>Use of possibly unassigned auto-implemented property</value>
  </data>
  <data name="ERR_UnassignedThisUnsupportedVersion" xml:space="preserve">
    <value>Field '{0}' must be fully assigned before control is returned to the caller. Consider updating to language version '{1}' to auto-default the field.</value>
  </data>
  <data name="WRN_UnassignedThisUnsupportedVersion" xml:space="preserve">
    <value>Field '{0}' must be fully assigned before control is returned to the caller. Consider updating to language version '{1}' to auto-default the field.</value>
  </data>
  <data name="WRN_UnassignedThisUnsupportedVersion_Title" xml:space="preserve">
    <value>Fields of a struct must be fully assigned in a constructor before control is returned to the caller. Consider updating the language version to auto-default the field.</value>
  </data>
  <data name="ERR_AmbigQM" xml:space="preserve">
    <value>Type of conditional expression cannot be determined because '{0}' and '{1}' implicitly convert to one another</value>
  </data>
  <data name="ERR_InvalidQM" xml:space="preserve">
    <value>Type of conditional expression cannot be determined because there is no implicit conversion between '{0}' and '{1}'</value>
  </data>
  <data name="ERR_NoBaseClass" xml:space="preserve">
    <value>A base class is required for a 'base' reference</value>
  </data>
  <data name="ERR_BaseIllegal" xml:space="preserve">
    <value>Use of keyword 'base' is not valid in this context</value>
  </data>
  <data name="ERR_ObjectProhibited" xml:space="preserve">
    <value>Member '{0}' cannot be accessed with an instance reference; qualify it with a type name instead</value>
  </data>
  <data name="ERR_ParamUnassigned" xml:space="preserve">
    <value>The out parameter '{0}' must be assigned to before control leaves the current method</value>
  </data>
  <data name="WRN_ParamUnassigned" xml:space="preserve">
    <value>The out parameter '{0}' must be assigned to before control leaves the current method</value>
  </data>
  <data name="WRN_ParamUnassigned_Title" xml:space="preserve">
    <value>An out parameter must be assigned to before control leaves the method</value>
  </data>
  <data name="ERR_InvalidArray" xml:space="preserve">
    <value>Invalid rank specifier: expected ',' or ']'</value>
  </data>
  <data name="ERR_ExternHasBody" xml:space="preserve">
    <value>'{0}' cannot be extern and declare a body</value>
  </data>
  <data name="ERR_ExternHasConstructorInitializer" xml:space="preserve">
    <value>'{0}' cannot be extern and have a constructor initializer</value>
  </data>
  <data name="ERR_AbstractAndExtern" xml:space="preserve">
    <value>'{0}' cannot be both extern and abstract</value>
  </data>
  <data name="ERR_BadAttributeParamType" xml:space="preserve">
    <value>Attribute constructor parameter '{0}' has type '{1}', which is not a valid attribute parameter type</value>
  </data>
  <data name="ERR_BadAttributeArgument" xml:space="preserve">
    <value>An attribute argument must be a constant expression, typeof expression or array creation expression of an attribute parameter type</value>
  </data>
  <data name="ERR_BadAttributeParamDefaultArgument" xml:space="preserve">
    <value>Attribute constructor parameter '{0}' is optional, but no default parameter value was specified.</value>
  </data>
  <data name="WRN_IsAlwaysTrue" xml:space="preserve">
    <value>The given expression is always of the provided ('{0}') type</value>
  </data>
  <data name="WRN_IsAlwaysTrue_Title" xml:space="preserve">
    <value>'is' expression's given expression is always of the provided type</value>
  </data>
  <data name="WRN_IsAlwaysFalse" xml:space="preserve">
    <value>The given expression is never of the provided ('{0}') type</value>
  </data>
  <data name="WRN_IsAlwaysFalse_Title" xml:space="preserve">
    <value>'is' expression's given expression is never of the provided type</value>
  </data>
  <data name="ERR_LockNeedsReference" xml:space="preserve">
    <value>'{0}' is not a reference type as required by the lock statement</value>
  </data>
  <data name="ERR_NullNotValid" xml:space="preserve">
    <value>Use of null is not valid in this context</value>
  </data>
  <data name="ERR_DefaultLiteralNotValid" xml:space="preserve">
    <value>Use of default literal is not valid in this context</value>
  </data>
  <data name="ERR_UseDefViolationThisUnsupportedVersion" xml:space="preserve">
    <value>The 'this' object cannot be used before all of its fields have been assigned. Consider updating to language version '{0}' to auto-default the unassigned fields.</value>
  </data>
  <data name="WRN_UseDefViolationThisUnsupportedVersion" xml:space="preserve">
    <value>The 'this' object cannot be used before all of its fields have been assigned. Consider updating to language version '{0}' to auto-default the unassigned fields.</value>
  </data>
  <data name="WRN_UseDefViolationThisUnsupportedVersion_Title" xml:space="preserve">
    <value>The 'this' object cannot be used in a constructor before all of its fields have been assigned. Consider updating the language version to auto-default the unassigned fields.</value>
  </data>
  <data name="ERR_ArgsInvalid" xml:space="preserve">
    <value>The __arglist construct is valid only within a variable argument method</value>
  </data>
  <data name="ERR_PtrExpected" xml:space="preserve">
    <value>The * or -&gt; operator must be applied to a pointer</value>
  </data>
  <data name="ERR_PtrIndexSingle" xml:space="preserve">
    <value>A pointer must be indexed by only one value</value>
  </data>
  <data name="WRN_ByRefNonAgileField" xml:space="preserve">
    <value>Using '{0}' as a ref or out value or taking its address may cause a runtime exception because it is a field of a marshal-by-reference class</value>
  </data>
  <data name="WRN_ByRefNonAgileField_Title" xml:space="preserve">
    <value>Using a field of a marshal-by-reference class as a ref or out value or taking its address may cause a runtime exception</value>
  </data>
  <data name="ERR_AssgReadonlyStatic" xml:space="preserve">
    <value>A static readonly field cannot be assigned to (except in a static constructor or a variable initializer)</value>
  </data>
  <data name="ERR_RefReadonlyStatic" xml:space="preserve">
    <value>A static readonly field cannot be used as a ref or out value (except in a static constructor)</value>
  </data>
  <data name="ERR_AssgReadonlyProp" xml:space="preserve">
    <value>Property or indexer '{0}' cannot be assigned to -- it is read only</value>
  </data>
  <data name="ERR_IllegalStatement" xml:space="preserve">
    <value>Only assignment, call, increment, decrement, await, and new object expressions can be used as a statement</value>
  </data>
  <data name="ERR_BadGetEnumerator" xml:space="preserve">
    <value>foreach requires that the return type '{0}' of '{1}' must have a suitable public 'MoveNext' method and public 'Current' property</value>
  </data>
  <data name="ERR_BadGetAsyncEnumerator" xml:space="preserve">
    <value>Asynchronous foreach requires that the return type '{0}' of '{1}' must have a suitable public 'MoveNextAsync' method and public 'Current' property</value>
  </data>
  <data name="ERR_TooManyLocals" xml:space="preserve">
    <value>Only 65534 locals, including those generated by the compiler, are allowed</value>
  </data>
  <data name="ERR_AbstractBaseCall" xml:space="preserve">
    <value>Cannot call an abstract base member: '{0}'</value>
  </data>
  <data name="ERR_RefProperty" xml:space="preserve">
    <value>A non ref-returning property or indexer may not be used as an out or ref value</value>
  </data>
  <data name="ERR_ManagedAddr" xml:space="preserve">
    <value>Cannot take the address of, get the size of, or declare a pointer to a managed type ('{0}')</value>
  </data>
  <data name="WRN_ManagedAddr" xml:space="preserve">
    <value>This takes the address of, gets the size of, or declares a pointer to a managed type ('{0}')</value>
  </data>
  <data name="WRN_ManagedAddr_Title" xml:space="preserve">
    <value>This takes the address of, gets the size of, or declares a pointer to a managed type</value>
  </data>
  <data name="ERR_BadFixedInitType" xml:space="preserve">
    <value>The type of a local declared in a fixed statement must be a pointer type</value>
  </data>
  <data name="ERR_FixedMustInit" xml:space="preserve">
    <value>You must provide an initializer in a fixed or using statement declaration</value>
  </data>
  <data name="ERR_InvalidAddrOp" xml:space="preserve">
    <value>Cannot take the address of the given expression</value>
  </data>
  <data name="ERR_FixedNeeded" xml:space="preserve">
    <value>You can only take the address of an unfixed expression inside of a fixed statement initializer</value>
  </data>
  <data name="ERR_FixedNotNeeded" xml:space="preserve">
    <value>You cannot use the fixed statement to take the address of an already fixed expression</value>
  </data>
  <data name="ERR_ExprCannotBeFixed" xml:space="preserve">
    <value>The given expression cannot be used in a fixed statement</value>
  </data>
  <data name="ERR_UnsafeNeeded" xml:space="preserve">
    <value>Pointers and fixed size buffers may only be used in an unsafe context</value>
  </data>
  <data name="ERR_OpTFRetType" xml:space="preserve">
    <value>The return type of operator True or False must be bool</value>
  </data>
  <data name="ERR_OperatorNeedsMatch" xml:space="preserve">
    <value>The operator '{0}' requires a matching operator '{1}' to also be defined</value>
  </data>
  <data name="ERR_BadBoolOp" xml:space="preserve">
    <value>In order to be applicable as a short circuit operator a user-defined logical operator ('{0}') must have the same return type and parameter types</value>
  </data>
  <data name="ERR_MustHaveOpTF" xml:space="preserve">
    <value>In order for '{0}' to be applicable as a short circuit operator, its declaring type '{1}' must define operator true and operator false</value>
  </data>
  <data name="WRN_UnreferencedVarAssg" xml:space="preserve">
    <value>The variable '{0}' is assigned but its value is never used</value>
  </data>
  <data name="WRN_UnreferencedVarAssg_Title" xml:space="preserve">
    <value>Variable is assigned but its value is never used</value>
  </data>
  <data name="ERR_CheckedOverflow" xml:space="preserve">
    <value>The operation overflows at compile time in checked mode</value>
  </data>
  <data name="ERR_ConstOutOfRangeChecked" xml:space="preserve">
    <value>Constant value '{0}' cannot be converted to a '{1}' (use 'unchecked' syntax to override)</value>
  </data>
  <data name="ERR_BadVarargs" xml:space="preserve">
    <value>A method with vararg cannot be generic, be in a generic type, or have a params parameter</value>
  </data>
  <data name="ERR_ParamsMustBeCollection" xml:space="preserve">
    <value>The params parameter must have a valid collection type</value>
  </data>
  <data name="ERR_IllegalArglist" xml:space="preserve">
    <value>An __arglist expression may only appear inside of a call or new expression</value>
  </data>
  <data name="ERR_IllegalUnsafe" xml:space="preserve">
    <value>Unsafe code may only appear if compiling with /unsafe</value>
  </data>
  <data name="ERR_AmbigMember" xml:space="preserve">
    <value>Ambiguity between '{0}' and '{1}'</value>
  </data>
  <data name="ERR_BadForeachDecl" xml:space="preserve">
    <value>Type and identifier are both required in a foreach statement</value>
  </data>
  <data name="ERR_ParamsLast" xml:space="preserve">
    <value>A params parameter must be the last parameter in a parameter list</value>
  </data>
  <data name="ERR_SizeofUnsafe" xml:space="preserve">
    <value>'{0}' does not have a predefined size, therefore sizeof can only be used in an unsafe context</value>
  </data>
  <data name="ERR_DottedTypeNameNotFoundInNS" xml:space="preserve">
    <value>The type or namespace name '{0}' does not exist in the namespace '{1}' (are you missing an assembly reference?)</value>
  </data>
  <data name="ERR_FieldInitRefNonstatic" xml:space="preserve">
    <value>A field initializer cannot reference the non-static field, method, or property '{0}'</value>
  </data>
  <data name="ERR_SealedNonOverride" xml:space="preserve">
    <value>'{0}' cannot be sealed because it is not an override</value>
  </data>
  <data name="ERR_CantOverrideSealed" xml:space="preserve">
    <value>'{0}': cannot override inherited member '{1}' because it is sealed</value>
  </data>
  <data name="ERR_VoidError" xml:space="preserve">
    <value>The operation in question is undefined on void pointers</value>
  </data>
  <data name="ERR_ConditionalOnOverride" xml:space="preserve">
    <value>The Conditional attribute is not valid on '{0}' because it is an override method</value>
  </data>
  <data name="ERR_ConditionalOnLocalFunction" xml:space="preserve">
    <value>Local function '{0}' must be 'static' in order to use the Conditional attribute</value>
  </data>
  <data name="ERR_PointerInAsOrIs" xml:space="preserve">
    <value>Neither 'is' nor 'as' is valid on pointer types</value>
  </data>
  <data name="ERR_CallingFinalizeDeprecated" xml:space="preserve">
    <value>Destructors and object.Finalize cannot be called directly. Consider calling IDisposable.Dispose if available.</value>
  </data>
  <data name="ERR_SingleTypeNameNotFound" xml:space="preserve">
    <value>The type or namespace name '{0}' could not be found (are you missing a using directive or an assembly reference?)</value>
  </data>
  <data name="ERR_NegativeStackAllocSize" xml:space="preserve">
    <value>Cannot use a negative size with stackalloc</value>
  </data>
  <data name="ERR_NegativeArraySize" xml:space="preserve">
    <value>Cannot create an array with a negative size</value>
  </data>
  <data name="ERR_OverrideFinalizeDeprecated" xml:space="preserve">
    <value>Do not override object.Finalize. Instead, provide a destructor.</value>
  </data>
  <data name="ERR_CallingBaseFinalizeDeprecated" xml:space="preserve">
    <value>Do not directly call your base type Finalize method. It is called automatically from your destructor.</value>
  </data>
  <data name="WRN_NegativeArrayIndex" xml:space="preserve">
    <value>Indexing an array with a negative index (array indices always start at zero)</value>
  </data>
  <data name="WRN_NegativeArrayIndex_Title" xml:space="preserve">
    <value>Indexing an array with a negative index</value>
  </data>
  <data name="WRN_BadRefCompareLeft" xml:space="preserve">
    <value>Possible unintended reference comparison; to get a value comparison, cast the left hand side to type '{0}'</value>
  </data>
  <data name="WRN_BadRefCompareLeft_Title" xml:space="preserve">
    <value>Possible unintended reference comparison; left hand side needs cast</value>
  </data>
  <data name="WRN_BadRefCompareRight" xml:space="preserve">
    <value>Possible unintended reference comparison; to get a value comparison, cast the right hand side to type '{0}'</value>
  </data>
  <data name="WRN_BadRefCompareRight_Title" xml:space="preserve">
    <value>Possible unintended reference comparison; right hand side needs cast</value>
  </data>
  <data name="ERR_BadCastInFixed" xml:space="preserve">
    <value>The right hand side of a fixed statement assignment may not be a cast expression</value>
  </data>
  <data name="ERR_StackallocInCatchFinally" xml:space="preserve">
    <value>stackalloc may not be used in a catch or finally block</value>
  </data>
  <data name="ERR_VarargsLast" xml:space="preserve">
    <value>An __arglist parameter must be the last parameter in a parameter list</value>
  </data>
  <data name="ERR_MissingPartial" xml:space="preserve">
    <value>Missing partial modifier on declaration of type '{0}'; another partial declaration of this type exists</value>
  </data>
  <data name="ERR_PartialTypeKindConflict" xml:space="preserve">
    <value>Partial declarations of '{0}' must be all classes, all record classes, all structs, all record structs, or all interfaces</value>
  </data>
  <data name="ERR_PartialModifierConflict" xml:space="preserve">
    <value>Partial declarations of '{0}' have conflicting accessibility modifiers</value>
  </data>
  <data name="ERR_PartialMultipleBases" xml:space="preserve">
    <value>Partial declarations of '{0}' must not specify different base classes</value>
  </data>
  <data name="ERR_PartialWrongTypeParams" xml:space="preserve">
    <value>Partial declarations of '{0}' must have the same type parameter names in the same order</value>
  </data>
  <data name="ERR_PartialWrongConstraints" xml:space="preserve">
    <value>Partial declarations of '{0}' have inconsistent constraints for type parameter '{1}'</value>
  </data>
  <data name="ERR_NoImplicitConvCast" xml:space="preserve">
    <value>Cannot implicitly convert type '{0}' to '{1}'. An explicit conversion exists (are you missing a cast?)</value>
  </data>
  <data name="ERR_PartialMisplaced" xml:space="preserve">
    <value>The 'partial' modifier can only appear immediately before 'class', 'record', 'struct', 'interface', or a method or property return type.</value>
  </data>
  <data name="ERR_ImportedCircularBase" xml:space="preserve">
    <value>Imported type '{0}' is invalid. It contains a circular base type dependency.</value>
  </data>
  <data name="ERR_UseDefViolationOut" xml:space="preserve">
    <value>Use of unassigned out parameter '{0}'</value>
  </data>
  <data name="WRN_UseDefViolationOut" xml:space="preserve">
    <value>Use of unassigned out parameter '{0}'</value>
  </data>
  <data name="WRN_UseDefViolationOut_Title" xml:space="preserve">
    <value>Use of unassigned out parameter</value>
  </data>
  <data name="ERR_ArraySizeInDeclaration" xml:space="preserve">
    <value>Array size cannot be specified in a variable declaration (try initializing with a 'new' expression)</value>
  </data>
  <data name="ERR_InaccessibleGetter" xml:space="preserve">
    <value>The property or indexer '{0}' cannot be used in this context because the get accessor is inaccessible</value>
  </data>
  <data name="ERR_InaccessibleSetter" xml:space="preserve">
    <value>The property or indexer '{0}' cannot be used in this context because the set accessor is inaccessible</value>
  </data>
  <data name="ERR_InvalidPropertyAccessMod" xml:space="preserve">
    <value>The accessibility modifier of the '{0}' accessor must be more restrictive than the property or indexer '{1}'</value>
  </data>
  <data name="ERR_DuplicatePropertyAccessMods" xml:space="preserve">
    <value>Cannot specify accessibility modifiers for both accessors of the property or indexer '{0}'</value>
  </data>
  <data name="ERR_AccessModMissingAccessor" xml:space="preserve">
    <value>'{0}': accessibility modifiers on accessors may only be used if the property or indexer has both a get and a set accessor</value>
  </data>
  <data name="ERR_UnimplementedInterfaceAccessor" xml:space="preserve">
    <value>'{0}' does not implement interface member '{1}'. '{2}' is not public.</value>
  </data>
  <data name="WRN_PatternIsAmbiguous" xml:space="preserve">
    <value>'{0}' does not implement the '{1}' pattern. '{2}' is ambiguous with '{3}'.</value>
  </data>
  <data name="WRN_PatternIsAmbiguous_Title" xml:space="preserve">
    <value>Type does not implement the collection pattern; members are ambiguous</value>
  </data>
  <data name="WRN_PatternNotPublicOrNotInstance" xml:space="preserve">
    <value>'{0}' does not implement the '{1}' pattern. '{2}' is not a public instance or extension method.</value>
  </data>
  <data name="WRN_PatternNotPublicOrNotInstance_Title" xml:space="preserve">
    <value>Type does not implement the collection pattern; member is is not a public instance or extension method.</value>
  </data>
  <data name="WRN_PatternBadSignature" xml:space="preserve">
    <value>'{0}' does not implement the '{1}' pattern. '{2}' has the wrong signature.</value>
  </data>
  <data name="WRN_PatternBadSignature_Title" xml:space="preserve">
    <value>Type does not implement the collection pattern; member has the wrong signature</value>
  </data>
  <data name="ERR_FriendRefNotEqualToThis" xml:space="preserve">
    <value>Friend access was granted by '{0}', but the public key of the output assembly ('{1}') does not match that specified by the InternalsVisibleTo attribute in the granting assembly.</value>
  </data>
  <data name="ERR_FriendRefSigningMismatch" xml:space="preserve">
    <value>Friend access was granted by '{0}', but the strong name signing state of the output assembly does not match that of the granting assembly.</value>
  </data>
  <data name="WRN_SequentialOnPartialClass" xml:space="preserve">
    <value>There is no defined ordering between fields in multiple declarations of partial struct '{0}'. To specify an ordering, all instance fields must be in the same declaration.</value>
  </data>
  <data name="WRN_SequentialOnPartialClass_Title" xml:space="preserve">
    <value>There is no defined ordering between fields in multiple declarations of partial struct</value>
  </data>
  <data name="ERR_BadConstType" xml:space="preserve">
    <value>The type '{0}' cannot be declared const</value>
  </data>
  <data name="ERR_NoNewTyvar" xml:space="preserve">
    <value>Cannot create an instance of the variable type '{0}' because it does not have the new() constraint</value>
  </data>
  <data name="ERR_BadArity" xml:space="preserve">
    <value>Using the generic {1} '{0}' requires {2} type arguments</value>
  </data>
  <data name="ERR_BadTypeArgument" xml:space="preserve">
    <value>The type '{0}' may not be used as a type argument</value>
  </data>
  <data name="ERR_TypeArgsNotAllowed" xml:space="preserve">
    <value>The {1} '{0}' cannot be used with type arguments</value>
  </data>
  <data name="ERR_HasNoTypeVars" xml:space="preserve">
    <value>The non-generic {1} '{0}' cannot be used with type arguments</value>
  </data>
  <data name="ERR_NewConstraintNotSatisfied" xml:space="preserve">
    <value>'{2}' must be a non-abstract type with a public parameterless constructor in order to use it as parameter '{1}' in the generic type or method '{0}'</value>
  </data>
  <data name="ERR_GenericConstraintNotSatisfiedRefType" xml:space="preserve">
    <value>The type '{3}' cannot be used as type parameter '{2}' in the generic type or method '{0}'. There is no implicit reference conversion from '{3}' to '{1}'.</value>
  </data>
  <data name="ERR_GenericConstraintNotSatisfiedNullableEnum" xml:space="preserve">
    <value>The type '{3}' cannot be used as type parameter '{2}' in the generic type or method '{0}'. The nullable type '{3}' does not satisfy the constraint of '{1}'.</value>
  </data>
  <data name="ERR_GenericConstraintNotSatisfiedNullableInterface" xml:space="preserve">
    <value>The type '{3}' cannot be used as type parameter '{2}' in the generic type or method '{0}'. The nullable type '{3}' does not satisfy the constraint of '{1}'. Nullable types can not satisfy any interface constraints.</value>
  </data>
  <data name="ERR_GenericConstraintNotSatisfiedTyVar" xml:space="preserve">
    <value>The type '{3}' cannot be used as type parameter '{2}' in the generic type or method '{0}'. There is no boxing conversion or type parameter conversion from '{3}' to '{1}'.</value>
  </data>
  <data name="ERR_GenericConstraintNotSatisfiedValType" xml:space="preserve">
    <value>The type '{3}' cannot be used as type parameter '{2}' in the generic type or method '{0}'. There is no boxing conversion from '{3}' to '{1}'.</value>
  </data>
  <data name="ERR_DuplicateGeneratedName" xml:space="preserve">
    <value>The parameter name '{0}' conflicts with an automatically-generated parameter name</value>
  </data>
  <data name="ERR_GlobalSingleTypeNameNotFound" xml:space="preserve">
    <value>The type or namespace name '{0}' could not be found in the global namespace (are you missing an assembly reference?)</value>
  </data>
  <data name="ERR_NewBoundMustBeLast" xml:space="preserve">
    <value>The new() constraint must be the last restrictive constraint specified</value>
  </data>
  <data name="WRN_MainCantBeGeneric" xml:space="preserve">
    <value>'{0}': an entry point cannot be generic or in a generic type</value>
  </data>
  <data name="WRN_MainCantBeGeneric_Title" xml:space="preserve">
    <value>An entry point cannot be generic or in a generic type</value>
  </data>
  <data name="ERR_TypeVarCantBeNull" xml:space="preserve">
    <value>Cannot convert null to type parameter '{0}' because it could be a non-nullable value type. Consider using 'default({0})' instead.</value>
  </data>
  <data name="ERR_DuplicateBound" xml:space="preserve">
    <value>Duplicate constraint '{0}' for type parameter '{1}'</value>
  </data>
  <data name="ERR_ClassBoundNotFirst" xml:space="preserve">
    <value>The class type constraint '{0}' must come before any other constraints</value>
  </data>
  <data name="ERR_BadRetType" xml:space="preserve">
    <value>'{1} {0}' has the wrong return type</value>
  </data>
  <data name="ERR_DelegateRefMismatch" xml:space="preserve">
    <value>Ref mismatch between '{0}' and delegate '{1}'</value>
  </data>
  <data name="ERR_DuplicateConstraintClause" xml:space="preserve">
    <value>A constraint clause has already been specified for type parameter '{0}'. All of the constraints for a type parameter must be specified in a single where clause.</value>
  </data>
  <data name="ERR_CantInferMethTypeArgs" xml:space="preserve">
    <value>The type arguments for method '{0}' cannot be inferred from the usage. Try specifying the type arguments explicitly.</value>
  </data>
  <data name="ERR_LocalSameNameAsTypeParam" xml:space="preserve">
    <value>'{0}': a parameter, local variable, or local function cannot have the same name as a method type parameter</value>
  </data>
  <data name="ERR_AsWithTypeVar" xml:space="preserve">
    <value>The type parameter '{0}' cannot be used with the 'as' operator because it does not have a class type constraint nor a 'class' constraint</value>
  </data>
  <data name="WRN_UnreferencedFieldAssg" xml:space="preserve">
    <value>The field '{0}' is assigned but its value is never used</value>
  </data>
  <data name="WRN_UnreferencedFieldAssg_Title" xml:space="preserve">
    <value>Field is assigned but its value is never used</value>
  </data>
  <data name="ERR_BadIndexerNameAttr" xml:space="preserve">
    <value>The '{0}' attribute is valid only on an indexer that is not an explicit interface member declaration</value>
  </data>
  <data name="ERR_AttrArgWithTypeVars" xml:space="preserve">
    <value>'{0}': an attribute argument cannot use type parameters</value>
  </data>
  <data name="ERR_AttrTypeArgCannotBeTypeVar" xml:space="preserve">
    <value>'{0}': an attribute type argument cannot use type parameters</value>
  </data>
  <data name="WRN_AttrDependentTypeNotAllowed" xml:space="preserve">
    <value>Type '{0}' cannot be used in this context because it cannot be represented in metadata.</value>
  </data>
  <data name="WRN_AttrDependentTypeNotAllowed_Title" xml:space="preserve">
    <value>Type cannot be used in this context because it cannot be represented in metadata.</value>
  </data>
  <data name="ERR_AttrDependentTypeNotAllowed" xml:space="preserve">
    <value>Type '{0}' cannot be used in this context because it cannot be represented in metadata.</value>
  </data>
  <data name="ERR_NewTyvarWithArgs" xml:space="preserve">
    <value>'{0}': cannot provide arguments when creating an instance of a variable type</value>
  </data>
  <data name="ERR_AbstractSealedStatic" xml:space="preserve">
    <value>'{0}': an abstract type cannot be sealed or static</value>
  </data>
  <data name="WRN_AmbiguousXMLReference" xml:space="preserve">
    <value>Ambiguous reference in cref attribute: '{0}'. Assuming '{1}', but could have also matched other overloads including '{2}'.</value>
  </data>
  <data name="WRN_AmbiguousXMLReference_Title" xml:space="preserve">
    <value>Ambiguous reference in cref attribute</value>
  </data>
  <data name="WRN_VolatileByRef" xml:space="preserve">
    <value>'{0}': a reference to a volatile field will not be treated as volatile</value>
  </data>
  <data name="WRN_VolatileByRef_Title" xml:space="preserve">
    <value>A reference to a volatile field will not be treated as volatile</value>
  </data>
  <data name="WRN_VolatileByRef_Description" xml:space="preserve">
    <value>A volatile field should not normally be used as a ref or out value, since it will not be treated as volatile. There are exceptions to this, such as when calling an interlocked API.</value>
  </data>
  <data name="ERR_ComImportWithImpl" xml:space="preserve">
    <value>Since '{1}' has the ComImport attribute, '{0}' must be extern or abstract</value>
  </data>
  <data name="ERR_ComImportWithBase" xml:space="preserve">
    <value>'{0}': a class with the ComImport attribute cannot specify a base class</value>
  </data>
  <data name="ERR_ImplBadConstraints" xml:space="preserve">
    <value>The constraints for type parameter '{0}' of method '{1}' must match the constraints for type parameter '{2}' of interface method '{3}'. Consider using an explicit interface implementation instead.</value>
  </data>
  <data name="ERR_ImplBadTupleNames" xml:space="preserve">
    <value>The tuple element names in the signature of method '{0}' must match the tuple element names of interface method '{1}' (including on the return type).</value>
  </data>
  <data name="ERR_DottedTypeNameNotFoundInAgg" xml:space="preserve">
    <value>The type name '{0}' does not exist in the type '{1}'</value>
  </data>
  <data name="ERR_MethGrpToNonDel" xml:space="preserve">
    <value>Cannot convert method group '{0}' to non-delegate type '{1}'. Did you intend to invoke the method?</value>
  </data>
  <data name="WRN_MethGrpToNonDel" xml:space="preserve">
    <value>Converting method group '{0}' to non-delegate type '{1}'. Did you intend to invoke the method?</value>
  </data>
  <data name="WRN_MethGrpToNonDel_Title" xml:space="preserve">
    <value>Converting method group to non-delegate type</value>
  </data>
  <data name="ERR_BadExternAlias" xml:space="preserve">
    <value>The extern alias '{0}' was not specified in a /reference option</value>
  </data>
  <data name="ERR_ColColWithTypeAlias" xml:space="preserve">
    <value>Cannot use alias '{0}' with '::' since the alias references a type. Use '.' instead.</value>
  </data>
  <data name="ERR_AliasNotFound" xml:space="preserve">
    <value>Alias '{0}' not found</value>
  </data>
  <data name="ERR_SameFullNameAggAgg" xml:space="preserve">
    <value>The type '{1}' exists in both '{0}' and '{2}'</value>
  </data>
  <data name="ERR_SameFullNameNsAgg" xml:space="preserve">
    <value>The namespace '{1}' in '{0}' conflicts with the type '{3}' in '{2}'</value>
  </data>
  <data name="WRN_SameFullNameThisNsAgg" xml:space="preserve">
    <value>The namespace '{1}' in '{0}' conflicts with the imported type '{3}' in '{2}'. Using the namespace defined in '{0}'.</value>
  </data>
  <data name="WRN_SameFullNameThisNsAgg_Title" xml:space="preserve">
    <value>Namespace conflicts with imported type</value>
  </data>
  <data name="WRN_SameFullNameThisAggAgg" xml:space="preserve">
    <value>The type '{1}' in '{0}' conflicts with the imported type '{3}' in '{2}'. Using the type defined in '{0}'.</value>
  </data>
  <data name="WRN_SameFullNameThisAggAgg_Title" xml:space="preserve">
    <value>Type conflicts with imported type</value>
  </data>
  <data name="WRN_SameFullNameThisAggNs" xml:space="preserve">
    <value>The type '{1}' in '{0}' conflicts with the imported namespace '{3}' in '{2}'. Using the type defined in '{0}'.</value>
  </data>
  <data name="WRN_SameFullNameThisAggNs_Title" xml:space="preserve">
    <value>Type conflicts with imported namespace</value>
  </data>
  <data name="ERR_SameFullNameThisAggThisNs" xml:space="preserve">
    <value>The type '{1}' in '{0}' conflicts with the namespace '{3}' in '{2}'</value>
  </data>
  <data name="ERR_ExternAfterElements" xml:space="preserve">
    <value>An extern alias declaration must precede all other elements defined in the namespace</value>
  </data>
  <data name="WRN_GlobalAliasDefn" xml:space="preserve">
    <value>Defining an alias named 'global' is ill-advised since 'global::' always references the global namespace and not an alias</value>
  </data>
  <data name="WRN_GlobalAliasDefn_Title" xml:space="preserve">
    <value>Defining an alias named 'global' is ill-advised</value>
  </data>
  <data name="ERR_SealedStaticClass" xml:space="preserve">
    <value>'{0}': a type cannot be both static and sealed</value>
  </data>
  <data name="ERR_PrivateAbstractAccessor" xml:space="preserve">
    <value>'{0}': abstract properties cannot have private accessors</value>
  </data>
  <data name="ERR_ValueExpected" xml:space="preserve">
    <value>Syntax error; value expected</value>
  </data>
  <data name="ERR_UnboxNotLValue" xml:space="preserve">
    <value>Cannot modify the result of an unboxing conversion</value>
  </data>
  <data name="ERR_AnonMethGrpInForEach" xml:space="preserve">
    <value>Foreach cannot operate on a '{0}'. Did you intend to invoke the '{0}'?</value>
  </data>
  <data name="ERR_BadIncDecRetType" xml:space="preserve">
    <value>The return type for ++ or -- operator must match the parameter type or be derived from the parameter type</value>
  </data>
  <data name="ERR_TypeConstraintsMustBeUniqueAndFirst" xml:space="preserve">
    <value>The 'class', 'struct', 'unmanaged', 'notnull', and 'default' constraints cannot be combined or duplicated, and must be specified first in the constraints list.</value>
  </data>
  <data name="ERR_RefValBoundWithClass" xml:space="preserve">
    <value>'{0}': cannot specify both a constraint class and the 'class' or 'struct' constraint</value>
  </data>
  <data name="ERR_UnmanagedBoundWithClass" xml:space="preserve">
    <value>'{0}': cannot specify both a constraint class and the 'unmanaged' constraint</value>
  </data>
  <data name="ERR_NewBoundWithVal" xml:space="preserve">
    <value>The 'new()' constraint cannot be used with the 'struct' constraint</value>
  </data>
  <data name="ERR_RefConstraintNotSatisfied" xml:space="preserve">
    <value>The type '{2}' must be a reference type in order to use it as parameter '{1}' in the generic type or method '{0}'</value>
  </data>
  <data name="ERR_ValConstraintNotSatisfied" xml:space="preserve">
    <value>The type '{2}' must be a non-nullable value type in order to use it as parameter '{1}' in the generic type or method '{0}'</value>
  </data>
  <data name="ERR_CircularConstraint" xml:space="preserve">
    <value>Circular constraint dependency involving '{0}' and '{1}'</value>
  </data>
  <data name="ERR_BaseConstraintConflict" xml:space="preserve">
    <value>Type parameter '{0}' inherits conflicting constraints '{1}' and '{2}'</value>
  </data>
  <data name="ERR_ConWithValCon" xml:space="preserve">
    <value>Type parameter '{1}' has the 'struct' constraint so '{1}' cannot be used as a constraint for '{0}'</value>
  </data>
  <data name="ERR_AmbigUDConv" xml:space="preserve">
    <value>Ambiguous user defined conversions '{0}' and '{1}' when converting from '{2}' to '{3}'</value>
  </data>
  <data name="WRN_AlwaysNull" xml:space="preserve">
    <value>The result of the expression is always 'null' of type '{0}'</value>
  </data>
  <data name="WRN_AlwaysNull_Title" xml:space="preserve">
    <value>The result of the expression is always 'null'</value>
  </data>
  <data name="ERR_RefReturnThis" xml:space="preserve">
    <value>Cannot return 'this' by reference.</value>
  </data>
  <data name="ERR_AttributeCtorInParameter" xml:space="preserve">
    <value>Cannot use attribute constructor '{0}' because it has 'in' or 'ref readonly' parameters.</value>
  </data>
  <data name="ERR_OverrideWithConstraints" xml:space="preserve">
    <value>Constraints for override and explicit interface implementation methods are inherited from the base method, so they cannot be specified directly, except for either a 'class', or a 'struct' constraint.</value>
  </data>
  <data name="ERR_AmbigOverride" xml:space="preserve">
    <value>The inherited members '{0}' and '{1}' have the same signature in type '{2}', so they cannot be overridden</value>
  </data>
  <data name="ERR_DecConstError" xml:space="preserve">
    <value>Evaluation of the decimal constant expression failed</value>
  </data>
  <data name="WRN_CmpAlwaysFalse" xml:space="preserve">
    <value>Comparing with null of type '{0}' always produces 'false'</value>
  </data>
  <data name="WRN_CmpAlwaysFalse_Title" xml:space="preserve">
    <value>Comparing with null of struct type always produces 'false'</value>
  </data>
  <data name="WRN_FinalizeMethod" xml:space="preserve">
    <value>Introducing a 'Finalize' method can interfere with destructor invocation. Did you intend to declare a destructor?</value>
  </data>
  <data name="WRN_FinalizeMethod_Title" xml:space="preserve">
    <value>Introducing a 'Finalize' method can interfere with destructor invocation</value>
  </data>
  <data name="WRN_FinalizeMethod_Description" xml:space="preserve">
    <value>This warning occurs when you create a class with a method whose signature is public virtual void Finalize.

If such a class is used as a base class and if the deriving class defines a destructor, the destructor will override the base class Finalize method, not Finalize.</value>
  </data>
  <data name="ERR_ExplicitImplParams" xml:space="preserve">
    <value>'{0}' should not have a params parameter since '{1}' does not</value>
  </data>
  <data name="WRN_GotoCaseShouldConvert" xml:space="preserve">
    <value>The 'goto case' value is not implicitly convertible to type '{0}'</value>
  </data>
  <data name="WRN_GotoCaseShouldConvert_Title" xml:space="preserve">
    <value>The 'goto case' value is not implicitly convertible to the switch type</value>
  </data>
  <data name="ERR_MethodImplementingAccessor" xml:space="preserve">
    <value>Method '{0}' cannot implement interface accessor '{1}' for type '{2}'. Use an explicit interface implementation.</value>
  </data>
  <data name="WRN_NubExprIsConstBool" xml:space="preserve">
    <value>The result of the expression is always '{0}' since a value of type '{1}' is never equal to 'null' of type '{2}'</value>
  </data>
  <data name="WRN_NubExprIsConstBool_Title" xml:space="preserve">
    <value>The result of the expression is always the same since a value of this type is never equal to 'null'</value>
  </data>
  <data name="WRN_NubExprIsConstBool2" xml:space="preserve">
    <value>The result of the expression is always '{0}' since a value of type '{1}' is never equal to 'null' of type '{2}'</value>
  </data>
  <data name="WRN_NubExprIsConstBool2_Title" xml:space="preserve">
    <value>The result of the expression is always the same since a value of this type is never equal to 'null'</value>
  </data>
  <data name="WRN_ExplicitImplCollision" xml:space="preserve">
    <value>Explicit interface implementation '{0}' matches more than one interface member. Which interface member is actually chosen is implementation-dependent. Consider using a non-explicit implementation instead.</value>
  </data>
  <data name="WRN_ExplicitImplCollision_Title" xml:space="preserve">
    <value>Explicit interface implementation matches more than one interface member</value>
  </data>
  <data name="ERR_AbstractHasBody" xml:space="preserve">
    <value>'{0}' cannot declare a body because it is marked abstract</value>
  </data>
  <data name="ERR_ConcreteMissingBody" xml:space="preserve">
    <value>'{0}' must declare a body because it is not marked abstract, extern, or partial</value>
  </data>
  <data name="ERR_AbstractAndSealed" xml:space="preserve">
    <value>'{0}' cannot be both abstract and sealed</value>
  </data>
  <data name="ERR_AbstractNotVirtual" xml:space="preserve">
    <value>The abstract {0} '{1}' cannot be marked virtual</value>
  </data>
  <data name="ERR_StaticConstant" xml:space="preserve">
    <value>The constant '{0}' cannot be marked static</value>
  </data>
  <data name="ERR_CantOverrideNonFunction" xml:space="preserve">
    <value>'{0}': cannot override because '{1}' is not a function</value>
  </data>
  <data name="ERR_CantOverrideNonVirtual" xml:space="preserve">
    <value>'{0}': cannot override inherited member '{1}' because it is not marked virtual, abstract, or override</value>
  </data>
  <data name="ERR_CantChangeAccessOnOverride" xml:space="preserve">
    <value>'{0}': cannot change access modifiers when overriding '{1}' inherited member '{2}'</value>
  </data>
  <data name="ERR_CantChangeTupleNamesOnOverride" xml:space="preserve">
    <value>'{0}': cannot change tuple element names when overriding inherited member '{1}'</value>
  </data>
  <data name="ERR_CantChangeReturnTypeOnOverride" xml:space="preserve">
    <value>'{0}': return type must be '{2}' to match overridden member '{1}'</value>
  </data>
  <data name="ERR_CantDeriveFromSealedType" xml:space="preserve">
    <value>'{0}': cannot derive from sealed type '{1}'</value>
  </data>
  <data name="ERR_AbstractInConcreteClass" xml:space="preserve">
    <value>'{0}' is abstract but it is contained in non-abstract type '{1}'</value>
  </data>
  <data name="ERR_StaticConstructorWithExplicitConstructorCall" xml:space="preserve">
    <value>'{0}': static constructor cannot have an explicit 'this' or 'base' constructor call</value>
  </data>
  <data name="ERR_StaticConstructorWithAccessModifiers" xml:space="preserve">
    <value>'{0}': access modifiers are not allowed on static constructors</value>
  </data>
  <data name="ERR_RecursiveConstructorCall" xml:space="preserve">
    <value>Constructor '{0}' cannot call itself</value>
  </data>
  <data name="ERR_IndirectRecursiveConstructorCall" xml:space="preserve">
    <value>Constructor '{0}' cannot call itself through another constructor</value>
  </data>
  <data name="ERR_ObjectCallingBaseConstructor" xml:space="preserve">
    <value>'{0}' has no base class and cannot call a base constructor</value>
  </data>
  <data name="ERR_PredefinedTypeNotFound" xml:space="preserve">
    <value>Predefined type '{0}' is not defined or imported</value>
  </data>
  <data name="ERR_PredefinedValueTupleTypeNotFound" xml:space="preserve">
    <value>Predefined type '{0}' is not defined or imported</value>
  </data>
  <data name="ERR_PredefinedValueTupleTypeAmbiguous3" xml:space="preserve">
    <value>Predefined type '{0}' is declared in multiple referenced assemblies: '{1}' and '{2}'</value>
  </data>
  <data name="ERR_StructWithBaseConstructorCall" xml:space="preserve">
    <value>'{0}': structs cannot call base class constructors</value>
  </data>
  <data name="ERR_StructLayoutCycle" xml:space="preserve">
    <value>Struct member '{0}' of type '{1}' causes a cycle in the struct layout</value>
  </data>
  <data name="ERR_InterfacesCantContainFields" xml:space="preserve">
    <value>Interfaces cannot contain instance fields</value>
  </data>
  <data name="ERR_InterfacesCantContainConstructors" xml:space="preserve">
    <value>Interfaces cannot contain instance constructors</value>
  </data>
  <data name="ERR_NonInterfaceInInterfaceList" xml:space="preserve">
    <value>Type '{0}' in interface list is not an interface</value>
  </data>
  <data name="ERR_DuplicateInterfaceInBaseList" xml:space="preserve">
    <value>'{0}' is already listed in interface list</value>
  </data>
  <data name="ERR_DuplicateInterfaceWithTupleNamesInBaseList" xml:space="preserve">
    <value>'{0}' is already listed in the interface list on type '{2}' with different tuple element names, as '{1}'.</value>
  </data>
  <data name="ERR_DuplicateInterfaceWithDifferencesInBaseList" xml:space="preserve">
    <value>'{0}' is already listed in the interface list on type '{2}' as '{1}'.</value>
  </data>
  <data name="ERR_CycleInInterfaceInheritance" xml:space="preserve">
    <value>Inherited interface '{1}' causes a cycle in the interface hierarchy of '{0}'</value>
  </data>
  <data name="ERR_HidingAbstractMethod" xml:space="preserve">
    <value>'{0}' hides inherited abstract member '{1}'</value>
  </data>
  <data name="ERR_UnimplementedAbstractMethod" xml:space="preserve">
    <value>'{0}' does not implement inherited abstract member '{1}'</value>
  </data>
  <data name="ERR_UnimplementedInterfaceMember" xml:space="preserve">
    <value>'{0}' does not implement interface member '{1}'</value>
  </data>
  <data name="ERR_ObjectCantHaveBases" xml:space="preserve">
    <value>The class System.Object cannot have a base class or implement an interface</value>
  </data>
  <data name="ERR_ExplicitInterfaceImplementationNotInterface" xml:space="preserve">
    <value>'{0}' in explicit interface declaration is not an interface</value>
  </data>
  <data name="ERR_InterfaceMemberNotFound" xml:space="preserve">
    <value>'{0}' in explicit interface declaration is not found among members of the interface that can be implemented</value>
  </data>
  <data name="ERR_ClassDoesntImplementInterface" xml:space="preserve">
    <value>'{0}': containing type does not implement interface '{1}'</value>
  </data>
  <data name="ERR_ExplicitInterfaceImplementationInNonClassOrStruct" xml:space="preserve">
    <value>'{0}': explicit interface declaration can only be declared in a class, record, struct or interface</value>
  </data>
  <data name="ERR_MemberNameSameAsType" xml:space="preserve">
    <value>'{0}': member names cannot be the same as their enclosing type</value>
  </data>
  <data name="ERR_EnumeratorOverflow" xml:space="preserve">
    <value>'{0}': the enumerator value is too large to fit in its type</value>
  </data>
  <data name="ERR_CantOverrideNonProperty" xml:space="preserve">
    <value>'{0}': cannot override because '{1}' is not a property</value>
  </data>
  <data name="ERR_NoGetToOverride" xml:space="preserve">
    <value>'{0}': cannot override because '{1}' does not have an overridable get accessor</value>
  </data>
  <data name="ERR_NoSetToOverride" xml:space="preserve">
    <value>'{0}': cannot override because '{1}' does not have an overridable set accessor</value>
  </data>
  <data name="ERR_PropertyCantHaveVoidType" xml:space="preserve">
    <value>'{0}': property or indexer cannot have void type</value>
  </data>
  <data name="ERR_PropertyWithNoAccessors" xml:space="preserve">
    <value>'{0}': property or indexer must have at least one accessor</value>
  </data>
  <data name="ERR_CantUseVoidInArglist" xml:space="preserve">
    <value>__arglist cannot have an argument of void type</value>
  </data>
  <data name="ERR_NewVirtualInSealed" xml:space="preserve">
    <value>'{0}' is a new virtual member in sealed type '{1}'</value>
  </data>
  <data name="ERR_ExplicitPropertyAddingAccessor" xml:space="preserve">
    <value>'{0}' adds an accessor not found in interface member '{1}'</value>
  </data>
  <data name="ERR_ExplicitPropertyMismatchInitOnly" xml:space="preserve">
    <value>Accessors '{0}' and '{1}' should both be init-only or neither</value>
  </data>
  <data name="ERR_ExplicitPropertyMissingAccessor" xml:space="preserve">
    <value>Explicit interface implementation '{0}' is missing accessor '{1}'</value>
  </data>
  <data name="ERR_ConversionWithInterface" xml:space="preserve">
    <value>'{0}': user-defined conversions to or from an interface are not allowed</value>
  </data>
  <data name="ERR_ConversionWithBase" xml:space="preserve">
    <value>'{0}': user-defined conversions to or from a base type are not allowed</value>
  </data>
  <data name="ERR_ConversionWithDerived" xml:space="preserve">
    <value>'{0}': user-defined conversions to or from a derived type are not allowed</value>
  </data>
  <data name="ERR_IdentityConversion" xml:space="preserve">
    <value>User-defined operator cannot convert a type to itself</value>
  </data>
  <data name="ERR_ConversionNotInvolvingContainedType" xml:space="preserve">
    <value>User-defined conversion must convert to or from the enclosing type</value>
  </data>
  <data name="ERR_DuplicateConversionInClass" xml:space="preserve">
    <value>Duplicate user-defined conversion in type '{0}'</value>
  </data>
  <data name="ERR_OperatorsMustBeStatic" xml:space="preserve">
    <value>User-defined operator '{0}' must be declared static and public</value>
  </data>
  <data name="ERR_BadIncDecSignature" xml:space="preserve">
    <value>The parameter type for ++ or -- operator must be the containing type</value>
  </data>
  <data name="ERR_BadUnaryOperatorSignature" xml:space="preserve">
    <value>The parameter of a unary operator must be the containing type</value>
  </data>
  <data name="ERR_BadBinaryOperatorSignature" xml:space="preserve">
    <value>One of the parameters of a binary operator must be the containing type</value>
  </data>
  <data name="ERR_BadShiftOperatorSignature" xml:space="preserve">
    <value>The first operand of an overloaded shift operator must have the same type as the containing type</value>
  </data>
  <data name="ERR_InterfacesCantContainConversionOrEqualityOperators" xml:space="preserve">
    <value>Conversion, equality, or inequality operators declared in interfaces must be abstract or virtual</value>
  </data>
  <data name="ERR_EnumsCantContainDefaultConstructor" xml:space="preserve">
    <value>Enums cannot contain explicit parameterless constructors</value>
  </data>
  <data name="ERR_CantOverrideBogusMethod" xml:space="preserve">
    <value>'{0}': cannot override '{1}' because it is not supported by the language</value>
  </data>
  <data name="ERR_BindToBogus" xml:space="preserve">
    <value>'{0}' is not supported by the language</value>
  </data>
  <data name="ERR_CantCallSpecialMethod" xml:space="preserve">
    <value>'{0}': cannot explicitly call operator or accessor</value>
  </data>
  <data name="ERR_BadTypeReference" xml:space="preserve">
    <value>'{0}': cannot reference a type through an expression; try '{1}' instead</value>
  </data>
  <data name="ERR_BadDestructorName" xml:space="preserve">
    <value>Name of destructor must match name of type</value>
  </data>
  <data name="ERR_OnlyClassesCanContainDestructors" xml:space="preserve">
    <value>Only class types can contain destructors</value>
  </data>
  <data name="ERR_ConflictAliasAndMember" xml:space="preserve">
    <value>Namespace '{1}' contains a definition conflicting with alias '{0}'</value>
  </data>
  <data name="ERR_ConflictingAliasAndDefinition" xml:space="preserve">
    <value>Alias '{0}' conflicts with {1} definition</value>
  </data>
  <data name="ERR_ConditionalOnSpecialMethod" xml:space="preserve">
    <value>The Conditional attribute is not valid on '{0}' because it is a constructor, destructor, operator, lambda expression, or explicit interface implementation</value>
  </data>
  <data name="ERR_ConditionalMustReturnVoid" xml:space="preserve">
    <value>The Conditional attribute is not valid on '{0}' because its return type is not void</value>
  </data>
  <data name="ERR_DuplicateAttribute" xml:space="preserve">
    <value>Duplicate '{0}' attribute</value>
  </data>
  <data name="ERR_DuplicateAttributeInNetModule" xml:space="preserve">
    <value>Duplicate '{0}' attribute in '{1}'</value>
  </data>
  <data name="ERR_ConditionalOnInterfaceMethod" xml:space="preserve">
    <value>The Conditional attribute is not valid on interface members</value>
  </data>
  <data name="ERR_OperatorCantReturnVoid" xml:space="preserve">
    <value>User-defined operators cannot return void</value>
  </data>
  <data name="ERR_BadDynamicConversion" xml:space="preserve">
    <value>'{0}': user-defined conversions to or from the dynamic type are not allowed</value>
  </data>
  <data name="ERR_InvalidAttributeArgument" xml:space="preserve">
    <value>Invalid value for argument to '{0}' attribute</value>
  </data>
  <data name="ERR_ParameterNotValidForType" xml:space="preserve">
    <value>Parameter not valid for the specified unmanaged type.</value>
  </data>
  <data name="ERR_AttributeParameterRequired1" xml:space="preserve">
    <value>Attribute parameter '{0}' must be specified.</value>
  </data>
  <data name="ERR_AttributeParameterRequired2" xml:space="preserve">
    <value>Attribute parameter '{0}' or '{1}' must be specified.</value>
  </data>
  <data name="ERR_MarshalUnmanagedTypeNotValidForFields" xml:space="preserve">
    <value>Unmanaged type '{0}' not valid for fields.</value>
  </data>
  <data name="ERR_MarshalUnmanagedTypeOnlyValidForFields" xml:space="preserve">
    <value>Unmanaged type '{0}' is only valid for fields.</value>
  </data>
  <data name="ERR_AttributeOnBadSymbolType" xml:space="preserve">
    <value>Attribute '{0}' is not valid on this declaration type. It is only valid on '{1}' declarations.</value>
  </data>
  <data name="ERR_FloatOverflow" xml:space="preserve">
    <value>Floating-point constant is outside the range of type '{0}'</value>
  </data>
  <data name="ERR_ComImportWithoutUuidAttribute" xml:space="preserve">
    <value>The Guid attribute must be specified with the ComImport attribute</value>
  </data>
  <data name="ERR_InvalidNamedArgument" xml:space="preserve">
    <value>Invalid value for named attribute argument '{0}'</value>
  </data>
  <data name="ERR_DllImportOnInvalidMethod" xml:space="preserve">
    <value>The DllImport attribute must be specified on a method marked 'static' and 'extern'</value>
  </data>
  <data name="ERR_EncUpdateFailedMissingSymbol" xml:space="preserve">
    <value>Cannot emit update; {0} '{1}' is missing.</value>
  </data>
  <data name="ERR_DllImportOnGenericMethod" xml:space="preserve">
    <value>The DllImport attribute cannot be applied to a method that is generic or contained in a generic method or type.</value>
  </data>
  <data name="ERR_FieldCantBeRefAny" xml:space="preserve">
    <value>Field or property cannot be of type '{0}'</value>
  </data>
  <data name="ERR_FieldAutoPropCantBeByRefLike" xml:space="preserve">
    <value>Field or auto-implemented property cannot be of type '{0}' unless it is an instance member of a ref struct.</value>
  </data>
  <data name="ERR_ArrayElementCantBeRefAny" xml:space="preserve">
    <value>Array elements cannot be of type '{0}'</value>
  </data>
  <data name="WRN_DeprecatedSymbol" xml:space="preserve">
    <value>'{0}' is obsolete</value>
  </data>
  <data name="WRN_DeprecatedSymbol_Title" xml:space="preserve">
    <value>Type or member is obsolete</value>
  </data>
  <data name="ERR_NotAnAttributeClass" xml:space="preserve">
    <value>'{0}' is not an attribute class</value>
  </data>
  <data name="ERR_BadNamedAttributeArgument" xml:space="preserve">
    <value>'{0}' is not a valid named attribute argument. Named attribute arguments must be fields which are not readonly, static, or const, or read-write properties which are public and not static.</value>
  </data>
  <data name="WRN_DeprecatedSymbolStr" xml:space="preserve">
    <value>'{0}' is obsolete: '{1}'</value>
  </data>
  <data name="WRN_DeprecatedSymbolStr_Title" xml:space="preserve">
    <value>Type or member is obsolete</value>
  </data>
  <data name="ERR_DeprecatedSymbolStr" xml:space="preserve">
    <value>'{0}' is obsolete: '{1}'</value>
  </data>
  <data name="ERR_IndexerCantHaveVoidType" xml:space="preserve">
    <value>Indexers cannot have void type</value>
  </data>
  <data name="ERR_VirtualPrivate" xml:space="preserve">
    <value>'{0}': virtual or abstract members cannot be private</value>
  </data>
  <data name="ERR_ArrayInitToNonArrayType" xml:space="preserve">
    <value>Can only use array initializer expressions to assign to array types. Try using a new expression instead.</value>
  </data>
  <data name="ERR_ArrayInitInBadPlace" xml:space="preserve">
    <value>Array initializers can only be used in a variable or field initializer. Try using a new expression instead.</value>
  </data>
  <data name="ERR_MissingStructOffset" xml:space="preserve">
    <value>'{0}': instance field in types marked with StructLayout(LayoutKind.Explicit) must have a FieldOffset attribute</value>
  </data>
  <data name="WRN_ExternMethodNoImplementation" xml:space="preserve">
    <value>Method, operator, or accessor '{0}' is marked external and has no attributes on it. Consider adding a DllImport attribute to specify the external implementation.</value>
  </data>
  <data name="WRN_ExternMethodNoImplementation_Title" xml:space="preserve">
    <value>Method, operator, or accessor is marked external and has no attributes on it</value>
  </data>
  <data name="WRN_ProtectedInSealed" xml:space="preserve">
    <value>'{0}': new protected member declared in sealed type</value>
  </data>
  <data name="WRN_ProtectedInSealed_Title" xml:space="preserve">
    <value>New protected member declared in sealed type</value>
  </data>
  <data name="ERR_InterfaceImplementedByConditional" xml:space="preserve">
    <value>Conditional member '{0}' cannot implement interface member '{1}' in type '{2}'</value>
  </data>
  <data name="ERR_InterfaceImplementedImplicitlyByVariadic" xml:space="preserve">
    <value>'{0}' cannot implement interface member '{1}' in type '{2}' because it has an __arglist parameter</value>
  </data>
  <data name="ERR_IllegalRefParam" xml:space="preserve">
    <value>ref and out are not valid in this context</value>
  </data>
  <data name="ERR_BadArgumentToAttribute" xml:space="preserve">
    <value>The argument to the '{0}' attribute must be a valid identifier</value>
  </data>
  <data name="ERR_StructOffsetOnBadStruct" xml:space="preserve">
    <value>The FieldOffset attribute can only be placed on members of types marked with the StructLayout(LayoutKind.Explicit)</value>
  </data>
  <data name="ERR_StructOffsetOnBadField" xml:space="preserve">
    <value>The FieldOffset attribute is not allowed on static or const fields</value>
  </data>
  <data name="ERR_AttributeUsageOnNonAttributeClass" xml:space="preserve">
    <value>Attribute '{0}' is only valid on classes derived from System.Attribute</value>
  </data>
  <data name="WRN_PossibleMistakenNullStatement" xml:space="preserve">
    <value>Possible mistaken empty statement</value>
  </data>
  <data name="WRN_PossibleMistakenNullStatement_Title" xml:space="preserve">
    <value>Possible mistaken empty statement</value>
  </data>
  <data name="ERR_DuplicateNamedAttributeArgument" xml:space="preserve">
    <value>'{0}' duplicate named attribute argument</value>
  </data>
  <data name="ERR_DeriveFromEnumOrValueType" xml:space="preserve">
    <value>'{0}' cannot derive from special class '{1}'</value>
  </data>
  <data name="ERR_DefaultMemberOnIndexedType" xml:space="preserve">
    <value>Cannot specify the DefaultMember attribute on a type containing an indexer</value>
  </data>
  <data name="ERR_BogusType" xml:space="preserve">
    <value>'{0}' is a type not supported by the language</value>
  </data>
  <data name="WRN_UnassignedInternalField" xml:space="preserve">
    <value>Field '{0}' is never assigned to, and will always have its default value {1}</value>
  </data>
  <data name="WRN_UnassignedInternalField_Title" xml:space="preserve">
    <value>Field is never assigned to, and will always have its default value</value>
  </data>
  <data name="WRN_UnassignedInternalRefField" xml:space="preserve">
    <value>Field '{0}' is never ref-assigned to, and will always have its default value (null reference)</value>
  </data>
  <data name="WRN_UnassignedInternalRefField_Title" xml:space="preserve">
    <value>Field is never ref-assigned to, and will always have its default value (null reference)</value>
  </data>
  <data name="ERR_CStyleArray" xml:space="preserve">
    <value>Bad array declarator: To declare a managed array the rank specifier precedes the variable's identifier. To declare a fixed size buffer field, use the fixed keyword before the field type.</value>
  </data>
  <data name="WRN_VacuousIntegralComp" xml:space="preserve">
    <value>Comparison to integral constant is useless; the constant is outside the range of type '{0}'</value>
  </data>
  <data name="WRN_VacuousIntegralComp_Title" xml:space="preserve">
    <value>Comparison to integral constant is useless; the constant is outside the range of the type</value>
  </data>
  <data name="ERR_AbstractAttributeClass" xml:space="preserve">
    <value>Cannot apply attribute class '{0}' because it is abstract</value>
  </data>
  <data name="ERR_BadNamedAttributeArgumentType" xml:space="preserve">
    <value>'{0}' is not a valid named attribute argument because it is not a valid attribute parameter type</value>
  </data>
  <data name="ERR_MissingPredefinedMember" xml:space="preserve">
    <value>Missing compiler required member '{0}.{1}'</value>
  </data>
  <data name="WRN_AttributeLocationOnBadDeclaration" xml:space="preserve">
    <value>'{0}' is not a valid attribute location for this declaration. Valid attribute locations for this declaration are '{1}'. All attributes in this block will be ignored.</value>
  </data>
  <data name="WRN_AttributeLocationOnBadDeclaration_Title" xml:space="preserve">
    <value>Not a valid attribute location for this declaration</value>
  </data>
  <data name="WRN_InvalidAttributeLocation" xml:space="preserve">
    <value>'{0}' is not a recognized attribute location. Valid attribute locations for this declaration are '{1}'. All attributes in this block will be ignored.</value>
  </data>
  <data name="WRN_InvalidAttributeLocation_Title" xml:space="preserve">
    <value>Not a recognized attribute location</value>
  </data>
  <data name="WRN_EqualsWithoutGetHashCode" xml:space="preserve">
    <value>'{0}' overrides Object.Equals(object o) but does not override Object.GetHashCode()</value>
  </data>
  <data name="WRN_EqualsWithoutGetHashCode_Title" xml:space="preserve">
    <value>Type overrides Object.Equals(object o) but does not override Object.GetHashCode()</value>
  </data>
  <data name="WRN_EqualityOpWithoutEquals" xml:space="preserve">
    <value>'{0}' defines operator == or operator != but does not override Object.Equals(object o)</value>
  </data>
  <data name="WRN_EqualityOpWithoutEquals_Title" xml:space="preserve">
    <value>Type defines operator == or operator != but does not override Object.Equals(object o)</value>
  </data>
  <data name="WRN_EqualityOpWithoutGetHashCode" xml:space="preserve">
    <value>'{0}' defines operator == or operator != but does not override Object.GetHashCode()</value>
  </data>
  <data name="WRN_EqualityOpWithoutGetHashCode_Title" xml:space="preserve">
    <value>Type defines operator == or operator != but does not override Object.GetHashCode()</value>
  </data>
  <data name="ERR_OutAttrOnRefParam" xml:space="preserve">
    <value>Cannot specify the Out attribute on a ref parameter without also specifying the In attribute.</value>
  </data>
  <data name="ERR_OverloadRefKind" xml:space="preserve">
    <value>'{0}' cannot define an overloaded {1} that differs only on parameter modifiers '{2}' and '{3}'</value>
  </data>
  <data name="ERR_LiteralDoubleCast" xml:space="preserve">
    <value>Literal of type double cannot be implicitly converted to type '{1}'; use an '{0}' suffix to create a literal of this type</value>
  </data>
  <data name="WRN_IncorrectBooleanAssg" xml:space="preserve">
    <value>Assignment in conditional expression is always constant; did you mean to use == instead of = ?</value>
  </data>
  <data name="WRN_IncorrectBooleanAssg_Title" xml:space="preserve">
    <value>Assignment in conditional expression is always constant</value>
  </data>
  <data name="ERR_ProtectedInStruct" xml:space="preserve">
    <value>'{0}': new protected member declared in struct</value>
  </data>
  <data name="ERR_InconsistentIndexerNames" xml:space="preserve">
    <value>Two indexers have different names; the IndexerName attribute must be used with the same name on every indexer within a type</value>
  </data>
  <data name="ERR_ComImportWithUserCtor" xml:space="preserve">
    <value>A class with the ComImport attribute cannot have a user-defined constructor</value>
  </data>
  <data name="ERR_FieldCantHaveVoidType" xml:space="preserve">
    <value>Field cannot have void type</value>
  </data>
  <data name="WRN_NonObsoleteOverridingObsolete" xml:space="preserve">
    <value>Member '{0}' overrides obsolete member '{1}'. Add the Obsolete attribute to '{0}'.</value>
  </data>
  <data name="WRN_NonObsoleteOverridingObsolete_Title" xml:space="preserve">
    <value>Member overrides obsolete member</value>
  </data>
  <data name="ERR_SystemVoid" xml:space="preserve">
    <value>System.Void cannot be used from C# -- use typeof(void) to get the void type object</value>
  </data>
  <data name="ERR_ExplicitParamArrayOrCollection" xml:space="preserve">
    <value>Do not use 'System.ParamArrayAttribute'/'System.Runtime.CompilerServices.ParamCollectionAttribute'. Use the 'params' keyword instead.</value>
  </data>
  <data name="WRN_BitwiseOrSignExtend" xml:space="preserve">
    <value>Bitwise-or operator used on a sign-extended operand; consider casting to a smaller unsigned type first</value>
  </data>
  <data name="WRN_BitwiseOrSignExtend_Title" xml:space="preserve">
    <value>Bitwise-or operator used on a sign-extended operand</value>
  </data>
  <data name="WRN_BitwiseOrSignExtend_Description" xml:space="preserve">
    <value>The compiler implicitly widened and sign-extended a variable, and then used the resulting value in a bitwise OR operation. This can result in unexpected behavior.</value>
  </data>
  <data name="ERR_VolatileStruct" xml:space="preserve">
    <value>'{0}': a volatile field cannot be of the type '{1}'</value>
  </data>
  <data name="ERR_VolatileAndReadonly" xml:space="preserve">
    <value>'{0}': a field cannot be both volatile and readonly</value>
  </data>
  <data name="ERR_AbstractField" xml:space="preserve">
    <value>The modifier 'abstract' is not valid on fields. Try using a property instead.</value>
  </data>
  <data name="ERR_BogusExplicitImpl" xml:space="preserve">
    <value>'{0}' cannot implement '{1}' because it is not supported by the language</value>
  </data>
  <data name="ERR_ExplicitMethodImplAccessor" xml:space="preserve">
    <value>'{0}' explicit method implementation cannot implement '{1}' because it is an accessor</value>
  </data>
  <data name="WRN_CoClassWithoutComImport" xml:space="preserve">
    <value>'{0}' interface marked with 'CoClassAttribute' not marked with 'ComImportAttribute'</value>
  </data>
  <data name="WRN_CoClassWithoutComImport_Title" xml:space="preserve">
    <value>Interface marked with 'CoClassAttribute' not marked with 'ComImportAttribute'</value>
  </data>
  <data name="ERR_ConditionalWithOutParam" xml:space="preserve">
    <value>Conditional member '{0}' cannot have an out parameter</value>
  </data>
  <data name="ERR_AccessorImplementingMethod" xml:space="preserve">
    <value>Accessor '{0}' cannot implement interface member '{1}' for type '{2}'. Use an explicit interface implementation.</value>
  </data>
  <data name="ERR_AliasQualAsExpression" xml:space="preserve">
    <value>The namespace alias qualifier '::' always resolves to a type or namespace so is illegal here. Consider using '.' instead.</value>
  </data>
  <data name="ERR_DerivingFromATyVar" xml:space="preserve">
    <value>Cannot derive from '{0}' because it is a type parameter</value>
  </data>
  <data name="ERR_DuplicateTypeParameter" xml:space="preserve">
    <value>Duplicate type parameter '{0}'</value>
  </data>
  <data name="WRN_TypeParameterSameAsOuterTypeParameter" xml:space="preserve">
    <value>Type parameter '{0}' has the same name as the type parameter from outer type '{1}'</value>
  </data>
  <data name="WRN_TypeParameterSameAsOuterTypeParameter_Title" xml:space="preserve">
    <value>Type parameter has the same name as the type parameter from outer type</value>
  </data>
  <data name="WRN_TypeParameterSameAsOuterMethodTypeParameter" xml:space="preserve">
    <value>Type parameter '{0}' has the same name as the type parameter from outer method '{1}'</value>
  </data>
  <data name="WRN_TypeParameterSameAsOuterMethodTypeParameter_Title" xml:space="preserve">
    <value>Type parameter has the same type as the type parameter from outer method.</value>
  </data>
  <data name="ERR_TypeVariableSameAsParent" xml:space="preserve">
    <value>Type parameter '{0}' has the same name as the containing type, or method</value>
  </data>
  <data name="ERR_UnifyingInterfaceInstantiations" xml:space="preserve">
    <value>'{0}' cannot implement both '{1}' and '{2}' because they may unify for some type parameter substitutions</value>
  </data>
  <data name="ERR_TyVarNotFoundInConstraint" xml:space="preserve">
    <value>'{1}' does not define type parameter '{0}'</value>
  </data>
  <data name="ERR_BadBoundType" xml:space="preserve">
    <value>'{0}' is not a valid constraint. A type used as a constraint must be an interface, a non-sealed class or a type parameter.</value>
  </data>
  <data name="ERR_SpecialTypeAsBound" xml:space="preserve">
    <value>Constraint cannot be special class '{0}'</value>
  </data>
  <data name="ERR_BadVisBound" xml:space="preserve">
    <value>Inconsistent accessibility: constraint type '{1}' is less accessible than '{0}'</value>
  </data>
  <data name="ERR_LookupInTypeVariable" xml:space="preserve">
    <value>Cannot do non-virtual member lookup in '{0}' because it is a type parameter</value>
  </data>
  <data name="ERR_BadConstraintType" xml:space="preserve">
    <value>Invalid constraint type. A type used as a constraint must be an interface, a non-sealed class or a type parameter.</value>
  </data>
  <data name="ERR_InstanceMemberInStaticClass" xml:space="preserve">
    <value>'{0}': cannot declare instance members in a static class</value>
  </data>
  <data name="ERR_StaticBaseClass" xml:space="preserve">
    <value>'{1}': cannot derive from static class '{0}'</value>
  </data>
  <data name="ERR_ConstructorInStaticClass" xml:space="preserve">
    <value>Static classes cannot have instance constructors</value>
  </data>
  <data name="ERR_DestructorInStaticClass" xml:space="preserve">
    <value>Static classes cannot contain destructors</value>
  </data>
  <data name="ERR_InstantiatingStaticClass" xml:space="preserve">
    <value>Cannot create an instance of the static class '{0}'</value>
  </data>
  <data name="ERR_StaticDerivedFromNonObject" xml:space="preserve">
    <value>Static class '{0}' cannot derive from type '{1}'. Static classes must derive from object.</value>
  </data>
  <data name="ERR_StaticClassInterfaceImpl" xml:space="preserve">
    <value>'{0}': static classes cannot implement interfaces</value>
  </data>
  <data name="ERR_OperatorInStaticClass" xml:space="preserve">
    <value>'{0}': static classes cannot contain user-defined operators</value>
  </data>
  <data name="ERR_ConvertToStaticClass" xml:space="preserve">
    <value>Cannot convert to static type '{0}'</value>
  </data>
  <data name="ERR_ConstraintIsStaticClass" xml:space="preserve">
    <value>'{0}': static classes cannot be used as constraints</value>
  </data>
  <data name="ERR_GenericArgIsStaticClass" xml:space="preserve">
    <value>'{0}': static types cannot be used as type arguments</value>
  </data>
  <data name="ERR_ArrayOfStaticClass" xml:space="preserve">
    <value>'{0}': array elements cannot be of static type</value>
  </data>
  <data name="ERR_IndexerInStaticClass" xml:space="preserve">
    <value>'{0}': cannot declare indexers in a static class</value>
  </data>
  <data name="ERR_ParameterIsStaticClass" xml:space="preserve">
    <value>'{0}': static types cannot be used as parameters</value>
  </data>
  <data name="WRN_ParameterIsStaticClass" xml:space="preserve">
    <value>'{0}': static types cannot be used as parameters</value>
  </data>
  <data name="WRN_ParameterIsStaticClass_Title" xml:space="preserve">
    <value>Static types cannot be used as parameters</value>
  </data>
  <data name="ERR_ReturnTypeIsStaticClass" xml:space="preserve">
    <value>'{0}': static types cannot be used as return types</value>
  </data>
  <data name="WRN_ReturnTypeIsStaticClass" xml:space="preserve">
    <value>'{0}': static types cannot be used as return types</value>
  </data>
  <data name="WRN_ReturnTypeIsStaticClass_Title" xml:space="preserve">
    <value>Static types cannot be used as return types</value>
  </data>
  <data name="ERR_VarDeclIsStaticClass" xml:space="preserve">
    <value>Cannot declare a variable of static type '{0}'</value>
  </data>
  <data name="ERR_BadEmptyThrowInFinally" xml:space="preserve">
    <value>A throw statement with no arguments is not allowed in a finally clause that is nested inside the nearest enclosing catch clause</value>
  </data>
  <data name="ERR_InvalidSpecifier" xml:space="preserve">
    <value>'{0}' is not a valid format specifier</value>
  </data>
  <data name="WRN_AssignmentToLockOrDispose" xml:space="preserve">
    <value>Possibly incorrect assignment to local '{0}' which is the argument to a using or lock statement. The Dispose call or unlocking will happen on the original value of the local.</value>
  </data>
  <data name="WRN_AssignmentToLockOrDispose_Title" xml:space="preserve">
    <value>Possibly incorrect assignment to local which is the argument to a using or lock statement</value>
  </data>
  <data name="ERR_ForwardedTypeInThisAssembly" xml:space="preserve">
    <value>Type '{0}' is defined in this assembly, but a type forwarder is specified for it</value>
  </data>
  <data name="ERR_ForwardedTypeIsNested" xml:space="preserve">
    <value>Cannot forward type '{0}' because it is a nested type of '{1}'</value>
  </data>
  <data name="ERR_CycleInTypeForwarder" xml:space="preserve">
    <value>The type forwarder for type '{0}' in assembly '{1}' causes a cycle</value>
  </data>
  <data name="ERR_AssemblyNameOnNonModule" xml:space="preserve">
    <value>The /moduleassemblyname option may only be specified when building a target type of 'module'</value>
  </data>
  <data name="ERR_InvalidAssemblyName" xml:space="preserve">
    <value>Assembly reference '{0}' is invalid and cannot be resolved</value>
  </data>
  <data name="ERR_InvalidFwdType" xml:space="preserve">
    <value>Invalid type specified as an argument for TypeForwardedTo attribute</value>
  </data>
  <data name="ERR_CloseUnimplementedInterfaceMemberStatic" xml:space="preserve">
    <value>'{0}' does not implement instance interface member '{1}'. '{2}' cannot implement the interface member because it is static.</value>
  </data>
  <data name="ERR_CloseUnimplementedInterfaceMemberNotPublic" xml:space="preserve">
    <value>'{0}' does not implement interface member '{1}'. '{2}' cannot implement an interface member because it is not public.</value>
  </data>
  <data name="ERR_CloseUnimplementedInterfaceMemberWrongReturnType" xml:space="preserve">
    <value>'{0}' does not implement interface member '{1}'. '{2}' cannot implement '{1}' because it does not have the matching return type of '{3}'.</value>
  </data>
  <data name="ERR_DuplicateTypeForwarder" xml:space="preserve">
    <value>'{0}' duplicate TypeForwardedToAttribute</value>
  </data>
  <data name="ERR_ExpectedSelectOrGroup" xml:space="preserve">
    <value>A query body must end with a select clause or a group clause</value>
  </data>
  <data name="ERR_ExpectedContextualKeywordOn" xml:space="preserve">
    <value>Expected contextual keyword 'on'</value>
  </data>
  <data name="ERR_ExpectedContextualKeywordEquals" xml:space="preserve">
    <value>Expected contextual keyword 'equals'</value>
  </data>
  <data name="ERR_ExpectedContextualKeywordBy" xml:space="preserve">
    <value>Expected contextual keyword 'by'</value>
  </data>
  <data name="ERR_InvalidAnonymousTypeMemberDeclarator" xml:space="preserve">
    <value>Invalid anonymous type member declarator. Anonymous type members must be declared with a member assignment, simple name or member access.</value>
  </data>
  <data name="ERR_InvalidInitializerElementInitializer" xml:space="preserve">
    <value>Invalid initializer member declarator</value>
  </data>
  <data name="ERR_InconsistentLambdaParameterUsage" xml:space="preserve">
    <value>Inconsistent lambda parameter usage; parameter types must be all explicit or all implicit</value>
  </data>
  <data name="ERR_PartialMemberCannotBeAbstract" xml:space="preserve">
    <value>A partial member cannot have the 'abstract' modifier</value>
  </data>
  <data name="ERR_PartialMemberOnlyInPartialClass" xml:space="preserve">
    <value>A partial member must be declared within a partial type</value>
  </data>
  <data name="ERR_PartialMemberNotExplicit" xml:space="preserve">
    <value>A partial member may not explicitly implement an interface member</value>
  </data>
  <data name="ERR_PartialMethodExtensionDifference" xml:space="preserve">
    <value>Both partial method declarations must be extension methods or neither may be an extension method</value>
  </data>
  <data name="ERR_PartialMethodOnlyOneLatent" xml:space="preserve">
    <value>A partial method may not have multiple defining declarations</value>
  </data>
  <data name="ERR_PartialMethodOnlyOneActual" xml:space="preserve">
    <value>A partial method may not have multiple implementing declarations</value>
  </data>
  <data name="ERR_PartialMemberParamsDifference" xml:space="preserve">
    <value>Both partial member declarations must use a params parameter or neither may use a params parameter</value>
  </data>
  <data name="ERR_PartialMethodMustHaveLatent" xml:space="preserve">
    <value>No defining declaration found for implementing declaration of partial method '{0}'</value>
  </data>
  <data name="ERR_PartialMemberInconsistentTupleNames" xml:space="preserve">
    <value>Both partial member declarations, '{0}' and '{1}', must use the same tuple element names.</value>
  </data>
  <data name="ERR_PartialMethodInconsistentConstraints" xml:space="preserve">
    <value>Partial method declarations of '{0}' have inconsistent constraints for type parameter '{1}'</value>
  </data>
  <data name="ERR_PartialMethodToDelegate" xml:space="preserve">
    <value>Cannot create delegate from method '{0}' because it is a partial method without an implementing declaration</value>
  </data>
  <data name="ERR_PartialMemberStaticDifference" xml:space="preserve">
    <value>Both partial member declarations must be static or neither may be static</value>
  </data>
  <data name="ERR_PartialMemberUnsafeDifference" xml:space="preserve">
    <value>Both partial member declarations must be unsafe or neither may be unsafe</value>
  </data>
  <data name="ERR_PartialMethodInExpressionTree" xml:space="preserve">
    <value>Partial methods with only a defining declaration or removed conditional methods cannot be used in expression trees</value>
  </data>
  <data name="WRN_ObsoleteOverridingNonObsolete" xml:space="preserve">
    <value>Obsolete member '{0}' overrides non-obsolete member '{1}'</value>
  </data>
  <data name="WRN_ObsoleteOverridingNonObsolete_Title" xml:space="preserve">
    <value>Obsolete member overrides non-obsolete member</value>
  </data>
  <data name="WRN_DebugFullNameTooLong" xml:space="preserve">
    <value>The fully qualified name for '{0}' is too long for debug information. Compile without '/debug' option.</value>
  </data>
  <data name="WRN_DebugFullNameTooLong_Title" xml:space="preserve">
    <value>Fully qualified name is too long for debug information</value>
  </data>
  <data name="ERR_ImplicitlyTypedVariableAssignedBadValue" xml:space="preserve">
    <value>Cannot assign {0} to an implicitly-typed variable</value>
  </data>
  <data name="ERR_ImplicitlyTypedVariableWithNoInitializer" xml:space="preserve">
    <value>Implicitly-typed variables must be initialized</value>
  </data>
  <data name="ERR_ImplicitlyTypedVariableMultipleDeclarator" xml:space="preserve">
    <value>Implicitly-typed variables cannot have multiple declarators</value>
  </data>
  <data name="ERR_ImplicitlyTypedVariableAssignedArrayInitializer" xml:space="preserve">
    <value>Cannot initialize an implicitly-typed variable with an array initializer</value>
  </data>
  <data name="ERR_ImplicitlyTypedLocalCannotBeFixed" xml:space="preserve">
    <value>Implicitly-typed local variables cannot be fixed</value>
  </data>
  <data name="ERR_ImplicitlyTypedVariableCannotBeConst" xml:space="preserve">
    <value>Implicitly-typed variables cannot be constant</value>
  </data>
  <data name="WRN_ExternCtorNoImplementation" xml:space="preserve">
    <value>Constructor '{0}' is marked external</value>
  </data>
  <data name="WRN_ExternCtorNoImplementation_Title" xml:space="preserve">
    <value>Constructor is marked external</value>
  </data>
  <data name="ERR_TypeVarNotFound" xml:space="preserve">
    <value>The contextual keyword 'var' may only appear within a local variable declaration or in script code</value>
  </data>
  <data name="ERR_ImplicitlyTypedArrayNoBestType" xml:space="preserve">
    <value>No best type found for implicitly-typed array</value>
  </data>
  <data name="ERR_AnonymousTypePropertyAssignedBadValue" xml:space="preserve">
    <value>Cannot assign '{0}' to anonymous type property</value>
  </data>
  <data name="ERR_ExpressionTreeContainsBaseAccess" xml:space="preserve">
    <value>An expression tree may not contain a base access</value>
  </data>
  <data name="ERR_ExpressionTreeContainsTupleBinOp" xml:space="preserve">
    <value>An expression tree may not contain a tuple == or != operator</value>
  </data>
  <data name="ERR_ExpressionTreeContainsAssignment" xml:space="preserve">
    <value>An expression tree may not contain an assignment operator</value>
  </data>
  <data name="ERR_AnonymousTypeDuplicatePropertyName" xml:space="preserve">
    <value>An anonymous type cannot have multiple properties with the same name</value>
  </data>
  <data name="ERR_StatementLambdaToExpressionTree" xml:space="preserve">
    <value>A lambda expression with a statement body cannot be converted to an expression tree</value>
  </data>
  <data name="ERR_ExpressionTreeMustHaveDelegate" xml:space="preserve">
    <value>Cannot convert lambda to an expression tree whose type argument '{0}' is not a delegate type</value>
  </data>
  <data name="ERR_AnonymousTypeNotAvailable" xml:space="preserve">
    <value>Cannot use anonymous type in a constant expression</value>
  </data>
  <data name="ERR_LambdaInIsAs" xml:space="preserve">
    <value>The first operand of an 'is' or 'as' operator may not be a lambda expression, anonymous method, or method group.</value>
  </data>
  <data name="ERR_TypelessTupleInAs" xml:space="preserve">
    <value>The first operand of an 'as' operator may not be a tuple literal without a natural type.</value>
  </data>
  <data name="ERR_ExpressionTreeContainsMultiDimensionalArrayInitializer" xml:space="preserve">
    <value>An expression tree may not contain a multidimensional array initializer</value>
  </data>
  <data name="ERR_MissingArgument" xml:space="preserve">
    <value>Argument missing</value>
  </data>
  <data name="ERR_VariableUsedBeforeDeclaration" xml:space="preserve">
    <value>Cannot use local variable '{0}' before it is declared</value>
  </data>
  <data name="ERR_RecursivelyTypedVariable" xml:space="preserve">
    <value>Type of '{0}' cannot be inferred since its initializer directly or indirectly refers to the definition.</value>
  </data>
  <data name="ERR_UnassignedThisAutoPropertyUnsupportedVersion" xml:space="preserve">
    <value>Auto-implemented property '{0}' must be fully assigned before control is returned to the caller. Consider updating to language version '{1}' to auto-default the property.</value>
  </data>
  <data name="WRN_UnassignedThisAutoPropertyUnsupportedVersion" xml:space="preserve">
    <value>Auto-implemented property '{0}' must be fully assigned before control is returned to the caller. Consider updating to language version '{1}' to auto-default the property.</value>
  </data>
  <data name="WRN_UnassignedThisAutoPropertyUnsupportedVersion_Title" xml:space="preserve">
    <value>An auto-implemented property must be fully assigned before control is returned to the caller. Consider updating the language version to auto-default the property.</value>
  </data>
  <data name="ERR_VariableUsedBeforeDeclarationAndHidesField" xml:space="preserve">
    <value>Cannot use local variable '{0}' before it is declared. The declaration of the local variable hides the field '{1}'.</value>
  </data>
  <data name="ERR_ExpressionTreeContainsBadCoalesce" xml:space="preserve">
    <value>An expression tree lambda may not contain a coalescing operator with a null or default literal left-hand side</value>
  </data>
  <data name="ERR_IdentifierExpected" xml:space="preserve">
    <value>Identifier expected</value>
  </data>
  <data name="ERR_SemicolonExpected" xml:space="preserve">
    <value>; expected</value>
  </data>
  <data name="ERR_SyntaxError" xml:space="preserve">
    <value>Syntax error, '{0}' expected</value>
  </data>
  <data name="ERR_DuplicateModifier" xml:space="preserve">
    <value>Duplicate '{0}' modifier</value>
  </data>
  <data name="ERR_DuplicateAccessor" xml:space="preserve">
    <value>Property accessor already defined</value>
  </data>
  <data name="ERR_IntegralTypeExpected" xml:space="preserve">
    <value>Type byte, sbyte, short, ushort, int, uint, long, or ulong expected</value>
  </data>
  <data name="ERR_IllegalEscape" xml:space="preserve">
    <value>Unrecognized escape sequence</value>
  </data>
  <data name="ERR_NewlineInConst" xml:space="preserve">
    <value>Newline in constant</value>
  </data>
  <data name="ERR_EmptyCharConst" xml:space="preserve">
    <value>Empty character literal</value>
  </data>
  <data name="ERR_TooManyCharsInConst" xml:space="preserve">
    <value>Too many characters in character literal</value>
  </data>
  <data name="ERR_InvalidNumber" xml:space="preserve">
    <value>Invalid number</value>
  </data>
  <data name="ERR_GetOrSetExpected" xml:space="preserve">
    <value>A get or set accessor expected</value>
  </data>
  <data name="ERR_ClassTypeExpected" xml:space="preserve">
    <value>An object, string, or class type expected</value>
  </data>
  <data name="ERR_NamedArgumentExpected" xml:space="preserve">
    <value>Named attribute argument expected</value>
  </data>
  <data name="ERR_TooManyCatches" xml:space="preserve">
    <value>Catch clauses cannot follow the general catch clause of a try statement</value>
  </data>
  <data name="ERR_ThisOrBaseExpected" xml:space="preserve">
    <value>Keyword 'this' or 'base' expected</value>
  </data>
  <data name="ERR_OvlUnaryOperatorExpected" xml:space="preserve">
    <value>Overloadable unary operator expected</value>
  </data>
  <data name="ERR_OvlBinaryOperatorExpected" xml:space="preserve">
    <value>Overloadable binary operator expected</value>
  </data>
  <data name="ERR_IntOverflow" xml:space="preserve">
    <value>Integral constant is too large</value>
  </data>
  <data name="ERR_EOFExpected" xml:space="preserve">
    <value>Type or namespace definition, or end-of-file expected</value>
  </data>
  <data name="ERR_GlobalDefinitionOrStatementExpected" xml:space="preserve">
    <value>Member definition, statement, or end-of-file expected</value>
  </data>
  <data name="ERR_BadEmbeddedStmt" xml:space="preserve">
    <value>Embedded statement cannot be a declaration or labeled statement</value>
  </data>
  <data name="ERR_PPDirectiveExpected" xml:space="preserve">
    <value>Preprocessor directive expected</value>
  </data>
  <data name="ERR_EndOfPPLineExpected" xml:space="preserve">
    <value>Single-line comment or end-of-line expected</value>
  </data>
  <data name="ERR_CloseParenExpected" xml:space="preserve">
    <value>) expected</value>
  </data>
  <data name="ERR_EndifDirectiveExpected" xml:space="preserve">
    <value>#endif directive expected</value>
  </data>
  <data name="ERR_UnexpectedDirective" xml:space="preserve">
    <value>Unexpected preprocessor directive</value>
  </data>
  <data name="ERR_ErrorDirective" xml:space="preserve">
    <value>#error: '{0}'</value>
  </data>
  <data name="WRN_WarningDirective" xml:space="preserve">
    <value>#warning: '{0}'</value>
  </data>
  <data name="WRN_WarningDirective_Title" xml:space="preserve">
    <value>#warning directive</value>
  </data>
  <data name="ERR_TypeExpected" xml:space="preserve">
    <value>Type expected</value>
  </data>
  <data name="ERR_PPDefFollowsToken" xml:space="preserve">
    <value>Cannot define/undefine preprocessor symbols after first token in file</value>
  </data>
  <data name="ERR_PPReferenceFollowsToken" xml:space="preserve">
    <value>Cannot use #r after first token in file</value>
  </data>
  <data name="ERR_OpenEndedComment" xml:space="preserve">
    <value>End-of-file found, '*/' expected</value>
  </data>
  <data name="ERR_Merge_conflict_marker_encountered" xml:space="preserve">
    <value>Merge conflict marker encountered</value>
  </data>
  <data name="ERR_NoRefOutWhenRefOnly" xml:space="preserve">
    <value>Do not use refout when using refonly.</value>
  </data>
  <data name="ERR_NoNetModuleOutputWhenRefOutOrRefOnly" xml:space="preserve">
    <value>Cannot compile net modules when using /refout or /refonly.</value>
  </data>
  <data name="ERR_OvlOperatorExpected" xml:space="preserve">
    <value>Overloadable operator expected</value>
  </data>
  <data name="ERR_EndRegionDirectiveExpected" xml:space="preserve">
    <value>#endregion directive expected</value>
  </data>
  <data name="ERR_UnterminatedStringLit" xml:space="preserve">
    <value>Unterminated string literal</value>
  </data>
  <data name="ERR_BadDirectivePlacement" xml:space="preserve">
    <value>Preprocessor directives must appear as the first non-whitespace character on a line</value>
  </data>
  <data name="ERR_IdentifierExpectedKW" xml:space="preserve">
    <value>Identifier expected; '{1}' is a keyword</value>
  </data>
  <data name="ERR_SemiOrLBraceExpected" xml:space="preserve">
    <value>{ or ; expected</value>
  </data>
  <data name="ERR_MultiTypeInDeclaration" xml:space="preserve">
    <value>Cannot use more than one type in a for, using, fixed, or declaration statement</value>
  </data>
  <data name="ERR_AddOrRemoveExpected" xml:space="preserve">
    <value>An add or remove accessor expected</value>
  </data>
  <data name="ERR_UnexpectedCharacter" xml:space="preserve">
    <value>Unexpected character '{0}'</value>
  </data>
  <data name="ERR_UnexpectedToken" xml:space="preserve">
    <value>Unexpected token '{0}'</value>
  </data>
  <data name="ERR_ProtectedInStatic" xml:space="preserve">
    <value>'{0}': static classes cannot contain protected members</value>
  </data>
  <data name="WRN_UnreachableGeneralCatch" xml:space="preserve">
    <value>A previous catch clause already catches all exceptions. All non-exceptions thrown will be wrapped in a System.Runtime.CompilerServices.RuntimeWrappedException.</value>
  </data>
  <data name="WRN_UnreachableGeneralCatch_Title" xml:space="preserve">
    <value>A previous catch clause already catches all exceptions</value>
  </data>
  <data name="WRN_UnreachableGeneralCatch_Description" xml:space="preserve">
    <value>This warning is caused when a catch() block has no specified exception type after a catch (System.Exception e) block. The warning advises that the catch() block will not catch any exceptions.

A catch() block after a catch (System.Exception e) block can catch non-CLS exceptions if the RuntimeCompatibilityAttribute is set to false in the AssemblyInfo.cs file: [assembly: RuntimeCompatibilityAttribute(WrapNonExceptionThrows = false)]. If this attribute is not set explicitly to false, all thrown non-CLS exceptions are wrapped as Exceptions and the catch (System.Exception e) block catches them.</value>
  </data>
  <data name="ERR_IncrementLvalueExpected" xml:space="preserve">
    <value>The operand of an increment or decrement operator must be a variable, property or indexer</value>
  </data>
  <data name="ERR_NoSuchMemberOrExtension" xml:space="preserve">
    <value>'{0}' does not contain a definition for '{1}' and no accessible extension method '{1}' accepting a first argument of type '{0}' could be found (are you missing a using directive or an assembly reference?)</value>
  </data>
  <data name="ERR_NoSuchMemberOrExtensionNeedUsing" xml:space="preserve">
    <value>'{0}' does not contain a definition for '{1}' and no extension method '{1}' accepting a first argument of type '{0}' could be found (are you missing a using directive for '{2}'?)</value>
  </data>
  <data name="ERR_BadThisParam" xml:space="preserve">
    <value>Method '{0}' has a parameter modifier 'this' which is not on the first parameter</value>
  </data>
  <data name="ERR_BadParameterModifiers" xml:space="preserve">
    <value> The parameter modifier '{0}' cannot be used with '{1}'</value>
  </data>
  <data name="ERR_BadTypeforThis" xml:space="preserve">
    <value>The first parameter of an extension method cannot be of type '{0}'</value>
  </data>
  <data name="ERR_BadParamModThis" xml:space="preserve">
    <value>A parameter array cannot be used with 'this' modifier on an extension method</value>
  </data>
  <data name="ERR_BadExtensionMeth" xml:space="preserve">
    <value>Extension method must be static</value>
  </data>
  <data name="ERR_BadExtensionAgg" xml:space="preserve">
    <value>Extension method must be defined in a non-generic static class</value>
  </data>
  <data name="ERR_DupParamMod" xml:space="preserve">
    <value>A parameter can only have one '{0}' modifier</value>
  </data>
  <data name="ERR_ExtensionMethodsDecl" xml:space="preserve">
    <value>Extension methods must be defined in a top level static class; {0} is a nested class</value>
  </data>
  <data name="ERR_ExtensionAttrNotFound" xml:space="preserve">
    <value>Cannot define a new extension method because the compiler required type '{0}' cannot be found. Are you missing a reference to System.Core.dll?</value>
  </data>
  <data name="ERR_ExplicitExtension" xml:space="preserve">
    <value>Do not use 'System.Runtime.CompilerServices.ExtensionAttribute'. Use the 'this' keyword instead.</value>
  </data>
  <data name="ERR_ExplicitDynamicAttr" xml:space="preserve">
    <value>Do not use 'System.Runtime.CompilerServices.DynamicAttribute'. Use the 'dynamic' keyword instead.</value>
  </data>
  <data name="ERR_NoDynamicPhantomOnBaseCtor" xml:space="preserve">
    <value>The constructor call needs to be dynamically dispatched, but cannot be because it is part of a constructor initializer. Consider casting the dynamic arguments.</value>
  </data>
  <data name="ERR_ValueTypeExtDelegate" xml:space="preserve">
    <value>Extension method '{0}' defined on value type '{1}' cannot be used to create delegates</value>
  </data>
  <data name="ERR_BadArgCount" xml:space="preserve">
    <value>No overload for method '{0}' takes {1} arguments</value>
  </data>
  <data name="ERR_BadArgType" xml:space="preserve">
    <value>Argument {0}: cannot convert from '{1}' to '{2}'</value>
  </data>
  <data name="ERR_NoSourceFile" xml:space="preserve">
    <value>Source file '{0}' could not be opened -- {1}</value>
  </data>
  <data name="ERR_CantRefResource" xml:space="preserve">
    <value>Cannot link resource files when building a module</value>
  </data>
  <data name="ERR_ResourceNotUnique" xml:space="preserve">
    <value>Resource identifier '{0}' has already been used in this assembly</value>
  </data>
  <data name="ERR_ResourceFileNameNotUnique" xml:space="preserve">
    <value>Each linked resource and module must have a unique filename. Filename '{0}' is specified more than once in this assembly</value>
  </data>
  <data name="ERR_ImportNonAssembly" xml:space="preserve">
    <value>The referenced file '{0}' is not an assembly</value>
  </data>
  <data name="ERR_RefLvalueExpected" xml:space="preserve">
    <value>A ref or out value must be an assignable variable</value>
  </data>
  <data name="ERR_BaseInStaticMeth" xml:space="preserve">
    <value>Keyword 'base' is not available in a static method</value>
  </data>
  <data name="ERR_BaseInBadContext" xml:space="preserve">
    <value>Keyword 'base' is not available in the current context</value>
  </data>
  <data name="ERR_RbraceExpected" xml:space="preserve">
    <value>} expected</value>
  </data>
  <data name="ERR_LbraceExpected" xml:space="preserve">
    <value>{ expected</value>
  </data>
  <data name="ERR_InExpected" xml:space="preserve">
    <value>'in' expected</value>
  </data>
  <data name="ERR_InvalidPreprocExpr" xml:space="preserve">
    <value>Invalid preprocessor expression</value>
  </data>
  <data name="ERR_InvalidMemberDecl" xml:space="preserve">
    <value>Invalid token '{0}' in class, record, struct, or interface member declaration</value>
  </data>
  <data name="ERR_MemberNeedsType" xml:space="preserve">
    <value>Method must have a return type</value>
  </data>
  <data name="ERR_BadBaseType" xml:space="preserve">
    <value>Invalid base type</value>
  </data>
  <data name="WRN_EmptySwitch" xml:space="preserve">
    <value>Empty switch block</value>
  </data>
  <data name="WRN_EmptySwitch_Title" xml:space="preserve">
    <value>Empty switch block</value>
  </data>
  <data name="ERR_ExpectedEndTry" xml:space="preserve">
    <value>Expected catch or finally</value>
  </data>
  <data name="ERR_InvalidExprTerm" xml:space="preserve">
    <value>Invalid expression term '{0}'</value>
  </data>
  <data name="ERR_BadNewExpr" xml:space="preserve">
    <value>A new expression requires an argument list or (), [], or {} after type</value>
  </data>
  <data name="ERR_NoNamespacePrivate" xml:space="preserve">
    <value>Elements defined in a namespace cannot be explicitly declared as private, protected, protected internal, or private protected</value>
  </data>
  <data name="ERR_BadVarDecl" xml:space="preserve">
    <value>Expected ; or = (cannot specify constructor arguments in declaration)</value>
  </data>
  <data name="ERR_UsingAfterElements" xml:space="preserve">
    <value>A using clause must precede all other elements defined in the namespace except extern alias declarations</value>
  </data>
  <data name="ERR_BadBinOpArgs" xml:space="preserve">
    <value>Overloaded binary operator '{0}' takes two parameters</value>
  </data>
  <data name="ERR_BadUnOpArgs" xml:space="preserve">
    <value>Overloaded unary operator '{0}' takes one parameter</value>
  </data>
  <data name="ERR_NoVoidParameter" xml:space="preserve">
    <value>Invalid parameter type 'void'</value>
  </data>
  <data name="ERR_DuplicateAlias" xml:space="preserve">
    <value>The using alias '{0}' appeared previously in this namespace</value>
  </data>
  <data name="ERR_BadProtectedAccess" xml:space="preserve">
    <value>Cannot access protected member '{0}' via a qualifier of type '{1}'; the qualifier must be of type '{2}' (or derived from it)</value>
  </data>
  <data name="ERR_AddModuleAssembly" xml:space="preserve">
    <value>'{0}' cannot be added to this assembly because it already is an assembly</value>
  </data>
  <data name="ERR_BindToBogusProp2" xml:space="preserve">
    <value>Property, indexer, or event '{0}' is not supported by the language; try directly calling accessor methods '{1}' or '{2}'</value>
  </data>
  <data name="ERR_BindToBogusProp1" xml:space="preserve">
    <value>Property, indexer, or event '{0}' is not supported by the language; try directly calling accessor method '{1}'</value>
  </data>
  <data name="ERR_NoVoidHere" xml:space="preserve">
    <value>Keyword 'void' cannot be used in this context</value>
  </data>
  <data name="ERR_IndexerNeedsParam" xml:space="preserve">
    <value>Indexers must have at least one parameter</value>
  </data>
  <data name="ERR_BadArraySyntax" xml:space="preserve">
    <value>Array type specifier, [], must appear before parameter name</value>
  </data>
  <data name="ERR_BadOperatorSyntax" xml:space="preserve">
    <value>Declaration is not valid; use '{0} operator &lt;dest-type&gt; (...' instead</value>
  </data>
  <data name="ERR_MainClassNotFound" xml:space="preserve">
    <value>Could not find '{0}' specified for Main method</value>
  </data>
  <data name="ERR_MainClassNotClass" xml:space="preserve">
    <value>'{0}' specified for Main method must be a non-generic class, record, struct, or interface</value>
  </data>
  <data name="ERR_NoMainInClass" xml:space="preserve">
    <value>'{0}' does not have a suitable static 'Main' method</value>
  </data>
  <data name="ERR_MainClassIsImport" xml:space="preserve">
    <value>Cannot use '{0}' for Main method because it is imported</value>
  </data>
  <data name="ERR_OutputNeedsName" xml:space="preserve">
    <value>Outputs without source must have the /out option specified</value>
  </data>
  <data name="ERR_NoOutputDirectory" xml:space="preserve">
    <value>Output directory could not be determined</value>
  </data>
  <data name="ERR_CantHaveWin32ResAndManifest" xml:space="preserve">
    <value>Conflicting options specified: Win32 resource file; Win32 manifest</value>
  </data>
  <data name="ERR_CantHaveWin32ResAndIcon" xml:space="preserve">
    <value>Conflicting options specified: Win32 resource file; Win32 icon</value>
  </data>
  <data name="ERR_CantReadResource" xml:space="preserve">
    <value>Error reading resource '{0}' -- '{1}'</value>
  </data>
  <data name="ERR_DocFileGen" xml:space="preserve">
    <value>Error writing to XML documentation file: {0}</value>
  </data>
  <data name="WRN_XMLParseError" xml:space="preserve">
    <value>XML comment has badly formed XML -- '{0}'</value>
  </data>
  <data name="WRN_XMLParseError_Title" xml:space="preserve">
    <value>XML comment has badly formed XML</value>
  </data>
  <data name="WRN_DuplicateParamTag" xml:space="preserve">
    <value>XML comment has a duplicate param tag for '{0}'</value>
  </data>
  <data name="WRN_DuplicateParamTag_Title" xml:space="preserve">
    <value>XML comment has a duplicate param tag</value>
  </data>
  <data name="WRN_UnmatchedParamTag" xml:space="preserve">
    <value>XML comment has a param tag for '{0}', but there is no parameter by that name</value>
  </data>
  <data name="WRN_UnmatchedParamTag_Title" xml:space="preserve">
    <value>XML comment has a param tag, but there is no parameter by that name</value>
  </data>
  <data name="WRN_UnmatchedParamRefTag" xml:space="preserve">
    <value>XML comment on '{1}' has a paramref tag for '{0}', but there is no parameter by that name</value>
  </data>
  <data name="WRN_UnmatchedParamRefTag_Title" xml:space="preserve">
    <value>XML comment has a paramref tag, but there is no parameter by that name</value>
  </data>
  <data name="WRN_MissingParamTag" xml:space="preserve">
    <value>Parameter '{0}' has no matching param tag in the XML comment for '{1}' (but other parameters do)</value>
  </data>
  <data name="WRN_MissingParamTag_Title" xml:space="preserve">
    <value>Parameter has no matching param tag in the XML comment (but other parameters do)</value>
  </data>
  <data name="WRN_BadXMLRef" xml:space="preserve">
    <value>XML comment has cref attribute '{0}' that could not be resolved</value>
  </data>
  <data name="WRN_BadXMLRef_Title" xml:space="preserve">
    <value>XML comment has cref attribute that could not be resolved</value>
  </data>
  <data name="ERR_BadStackAllocExpr" xml:space="preserve">
    <value>A stackalloc expression requires [] after type</value>
  </data>
  <data name="ERR_InvalidLineNumber" xml:space="preserve">
    <value>The line number specified for #line directive is missing or invalid</value>
  </data>
  <data name="ERR_MissingPPFile" xml:space="preserve">
    <value>Quoted file name, single-line comment or end-of-line expected</value>
  </data>
  <data name="ERR_ExpectedPPFile" xml:space="preserve">
    <value>Quoted file name expected</value>
  </data>
  <data name="ERR_ReferenceDirectiveOnlyAllowedInScripts" xml:space="preserve">
    <value>#r is only allowed in scripts</value>
  </data>
  <data name="ERR_ForEachMissingMember" xml:space="preserve">
    <value>foreach statement cannot operate on variables of type '{0}' because '{0}' does not contain a public instance or extension definition for '{1}'</value>
  </data>
  <data name="ERR_AwaitForEachMissingMember" xml:space="preserve">
    <value>Asynchronous foreach statement cannot operate on variables of type '{0}' because '{0}' does not contain a suitable public instance or extension definition for '{1}'</value>
  </data>
  <data name="ERR_ForEachMissingMemberWrongAsync" xml:space="preserve">
    <value>foreach statement cannot operate on variables of type '{0}' because '{0}' does not contain a public instance or extension definition for '{1}'. Did you mean 'await foreach' rather than 'foreach'?</value>
  </data>
  <data name="ERR_AwaitForEachMissingMemberWrongAsync" xml:space="preserve">
    <value>Asynchronous foreach statement cannot operate on variables of type '{0}' because '{0}' does not contain a public instance or extension definition for '{1}'. Did you mean 'foreach' rather than 'await foreach'?</value>
  </data>
  <data name="ERR_SpreadMissingMember" xml:space="preserve">
    <value>Spread operator '..' cannot operate on variables of type '{0}' because '{0}' does not contain a public instance or extension definition for '{1}'</value>
  </data>
  <data name="ERR_PossibleAsyncIteratorWithoutYield" xml:space="preserve">
    <value>The body of an async-iterator method must contain a 'yield' statement.</value>
  </data>
  <data name="ERR_PossibleAsyncIteratorWithoutYieldOrAwait" xml:space="preserve">
    <value>The body of an async-iterator method must contain a 'yield' statement. Consider removing 'async' from the method declaration or adding a 'yield' statement.</value>
  </data>
  <data name="ERR_StaticLocalFunctionCannotCaptureVariable" xml:space="preserve">
    <value>A static local function cannot contain a reference to '{0}'.</value>
  </data>
  <data name="ERR_StaticLocalFunctionCannotCaptureThis" xml:space="preserve">
    <value>A static local function cannot contain a reference to 'this' or 'base'.</value>
  </data>
  <data name="WRN_BadXMLRefParamType" xml:space="preserve">
    <value>Invalid type for parameter {0} in XML comment cref attribute: '{1}'</value>
  </data>
  <data name="WRN_BadXMLRefParamType_Title" xml:space="preserve">
    <value>Invalid type for parameter in XML comment cref attribute</value>
  </data>
  <data name="WRN_BadXMLRefReturnType" xml:space="preserve">
    <value>Invalid return type in XML comment cref attribute</value>
  </data>
  <data name="WRN_BadXMLRefReturnType_Title" xml:space="preserve">
    <value>Invalid return type in XML comment cref attribute</value>
  </data>
  <data name="ERR_BadWin32Res" xml:space="preserve">
    <value>Error reading Win32 resources -- {0}</value>
  </data>
  <data name="WRN_BadXMLRefSyntax" xml:space="preserve">
    <value>XML comment has syntactically incorrect cref attribute '{0}'</value>
  </data>
  <data name="WRN_BadXMLRefSyntax_Title" xml:space="preserve">
    <value>XML comment has syntactically incorrect cref attribute</value>
  </data>
  <data name="ERR_BadModifierLocation" xml:space="preserve">
    <value>Member modifier '{0}' must precede the member type and name</value>
  </data>
  <data name="ERR_MissingArraySize" xml:space="preserve">
    <value>Array creation must have array size or array initializer</value>
  </data>
  <data name="WRN_UnprocessedXMLComment" xml:space="preserve">
    <value>XML comment is not placed on a valid language element</value>
  </data>
  <data name="WRN_UnprocessedXMLComment_Title" xml:space="preserve">
    <value>XML comment is not placed on a valid language element</value>
  </data>
  <data name="WRN_FailedInclude" xml:space="preserve">
    <value>Unable to include XML fragment '{1}' of file '{0}' -- {2}</value>
  </data>
  <data name="WRN_FailedInclude_Title" xml:space="preserve">
    <value>Unable to include XML fragment</value>
  </data>
  <data name="WRN_InvalidInclude" xml:space="preserve">
    <value>Invalid XML include element -- {0}</value>
  </data>
  <data name="WRN_InvalidInclude_Title" xml:space="preserve">
    <value>Invalid XML include element</value>
  </data>
  <data name="WRN_MissingXMLComment" xml:space="preserve">
    <value>Missing XML comment for publicly visible type or member '{0}'</value>
  </data>
  <data name="WRN_MissingXMLComment_Title" xml:space="preserve">
    <value>Missing XML comment for publicly visible type or member</value>
  </data>
  <data name="WRN_MissingXMLComment_Description" xml:space="preserve">
    <value>The /doc compiler option was specified, but one or more constructs did not have comments.</value>
  </data>
  <data name="WRN_XMLParseIncludeError" xml:space="preserve">
    <value>Badly formed XML in included comments file -- '{0}'</value>
  </data>
  <data name="WRN_XMLParseIncludeError_Title" xml:space="preserve">
    <value>Badly formed XML in included comments file</value>
  </data>
  <data name="ERR_BadDelArgCount" xml:space="preserve">
    <value>Delegate '{0}' does not take {1} arguments</value>
  </data>
  <data name="ERR_UnexpectedSemicolon" xml:space="preserve">
    <value>Semicolon after method or accessor block is not valid</value>
  </data>
  <data name="ERR_MethodReturnCantBeRefAny" xml:space="preserve">
    <value>The return type of a method, delegate, or function pointer cannot be '{0}'</value>
  </data>
  <data name="ERR_CompileCancelled" xml:space="preserve">
    <value>Compilation cancelled by user</value>
  </data>
  <data name="ERR_MethodArgCantBeRefAny" xml:space="preserve">
    <value>Cannot make reference to variable of type '{0}'</value>
  </data>
  <data name="ERR_AssgReadonlyLocal" xml:space="preserve">
    <value>Cannot assign to '{0}' because it is read-only</value>
  </data>
  <data name="ERR_RefReadonlyLocal" xml:space="preserve">
    <value>Cannot use '{0}' as a ref or out value because it is read-only</value>
  </data>
  <data name="ERR_CantUseRequiredAttribute" xml:space="preserve">
    <value>The RequiredAttribute attribute is not permitted on C# types</value>
  </data>
  <data name="ERR_NoModifiersOnAccessor" xml:space="preserve">
    <value>Modifiers cannot be placed on event accessor declarations</value>
  </data>
  <data name="ERR_ParamsCantBeWithModifier" xml:space="preserve">
    <value>The params parameter cannot be declared as {0}</value>
  </data>
  <data name="ERR_ReturnNotLValue" xml:space="preserve">
    <value>Cannot modify the return value of '{0}' because it is not a variable</value>
  </data>
  <data name="ERR_MissingCoClass" xml:space="preserve">
    <value>The managed coclass wrapper class '{0}' for interface '{1}' cannot be found (are you missing an assembly reference?)</value>
  </data>
  <data name="ERR_AmbiguousAttribute" xml:space="preserve">
    <value>'{0}' is ambiguous between '{1}' and '{2}'. Either use '@{0}' or explicitly include the 'Attribute' suffix.</value>
  </data>
  <data name="ERR_BadArgExtraRef" xml:space="preserve">
    <value>Argument {0} may not be passed with the '{1}' keyword</value>
  </data>
  <data name="ERR_BadArgExtraRefLangVersion" xml:space="preserve">
    <value>Argument {0} may not be passed with the 'ref' keyword in language version {1}. To pass 'ref' arguments to 'in' parameters, upgrade to language version {2} or greater.</value>
  </data>
  <data name="WRN_CmdOptionConflictsSource" xml:space="preserve">
    <value>Option '{0}' overrides attribute '{1}' given in a source file or added module</value>
  </data>
  <data name="WRN_CmdOptionConflictsSource_Title" xml:space="preserve">
    <value>Option overrides attribute given in a source file or added module</value>
  </data>
  <data name="WRN_CmdOptionConflictsSource_Description" xml:space="preserve">
    <value>This warning occurs if the assembly attributes AssemblyKeyFileAttribute or AssemblyKeyNameAttribute found in source conflict with the /keyfile or /keycontainer command line option or key file name or key container specified in the Project Properties.</value>
  </data>
  <data name="ERR_BadCompatMode" xml:space="preserve">
    <value>Invalid option '{0}' for /langversion. Use '/langversion:?' to list supported values.</value>
  </data>
  <data name="ERR_DelegateOnConditional" xml:space="preserve">
    <value>Cannot create delegate with '{0}' because it or a method it overrides has a Conditional attribute</value>
  </data>
  <data name="ERR_CantMakeTempFile" xml:space="preserve">
    <value>Cannot create temporary file -- {0}</value>
  </data>
  <data name="ERR_BadArgRef" xml:space="preserve">
    <value>Argument {0} must be passed with the '{1}' keyword</value>
  </data>
  <data name="WRN_BadArgRef" xml:space="preserve">
    <value>The 'ref' modifier for argument {0} corresponding to 'in' parameter is equivalent to 'in'. Consider using 'in' instead.</value>
  </data>
  <data name="WRN_BadArgRef_Title" xml:space="preserve">
    <value>The 'ref' modifier for an argument corresponding to 'in' parameter is equivalent to 'in'. Consider using 'in' instead.</value>
  </data>
  <data name="WRN_ArgExpectedRefOrIn" xml:space="preserve">
    <value>Argument {0} should be passed with 'ref' or 'in' keyword</value>
  </data>
  <data name="WRN_ArgExpectedRefOrIn_Title" xml:space="preserve">
    <value>Argument should be passed with 'ref' or 'in' keyword</value>
  </data>
  <data name="WRN_ArgExpectedIn" xml:space="preserve">
    <value>Argument {0} should be passed with the 'in' keyword</value>
  </data>
  <data name="WRN_ArgExpectedIn_Title" xml:space="preserve">
    <value>Argument should be passed with the 'in' keyword</value>
  </data>
  <data name="WRN_RefReadonlyNotVariable" xml:space="preserve">
    <value>Argument {0} should be a variable because it is passed to a 'ref readonly' parameter</value>
  </data>
  <data name="WRN_RefReadonlyNotVariable_Title" xml:space="preserve">
    <value>Argument should be a variable because it is passed to a 'ref readonly' parameter</value>
  </data>
  <data name="ERR_YieldInAnonMeth" xml:space="preserve">
    <value>The yield statement cannot be used inside an anonymous method or lambda expression</value>
  </data>
  <data name="ERR_ReturnInIterator" xml:space="preserve">
    <value>Cannot return a value from an iterator. Use the yield return statement to return a value, or yield break to end the iteration.</value>
  </data>
  <data name="ERR_BadIteratorArgType" xml:space="preserve">
    <value>Iterators cannot have ref, in or out parameters</value>
  </data>
  <data name="ERR_BadIteratorReturn" xml:space="preserve">
    <value>The body of '{0}' cannot be an iterator block because '{1}' is not an iterator interface type</value>
  </data>
  <data name="ERR_BadYieldInFinally" xml:space="preserve">
    <value>Cannot yield in the body of a finally clause</value>
  </data>
  <data name="ERR_IteratorMustBeAsync" xml:space="preserve">
    <value>Method '{0}' with an iterator block must be 'async' to return '{1}'</value>
  </data>
  <data name="ERR_BadYieldInTryOfCatch" xml:space="preserve">
    <value>Cannot yield a value in the body of a try block with a catch clause</value>
  </data>
  <data name="ERR_EmptyYield" xml:space="preserve">
    <value>Expression expected after yield return</value>
  </data>
  <data name="ERR_AnonDelegateCantUse" xml:space="preserve">
    <value>Cannot use ref, out, or in parameter '{0}' inside an anonymous method, lambda expression, query expression, or local function</value>
  </data>
  <data name="ERR_BadYieldInCatch" xml:space="preserve">
    <value>Cannot yield a value in the body of a catch clause</value>
  </data>
  <data name="ERR_BadDelegateLeave" xml:space="preserve">
    <value>Control cannot leave the body of an anonymous method or lambda expression</value>
  </data>
  <data name="ERR_IllegalSuppression" xml:space="preserve">
    <value>The suppression operator is not allowed in this context</value>
  </data>
  <data name="WRN_IllegalPragma" xml:space="preserve">
    <value>Unrecognized #pragma directive</value>
  </data>
  <data name="WRN_IllegalPragma_Title" xml:space="preserve">
    <value>Unrecognized #pragma directive</value>
  </data>
  <data name="WRN_IllegalPPWarning" xml:space="preserve">
    <value>Expected 'disable' or 'restore'</value>
  </data>
  <data name="WRN_IllegalPPWarning_Title" xml:space="preserve">
    <value>Expected 'disable' or 'restore' after #pragma warning</value>
  </data>
  <data name="WRN_BadRestoreNumber" xml:space="preserve">
    <value>Cannot restore warning 'CS{0}' because it was disabled globally</value>
  </data>
  <data name="WRN_BadRestoreNumber_Title" xml:space="preserve">
    <value>Cannot restore warning because it was disabled globally</value>
  </data>
  <data name="ERR_VarargsIterator" xml:space="preserve">
    <value>__arglist is not allowed in the parameter list of iterators</value>
  </data>
  <data name="ERR_UnsafeIteratorArgType" xml:space="preserve">
    <value>Iterators cannot have pointer type parameters</value>
  </data>
  <data name="ERR_BadCoClassSig" xml:space="preserve">
    <value>The managed coclass wrapper class signature '{0}' for interface '{1}' is not a valid class name signature</value>
  </data>
  <data name="ERR_MultipleIEnumOfT" xml:space="preserve">
    <value>foreach statement cannot operate on variables of type '{0}' because it implements multiple instantiations of '{1}'; try casting to a specific interface instantiation</value>
  </data>
  <data name="ERR_MultipleIAsyncEnumOfT" xml:space="preserve">
    <value>Asynchronous foreach statement cannot operate on variables of type '{0}' because it implements multiple instantiations of '{1}'; try casting to a specific interface instantiation</value>
  </data>
  <data name="ERR_FixedDimsRequired" xml:space="preserve">
    <value>A fixed size buffer field must have the array size specifier after the field name</value>
  </data>
  <data name="ERR_FixedNotInStruct" xml:space="preserve">
    <value>Fixed size buffer fields may only be members of structs</value>
  </data>
  <data name="ERR_AnonymousReturnExpected" xml:space="preserve">
    <value>Not all code paths return a value in {0} of type '{1}'</value>
  </data>
  <data name="WRN_NonECMAFeature" xml:space="preserve">
    <value>Feature '{0}' is not part of the standardized ISO C# language specification, and may not be accepted by other compilers</value>
  </data>
  <data name="WRN_NonECMAFeature_Title" xml:space="preserve">
    <value>Feature is not part of the standardized ISO C# language specification, and may not be accepted by other compilers</value>
  </data>
  <data name="ERR_ExpectedVerbatimLiteral" xml:space="preserve">
    <value>Keyword, identifier, or string expected after verbatim specifier: @</value>
  </data>
  <data name="ERR_RefReadonly" xml:space="preserve">
    <value>A readonly field cannot be used as a ref or out value (except in a constructor)</value>
  </data>
  <data name="ERR_RefReadonly2" xml:space="preserve">
    <value>Members of readonly field '{0}' cannot be used as a ref or out value (except in a constructor)</value>
  </data>
  <data name="ERR_AssgReadonly" xml:space="preserve">
    <value>A readonly field cannot be assigned to (except in a constructor or init-only setter of the type in which the field is defined or a variable initializer)</value>
  </data>
  <data name="ERR_AssgReadonly2" xml:space="preserve">
    <value>Members of readonly field '{0}' cannot be modified (except in a constructor or a variable initializer)</value>
  </data>
  <data name="ERR_RefReadonlyNotField" xml:space="preserve">
    <value>Cannot use {0} '{1}' as a ref or out value because it is a readonly variable</value>
  </data>
  <data name="ERR_RefReadonlyNotField2" xml:space="preserve">
    <value>Members of {0} '{1}' cannot be used as a ref or out value because it is a readonly variable</value>
  </data>
  <data name="ERR_AssignReadonlyNotField" xml:space="preserve">
    <value>Cannot assign to {0} '{1}' or use it as the right hand side of a ref assignment because it is a readonly variable</value>
  </data>
  <data name="ERR_AssignReadonlyNotField2" xml:space="preserve">
    <value>Cannot assign to a member of {0} '{1}' or use it as the right hand side of a ref assignment because it is a readonly variable</value>
  </data>
  <data name="ERR_RefReturnReadonlyNotField" xml:space="preserve">
    <value>Cannot return {0} '{1}' by writable reference because it is a readonly variable</value>
  </data>
  <data name="ERR_RefReturnReadonlyNotField2" xml:space="preserve">
    <value>Members of {0} '{1}' cannot be returned by writable reference because it is a readonly variable</value>
  </data>
  <data name="ERR_AssgReadonlyStatic2" xml:space="preserve">
    <value>Fields of static readonly field '{0}' cannot be assigned to (except in a static constructor or a variable initializer)</value>
  </data>
  <data name="ERR_RefReadonlyStatic2" xml:space="preserve">
    <value>Fields of static readonly field '{0}' cannot be used as a ref or out value (except in a static constructor)</value>
  </data>
  <data name="ERR_AssgReadonlyLocal2Cause" xml:space="preserve">
    <value>Cannot modify members of '{0}' because it is a '{1}'</value>
  </data>
  <data name="ERR_RefReadonlyLocal2Cause" xml:space="preserve">
    <value>Cannot use fields of '{0}' as a ref or out value because it is a '{1}'</value>
  </data>
  <data name="ERR_AssgReadonlyLocalCause" xml:space="preserve">
    <value>Cannot assign to '{0}' because it is a '{1}'</value>
  </data>
  <data name="ERR_RefReadonlyLocalCause" xml:space="preserve">
    <value>Cannot use '{0}' as a ref or out value because it is a '{1}'</value>
  </data>
  <data name="WRN_ErrorOverride" xml:space="preserve">
    <value>{0}. See also error CS{1}.</value>
  </data>
  <data name="WRN_ErrorOverride_Title" xml:space="preserve">
    <value>Warning is overriding an error</value>
  </data>
  <data name="WRN_ErrorOverride_Description" xml:space="preserve">
    <value>The compiler emits this warning when it overrides an error with a warning. For information about the problem, search for the error code mentioned.</value>
  </data>
  <data name="ERR_AnonMethToNonDel" xml:space="preserve">
    <value>Cannot convert {0} to type '{1}' because it is not a delegate type</value>
  </data>
  <data name="ERR_CantConvAnonMethParams" xml:space="preserve">
    <value>Cannot convert {0} to type '{1}' because the parameter types do not match the delegate parameter types</value>
  </data>
  <data name="ERR_CantConvAnonMethReturnType" xml:space="preserve">
    <value>Cannot convert {0} to type '{1}' because the return type does not match the delegate return type</value>
  </data>
  <data name="ERR_CantConvAnonMethReturns" xml:space="preserve">
    <value>Cannot convert {0} to intended delegate type because some of the return types in the block are not implicitly convertible to the delegate return type</value>
  </data>
  <data name="ERR_BadAsyncReturnExpression" xml:space="preserve">
    <value>Since this is an async method, the return expression must be of type '{0}' rather than '{1}'</value>
  </data>
  <data name="ERR_CantConvAsyncAnonFuncReturns" xml:space="preserve">
    <value>Cannot convert async {0} to delegate type '{1}'. An async {0} may return void, Task or Task&lt;T&gt;, none of which are convertible to '{1}'.</value>
  </data>
  <data name="ERR_IllegalFixedType" xml:space="preserve">
    <value>Fixed size buffer type must be one of the following: bool, byte, short, int, long, char, sbyte, ushort, uint, ulong, float or double</value>
  </data>
  <data name="ERR_FixedOverflow" xml:space="preserve">
    <value>Fixed size buffer of length {0} and type '{1}' is too big</value>
  </data>
  <data name="ERR_InvalidFixedArraySize" xml:space="preserve">
    <value>Fixed size buffers must have a length greater than zero</value>
  </data>
  <data name="ERR_FixedBufferNotFixed" xml:space="preserve">
    <value>You cannot use fixed size buffers contained in unfixed expressions. Try using the fixed statement.</value>
  </data>
  <data name="ERR_AttributeNotOnAccessor" xml:space="preserve">
    <value>Attribute '{0}' is not valid on property or event accessors. It is only valid on '{1}' declarations.</value>
  </data>
  <data name="WRN_InvalidSearchPathDir" xml:space="preserve">
    <value>Invalid search path '{0}' specified in '{1}' -- '{2}'</value>
  </data>
  <data name="WRN_InvalidSearchPathDir_Title" xml:space="preserve">
    <value>Invalid search path specified</value>
  </data>
  <data name="ERR_IllegalVarArgs" xml:space="preserve">
    <value>__arglist is not valid in this context</value>
  </data>
  <data name="ERR_IllegalParams" xml:space="preserve">
    <value>params is not valid in this context</value>
  </data>
  <data name="ERR_BadModifiersOnNamespace" xml:space="preserve">
    <value>A namespace declaration cannot have modifiers or attributes</value>
  </data>
  <data name="ERR_BadPlatformType" xml:space="preserve">
    <value>Invalid option '{0}' for /platform; must be anycpu, x86, Itanium, arm, arm64 or x64</value>
  </data>
  <data name="ERR_ThisStructNotInAnonMeth" xml:space="preserve">
    <value>Anonymous methods, lambda expressions, query expressions, and local functions inside structs cannot access instance members of 'this'. Consider copying 'this' to a local variable outside the anonymous method, lambda expression, query expression, or local function and using the local instead.</value>
  </data>
  <data name="ERR_NoConvToIDisp" xml:space="preserve">
    <value>'{0}': type used in a using statement must implement 'System.IDisposable'.</value>
  </data>
  <data name="ERR_NoConvToIDispWrongAsync" xml:space="preserve">
    <value>'{0}': type used in a using statement must implement 'System.IDisposable'. Did you mean 'await using' rather than 'using'?</value>
  </data>
  <data name="ERR_NoConvToIAsyncDisp" xml:space="preserve">
    <value>'{0}': type used in an asynchronous using statement must implement 'System.IAsyncDisposable' or implement a suitable 'DisposeAsync' method.</value>
  </data>
  <data name="ERR_NoConvToIAsyncDispWrongAsync" xml:space="preserve">
    <value>'{0}': type used in an asynchronous using statement must implement 'System.IAsyncDisposable' or implement a suitable 'DisposeAsync' method. Did you mean 'using' rather than 'await using'?</value>
  </data>
  <data name="ERR_BadParamRef" xml:space="preserve">
    <value>Parameter {0} must be declared with the '{1}' keyword</value>
  </data>
  <data name="ERR_BadParamExtraRef" xml:space="preserve">
    <value>Parameter {0} should not be declared with the '{1}' keyword</value>
  </data>
  <data name="ERR_BadParamType" xml:space="preserve">
    <value>Parameter {0} is declared as type '{1}{2}' but should be '{3}{4}'</value>
  </data>
  <data name="ERR_BadExternIdentifier" xml:space="preserve">
    <value>Invalid extern alias for '/reference'; '{0}' is not a valid identifier</value>
  </data>
  <data name="ERR_AliasMissingFile" xml:space="preserve">
    <value>Invalid reference alias option: '{0}=' -- missing filename</value>
  </data>
  <data name="ERR_GlobalExternAlias" xml:space="preserve">
    <value>You cannot redefine the global extern alias</value>
  </data>
  <data name="ERR_MissingTypeInSource" xml:space="preserve">
    <value>Reference to type '{0}' claims it is defined in this assembly, but it is not defined in source or any added modules</value>
  </data>
  <data name="ERR_MissingTypeInAssembly" xml:space="preserve">
    <value>Reference to type '{0}' claims it is defined in '{1}', but it could not be found</value>
  </data>
  <data name="WRN_MultiplePredefTypes" xml:space="preserve">
    <value>The predefined type '{0}' is defined in multiple assemblies in the global alias; using definition from '{1}'</value>
  </data>
  <data name="WRN_MultiplePredefTypes_Title" xml:space="preserve">
    <value>Predefined type is defined in multiple assemblies in the global alias</value>
  </data>
  <data name="WRN_MultiplePredefTypes_Description" xml:space="preserve">
    <value>This error occurs when a predefined system type such as System.Int32 is found in two assemblies. One way this can happen is if you are referencing mscorlib or System.Runtime.dll from two different places, such as trying to run two versions of the .NET Framework side-by-side.</value>
  </data>
  <data name="ERR_LocalCantBeFixedAndHoisted" xml:space="preserve">
    <value>Local '{0}' or its members cannot have their address taken and be used inside an anonymous method or lambda expression</value>
  </data>
  <data name="WRN_TooManyLinesForDebugger" xml:space="preserve">
    <value>Source file has exceeded the limit of 16,707,565 lines representable in the PDB; debug information will be incorrect</value>
  </data>
  <data name="WRN_TooManyLinesForDebugger_Title" xml:space="preserve">
    <value>Source file has exceeded the limit of 16,707,565 lines representable in the PDB; debug information will be incorrect</value>
  </data>
  <data name="ERR_CantConvAnonMethNoParams" xml:space="preserve">
    <value>Cannot convert anonymous method block without a parameter list to delegate type '{0}' because it has one or more out parameters</value>
  </data>
  <data name="ERR_ConditionalOnNonAttributeClass" xml:space="preserve">
    <value>Attribute '{0}' is only valid on methods or attribute classes</value>
  </data>
  <data name="WRN_CallOnNonAgileField" xml:space="preserve">
    <value>Accessing a member on '{0}' may cause a runtime exception because it is a field of a marshal-by-reference class</value>
  </data>
  <data name="WRN_CallOnNonAgileField_Title" xml:space="preserve">
    <value>Accessing a member on a field of a marshal-by-reference class may cause a runtime exception</value>
  </data>
  <data name="WRN_CallOnNonAgileField_Description" xml:space="preserve">
    <value>This warning occurs when you try to call a method, property, or indexer on a member of a class that derives from MarshalByRefObject, and the member is a value type. Objects that inherit from MarshalByRefObject are typically intended to be marshaled by reference across an application domain. If any code ever attempts to directly access the value-type member of such an object across an application domain, a runtime exception will occur. To resolve the warning, first copy the member into a local variable and call the method on that variable.</value>
  </data>
  <data name="WRN_BadWarningNumber" xml:space="preserve">
    <value>'{0}' is not a valid warning number</value>
  </data>
  <data name="WRN_BadWarningNumber_Title" xml:space="preserve">
    <value>Not a valid warning number</value>
  </data>
  <data name="WRN_BadWarningNumber_Description" xml:space="preserve">
    <value>A number that was passed to the #pragma warning preprocessor directive was not a valid warning number. Verify that the number represents a warning, not an error.</value>
  </data>
  <data name="WRN_InvalidNumber" xml:space="preserve">
    <value>Invalid number</value>
  </data>
  <data name="WRN_InvalidNumber_Title" xml:space="preserve">
    <value>Invalid number</value>
  </data>
  <data name="WRN_FileNameTooLong" xml:space="preserve">
    <value>Invalid filename specified for preprocessor directive. Filename is too long or not a valid filename.</value>
  </data>
  <data name="WRN_FileNameTooLong_Title" xml:space="preserve">
    <value>Invalid filename specified for preprocessor directive</value>
  </data>
  <data name="WRN_IllegalPPChecksum" xml:space="preserve">
    <value>Invalid #pragma checksum syntax; should be #pragma checksum "filename" "{XXXXXXXX-XXXX-XXXX-XXXX-XXXXXXXXXXXX}" "XXXX..."</value>
  </data>
  <data name="WRN_IllegalPPChecksum_Title" xml:space="preserve">
    <value>Invalid #pragma checksum syntax</value>
  </data>
  <data name="WRN_EndOfPPLineExpected" xml:space="preserve">
    <value>Single-line comment or end-of-line expected</value>
  </data>
  <data name="WRN_EndOfPPLineExpected_Title" xml:space="preserve">
    <value>Single-line comment or end-of-line expected after #pragma directive</value>
  </data>
  <data name="WRN_ConflictingChecksum" xml:space="preserve">
    <value>Different checksum values given for '{0}'</value>
  </data>
  <data name="WRN_ConflictingChecksum_Title" xml:space="preserve">
    <value>Different #pragma checksum values given</value>
  </data>
  <data name="WRN_InvalidAssemblyName" xml:space="preserve">
    <value>Assembly reference '{0}' is invalid and cannot be resolved</value>
  </data>
  <data name="WRN_InvalidAssemblyName_Title" xml:space="preserve">
    <value>Assembly reference is invalid and cannot be resolved</value>
  </data>
  <data name="WRN_InvalidAssemblyName_Description" xml:space="preserve">
    <value>This warning indicates that an attribute, such as InternalsVisibleToAttribute, was not specified correctly.</value>
  </data>
  <data name="WRN_UnifyReferenceMajMin" xml:space="preserve">
    <value>Assuming assembly reference '{0}' used by '{1}' matches identity '{2}' of '{3}', you may need to supply runtime policy</value>
  </data>
  <data name="WRN_UnifyReferenceMajMin_Title" xml:space="preserve">
    <value>Assuming assembly reference matches identity</value>
  </data>
  <data name="WRN_UnifyReferenceMajMin_Description" xml:space="preserve">
    <value>The two assemblies differ in release and/or version number. For unification to occur, you must specify directives in the application's .config file, and you must provide the correct strong name of an assembly.</value>
  </data>
  <data name="WRN_UnifyReferenceBldRev" xml:space="preserve">
    <value>Assuming assembly reference '{0}' used by '{1}' matches identity '{2}' of '{3}', you may need to supply runtime policy</value>
  </data>
  <data name="WRN_UnifyReferenceBldRev_Title" xml:space="preserve">
    <value>Assuming assembly reference matches identity</value>
  </data>
  <data name="WRN_UnifyReferenceBldRev_Description" xml:space="preserve">
    <value>The two assemblies differ in release and/or version number. For unification to occur, you must specify directives in the application's .config file, and you must provide the correct strong name of an assembly.</value>
  </data>
  <data name="ERR_DuplicateImport" xml:space="preserve">
    <value>Multiple assemblies with equivalent identity have been imported: '{0}' and '{1}'. Remove one of the duplicate references.</value>
  </data>
  <data name="ERR_DuplicateImportSimple" xml:space="preserve">
    <value>An assembly with the same simple name '{0}' has already been imported. Try removing one of the references (e.g. '{1}') or sign them to enable side-by-side.</value>
  </data>
  <data name="ERR_AssemblyMatchBadVersion" xml:space="preserve">
    <value>Assembly '{0}' with identity '{1}' uses '{2}' which has a higher version than referenced assembly '{3}' with identity '{4}'</value>
  </data>
  <data name="ERR_FixedNeedsLvalue" xml:space="preserve">
    <value>Fixed size buffers can only be accessed through locals or fields</value>
  </data>
  <data name="WRN_DuplicateTypeParamTag" xml:space="preserve">
    <value>XML comment has a duplicate typeparam tag for '{0}'</value>
  </data>
  <data name="WRN_DuplicateTypeParamTag_Title" xml:space="preserve">
    <value>XML comment has a duplicate typeparam tag</value>
  </data>
  <data name="WRN_UnmatchedTypeParamTag" xml:space="preserve">
    <value>XML comment has a typeparam tag for '{0}', but there is no type parameter by that name</value>
  </data>
  <data name="WRN_UnmatchedTypeParamTag_Title" xml:space="preserve">
    <value>XML comment has a typeparam tag, but there is no type parameter by that name</value>
  </data>
  <data name="WRN_UnmatchedTypeParamRefTag" xml:space="preserve">
    <value>XML comment on '{1}' has a typeparamref tag for '{0}', but there is no type parameter by that name</value>
  </data>
  <data name="WRN_UnmatchedTypeParamRefTag_Title" xml:space="preserve">
    <value>XML comment has a typeparamref tag, but there is no type parameter by that name</value>
  </data>
  <data name="WRN_MissingTypeParamTag" xml:space="preserve">
    <value>Type parameter '{0}' has no matching typeparam tag in the XML comment on '{1}' (but other type parameters do)</value>
  </data>
  <data name="WRN_MissingTypeParamTag_Title" xml:space="preserve">
    <value>Type parameter has no matching typeparam tag in the XML comment (but other type parameters do)</value>
  </data>
  <data name="ERR_CantChangeTypeOnOverride" xml:space="preserve">
    <value>'{0}': type must be '{2}' to match overridden member '{1}'</value>
  </data>
  <data name="ERR_DoNotUseFixedBufferAttr" xml:space="preserve">
    <value>Do not use 'System.Runtime.CompilerServices.FixedBuffer' attribute. Use the 'fixed' field modifier instead.</value>
  </data>
  <data name="ERR_DoNotUseFixedBufferAttrOnProperty" xml:space="preserve">
    <value>Do not use 'System.Runtime.CompilerServices.FixedBuffer' attribute on a property</value>
  </data>
  <data name="WRN_AssignmentToSelf" xml:space="preserve">
    <value>Assignment made to same variable; did you mean to assign something else?</value>
  </data>
  <data name="WRN_AssignmentToSelf_Title" xml:space="preserve">
    <value>Assignment made to same variable</value>
  </data>
  <data name="WRN_ComparisonToSelf" xml:space="preserve">
    <value>Comparison made to same variable; did you mean to compare something else?</value>
  </data>
  <data name="WRN_ComparisonToSelf_Title" xml:space="preserve">
    <value>Comparison made to same variable</value>
  </data>
  <data name="ERR_CantOpenWin32Res" xml:space="preserve">
    <value>Error opening Win32 resource file '{0}' -- '{1}'</value>
  </data>
  <data name="WRN_DotOnDefault" xml:space="preserve">
    <value>Expression will always cause a System.NullReferenceException because the default value of '{0}' is null</value>
  </data>
  <data name="WRN_DotOnDefault_Title" xml:space="preserve">
    <value>Expression will always cause a System.NullReferenceException because the type's default value is null</value>
  </data>
  <data name="ERR_NoMultipleInheritance" xml:space="preserve">
    <value>Class '{0}' cannot have multiple base classes: '{1}' and '{2}'</value>
  </data>
  <data name="ERR_BaseClassMustBeFirst" xml:space="preserve">
    <value>Base class '{0}' must come before any interfaces</value>
  </data>
  <data name="WRN_BadXMLRefTypeVar" xml:space="preserve">
    <value>XML comment has cref attribute '{0}' that refers to a type parameter</value>
  </data>
  <data name="WRN_BadXMLRefTypeVar_Title" xml:space="preserve">
    <value>XML comment has cref attribute that refers to a type parameter</value>
  </data>
  <data name="ERR_FriendAssemblyBadArgs" xml:space="preserve">
    <value>Friend assembly reference '{0}' is invalid. InternalsVisibleTo declarations cannot have a version, culture, public key token, or processor architecture specified.</value>
  </data>
  <data name="ERR_FriendAssemblySNReq" xml:space="preserve">
    <value>Friend assembly reference '{0}' is invalid. Strong-name signed assemblies must specify a public key in their InternalsVisibleTo declarations.</value>
  </data>
  <data name="ERR_DelegateOnNullable" xml:space="preserve">
    <value>Cannot bind delegate to '{0}' because it is a member of 'System.Nullable&lt;T&gt;'</value>
  </data>
  <data name="ERR_BadCtorArgCount" xml:space="preserve">
    <value>'{0}' does not contain a constructor that takes {1} arguments</value>
  </data>
  <data name="ERR_GlobalAttributesNotFirst" xml:space="preserve">
    <value>Assembly and module attributes must precede all other elements defined in a file except using clauses and extern alias declarations</value>
  </data>
  <data name="ERR_ExpressionExpected" xml:space="preserve">
    <value>Expected expression</value>
  </data>
  <data name="ERR_InvalidSubsystemVersion" xml:space="preserve">
    <value>Invalid version {0} for /subsystemversion. The version must be 6.02 or greater for ARM or AppContainerExe, and 4.00 or greater otherwise</value>
  </data>
  <data name="ERR_InteropMethodWithBody" xml:space="preserve">
    <value>Embedded interop method '{0}' contains a body.</value>
  </data>
  <data name="ERR_BadWarningLevel" xml:space="preserve">
    <value>Warning level must be zero or greater</value>
  </data>
  <data name="ERR_BadDebugType" xml:space="preserve">
    <value>Invalid option '{0}' for /debug; must be 'portable', 'embedded', 'full' or 'pdbonly'</value>
  </data>
  <data name="ERR_BadResourceVis" xml:space="preserve">
    <value>Invalid option '{0}'; Resource visibility must be either 'public' or 'private'</value>
  </data>
  <data name="ERR_DefaultValueTypeMustMatch" xml:space="preserve">
    <value>The type of the argument to the DefaultParameterValue attribute must match the parameter type</value>
  </data>
  <data name="ERR_DefaultValueBadValueType" xml:space="preserve">
    <value>Argument of type '{0}' is not applicable for the DefaultParameterValue attribute</value>
  </data>
  <data name="ERR_MemberAlreadyInitialized" xml:space="preserve">
    <value>Duplicate initialization of member '{0}'</value>
  </data>
  <data name="ERR_MemberCannotBeInitialized" xml:space="preserve">
    <value>Member '{0}' cannot be initialized. It is not a field or property.</value>
  </data>
  <data name="ERR_StaticMemberInObjectInitializer" xml:space="preserve">
    <value>Static field or property '{0}' cannot be assigned in an object initializer</value>
  </data>
  <data name="ERR_ReadonlyValueTypeInObjectInitializer" xml:space="preserve">
    <value>Members of readonly field '{0}' of type '{1}' cannot be assigned with an object initializer because it is of a value type</value>
  </data>
  <data name="ERR_ValueTypePropertyInObjectInitializer" xml:space="preserve">
    <value>Members of property '{0}' of type '{1}' cannot be assigned with an object initializer because it is of a value type</value>
  </data>
  <data name="ERR_UnsafeTypeInObjectCreation" xml:space="preserve">
    <value>Unsafe type '{0}' cannot be used in object creation</value>
  </data>
  <data name="ERR_EmptyElementInitializer" xml:space="preserve">
    <value>Element initializer cannot be empty</value>
  </data>
  <data name="ERR_InitializerAddHasWrongSignature" xml:space="preserve">
    <value>The best overloaded method match for '{0}' has wrong signature for the initializer element. The initializable Add must be an accessible instance method.</value>
  </data>
  <data name="ERR_CollectionInitRequiresIEnumerable" xml:space="preserve">
    <value>Cannot initialize type '{0}' with a collection initializer because it does not implement 'System.Collections.IEnumerable'</value>
  </data>
  <data name="ERR_CantSetWin32Manifest" xml:space="preserve">
    <value>Error reading Win32 manifest file '{0}' -- '{1}'</value>
  </data>
  <data name="WRN_CantHaveManifestForModule" xml:space="preserve">
    <value>Ignoring /win32manifest for module because it only applies to assemblies</value>
  </data>
  <data name="WRN_CantHaveManifestForModule_Title" xml:space="preserve">
    <value>Ignoring /win32manifest for module because it only applies to assemblies</value>
  </data>
  <data name="ERR_BadInstanceArgType" xml:space="preserve">
    <value>'{0}' does not contain a definition for '{1}' and the best extension method overload '{2}' requires a receiver of type '{3}'</value>
  </data>
  <data name="ERR_QueryDuplicateRangeVariable" xml:space="preserve">
    <value>The range variable '{0}' has already been declared</value>
  </data>
  <data name="ERR_QueryRangeVariableOverrides" xml:space="preserve">
    <value>The range variable '{0}' conflicts with a previous declaration of '{0}'</value>
  </data>
  <data name="ERR_QueryRangeVariableAssignedBadValue" xml:space="preserve">
    <value>Cannot assign {0} to a range variable</value>
  </data>
  <data name="ERR_QueryNoProviderCastable" xml:space="preserve">
    <value>Could not find an implementation of the query pattern for source type '{0}'.  '{1}' not found.  Consider explicitly specifying the type of the range variable '{2}'.</value>
  </data>
  <data name="ERR_QueryNoProviderStandard" xml:space="preserve">
    <value>Could not find an implementation of the query pattern for source type '{0}'.  '{1}' not found.  Are you missing required assembly references or a using directive for 'System.Linq'?</value>
  </data>
  <data name="ERR_QueryNoProvider" xml:space="preserve">
    <value>Could not find an implementation of the query pattern for source type '{0}'.  '{1}' not found.</value>
  </data>
  <data name="ERR_QueryOuterKey" xml:space="preserve">
    <value>The name '{0}' is not in scope on the left side of 'equals'.  Consider swapping the expressions on either side of 'equals'.</value>
  </data>
  <data name="ERR_QueryInnerKey" xml:space="preserve">
    <value>The name '{0}' is not in scope on the right side of 'equals'.  Consider swapping the expressions on either side of 'equals'.</value>
  </data>
  <data name="ERR_QueryOutRefRangeVariable" xml:space="preserve">
    <value>Cannot pass the range variable '{0}' as an out or ref parameter</value>
  </data>
  <data name="ERR_QueryMultipleProviders" xml:space="preserve">
    <value>Multiple implementations of the query pattern were found for source type '{0}'.  Ambiguous call to '{1}'.</value>
  </data>
  <data name="ERR_QueryTypeInferenceFailedMulti" xml:space="preserve">
    <value>The type of one of the expressions in the {0} clause is incorrect.  Type inference failed in the call to '{1}'.</value>
  </data>
  <data name="ERR_QueryTypeInferenceFailed" xml:space="preserve">
    <value>The type of the expression in the {0} clause is incorrect.  Type inference failed in the call to '{1}'.</value>
  </data>
  <data name="ERR_QueryTypeInferenceFailedSelectMany" xml:space="preserve">
    <value>An expression of type '{0}' is not allowed in a subsequent from clause in a query expression with source type '{1}'.  Type inference failed in the call to '{2}'.</value>
  </data>
  <data name="ERR_ExpressionTreeContainsPointerOp" xml:space="preserve">
    <value>An expression tree may not contain an unsafe pointer operation</value>
  </data>
  <data name="ERR_ExpressionTreeContainsAnonymousMethod" xml:space="preserve">
    <value>An expression tree may not contain an anonymous method expression</value>
  </data>
  <data name="ERR_AnonymousMethodToExpressionTree" xml:space="preserve">
    <value>An anonymous method expression cannot be converted to an expression tree</value>
  </data>
  <data name="ERR_QueryRangeVariableReadOnly" xml:space="preserve">
    <value>Range variable '{0}' cannot be assigned to -- it is read only</value>
  </data>
  <data name="ERR_QueryRangeVariableSameAsTypeParam" xml:space="preserve">
    <value>The range variable '{0}' cannot have the same name as a method type parameter</value>
  </data>
  <data name="ERR_TypeVarNotFoundRangeVariable" xml:space="preserve">
    <value>The contextual keyword 'var' cannot be used in a range variable declaration</value>
  </data>
  <data name="ERR_BadArgTypesForCollectionAdd" xml:space="preserve">
    <value>The best overloaded Add method '{0}' for the collection initializer has some invalid arguments</value>
  </data>
  <data name="ERR_ByRefParameterInExpressionTree" xml:space="preserve">
    <value>An expression tree lambda may not contain a ref, in or out parameter</value>
  </data>
  <data name="ERR_VarArgsInExpressionTree" xml:space="preserve">
    <value>An expression tree lambda may not contain a method with variable arguments</value>
  </data>
  <data name="ERR_MemGroupInExpressionTree" xml:space="preserve">
    <value>An expression tree lambda may not contain a method group</value>
  </data>
  <data name="ERR_InitializerAddHasParamModifiers" xml:space="preserve">
    <value>The best overloaded method match '{0}' for the collection initializer element cannot be used. Collection initializer 'Add' methods cannot have ref or out parameters.</value>
  </data>
  <data name="ERR_NonInvocableMemberCalled" xml:space="preserve">
    <value>Non-invocable member '{0}' cannot be used like a method.</value>
  </data>
  <data name="WRN_MultipleRuntimeImplementationMatches" xml:space="preserve">
    <value>Member '{0}' implements interface member '{1}' in type '{2}'. There are multiple matches for the interface member at run-time. It is implementation dependent which method will be called.</value>
  </data>
  <data name="WRN_MultipleRuntimeImplementationMatches_Title" xml:space="preserve">
    <value>Member implements interface member with multiple matches at run-time</value>
  </data>
  <data name="WRN_MultipleRuntimeImplementationMatches_Description" xml:space="preserve">
    <value>This warning can be generated when two interface methods are differentiated only by whether a particular parameter is marked with ref or with out. It is best to change your code to avoid this warning because it is not obvious or guaranteed which method is called at runtime.

Although C# distinguishes between out and ref, the CLR sees them as the same. When deciding which method implements the interface, the CLR just picks one.

Give the compiler some way to differentiate the methods. For example, you can give them different names or provide an additional parameter on one of them.</value>
  </data>
  <data name="WRN_MultipleRuntimeOverrideMatches" xml:space="preserve">
    <value>Member '{1}' overrides '{0}'. There are multiple override candidates at run-time. It is implementation dependent which method will be called. Please use a newer runtime.</value>
  </data>
  <data name="WRN_MultipleRuntimeOverrideMatches_Title" xml:space="preserve">
    <value>Member overrides base member with multiple override candidates at run-time</value>
  </data>
  <data name="ERR_ObjectOrCollectionInitializerWithDelegateCreation" xml:space="preserve">
    <value>Object and collection initializer expressions may not be applied to a delegate creation expression</value>
  </data>
  <data name="ERR_InvalidConstantDeclarationType" xml:space="preserve">
    <value>'{0}' is of type '{1}'. The type specified in a constant declaration must be sbyte, byte, short, ushort, int, uint, long, ulong, char, float, double, decimal, bool, string, an enum-type, or a reference-type.</value>
  </data>
  <data name="ERR_FileNotFound" xml:space="preserve">
    <value>Source file '{0}' could not be found.</value>
  </data>
  <data name="WRN_FileAlreadyIncluded" xml:space="preserve">
    <value>Source file '{0}' specified multiple times</value>
  </data>
  <data name="WRN_FileAlreadyIncluded_Title" xml:space="preserve">
    <value>Source file specified multiple times</value>
  </data>
  <data name="ERR_NoFileSpec" xml:space="preserve">
    <value>Missing file specification for '{0}' option</value>
  </data>
  <data name="ERR_SwitchNeedsString" xml:space="preserve">
    <value>Command-line syntax error: Missing '{0}' for '{1}' option</value>
  </data>
  <data name="ERR_BadSwitch" xml:space="preserve">
    <value>Unrecognized option: '{0}'</value>
  </data>
  <data name="WRN_NoSources" xml:space="preserve">
    <value>No source files specified.</value>
  </data>
  <data name="WRN_NoSources_Title" xml:space="preserve">
    <value>No source files specified</value>
  </data>
  <data name="ERR_ExpectedSingleScript" xml:space="preserve">
    <value>Expected a script (.csx file) but none specified</value>
  </data>
  <data name="ERR_OpenResponseFile" xml:space="preserve">
    <value>Error opening response file '{0}'</value>
  </data>
  <data name="ERR_CantOpenFileWrite" xml:space="preserve">
    <value>Cannot open '{0}' for writing -- '{1}'</value>
  </data>
  <data name="ERR_BadBaseNumber" xml:space="preserve">
    <value>Invalid image base number '{0}'</value>
  </data>
  <data name="ERR_BinaryFile" xml:space="preserve">
    <value>'{0}' is a binary file instead of a text file</value>
  </data>
  <data name="FTL_BadCodepage" xml:space="preserve">
    <value>Code page '{0}' is invalid or not installed</value>
  </data>
  <data name="FTL_BadChecksumAlgorithm" xml:space="preserve">
    <value>Algorithm '{0}' is not supported</value>
  </data>
  <data name="ERR_NoMainOnDLL" xml:space="preserve">
    <value>Cannot specify /main if building a module or library</value>
  </data>
  <data name="FTL_InvalidTarget" xml:space="preserve">
    <value>Invalid target type for /target: must specify 'exe', 'winexe', 'library', or 'module'</value>
  </data>
  <data name="FTL_InvalidInputFileName" xml:space="preserve">
    <value>File name '{0}' is empty, contains invalid characters, has a drive specification without an absolute path, or is too long</value>
  </data>
  <data name="WRN_NoConfigNotOnCommandLine" xml:space="preserve">
    <value>Ignoring /noconfig option because it was specified in a response file</value>
  </data>
  <data name="WRN_NoConfigNotOnCommandLine_Title" xml:space="preserve">
    <value>Ignoring /noconfig option because it was specified in a response file</value>
  </data>
  <data name="ERR_InvalidFileAlignment" xml:space="preserve">
    <value>Invalid file section alignment '{0}'</value>
  </data>
  <data name="ERR_InvalidOutputName" xml:space="preserve">
    <value>Invalid output name: {0}</value>
  </data>
  <data name="ERR_InvalidDebugInformationFormat" xml:space="preserve">
    <value>Invalid debug information format: {0}</value>
  </data>
  <data name="ERR_LegacyObjectIdSyntax" xml:space="preserve">
    <value>'id#' syntax is no longer supported. Use '$id' instead.</value>
  </data>
  <data name="WRN_DefineIdentifierRequired" xml:space="preserve">
    <value>Invalid name for a preprocessing symbol; '{0}' is not a valid identifier</value>
  </data>
  <data name="WRN_DefineIdentifierRequired_Title" xml:space="preserve">
    <value>Invalid name for a preprocessing symbol; not a valid identifier</value>
  </data>
  <data name="FTL_OutputFileExists" xml:space="preserve">
    <value>Cannot create short filename '{0}' when a long filename with the same short filename already exists</value>
  </data>
  <data name="ERR_OneAliasPerReference" xml:space="preserve">
    <value>A /reference option that declares an extern alias can only have one filename. To specify multiple aliases or filenames, use multiple /reference options.</value>
  </data>
  <data name="ERR_SwitchNeedsNumber" xml:space="preserve">
    <value>Command-line syntax error: Missing ':&lt;number&gt;' for '{0}' option</value>
  </data>
  <data name="ERR_MissingDebugSwitch" xml:space="preserve">
    <value>The /pdb option requires that the /debug option also be used</value>
  </data>
  <data name="ERR_ComRefCallInExpressionTree" xml:space="preserve">
    <value>An expression tree lambda may not contain a COM call with ref omitted on arguments</value>
  </data>
  <data name="ERR_InvalidFormatForGuidForOption" xml:space="preserve">
    <value>Command-line syntax error: Invalid Guid format '{0}' for option '{1}'</value>
  </data>
  <data name="ERR_MissingGuidForOption" xml:space="preserve">
    <value>Command-line syntax error: Missing Guid for option '{1}'</value>
  </data>
  <data name="WRN_CLS_NoVarArgs" xml:space="preserve">
    <value>Methods with variable arguments are not CLS-compliant</value>
  </data>
  <data name="WRN_CLS_NoVarArgs_Title" xml:space="preserve">
    <value>Methods with variable arguments are not CLS-compliant</value>
  </data>
  <data name="WRN_CLS_BadArgType" xml:space="preserve">
    <value>Argument type '{0}' is not CLS-compliant</value>
  </data>
  <data name="WRN_CLS_BadArgType_Title" xml:space="preserve">
    <value>Argument type is not CLS-compliant</value>
  </data>
  <data name="WRN_CLS_BadReturnType" xml:space="preserve">
    <value>Return type of '{0}' is not CLS-compliant</value>
  </data>
  <data name="WRN_CLS_BadReturnType_Title" xml:space="preserve">
    <value>Return type is not CLS-compliant</value>
  </data>
  <data name="WRN_CLS_BadFieldPropType" xml:space="preserve">
    <value>Type of '{0}' is not CLS-compliant</value>
  </data>
  <data name="WRN_CLS_BadFieldPropType_Title" xml:space="preserve">
    <value>Type is not CLS-compliant</value>
  </data>
  <data name="WRN_CLS_BadFieldPropType_Description" xml:space="preserve">
    <value>A public, protected, or protected internal variable must be of a type that is compliant with the Common Language Specification (CLS).</value>
  </data>
  <data name="WRN_CLS_BadIdentifierCase" xml:space="preserve">
    <value>Identifier '{0}' differing only in case is not CLS-compliant</value>
  </data>
  <data name="WRN_CLS_BadIdentifierCase_Title" xml:space="preserve">
    <value>Identifier differing only in case is not CLS-compliant</value>
  </data>
  <data name="WRN_CLS_OverloadRefOut" xml:space="preserve">
    <value>Overloaded method '{0}' differing only in ref or out, or in array rank, is not CLS-compliant</value>
  </data>
  <data name="WRN_CLS_OverloadRefOut_Title" xml:space="preserve">
    <value>Overloaded method differing only in ref or out, or in array rank, is not CLS-compliant</value>
  </data>
  <data name="WRN_CLS_OverloadUnnamed" xml:space="preserve">
    <value>Overloaded method '{0}' differing only by unnamed array types is not CLS-compliant</value>
  </data>
  <data name="WRN_CLS_OverloadUnnamed_Title" xml:space="preserve">
    <value>Overloaded method differing only by unnamed array types is not CLS-compliant</value>
  </data>
  <data name="WRN_CLS_OverloadUnnamed_Description" xml:space="preserve">
    <value>This error occurs if you have an overloaded method that takes a jagged array and the only difference between the method signatures is the element type of the array. To avoid this error, consider using a rectangular array rather than a jagged array; use an additional parameter to disambiguate the function call; rename one or more of the overloaded methods; or, if CLS Compliance is not needed, remove the CLSCompliantAttribute attribute.</value>
  </data>
  <data name="WRN_CLS_BadIdentifier" xml:space="preserve">
    <value>Identifier '{0}' is not CLS-compliant</value>
  </data>
  <data name="WRN_CLS_BadIdentifier_Title" xml:space="preserve">
    <value>Identifier is not CLS-compliant</value>
  </data>
  <data name="WRN_CLS_BadBase" xml:space="preserve">
    <value>'{0}': base type '{1}' is not CLS-compliant</value>
  </data>
  <data name="WRN_CLS_BadBase_Title" xml:space="preserve">
    <value>Base type is not CLS-compliant</value>
  </data>
  <data name="WRN_CLS_BadBase_Description" xml:space="preserve">
    <value>A base type was marked as not having to be compliant with the Common Language Specification (CLS) in an assembly that was marked as being CLS compliant. Either remove the attribute that specifies the assembly is CLS compliant or remove the attribute that indicates the type is not CLS compliant.</value>
  </data>
  <data name="WRN_CLS_BadInterfaceMember" xml:space="preserve">
    <value>'{0}': CLS-compliant interfaces must have only CLS-compliant members</value>
  </data>
  <data name="WRN_CLS_BadInterfaceMember_Title" xml:space="preserve">
    <value>CLS-compliant interfaces must have only CLS-compliant members</value>
  </data>
  <data name="WRN_CLS_NoAbstractMembers" xml:space="preserve">
    <value>'{0}': only CLS-compliant members can be abstract</value>
  </data>
  <data name="WRN_CLS_NoAbstractMembers_Title" xml:space="preserve">
    <value>Only CLS-compliant members can be abstract</value>
  </data>
  <data name="WRN_CLS_NotOnModules" xml:space="preserve">
    <value>You must specify the CLSCompliant attribute on the assembly, not the module, to enable CLS compliance checking</value>
  </data>
  <data name="WRN_CLS_NotOnModules_Title" xml:space="preserve">
    <value>You must specify the CLSCompliant attribute on the assembly, not the module, to enable CLS compliance checking</value>
  </data>
  <data name="WRN_CLS_ModuleMissingCLS" xml:space="preserve">
    <value>Added modules must be marked with the CLSCompliant attribute to match the assembly</value>
  </data>
  <data name="WRN_CLS_ModuleMissingCLS_Title" xml:space="preserve">
    <value>Added modules must be marked with the CLSCompliant attribute to match the assembly</value>
  </data>
  <data name="WRN_CLS_AssemblyNotCLS" xml:space="preserve">
    <value>'{0}' cannot be marked as CLS-compliant because the assembly does not have a CLSCompliant attribute</value>
  </data>
  <data name="WRN_CLS_AssemblyNotCLS_Title" xml:space="preserve">
    <value>Type or member cannot be marked as CLS-compliant because the assembly does not have a CLSCompliant attribute</value>
  </data>
  <data name="WRN_CLS_BadAttributeType" xml:space="preserve">
    <value>'{0}' has no accessible constructors which use only CLS-compliant types</value>
  </data>
  <data name="WRN_CLS_BadAttributeType_Title" xml:space="preserve">
    <value>Type has no accessible constructors which use only CLS-compliant types</value>
  </data>
  <data name="WRN_CLS_ArrayArgumentToAttribute" xml:space="preserve">
    <value>Arrays as attribute arguments is not CLS-compliant</value>
  </data>
  <data name="WRN_CLS_ArrayArgumentToAttribute_Title" xml:space="preserve">
    <value>Arrays as attribute arguments is not CLS-compliant</value>
  </data>
  <data name="WRN_CLS_NotOnModules2" xml:space="preserve">
    <value>You cannot specify the CLSCompliant attribute on a module that differs from the CLSCompliant attribute on the assembly</value>
  </data>
  <data name="WRN_CLS_NotOnModules2_Title" xml:space="preserve">
    <value>You cannot specify the CLSCompliant attribute on a module that differs from the CLSCompliant attribute on the assembly</value>
  </data>
  <data name="WRN_CLS_IllegalTrueInFalse" xml:space="preserve">
    <value>'{0}' cannot be marked as CLS-compliant because it is a member of non-CLS-compliant type '{1}'</value>
  </data>
  <data name="WRN_CLS_IllegalTrueInFalse_Title" xml:space="preserve">
    <value>Type cannot be marked as CLS-compliant because it is a member of non-CLS-compliant type</value>
  </data>
  <data name="WRN_CLS_MeaninglessOnPrivateType" xml:space="preserve">
    <value>CLS compliance checking will not be performed on '{0}' because it is not visible from outside this assembly</value>
  </data>
  <data name="WRN_CLS_MeaninglessOnPrivateType_Title" xml:space="preserve">
    <value>CLS compliance checking will not be performed because it is not visible from outside this assembly</value>
  </data>
  <data name="WRN_CLS_AssemblyNotCLS2" xml:space="preserve">
    <value>'{0}' does not need a CLSCompliant attribute because the assembly does not have a CLSCompliant attribute</value>
  </data>
  <data name="WRN_CLS_AssemblyNotCLS2_Title" xml:space="preserve">
    <value>Type or member does not need a CLSCompliant attribute because the assembly does not have a CLSCompliant attribute</value>
  </data>
  <data name="WRN_CLS_MeaninglessOnParam" xml:space="preserve">
    <value>CLSCompliant attribute has no meaning when applied to parameters. Try putting it on the method instead.</value>
  </data>
  <data name="WRN_CLS_MeaninglessOnParam_Title" xml:space="preserve">
    <value>CLSCompliant attribute has no meaning when applied to parameters</value>
  </data>
  <data name="WRN_CLS_MeaninglessOnReturn" xml:space="preserve">
    <value>CLSCompliant attribute has no meaning when applied to return types. Try putting it on the method instead.</value>
  </data>
  <data name="WRN_CLS_MeaninglessOnReturn_Title" xml:space="preserve">
    <value>CLSCompliant attribute has no meaning when applied to return types</value>
  </data>
  <data name="WRN_CLS_BadTypeVar" xml:space="preserve">
    <value>Constraint type '{0}' is not CLS-compliant</value>
  </data>
  <data name="WRN_CLS_BadTypeVar_Title" xml:space="preserve">
    <value>Constraint type is not CLS-compliant</value>
  </data>
  <data name="WRN_CLS_VolatileField" xml:space="preserve">
    <value>CLS-compliant field '{0}' cannot be volatile</value>
  </data>
  <data name="WRN_CLS_VolatileField_Title" xml:space="preserve">
    <value>CLS-compliant field cannot be volatile</value>
  </data>
  <data name="WRN_CLS_BadInterface" xml:space="preserve">
    <value>'{0}' is not CLS-compliant because base interface '{1}' is not CLS-compliant</value>
  </data>
  <data name="WRN_CLS_BadInterface_Title" xml:space="preserve">
    <value>Type is not CLS-compliant because base interface is not CLS-compliant</value>
  </data>
  <data name="ERR_BadAwaitArg" xml:space="preserve">
    <value>'await' requires that the type {0} have a suitable 'GetAwaiter' method</value>
  </data>
  <data name="ERR_BadAwaitArgIntrinsic" xml:space="preserve">
    <value>Cannot await '{0}'</value>
  </data>
  <data name="ERR_BadAwaiterPattern" xml:space="preserve">
    <value>'await' requires that the return type '{0}' of '{1}.GetAwaiter()' have suitable 'IsCompleted', 'OnCompleted', and 'GetResult' members, and implement 'INotifyCompletion' or 'ICriticalNotifyCompletion'</value>
  </data>
  <data name="ERR_BadAwaitArg_NeedSystem" xml:space="preserve">
    <value>'await' requires that the type '{0}' have a suitable 'GetAwaiter' method. Are you missing a using directive for 'System'?</value>
  </data>
  <data name="ERR_BadAwaitArgVoidCall" xml:space="preserve">
    <value>Cannot await 'void'</value>
  </data>
  <data name="ERR_BadAwaitAsIdentifier" xml:space="preserve">
    <value>'await' cannot be used as an identifier within an async method or lambda expression</value>
  </data>
  <data name="ERR_DoesntImplementAwaitInterface" xml:space="preserve">
    <value>'{0}' does not implement '{1}'</value>
  </data>
  <data name="ERR_TaskRetNoObjectRequired" xml:space="preserve">
    <value>Since '{0}' is an async method that returns '{1}', a return keyword must not be followed by an object expression</value>
  </data>
  <data name="ERR_BadAsyncReturn" xml:space="preserve">
    <value>The return type of an async method must be void, Task, Task&lt;T&gt;, a task-like type, IAsyncEnumerable&lt;T&gt;, or IAsyncEnumerator&lt;T&gt;</value>
  </data>
  <data name="ERR_WrongArityAsyncReturn" xml:space="preserve">
    <value>A generic task-like return type was expected, but the type '{0}' found in 'AsyncMethodBuilder' attribute was not suitable. It must be an unbound generic type of arity one, and its containing type (if any) must be non-generic.</value>
  </data>
  <data name="ERR_CantReturnVoid" xml:space="preserve">
    <value>Cannot return an expression of type 'void'</value>
  </data>
  <data name="ERR_VarargsAsync" xml:space="preserve">
    <value>__arglist is not allowed in the parameter list of async methods</value>
  </data>
  <data name="ERR_ByRefTypeAndAwait" xml:space="preserve">
    <value>Instance of type '{0}' cannot be preserved across 'await' or 'yield' boundary.</value>
  </data>
  <data name="ERR_UnsafeAsyncArgType" xml:space="preserve">
    <value>Async methods cannot have pointer type parameters</value>
  </data>
  <data name="ERR_BadAsyncArgType" xml:space="preserve">
    <value>Async methods cannot have ref, in or out parameters</value>
  </data>
  <data name="ERR_BadAwaitWithoutAsync" xml:space="preserve">
    <value>The 'await' operator can only be used when contained within a method or lambda expression marked with the 'async' modifier</value>
  </data>
  <data name="ERR_BadAwaitWithoutAsyncLambda" xml:space="preserve">
    <value>The 'await' operator can only be used within an async {0}. Consider marking this {0} with the 'async' modifier.</value>
  </data>
  <data name="ERR_BadAwaitWithoutAsyncMethod" xml:space="preserve">
    <value>The 'await' operator can only be used within an async method. Consider marking this method with the 'async' modifier and changing its return type to 'Task&lt;{0}&gt;'.</value>
  </data>
  <data name="ERR_BadAwaitWithoutVoidAsyncMethod" xml:space="preserve">
    <value>The 'await' operator can only be used within an async method. Consider marking this method with the 'async' modifier and changing its return type to 'Task'.</value>
  </data>
  <data name="ERR_BadAwaitInFinally" xml:space="preserve">
    <value>Cannot await in the body of a finally clause</value>
  </data>
  <data name="ERR_BadAwaitInCatch" xml:space="preserve">
    <value>Cannot await in a catch clause</value>
  </data>
  <data name="ERR_BadAwaitInCatchFilter" xml:space="preserve">
    <value>Cannot await in the filter expression of a catch clause</value>
  </data>
  <data name="ERR_BadAwaitInLock" xml:space="preserve">
    <value>Cannot await in the body of a lock statement</value>
  </data>
  <data name="ERR_BadAwaitInStaticVariableInitializer" xml:space="preserve">
    <value>The 'await' operator cannot be used in a static script variable initializer.</value>
  </data>
  <data name="ERR_AwaitInUnsafeContext" xml:space="preserve">
    <value>Cannot await in an unsafe context</value>
  </data>
  <data name="ERR_BadAsyncLacksBody" xml:space="preserve">
    <value>The 'async' modifier can only be used in methods that have a body.</value>
  </data>
  <data name="ERR_BadSpecialByRefParameter" xml:space="preserve">
    <value>Parameters of type '{0}' cannot be declared in async methods or async lambda expressions.</value>
  </data>
  <data name="ERR_SecurityCriticalOrSecuritySafeCriticalOnAsync" xml:space="preserve">
    <value>Security attribute '{0}' cannot be applied to an Async method.</value>
  </data>
  <data name="ERR_SecurityCriticalOrSecuritySafeCriticalOnAsyncInClassOrStruct" xml:space="preserve">
    <value>Async methods are not allowed in an Interface, Class, or Structure which has the 'SecurityCritical' or 'SecuritySafeCritical' attribute.</value>
  </data>
  <data name="ERR_BadAwaitInQuery" xml:space="preserve">
    <value>The 'await' operator may only be used in a query expression within the first collection expression of the initial 'from' clause or within the collection expression of a 'join' clause</value>
  </data>
  <data name="WRN_AsyncLacksAwaits" xml:space="preserve">
    <value>This async method lacks 'await' operators and will run synchronously. Consider using the 'await' operator to await non-blocking API calls, or 'await Task.Run(...)' to do CPU-bound work on a background thread.</value>
  </data>
  <data name="WRN_AsyncLacksAwaits_Title" xml:space="preserve">
    <value>Async method lacks 'await' operators and will run synchronously</value>
  </data>
  <data name="WRN_UnobservedAwaitableExpression" xml:space="preserve">
    <value>Because this call is not awaited, execution of the current method continues before the call is completed. Consider applying the 'await' operator to the result of the call.</value>
  </data>
  <data name="WRN_UnobservedAwaitableExpression_Title" xml:space="preserve">
    <value>Because this call is not awaited, execution of the current method continues before the call is completed</value>
  </data>
  <data name="WRN_UnobservedAwaitableExpression_Description" xml:space="preserve">
    <value>The current method calls an async method that returns a Task or a Task&lt;TResult&gt; and doesn't apply the await operator to the result. The call to the async method starts an asynchronous task. However, because no await operator is applied, the program continues without waiting for the task to complete. In most cases, that behavior isn't what you expect. Usually other aspects of the calling method depend on the results of the call or, minimally, the called method is expected to complete before you return from the method that contains the call.

An equally important issue is what happens to exceptions that are raised in the called async method. An exception that's raised in a method that returns a Task or Task&lt;TResult&gt; is stored in the returned task. If you don't await the task or explicitly check for exceptions, the exception is lost. If you await the task, its exception is rethrown.

As a best practice, you should always await the call.

You should consider suppressing the warning only if you're sure that you don't want to wait for the asynchronous call to complete and that the called method won't raise any exceptions. In that case, you can suppress the warning by assigning the task result of the call to a variable.</value>
  </data>
  <data name="ERR_SynchronizedAsyncMethod" xml:space="preserve">
    <value>'MethodImplOptions.Synchronized' cannot be applied to an async method</value>
  </data>
  <data name="ERR_NoConversionForCallerLineNumberParam" xml:space="preserve">
    <value>CallerLineNumberAttribute cannot be applied because there are no standard conversions from type '{0}' to type '{1}'</value>
  </data>
  <data name="ERR_NoConversionForCallerFilePathParam" xml:space="preserve">
    <value>CallerFilePathAttribute cannot be applied because there are no standard conversions from type '{0}' to type '{1}'</value>
  </data>
  <data name="ERR_NoConversionForCallerMemberNameParam" xml:space="preserve">
    <value>CallerMemberNameAttribute cannot be applied because there are no standard conversions from type '{0}' to type '{1}'</value>
  </data>
  <data name="ERR_BadCallerLineNumberParamWithoutDefaultValue" xml:space="preserve">
    <value>The CallerLineNumberAttribute may only be applied to parameters with default values</value>
  </data>
  <data name="ERR_BadCallerFilePathParamWithoutDefaultValue" xml:space="preserve">
    <value>The CallerFilePathAttribute may only be applied to parameters with default values</value>
  </data>
  <data name="ERR_BadCallerMemberNameParamWithoutDefaultValue" xml:space="preserve">
    <value>The CallerMemberNameAttribute may only be applied to parameters with default values</value>
  </data>
  <data name="WRN_CallerLineNumberParamForUnconsumedLocation" xml:space="preserve">
    <value>The CallerLineNumberAttribute applied to parameter '{0}' will have no effect because it applies to a member that is used in contexts that do not allow optional arguments</value>
  </data>
  <data name="WRN_CallerLineNumberParamForUnconsumedLocation_Title" xml:space="preserve">
    <value>The CallerLineNumberAttribute will have no effect because it applies to a member that is used in contexts that do not allow optional arguments</value>
  </data>
  <data name="WRN_CallerFilePathParamForUnconsumedLocation" xml:space="preserve">
    <value>The CallerFilePathAttribute applied to parameter '{0}' will have no effect because it applies to a member that is used in contexts that do not allow optional arguments</value>
  </data>
  <data name="WRN_CallerFilePathParamForUnconsumedLocation_Title" xml:space="preserve">
    <value>The CallerFilePathAttribute will have no effect because it applies to a member that is used in contexts that do not allow optional arguments</value>
  </data>
  <data name="WRN_CallerMemberNameParamForUnconsumedLocation" xml:space="preserve">
    <value>The CallerMemberNameAttribute applied to parameter '{0}' will have no effect because it applies to a member that is used in contexts that do not allow optional arguments</value>
  </data>
  <data name="WRN_CallerMemberNameParamForUnconsumedLocation_Title" xml:space="preserve">
    <value>The CallerMemberNameAttribute will have no effect because it applies to a member that is used in contexts that do not allow optional arguments</value>
  </data>
  <data name="ERR_NoEntryPoint" xml:space="preserve">
    <value>Program does not contain a static 'Main' method suitable for an entry point</value>
  </data>
  <data name="ERR_ArrayInitializerIncorrectLength" xml:space="preserve">
    <value>An array initializer of length '{0}' is expected</value>
  </data>
  <data name="ERR_ArrayInitializerExpected" xml:space="preserve">
    <value>A nested array initializer is expected</value>
  </data>
  <data name="ERR_IllegalVarianceSyntax" xml:space="preserve">
    <value>Invalid variance modifier. Only interface and delegate type parameters can be specified as variant.</value>
  </data>
  <data name="ERR_UnexpectedAliasedName" xml:space="preserve">
    <value>Unexpected use of an aliased name</value>
  </data>
  <data name="ERR_UnexpectedGenericName" xml:space="preserve">
    <value>Unexpected use of a generic name</value>
  </data>
  <data name="ERR_UnexpectedUnboundGenericName" xml:space="preserve">
    <value>Unexpected use of an unbound generic name</value>
  </data>
  <data name="ERR_GlobalStatement" xml:space="preserve">
    <value>Expressions and statements can only occur in a method body</value>
  </data>
  <data name="ERR_NamedArgumentForArray" xml:space="preserve">
    <value>An array access may not have a named argument specifier</value>
  </data>
  <data name="ERR_NotYetImplementedInRoslyn" xml:space="preserve">
    <value>This language feature ('{0}') is not yet implemented.</value>
  </data>
  <data name="ERR_DefaultValueNotAllowed" xml:space="preserve">
    <value>Default values are not valid in this context.</value>
  </data>
  <data name="ERR_CantOpenIcon" xml:space="preserve">
    <value>Error opening icon file {0} -- {1}</value>
  </data>
  <data name="ERR_CantOpenWin32Manifest" xml:space="preserve">
    <value>Error opening Win32 manifest file {0} -- {1}</value>
  </data>
  <data name="ERR_ErrorBuildingWin32Resources" xml:space="preserve">
    <value>Error building Win32 resources -- {0}</value>
  </data>
  <data name="ERR_DefaultValueBeforeRequiredValue" xml:space="preserve">
    <value>Optional parameters must appear after all required parameters</value>
  </data>
  <data name="ERR_ExplicitImplCollisionOnRefOut" xml:space="preserve">
    <value>Cannot inherit interface '{0}' with the specified type parameters because it causes method '{1}' to contain overloads which differ only on ref and out</value>
  </data>
  <data name="ERR_PartialWrongTypeParamsVariance" xml:space="preserve">
    <value>Partial declarations of '{0}' must have the same type parameter names and variance modifiers in the same order</value>
  </data>
  <data name="ERR_UnexpectedVariance" xml:space="preserve">
    <value>Invalid variance: The type parameter '{1}' must be {3} valid on '{0}'. '{1}' is {2}.</value>
  </data>
  <data name="ERR_UnexpectedVarianceStaticMember" xml:space="preserve">
    <value>Invalid variance: The type parameter '{1}' must be {3} valid on '{0}' unless language version '{4}' or greater is used. '{1}' is {2}.</value>
  </data>
  <data name="ERR_DeriveFromDynamic" xml:space="preserve">
    <value>'{0}': cannot derive from the dynamic type</value>
  </data>
  <data name="ERR_DeriveFromConstructedDynamic" xml:space="preserve">
    <value>'{0}': cannot implement a dynamic interface '{1}'</value>
  </data>
  <data name="ERR_DynamicTypeAsBound" xml:space="preserve">
    <value>Constraint cannot be the dynamic type</value>
  </data>
  <data name="ERR_ConstructedDynamicTypeAsBound" xml:space="preserve">
    <value>Constraint cannot be a dynamic type '{0}'</value>
  </data>
  <data name="ERR_DynamicRequiredTypesMissing" xml:space="preserve">
    <value>One or more types required to compile a dynamic expression cannot be found. Are you missing a reference?</value>
  </data>
  <data name="ERR_MetadataNameTooLong" xml:space="preserve">
    <value>Name '{0}' exceeds the maximum length allowed in metadata.</value>
  </data>
  <data name="ERR_AttributesNotAllowed" xml:space="preserve">
    <value>Attributes are not valid in this context.</value>
  </data>
  <data name="ERR_AttributesRequireParenthesizedLambdaExpression" xml:space="preserve">
    <value>Attributes on lambda expressions require a parenthesized parameter list.</value>
  </data>
  <data name="ERR_ExternAliasNotAllowed" xml:space="preserve">
    <value>'extern alias' is not valid in this context</value>
  </data>
  <data name="WRN_IsDynamicIsConfusing" xml:space="preserve">
    <value>Using '{0}' to test compatibility with '{1}' is essentially identical to testing compatibility with '{2}' and will succeed for all non-null values</value>
  </data>
  <data name="WRN_IsDynamicIsConfusing_Title" xml:space="preserve">
    <value>Using 'is' to test compatibility with 'dynamic' is essentially identical to testing compatibility with 'Object'</value>
  </data>
  <data name="ERR_YieldNotAllowedInScript" xml:space="preserve">
    <value>Cannot use 'yield' in top-level script code</value>
  </data>
  <data name="ERR_NamespaceNotAllowedInScript" xml:space="preserve">
    <value>Cannot declare namespace in script code</value>
  </data>
  <data name="ERR_GlobalAttributesNotAllowed" xml:space="preserve">
    <value>Assembly and module attributes are not allowed in this context</value>
  </data>
  <data name="ERR_InvalidDelegateType" xml:space="preserve">
    <value>Delegate '{0}' has no invoke method or an invoke method with a return type or parameter types that are not supported.</value>
  </data>
  <data name="WRN_MainIgnored" xml:space="preserve">
    <value>The entry point of the program is global code; ignoring '{0}' entry point.</value>
  </data>
  <data name="WRN_MainIgnored_Title" xml:space="preserve">
    <value>The entry point of the program is global code; ignoring entry point</value>
  </data>
  <data name="WRN_StaticInAsOrIs" xml:space="preserve">
    <value>The second operand of an 'is' or 'as' operator may not be static type '{0}'</value>
  </data>
  <data name="WRN_StaticInAsOrIs_Title" xml:space="preserve">
    <value>The second operand of an 'is' or 'as' operator may not be a static type</value>
  </data>
  <data name="ERR_BadVisEventType" xml:space="preserve">
    <value>Inconsistent accessibility: event type '{1}' is less accessible than event '{0}'</value>
  </data>
  <data name="ERR_NamedArgumentSpecificationBeforeFixedArgument" xml:space="preserve">
    <value>Named argument specifications must appear after all fixed arguments have been specified. Please use language version {0} or greater to allow non-trailing named arguments.</value>
  </data>
  <data name="ERR_NamedArgumentSpecificationBeforeFixedArgumentInDynamicInvocation" xml:space="preserve">
    <value>Named argument specifications must appear after all fixed arguments have been specified in a dynamic invocation.</value>
  </data>
  <data name="ERR_BadNamedArgument" xml:space="preserve">
    <value>The best overload for '{0}' does not have a parameter named '{1}'</value>
  </data>
  <data name="ERR_BadNamedArgumentForDelegateInvoke" xml:space="preserve">
    <value>The delegate '{0}' does not have a parameter named '{1}'</value>
  </data>
  <data name="ERR_DuplicateNamedArgument" xml:space="preserve">
    <value>Named argument '{0}' cannot be specified multiple times</value>
  </data>
  <data name="ERR_NamedArgumentUsedInPositional" xml:space="preserve">
    <value>Named argument '{0}' specifies a parameter for which a positional argument has already been given</value>
  </data>
  <data name="ERR_BadNonTrailingNamedArgument" xml:space="preserve">
    <value>Named argument '{0}' is used out-of-position but is followed by an unnamed argument</value>
  </data>
  <data name="ERR_DefaultValueUsedWithAttributes" xml:space="preserve">
    <value>Cannot specify default parameter value in conjunction with DefaultParameterAttribute or OptionalAttribute</value>
  </data>
  <data name="ERR_DefaultValueMustBeConstant" xml:space="preserve">
    <value>Default parameter value for '{0}' must be a compile-time constant</value>
  </data>
  <data name="ERR_RefOutDefaultValue" xml:space="preserve">
    <value>A ref or out parameter cannot have a default value</value>
  </data>
  <data name="ERR_DefaultValueForExtensionParameter" xml:space="preserve">
    <value>Cannot specify a default value for the 'this' parameter</value>
  </data>
  <data name="ERR_DefaultValueForParamsParameter" xml:space="preserve">
    <value>Cannot specify a default value for a parameter collection</value>
  </data>
  <data name="ERR_NoConversionForDefaultParam" xml:space="preserve">
    <value>A value of type '{0}' cannot be used as a default parameter because there are no standard conversions to type '{1}'</value>
  </data>
  <data name="ERR_NoConversionForNubDefaultParam" xml:space="preserve">
    <value>A value of type '{0}' cannot be used as default parameter for nullable parameter '{1}' because '{0}' is not a simple type</value>
  </data>
  <data name="ERR_NotNullRefDefaultParameter" xml:space="preserve">
    <value>'{0}' is of type '{1}'. A default parameter value of a reference type other than string can only be initialized with null</value>
  </data>
  <data name="WRN_DefaultValueForUnconsumedLocation" xml:space="preserve">
    <value>The default value specified for parameter '{0}' will have no effect because it applies to a member that is used in contexts that do not allow optional arguments</value>
  </data>
  <data name="WRN_DefaultValueForUnconsumedLocation_Title" xml:space="preserve">
    <value>The default value specified will have no effect because it applies to a member that is used in contexts that do not allow optional arguments</value>
  </data>
  <data name="WRN_RefReadonlyParameterDefaultValue" xml:space="preserve">
    <value>A default value is specified for 'ref readonly' parameter '{0}', but 'ref readonly' should be used only for references. Consider declaring the parameter as 'in'.</value>
  </data>
  <data name="WRN_RefReadonlyParameterDefaultValue_Title" xml:space="preserve">
    <value>A default value is specified for 'ref readonly' parameter, but 'ref readonly' should be used only for references. Consider declaring the parameter as 'in'.</value>
  </data>
  <data name="ERR_PublicKeyFileFailure" xml:space="preserve">
    <value>Error signing output with public key from file '{0}' -- {1}</value>
  </data>
  <data name="ERR_PublicKeyContainerFailure" xml:space="preserve">
    <value>Error signing output with public key from container '{0}' -- {1}</value>
  </data>
  <data name="ERR_BadDynamicTypeof" xml:space="preserve">
    <value>The typeof operator cannot be used on the dynamic type</value>
  </data>
  <data name="ERR_BadNullableTypeof" xml:space="preserve">
    <value>The typeof operator cannot be used on a nullable reference type</value>
  </data>
  <data name="ERR_ExpressionTreeContainsDynamicOperation" xml:space="preserve">
    <value>An expression tree may not contain a dynamic operation</value>
  </data>
  <data name="ERR_BadAsyncExpressionTree" xml:space="preserve">
    <value>Async lambda expressions cannot be converted to expression trees</value>
  </data>
  <data name="ERR_DynamicAttributeMissing" xml:space="preserve">
    <value>Cannot define a class or member that utilizes 'dynamic' because the compiler required type '{0}' cannot be found. Are you missing a reference?</value>
  </data>
  <data name="ERR_CannotPassNullForFriendAssembly" xml:space="preserve">
    <value>Cannot pass null for friend assembly name</value>
  </data>
  <data name="ERR_SignButNoPrivateKey" xml:space="preserve">
    <value>Key file '{0}' is missing the private key needed for signing</value>
  </data>
  <data name="ERR_PublicSignButNoKey" xml:space="preserve">
    <value>Public signing was specified and requires a public key, but no public key was specified.</value>
  </data>
  <data name="ERR_PublicSignNetModule" xml:space="preserve">
    <value>Public signing is not supported for netmodules.</value>
  </data>
  <data name="WRN_DelaySignButNoKey" xml:space="preserve">
    <value>Delay signing was specified and requires a public key, but no public key was specified</value>
  </data>
  <data name="WRN_DelaySignButNoKey_Title" xml:space="preserve">
    <value>Delay signing was specified and requires a public key, but no public key was specified</value>
  </data>
  <data name="ERR_InvalidVersionFormat" xml:space="preserve">
    <value>The specified version string '{0}' does not conform to the required format - major[.minor[.build[.revision]]]</value>
  </data>
  <data name="ERR_InvalidVersionFormatDeterministic" xml:space="preserve">
    <value>The specified version string '{0}' contains wildcards, which are not compatible with determinism. Either remove wildcards from the version string, or disable determinism for this compilation</value>
  </data>
  <data name="ERR_InvalidVersionFormat2" xml:space="preserve">
    <value>The specified version string '{0}' does not conform to the required format - major.minor.build.revision (without wildcards)</value>
  </data>
  <data name="WRN_InvalidVersionFormat" xml:space="preserve">
    <value>The specified version string '{0}' does not conform to the recommended format - major.minor.build.revision</value>
  </data>
  <data name="WRN_InvalidVersionFormat_Title" xml:space="preserve">
    <value>The specified version string does not conform to the recommended format - major.minor.build.revision</value>
  </data>
  <data name="ERR_InvalidAssemblyCultureForExe" xml:space="preserve">
    <value>Executables cannot be satellite assemblies; culture should always be empty</value>
  </data>
  <data name="ERR_NoCorrespondingArgument" xml:space="preserve">
    <value>There is no argument given that corresponds to the required parameter '{0}' of '{1}'</value>
  </data>
  <data name="WRN_UnimplementedCommandLineSwitch" xml:space="preserve">
    <value>The command line switch '{0}' is not yet implemented and was ignored.</value>
  </data>
  <data name="WRN_UnimplementedCommandLineSwitch_Title" xml:space="preserve">
    <value>Command line switch is not yet implemented</value>
  </data>
  <data name="ERR_ModuleEmitFailure" xml:space="preserve">
    <value>Failed to emit module '{0}': {1}</value>
  </data>
  <data name="ERR_FixedLocalInLambda" xml:space="preserve">
    <value>Cannot use fixed local '{0}' inside an anonymous method, lambda expression, or query expression</value>
  </data>
  <data name="ERR_ExpressionTreeContainsNamedArgument" xml:space="preserve">
    <value>An expression tree may not contain a named argument specification</value>
  </data>
  <data name="ERR_ExpressionTreeContainsOptionalArgument" xml:space="preserve">
    <value>An expression tree may not contain a call or invocation that uses optional arguments</value>
  </data>
  <data name="ERR_ExpressionTreeContainsIndexedProperty" xml:space="preserve">
    <value>An expression tree may not contain an indexed property</value>
  </data>
  <data name="ERR_IndexedPropertyRequiresParams" xml:space="preserve">
    <value>Indexed property '{0}' has non-optional arguments which must be provided</value>
  </data>
  <data name="ERR_IndexedPropertyMustHaveAllOptionalParams" xml:space="preserve">
    <value>Indexed property '{0}' must have all arguments optional</value>
  </data>
  <data name="ERR_SpecialByRefInLambda" xml:space="preserve">
    <value>Instance of type '{0}' cannot be used inside a nested function, query expression, iterator block or async method</value>
  </data>
  <data name="ERR_SecurityAttributeMissingAction" xml:space="preserve">
    <value>First argument to a security attribute must be a valid SecurityAction</value>
  </data>
  <data name="ERR_SecurityAttributeInvalidAction" xml:space="preserve">
    <value>Security attribute '{0}' has an invalid SecurityAction value '{1}'</value>
  </data>
  <data name="ERR_SecurityAttributeInvalidActionAssembly" xml:space="preserve">
    <value>SecurityAction value '{0}' is invalid for security attributes applied to an assembly</value>
  </data>
  <data name="ERR_SecurityAttributeInvalidActionTypeOrMethod" xml:space="preserve">
    <value>SecurityAction value '{0}' is invalid for security attributes applied to a type or a method</value>
  </data>
  <data name="ERR_PrincipalPermissionInvalidAction" xml:space="preserve">
    <value>SecurityAction value '{0}' is invalid for PrincipalPermission attribute</value>
  </data>
  <data name="ERR_FeatureNotValidInExpressionTree" xml:space="preserve">
    <value>An expression tree may not contain '{0}'</value>
  </data>
  <data name="ERR_PermissionSetAttributeInvalidFile" xml:space="preserve">
    <value>Unable to resolve file path '{0}' specified for the named argument '{1}' for PermissionSet attribute</value>
  </data>
  <data name="ERR_PermissionSetAttributeFileReadError" xml:space="preserve">
    <value>Error reading file '{0}' specified for the named argument '{1}' for PermissionSet attribute: '{2}'</value>
  </data>
  <data name="ERR_GlobalSingleTypeNameNotFoundFwd" xml:space="preserve">
    <value>The type name '{0}' could not be found in the global namespace. This type has been forwarded to assembly '{1}' Consider adding a reference to that assembly.</value>
  </data>
  <data name="ERR_DottedTypeNameNotFoundInNSFwd" xml:space="preserve">
    <value>The type name '{0}' could not be found in the namespace '{1}'. This type has been forwarded to assembly '{2}' Consider adding a reference to that assembly.</value>
  </data>
  <data name="ERR_SingleTypeNameNotFoundFwd" xml:space="preserve">
    <value>The type name '{0}' could not be found. This type has been forwarded to assembly '{1}'. Consider adding a reference to that assembly.</value>
  </data>
  <data name="ERR_AssemblySpecifiedForLinkAndRef" xml:space="preserve">
    <value>Assemblies '{0}' and '{1}' refer to the same metadata but only one is a linked reference (specified using /link option); consider removing one of the references.</value>
  </data>
  <data name="WRN_DeprecatedCollectionInitAdd" xml:space="preserve">
    <value>The best overloaded Add method '{0}' for the collection initializer element is obsolete.</value>
  </data>
  <data name="WRN_DeprecatedCollectionInitAdd_Title" xml:space="preserve">
    <value>The best overloaded Add method for the collection initializer element is obsolete</value>
  </data>
  <data name="WRN_DeprecatedCollectionInitAddStr" xml:space="preserve">
    <value>The best overloaded Add method '{0}' for the collection initializer element is obsolete. {1}</value>
  </data>
  <data name="WRN_DeprecatedCollectionInitAddStr_Title" xml:space="preserve">
    <value>The best overloaded Add method for the collection initializer element is obsolete</value>
  </data>
  <data name="ERR_DeprecatedCollectionInitAddStr" xml:space="preserve">
    <value>The best overloaded Add method '{0}' for the collection initializer element is obsolete. {1}</value>
  </data>
  <data name="ERR_SecurityAttributeInvalidTarget" xml:space="preserve">
    <value>Security attribute '{0}' is not valid on this declaration type. Security attributes are only valid on assembly, type and method declarations.</value>
  </data>
  <data name="ERR_BadDynamicMethodArg" xml:space="preserve">
    <value>Cannot use an expression of type '{0}' as an argument to a dynamically dispatched operation.</value>
  </data>
  <data name="ERR_BadDynamicMethodArgLambda" xml:space="preserve">
    <value>Cannot use a lambda expression as an argument to a dynamically dispatched operation without first casting it to a delegate or expression tree type.</value>
  </data>
  <data name="ERR_BadDynamicMethodArgMemgrp" xml:space="preserve">
    <value>Cannot use a method group as an argument to a dynamically dispatched operation. Did you intend to invoke the method?</value>
  </data>
  <data name="ERR_NoDynamicPhantomOnBase" xml:space="preserve">
    <value>The call to method '{0}' needs to be dynamically dispatched, but cannot be because it is part of a base access expression. Consider casting the dynamic arguments or eliminating the base access.</value>
  </data>
  <data name="ERR_BadDynamicQuery" xml:space="preserve">
    <value>Query expressions over source type 'dynamic' or with a join sequence of type 'dynamic' are not allowed</value>
  </data>
  <data name="ERR_NoDynamicPhantomOnBaseIndexer" xml:space="preserve">
    <value>The indexer access needs to be dynamically dispatched, but cannot be because it is part of a base access expression. Consider casting the dynamic arguments or eliminating the base access.</value>
  </data>
  <data name="WRN_DynamicDispatchToConditionalMethod" xml:space="preserve">
    <value>The dynamically dispatched call to method '{0}' may fail at runtime because one or more applicable overloads are conditional methods.</value>
  </data>
  <data name="WRN_DynamicDispatchToConditionalMethod_Title" xml:space="preserve">
    <value>Dynamically dispatched call may fail at runtime because one or more applicable overloads are conditional methods</value>
  </data>
  <data name="ERR_BadArgTypeDynamicExtension" xml:space="preserve">
    <value>'{0}' has no applicable method named '{1}' but appears to have an extension method by that name. Extension methods cannot be dynamically dispatched. Consider casting the dynamic arguments or calling the extension method without the extension method syntax.</value>
  </data>
  <data name="WRN_CallerFilePathPreferredOverCallerMemberName" xml:space="preserve">
    <value>The CallerMemberNameAttribute applied to parameter '{0}' will have no effect. It is overridden by the CallerFilePathAttribute.</value>
  </data>
  <data name="WRN_CallerFilePathPreferredOverCallerMemberName_Title" xml:space="preserve">
    <value>The CallerMemberNameAttribute will have no effect; it is overridden by the CallerFilePathAttribute</value>
  </data>
  <data name="WRN_CallerLineNumberPreferredOverCallerMemberName" xml:space="preserve">
    <value>The CallerMemberNameAttribute applied to parameter '{0}' will have no effect. It is overridden by the CallerLineNumberAttribute.</value>
  </data>
  <data name="WRN_CallerLineNumberPreferredOverCallerMemberName_Title" xml:space="preserve">
    <value>The CallerMemberNameAttribute will have no effect; it is overridden by the CallerLineNumberAttribute</value>
  </data>
  <data name="WRN_CallerLineNumberPreferredOverCallerFilePath" xml:space="preserve">
    <value>The CallerFilePathAttribute applied to parameter '{0}' will have no effect. It is overridden by the CallerLineNumberAttribute.</value>
  </data>
  <data name="WRN_CallerLineNumberPreferredOverCallerFilePath_Title" xml:space="preserve">
    <value>The CallerFilePathAttribute will have no effect; it is overridden by the CallerLineNumberAttribute</value>
  </data>
  <data name="ERR_InvalidDynamicCondition" xml:space="preserve">
    <value>Expression must be implicitly convertible to Boolean or its type '{0}' must define operator '{1}'.</value>
  </data>
  <data name="ERR_MixingWinRTEventWithRegular" xml:space="preserve">
    <value>'{0}' cannot implement '{1}' because '{2}' is a Windows Runtime event and '{3}' is a regular .NET event.</value>
  </data>
  <data name="WRN_CA2000_DisposeObjectsBeforeLosingScope1" xml:space="preserve">
    <value>Call System.IDisposable.Dispose() on allocated instance of {0} before all references to it are out of scope.</value>
  </data>
  <data name="WRN_CA2000_DisposeObjectsBeforeLosingScope1_Title" xml:space="preserve">
    <value>Call System.IDisposable.Dispose() on allocated instance before all references to it are out of scope</value>
  </data>
  <data name="WRN_CA2000_DisposeObjectsBeforeLosingScope2" xml:space="preserve">
    <value>Allocated instance of {0} is not disposed along all exception paths.  Call System.IDisposable.Dispose() before all references to it are out of scope.</value>
  </data>
  <data name="WRN_CA2000_DisposeObjectsBeforeLosingScope2_Title" xml:space="preserve">
    <value>Allocated instance is not disposed along all exception paths</value>
  </data>
  <data name="WRN_CA2202_DoNotDisposeObjectsMultipleTimes" xml:space="preserve">
    <value>Object '{0}' can be disposed more than once.</value>
  </data>
  <data name="WRN_CA2202_DoNotDisposeObjectsMultipleTimes_Title" xml:space="preserve">
    <value>Object can be disposed more than once</value>
  </data>
  <data name="ERR_NewCoClassOnLink" xml:space="preserve">
    <value>Interop type '{0}' cannot be embedded. Use the applicable interface instead.</value>
  </data>
  <data name="ERR_NoPIANestedType" xml:space="preserve">
    <value>Type '{0}' cannot be embedded because it is a nested type. Consider setting the 'Embed Interop Types' property to false.</value>
  </data>
  <data name="ERR_GenericsUsedInNoPIAType" xml:space="preserve">
    <value>Type '{0}' cannot be embedded because it has a generic argument. Consider setting the 'Embed Interop Types' property to false.</value>
  </data>
  <data name="ERR_InteropStructContainsMethods" xml:space="preserve">
    <value>Embedded interop struct '{0}' can contain only public instance fields.</value>
  </data>
  <data name="ERR_WinRtEventPassedByRef" xml:space="preserve">
    <value>A Windows Runtime event may not be passed as an out or ref parameter.</value>
  </data>
  <data name="ERR_MissingMethodOnSourceInterface" xml:space="preserve">
    <value>Source interface '{0}' is missing method '{1}' which is required to embed event '{2}'.</value>
  </data>
  <data name="ERR_MissingSourceInterface" xml:space="preserve">
    <value>Interface '{0}' has an invalid source interface which is required to embed event '{1}'.</value>
  </data>
  <data name="ERR_InteropTypeMissingAttribute" xml:space="preserve">
    <value>Interop type '{0}' cannot be embedded because it is missing the required '{1}' attribute.</value>
  </data>
  <data name="ERR_NoPIAAssemblyMissingAttribute" xml:space="preserve">
    <value>Cannot embed interop types from assembly '{0}' because it is missing the '{1}' attribute.</value>
  </data>
  <data name="ERR_NoPIAAssemblyMissingAttributes" xml:space="preserve">
    <value>Cannot embed interop types from assembly '{0}' because it is missing either the '{1}' attribute or the '{2}' attribute.</value>
  </data>
  <data name="ERR_InteropTypesWithSameNameAndGuid" xml:space="preserve">
    <value>Cannot embed interop type '{0}' found in both assembly '{1}' and '{2}'. Consider setting the 'Embed Interop Types' property to false.</value>
  </data>
  <data name="ERR_LocalTypeNameClash" xml:space="preserve">
    <value>Embedding the interop type '{0}' from assembly '{1}' causes a name clash in the current assembly. Consider setting the 'Embed Interop Types' property to false.</value>
  </data>
  <data name="WRN_ReferencedAssemblyReferencesLinkedPIA" xml:space="preserve">
    <value>A reference was created to embedded interop assembly '{0}' because of an indirect reference to that assembly created by assembly '{1}'. Consider changing the 'Embed Interop Types' property on either assembly.</value>
  </data>
  <data name="WRN_ReferencedAssemblyReferencesLinkedPIA_Title" xml:space="preserve">
    <value>A reference was created to embedded interop assembly because of an indirect assembly reference</value>
  </data>
  <data name="WRN_ReferencedAssemblyReferencesLinkedPIA_Description" xml:space="preserve">
    <value>You have added a reference to an assembly using /link (Embed Interop Types property set to True). This instructs the compiler to embed interop type information from that assembly. However, the compiler cannot embed interop type information from that assembly because another assembly that you have referenced also references that assembly using /reference (Embed Interop Types property set to False).

To embed interop type information for both assemblies, use /link for references to each assembly (set the Embed Interop Types property to True).

To remove the warning, you can use /reference instead (set the Embed Interop Types property to False). In this case, a primary interop assembly (PIA) provides interop type information.</value>
  </data>
  <data name="ERR_GenericsUsedAcrossAssemblies" xml:space="preserve">
    <value>Type '{0}' from assembly '{1}' cannot be used across assembly boundaries because it has a generic type argument that is an embedded interop type.</value>
  </data>
  <data name="ERR_NoCanonicalView" xml:space="preserve">
    <value>Cannot find the interop type that matches the embedded interop type '{0}'. Are you missing an assembly reference?</value>
  </data>
  <data name="ERR_NetModuleNameMismatch" xml:space="preserve">
    <value>Module name '{0}' stored in '{1}' must match its filename.</value>
  </data>
  <data name="ERR_BadModuleName" xml:space="preserve">
    <value>Invalid module name: {0}</value>
  </data>
  <data name="ERR_BadCompilationOptionValue" xml:space="preserve">
    <value>Invalid '{0}' value: '{1}'.</value>
  </data>
  <data name="ERR_BadAppConfigPath" xml:space="preserve">
    <value>AppConfigPath must be absolute.</value>
  </data>
  <data name="WRN_AssemblyAttributeFromModuleIsOverridden" xml:space="preserve">
    <value>Attribute '{0}' from module '{1}' will be ignored in favor of the instance appearing in source</value>
  </data>
  <data name="WRN_AssemblyAttributeFromModuleIsOverridden_Title" xml:space="preserve">
    <value>Attribute will be ignored in favor of the instance appearing in source</value>
  </data>
  <data name="ERR_CmdOptionConflictsSource" xml:space="preserve">
    <value>Attribute '{0}' given in a source file conflicts with option '{1}'.</value>
  </data>
  <data name="ERR_FixedBufferTooManyDimensions" xml:space="preserve">
    <value>A fixed buffer may only have one dimension.</value>
  </data>
  <data name="WRN_ReferencedAssemblyDoesNotHaveStrongName" xml:space="preserve">
    <value>Referenced assembly '{0}' does not have a strong name.</value>
  </data>
  <data name="WRN_ReferencedAssemblyDoesNotHaveStrongName_Title" xml:space="preserve">
    <value>Referenced assembly does not have a strong name</value>
  </data>
  <data name="ERR_InvalidSignaturePublicKey" xml:space="preserve">
    <value>Invalid signature public key specified in AssemblySignatureKeyAttribute.</value>
  </data>
  <data name="ERR_ExportedTypeConflictsWithDeclaration" xml:space="preserve">
    <value>Type '{0}' exported from module '{1}' conflicts with type declared in primary module of this assembly.</value>
  </data>
  <data name="ERR_ExportedTypesConflict" xml:space="preserve">
    <value>Type '{0}' exported from module '{1}' conflicts with type '{2}' exported from module '{3}'.</value>
  </data>
  <data name="ERR_ForwardedTypeConflictsWithDeclaration" xml:space="preserve">
    <value>Forwarded type '{0}' conflicts with type declared in primary module of this assembly.</value>
  </data>
  <data name="ERR_ForwardedTypesConflict" xml:space="preserve">
    <value>Type '{0}' forwarded to assembly '{1}' conflicts with type '{2}' forwarded to assembly '{3}'.</value>
  </data>
  <data name="ERR_ForwardedTypeConflictsWithExportedType" xml:space="preserve">
    <value>Type '{0}' forwarded to assembly '{1}' conflicts with type '{2}' exported from module '{3}'.</value>
  </data>
  <data name="WRN_RefCultureMismatch" xml:space="preserve">
    <value>Referenced assembly '{0}' has different culture setting of '{1}'.</value>
  </data>
  <data name="WRN_RefCultureMismatch_Title" xml:space="preserve">
    <value>Referenced assembly has different culture setting</value>
  </data>
  <data name="ERR_AgnosticToMachineModule" xml:space="preserve">
    <value>Agnostic assembly cannot have a processor specific module '{0}'.</value>
  </data>
  <data name="ERR_ConflictingMachineModule" xml:space="preserve">
    <value>Assembly and module '{0}' cannot target different processors.</value>
  </data>
  <data name="WRN_ConflictingMachineAssembly" xml:space="preserve">
    <value>Referenced assembly '{0}' targets a different processor.</value>
  </data>
  <data name="WRN_ConflictingMachineAssembly_Title" xml:space="preserve">
    <value>Referenced assembly targets a different processor</value>
  </data>
  <data name="ERR_CryptoHashFailed" xml:space="preserve">
    <value>Cryptographic failure while creating hashes.</value>
  </data>
  <data name="ERR_MissingNetModuleReference" xml:space="preserve">
    <value>Reference to '{0}' netmodule missing.</value>
  </data>
  <data name="ERR_NetModuleNameMustBeUnique" xml:space="preserve">
    <value>Module '{0}' is already defined in this assembly. Each module must have a unique filename.</value>
  </data>
  <data name="ERR_CantReadConfigFile" xml:space="preserve">
    <value>Cannot read config file '{0}' -- '{1}'</value>
  </data>
  <data name="ERR_EncNoPIAReference" xml:space="preserve">
    <value>Cannot continue since the edit includes a reference to an embedded type: '{0}'.</value>
  </data>
  <data name="ERR_EncReferenceToAddedMember" xml:space="preserve">
    <value>Member '{0}' added during the current debug session can only be accessed from within its declaring assembly '{1}'.</value>
  </data>
  <data name="ERR_MutuallyExclusiveOptions" xml:space="preserve">
    <value>Compilation options '{0}' and '{1}' can't both be specified at the same time.</value>
  </data>
  <data name="ERR_LinkedNetmoduleMetadataMustProvideFullPEImage" xml:space="preserve">
    <value>Linked netmodule metadata must provide a full PE image: '{0}'.</value>
  </data>
  <data name="ERR_BadPrefer32OnLib" xml:space="preserve">
    <value>/platform:anycpu32bitpreferred can only be used with /t:exe, /t:winexe and /t:appcontainerexe</value>
  </data>
  <data name="IDS_PathList" xml:space="preserve">
    <value>&lt;path list&gt;</value>
  </data>
  <data name="IDS_Text" xml:space="preserve">
    <value>&lt;text&gt;</value>
  </data>
  <data name="IDS_FeatureNullPropagatingOperator" xml:space="preserve">
    <value>null propagating operator</value>
  </data>
  <data name="IDS_FeatureExpressionBodiedMethod" xml:space="preserve">
    <value>expression-bodied method</value>
  </data>
  <data name="IDS_FeatureExpressionBodiedProperty" xml:space="preserve">
    <value>expression-bodied property</value>
  </data>
  <data name="IDS_FeatureExpressionBodiedIndexer" xml:space="preserve">
    <value>expression-bodied indexer</value>
  </data>
  <data name="IDS_FeatureAutoPropertyInitializer" xml:space="preserve">
    <value>auto property initializer</value>
  </data>
  <data name="IDS_Namespace1" xml:space="preserve">
    <value>&lt;namespace&gt;</value>
  </data>
  <data name="IDS_FeatureRefLocalsReturns" xml:space="preserve">
    <value>byref locals and returns</value>
  </data>
  <data name="IDS_FeatureReadOnlyReferences" xml:space="preserve">
    <value>readonly references</value>
  </data>
  <data name="IDS_FeatureRefStructs" xml:space="preserve">
    <value>ref structs</value>
  </data>
  <data name="IDS_FeatureRefConditional" xml:space="preserve">
    <value>ref conditional expression</value>
  </data>
  <data name="IDS_FeatureRefReassignment" xml:space="preserve">
    <value>ref reassignment</value>
  </data>
  <data name="IDS_FeatureRefFor" xml:space="preserve">
    <value>ref for-loop variables</value>
  </data>
  <data name="IDS_FeatureRefForEach" xml:space="preserve">
    <value>ref foreach iteration variables</value>
  </data>
  <data name="IDS_FeatureExtensibleFixedStatement" xml:space="preserve">
    <value>extensible fixed statement</value>
  </data>
  <data name="CompilationC" xml:space="preserve">
    <value>Compilation (C#): </value>
  </data>
  <data name="SyntaxNodeIsNotWithinSynt" xml:space="preserve">
    <value>Syntax node is not within syntax tree</value>
  </data>
  <data name="LocationMustBeProvided" xml:space="preserve">
    <value>Location must be provided in order to provide minimal type qualification.</value>
  </data>
  <data name="SyntaxTreeSemanticModelMust" xml:space="preserve">
    <value>SyntaxTreeSemanticModel must be provided in order to provide minimal type qualification.</value>
  </data>
  <data name="CantReferenceCompilationOf" xml:space="preserve">
    <value>Can't reference compilation of type '{0}' from {1} compilation.</value>
  </data>
  <data name="SyntaxTreeAlreadyPresent" xml:space="preserve">
    <value>Syntax tree already present</value>
  </data>
  <data name="SubmissionCanOnlyInclude" xml:space="preserve">
    <value>Submission can only include script code.</value>
  </data>
  <data name="SubmissionCanHaveAtMostOne" xml:space="preserve">
    <value>Submission can have at most one syntax tree.</value>
  </data>
  <data name="SyntaxTreeNotFoundToRemove" xml:space="preserve">
    <value>SyntaxTree is not part of the compilation, so it cannot be removed</value>
  </data>
  <data name="TreeMustHaveARootNodeWith" xml:space="preserve">
    <value>tree must have a root node with SyntaxKind.CompilationUnit</value>
  </data>
  <data name="TypeArgumentCannotBeNull" xml:space="preserve">
    <value>Type argument cannot be null</value>
  </data>
  <data name="WrongNumberOfTypeArguments" xml:space="preserve">
    <value>Wrong number of type arguments</value>
  </data>
  <data name="NameConflictForName" xml:space="preserve">
    <value>Name conflict for name {0}</value>
  </data>
  <data name="LookupOptionsHasInvalidCombo" xml:space="preserve">
    <value>LookupOptions has an invalid combination of options</value>
  </data>
  <data name="ItemsMustBeNonEmpty" xml:space="preserve">
    <value>items: must be non-empty</value>
  </data>
  <data name="UseVerbatimIdentifier" xml:space="preserve">
    <value>Use Microsoft.CodeAnalysis.CSharp.SyntaxFactory.Identifier or Microsoft.CodeAnalysis.CSharp.SyntaxFactory.VerbatimIdentifier to create identifier tokens.</value>
  </data>
  <data name="UseLiteralForTokens" xml:space="preserve">
    <value>Use Microsoft.CodeAnalysis.CSharp.SyntaxFactory.Literal to create character literal tokens.</value>
  </data>
  <data name="UseLiteralForNumeric" xml:space="preserve">
    <value>Use Microsoft.CodeAnalysis.CSharp.SyntaxFactory.Literal to create numeric literal tokens.</value>
  </data>
  <data name="ThisMethodCanOnlyBeUsedToCreateTokens" xml:space="preserve">
    <value>This method can only be used to create tokens - {0} is not a token kind.</value>
  </data>
  <data name="GenericParameterDefinition" xml:space="preserve">
    <value>Generic parameter is definition when expected to be reference {0}</value>
  </data>
  <data name="InvalidGetDeclarationNameMultipleDeclarators" xml:space="preserve">
    <value>Called GetDeclarationName for a declaration node that can possibly contain multiple variable declarators.</value>
  </data>
  <data name="PositionIsNotWithinSyntax" xml:space="preserve">
    <value>Position is not within syntax tree with full span {0}</value>
  </data>
  <data name="WRN_BadUILang" xml:space="preserve">
    <value>The language name '{0}' is invalid.</value>
  </data>
  <data name="WRN_BadUILang_Title" xml:space="preserve">
    <value>The language name is invalid</value>
  </data>
  <data name="ERR_UnsupportedTransparentIdentifierAccess" xml:space="preserve">
    <value>Transparent identifier member access failed for field '{0}' of '{1}'.  Does the data being queried implement the query pattern?</value>
  </data>
  <data name="ERR_ParamDefaultValueDiffersFromAttribute" xml:space="preserve">
    <value>The parameter has multiple distinct default values.</value>
  </data>
  <data name="ERR_FieldHasMultipleDistinctConstantValues" xml:space="preserve">
    <value>The field has multiple distinct constant values.</value>
  </data>
  <data name="WRN_UnqualifiedNestedTypeInCref" xml:space="preserve">
    <value>Within cref attributes, nested types of generic types should be qualified.</value>
  </data>
  <data name="WRN_UnqualifiedNestedTypeInCref_Title" xml:space="preserve">
    <value>Within cref attributes, nested types of generic types should be qualified</value>
  </data>
  <data name="NotACSharpSymbol" xml:space="preserve">
    <value>Not a C# symbol.</value>
  </data>
  <data name="HDN_UnusedUsingDirective" xml:space="preserve">
    <value>Unnecessary using directive.</value>
  </data>
  <data name="HDN_UnusedExternAlias" xml:space="preserve">
    <value>Unused extern alias.</value>
  </data>
  <data name="ElementsCannotBeNull" xml:space="preserve">
    <value>Elements cannot be null.</value>
  </data>
  <data name="IDS_LIB_ENV" xml:space="preserve">
    <value>LIB environment variable</value>
  </data>
  <data name="IDS_LIB_OPTION" xml:space="preserve">
    <value>/LIB option</value>
  </data>
  <data name="IDS_REFERENCEPATH_OPTION" xml:space="preserve">
    <value>/REFERENCEPATH option</value>
  </data>
  <data name="IDS_DirectoryDoesNotExist" xml:space="preserve">
    <value>directory does not exist</value>
  </data>
  <data name="IDS_DirectoryHasInvalidPath" xml:space="preserve">
    <value>path is too long or invalid</value>
  </data>
  <data name="WRN_NoRuntimeMetadataVersion" xml:space="preserve">
    <value>No value for RuntimeMetadataVersion found. No assembly containing System.Object was found nor was a value for RuntimeMetadataVersion specified through options.</value>
  </data>
  <data name="WRN_NoRuntimeMetadataVersion_Title" xml:space="preserve">
    <value>No value for RuntimeMetadataVersion found</value>
  </data>
  <data name="WrongSemanticModelType" xml:space="preserve">
    <value>Expected a {0} SemanticModel.</value>
  </data>
  <data name="IDS_FeatureLambda" xml:space="preserve">
    <value>lambda expression</value>
  </data>
  <data name="ERR_FeatureNotAvailableInVersion1" xml:space="preserve">
    <value>Feature '{0}' is not available in C# 1. Please use language version {1} or greater.</value>
  </data>
  <data name="ERR_FeatureNotAvailableInVersion2" xml:space="preserve">
    <value>Feature '{0}' is not available in C# 2. Please use language version {1} or greater.</value>
  </data>
  <data name="ERR_FeatureNotAvailableInVersion3" xml:space="preserve">
    <value>Feature '{0}' is not available in C# 3. Please use language version {1} or greater.</value>
  </data>
  <data name="ERR_FeatureNotAvailableInVersion4" xml:space="preserve">
    <value>Feature '{0}' is not available in C# 4. Please use language version {1} or greater.</value>
  </data>
  <data name="ERR_FeatureNotAvailableInVersion5" xml:space="preserve">
    <value>Feature '{0}' is not available in C# 5. Please use language version {1} or greater.</value>
  </data>
  <data name="ERR_FeatureNotAvailableInVersion6" xml:space="preserve">
    <value>Feature '{0}' is not available in C# 6. Please use language version {1} or greater.</value>
  </data>
  <data name="ERR_FeatureNotAvailableInVersion7" xml:space="preserve">
    <value>Feature '{0}' is not available in C# 7.0. Please use language version {1} or greater.</value>
  </data>
  <data name="ERR_FeatureIsExperimental" xml:space="preserve">
    <value>Feature '{0}' is experimental and unsupported; use '/features:{1}' to enable.</value>
  </data>
  <data name="IDS_VersionExperimental" xml:space="preserve">
    <value>'experimental'</value>
  </data>
  <data name="PositionNotWithinTree" xml:space="preserve">
    <value>Position must be within span of the syntax tree.</value>
  </data>
  <data name="SpeculatedSyntaxNodeCannotBelongToCurrentCompilation" xml:space="preserve">
    <value>Syntax node to be speculated cannot belong to a syntax tree from the current compilation.</value>
  </data>
  <data name="ChainingSpeculativeModelIsNotSupported" xml:space="preserve">
    <value>Chaining speculative semantic model is not supported. You should create a speculative model from the non-speculative ParentModel.</value>
  </data>
  <data name="IDS_ToolName" xml:space="preserve">
    <value>Microsoft (R) Visual C# Compiler</value>
  </data>
  <data name="IDS_LogoLine1" xml:space="preserve">
    <value>{0} version {1}</value>
  </data>
  <data name="IDS_LogoLine2" xml:space="preserve">
    <value>Copyright (C) Microsoft Corporation. All rights reserved.</value>
  </data>
  <data name="IDS_LangVersions" xml:space="preserve">
    <value>Supported language versions:</value>
  </data>
  <data name="IDS_CSCHelp" xml:space="preserve">
    <value>
                             Visual C# Compiler Options

                       - OUTPUT FILES -
-out:&lt;file&gt;                   Specify output file name (default: base name of
                              file with main class or first file)
-target:exe                   Build a console executable (default) (Short
                              form: -t:exe)
-target:winexe                Build a Windows executable (Short form:
                              -t:winexe)
-target:library               Build a library (Short form: -t:library)
-target:module                Build a module that can be added to another
                              assembly (Short form: -t:module)
-target:appcontainerexe       Build an Appcontainer executable (Short form:
                              -t:appcontainerexe)
-target:winmdobj              Build a Windows Runtime intermediate file that
                              is consumed by WinMDExp (Short form: -t:winmdobj)
-doc:&lt;file&gt;                   XML Documentation file to generate
-refout:&lt;file&gt;                Reference assembly output to generate
-platform:&lt;string&gt;            Limit which platforms this code can run on: x86,
                              Itanium, x64, arm, arm64, anycpu32bitpreferred, or
                              anycpu. The default is anycpu.

                       - INPUT FILES -
-recurse:&lt;wildcard&gt;           Include all files in the current directory and
                              subdirectories according to the wildcard
                              specifications
-reference:&lt;alias&gt;=&lt;file&gt;     Reference metadata from the specified assembly
                              file using the given alias (Short form: -r)
-reference:&lt;file list&gt;        Reference metadata from the specified assembly
                              files (Short form: -r)
-addmodule:&lt;file list&gt;        Link the specified modules into this assembly
-link:&lt;file list&gt;             Embed metadata from the specified interop
                              assembly files (Short form: -l)
-analyzer:&lt;file list&gt;         Run the analyzers from this assembly
                              (Short form: -a)
-additionalfile:&lt;file list&gt;   Additional files that don't directly affect code
                              generation but may be used by analyzers for producing
                              errors or warnings.
-embed                        Embed all source files in the PDB.
-embed:&lt;file list&gt;            Embed specific files in the PDB.

                       - RESOURCES -
-win32res:&lt;file&gt;              Specify a Win32 resource file (.res)
-win32icon:&lt;file&gt;             Use this icon for the output
-win32manifest:&lt;file&gt;         Specify a Win32 manifest file (.xml)
-nowin32manifest              Do not include the default Win32 manifest
-resource:&lt;resinfo&gt;           Embed the specified resource (Short form: -res)
-linkresource:&lt;resinfo&gt;       Link the specified resource to this assembly
                              (Short form: -linkres) Where the resinfo format
                              is &lt;file&gt;[,&lt;string name&gt;[,public|private]]

                       - CODE GENERATION -
-debug[+|-]                   Emit debugging information
-debug:{full|pdbonly|portable|embedded}
                              Specify debugging type ('full' is default,
                              'portable' is a cross-platform format,
                              'embedded' is a cross-platform format embedded into
                              the target .dll or .exe)
-optimize[+|-]                Enable optimizations (Short form: -o)
-deterministic                Produce a deterministic assembly
                              (including module version GUID and timestamp)
-refonly                      Produce a reference assembly in place of the main output
-instrument:TestCoverage      Produce an assembly instrumented to collect
                              coverage information
-sourcelink:&lt;file&gt;            Source link info to embed into PDB.

                       - ERRORS AND WARNINGS -
-warnaserror[+|-]             Report all warnings as errors
-warnaserror[+|-]:&lt;warn list&gt; Report specific warnings as errors
                              (use "nullable" for all nullability warnings)
-warn:&lt;n&gt;                     Set warning level (0 or higher) (Short form: -w)
-nowarn:&lt;warn list&gt;           Disable specific warning messages
                              (use "nullable" for all nullability warnings)
-ruleset:&lt;file&gt;               Specify a ruleset file that disables specific
                              diagnostics.
-errorlog:&lt;file&gt;[,version=&lt;sarif_version&gt;]
                              Specify a file to log all compiler and analyzer
                              diagnostics.
                              sarif_version:{1|2|2.1} Default is 1. 2 and 2.1
                              both mean SARIF version 2.1.0.
-reportanalyzer               Report additional analyzer information, such as
                              execution time.
-skipanalyzers[+|-]           Skip execution of diagnostic analyzers.

                       - LANGUAGE -
-checked[+|-]                 Generate overflow checks
-unsafe[+|-]                  Allow 'unsafe' code
-define:&lt;symbol list&gt;         Define conditional compilation symbol(s) (Short
                              form: -d)
-langversion:?                Display the allowed values for language version
-langversion:&lt;string&gt;         Specify language version such as
                              `latest` (latest version, including minor versions),
                              `default` (same as `latest`),
                              `latestmajor` (latest version, excluding minor versions),
                              `preview` (latest version, including features in unsupported preview),
                              or specific versions like `6` or `7.1`
-nullable[+|-]                Specify nullable context option enable|disable.
-nullable:{enable|disable|warnings|annotations}
                              Specify nullable context option enable|disable|warnings|annotations.

                       - SECURITY -
-delaysign[+|-]               Delay-sign the assembly using only the public
                              portion of the strong name key
-publicsign[+|-]              Public-sign the assembly using only the public
                              portion of the strong name key
-keyfile:&lt;file&gt;               Specify a strong name key file
-keycontainer:&lt;string&gt;        Specify a strong name key container
-highentropyva[+|-]           Enable high-entropy ASLR

                       - MISCELLANEOUS -
@&lt;file&gt;                       Read response file for more options
-help                         Display this usage message (Short form: -?)
-nologo                       Suppress compiler copyright message
-noconfig                     Do not auto include CSC.RSP file
-parallel[+|-]                Concurrent build.
-version                      Display the compiler version number and exit.

                       - ADVANCED -
-baseaddress:&lt;address&gt;        Base address for the library to be built
-checksumalgorithm:&lt;alg&gt;      Specify algorithm for calculating source file
                              checksum stored in PDB. Supported values are:
                              SHA1 or SHA256 (default).
-codepage:&lt;n&gt;                 Specify the codepage to use when opening source
                              files
-utf8output                   Output compiler messages in UTF-8 encoding
-main:&lt;type&gt;                  Specify the type that contains the entry point
                              (ignore all other possible entry points) (Short
                              form: -m)
-fullpaths                    Compiler generates fully qualified paths
-filealign:&lt;n&gt;                Specify the alignment used for output file
                              sections
-pathmap:&lt;K1&gt;=&lt;V1&gt;,&lt;K2&gt;=&lt;V2&gt;,...
                              Specify a mapping for source path names output by
                              the compiler.
-pdb:&lt;file&gt;                   Specify debug information file name (default:
                              output file name with .pdb extension)
-errorendlocation             Output line and column of the end location of
                              each error
-preferreduilang              Specify the preferred output language name.
-nosdkpath                    Disable searching the default SDK path for standard library assemblies.
-nostdlib[+|-]                Do not reference standard library (mscorlib.dll)
-subsystemversion:&lt;string&gt;    Specify subsystem version of this assembly
-lib:&lt;file list&gt;              Specify additional directories to search in for
                              references
-errorreport:&lt;string&gt;         Specify how to handle internal compiler errors:
                              prompt, send, queue, or none. The default is
                              queue.
-appconfig:&lt;file&gt;             Specify an application configuration file
                              containing assembly binding settings
-moduleassemblyname:&lt;string&gt;  Name of the assembly which this module will be
                              a part of
-modulename:&lt;string&gt;          Specify the name of the source module
-generatedfilesout:&lt;dir&gt;      Place files generated during compilation in the
                              specified directory.
-reportivts[+|-]                    Output information on all IVTs granted to this
                              assembly by all dependencies, and annotate foreign assembly
                              accessibility errors with what assembly they came from.
</value>
    <comment>Visual C# Compiler Options</comment>
  </data>
  <data name="ERR_ComImportWithInitializers" xml:space="preserve">
    <value>'{0}': a class with the ComImport attribute cannot specify field initializers.</value>
  </data>
  <data name="WRN_PdbLocalNameTooLong" xml:space="preserve">
    <value>Local name '{0}' is too long for PDB.  Consider shortening or compiling without /debug.</value>
  </data>
  <data name="WRN_PdbLocalNameTooLong_Title" xml:space="preserve">
    <value>Local name is too long for PDB</value>
  </data>
  <data name="ERR_RetNoObjectRequiredLambda" xml:space="preserve">
    <value>Anonymous function converted to a void returning delegate cannot return a value</value>
  </data>
  <data name="ERR_TaskRetNoObjectRequiredLambda" xml:space="preserve">
    <value>Async lambda expression converted to a '{0}' returning delegate cannot return a value</value>
  </data>
  <data name="WRN_AnalyzerCannotBeCreated" xml:space="preserve">
    <value>An instance of analyzer {0} cannot be created from {1} : {2}.</value>
  </data>
  <data name="WRN_AnalyzerCannotBeCreated_Title" xml:space="preserve">
    <value>An analyzer instance cannot be created</value>
  </data>
  <data name="WRN_NoAnalyzerInAssembly" xml:space="preserve">
    <value>The assembly {0} does not contain any analyzers.</value>
  </data>
  <data name="WRN_NoAnalyzerInAssembly_Title" xml:space="preserve">
    <value>Assembly does not contain any analyzers</value>
  </data>
  <data name="WRN_UnableToLoadAnalyzer" xml:space="preserve">
    <value>Unable to load Analyzer assembly {0} : {1}</value>
  </data>
  <data name="WRN_UnableToLoadAnalyzer_Title" xml:space="preserve">
    <value>Unable to load Analyzer assembly</value>
  </data>
  <data name="INF_UnableToLoadSomeTypesInAnalyzer" xml:space="preserve">
    <value>Skipping some types in analyzer assembly {0} due to a ReflectionTypeLoadException : {1}.</value>
  </data>
  <data name="ERR_CantReadRulesetFile" xml:space="preserve">
    <value>Error reading ruleset file {0} - {1}</value>
  </data>
  <data name="ERR_BadPdbData" xml:space="preserve">
    <value>Error reading debug information for '{0}'</value>
  </data>
  <data name="IDS_OperationCausedStackOverflow" xml:space="preserve">
    <value>Operation caused a stack overflow.</value>
  </data>
  <data name="WRN_IdentifierOrNumericLiteralExpected" xml:space="preserve">
    <value>Expected identifier or numeric literal.</value>
  </data>
  <data name="WRN_IdentifierOrNumericLiteralExpected_Title" xml:space="preserve">
    <value>Expected identifier or numeric literal</value>
  </data>
  <data name="ERR_InitializerOnNonAutoProperty" xml:space="preserve">
    <value>Only auto-implemented properties, or properties that use the 'field' keyword, can have initializers.</value>
  </data>
  <data name="ERR_InstancePropertyInitializerInInterface" xml:space="preserve">
    <value>Instance properties in interfaces cannot have initializers.</value>
  </data>
  <data name="ERR_AutoPropertyMustHaveGetAccessor" xml:space="preserve">
    <value>Auto-implemented properties must have get accessors.</value>
  </data>
  <data name="ERR_AutoPropertyMustOverrideSet" xml:space="preserve">
    <value>Auto-implemented properties must override all accessors of the overridden property.</value>
  </data>
  <data name="ERR_InitializerInStructWithoutExplicitConstructor" xml:space="preserve">
    <value>Structs without explicit constructors cannot contain members with initializers.</value>
  </data>
  <data name="ERR_EncodinglessSyntaxTree" xml:space="preserve">
    <value>Cannot emit debug information for a source text without encoding.</value>
  </data>
  <data name="ERR_BlockBodyAndExpressionBody" xml:space="preserve">
    <value>Block bodies and expression bodies cannot both be provided.</value>
  </data>
  <data name="ERR_SwitchFallOut" xml:space="preserve">
    <value>Control cannot fall out of switch from final case label ('{0}')</value>
  </data>
  <data name="ERR_UnexpectedBoundGenericName" xml:space="preserve">
    <value>Type arguments are not allowed in the nameof operator.</value>
  </data>
  <data name="ERR_NullPropagatingOpInExpressionTree" xml:space="preserve">
    <value>An expression tree lambda may not contain a null propagating operator.</value>
  </data>
  <data name="ERR_DictionaryInitializerInExpressionTree" xml:space="preserve">
    <value>An expression tree lambda may not contain a dictionary initializer.</value>
  </data>
  <data name="ERR_ExtensionCollectionElementInitializerInExpressionTree" xml:space="preserve">
    <value>An extension Add method is not supported for a collection initializer in an expression lambda.</value>
  </data>
  <data name="IDS_FeatureNameof" xml:space="preserve">
    <value>nameof operator</value>
  </data>
  <data name="IDS_FeatureDictionaryInitializer" xml:space="preserve">
    <value>dictionary initializer</value>
  </data>
  <data name="ERR_UnclosedExpressionHole" xml:space="preserve">
    <value>Missing close delimiter '}' for interpolated expression started with '{'.</value>
  </data>
  <data name="ERR_SingleLineCommentInExpressionHole" xml:space="preserve">
    <value>A single-line comment may not be used in an interpolated string.</value>
  </data>
  <data name="ERR_InsufficientStack" xml:space="preserve">
    <value>An expression is too long or complex to compile</value>
  </data>
  <data name="ERR_ExpressionHasNoName" xml:space="preserve">
    <value>Expression does not have a name.</value>
  </data>
  <data name="ERR_SubexpressionNotInNameof" xml:space="preserve">
    <value>Sub-expression cannot be used in an argument to nameof.</value>
  </data>
  <data name="ERR_AliasQualifiedNameNotAnExpression" xml:space="preserve">
    <value>An alias-qualified name is not an expression.</value>
  </data>
  <data name="ERR_NameofMethodGroupWithTypeParameters" xml:space="preserve">
    <value>Type parameters are not allowed on a method group as an argument to 'nameof'.</value>
  </data>
  <data name="NoNoneSearchCriteria" xml:space="preserve">
    <value>SearchCriteria is expected.</value>
  </data>
  <data name="ERR_InvalidAssemblyCulture" xml:space="preserve">
    <value>Assembly culture strings may not contain embedded NUL characters.</value>
  </data>
  <data name="IDS_FeatureUsingStatic" xml:space="preserve">
    <value>using static</value>
  </data>
  <data name="IDS_FeatureInterpolatedStrings" xml:space="preserve">
    <value>interpolated strings</value>
  </data>
  <data name="IDS_FeatureAltInterpolatedVerbatimStrings" xml:space="preserve">
    <value>alternative interpolated verbatim strings</value>
  </data>
  <data name="IDS_AwaitInCatchAndFinally" xml:space="preserve">
    <value>await in catch blocks and finally blocks</value>
  </data>
  <data name="IDS_FeatureBinaryLiteral" xml:space="preserve">
    <value>binary literals</value>
  </data>
  <data name="IDS_FeatureDigitSeparator" xml:space="preserve">
    <value>digit separators</value>
  </data>
  <data name="IDS_FeatureLocalFunctions" xml:space="preserve">
    <value>local functions</value>
  </data>
  <data name="ERR_UnescapedCurly" xml:space="preserve">
    <value>A '{0}' character must be escaped (by doubling) in an interpolated string.</value>
  </data>
  <data name="ERR_EscapedCurly" xml:space="preserve">
    <value>A '{0}' character may only be escaped by doubling '{0}{0}' in an interpolated string.</value>
  </data>
  <data name="ERR_TrailingWhitespaceInFormatSpecifier" xml:space="preserve">
    <value>A format specifier may not contain trailing whitespace.</value>
  </data>
  <data name="ERR_EmptyFormatSpecifier" xml:space="preserve">
    <value>Empty format specifier.</value>
  </data>
  <data name="ERR_ErrorInReferencedAssembly" xml:space="preserve">
    <value>There is an error in a referenced assembly '{0}'.</value>
  </data>
  <data name="ERR_ExpressionOrDeclarationExpected" xml:space="preserve">
    <value>Expression or declaration statement expected.</value>
  </data>
  <data name="ERR_NameofExtensionMethod" xml:space="preserve">
    <value>Extension method groups are not allowed as an argument to 'nameof'.</value>
  </data>
  <data name="WRN_AlignmentMagnitude" xml:space="preserve">
    <value>Alignment value {0} has a magnitude greater than {1} and may result in a large formatted string.</value>
  </data>
  <data name="HDN_UnusedExternAlias_Title" xml:space="preserve">
    <value>Unused extern alias</value>
  </data>
  <data name="HDN_UnusedUsingDirective_Title" xml:space="preserve">
    <value>Unnecessary using directive</value>
  </data>
  <data name="INF_UnableToLoadSomeTypesInAnalyzer_Title" xml:space="preserve">
    <value>Skip loading types in analyzer assembly that fail due to a ReflectionTypeLoadException</value>
  </data>
  <data name="WRN_AlignmentMagnitude_Title" xml:space="preserve">
    <value>Alignment value has a magnitude that may result in a large formatted string</value>
  </data>
  <data name="ERR_ConstantStringTooLong" xml:space="preserve">
    <value>Length of String constant resulting from concatenation exceeds System.Int32.MaxValue.  Try splitting the string into multiple constants.</value>
  </data>
  <data name="ERR_TupleTooFewElements" xml:space="preserve">
    <value>Tuple must contain at least two elements.</value>
  </data>
  <data name="ERR_DebugEntryPointNotSourceMethodDefinition" xml:space="preserve">
    <value>Debug entry point must be a definition of a method declared in the current compilation.</value>
  </data>
  <data name="ERR_LoadDirectiveOnlyAllowedInScripts" xml:space="preserve">
    <value>#load is only allowed in scripts</value>
  </data>
  <data name="ERR_PPLoadFollowsToken" xml:space="preserve">
    <value>Cannot use #load after first token in file</value>
  </data>
  <data name="CouldNotFindFile" xml:space="preserve">
    <value>Could not find file.</value>
    <comment>File path referenced in source (#load) could not be resolved.</comment>
  </data>
  <data name="SyntaxTreeFromLoadNoRemoveReplace" xml:space="preserve">
    <value>SyntaxTree resulted from a #load directive and cannot be removed or replaced directly.</value>
  </data>
  <data name="ERR_SourceFileReferencesNotSupported" xml:space="preserve">
    <value>Source file references are not supported.</value>
  </data>
  <data name="ERR_InvalidPathMap" xml:space="preserve">
    <value>The pathmap option was incorrectly formatted.</value>
  </data>
  <data name="ERR_InvalidReal" xml:space="preserve">
    <value>Invalid real literal.</value>
  </data>
  <data name="ERR_AutoPropertyCannotBeRefReturning" xml:space="preserve">
    <value>Auto-implemented properties cannot return by reference</value>
  </data>
  <data name="ERR_RefPropertyMustHaveGetAccessor" xml:space="preserve">
    <value>Properties which return by reference must have a get accessor</value>
  </data>
  <data name="ERR_RefPropertyCannotHaveSetAccessor" xml:space="preserve">
    <value>Properties which return by reference cannot have set accessors</value>
  </data>
  <data name="ERR_CantChangeRefReturnOnOverride" xml:space="preserve">
    <value>'{0}' must match by reference return of overridden member '{1}'</value>
  </data>
  <data name="ERR_CantChangeInitOnlyOnOverride" xml:space="preserve">
    <value>'{0}' must match by init-only of overridden member '{1}'</value>
  </data>
  <data name="ERR_MustNotHaveRefReturn" xml:space="preserve">
    <value>By-reference returns may only be used in methods that return by reference</value>
  </data>
  <data name="ERR_MustHaveRefReturn" xml:space="preserve">
    <value>By-value returns may only be used in methods that return by value</value>
  </data>
  <data name="ERR_RefReturnMustHaveIdentityConversion" xml:space="preserve">
    <value>The return expression must be of type '{0}' because this method returns by reference</value>
  </data>
  <data name="ERR_CloseUnimplementedInterfaceMemberWrongRefReturn" xml:space="preserve">
    <value>'{0}' does not implement interface member '{1}'. '{2}' cannot implement '{1}' because it does not have matching return by reference.</value>
  </data>
  <data name="ERR_CloseUnimplementedInterfaceMemberWrongInitOnly" xml:space="preserve">
    <value>'{0}' does not implement interface member '{1}'. '{2}' cannot implement '{1}'.</value>
  </data>
  <data name="ERR_BadIteratorReturnRef" xml:space="preserve">
    <value>The body of '{0}' cannot be an iterator block because '{0}' returns by reference</value>
  </data>
  <data name="ERR_BadRefReturnExpressionTree" xml:space="preserve">
    <value>Lambda expressions that return by reference cannot be converted to expression trees</value>
  </data>
  <data name="ERR_RefReturningCallInExpressionTree" xml:space="preserve">
    <value>An expression tree lambda may not contain a call to a method, property, or indexer that returns by reference</value>
  </data>
  <data name="ERR_RefReturnLvalueExpected" xml:space="preserve">
    <value>An expression cannot be used in this context because it may not be passed or returned by reference</value>
  </data>
  <data name="ERR_RefReturnNonreturnableLocal" xml:space="preserve">
    <value>Cannot return '{0}' by reference because it was initialized to a value that cannot be returned by reference</value>
  </data>
  <data name="ERR_RefReturnNonreturnableLocal2" xml:space="preserve">
    <value>Cannot return by reference a member of '{0}' because it was initialized to a value that cannot be returned by reference</value>
  </data>
  <data name="WRN_RefReturnNonreturnableLocal" xml:space="preserve">
    <value>Local '{0}' is returned by reference but was initialized to a value that cannot be returned by reference</value>
  </data>
  <data name="WRN_RefReturnNonreturnableLocal_Title" xml:space="preserve">
    <value>Local is returned by reference but was initialized to a value that cannot be returned by reference</value>
  </data>
  <data name="WRN_RefReturnNonreturnableLocal2" xml:space="preserve">
    <value>A member of '{0}' is returned by reference but was initialized to a value that cannot be returned by reference</value>
  </data>
  <data name="WRN_RefReturnNonreturnableLocal2_Title" xml:space="preserve">
    <value>A member is returned by reference but was initialized to a value that cannot be returned by reference</value>
  </data>
  <data name="ERR_RefReturnReadonlyLocal" xml:space="preserve">
    <value>Cannot return '{0}' by reference because it is read-only</value>
  </data>
  <data name="ERR_RefReturnRangeVariable" xml:space="preserve">
    <value>Cannot return the range variable '{0}' by reference</value>
  </data>
  <data name="ERR_RefReturnReadonlyLocalCause" xml:space="preserve">
    <value>Cannot return '{0}' by reference because it is a '{1}'</value>
  </data>
  <data name="ERR_RefReturnReadonly" xml:space="preserve">
    <value>A readonly field cannot be returned by writable reference</value>
  </data>
  <data name="ERR_RefReturnReadonlyStatic" xml:space="preserve">
    <value>A static readonly field cannot be returned by writable reference</value>
  </data>
  <data name="ERR_RefReturnReadonly2" xml:space="preserve">
    <value>Members of readonly field '{0}' cannot be returned by writable reference</value>
  </data>
  <data name="ERR_RefReturnReadonlyStatic2" xml:space="preserve">
    <value>Fields of static readonly field '{0}' cannot be returned by writable reference</value>
  </data>
  <data name="ERR_RefReturnParameter" xml:space="preserve">
    <value>Cannot return a parameter by reference '{0}' because it is not a ref parameter</value>
  </data>
  <data name="ERR_RefReturnParameter2" xml:space="preserve">
    <value>Cannot return by reference a member of parameter '{0}' because it is not a ref or out parameter</value>
  </data>
  <data name="ERR_RefReturnScopedParameter" xml:space="preserve">
    <value>Cannot return a parameter by reference '{0}' because it is scoped to the current method</value>
  </data>
  <data name="ERR_RefReturnScopedParameter2" xml:space="preserve">
    <value>Cannot return by reference a member of parameter '{0}' because it is scoped to the current method</value>
  </data>
  <data name="ERR_RefReturnOnlyParameter" xml:space="preserve">
    <value>Cannot return a parameter by reference '{0}' through a ref parameter; it can only be returned in a return statement</value>
  </data>
  <data name="ERR_RefReturnOnlyParameter2" xml:space="preserve">
    <value>Cannot return by reference a member of parameter '{0}' through a ref parameter; it can only be returned in a return statement</value>
  </data>
  <data name="WRN_RefReturnOnlyParameter" xml:space="preserve">
    <value>This returns a parameter by reference '{0}' through a ref parameter; but it can only safely be returned in a return statement</value>
  </data>
  <data name="WRN_RefReturnOnlyParameter_Title" xml:space="preserve">
    <value>This returns a parameter by reference through a ref parameter; but it can only safely be returned in a return statement</value>
  </data>
  <data name="WRN_RefReturnOnlyParameter2" xml:space="preserve">
    <value>This returns by reference a member of parameter '{0}' through a ref parameter; but it can only safely be returned in a return statement</value>
  </data>
  <data name="WRN_RefReturnOnlyParameter2_Title" xml:space="preserve">
    <value>This returns by reference a member of parameter through a ref parameter; but it can only safely be returned in a return statement</value>
  </data>
  <data name="WRN_RefReturnParameter" xml:space="preserve">
    <value>This returns a parameter by reference '{0}' but it is not a ref parameter</value>
  </data>
  <data name="WRN_RefReturnParameter_Title" xml:space="preserve">
    <value>This returns a parameter by reference but it is not a ref parameter</value>
  </data>
  <data name="WRN_RefReturnScopedParameter" xml:space="preserve">
    <value>This returns a parameter by reference '{0}' but it is scoped to the current method</value>
  </data>
  <data name="WRN_RefReturnScopedParameter_Title" xml:space="preserve">
    <value>This returns a parameter by reference but it is scoped to the current method</value>
  </data>
  <data name="WRN_RefReturnParameter2" xml:space="preserve">
    <value>This returns by reference a member of parameter '{0}' that is not a ref or out parameter</value>
  </data>
  <data name="WRN_RefReturnParameter2_Title" xml:space="preserve">
    <value>This returns by reference a member of parameter that is not a ref or out parameter</value>
  </data>
  <data name="WRN_RefReturnScopedParameter2" xml:space="preserve">
    <value>This returns by reference a member of parameter '{0}' that is scoped to the current method</value>
  </data>
  <data name="WRN_RefReturnScopedParameter2_Title" xml:space="preserve">
    <value>This returns by reference a member of parameter that is scoped to the current method</value>
  </data>
  <data name="ERR_RefReturnLocal" xml:space="preserve">
    <value>Cannot return local '{0}' by reference because it is not a ref local</value>
  </data>
  <data name="ERR_RefReturnLocal2" xml:space="preserve">
    <value>Cannot return a member of local '{0}' by reference because it is not a ref local</value>
  </data>
  <data name="WRN_RefReturnLocal" xml:space="preserve">
    <value>This returns local '{0}' by reference but it is not a ref local</value>
  </data>
  <data name="WRN_RefReturnLocal_Title" xml:space="preserve">
    <value>This returns local by reference but it is not a ref local</value>
  </data>
  <data name="WRN_RefReturnLocal2" xml:space="preserve">
    <value>This returns a member of local '{0}' by reference but it is not a ref local</value>
  </data>
  <data name="WRN_RefReturnLocal2_Title" xml:space="preserve">
    <value>This returns a member of local by reference but it is not a ref local</value>
  </data>
  <data name="ERR_RefReturnStructThis" xml:space="preserve">
    <value>Struct members cannot return 'this' or other instance members by reference</value>
  </data>
  <data name="WRN_RefReturnStructThis" xml:space="preserve">
    <value>Struct member returns 'this' or other instance members by reference</value>
  </data>
  <data name="WRN_RefReturnStructThis_Title" xml:space="preserve">
    <value>Struct member returns 'this' or other instance members by reference</value>
  </data>
  <data name="ERR_EscapeOther" xml:space="preserve">
    <value>Expression cannot be used in this context because it may indirectly expose variables outside of their declaration scope</value>
  </data>
  <data name="ERR_EscapeVariable" xml:space="preserve">
    <value>Cannot use variable '{0}' in this context because it may expose referenced variables outside of their declaration scope</value>
  </data>
  <data name="WRN_EscapeVariable" xml:space="preserve">
    <value>Use of variable '{0}' in this context may expose referenced variables outside of their declaration scope</value>
  </data>
  <data name="WRN_EscapeVariable_Title" xml:space="preserve">
    <value>Use of variable in this context may expose referenced variables outside of their declaration scope</value>
  </data>
  <data name="ERR_EscapeCall" xml:space="preserve">
    <value>Cannot use a result of '{0}' in this context because it may expose variables referenced by parameter '{1}' outside of their declaration scope</value>
  </data>
  <data name="ERR_EscapeCall2" xml:space="preserve">
    <value>Cannot use a member of result of '{0}' in this context because it may expose variables referenced by parameter '{1}' outside of their declaration scope</value>
  </data>
  <data name="WRN_EscapeCall" xml:space="preserve">
    <value>Use of result of '{0}' in this context may expose variables referenced by parameter '{1}' outside of their declaration scope</value>
  </data>
  <data name="WRN_EscapeCall_Title" xml:space="preserve">
    <value>Use of result in this context may expose variables referenced by parameter outside of their declaration scope</value>
  </data>
  <data name="WRN_EscapeCall2" xml:space="preserve">
    <value>Use of member of result of '{0}' in this context may expose variables referenced by parameter '{1}' outside of their declaration scope</value>
  </data>
  <data name="WRN_EscapeCall2_Title" xml:space="preserve">
    <value>Use of member of result in this context may expose variables referenced by parameter outside of their declaration scope</value>
  </data>
  <data name="ERR_CallArgMixing" xml:space="preserve">
    <value>This combination of arguments to '{0}' is disallowed because it may expose variables referenced by parameter '{1}' outside of their declaration scope</value>
  </data>
  <data name="WRN_CallArgMixing" xml:space="preserve">
    <value>This combination of arguments to '{0}' may expose variables referenced by parameter '{1}' outside of their declaration scope</value>
  </data>
  <data name="WRN_CallArgMixing_Title" xml:space="preserve">
    <value>This combination of arguments may expose variables referenced by parameter outside of their declaration scope</value>
  </data>
  <data name="ERR_MismatchedRefEscapeInTernary" xml:space="preserve">
    <value>Branches of a ref conditional operator cannot refer to variables with incompatible declaration scopes</value>
  </data>
  <data name="WRN_MismatchedRefEscapeInTernary" xml:space="preserve">
    <value>The branches of the ref conditional operator refer to variables with incompatible declaration scopes</value>
  </data>
  <data name="WRN_MismatchedRefEscapeInTernary_Title" xml:space="preserve">
    <value>The branches of the ref conditional operator refer to variables with incompatible declaration scopes</value>
  </data>
  <data name="ERR_EscapeStackAlloc" xml:space="preserve">
    <value>A result of a stackalloc expression of type '{0}' cannot be used in this context because it may be exposed outside of the containing method</value>
  </data>
  <data name="WRN_EscapeStackAlloc" xml:space="preserve">
    <value>A result of a stackalloc expression of type '{0}' in this context may be exposed outside of the containing method</value>
  </data>
  <data name="WRN_EscapeStackAlloc_Title" xml:space="preserve">
    <value>A result of a stackalloc expression of this type in this context may be exposed outside of the containing method</value>
  </data>
  <data name="ERR_InitializeByValueVariableWithReference" xml:space="preserve">
    <value>Cannot initialize a by-value variable with a reference</value>
  </data>
  <data name="ERR_InitializeByReferenceVariableWithValue" xml:space="preserve">
    <value>Cannot initialize a by-reference variable with a value</value>
  </data>
  <data name="ERR_RefAssignmentMustHaveIdentityConversion" xml:space="preserve">
    <value>The expression must be of type '{0}' because it is being assigned by reference</value>
  </data>
  <data name="ERR_ByReferenceVariableMustBeInitialized" xml:space="preserve">
    <value>A declaration of a by-reference variable must have an initializer</value>
  </data>
  <data name="ERR_AnonDelegateCantUseLocal" xml:space="preserve">
    <value>Cannot use ref local '{0}' inside an anonymous method, lambda expression, or query expression</value>
  </data>
  <data name="ERR_RefReturningCallAndAwait" xml:space="preserve">
    <value>A reference returned by a call to '{0}' cannot be preserved across 'await' or 'yield' boundary.</value>
  </data>
  <data name="ERR_RefConditionalAndAwait" xml:space="preserve">
    <value>'await' cannot be used in an expression containing a ref conditional operator</value>
  </data>
  <data name="ERR_RefConditionalNeedsTwoRefs" xml:space="preserve">
    <value>Both conditional operator values must be ref values or neither may be a ref value</value>
  </data>
  <data name="ERR_RefConditionalDifferentTypes" xml:space="preserve">
    <value>The expression must be of type '{0}' to match the alternative ref value</value>
  </data>
  <data name="ERR_ExpressionTreeContainsLocalFunction" xml:space="preserve">
    <value>An expression tree may not contain a reference to a local function</value>
  </data>
  <data name="ERR_DynamicLocalFunctionParamsParameter" xml:space="preserve">
    <value>Cannot pass argument with dynamic type to params parameter '{0}' of local function '{1}'.</value>
  </data>
  <data name="SyntaxTreeIsNotASubmission" xml:space="preserve">
    <value>Syntax tree should be created from a submission.</value>
  </data>
  <data name="ERR_TooManyUserStrings" xml:space="preserve">
    <value>Combined length of user strings used by the program exceeds allowed limit. Try to decrease use of string literals.</value>
  </data>
  <data name="ERR_PatternNullableType" xml:space="preserve">
    <value>It is not legal to use nullable type '{0}?' in a pattern; use the underlying type '{0}' instead.</value>
  </data>
  <data name="ERR_IsNullableType" xml:space="preserve">
    <value>It is not legal to use nullable reference type '{0}?' in an is-type expression; use the underlying type '{0}' instead.</value>
  </data>
  <data name="ERR_AsNullableType" xml:space="preserve">
    <value>It is not legal to use nullable reference type '{0}?' in an as expression; use the underlying type '{0}' instead.</value>
  </data>
  <data name="ERR_BadPatternExpression" xml:space="preserve">
    <value>Invalid operand for pattern match; value required, but found '{0}'.</value>
  </data>
  <data name="ERR_PeWritingFailure" xml:space="preserve">
    <value>An error occurred while writing the output file: {0}.</value>
  </data>
  <data name="ERR_TupleDuplicateElementName" xml:space="preserve">
    <value>Tuple element names must be unique.</value>
  </data>
  <data name="ERR_TupleReservedElementName" xml:space="preserve">
    <value>Tuple element name '{0}' is only allowed at position {1}.</value>
  </data>
  <data name="ERR_TupleReservedElementNameAnyPosition" xml:space="preserve">
    <value>Tuple element name '{0}' is disallowed at any position.</value>
  </data>
  <data name="ERR_PredefinedTypeMemberNotFoundInAssembly" xml:space="preserve">
    <value>Member '{0}' was not found on type '{1}' from assembly '{2}'.</value>
  </data>
  <data name="IDS_FeatureTuples" xml:space="preserve">
    <value>tuples</value>
  </data>
  <data name="ERR_MissingDeconstruct" xml:space="preserve">
    <value>No suitable 'Deconstruct' instance or extension method was found for type '{0}', with {1} out parameters and a void return type.</value>
  </data>
  <data name="ERR_DeconstructRequiresExpression" xml:space="preserve">
    <value>Deconstruct assignment requires an expression with a type on the right-hand-side.</value>
  </data>
  <data name="ERR_SwitchExpressionValueExpected" xml:space="preserve">
    <value>The switch expression must be a value; found '{0}'.</value>
  </data>
  <data name="ERR_SwitchCaseSubsumed" xml:space="preserve">
    <value>The switch case is unreachable. It has already been handled by a previous case or it is impossible to match.</value>
  </data>
  <data name="ERR_StdInOptionProvidedButConsoleInputIsNotRedirected" xml:space="preserve">
    <value>stdin argument '-' is specified, but input has not been redirected from the standard input stream.</value>
  </data>
  <data name="ERR_SwitchArmSubsumed" xml:space="preserve">
    <value>The pattern is unreachable. It has already been handled by a previous arm of the switch expression or it is impossible to match.</value>
  </data>
  <data name="ERR_PatternWrongType" xml:space="preserve">
    <value>An expression of type '{0}' cannot be handled by a pattern of type '{1}'.</value>
  </data>
  <data name="ERR_ConstantPatternVsOpenType" xml:space="preserve">
    <value>An expression of type '{0}' cannot be handled by a pattern of type '{1}'. Please use language version '{2}' or greater to match an open type with a constant pattern.</value>
  </data>
  <data name="WRN_AttributeIgnoredWhenPublicSigning" xml:space="preserve">
    <value>Attribute '{0}' is ignored when public signing is specified.</value>
  </data>
  <data name="WRN_AttributeIgnoredWhenPublicSigning_Title" xml:space="preserve">
    <value>Attribute is ignored when public signing is specified.</value>
  </data>
  <data name="ERR_OptionMustBeAbsolutePath" xml:space="preserve">
    <value>Option '{0}' must be an absolute path.</value>
  </data>
  <data name="ERR_ConversionNotTupleCompatible" xml:space="preserve">
    <value>Tuple with {0} elements cannot be converted to type '{1}'.</value>
  </data>
  <data name="IDS_FeatureOutVar" xml:space="preserve">
    <value>out variable declaration</value>
  </data>
  <data name="ERR_ImplicitlyTypedOutVariableUsedInTheSameArgumentList" xml:space="preserve">
    <value>Reference to an implicitly-typed out variable '{0}' is not permitted in the same argument list.</value>
  </data>
  <data name="ERR_TypeInferenceFailedForImplicitlyTypedOutVariable" xml:space="preserve">
    <value>Cannot infer the type of implicitly-typed out variable '{0}'.</value>
  </data>
  <data name="ERR_TypeInferenceFailedForImplicitlyTypedDeconstructionVariable" xml:space="preserve">
    <value>Cannot infer the type of implicitly-typed deconstruction variable '{0}'.</value>
  </data>
  <data name="ERR_DiscardTypeInferenceFailed" xml:space="preserve">
    <value>Cannot infer the type of implicitly-typed discard.</value>
  </data>
  <data name="ERR_DeconstructWrongCardinality" xml:space="preserve">
    <value>Cannot deconstruct a tuple of '{0}' elements into '{1}' variables.</value>
  </data>
  <data name="ERR_CannotDeconstructDynamic" xml:space="preserve">
    <value>Cannot deconstruct dynamic objects.</value>
  </data>
  <data name="ERR_DeconstructTooFewElements" xml:space="preserve">
    <value>Deconstruction must contain at least two variables.</value>
  </data>
  <data name="WRN_TupleLiteralNameMismatch" xml:space="preserve">
    <value>The tuple element name '{0}' is ignored because a different name or no name is specified by the target type '{1}'.</value>
  </data>
  <data name="WRN_TupleLiteralNameMismatch_Title" xml:space="preserve">
    <value>The tuple element name is ignored because a different name or no name is specified by the assignment target.</value>
  </data>
  <data name="WRN_TupleBinopLiteralNameMismatch" xml:space="preserve">
    <value>The tuple element name '{0}' is ignored because a different name or no name is specified on the other side of the tuple == or != operator.</value>
  </data>
  <data name="WRN_TupleBinopLiteralNameMismatch_Title" xml:space="preserve">
    <value>The tuple element name is ignored because a different name or no name is specified on the other side of the tuple == or != operator.</value>
  </data>
  <data name="ERR_PredefinedValueTupleTypeMustBeStruct" xml:space="preserve">
    <value>Predefined type '{0}' must be a struct.</value>
  </data>
  <data name="ERR_NewWithTupleTypeSyntax" xml:space="preserve">
    <value>'new' cannot be used with tuple type. Use a tuple literal expression instead.</value>
  </data>
  <data name="ERR_DeconstructionVarFormDisallowsSpecificType" xml:space="preserve">
    <value>Deconstruction 'var (...)' form disallows a specific type for 'var'.</value>
  </data>
  <data name="ERR_TupleElementNamesAttributeMissing" xml:space="preserve">
    <value>Cannot define a class or member that utilizes tuples because the compiler required type '{0}' cannot be found. Are you missing a reference?</value>
  </data>
  <data name="ERR_ExplicitTupleElementNamesAttribute" xml:space="preserve">
    <value>Cannot reference 'System.Runtime.CompilerServices.TupleElementNamesAttribute' explicitly. Use the tuple syntax to define tuple names.</value>
  </data>
  <data name="ERR_ExpressionTreeContainsOutVariable" xml:space="preserve">
    <value>An expression tree may not contain an out argument variable declaration.</value>
  </data>
  <data name="ERR_ExpressionTreeContainsDiscard" xml:space="preserve">
    <value>An expression tree may not contain a discard.</value>
  </data>
  <data name="ERR_ExpressionTreeContainsIsMatch" xml:space="preserve">
    <value>An expression tree may not contain an 'is' pattern-matching operator.</value>
  </data>
  <data name="ERR_ExpressionTreeContainsTupleLiteral" xml:space="preserve">
    <value>An expression tree may not contain a tuple literal.</value>
  </data>
  <data name="ERR_ExpressionTreeContainsTupleConversion" xml:space="preserve">
    <value>An expression tree may not contain a tuple conversion.</value>
  </data>
  <data name="ERR_SourceLinkRequiresPdb" xml:space="preserve">
    <value>/sourcelink switch is only supported when emitting PDB.</value>
  </data>
  <data name="ERR_CannotEmbedWithoutPdb" xml:space="preserve">
    <value>/embed switch is only supported when emitting a PDB.</value>
  </data>
  <data name="ERR_InvalidInstrumentationKind" xml:space="preserve">
    <value>Invalid instrumentation kind: {0}</value>
  </data>
  <data name="ERR_InvalidHashAlgorithmName" xml:space="preserve">
    <value>Invalid hash algorithm name: '{0}'</value>
  </data>
  <data name="ERR_VarInvocationLvalueReserved" xml:space="preserve">
    <value>The syntax 'var (...)' as an lvalue is reserved.</value>
  </data>
  <data name="ERR_SemiOrLBraceOrArrowExpected" xml:space="preserve">
    <value>{ or ; or =&gt; expected</value>
  </data>
  <data name="ERR_ThrowMisplaced" xml:space="preserve">
    <value>A throw expression is not allowed in this context.</value>
  </data>
  <data name="ERR_DeclarationExpressionNotPermitted" xml:space="preserve">
    <value>A declaration is not allowed in this context.</value>
  </data>
  <data name="ERR_MustDeclareForeachIteration" xml:space="preserve">
    <value>A foreach loop must declare its iteration variables.</value>
  </data>
  <data name="ERR_TupleElementNamesInDeconstruction" xml:space="preserve">
    <value>Tuple element names are not permitted on the left of a deconstruction.</value>
  </data>
  <data name="ERR_PossibleBadNegCast" xml:space="preserve">
    <value>To cast a negative value, you must enclose the value in parentheses.</value>
  </data>
  <data name="ERR_ExpressionTreeContainsThrowExpression" xml:space="preserve">
    <value>An expression tree may not contain a throw-expression.</value>
  </data>
  <data name="ERR_ExpressionTreeContainsWithExpression" xml:space="preserve">
    <value>An expression tree may not contain a with-expression.</value>
  </data>
  <data name="ERR_BadAssemblyName" xml:space="preserve">
    <value>Invalid assembly name: {0}</value>
  </data>
  <data name="ERR_BadAsyncMethodBuilderTaskProperty" xml:space="preserve">
    <value>For type '{0}' to be used as an AsyncMethodBuilder for type '{1}', its Task property should return type '{1}' instead of type '{2}'.</value>
  </data>
  <data name="ERR_TypeForwardedToMultipleAssemblies" xml:space="preserve">
    <value>Module '{0}' in assembly '{1}' is forwarding the type '{2}' to multiple assemblies: '{3}' and '{4}'.</value>
  </data>
  <data name="ERR_PatternDynamicType" xml:space="preserve">
    <value>It is not legal to use the type 'dynamic' in a pattern.</value>
  </data>
  <data name="ERR_BadDocumentationMode" xml:space="preserve">
    <value>Provided documentation mode is unsupported or invalid: '{0}'.</value>
  </data>
  <data name="ERR_BadSourceCodeKind" xml:space="preserve">
    <value>Provided source code kind is unsupported or invalid: '{0}'</value>
  </data>
  <data name="ERR_BadLanguageVersion" xml:space="preserve">
    <value>Provided language version is unsupported or invalid: '{0}'.</value>
  </data>
  <data name="ERR_InvalidPreprocessingSymbol" xml:space="preserve">
    <value>Invalid name for a preprocessing symbol; '{0}' is not a valid identifier</value>
  </data>
  <data name="ERR_FeatureNotAvailableInVersion7_1" xml:space="preserve">
    <value>Feature '{0}' is not available in C# 7.1. Please use language version {1} or greater.</value>
  </data>
  <data name="ERR_FeatureNotAvailableInVersion7_2" xml:space="preserve">
    <value>Feature '{0}' is not available in C# 7.2. Please use language version {1} or greater.</value>
  </data>
  <data name="ERR_FeatureNotAvailableInVersion7_3" xml:space="preserve">
    <value>Feature '{0}' is not available in C# 7.3. Please use language version {1} or greater.</value>
  </data>
  <data name="ERR_FeatureNotAvailableInVersion8" xml:space="preserve">
    <value>Feature '{0}' is not available in C# 8.0. Please use language version {1} or greater.</value>
  </data>
  <data name="ERR_LanguageVersionCannotHaveLeadingZeroes" xml:space="preserve">
    <value>Specified language version '{0}' cannot have leading zeroes</value>
  </data>
  <data name="ERR_VoidAssignment" xml:space="preserve">
    <value>A value of type 'void' may not be assigned.</value>
  </data>
  <data name="WRN_WindowsExperimental" xml:space="preserve">
    <value>'{0}' is for evaluation purposes only and is subject to change or removal in future updates.</value>
  </data>
  <data name="WRN_WindowsExperimental_Title" xml:space="preserve">
    <value>Type is for evaluation purposes only and is subject to change or removal in future updates.</value>
  </data>
  <data name="WRN_Experimental" xml:space="preserve">
    <value>'{0}' is for evaluation purposes only and is subject to change or removal in future updates. Suppress this diagnostic to proceed.</value>
  </data>
  <data name="WRN_Experimental_Title" xml:space="preserve">
    <value>Type is for evaluation purposes only and is subject to change or removal in future updates. Suppress this diagnostic to proceed.</value>
  </data>
  <data name="ERR_CompilerAndLanguageVersion" xml:space="preserve">
    <value>Compiler version: '{0}'. Language version: {1}.</value>
  </data>
  <data name="IDS_FeatureAsyncMain" xml:space="preserve">
    <value>async main</value>
  </data>
  <data name="ERR_TupleInferredNamesNotAvailable" xml:space="preserve">
    <value>Tuple element name '{0}' is inferred. Please use language version {1} or greater to access an element by its inferred name.</value>
  </data>
  <data name="ERR_AltInterpolatedVerbatimStringsNotAvailable" xml:space="preserve">
    <value>To use '@$' instead of '$@' for an interpolated verbatim string, please use language version '{0}' or greater.</value>
  </data>
  <data name="WRN_AttributesOnBackingFieldsNotAvailable" xml:space="preserve">
    <value>Field-targeted attributes on auto-properties are not supported in language version {0}. Please use language version {1} or greater.</value>
  </data>
  <data name="WRN_AttributesOnBackingFieldsNotAvailable_Title" xml:space="preserve">
    <value>Field-targeted attributes on auto-properties are not supported in this version of the language.</value>
  </data>
  <data name="ERR_VoidInTuple" xml:space="preserve">
    <value>A tuple may not contain a value of type 'void'.</value>
  </data>
  <data name="IDS_FeatureNullableReferenceTypes" xml:space="preserve">
    <value>nullable reference types</value>
  </data>
  <data name="IDS_FeaturePragmaWarningEnable" xml:space="preserve">
    <value>warning action enable</value>
  </data>
  <data name="WRN_ConvertingNullableToNonNullable" xml:space="preserve">
    <value>Converting null literal or possible null value to non-nullable type.</value>
  </data>
  <data name="WRN_ConvertingNullableToNonNullable_Title" xml:space="preserve">
    <value>Converting null literal or possible null value to non-nullable type.</value>
  </data>
  <data name="WRN_NullReferenceAssignment" xml:space="preserve">
    <value>Possible null reference assignment.</value>
  </data>
  <data name="WRN_NullReferenceAssignment_Title" xml:space="preserve">
    <value>Possible null reference assignment.</value>
  </data>
  <data name="WRN_NullReferenceReceiver" xml:space="preserve">
    <value>Dereference of a possibly null reference.</value>
  </data>
  <data name="WRN_NullReferenceReceiver_Title" xml:space="preserve">
    <value>Dereference of a possibly null reference.</value>
  </data>
  <data name="WRN_NullReferenceReturn" xml:space="preserve">
    <value>Possible null reference return.</value>
  </data>
  <data name="WRN_NullReferenceReturn_Title" xml:space="preserve">
    <value>Possible null reference return.</value>
  </data>
  <data name="WRN_NullReferenceArgument" xml:space="preserve">
    <value>Possible null reference argument for parameter '{0}' in '{1}'.</value>
  </data>
  <data name="WRN_NullReferenceArgument_Title" xml:space="preserve">
    <value>Possible null reference argument.</value>
  </data>
  <data name="WRN_ThrowPossibleNull" xml:space="preserve">
    <value>Thrown value may be null.</value>
  </data>
  <data name="WRN_ThrowPossibleNull_Title" xml:space="preserve">
    <value>Thrown value may be null.</value>
  </data>
  <data name="WRN_UnboxPossibleNull" xml:space="preserve">
    <value>Unboxing a possibly null value.</value>
  </data>
  <data name="WRN_UnboxPossibleNull_Title" xml:space="preserve">
    <value>Unboxing a possibly null value.</value>
  </data>
  <data name="WRN_NullabilityMismatchInTypeOnOverride" xml:space="preserve">
    <value>Nullability of reference types in type doesn't match overridden member.</value>
  </data>
  <data name="WRN_NullabilityMismatchInTypeOnOverride_Title" xml:space="preserve">
    <value>Nullability of reference types in type doesn't match overridden member.</value>
  </data>
  <data name="WRN_NullabilityMismatchInReturnTypeOnOverride" xml:space="preserve">
    <value>Nullability of reference types in return type doesn't match overridden member.</value>
  </data>
  <data name="WRN_NullabilityMismatchInReturnTypeOnOverride_Title" xml:space="preserve">
    <value>Nullability of reference types in return type doesn't match overridden member.</value>
  </data>
  <data name="WRN_TopLevelNullabilityMismatchInReturnTypeOnOverride" xml:space="preserve">
    <value>Nullability of return type doesn't match overridden member (possibly because of nullability attributes).</value>
  </data>
  <data name="WRN_TopLevelNullabilityMismatchInReturnTypeOnOverride_Title" xml:space="preserve">
    <value>Nullability of return type doesn't match overridden member (possibly because of nullability attributes).</value>
  </data>
  <data name="WRN_NullabilityMismatchInParameterTypeOnOverride" xml:space="preserve">
    <value>Nullability of reference types in type of parameter '{0}' doesn't match overridden member.</value>
  </data>
  <data name="WRN_NullabilityMismatchInParameterTypeOnOverride_Title" xml:space="preserve">
    <value>Nullability of reference types in type of parameter doesn't match overridden member.</value>
  </data>
  <data name="WRN_TopLevelNullabilityMismatchInParameterTypeOnOverride" xml:space="preserve">
    <value>Nullability of type of parameter '{0}' doesn't match overridden member (possibly because of nullability attributes).</value>
  </data>
  <data name="WRN_TopLevelNullabilityMismatchInParameterTypeOnOverride_Title" xml:space="preserve">
    <value>Nullability of type of parameter doesn't match overridden member (possibly because of nullability attributes).</value>
  </data>
  <data name="WRN_NullabilityMismatchInParameterTypeOnPartial" xml:space="preserve">
    <value>Nullability of reference types in type of parameter '{0}' doesn't match partial method declaration.</value>
  </data>
  <data name="WRN_NullabilityMismatchInParameterTypeOnPartial_Title" xml:space="preserve">
    <value>Nullability of reference types in type of parameter doesn't match partial method declaration.</value>
  </data>
  <data name="WRN_NullabilityMismatchInReturnTypeOnPartial" xml:space="preserve">
    <value>Nullability of reference types in return type doesn't match partial method declaration.</value>
  </data>
  <data name="WRN_NullabilityMismatchInReturnTypeOnPartial_Title" xml:space="preserve">
    <value>Nullability of reference types in return type doesn't match partial method declaration.</value>
  </data>
  <data name="WRN_NullabilityMismatchInTypeOnImplicitImplementation" xml:space="preserve">
    <value>Nullability of reference types in type of '{0}' doesn't match implicitly implemented member '{1}'.</value>
  </data>
  <data name="WRN_NullabilityMismatchInTypeOnImplicitImplementation_Title" xml:space="preserve">
    <value>Nullability of reference types in type doesn't match implicitly implemented member.</value>
  </data>
  <data name="WRN_NullabilityMismatchInReturnTypeOnImplicitImplementation" xml:space="preserve">
    <value>Nullability of reference types in return type of '{0}' doesn't match implicitly implemented member '{1}'.</value>
  </data>
  <data name="WRN_NullabilityMismatchInReturnTypeOnImplicitImplementation_Title" xml:space="preserve">
    <value>Nullability of reference types in return type doesn't match implicitly implemented member.</value>
  </data>
  <data name="WRN_NullabilityMismatchInParameterTypeOnImplicitImplementation" xml:space="preserve">
    <value>Nullability of reference types in type of parameter '{0}' of '{1}' doesn't match implicitly implemented member '{2}'.</value>
  </data>
  <data name="WRN_NullabilityMismatchInParameterTypeOnImplicitImplementation_Title" xml:space="preserve">
    <value>Nullability of reference types in type of parameter doesn't match implicitly implemented member.</value>
  </data>
  <data name="WRN_TopLevelNullabilityMismatchInReturnTypeOnImplicitImplementation" xml:space="preserve">
    <value>Nullability of reference types in return type of '{0}' doesn't match implicitly implemented member '{1}' (possibly because of nullability attributes).</value>
  </data>
  <data name="WRN_TopLevelNullabilityMismatchInReturnTypeOnImplicitImplementation_Title" xml:space="preserve">
    <value>Nullability of reference types in return type doesn't match implicitly implemented member (possibly because of nullability attributes).</value>
  </data>
  <data name="WRN_TopLevelNullabilityMismatchInParameterTypeOnImplicitImplementation" xml:space="preserve">
    <value>Nullability of reference types in type of parameter '{0}' of '{1}' doesn't match implicitly implemented member '{2}' (possibly because of nullability attributes).</value>
  </data>
  <data name="WRN_TopLevelNullabilityMismatchInParameterTypeOnImplicitImplementation_Title" xml:space="preserve">
    <value>Nullability of reference types in type of parameter doesn't match implicitly implemented member (possibly because of nullability attributes).</value>
  </data>
  <data name="WRN_NullabilityMismatchInTypeOnExplicitImplementation" xml:space="preserve">
    <value>Nullability of reference types in type doesn't match implemented member '{0}'.</value>
  </data>
  <data name="WRN_NullabilityMismatchInTypeOnExplicitImplementation_Title" xml:space="preserve">
    <value>Nullability of reference types in type doesn't match implemented member.</value>
  </data>
  <data name="WRN_NullabilityMismatchInReturnTypeOnExplicitImplementation" xml:space="preserve">
    <value>Nullability of reference types in return type doesn't match implemented member '{0}'.</value>
  </data>
  <data name="WRN_NullabilityMismatchInReturnTypeOnExplicitImplementation_Title" xml:space="preserve">
    <value>Nullability of reference types in return type doesn't match implemented member.</value>
  </data>
  <data name="WRN_NullabilityMismatchInParameterTypeOnExplicitImplementation" xml:space="preserve">
    <value>Nullability of reference types in type of parameter '{0}' doesn't match implemented member '{1}'.</value>
  </data>
  <data name="WRN_NullabilityMismatchInParameterTypeOnExplicitImplementation_Title" xml:space="preserve">
    <value>Nullability of reference types in type of parameter doesn't match implemented member.</value>
  </data>
  <data name="WRN_TopLevelNullabilityMismatchInReturnTypeOnExplicitImplementation" xml:space="preserve">
    <value>Nullability of reference types in return type doesn't match implemented member '{0}' (possibly because of nullability attributes).</value>
  </data>
  <data name="WRN_TopLevelNullabilityMismatchInReturnTypeOnExplicitImplementation_Title" xml:space="preserve">
    <value>Nullability of reference types in return type doesn't match implemented member (possibly because of nullability attributes).</value>
  </data>
  <data name="WRN_TopLevelNullabilityMismatchInParameterTypeOnExplicitImplementation" xml:space="preserve">
    <value>Nullability of reference types in type of parameter '{0}' doesn't match implemented member '{1}' (possibly because of nullability attributes).</value>
  </data>
  <data name="WRN_TopLevelNullabilityMismatchInParameterTypeOnExplicitImplementation_Title" xml:space="preserve">
    <value>Nullability of reference types in type of parameter doesn't match implemented member (possibly because of nullability attributes).</value>
  </data>
  <data name="WRN_UninitializedNonNullableField" xml:space="preserve">
    <value>Non-nullable {0} '{1}' must contain a non-null value when exiting constructor. Consider adding the 'required' modifier or declaring the {0} as nullable.</value>
  </data>
  <data name="WRN_UninitializedNonNullableField_Title" xml:space="preserve">
    <value>Non-nullable field must contain a non-null value when exiting constructor. Consider adding the 'required' modifier or declaring as nullable.</value>
  </data>
  <data name="WRN_NullabilityMismatchInAssignment" xml:space="preserve">
    <value>Nullability of reference types in value of type '{0}' doesn't match target type '{1}'.</value>
  </data>
  <data name="WRN_NullabilityMismatchInAssignment_Title" xml:space="preserve">
    <value>Nullability of reference types in value doesn't match target type.</value>
  </data>
  <data name="WRN_ImplicitCopyInReadOnlyMember" xml:space="preserve">
    <value>Call to non-readonly member '{0}' from a 'readonly' member results in an implicit copy of '{1}'.</value>
  </data>
  <data name="WRN_ImplicitCopyInReadOnlyMember_Title" xml:space="preserve">
    <value>Call to non-readonly member from a 'readonly' member results in an implicit copy.</value>
  </data>
  <data name="ERR_StaticMemberCantBeReadOnly" xml:space="preserve">
    <value>Static member '{0}' cannot be marked 'readonly'.</value>
  </data>
  <data name="ERR_AutoSetterCantBeReadOnly" xml:space="preserve">
    <value>Auto-implemented 'set' accessor '{0}' cannot be marked 'readonly'.</value>
  </data>
  <data name="ERR_AutoPropertyWithSetterCantBeReadOnly" xml:space="preserve">
    <value>Auto-implemented property '{0}' cannot be marked 'readonly' because it has a 'set' accessor.</value>
  </data>
  <data name="ERR_InvalidPropertyReadOnlyMods" xml:space="preserve">
    <value>Cannot specify 'readonly' modifiers on both property or indexer '{0}' and its accessor. Remove one of them.</value>
  </data>
  <data name="ERR_DuplicatePropertyReadOnlyMods" xml:space="preserve">
    <value>Cannot specify 'readonly' modifiers on both accessors of property or indexer '{0}'. Instead, put a 'readonly' modifier on the property itself.</value>
  </data>
  <data name="ERR_FieldLikeEventCantBeReadOnly" xml:space="preserve">
    <value>Field-like event '{0}' cannot be 'readonly'.</value>
  </data>
  <data name="ERR_PartialMemberReadOnlyDifference" xml:space="preserve">
    <value>Both partial member declarations must be readonly or neither may be readonly</value>
  </data>
  <data name="ERR_ReadOnlyModMissingAccessor" xml:space="preserve">
    <value>'{0}': 'readonly' can only be used on accessors if the property or indexer has both a get and a set accessor</value>
  </data>
  <data name="WRN_NullabilityMismatchInArgument" xml:space="preserve">
    <value>Argument of type '{0}' cannot be used for parameter '{2}' of type '{1}' in '{3}' due to differences in the nullability of reference types.</value>
  </data>
  <data name="WRN_NullabilityMismatchInArgument_Title" xml:space="preserve">
    <value>Argument cannot be used for parameter due to differences in the nullability of reference types.</value>
  </data>
  <data name="WRN_NullabilityMismatchInArgumentForOutput" xml:space="preserve">
    <value>Argument of type '{0}' cannot be used as an output of type '{1}' for parameter '{2}' in '{3}' due to differences in the nullability of reference types.</value>
  </data>
  <data name="WRN_NullabilityMismatchInArgumentForOutput_Title" xml:space="preserve">
    <value>Argument cannot be used as an output for parameter due to differences in the nullability of reference types.</value>
  </data>
  <data name="WRN_DisallowNullAttributeForbidsMaybeNullAssignment" xml:space="preserve">
    <value>A possible null value may not be used for a type marked with [NotNull] or [DisallowNull]</value>
  </data>
  <data name="WRN_DisallowNullAttributeForbidsMaybeNullAssignment_Title" xml:space="preserve">
    <value>A possible null value may not be used for a type marked with [NotNull] or [DisallowNull]</value>
  </data>
  <data name="WRN_ParameterConditionallyDisallowsNull" xml:space="preserve">
    <value>Parameter '{0}' must have a non-null value when exiting with '{1}'.</value>
  </data>
  <data name="WRN_ParameterConditionallyDisallowsNull_Title" xml:space="preserve">
    <value>Parameter must have a non-null value when exiting in some condition.</value>
  </data>
  <data name="WRN_ParameterDisallowsNull" xml:space="preserve">
    <value>Parameter '{0}' must have a non-null value when exiting.</value>
  </data>
  <data name="WRN_ParameterDisallowsNull_Title" xml:space="preserve">
    <value>Parameter must have a non-null value when exiting.</value>
  </data>
  <data name="WRN_ParameterNotNullIfNotNull" xml:space="preserve">
    <value>Parameter '{0}' must have a non-null value when exiting because parameter '{1}' is non-null.</value>
  </data>
  <data name="WRN_ParameterNotNullIfNotNull_Title" xml:space="preserve">
    <value>Parameter must have a non-null value when exiting because parameter referenced by NotNullIfNotNull is non-null.</value>
  </data>
  <data name="WRN_ReturnNotNullIfNotNull" xml:space="preserve">
    <value>Return value must be non-null because parameter '{0}' is non-null.</value>
  </data>
  <data name="WRN_ReturnNotNullIfNotNull_Title" xml:space="preserve">
    <value>Return value must be non-null because parameter is non-null.</value>
  </data>
  <data name="WRN_MemberNotNull" xml:space="preserve">
    <value>Member '{0}' must have a non-null value when exiting.</value>
  </data>
  <data name="WRN_MemberNotNull_Title" xml:space="preserve">
    <value>Member must have a non-null value when exiting.</value>
  </data>
  <data name="WRN_MemberNotNullBadMember" xml:space="preserve">
    <value>Member '{0}' cannot be used in this attribute.</value>
  </data>
  <data name="WRN_MemberNotNullBadMember_Title" xml:space="preserve">
    <value>Member cannot be used in this attribute.</value>
  </data>
  <data name="WRN_MemberNotNullWhen" xml:space="preserve">
    <value>Member '{0}' must have a non-null value when exiting with '{1}'.</value>
  </data>
  <data name="WRN_MemberNotNullWhen_Title" xml:space="preserve">
    <value>Member must have a non-null value when exiting in some condition.</value>
  </data>
  <data name="WRN_ShouldNotReturn" xml:space="preserve">
    <value>A method marked [DoesNotReturn] should not return.</value>
  </data>
  <data name="WRN_ShouldNotReturn_Title" xml:space="preserve">
    <value>A method marked [DoesNotReturn] should not return.</value>
  </data>
  <data name="WRN_DoesNotReturnMismatch" xml:space="preserve">
    <value>Method '{0}' lacks `[DoesNotReturn]` annotation to match implemented or overridden member.</value>
  </data>
  <data name="WRN_DoesNotReturnMismatch_Title" xml:space="preserve">
    <value>Method lacks `[DoesNotReturn]` annotation to match implemented or overridden member.</value>
  </data>
  <data name="WRN_NullabilityMismatchInReturnTypeOfTargetDelegate" xml:space="preserve">
    <value>Nullability of reference types in return type of '{0}' doesn't match the target delegate '{1}' (possibly because of nullability attributes).</value>
  </data>
  <data name="WRN_NullabilityMismatchInReturnTypeOfTargetDelegate_Title" xml:space="preserve">
    <value>Nullability of reference types in return type doesn't match the target delegate (possibly because of nullability attributes).</value>
  </data>
  <data name="WRN_NullabilityMismatchInParameterTypeOfTargetDelegate" xml:space="preserve">
    <value>Nullability of reference types in type of parameter '{0}' of '{1}' doesn't match the target delegate '{2}' (possibly because of nullability attributes).</value>
  </data>
  <data name="WRN_NullabilityMismatchInParameterTypeOfTargetDelegate_Title" xml:space="preserve">
    <value>Nullability of reference types in type of parameter doesn't match the target delegate (possibly because of nullability attributes).</value>
  </data>
  <data name="WRN_NullAsNonNullable" xml:space="preserve">
    <value>Cannot convert null literal to non-nullable reference type.</value>
  </data>
  <data name="WRN_NullAsNonNullable_Title" xml:space="preserve">
    <value>Cannot convert null literal to non-nullable reference type.</value>
  </data>
  <data name="ERR_AnnotationDisallowedInObjectCreation" xml:space="preserve">
    <value>Cannot use a nullable reference type in object creation.</value>
  </data>
  <data name="WRN_NullableValueTypeMayBeNull" xml:space="preserve">
    <value>Nullable value type may be null.</value>
  </data>
  <data name="WRN_NullableValueTypeMayBeNull_Title" xml:space="preserve">
    <value>Nullable value type may be null.</value>
  </data>
  <data name="WRN_NullabilityMismatchInTypeParameterConstraint" xml:space="preserve">
    <value>The type '{3}' cannot be used as type parameter '{2}' in the generic type or method '{0}'. Nullability of type argument '{3}' doesn't match constraint type '{1}'.</value>
  </data>
  <data name="WRN_NullabilityMismatchInTypeParameterConstraint_Title" xml:space="preserve">
    <value>The type cannot be used as type parameter in the generic type or method. Nullability of type argument doesn't match constraint type.</value>
  </data>
  <data name="WRN_MissingNonNullTypesContextForAnnotation" xml:space="preserve">
    <value>The annotation for nullable reference types should only be used in code within a '#nullable' annotations context.</value>
  </data>
  <data name="WRN_MissingNonNullTypesContextForAnnotation_Title" xml:space="preserve">
    <value>The annotation for nullable reference types should only be used in code within a '#nullable' annotations context.</value>
  </data>
  <data name="ERR_ExplicitNullableAttribute" xml:space="preserve">
    <value>Explicit application of 'System.Runtime.CompilerServices.NullableAttribute' is not allowed.</value>
  </data>
  <data name="ERR_NullableUnconstrainedTypeParameter" xml:space="preserve">
    <value>A nullable type parameter must be known to be a value type or non-nullable reference type unless language version '{0}' or greater is used. Consider changing the language version or adding a 'class', 'struct', or type constraint.</value>
  </data>
  <data name="ERR_NullableOptionNotAvailable" xml:space="preserve">
    <value>Invalid '{0}' value: '{1}' for C# {2}. Please use language version '{3}' or greater.</value>
  </data>
  <data name="ERR_NonTaskMainCantBeAsync" xml:space="preserve">
    <value>A void or int returning entry point cannot be async</value>
  </data>
  <data name="ERR_PatternWrongGenericTypeInVersion" xml:space="preserve">
    <value>An expression of type '{0}' cannot be handled by a pattern of type '{1}' in C# {2}. Please use language version {3} or greater.</value>
  </data>
  <data name="WRN_UnreferencedLocalFunction" xml:space="preserve">
    <value>The local function '{0}' is declared but never used</value>
  </data>
  <data name="WRN_UnreferencedLocalFunction_Title" xml:space="preserve">
    <value>Local function is declared but never used</value>
  </data>
  <data name="ERR_LocalFunctionMissingBody" xml:space="preserve">
    <value>Local function '{0}' must declare a body because it is not marked 'static extern'.</value>
  </data>
  <data name="ERR_InvalidDebugInfo" xml:space="preserve">
    <value>Unable to read debug information of method '{0}' (token 0x{1:X8}) from assembly '{2}': {3}</value>
  </data>
  <data name="IConversionExpressionIsNotCSharpConversion" xml:space="preserve">
    <value>{0} is not a valid C# conversion expression</value>
  </data>
  <data name="ERR_DynamicLocalFunctionTypeParameter" xml:space="preserve">
    <value>Cannot pass argument with dynamic type to generic local function '{0}' with inferred type arguments.</value>
  </data>
  <data name="IDS_FeatureLeadingDigitSeparator" xml:space="preserve">
    <value>leading digit separator</value>
  </data>
  <data name="ERR_ExplicitReservedAttr" xml:space="preserve">
    <value>Do not use '{0}'. This is reserved for compiler usage.</value>
  </data>
  <data name="ERR_TypeReserved" xml:space="preserve">
    <value>The type name '{0}' is reserved to be used by the compiler.</value>
  </data>
  <data name="ERR_InExtensionMustBeValueType" xml:space="preserve">
    <value>The first 'in' or 'ref readonly' parameter of the extension method '{0}' must be a concrete (non-generic) value type.</value>
  </data>
  <data name="ERR_FieldsInRoStruct" xml:space="preserve">
    <value>Instance fields of readonly structs must be readonly.</value>
  </data>
  <data name="ERR_AutoPropsInRoStruct" xml:space="preserve">
    <value>Auto-implemented instance properties in readonly structs must be readonly.</value>
  </data>
  <data name="ERR_FieldlikeEventsInRoStruct" xml:space="preserve">
    <value>Field-like events are not allowed in readonly structs.</value>
  </data>
  <data name="IDS_FeatureRefExtensionMethods" xml:space="preserve">
    <value>ref extension methods</value>
  </data>
  <data name="ERR_StackAllocConversionNotPossible" xml:space="preserve">
    <value>Conversion of a stackalloc expression of type '{0}' to type '{1}' is not possible.</value>
  </data>
  <data name="ERR_RefExtensionMustBeValueTypeOrConstrainedToOne" xml:space="preserve">
    <value>The first parameter of a 'ref' extension method '{0}' must be a value type or a generic type constrained to struct.</value>
  </data>
  <data name="ERR_OutAttrOnInParam" xml:space="preserve">
    <value>An in parameter cannot have the Out attribute.</value>
  </data>
  <data name="ERR_OutAttrOnRefReadonlyParam" xml:space="preserve">
    <value>A ref readonly parameter cannot have the Out attribute.</value>
  </data>
  <data name="ICompoundAssignmentOperationIsNotCSharpCompoundAssignment" xml:space="preserve">
    <value>{0} is not a valid C# compound assignment operation</value>
  </data>
  <data name="ISpreadOperationIsNotCSharpSpread" xml:space="preserve">
    <value>{0} is not a valid C# spread operation</value>
  </data>
  <data name="WRN_FilterIsConstantFalse" xml:space="preserve">
    <value>Filter expression is a constant 'false', consider removing the catch clause</value>
  </data>
  <data name="WRN_FilterIsConstantFalse_Title" xml:space="preserve">
    <value>Filter expression is a constant 'false'</value>
  </data>
  <data name="WRN_FilterIsConstantFalseRedundantTryCatch" xml:space="preserve">
    <value>Filter expression is a constant 'false', consider removing the try-catch block</value>
  </data>
  <data name="WRN_FilterIsConstantFalseRedundantTryCatch_Title" xml:space="preserve">
    <value>Filter expression is a constant 'false'. </value>
  </data>
  <data name="ERR_ConditionalInInterpolation" xml:space="preserve">
    <value>A conditional expression cannot be used directly in a string interpolation because the ':' ends the interpolation. Parenthesize the conditional expression.</value>
  </data>
  <data name="ERR_InDynamicMethodArg" xml:space="preserve">
    <value>Arguments with 'in' modifier cannot be used in dynamically dispatched expressions.</value>
  </data>
  <data name="ERR_TupleSizesMismatchForBinOps" xml:space="preserve">
    <value>Tuple types used as operands of an == or != operator must have matching cardinalities. But this operator has tuple types of cardinality {0} on the left and {1} on the right.</value>
  </data>
  <data name="ERR_RefLocalOrParamExpected" xml:space="preserve">
    <value>The left-hand side of a ref assignment must be a ref variable.</value>
  </data>
  <data name="ERR_RefAssignNarrower" xml:space="preserve">
    <value>Cannot ref-assign '{1}' to '{0}' because '{1}' has a narrower escape scope than '{0}'.</value>
  </data>
  <data name="ERR_RefAssignReturnOnly" xml:space="preserve">
    <value>Cannot ref-assign '{1}' to '{0}' because '{1}' can only escape the current method through a return statement.</value>
  </data>
  <data name="WRN_RefAssignReturnOnly" xml:space="preserve">
    <value>This ref-assigns '{1}' to '{0}' but '{1}' can only escape the current method through a return statement.</value>
  </data>
  <data name="WRN_RefAssignReturnOnly_Title" xml:space="preserve">
    <value>This ref-assigns a value that can only escape the current method through a return statement.</value>
  </data>
  <data name="WRN_RefAssignNarrower" xml:space="preserve">
    <value>This ref-assigns '{1}' to '{0}' but '{1}' has a narrower escape scope than '{0}'.</value>
  </data>
  <data name="WRN_RefAssignNarrower_Title" xml:space="preserve">
    <value>This ref-assigns a value that has a narrower escape scope than the target.</value>
  </data>
  <data name="ERR_RefAssignValEscapeWider" xml:space="preserve">
    <value>Cannot ref-assign '{1}' to '{0}' because '{1}' has a wider value escape scope than '{0}' allowing assignment through '{0}' of values with narrower escapes scopes than '{1}'.</value>
  </data>
  <data name="WRN_RefAssignValEscapeWider" xml:space="preserve">
    <value>This ref-assigns '{1}' to '{0}' but '{1}' has a wider value escape scope than '{0}' allowing assignment through '{0}' of values with narrower escapes scopes than '{1}'.</value>
  </data>
  <data name="WRN_RefAssignValEscapeWider_Title" xml:space="preserve">
    <value>This ref-assigns a value that has a wider value escape scope than the target allowing assignment through the target of values with narrower escapes scopes.</value>
  </data>
  <data name="IDS_FeatureEnumGenericTypeConstraint" xml:space="preserve">
    <value>enum generic type constraints</value>
  </data>
  <data name="IDS_FeatureDelegateGenericTypeConstraint" xml:space="preserve">
    <value>delegate generic type constraints</value>
  </data>
  <data name="IDS_FeatureUnmanagedGenericTypeConstraint" xml:space="preserve">
    <value>unmanaged generic type constraints</value>
  </data>
  <data name="ERR_NewBoundWithUnmanaged" xml:space="preserve">
    <value>The 'new()' constraint cannot be used with the 'unmanaged' constraint</value>
  </data>
  <data name="ERR_UnmanagedConstraintNotSatisfied" xml:space="preserve">
    <value>The type '{2}' must be a non-nullable value type, along with all fields at any level of nesting, in order to use it as parameter '{1}' in the generic type or method '{0}'</value>
  </data>
  <data name="ERR_ConWithUnmanagedCon" xml:space="preserve">
    <value>Type parameter '{1}' has the 'unmanaged' constraint so '{1}' cannot be used as a constraint for '{0}'</value>
  </data>
  <data name="IDS_FeatureStackAllocInitializer" xml:space="preserve">
    <value>stackalloc initializer</value>
  </data>
  <data name="ERR_InvalidStackAllocArray" xml:space="preserve">
    <value>"Invalid rank specifier: expected ']'</value>
  </data>
  <data name="IDS_FeatureExpressionVariablesInQueriesAndInitializers" xml:space="preserve">
    <value>declaration of expression variables in member initializers and queries</value>
  </data>
  <data name="ERR_MissingPattern" xml:space="preserve">
    <value>Pattern missing</value>
  </data>
  <data name="IDS_FeatureRecursivePatterns" xml:space="preserve">
    <value>recursive patterns</value>
  </data>
  <data name="IDS_FeatureNullPointerConstantPattern" xml:space="preserve">
    <value>null pointer constant pattern</value>
  </data>
  <data name="IDS_FeatureDefaultTypeParameterConstraint" xml:space="preserve">
    <value>default type parameter constraints</value>
  </data>
  <data name="ERR_WrongNumberOfSubpatterns" xml:space="preserve">
    <value>Matching the tuple type '{0}' requires '{1}' subpatterns, but '{2}' subpatterns are present.</value>
  </data>
  <data name="ERR_PropertyPatternNameMissing" xml:space="preserve">
    <value>A property subpattern requires a reference to the property or field to be matched, e.g. '{{ Name: {0} }}'</value>
  </data>
  <data name="ERR_DefaultPattern" xml:space="preserve">
    <value>A default literal 'default' is not valid as a pattern. Use another literal (e.g. '0' or 'null') as appropriate. To match everything, use a discard pattern '_'.</value>
  </data>
  <data name="ERR_SwitchExpressionNoBestType" xml:space="preserve">
    <value>No best type was found for the switch expression.</value>
  </data>
  <data name="ERR_DefaultLiteralNoTargetType" xml:space="preserve">
    <value>There is no target type for the default literal.</value>
  </data>
  <data name="ERR_CannotInferDelegateType" xml:space="preserve">
    <value>The delegate type could not be inferred.</value>
  </data>
  <data name="ERR_LambdaExplicitReturnTypeVar" xml:space="preserve">
    <value>The contextual keyword 'var' cannot be used as an explicit lambda return type</value>
  </data>
  <data name="ERR_SingleElementPositionalPatternRequiresDisambiguation" xml:space="preserve">
    <value>A single-element deconstruct pattern requires some other syntax for disambiguation. It is recommended to add a discard designator '_' after the close paren ')'.</value>
  </data>
  <data name="ERR_VarMayNotBindToType" xml:space="preserve">
    <value>The syntax 'var' for a pattern is not permitted to refer to a type, but '{0}' is in scope here.</value>
  </data>
  <data name="WRN_SwitchExpressionNotExhaustive" xml:space="preserve">
    <value>The switch expression does not handle all possible values of its input type (it is not exhaustive). For example, the pattern '{0}' is not covered.</value>
  </data>
  <data name="WRN_SwitchExpressionNotExhaustive_Title" xml:space="preserve">
    <value>The switch expression does not handle all possible values of its input type (it is not exhaustive).</value>
  </data>
  <data name="WRN_SwitchExpressionNotExhaustiveWithWhen" xml:space="preserve">
    <value>The switch expression does not handle all possible values of its input type (it is not exhaustive). For example, the pattern '{0}' is not covered. However, a pattern with a 'when' clause might successfully match this value.</value>
  </data>
  <data name="WRN_SwitchExpressionNotExhaustiveWithWhen_Title" xml:space="preserve">
    <value>The switch expression does not handle all possible values of its input type (it is not exhaustive).</value>
  </data>
  <data name="WRN_SwitchExpressionNotExhaustiveWithUnnamedEnumValue" xml:space="preserve">
    <value>The switch expression does not handle some values of its input type (it is not exhaustive) involving an unnamed enum value. For example, the pattern '{0}' is not covered.</value>
  </data>
  <data name="WRN_SwitchExpressionNotExhaustiveWithUnnamedEnumValue_Title" xml:space="preserve">
    <value>The switch expression does not handle some values of its input type (it is not exhaustive) involving an unnamed enum value.</value>
  </data>
  <data name="WRN_CaseConstantNamedUnderscore" xml:space="preserve">
    <value>The name '_' refers to the constant, not the discard pattern. Use 'var _' to discard the value, or '@_' to refer to a constant by that name.</value>
  </data>
  <data name="WRN_CaseConstantNamedUnderscore_Title" xml:space="preserve">
    <value>Do not use '_' for a case constant.</value>
  </data>
  <data name="WRN_IsTypeNamedUnderscore" xml:space="preserve">
    <value>The name '_' refers to the type '{0}', not the discard pattern. Use '@_' for the type, or 'var _' to discard.</value>
  </data>
  <data name="WRN_IsTypeNamedUnderscore_Title" xml:space="preserve">
    <value>Do not use '_' to refer to the type in an is-type expression.</value>
  </data>
  <data name="ERR_ExpressionTreeContainsSwitchExpression" xml:space="preserve">
    <value>An expression tree may not contain a switch expression.</value>
  </data>
  <data name="ERR_InvalidObjectCreation" xml:space="preserve">
    <value>Invalid object creation</value>
  </data>
  <data name="IDS_FeatureIndexingMovableFixedBuffers" xml:space="preserve">
    <value>indexing movable fixed buffers</value>
  </data>
  <data name="ERR_CantUseInOrOutInArglist" xml:space="preserve">
    <value>__arglist cannot have an argument passed by 'in' or 'out'</value>
  </data>
  <data name="SyntaxTreeNotFound" xml:space="preserve">
    <value>SyntaxTree is not part of the compilation</value>
  </data>
  <data name="ERR_OutVariableCannotBeByRef" xml:space="preserve">
    <value>An out variable cannot be declared as a ref local</value>
  </data>
  <data name="ERR_MultipleAnalyzerConfigsInSameDir" xml:space="preserve">
    <value>Multiple analyzer config files cannot be in the same directory ('{0}').</value>
  </data>
  <data name="IDS_FeatureCoalesceAssignmentExpression" xml:space="preserve">
    <value>coalescing assignment</value>
  </data>
  <data name="CannotCreateConstructedFromConstructed" xml:space="preserve">
    <value>Cannot create constructed generic type from another constructed generic type.</value>
  </data>
  <data name="CannotCreateConstructedFromNongeneric" xml:space="preserve">
    <value>Cannot create constructed generic type from non-generic type.</value>
  </data>
  <data name="IDS_FeatureUnconstrainedTypeParameterInNullCoalescingOperator" xml:space="preserve">
    <value>unconstrained type parameters in null coalescing operator</value>
  </data>
  <data name="WRN_NullabilityMismatchInConstraintsOnImplicitImplementation" xml:space="preserve">
    <value>Nullability in constraints for type parameter '{0}' of method '{1}' doesn't match the constraints for type parameter '{2}' of interface method '{3}'. Consider using an explicit interface implementation instead.</value>
  </data>
  <data name="WRN_NullabilityMismatchInConstraintsOnImplicitImplementation_Title" xml:space="preserve">
    <value>Nullability in constraints for type parameter doesn't match the constraints for type parameter in implicitly implemented interface method'.</value>
  </data>
  <data name="WRN_NullabilityMismatchInTypeParameterReferenceTypeConstraint" xml:space="preserve">
    <value>The type '{2}' cannot be used as type parameter '{1}' in the generic type or method '{0}'. Nullability of type argument '{2}' doesn't match 'class' constraint.</value>
  </data>
  <data name="WRN_NullabilityMismatchInTypeParameterReferenceTypeConstraint_Title" xml:space="preserve">
    <value>The type cannot be used as type parameter in the generic type or method. Nullability of type argument doesn't match 'class' constraint.</value>
  </data>
  <data name="ERR_TripleDotNotAllowed" xml:space="preserve">
    <value>Unexpected character sequence '...'</value>
  </data>
  <data name="IDS_FeatureIndexOperator" xml:space="preserve">
    <value>index operator</value>
  </data>
  <data name="IDS_FeatureRangeOperator" xml:space="preserve">
    <value>range operator</value>
  </data>
  <data name="IDS_FeatureStaticLocalFunctions" xml:space="preserve">
    <value>static local functions</value>
  </data>
  <data name="IDS_FeatureNameShadowingInNestedFunctions" xml:space="preserve">
    <value>name shadowing in nested functions</value>
  </data>
  <data name="IDS_FeatureLambdaDiscardParameters" xml:space="preserve">
    <value>lambda discard parameters</value>
  </data>
  <data name="IDS_FeatureMemberNotNull" xml:space="preserve">
    <value>MemberNotNull attribute</value>
  </data>
  <data name="IDS_FeatureNativeInt" xml:space="preserve">
    <value>native-sized integers</value>
  </data>
  <data name="ERR_BadDynamicAwaitForEach" xml:space="preserve">
    <value>Cannot use a collection of dynamic type in an asynchronous foreach</value>
  </data>
  <data name="ERR_NullableDirectiveQualifierExpected" xml:space="preserve">
    <value>Expected 'enable', 'disable', or 'restore'</value>
  </data>
  <data name="ERR_NullableDirectiveTargetExpected" xml:space="preserve">
    <value>Expected 'warnings', 'annotations', or end of directive</value>
  </data>
  <data name="WRN_MissingNonNullTypesContextForAnnotationInGeneratedCode" xml:space="preserve">
    <value>The annotation for nullable reference types should only be used in code within a '#nullable' annotations context. Auto-generated code requires an explicit '#nullable' directive in source.</value>
  </data>
  <data name="WRN_MissingNonNullTypesContextForAnnotationInGeneratedCode_Title" xml:space="preserve">
    <value>The annotation for nullable reference types should only be used in code within a '#nullable' annotations context. Auto-generated code requires an explicit '#nullable' directive in source.</value>
  </data>
  <data name="WRN_NullReferenceInitializer" xml:space="preserve">
    <value>Object or collection initializer implicitly dereferences possibly null member '{0}'.</value>
  </data>
  <data name="WRN_NullReferenceInitializer_Title" xml:space="preserve">
    <value>Object or collection initializer implicitly dereferences possibly null member.</value>
  </data>
  <data name="ERR_ExpressionTreeCantContainRefStruct" xml:space="preserve">
    <value>Expression tree cannot contain value of ref struct or restricted type '{0}'.</value>
  </data>
  <data name="ERR_ElseCannotStartStatement" xml:space="preserve">
    <value>'else' cannot start a statement.</value>
  </data>
  <data name="ERR_ExpressionTreeCantContainNullCoalescingAssignment" xml:space="preserve">
    <value>An expression tree may not contain a null coalescing assignment</value>
  </data>
  <data name="ERR_BadNullableContextOption" xml:space="preserve">
    <value>Invalid option '{0}' for /nullable; must be 'disable', 'enable', 'warnings' or 'annotations'</value>
  </data>
  <data name="ERR_SwitchGoverningExpressionRequiresParens" xml:space="preserve">
    <value>Parentheses are required around the switch governing expression.</value>
  </data>
  <data name="ERR_TupleElementNameMismatch" xml:space="preserve">
    <value>The name '{0}' does not identify tuple element '{1}'.</value>
  </data>
  <data name="ERR_DeconstructParameterNameMismatch" xml:space="preserve">
    <value>The name '{0}' does not match the corresponding 'Deconstruct' parameter '{1}'.</value>
  </data>
  <data name="ERR_IsPatternImpossible" xml:space="preserve">
    <value>An expression of type '{0}' can never match the provided pattern.</value>
  </data>
  <data name="WRN_IsPatternAlways" xml:space="preserve">
    <value>An expression of type '{0}' always matches the provided pattern.</value>
  </data>
  <data name="WRN_IsPatternAlways_Title" xml:space="preserve">
    <value>The input always matches the provided pattern.</value>
  </data>
  <data name="WRN_GivenExpressionNeverMatchesPattern" xml:space="preserve">
    <value>The given expression never matches the provided pattern.</value>
  </data>
  <data name="WRN_GivenExpressionNeverMatchesPattern_Title" xml:space="preserve">
    <value>The given expression never matches the provided pattern.</value>
  </data>
  <data name="WRN_GivenExpressionAlwaysMatchesConstant" xml:space="preserve">
    <value>The given expression always matches the provided constant.</value>
  </data>
  <data name="WRN_GivenExpressionAlwaysMatchesConstant_Title" xml:space="preserve">
    <value>The given expression always matches the provided constant.</value>
  </data>
  <data name="WRN_GivenExpressionAlwaysMatchesPattern" xml:space="preserve">
    <value>The given expression always matches the provided pattern.</value>
  </data>
  <data name="WRN_GivenExpressionAlwaysMatchesPattern_Title" xml:space="preserve">
    <value>The given expression always matches the provided pattern.</value>
  </data>
  <data name="ERR_FeatureNotAvailableInVersion8_0" xml:space="preserve">
    <value>Feature '{0}' is not available in C# 8.0. Please use language version {1} or greater.</value>
  </data>
  <data name="ERR_PointerTypeInPatternMatching" xml:space="preserve">
    <value>Pattern-matching is not permitted for pointer types.</value>
  </data>
  <data name="ERR_ArgumentNameInITuplePattern" xml:space="preserve">
    <value>Element names are not permitted when pattern-matching via 'System.Runtime.CompilerServices.ITuple'.</value>
  </data>
  <data name="ERR_DiscardPatternInSwitchStatement" xml:space="preserve">
    <value>The discard pattern is not permitted as a case label in a switch statement. Use 'case var _:' for a discard pattern, or 'case @_:' for a constant named '_'.</value>
  </data>
  <data name="WRN_NullabilityMismatchInExplicitlyImplementedInterface" xml:space="preserve">
    <value>Nullability of reference types in explicit interface specifier doesn't match interface implemented by the type.</value>
  </data>
  <data name="WRN_NullabilityMismatchInExplicitlyImplementedInterface_Title" xml:space="preserve">
    <value>Nullability of reference types in explicit interface specifier doesn't match interface implemented by the type.</value>
  </data>
  <data name="WRN_NullabilityMismatchInInterfaceImplementedByBase" xml:space="preserve">
    <value>'{0}' does not implement interface member '{1}'. Nullability of reference types in interface implemented by the base type doesn't match.</value>
  </data>
  <data name="WRN_NullabilityMismatchInInterfaceImplementedByBase_Title" xml:space="preserve">
    <value>Type does not implement interface member. Nullability of reference types in interface implemented by the base type doesn't match.</value>
  </data>
  <data name="WRN_DuplicateInterfaceWithNullabilityMismatchInBaseList" xml:space="preserve">
    <value>'{0}' is already listed in the interface list on type '{1}' with different nullability of reference types.</value>
  </data>
  <data name="WRN_DuplicateInterfaceWithNullabilityMismatchInBaseList_Title" xml:space="preserve">
    <value>Interface is already listed in the interface list with different nullability of reference types.</value>
  </data>
  <data name="ERR_DuplicateExplicitImpl" xml:space="preserve">
    <value>'{0}' is explicitly implemented more than once.</value>
  </data>
  <data name="ERR_UsingVarInSwitchCase" xml:space="preserve">
    <value>A using variable cannot be used directly within a switch section (consider using braces). </value>
  </data>
  <data name="ERR_GoToForwardJumpOverUsingVar" xml:space="preserve">
    <value>A goto cannot jump to a location after a using declaration.</value>
  </data>
  <data name="ERR_GoToBackwardJumpOverUsingVar" xml:space="preserve">
    <value>A goto cannot jump to a location before a using declaration within the same block.</value>
  </data>
  <data name="IDS_FeatureUsingDeclarations" xml:space="preserve">
    <value>using declarations</value>
  </data>
  <data name="IDS_FeatureDisposalPattern" xml:space="preserve">
    <value>pattern-based disposal</value>
  </data>
  <data name="ERR_FeatureInPreview" xml:space="preserve">
    <value>The feature '{0}' is currently in Preview and *unsupported*. To use Preview features, use the 'preview' language version.</value>
  </data>
  <data name="IDS_DefaultInterfaceImplementation" xml:space="preserve">
    <value>default interface implementation</value>
  </data>
  <data name="ERR_RuntimeDoesNotSupportDefaultInterfaceImplementation" xml:space="preserve">
    <value>Target runtime doesn't support default interface implementation.</value>
  </data>
  <data name="ERR_RuntimeDoesNotSupportDefaultInterfaceImplementationForMember" xml:space="preserve">
    <value>'{0}' cannot implement interface member '{1}' in type '{2}' because the target runtime doesn't support default interface implementation.</value>
  </data>
  <data name="ERR_InvalidModifierForLanguageVersion" xml:space="preserve">
    <value>The modifier '{0}' is not valid for this item in C# {1}. Please use language version '{2}' or greater.</value>
  </data>
  <data name="ERR_ImplicitImplementationOfNonPublicInterfaceMember" xml:space="preserve">
    <value>'{0}' does not implement interface member '{1}'. '{2}' cannot implicitly implement a non-public member in C# {3}. Please use language version '{4}' or greater.</value>
  </data>
  <data name="ERR_MostSpecificImplementationIsNotFound" xml:space="preserve">
    <value>Interface member '{0}' does not have a most specific implementation. Neither '{1}', nor '{2}' are most specific.</value>
  </data>
  <data name="ERR_LanguageVersionDoesNotSupportInterfaceImplementationForMember" xml:space="preserve">
    <value>'{0}' cannot implement interface member '{1}' in type '{2}' because feature '{3}' is not available in C# {4}. Please use language version '{5}' or greater.</value>
  </data>
  <data name="ERR_RuntimeDoesNotSupportProtectedAccessForInterfaceMember" xml:space="preserve">
    <value>Target runtime doesn't support 'protected', 'protected internal', or 'private protected' accessibility for a member of an interface.</value>
  </data>
  <data name="ERR_DefaultInterfaceImplementationInNoPIAType" xml:space="preserve">
    <value>Type '{0}' cannot be embedded because it has a non-abstract member. Consider setting the 'Embed Interop Types' property to false.</value>
  </data>
  <data name="WRN_SwitchExpressionNotExhaustiveForNull" xml:space="preserve">
    <value>The switch expression does not handle some null inputs (it is not exhaustive). For example, the pattern '{0}' is not covered.</value>
  </data>
  <data name="WRN_SwitchExpressionNotExhaustiveForNull_Title" xml:space="preserve">
    <value>The switch expression does not handle some null inputs.</value>
  </data>
  <data name="WRN_SwitchExpressionNotExhaustiveForNullWithWhen" xml:space="preserve">
    <value>The switch expression does not handle some null inputs (it is not exhaustive). For example, the pattern '{0}' is not covered. However, a pattern with a 'when' clause might successfully match this value.</value>
  </data>
  <data name="WRN_SwitchExpressionNotExhaustiveForNullWithWhen_Title" xml:space="preserve">
    <value>The switch expression does not handle some null inputs.</value>
  </data>
  <data name="ERR_AttributeNotOnEventAccessor" xml:space="preserve">
    <value>Attribute '{0}' is not valid on event accessors. It is only valid on '{1}' declarations.</value>
  </data>
  <data name="IDS_FeatureObsoleteOnPropertyAccessor" xml:space="preserve">
    <value>obsolete on property accessor</value>
  </data>
  <data name="WRN_UnconsumedEnumeratorCancellationAttributeUsage" xml:space="preserve">
    <value>The EnumeratorCancellationAttribute applied to parameter '{0}' will have no effect. The attribute is only effective on a parameter of type CancellationToken in an async-iterator method returning IAsyncEnumerable</value>
  </data>
  <data name="WRN_UnconsumedEnumeratorCancellationAttributeUsage_Title" xml:space="preserve">
    <value>The EnumeratorCancellationAttribute will have no effect. The attribute is only effective on a parameter of type CancellationToken in an async-iterator method returning IAsyncEnumerable</value>
  </data>
  <data name="WRN_UndecoratedCancellationTokenParameter" xml:space="preserve">
    <value>Async-iterator '{0}' has one or more parameters of type 'CancellationToken' but none of them is decorated with the 'EnumeratorCancellation' attribute, so the cancellation token parameter from the generated 'IAsyncEnumerable&lt;&gt;.GetAsyncEnumerator' will be unconsumed</value>
  </data>
  <data name="WRN_UndecoratedCancellationTokenParameter_Title" xml:space="preserve">
    <value>Async-iterator member has one or more parameters of type 'CancellationToken' but none of them is decorated with the 'EnumeratorCancellation' attribute, so the cancellation token parameter from the generated 'IAsyncEnumerable&lt;&gt;.GetAsyncEnumerator' will be unconsumed</value>
  </data>
  <data name="ERR_MultipleEnumeratorCancellationAttributes" xml:space="preserve">
    <value>The attribute [EnumeratorCancellation] cannot be used on multiple parameters</value>
  </data>
  <data name="ERR_OverrideRefConstraintNotSatisfied" xml:space="preserve">
    <value>Method '{0}' specifies a 'class' constraint for type parameter '{1}', but corresponding type parameter '{2}' of overridden or explicitly implemented method '{3}' is not a reference type.</value>
  </data>
  <data name="ERR_OverrideValConstraintNotSatisfied" xml:space="preserve">
    <value>Method '{0}' specifies a 'struct' constraint for type parameter '{1}', but corresponding type parameter '{2}' of overridden or explicitly implemented method '{3}' is not a non-nullable value type.</value>
  </data>
  <data name="ERR_OverrideDefaultConstraintNotSatisfied" xml:space="preserve">
    <value>Method '{0}' specifies a 'default' constraint for type parameter '{1}', but corresponding type parameter '{2}' of overridden or explicitly implemented method '{3}' is constrained to a reference type or a value type.</value>
  </data>
  <data name="ERR_DefaultConstraintOverrideOnly" xml:space="preserve">
    <value>The 'default' constraint is valid on override and explicit interface implementation methods only.</value>
  </data>
  <data name="IDS_OverrideWithConstraints" xml:space="preserve">
    <value>constraints for override and explicit interface implementation methods</value>
  </data>
  <data name="WRN_NullabilityMismatchInConstraintsOnPartialImplementation" xml:space="preserve">
    <value>Partial method declarations of '{0}' have inconsistent nullability in constraints for type parameter '{1}'</value>
  </data>
  <data name="WRN_NullabilityMismatchInConstraintsOnPartialImplementation_Title" xml:space="preserve">
    <value>Partial method declarations have inconsistent nullability in constraints for type parameter</value>
  </data>
  <data name="IDS_FeatureNestedStackalloc" xml:space="preserve">
    <value>stackalloc in nested expressions</value>
  </data>
  <data name="WRN_NullabilityMismatchInTypeParameterNotNullConstraint" xml:space="preserve">
    <value>The type '{2}' cannot be used as type parameter '{1}' in the generic type or method '{0}'. Nullability of type argument '{2}' doesn't match 'notnull' constraint.</value>
  </data>
  <data name="WRN_NullabilityMismatchInTypeParameterNotNullConstraint_Title" xml:space="preserve">
    <value>The type cannot be used as type parameter in the generic type or method. Nullability of type argument doesn't match 'notnull' constraint.</value>
  </data>
  <data name="IDS_FeatureNotNullGenericTypeConstraint" xml:space="preserve">
    <value>notnull generic type constraint</value>
  </data>
  <data name="ERR_DuplicateNullSuppression" xml:space="preserve">
    <value>Duplicate null suppression operator ('!')</value>
  </data>
  <data name="ERR_ReAbstractionInNoPIAType" xml:space="preserve">
    <value>Type '{0}' cannot be embedded because it has a re-abstraction of a member from base interface. Consider setting the 'Embed Interop Types' property to false.</value>
  </data>
  <data name="ERR_BadSwitchValue" xml:space="preserve">
    <value>Command-line syntax error: '{0}' is not a valid value for the '{1}' option. The value must be of the form '{2}'.</value>
  </data>
  <data name="IDS_FeatureFunctionPointers" xml:space="preserve">
    <value>function pointers</value>
  </data>
  <data name="IDS_AddressOfMethodGroup" xml:space="preserve">
    <value>&amp;method group</value>
  </data>
  <data name="ERR_InvalidFunctionPointerCallingConvention" xml:space="preserve">
    <value>'{0}' is not a valid calling convention specifier for a function pointer.</value>
  </data>
  <data name="ERR_TypeNotFound" xml:space="preserve">
    <value>Type '{0}' is not defined.</value>
  </data>
  <data name="ERR_TypeMustBePublic" xml:space="preserve">
    <value>Type '{0}' must be public to be used as a calling convention.</value>
  </data>
  <data name="WRN_SyncAndAsyncEntryPoints" xml:space="preserve">
    <value>Method '{0}' will not be used as an entry point because a synchronous entry point '{1}' was found.</value>
  </data>
  <data name="ERR_InternalError" xml:space="preserve">
    <value>Internal error in the C# compiler.</value>
  </data>
  <data name="IDS_FeatureStaticAnonymousFunction" xml:space="preserve">
    <value>static anonymous function</value>
  </data>
  <data name="ERR_StaticAnonymousFunctionCannotCaptureThis" xml:space="preserve">
    <value>A static anonymous function cannot contain a reference to 'this' or 'base'.</value>
  </data>
  <data name="ERR_StaticAnonymousFunctionCannotCaptureVariable" xml:space="preserve">
    <value>A static anonymous function cannot contain a reference to '{0}'.</value>
  </data>
  <data name="IDS_FeatureAsyncUsing" xml:space="preserve">
    <value>asynchronous using</value>
  </data>
  <data name="IDS_FeatureParenthesizedPattern" xml:space="preserve">
    <value>parenthesized pattern</value>
  </data>
  <data name="IDS_FeatureOrPattern" xml:space="preserve">
    <value>or pattern</value>
  </data>
  <data name="IDS_FeatureAndPattern" xml:space="preserve">
    <value>and pattern</value>
  </data>
  <data name="IDS_FeatureNotPattern" xml:space="preserve">
    <value>not pattern</value>
  </data>
  <data name="IDS_FeatureTypePattern" xml:space="preserve">
    <value>type pattern</value>
  </data>
  <data name="IDS_FeatureRelationalPattern" xml:space="preserve">
    <value>relational pattern</value>
  </data>
  <data name="ERR_VarianceInterfaceNesting" xml:space="preserve">
    <value>Enums, classes, and structures cannot be declared in an interface that has an 'in' or 'out' type parameter.</value>
  </data>
  <data name="ERR_ExternEventInitializer" xml:space="preserve">
    <value>'{0}': extern event cannot have initializer</value>
  </data>
  <data name="ERR_ImplicitIndexIndexerWithName" xml:space="preserve">
    <value>Invocation of implicit Index Indexer cannot name the argument.</value>
  </data>
  <data name="ERR_ImplicitRangeIndexerWithName" xml:space="preserve">
    <value>Invocation of implicit Range Indexer cannot name the argument.</value>
  </data>
  <data name="ERR_ImplicitObjectCreationIllegalTargetType" xml:space="preserve">
    <value>The type '{0}' may not be used as the target type of new()</value>
  </data>
  <data name="ERR_ImplicitObjectCreationNotValid" xml:space="preserve">
    <value>Use of new() is not valid in this context</value>
  </data>
  <data name="ERR_ImplicitObjectCreationNoTargetType" xml:space="preserve">
    <value>There is no target type for '{0}'</value>
  </data>
  <data name="IDS_FeatureImplicitObjectCreation" xml:space="preserve">
    <value>target-typed object creation</value>
  </data>
  <data name="ERR_ExpressionTreeContainsPatternImplicitIndexer" xml:space="preserve">
    <value>An expression tree may not contain a pattern System.Index or System.Range indexer access</value>
  </data>
  <data name="ERR_ExpressionTreeContainsFromEndIndexExpression" xml:space="preserve">
    <value>An expression tree may not contain a from-end index ('^') expression.</value>
  </data>
  <data name="ERR_ExpressionTreeContainsRangeExpression" xml:space="preserve">
    <value>An expression tree may not contain a range ('..') expression.</value>
  </data>
  <data name="WRN_GeneratorFailedDuringGeneration" xml:space="preserve">
    <value>Generator '{0}' failed to generate source. It will not contribute to the output and compilation errors may occur as a result. Exception was of type '{1}' with message '{2}'.
{3}</value>
    <comment>{0} is the name of the generator that failed.
{1} is the type of exception that was thrown.
{2} is the message in the exception.
{3} is the string representation of the exception that was thrown.</comment>
  </data>
  <data name="WRN_GeneratorFailedDuringInitialization" xml:space="preserve">
    <value>Generator '{0}' failed to initialize. It will not contribute to the output and compilation errors may occur as a result. Exception was of type '{1}' with message '{2}'.
{3}</value>
    <comment>{0} is the name of the generator that failed.
{1} is the type of exception that was thrown.
{2} is the message in the exception.
{3} is the string representation of the exception that was thrown.</comment>
  </data>
  <data name="WRN_GeneratorFailedDuringGeneration_Title" xml:space="preserve">
    <value>Generator failed to generate source.</value>
  </data>
  <data name="WRN_GeneratorFailedDuringInitialization_Title" xml:space="preserve">
    <value>Generator failed to initialize.</value>
  </data>
  <data name="IDS_FeatureRecords" xml:space="preserve">
    <value>records</value>
  </data>
  <data name="IDS_FeatureInitOnlySetters" xml:space="preserve">
    <value>init-only setters</value>
  </data>
  <data name="ERR_InvalidWithReceiverType" xml:space="preserve">
    <value>The receiver of a `with` expression must have a non-void type.</value>
  </data>
  <data name="ERR_CannotClone" xml:space="preserve">
    <value>The receiver type '{0}' is not a valid record type and is not a struct type.</value>
  </data>
  <data name="ERR_AssignmentInitOnly" xml:space="preserve">
    <value>Init-only property or indexer '{0}' can only be assigned in an object initializer, or on 'this' or 'base' in an instance constructor or an 'init' accessor.</value>
  </data>
  <data name="ERR_DesignatorBeneathPatternCombinator" xml:space="preserve">
    <value>A variable may not be declared within a 'not' or 'or' pattern.</value>
  </data>
  <data name="ERR_UnsupportedTypeForRelationalPattern" xml:space="preserve">
    <value>Relational patterns may not be used for a value of type '{0}'.</value>
  </data>
  <data name="ERR_RelationalPatternWithNaN" xml:space="preserve">
    <value>Relational patterns may not be used for a floating-point NaN.</value>
  </data>
  <data name="IDS_FeatureSpanCharConstantPattern" xml:space="preserve">
    <value>pattern matching ReadOnly/Span&lt;char&gt; on constant string</value>
  </data>
  <data name="IDS_FeatureExtendedPartialMethods" xml:space="preserve">
    <value>extended partial methods</value>
  </data>
  <data name="IDS_FeatureConstantInterpolatedStrings" xml:space="preserve">
    <value>constant interpolated strings</value>
  </data>
  <data name="ERR_PartialMethodWithNonVoidReturnMustHaveAccessMods" xml:space="preserve">
    <value>Partial method '{0}' must have accessibility modifiers because it has a non-void return type.</value>
  </data>
  <data name="ERR_PartialMethodWithOutParamMustHaveAccessMods" xml:space="preserve">
    <value>Partial method '{0}' must have accessibility modifiers because it has 'out' parameters.</value>
  </data>
  <data name="ERR_PartialMethodWithAccessibilityModsMustHaveImplementation" xml:space="preserve">
    <value>Partial method '{0}' must have an implementation part because it has accessibility modifiers.</value>
  </data>
  <data name="ERR_PartialMethodWithExtendedModMustHaveAccessMods" xml:space="preserve">
    <value>Partial method '{0}' must have accessibility modifiers because it has a 'virtual', 'override', 'sealed', 'new', or 'extern' modifier.</value>
  </data>
  <data name="ERR_PartialMemberAccessibilityDifference" xml:space="preserve">
    <value>Both partial member declarations must have identical accessibility modifiers.</value>
  </data>
  <data name="ERR_PartialMemberExtendedModDifference" xml:space="preserve">
    <value>Both partial member declarations must have identical combinations of 'virtual', 'override', 'sealed', and 'new' modifiers.</value>
  </data>
  <data name="ERR_PartialMethodReturnTypeDifference" xml:space="preserve">
    <value>Both partial method declarations must have the same return type.</value>
  </data>
  <data name="ERR_PartialMemberRefReturnDifference" xml:space="preserve">
    <value>Partial member declarations must have matching ref return values.</value>
  </data>
  <data name="WRN_PartialMethodTypeDifference" xml:space="preserve">
    <value>Partial method declarations '{0}' and '{1}' have signature differences.</value>
  </data>
  <data name="WRN_PartialMethodTypeDifference_Title" xml:space="preserve">
    <value>Partial method declarations have signature differences.</value>
  </data>
  <data name="IDS_TopLevelStatements" xml:space="preserve">
    <value>top-level statements</value>
  </data>
  <data name="ERR_SimpleProgramLocalIsReferencedOutsideOfTopLevelStatement" xml:space="preserve">
    <value>Cannot use local variable or local function '{0}' declared in a top-level statement in this context.</value>
  </data>
  <data name="ERR_SimpleProgramMultipleUnitsWithTopLevelStatements" xml:space="preserve">
    <value>Only one compilation unit can have top-level statements.</value>
  </data>
  <data name="ERR_TopLevelStatementAfterNamespaceOrType" xml:space="preserve">
    <value>Top-level statements must precede namespace and type declarations.</value>
  </data>
  <data name="ERR_SimpleProgramDisallowsMainType" xml:space="preserve">
    <value>Cannot specify /main if there is a compilation unit with top-level statements.</value>
  </data>
  <data name="ERR_SimpleProgramNotAnExecutable" xml:space="preserve">
    <value>Program using top-level statements must be an executable.</value>
  </data>
  <data name="ERR_InvalidFuncPointerReturnTypeModifier" xml:space="preserve">
    <value>'{0}' is not a valid function pointer return type modifier. Valid modifiers are 'ref' and 'ref readonly'.</value>
  </data>
  <data name="ERR_DupReturnTypeMod" xml:space="preserve">
    <value>A return type can only have one '{0}' modifier.</value>
  </data>
  <data name="ERR_BadFuncPointerParamModifier" xml:space="preserve">
    <value>'{0}' cannot be used as a modifier on a function pointer parameter.</value>
  </data>
  <data name="ERR_BadFuncPointerArgCount" xml:space="preserve">
    <value>Function pointer '{0}' does not take {1} arguments</value>
  </data>
  <data name="ERR_MethFuncPtrMismatch" xml:space="preserve">
    <value>No overload for '{0}' matches function pointer '{1}'</value>
  </data>
  <data name="ERR_FuncPtrRefMismatch" xml:space="preserve">
    <value>Ref mismatch between '{0}' and function pointer '{1}'</value>
  </data>
  <data name="ERR_FuncPtrMethMustBeStatic" xml:space="preserve">
    <value>Cannot create a function pointer for '{0}' because it is not a static method</value>
  </data>
  <data name="ERR_AddressOfMethodGroupInExpressionTree" xml:space="preserve">
    <value>'&amp;' on method groups cannot be used in expression trees</value>
  </data>
  <data name="ERR_WrongFuncPtrCallingConvention" xml:space="preserve">
    <value>Calling convention of '{0}' is not compatible with '{1}'.</value>
  </data>
  <data name="ERR_MissingAddressOf" xml:space="preserve">
    <value>Cannot convert method group to function pointer (Are you missing a '&amp;'?)</value>
  </data>
  <data name="ERR_CannotUseReducedExtensionMethodInAddressOf" xml:space="preserve">
    <value>Cannot use an extension method with a receiver as the target of a '&amp;' operator.</value>
  </data>
  <data name="ERR_CannotUseFunctionPointerAsFixedLocal" xml:space="preserve">
    <value>The type of a local declared in a fixed statement cannot be a function pointer type.</value>
  </data>
  <data name="ERR_UnsupportedCallingConvention" xml:space="preserve">
    <value>The calling convention of '{0}' is not supported by the language.</value>
  </data>
  <data name="ERR_RuntimeDoesNotSupportUnmanagedDefaultCallConv" xml:space="preserve">
    <value>The target runtime doesn't support extensible or runtime-environment default calling conventions.</value>
  </data>
  <data name="NotSameNumberParameterTypesAndRefKinds" xml:space="preserve">
    <value>Given {0} parameter types and {1} parameter ref kinds. These arrays must have the same length.</value>
  </data>
  <data name="OutIsNotValidForReturn" xml:space="preserve">
    <value>'RefKind.Out' is not a valid ref kind for a return type.</value>
  </data>
  <data name="CallingConventionTypesRequireUnmanaged" xml:space="preserve">
    <value>Passing '{0}' is not valid unless '{1}' is 'SignatureCallingConvention.Unmanaged'.</value>
  </data>
  <data name="CallingConventionTypeIsInvalid" xml:space="preserve">
    <value>Cannot use '{0}' as a calling convention modifier.</value>
  </data>
  <data name="ERR_CannotConvertAddressOfToDelegate" xml:space="preserve">
    <value>Cannot convert &amp;method group '{0}' to delegate type '{1}'.</value>
  </data>
  <data name="ERR_AddressOfToNonFunctionPointer" xml:space="preserve">
    <value>Cannot convert &amp;method group '{0}' to non-function pointer type '{1}'.</value>
  </data>
  <data name="ERR_CannotSpecifyManagedWithUnmanagedSpecifiers" xml:space="preserve">
    <value>'managed' calling convention cannot be combined with unmanaged calling convention specifiers.</value>
  </data>
  <data name="ERR_FeatureNotAvailableInVersion9" xml:space="preserve">
    <value>Feature '{0}' is not available in C# 9.0. Please use language version {1} or greater.</value>
  </data>
  <data name="ERR_FeatureNotAvailableInVersion10" xml:space="preserve">
    <value>Feature '{0}' is not available in C# 10.0. Please use language version {1} or greater.</value>
  </data>
  <data name="ERR_FeatureNotAvailableInVersion11" xml:space="preserve">
    <value>Feature '{0}' is not available in C# 11.0. Please use language version {1} or greater.</value>
  </data>
  <data name="ERR_FeatureNotAvailableInVersion12" xml:space="preserve">
    <value>Feature '{0}' is not available in C# 12.0. Please use language version {1} or greater.</value>
  </data>
  <data name="ERR_FeatureNotAvailableInVersion13" xml:space="preserve">
    <value>Feature '{0}' is not available in C# 13.0. Please use language version {1} or greater.</value>
  </data>
  <data name="ERR_UnexpectedArgumentList" xml:space="preserve">
    <value>Unexpected argument list.</value>
  </data>
  <data name="ERR_UnexpectedOrMissingConstructorInitializerInRecord" xml:space="preserve">
    <value>A constructor declared in a type with parameter list must have 'this' constructor initializer.</value>
  </data>
  <data name="ERR_MultipleRecordParameterLists" xml:space="preserve">
    <value>Only a single partial type declaration may have a parameter list</value>
  </data>
  <data name="ERR_BadRecordBase" xml:space="preserve">
    <value>Records may only inherit from object or another record</value>
  </data>
  <data name="ERR_BadInheritanceFromRecord" xml:space="preserve">
    <value>Only records may inherit from records.</value>
  </data>
  <data name="ERR_BadRecordMemberForPositionalParameter" xml:space="preserve">
    <value>Record member '{0}' must be a readable instance property or field of type '{1}' to match positional parameter '{2}'.</value>
  </data>
  <data name="ERR_NoCopyConstructorInBaseType" xml:space="preserve">
    <value>No accessible copy constructor found in base type '{0}'.</value>
  </data>
  <data name="ERR_CopyConstructorMustInvokeBaseCopyConstructor" xml:space="preserve">
    <value>A copy constructor in a record must call a copy constructor of the base, or a parameterless object constructor if the record inherits from object.</value>
  </data>
  <data name="IDS_FeatureTargetTypedConditional" xml:space="preserve">
    <value>target-typed conditional expression</value>
  </data>
  <data name="ERR_NoImplicitConvTargetTypedConditional" xml:space="preserve">
    <value>Conditional expression is not valid in language version {0} because a common type was not found between '{1}' and '{2}'. To use a target-typed conversion, upgrade to language version {3} or greater.</value>
  </data>
  <data name="ERR_DoesNotOverrideMethodFromObject" xml:space="preserve">
    <value>'{0}' does not override expected method from 'object'.</value>
  </data>
  <data name="IDS_FeatureCovariantReturnsForOverrides" xml:space="preserve">
    <value>covariant returns</value>
  </data>
  <data name="ERR_RuntimeDoesNotSupportCovariantReturnsOfClasses" xml:space="preserve">
    <value>'{0}': Target runtime doesn't support covariant return types in overrides. Return type must be '{2}' to match overridden member '{1}'</value>
  </data>
  <data name="ERR_RuntimeDoesNotSupportCovariantPropertiesOfClasses" xml:space="preserve">
    <value>'{0}': Target runtime doesn't support covariant types in overrides. Type must be '{2}' to match overridden member '{1}'</value>
  </data>
  <data name="ERR_SealedAPIInRecord" xml:space="preserve">
    <value>'{0}' cannot be sealed because containing record is not sealed.</value>
  </data>
  <data name="ERR_DoesNotOverrideBaseMethod" xml:space="preserve">
    <value>'{0}' does not override expected method from '{1}'.</value>
  </data>
  <data name="WRN_ConstOutOfRangeChecked" xml:space="preserve">
    <value>Constant value '{0}' may overflow '{1}' at runtime (use 'unchecked' syntax to override)</value>
  </data>
  <data name="WRN_ConstOutOfRangeChecked_Title" xml:space="preserve">
    <value>Constant value may overflow at runtime (use 'unchecked' syntax to override)</value>
  </data>
  <data name="ERR_CloneDisallowedInRecord" xml:space="preserve">
    <value>Members named 'Clone' are disallowed in records.</value>
  </data>
  <data name="WRN_RecordNamedDisallowed" xml:space="preserve">
    <value>Types and aliases should not be named 'record'.</value>
  </data>
  <data name="WRN_RecordNamedDisallowed_Title" xml:space="preserve">
    <value>Types and aliases should not be named 'record'.</value>
  </data>
  <data name="ERR_NotOverridableAPIInRecord" xml:space="preserve">
    <value>'{0}' must allow overriding because the containing record is not sealed.</value>
  </data>
  <data name="ERR_NonPublicAPIInRecord" xml:space="preserve">
    <value>Record member '{0}' must be public.</value>
  </data>
  <data name="ERR_SignatureMismatchInRecord" xml:space="preserve">
    <value>Record member '{0}' must return '{1}'.</value>
  </data>
  <data name="ERR_NonProtectedAPIInRecord" xml:space="preserve">
    <value>Record member '{0}' must be protected.</value>
  </data>
  <data name="ERR_DoesNotOverrideBaseEqualityContract" xml:space="preserve">
    <value>'{0}' does not override expected property from '{1}'.</value>
  </data>
  <data name="ERR_StaticAPIInRecord" xml:space="preserve">
    <value>Record member '{0}' may not be static.</value>
  </data>
  <data name="ERR_CopyConstructorWrongAccessibility" xml:space="preserve">
    <value>A copy constructor '{0}' must be public or protected because the record is not sealed.</value>
  </data>
  <data name="ERR_NonPrivateAPIInRecord" xml:space="preserve">
    <value>Record member '{0}' must be private.</value>
  </data>
  <data name="WRN_PrecedenceInversion" xml:space="preserve">
    <value>Operator '{0}' cannot be used here due to precedence. Use parentheses to disambiguate.</value>
  </data>
  <data name="WRN_PrecedenceInversion_Title" xml:space="preserve">
    <value>Operator cannot be used here due to precedence.</value>
  </data>
  <data name="IDS_FeatureModuleInitializers" xml:space="preserve">
    <value>module initializers</value>
  </data>
  <data name="ERR_ModuleInitializerMethodMustBeAccessibleOutsideTopLevelType" xml:space="preserve">
    <value>Module initializer method '{0}' must be accessible at the module level</value>
  </data>
  <data name="ERR_ModuleInitializerMethodMustBeStaticParameterlessVoid" xml:space="preserve">
    <value>Module initializer method '{0}' must be static, and non-virtual, must have no parameters, and must return 'void'</value>
  </data>
  <data name="ERR_ModuleInitializerMethodAndContainingTypesMustNotBeGeneric" xml:space="preserve">
    <value>Module initializer method '{0}' must not be generic and must not be contained in a generic type</value>
  </data>
  <data name="ERR_ModuleInitializerMethodMustBeOrdinary" xml:space="preserve">
    <value>A module initializer must be an ordinary member method</value>
  </data>
  <data name="IDS_FeatureExtensionGetAsyncEnumerator" xml:space="preserve">
    <value>extension GetAsyncEnumerator</value>
  </data>
  <data name="IDS_FeatureExtensionGetEnumerator" xml:space="preserve">
    <value>extension GetEnumerator</value>
  </data>
  <data name="ERR_UnmanagedCallersOnlyRequiresStatic" xml:space="preserve">
    <value>'UnmanagedCallersOnly' can only be applied to ordinary static non-abstract, non-virtual methods or static local functions.</value>
    <comment>UnmanagedCallersOnly is not localizable.</comment>
  </data>
  <data name="ERR_InvalidUnmanagedCallersOnlyCallConv" xml:space="preserve">
    <value>'{0}' is not a valid calling convention type for 'UnmanagedCallersOnly'.</value>
    <comment>UnmanagedCallersOnly is not localizable.</comment>
  </data>
  <data name="ERR_CannotUseManagedTypeInUnmanagedCallersOnly" xml:space="preserve">
    <value>Cannot use '{0}' as a {1} type on a method attributed with 'UnmanagedCallersOnly'.</value>
    <comment>1 is the localized word for 'parameter' or 'return'. UnmanagedCallersOnly is not localizable.</comment>
  </data>
  <data name="ERR_UnmanagedCallersOnlyMethodOrTypeCannotBeGeneric" xml:space="preserve">
    <value>Methods attributed with 'UnmanagedCallersOnly' cannot have generic type parameters and cannot be declared in a generic type.</value>
    <comment>UnmanagedCallersOnly is not localizable.</comment>
  </data>
  <data name="ERR_UnmanagedCallersOnlyMethodsCannotBeCalledDirectly" xml:space="preserve">
    <value>'{0}' is attributed with 'UnmanagedCallersOnly' and cannot be called directly. Obtain a function pointer to this method.</value>
    <comment>UnmanagedCallersOnly is not localizable.</comment>
  </data>
  <data name="ERR_UnmanagedCallersOnlyMethodsCannotBeConvertedToDelegate" xml:space="preserve">
    <value>'{0}' is attributed with 'UnmanagedCallersOnly' and cannot be converted to a delegate type. Obtain a function pointer to this method.</value>
    <comment>UnmanagedCallersOnly is not localizable.</comment>
  </data>
  <data name="ERR_EntryPointCannotBeUnmanagedCallersOnly" xml:space="preserve">
    <value>Application entry points cannot be attributed with 'UnmanagedCallersOnly'.</value>
    <comment>UnmanagedCallersOnly is not localizable.</comment>
  </data>
  <data name="ERR_ModuleInitializerCannotBeUnmanagedCallersOnly" xml:space="preserve">
    <value>Module initializer cannot be attributed with 'UnmanagedCallersOnly'.</value>
    <comment>UnmanagedCallersOnly is not localizable.</comment>
  </data>
  <data name="WRN_RecordEqualsWithoutGetHashCode" xml:space="preserve">
    <value>'{0}' defines 'Equals' but not 'GetHashCode'</value>
    <comment>'GetHashCode' and 'Equals' are not localizable.</comment>
  </data>
  <data name="WRN_RecordEqualsWithoutGetHashCode_Title" xml:space="preserve">
    <value>Record defines 'Equals' but not 'GetHashCode'.</value>
    <comment>'GetHashCode' and 'Equals' are not localizable.</comment>
  </data>
  <data name="ERR_InitCannotBeReadonly" xml:space="preserve">
    <value>'init' accessors cannot be marked 'readonly'. Mark '{0}' readonly instead.</value>
  </data>
  <data name="IDS_FeatureDiscards" xml:space="preserve">
    <value>discards</value>
  </data>
  <data name="IDS_FeatureMixedDeclarationsAndExpressionsInDeconstruction" xml:space="preserve">
    <value>Mixed declarations and expressions in deconstruction</value>
  </data>
  <data name="IDS_FeatureRecordStructs" xml:space="preserve">
    <value>record structs</value>
    <comment>'record structs' is not localizable.</comment>
  </data>
  <data name="IDS_FeatureWithOnStructs" xml:space="preserve">
    <value>with on structs</value>
  </data>
  <data name="IDS_FeatureWithOnAnonymousTypes" xml:space="preserve">
    <value>with on anonymous types</value>
  </data>
  <data name="IDS_AsyncMethodBuilderOverride" xml:space="preserve">
    <value>async method builder override</value>
  </data>
  <data name="IDS_FeaturePositionalFieldsInRecords" xml:space="preserve">
    <value>positional fields in records</value>
  </data>
  <data name="IDS_FeatureParameterlessStructConstructors" xml:space="preserve">
    <value>parameterless struct constructors</value>
  </data>
  <data name="IDS_FeatureStructFieldInitializers" xml:space="preserve">
    <value>struct field initializers</value>
  </data>
  <data name="IDS_FeatureRefFields" xml:space="preserve">
    <value>ref fields</value>
  </data>
  <data name="IDS_FeatureVarianceSafetyForStaticInterfaceMembers" xml:space="preserve">
    <value>variance safety for static interface members</value>
  </data>
  <data name="IDS_FeatureCollectionExpressions" xml:space="preserve">
    <value>collection expressions</value>
  </data>
  <data name="ERR_CollectionExpressionTargetTypeNotConstructible" xml:space="preserve">
    <value>Cannot initialize type '{0}' with a collection expression because the type is not constructible.</value>
  </data>
  <data name="ERR_ExpressionTreeContainsCollectionExpression" xml:space="preserve">
    <value>An expression tree may not contain a collection expression.</value>
  </data>
  <data name="ERR_CollectionExpressionNoTargetType" xml:space="preserve">
    <value>There is no target type for the collection expression.</value>
  </data>
  <data name="ERR_CollectionBuilderAttributeMethodNotFound" xml:space="preserve">
    <value>Could not find an accessible '{0}' method with the expected signature: a static method with a single parameter of type 'ReadOnlySpan&lt;{1}&gt;' and return type '{2}'.</value>
  </data>
  <data name="ERR_CollectionBuilderNoElementType" xml:space="preserve">
    <value>'{0}' has a CollectionBuilderAttribute but no element type.</value>
  </data>
  <data name="ERR_CollectionExpressionTargetNoElementType" xml:space="preserve">
    <value>Collection expression target '{0}' has no element type.</value>
  </data>
  <data name="ERR_CollectionExpressionMissingConstructor" xml:space="preserve">
    <value>Collection expression type must have an applicable constructor that can be called with no arguments.</value>
  </data>
  <data name="ERR_CollectionExpressionMissingAdd" xml:space="preserve">
    <value>Collection expression type '{0}' must have an instance or extension method 'Add' that can be called with a single argument.</value>
  </data>
  <data name="ERR_CollectionBuilderAttributeInvalidType" xml:space="preserve">
    <value>The CollectionBuilderAttribute builder type must be a non-generic class or struct.</value>
  </data>
  <data name="ERR_CollectionBuilderAttributeInvalidMethodName" xml:space="preserve">
    <value>The CollectionBuilderAttribute method name is invalid.</value>
  </data>
  <data name="ERR_CollectionExpressionEscape" xml:space="preserve">
    <value>A collection expression of type '{0}' cannot be used in this context because it may be exposed outside of the current scope.</value>
  </data>
  <data name="INF_TooManyBoundLambdas" xml:space="preserve">
    <value>Compiling requires binding the lambda expression at least {0} times. Consider declaring the lambda expression with explicit parameter types, or if the containing method call is generic, consider using explicit type arguments.</value>
  </data>
  <data name="INF_TooManyBoundLambdas_Title" xml:space="preserve">
    <value>Compiling requires binding the lambda expression many times. Consider declaring the lambda expression with explicit parameter types, or if the containing method call is generic, consider using explicit type arguments.</value>
  </data>
  <data name="WRN_FieldIsAmbiguous" xml:space="preserve">
    <value>In language version {0}, the 'field' keyword binds to a synthesized backing field for the property. To avoid generating a synthesized backing field, and to refer to the existing member, use 'this.field' or '@field' instead.</value>
  </data>
  <data name="WRN_FieldIsAmbiguous_Title" xml:space="preserve">
    <value>The 'field' keyword binds to a synthesized backing field for the property.</value>
  </data>
  <data name="INF_IdentifierConflictWithContextualKeyword_Title" xml:space="preserve">
    <value>Identifier is a contextual keyword, with a specific meaning, in a later language version.</value>
  </data>
  <data name="ERR_EqualityContractRequiresGetter" xml:space="preserve">
    <value>Record equality contract property '{0}' must have a get accessor.</value>
  </data>
  <data name="WRN_AnalyzerReferencesFramework" xml:space="preserve">
    <value>The assembly '{0}' containing type '{1}' references .NET Framework, which is not supported.</value>
    <comment>{1} is the type that was loaded, {0} is the containing assembly.</comment>
  </data>
  <data name="WRN_AnalyzerReferencesFramework_Title" xml:space="preserve">
    <value>The loaded assembly references .NET Framework, which is not supported.</value>
  </data>
  <data name="WRN_AnalyzerReferencesNewerCompiler" xml:space="preserve">
    <value>The analyzer assembly '{0}' references version '{1}' of the compiler, which is newer than the currently running version '{2}'.</value>
  </data>
  <data name="WRN_AnalyzerReferencesNewerCompiler_Title" xml:space="preserve">
    <value>The analyzer assembly references a newer version of the compiler than the currently running version.</value>
  </data>
  <data name="ERR_BadFieldTypeInRecord" xml:space="preserve">
    <value>The type '{0}' may not be used for a field of a record.</value>
  </data>
  <data name="ERR_FunctionPointersCannotBeCalledWithNamedArguments" xml:space="preserve">
    <value>A function pointer cannot be called with named arguments.</value>
  </data>
  <data name="IDS_FeatureFileScopedNamespace" xml:space="preserve">
    <value>file-scoped namespace</value>
  </data>
  <data name="ERR_MultipleFileScopedNamespace" xml:space="preserve">
    <value>Source file can only contain one file-scoped namespace declaration.</value>
  </data>
  <data name="ERR_FileScopedAndNormalNamespace" xml:space="preserve">
    <value>Source file can not contain both file-scoped and normal namespace declarations.</value>
  </data>
  <data name="ERR_FileScopedNamespaceNotBeforeAllMembers" xml:space="preserve">
    <value>File-scoped namespace must precede all other members in a file.</value>
  </data>
  <data name="WRN_UnreadRecordParameter" xml:space="preserve">
    <value>Parameter '{0}' is unread. Did you forget to use it to initialize the property with that name?</value>
  </data>
  <data name="WRN_UnreadRecordParameter_Title" xml:space="preserve">
    <value>Parameter is unread. Did you forget to use it to initialize the property with that name?</value>
  </data>
  <data name="IDS_FeatureInstanceMemberInNameof" xml:space="preserve">
    <value>instance member in 'nameof'</value>
  </data>
  <data name="ERR_RecordAmbigCtor" xml:space="preserve">
    <value>The primary constructor conflicts with the synthesized copy constructor.</value>
  </data>
  <data name="IDS_FeatureLambdaAttributes" xml:space="preserve">
    <value>lambda attributes</value>
  </data>
  <data name="IDS_FeatureLambdaReturnType" xml:space="preserve">
    <value>lambda return type</value>
  </data>
  <data name="IDS_FeatureInferredDelegateType" xml:space="preserve">
    <value>inferred delegate type</value>
  </data>
  <data name="IDS_FeatureAutoDefaultStructs" xml:space="preserve">
    <value>auto default struct fields</value>
  </data>
  <data name="ERR_LineSpanDirectiveInvalidValue" xml:space="preserve">
    <value>The #line directive value is missing or out of range</value>
  </data>
  <data name="ERR_LineSpanDirectiveEndLessThanStart" xml:space="preserve">
    <value>The #line directive end position must be greater than or equal to the start position</value>
  </data>
  <data name="ERR_LineSpanDirectiveRequiresSpace" xml:space="preserve">
    <value>The #line span directive requires space before the first parenthesis, before the character offset, and before the file name</value>
  </data>
  <data name="WRN_DoNotCompareFunctionPointers" xml:space="preserve">
    <value>Comparison of function pointers might yield an unexpected result, since pointers to the same function may be distinct.</value>
  </data>
  <data name="WRN_DoNotCompareFunctionPointers_Title" xml:space="preserve">
    <value>Do not compare function pointer values</value>
  </data>
  <data name="IDS_FeatureUsingTypeAlias" xml:space="preserve">
    <value>using type alias</value>
  </data>
  <data name="ERR_BadRefInUsingAlias" xml:space="preserve">
    <value>Using alias cannot be a 'ref' type.</value>
  </data>
  <data name="ERR_BadUnsafeInUsingDirective" xml:space="preserve">
    <value>Only a 'using static' or 'using alias' can be 'unsafe'.</value>
  </data>
  <data name="ERR_BadNullableReferenceTypeInUsingAlias" xml:space="preserve">
    <value>Using alias cannot be a nullable reference type.</value>
  </data>
  <data name="ERR_FunctionPointerTypesInAttributeNotSupported" xml:space="preserve">
    <value>Using a function pointer type in this context is not supported.</value>
  </data>
  <data name="ERR_BadCallerArgumentExpressionParamWithoutDefaultValue" xml:space="preserve">
    <value>The CallerArgumentExpressionAttribute may only be applied to parameters with default values</value>
  </data>
  <data name="ERR_NoConversionForCallerArgumentExpressionParam" xml:space="preserve">
    <value>CallerArgumentExpressionAttribute cannot be applied because there are no standard conversions from type '{0}' to type '{1}'</value>
  </data>
  <data name="WRN_CallerArgumentExpressionParamForUnconsumedLocation" xml:space="preserve">
    <value>The CallerArgumentExpressionAttribute applied to parameter '{0}' will have no effect because it applies to a member that is used in contexts that do not allow optional arguments</value>
  </data>
  <data name="WRN_CallerArgumentExpressionParamForUnconsumedLocation_Title" xml:space="preserve">
    <value>The CallerArgumentExpressionAttribute will have no effect because it applies to a member that is used in contexts that do not allow optional arguments</value>
  </data>
  <data name="WRN_CallerFilePathPreferredOverCallerArgumentExpression" xml:space="preserve">
    <value>The CallerArgumentExpressionAttribute applied to parameter '{0}' will have no effect. It is overridden by the CallerFilePathAttribute.</value>
  </data>
  <data name="WRN_CallerFilePathPreferredOverCallerArgumentExpression_Title" xml:space="preserve">
    <value>The CallerArgumentExpressionAttribute will have no effect; it is overridden by the CallerFilePathAttribute</value>
  </data>
  <data name="WRN_CallerLineNumberPreferredOverCallerArgumentExpression" xml:space="preserve">
    <value>The CallerArgumentExpressionAttribute applied to parameter '{0}' will have no effect. It is overridden by the CallerLineNumberAttribute.</value>
  </data>
  <data name="WRN_CallerLineNumberPreferredOverCallerArgumentExpression_Title" xml:space="preserve">
    <value>The CallerArgumentExpressionAttribute will have no effect; it is overridden by the CallerLineNumberAttribute</value>
  </data>
  <data name="WRN_CallerMemberNamePreferredOverCallerArgumentExpression" xml:space="preserve">
    <value>The CallerArgumentExpressionAttribute applied to parameter '{0}' will have no effect. It is overridden by the CallerMemberNameAttribute.</value>
  </data>
  <data name="WRN_CallerMemberNamePreferredOverCallerArgumentExpression_Title" xml:space="preserve">
    <value>The CallerArgumentExpressionAttribute will have no effect; it is overridden by the CallerMemberNameAttribute</value>
  </data>
  <data name="WRN_CallerArgumentExpressionAttributeHasInvalidParameterName" xml:space="preserve">
    <value>The CallerArgumentExpressionAttribute applied to parameter '{0}' will have no effect. It is applied with an invalid parameter name.</value>
  </data>
  <data name="WRN_CallerArgumentExpressionAttributeHasInvalidParameterName_Title" xml:space="preserve">
    <value>The CallerArgumentExpressionAttribute is applied with an invalid parameter name.</value>
  </data>
  <data name="WRN_CallerArgumentExpressionAttributeSelfReferential" xml:space="preserve">
    <value>The CallerArgumentExpressionAttribute applied to parameter '{0}' will have no effect because it's self-referential.</value>
  </data>
  <data name="WRN_CallerArgumentExpressionAttributeSelfReferential_Title" xml:space="preserve">
    <value>The CallerArgumentExpressionAttribute applied to parameter will have no effect because it's self-refential.</value>
  </data>
  <data name="IDS_FeatureSealedToStringInRecord" xml:space="preserve">
    <value>sealed ToString in record</value>
  </data>
  <data name="ERR_InheritingFromRecordWithSealedToString" xml:space="preserve">
    <value>Inheriting from a record with a sealed 'Object.ToString' is not supported in C# {0}. Please use language version '{1}' or greater.</value>
  </data>
  <data name="IDS_FeatureListPattern" xml:space="preserve">
    <value>list pattern</value>
  </data>
  <data name="ERR_UnsupportedTypeForListPattern" xml:space="preserve">
    <value>List patterns may not be used for a value of type '{0}'.</value>
  </data>
  <data name="ERR_ListPatternRequiresLength" xml:space="preserve">
    <value>List patterns may not be used for a value of type '{0}'. No suitable 'Length' or 'Count' property was found.</value>
  </data>
  <data name="ERR_ScopedRefAndRefStructOnly" xml:space="preserve">
    <value>The 'scoped' modifier can be used for refs and ref struct values only.</value>
  </data>
  <data name="ERR_ScopedMismatchInParameterOfOverrideOrImplementation" xml:space="preserve">
    <value>The 'scoped' modifier of parameter '{0}' doesn't match overridden or implemented member.</value>
  </data>
  <data name="WRN_ScopedMismatchInParameterOfOverrideOrImplementation" xml:space="preserve">
    <value>The 'scoped' modifier of parameter '{0}' doesn't match overridden or implemented member.</value>
  </data>
  <data name="WRN_ScopedMismatchInParameterOfOverrideOrImplementation_Title" xml:space="preserve">
    <value>The 'scoped' modifier of parameter doesn't match overridden or implemented member.</value>
  </data>
  <data name="ERR_ScopedMismatchInParameterOfTarget" xml:space="preserve">
    <value>The 'scoped' modifier of parameter '{0}' doesn't match target '{1}'.</value>
  </data>
  <data name="WRN_ScopedMismatchInParameterOfTarget" xml:space="preserve">
    <value>The 'scoped' modifier of parameter '{0}' doesn't match target '{1}'.</value>
  </data>
  <data name="WRN_ScopedMismatchInParameterOfTarget_Title" xml:space="preserve">
    <value>The 'scoped' modifier of parameter doesn't match target.</value>
  </data>
  <data name="ERR_ScopedMismatchInParameterOfPartial" xml:space="preserve">
    <value>The 'scoped' modifier of parameter '{0}' doesn't match partial definition.</value>
  </data>
  <data name="ERR_FixedFieldMustNotBeRef" xml:space="preserve">
    <value>A fixed field must not be a ref field.</value>
  </data>
  <data name="ERR_RefFieldCannotReferToRefStruct" xml:space="preserve">
    <value>A ref field cannot refer to a ref struct.</value>
  </data>
  <data name="ERR_RefFieldInNonRefStruct" xml:space="preserve">
    <value>A ref field can only be declared in a ref struct.</value>
  </data>
  <data name="WRN_UseDefViolationPropertySupportedVersion" xml:space="preserve">
    <value>Auto-implemented property '{0}' is read before being explicitly assigned, causing a preceding implicit assignment of 'default'.</value>
  </data>
  <data name="WRN_UseDefViolationPropertySupportedVersion_Title" xml:space="preserve">
    <value>Auto-implemented property is read before being explicitly assigned, causing a preceding implicit assignment of 'default'.</value>
  </data>
  <data name="WRN_UseDefViolationFieldSupportedVersion" xml:space="preserve">
    <value>Field '{0}' is read before being explicitly assigned, causing a preceding implicit assignment of 'default'.</value>
  </data>
  <data name="WRN_UseDefViolationFieldSupportedVersion_Title" xml:space="preserve">
    <value>Field is read before being explicitly assigned, causing a preceding implicit assignment of 'default'.</value>
  </data>
  <data name="WRN_UseDefViolationThisSupportedVersion" xml:space="preserve">
    <value>The 'this' object is read before all of its fields have been assigned, causing preceding implicit assignments of 'default' to non-explicitly assigned fields.</value>
  </data>
  <data name="WRN_UseDefViolationThisSupportedVersion_Title" xml:space="preserve">
    <value>The 'this' object is read before all of its fields have been assigned, causing preceding implicit assignments of 'default' to non-explicitly assigned fields.</value>
  </data>
  <data name="WRN_UnassignedThisAutoPropertySupportedVersion" xml:space="preserve">
    <value>Control is returned to caller before auto-implemented property '{0}' is explicitly assigned, causing a preceding implicit assignment of 'default'.</value>
  </data>
  <data name="WRN_UnassignedThisAutoPropertySupportedVersion_Title" xml:space="preserve">
    <value>Control is returned to caller before auto-implemented property is explicitly assigned, causing a preceding implicit assignment of 'default'.</value>
  </data>
  <data name="WRN_UnassignedThisSupportedVersion" xml:space="preserve">
    <value>Control is returned to caller before field '{0}' is explicitly assigned, causing a preceding implicit assignment of 'default'.</value>
  </data>
  <data name="WRN_UnassignedThisSupportedVersion_Title" xml:space="preserve">
    <value>Control is returned to caller before field is explicitly assigned, causing a preceding implicit assignment of 'default'.</value>
  </data>
  <data name="ERR_UseDefViolationFieldUnsupportedVersion" xml:space="preserve">
    <value>Use of possibly unassigned field '{0}'. Consider updating to language version '{1}' to auto-default the field.</value>
  </data>
  <data name="ERR_UseDefViolationPropertyUnsupportedVersion" xml:space="preserve">
    <value>Use of possibly unassigned auto-implemented property '{0}'. Consider updating to language version '{1}' to auto-default the property.</value>
  </data>
  <data name="WRN_UseDefViolationFieldUnsupportedVersion" xml:space="preserve">
    <value>Use of possibly unassigned field '{0}'. Consider updating to language version '{1}' to auto-default the field.</value>
  </data>
  <data name="WRN_UseDefViolationFieldUnsupportedVersion_Title" xml:space="preserve">
    <value>Use of possibly unassigned field. Consider updating the language version to auto-default the field.</value>
  </data>
  <data name="WRN_UseDefViolationPropertyUnsupportedVersion" xml:space="preserve">
    <value>Use of possibly unassigned auto-implemented property '{0}'. Consider updating to language version '{1}' to auto-default the property.</value>
  </data>
  <data name="WRN_UseDefViolationPropertyUnsupportedVersion_Title" xml:space="preserve">
    <value>Use of possibly unassigned auto-implemented property. Consider updating the language version to auto-default the property.</value>
  </data>
  <data name="ERR_UnsupportedTypeForSlicePattern" xml:space="preserve">
    <value>Slice patterns may not be used for a value of type '{0}'.</value>
  </data>
  <data name="ERR_MisplacedSlicePattern" xml:space="preserve">
    <value>Slice patterns may only be used once and directly inside a list pattern.</value>
  </data>
  <data name="ERR_HiddenPositionalMember" xml:space="preserve">
    <value>The positional member '{0}' found corresponding to this parameter is hidden.</value>
  </data>
  <data name="IDS_FeatureImprovedInterpolatedStrings" xml:space="preserve">
    <value>interpolated string handlers</value>
  </data>
  <data name="ERR_InterpolatedStringHandlerMethodReturnMalformed" xml:space="preserve">
    <value>Interpolated string handler method '{0}' is malformed. It does not return 'void' or 'bool'.</value>
    <comment>void and bool are keywords</comment>
  </data>
  <data name="ERR_InterpolatedStringHandlerMethodReturnInconsistent" xml:space="preserve">
    <value>Interpolated string handler method '{0}' has inconsistent return type. Expected to return '{1}'.</value>
  </data>
  <data name="ERR_InvalidNameInSubpattern" xml:space="preserve">
    <value>Identifier or a simple member access expected.</value>
  </data>
  <data name="IDS_FeatureExtendedPropertyPatterns" xml:space="preserve">
    <value>extended property patterns</value>
  </data>
  <data name="IDS_FeatureGlobalUsing" xml:space="preserve">
    <value>global using directive</value>
  </data>
  <data name="ERR_GlobalUsingInNamespace" xml:space="preserve">
    <value>A global using directive cannot be used in a namespace declaration.</value>
  </data>
  <data name="ERR_GlobalUsingOutOfOrder" xml:space="preserve">
    <value>A global using directive must precede all non-global using directives.</value>
  </data>
  <data name="ERR_NullInvalidInterpolatedStringHandlerArgumentName" xml:space="preserve">
    <value>null is not a valid parameter name. To get access to the receiver of an instance method, use the empty string as the parameter name.</value>
  </data>
  <data name="ERR_NotInstanceInvalidInterpolatedStringHandlerArgumentName" xml:space="preserve">
    <value>'{0}' is not an instance method, the receiver cannot be an interpolated string handler argument.</value>
  </data>
  <data name="ERR_InvalidInterpolatedStringHandlerArgumentName" xml:space="preserve">
    <value>'{0}' is not a valid parameter name from '{1}'.</value>
  </data>
  <data name="ERR_TypeIsNotAnInterpolatedStringHandlerType" xml:space="preserve">
    <value>'{0}' is not an interpolated string handler type.</value>
  </data>
  <data name="WRN_ParameterOccursAfterInterpolatedStringHandlerParameter" xml:space="preserve">
    <value>Parameter '{0}' occurs after '{1}' in the parameter list, but is used as an argument for interpolated string handler conversions. This will require the caller to reorder parameters with named arguments at the call site. Consider putting the interpolated string handler parameter after all arguments involved.</value>
  </data>
  <data name="WRN_ParameterOccursAfterInterpolatedStringHandlerParameter_Title" xml:space="preserve">
    <value>Parameter to interpolated string handler conversion occurs after handler parameter</value>
  </data>
  <data name="ERR_CannotUseSelfAsInterpolatedStringHandlerArgument" xml:space="preserve">
    <value>InterpolatedStringHandlerArgumentAttribute arguments cannot refer to the parameter the attribute is used on.</value>
    <comment>InterpolatedStringHandlerArgumentAttribute is a type name and should not be translated.</comment>
  </data>
  <data name="ERR_InterpolatedStringHandlerArgumentAttributeMalformed" xml:space="preserve">
    <value>The InterpolatedStringHandlerArgumentAttribute applied to parameter '{0}' is malformed and cannot be interpreted. Construct an instance of '{1}' manually.</value>
    <comment>InterpolatedStringHandlerArgumentAttribute is a type name and should not be translated.</comment>
  </data>
  <data name="ERR_InterpolatedStringHandlerArgumentLocatedAfterInterpolatedString" xml:space="preserve">
    <value>Parameter '{0}' is an argument to the interpolated string handler conversion on parameter '{1}', but the corresponding argument is specified after the interpolated string expression. Reorder the arguments to move '{0}' before '{1}'.</value>
  </data>
  <data name="ERR_InterpolatedStringHandlerArgumentOptionalNotSpecified" xml:space="preserve">
    <value>Parameter '{0}' is not explicitly provided, but is used as an argument to the interpolated string handler conversion on parameter '{1}'. Specify the value of '{0}' before '{1}'.</value>
  </data>
  <data name="ERR_ExpressionTreeContainsInterpolatedStringHandlerConversion" xml:space="preserve">
    <value>An expression tree may not contain an interpolated string handler conversion.</value>
  </data>
  <data name="ERR_InterpolatedStringHandlerCreationCannotUseDynamic" xml:space="preserve">
    <value>An interpolated string handler construction cannot use dynamic. Manually construct an instance of '{0}'.</value>
  </data>
  <data name="ERR_NonPublicParameterlessStructConstructor" xml:space="preserve">
    <value>The parameterless struct constructor must be 'public'.</value>
  </data>
  <data name="IDS_FeatureStaticAbstractMembersInInterfaces" xml:space="preserve">
    <value>static abstract members in interfaces</value>
  </data>
  <data name="ERR_RuntimeDoesNotSupportStaticAbstractMembersInInterfaces" xml:space="preserve">
    <value>Target runtime doesn't support static abstract members in interfaces.</value>
  </data>
  <data name="ERR_GenericConstraintNotSatisfiedInterfaceWithStaticAbstractMembers" xml:space="preserve">
    <value>The interface '{0}' cannot be used as type argument. Static member '{1}' does not have a most specific implementation in the interface.</value>
  </data>
  <data name="ERR_BadAbstractUnaryOperatorSignature" xml:space="preserve">
    <value>The parameter of a unary operator must be the containing type, or its type parameter constrained to it.</value>
  </data>
  <data name="ERR_BadAbstractIncDecSignature" xml:space="preserve">
    <value>The parameter type for ++ or -- operator must be the containing type, or its type parameter constrained to it.</value>
  </data>
  <data name="ERR_BadAbstractIncDecRetType" xml:space="preserve">
    <value>The return type for ++ or -- operator must either match the parameter type, or be derived from the parameter type, or be the containing type's type parameter constrained to it unless the parameter type is a different type parameter.</value>
  </data>
  <data name="ERR_BadAbstractBinaryOperatorSignature" xml:space="preserve">
    <value>One of the parameters of a binary operator must be the containing type, or its type parameter constrained to it.</value>
  </data>
  <data name="ERR_BadAbstractShiftOperatorSignature" xml:space="preserve">
    <value>The first operand of an overloaded shift operator must have the same type as the containing type or its type parameter constrained to it</value>
  </data>
  <data name="ERR_BadAbstractStaticMemberAccess" xml:space="preserve">
    <value>A static virtual or abstract interface member can be accessed only on a type parameter.</value>
  </data>
  <data name="ERR_ExpressionTreeContainsAbstractStaticMemberAccess" xml:space="preserve">
    <value>An expression tree may not contain an access of static virtual or abstract interface member</value>
  </data>
  <data name="ERR_CloseUnimplementedInterfaceMemberNotStatic" xml:space="preserve">
    <value>'{0}' does not implement static interface member '{1}'. '{2}' cannot implement the interface member because it is not static.</value>
  </data>
  <data name="ERR_RuntimeDoesNotSupportStaticAbstractMembersInInterfacesForMember" xml:space="preserve">
    <value>'{0}' cannot implement interface member '{1}' in type '{2}' because the target runtime doesn't support static abstract members in interfaces.</value>
  </data>
  <data name="ERR_ExplicitImplementationOfOperatorsMustBeStatic" xml:space="preserve">
    <value>Explicit implementation of a user-defined operator '{0}' must be declared static</value>
  </data>
  <data name="ERR_AbstractConversionNotInvolvingContainedType" xml:space="preserve">
    <value>User-defined conversion in an interface must convert to or from a type parameter on the enclosing type constrained to the enclosing type</value>
  </data>
  <data name="ERR_InterfaceImplementedByUnmanagedCallersOnlyMethod" xml:space="preserve">
    <value>'UnmanagedCallersOnly' method '{0}' cannot implement interface member '{1}' in type '{2}'</value>
    <comment>UnmanagedCallersOnly is not localizable.</comment>
  </data>
  <data name="HDN_DuplicateWithGlobalUsing" xml:space="preserve">
    <value>The using directive for '{0}' appeared previously as global using</value>
  </data>
  <data name="HDN_DuplicateWithGlobalUsing_Title" xml:space="preserve">
    <value>The using directive appeared previously as global using</value>
  </data>
  <data name="ERR_BuilderAttributeDisallowed" xml:space="preserve">
    <value>The AsyncMethodBuilder attribute is disallowed on anonymous methods without an explicit return type.</value>
  </data>
  <data name="ERR_SimpleProgramIsEmpty" xml:space="preserve">
    <value>At least one top-level statement must be non-empty.</value>
  </data>
  <data name="ERR_LineDoesNotStartWithSameWhitespace" xml:space="preserve">
    <value>Line does not start with the same whitespace as the closing line of the raw string literal.</value>
  </data>
  <data name="ERR_RawStringNotInDirectives" xml:space="preserve">
    <value>Raw string literals are not allowed in preprocessor directives.</value>
  </data>
  <data name="ERR_RawStringDelimiterOnOwnLine" xml:space="preserve">
    <value>Raw string literal delimiter must be on its own line.</value>
  </data>
  <data name="ERR_TooManyQuotesForRawString" xml:space="preserve">
    <value>The raw string literal does not start with enough quote characters to allow this many consecutive quote characters as content.</value>
  </data>
  <data name="ERR_TooManyOpenBracesForRawString" xml:space="preserve">
    <value>The interpolated raw string literal does not start with enough '$' characters to allow this many consecutive opening braces as content.</value>
  </data>
  <data name="ERR_TooManyCloseBracesForRawString" xml:space="preserve">
    <value>The interpolated raw string literal does not start with enough '$' characters to allow this many consecutive closing braces as content.</value>
  </data>
  <data name="ERR_NotEnoughQuotesForRawString" xml:space="preserve">
    <value>Not enough quotes for raw string literal.</value>
  </data>
  <data name="ERR_NotEnoughCloseBracesForRawString" xml:space="preserve">
    <value>The interpolation must end with the same number of closing braces as the number of '$' characters that the raw string literal started with.</value>
  </data>
  <data name="ERR_IllegalAtSequence" xml:space="preserve">
    <value>Sequence of '@' characters is not allowed. A verbatim string or identifier can only have one '@' character and a raw string cannot have any.</value>
  </data>
  <data name="ERR_StringMustStartWithQuoteCharacter" xml:space="preserve">
    <value>String must start with quote character: "</value>
  </data>
  <data name="ERR_UnterminatedRawString" xml:space="preserve">
    <value>Unterminated raw string literal.</value>
  </data>
  <data name="IDS_FeatureRawStringLiterals" xml:space="preserve">
    <value>raw string literals</value>
  </data>
  <data name="ERR_RawStringInVerbatimInterpolatedStrings" xml:space="preserve">
    <value>Multi-line raw string literals are only allowed in verbatim interpolated strings.</value>
  </data>
  <data name="ERR_RawStringMustContainContent" xml:space="preserve">
    <value>Multi-line raw string literals must contain at least one line of content.</value>
  </data>
  <data name="ERR_NewlinesAreNotAllowedInsideANonVerbatimInterpolatedString" xml:space="preserve">
    <value>Newlines inside a non-verbatim interpolated string are not supported in C# {0}. Please use language version {1} or greater.</value>
  </data>
  <data name="IDS_FeatureGenericAttributes" xml:space="preserve">
    <value>generic attributes</value>
  </data>
  <data name="WRN_InterpolatedStringHandlerArgumentAttributeIgnoredOnLambdaParameters" xml:space="preserve">
    <value>InterpolatedStringHandlerArgument has no effect when applied to lambda parameters and will be ignored at the call site.</value>
  </data>
  <data name="WRN_InterpolatedStringHandlerArgumentAttributeIgnoredOnLambdaParameters_Title" xml:space="preserve">
    <value>InterpolatedStringHandlerArgument has no effect when applied to lambda parameters and will be ignored at the call site.</value>
  </data>
  <data name="ERR_LambdaWithAttributesToExpressionTree" xml:space="preserve">
    <value>A lambda expression with attributes cannot be converted to an expression tree</value>
  </data>
  <data name="ERR_RecordStructConstructorCallsDefaultConstructor" xml:space="preserve">
    <value>A constructor declared in a 'struct' with parameter list must have a 'this' initializer that calls the primary constructor or an explicitly declared constructor.</value>
  </data>
  <data name="ERR_StructHasInitializersAndNoDeclaredConstructor" xml:space="preserve">
    <value>A 'struct' with field initializers must include an explicitly declared constructor.</value>
  </data>
  <data name="ERR_PatternSpanCharCannotBeStringNull" xml:space="preserve">
    <value>A string 'null' constant is not supported as a pattern for '{0}'. Use an empty string instead.</value>
  </data>
  <data name="WRN_CompileTimeCheckedOverflow" xml:space="preserve">
    <value>The operation may overflow '{0}' at runtime (use 'unchecked' syntax to override)</value>
  </data>
  <data name="WRN_CompileTimeCheckedOverflow_Title" xml:space="preserve">
    <value>The operation may overflow at runtime (use 'unchecked' syntax to override)</value>
  </data>
  <data name="ERR_CannotUseRefInUnmanagedCallersOnly" xml:space="preserve">
    <value>Cannot use 'ref', 'in', or 'out' in the signature of a method attributed with 'UnmanagedCallersOnly'.</value>
  </data>
  <data name="IDS_FeatureNewLinesInInterpolations" xml:space="preserve">
    <value>newlines in interpolations</value>
  </data>
  <data name="ERR_InterpolatedStringsReferencingInstanceCannotBeInObjectInitializers" xml:space="preserve">
    <value>Interpolated string handler conversions that reference the instance being indexed cannot be used in indexer member initializers.</value>
  </data>
  <data name="ERR_CannotBeMadeNullable" xml:space="preserve">
    <value>'{0}' cannot be made nullable.</value>
  </data>
  <data name="WRN_LowerCaseTypeName" xml:space="preserve">
    <value>The type name '{0}' only contains lower-cased ascii characters. Such names may become reserved for the language.</value>
  </data>
  <data name="WRN_LowerCaseTypeName_Title" xml:space="preserve">
    <value>The type name only contains lower-cased ascii characters. Such names may become reserved for the language.</value>
  </data>
  <data name="ERR_RequiredNameDisallowed" xml:space="preserve">
    <value>Types and aliases cannot be named 'required'.</value>
  </data>
  <data name="IDS_FeatureRequiredMembers" xml:space="preserve">
    <value>required members</value>
  </data>
  <data name="ERR_OverrideMustHaveRequired" xml:space="preserve">
    <value>'{0}' must be required because it overrides required member '{1}'</value>
  </data>
  <data name="ERR_RequiredMemberCannotBeHidden" xml:space="preserve">
    <value>Required member '{0}' cannot be hidden by '{1}'.</value>
  </data>
  <data name="ERR_RequiredMemberCannotBeLessVisibleThanContainingType" xml:space="preserve">
    <value>Required member '{0}' cannot be less visible or have a setter less visible than the containing type '{1}'.</value>
  </data>
  <data name="ERR_ExplicitRequiredMember" xml:space="preserve">
    <value>Do not use 'System.Runtime.CompilerServices.RequiredMemberAttribute'. Use the 'required' keyword on required fields and properties instead.</value>
  </data>
  <data name="ERR_RequiredMemberMustBeSettable" xml:space="preserve">
    <value>Required member '{0}' must be settable.</value>
  </data>
  <data name="ERR_RequiredMemberMustBeSet" xml:space="preserve">
    <value>Required member '{0}' must be set in the object initializer or attribute constructor.</value>
  </data>
  <data name="ERR_RequiredMembersMustBeAssignedValue" xml:space="preserve">
    <value>Required member '{0}' must be assigned a value, it cannot use a nested member or collection initializer.</value>
  </data>
  <data name="ERR_RequiredMembersInvalid" xml:space="preserve">
    <value>The required members list for '{0}' is malformed and cannot be interpreted.</value>
  </data>
  <data name="ERR_RequiredMembersBaseTypeInvalid" xml:space="preserve">
    <value>The required members list for the base type '{0}' is malformed and cannot be interpreted. To use this constructor, apply the 'SetsRequiredMembers' attribute.</value>
  </data>
  <data name="ERR_LineContainsDifferentWhitespace" xml:space="preserve">
    <value>Line contains different whitespace than the closing line of the raw string literal: '{0}' versus '{1}'</value>
  </data>
  <data name="ERR_NoEnumConstraint" xml:space="preserve">
    <value>Keyword 'enum' cannot be used as a constraint. Did you mean 'struct, System.Enum'?</value>
  </data>
  <data name="ERR_NoDelegateConstraint" xml:space="preserve">
    <value>Keyword 'delegate' cannot be used as a constraint. Did you mean 'System.Delegate'?</value>
  </data>
  <data name="ERR_MisplacedRecord" xml:space="preserve">
    <value>Unexpected keyword 'record'. Did you mean 'record struct' or 'record class'?</value>
  </data>
  <data name="IDS_FeatureCheckedUserDefinedOperators" xml:space="preserve">
    <value>checked user-defined operators</value>
  </data>
  <data name="ERR_OperatorCantBeChecked" xml:space="preserve">
    <value>User-defined operator '{0}' cannot be declared checked</value>
  </data>
  <data name="ERR_ImplicitConversionOperatorCantBeChecked" xml:space="preserve">
    <value>An 'implicit' user-defined conversion operator cannot be declared checked</value>
  </data>
  <data name="ERR_CheckedOperatorNeedsMatch" xml:space="preserve">
    <value>The operator '{0}' requires a matching non-checked version of the operator to also be defined</value>
  </data>
  <data name="ERR_CannotBeConvertedToUtf8" xml:space="preserve">
    <value>The input string cannot be converted into the equivalent UTF-8 byte representation. {0}</value>
  </data>
  <data name="IDS_FeatureUtf8StringLiterals" xml:space="preserve">
    <value>UTF-8 string literals</value>
  </data>
  <data name="ERR_ExpressionTreeContainsUtf8StringLiterals" xml:space="preserve">
    <value>An expression tree may not contain UTF-8 string conversion or literal.</value>
  </data>
  <data name="ERR_ChainingToSetsRequiredMembersRequiresSetsRequiredMembers" xml:space="preserve">
    <value>This constructor must add 'SetsRequiredMembers' because it chains to a constructor that has that attribute.</value>
  </data>
  <data name="ERR_NewConstraintCannotHaveRequiredMembers" xml:space="preserve">
    <value>'{2}' cannot satisfy the 'new()' constraint on parameter '{1}' in the generic type or or method '{0}' because '{2}' has required members.</value>
  </data>
  <data name="ERR_FileTypeDisallowedInSignature" xml:space="preserve">
    <value>File-local type '{0}' cannot be used in a member signature in non-file-local type '{1}'.</value>
  </data>
  <data name="ERR_FileTypeNoExplicitAccessibility" xml:space="preserve">
    <value>File-local type '{0}' cannot use accessibility modifiers.</value>
  </data>
  <data name="ERR_FileTypeBase" xml:space="preserve">
    <value>File-local type '{0}' cannot be used as a base type of non-file-local type '{1}'.</value>
  </data>
  <data name="ERR_FileTypeNested" xml:space="preserve">
    <value>File-local type '{0}' must be defined in a top level type; '{0}' is a nested type.</value>
  </data>
  <data name="ERR_FilePathCannotBeConvertedToUtf8" xml:space="preserve">
    <value>File-local type '{0}' cannot be used because the containing file path cannot be converted into the equivalent UTF-8 byte representation. {1}</value>
  </data>
  <data name="ERR_GlobalUsingStaticFileType" xml:space="preserve">
    <value>File-local type '{0}' cannot be used in a 'global using static' directive.</value>
  </data>
  <data name="ERR_FileTypeNameDisallowed" xml:space="preserve">
    <value>Types and aliases cannot be named 'file'.</value>
  </data>
  <data name="ERR_FileTypeNonUniquePath" xml:space="preserve">
    <value>File-local type '{0}' must be declared in a file with a unique path. Path '{1}' is used in multiple files.</value>
  </data>
  <data name="IDS_FeatureUnsignedRightShift" xml:space="preserve">
    <value>unsigned right shift</value>
  </data>
  <data name="IDS_FeatureRelaxedShiftOperator" xml:space="preserve">
    <value>relaxed shift operator</value>
  </data>
  <data name="ERR_UnsupportedCompilerFeature" xml:space="preserve">
    <value>'{0}' requires compiler feature '{1}', which is not supported by this version of the C# compiler.</value>
  </data>
  <data name="WRN_ObsoleteMembersShouldNotBeRequired" xml:space="preserve">
    <value>Required member '{0}' should not be attributed with 'ObsoleteAttribute' unless the containing type is obsolete or all constructors are obsolete.</value>
  </data>
  <data name="WRN_ObsoleteMembersShouldNotBeRequired_Title" xml:space="preserve">
    <value>Members attributed with 'ObsoleteAttribute' should not be required unless the containing type is obsolete or all constructors are obsolete.</value>
  </data>
  <data name="ERR_RefReturningPropertiesCannotBeRequired" xml:space="preserve">
    <value>Ref returning properties cannot be required.</value>
  </data>
  <data name="ERR_MisplacedUnchecked" xml:space="preserve">
    <value>Unexpected keyword 'unchecked'</value>
  </data>
  <data name="ERR_ImplicitImplementationOfInaccessibleInterfaceMember" xml:space="preserve">
    <value>'{0}' does not implement interface member '{1}'. '{2}' cannot implicitly implement an inaccessible member.</value>
  </data>
  <data name="ERR_ScriptsAndSubmissionsCannotHaveRequiredMembers" xml:space="preserve">
    <value>Required members are not allowed on the top level of a script or submission.</value>
  </data>
  <data name="ERR_BadAbstractEqualityOperatorSignature" xml:space="preserve">
    <value>One of the parameters of an equality, or inequality operator declared in interface '{0}' must be a type parameter on '{0}' constrained to '{0}'</value>
  </data>
  <data name="ERR_BadBinaryReadOnlySpanConcatenation" xml:space="preserve">
    <value>Operator '{0}' cannot be applied to operands of type '{1}' and '{2}' that are not UTF-8 byte representations</value>
  </data>
  <data name="ERR_ImplicitlyTypedDefaultParameter" xml:space="preserve">
    <value>Implicitly typed lambda parameter '{0}' cannot have a default value.</value>
  </data>
  <data name="WRN_OptionalParamValueMismatch" xml:space="preserve">
    <value>Parameter {0} has default value '{1:10}' in lambda but '{2:10}' in the target delegate type.</value>
  </data>
  <data name="WRN_OptionalParamValueMismatch_Title" xml:space="preserve">
    <value>The default parameter value does not match in the target delegate type.</value>
  </data>
  <data name="IDS_FeatureFileTypes" xml:space="preserve">
    <value>file types</value>
  </data>
  <data name="ERR_CannotMatchOnINumberBase" xml:space="preserve">
    <value>Cannot use a numeric constant or relational pattern on '{0}' because it inherits from or extends 'INumberBase&lt;T&gt;'. Consider using a type pattern to narrow to a specifc numeric type.</value>
  </data>
  <data name="IDS_ArrayAccess" xml:space="preserve">
    <value>array access</value>
  </data>
  <data name="IDS_PointerElementAccess" xml:space="preserve">
    <value>pointer element access</value>
  </data>
  <data name="ERR_ScopedTypeNameDisallowed" xml:space="preserve">
    <value>Types and aliases cannot be named 'scoped'.</value>
  </data>
  <data name="ERR_UnscopedRefAttributeUnsupportedTarget" xml:space="preserve">
    <value>UnscopedRefAttribute cannot be applied to this parameter because it is unscoped by default.</value>
  </data>
  <data name="ERR_UnscopedRefAttributeUnsupportedMemberTarget" xml:space="preserve">
    <value>UnscopedRefAttribute can only be applied to struct or virtual interface instance methods and properties, and cannot be applied to constructors or init-only members.</value>
  </data>
  <data name="ERR_UnscopedRefAttributeInterfaceImplementation" xml:space="preserve">
    <value>UnscopedRefAttribute cannot be applied to an interface implementation because implemented member '{0}' doesn't have this attribute.</value>
  </data>
  <data name="ERR_UnrecognizedRefSafetyRulesAttributeVersion" xml:space="preserve">
    <value>'{0}' is defined in a module with an unrecognized RefSafetyRulesAttribute version, expecting '11'.</value>
  </data>
  <data name="ERR_RuntimeDoesNotSupportRefFields" xml:space="preserve">
    <value>Target runtime doesn't support ref fields.</value>
  </data>
  <data name="ERR_ExplicitScopedRef" xml:space="preserve">
    <value>Do not use 'System.Runtime.CompilerServices.ScopedRefAttribute'. Use the 'scoped' keyword instead.</value>
  </data>
  <data name="WRN_DuplicateAnalyzerReference" xml:space="preserve">
    <value>Analyzer reference '{0}' specified multiple times</value>
  </data>
  <data name="WRN_DuplicateAnalyzerReference_Title" xml:space="preserve">
    <value>Analyzer reference specified multiple times</value>
  </data>
  <data name="ERR_FileLocalDuplicateNameInNS" xml:space="preserve">
    <value>The namespace '{1}' already contains a definition for '{0}' in this file.</value>
  </data>
  <data name="ERR_UnscopedScoped" xml:space="preserve">
    <value>UnscopedRefAttribute cannot be applied to parameters that have a 'scoped' modifier.</value>
  </data>
  <data name="ERR_RefReadOnlyWrongOrdering" xml:space="preserve">
    <value>'readonly' modifier must be specified after 'ref'.</value>
  </data>
  <data name="ERR_ScopedDiscard" xml:space="preserve">
    <value>The 'scoped' modifier cannot be used with discard.</value>
  </data>
  <data name="ERR_DeconstructVariableCannotBeByRef" xml:space="preserve">
    <value>A deconstruction variable cannot be declared as a ref local</value>
  </data>
  <data name="IDS_FeatureLambdaOptionalParameters" xml:space="preserve">
    <value>lambda optional parameters</value>
  </data>
  <data name="IDS_FeatureLambdaParamsArray" xml:space="preserve">
    <value>lambda params array</value>
  </data>
  <data name="WRN_ParamsArrayInLambdaOnly" xml:space="preserve">
    <value>Parameter {0} has params modifier in lambda but not in target delegate type.</value>
  </data>
  <data name="WRN_ParamsArrayInLambdaOnly_Title" xml:space="preserve">
    <value>Parameter has params modifier in lambda but not in target delegate type.</value>
  </data>
  <data name="IDS_FeaturePrimaryConstructors" xml:space="preserve">
    <value>primary constructors</value>
  </data>
  <data name="ERR_InvalidPrimaryConstructorParameterReference" xml:space="preserve">
    <value>Cannot use primary constructor parameter '{0}' in this context.</value>
  </data>
  <data name="ERR_AmbiguousPrimaryConstructorParameterAsColorColorReceiver" xml:space="preserve">
    <value>Identifier '{0}' is ambiguous between type '{1}' and parameter '{2}' in this context.</value>
  </data>
  <data name="WRN_CapturedPrimaryConstructorParameterPassedToBase" xml:space="preserve">
    <value>Parameter '{0}' is captured into the state of the enclosing type and its value is also passed to the base constructor. The value might be captured by the base class as well.</value>
  </data>
  <data name="WRN_CapturedPrimaryConstructorParameterPassedToBase_Title" xml:space="preserve">
    <value>Parameter is captured into the state of the enclosing type and its value is also passed to the base constructor. The value might be captured by the base class as well.</value>
  </data>
  <data name="ERR_AnonDelegateCantUseRefLike" xml:space="preserve">
    <value>Cannot use parameter '{0}' that has ref-like type inside an anonymous method, lambda expression, query expression, or local function</value>
  </data>
  <data name="ERR_UnsupportedPrimaryConstructorParameterCapturingRef" xml:space="preserve">
    <value>Cannot use ref, out, or in primary constructor parameter '{0}' inside an instance member</value>
  </data>
  <data name="ERR_UnsupportedPrimaryConstructorParameterCapturingRefLike" xml:space="preserve">
    <value>Cannot use primary constructor parameter '{0}' that has ref-like type inside an instance member</value>
  </data>
  <data name="ERR_AnonDelegateCantUseStructPrimaryConstructorParameterInMember" xml:space="preserve">
    <value>Anonymous methods, lambda expressions, query expressions, and local functions inside an instance member of a struct cannot access primary constructor parameter</value>
  </data>
  <data name="ERR_AnonDelegateCantUseStructPrimaryConstructorParameterCaptured" xml:space="preserve">
    <value>Anonymous methods, lambda expressions, query expressions, and local functions inside a struct cannot access primary constructor parameter also used inside an instance member</value>
  </data>
  <data name="WRN_UnreadPrimaryConstructorParameter" xml:space="preserve">
    <value>Parameter '{0}' is unread.</value>
  </data>
  <data name="WRN_UnreadPrimaryConstructorParameter_Title" xml:space="preserve">
    <value>Parameter is unread.</value>
  </data>
  <data name="ERR_AssgReadonlyPrimaryConstructorParameter" xml:space="preserve">
    <value>A primary constructor parameter of a readonly type cannot be assigned to (except in init-only setter of the type or a variable initializer)</value>
  </data>
  <data name="ERR_RefReturnReadonlyPrimaryConstructorParameter" xml:space="preserve">
    <value>A primary constructor parameter of a readonly type cannot be returned by writable reference</value>
  </data>
  <data name="ERR_RefReadonlyPrimaryConstructorParameter" xml:space="preserve">
    <value>A primary constructor parameter of a readonly type cannot be used as a ref or out value (except in init-only setter of the type or a variable initializer)</value>
  </data>
  <data name="ERR_AssgReadonlyPrimaryConstructorParameter2" xml:space="preserve">
    <value>Members of primary constructor parameter '{0}' of a readonly type cannot be modified (except in init-only setter of the type or a variable initializer)</value>
  </data>
  <data name="ERR_RefReturnReadonlyPrimaryConstructorParameter2" xml:space="preserve">
    <value>Members of primary constructor parameter '{0}' of a readonly type cannot be returned by writable reference</value>
  </data>
  <data name="ERR_RefReadonlyPrimaryConstructorParameter2" xml:space="preserve">
    <value>Members of primary constructor parameter '{0}' of a readonly type cannot be used as a ref or out value (except in init-only setter of the type or a variable initializer)</value>
  </data>
  <data name="ERR_RefReturnPrimaryConstructorParameter" xml:space="preserve">
    <value>Cannot return primary constructor parameter '{0}' by reference.</value>
  </data>
  <data name="ERR_StructLayoutCyclePrimaryConstructorParameter" xml:space="preserve">
    <value>Struct primary constructor parameter '{0}' of type '{1}' causes a cycle in the struct layout</value>
  </data>
  <data name="ERR_UnexpectedParameterList" xml:space="preserve">
    <value>Unexpected parameter list.</value>
  </data>
  <data name="WRN_AddressOfInAsync" xml:space="preserve">
    <value>The '&amp;' operator should not be used on parameters or local variables in async methods.</value>
  </data>
  <data name="WRN_AddressOfInAsync_Title" xml:space="preserve">
    <value>The '&amp;' operator should not be used on parameters or local variables in async methods.</value>
  </data>
  <data name="WRN_ByValArraySizeConstRequired" xml:space="preserve">
    <value>Attribute parameter 'SizeConst' must be specified.</value>
  </data>
  <data name="WRN_ByValArraySizeConstRequired_Title" xml:space="preserve">
    <value>Attribute parameter 'SizeConst' must be specified.</value>
  </data>
  <data name="ERR_BadStaticAfterUnsafe" xml:space="preserve">
    <value>'static' modifier must precede 'unsafe' modifier.</value>
  </data>
  <data name="ERR_BadCaseInSwitchArm" xml:space="preserve">
    <value>A switch expression arm does not begin with a 'case' keyword.</value>
  </data>
  <data name="ERR_InterceptorsFeatureNotEnabled" xml:space="preserve">
    <value>The 'interceptors' feature is not enabled in this namespace. Add '{0}' to your project.</value>
  </data>
  <data name="ERR_InterceptorGlobalNamespace" xml:space="preserve">
    <value>An interceptor cannot be declared in the global namespace.</value>
  </data>
  <data name="ERR_InterceptableMethodMustBeOrdinary" xml:space="preserve">
    <value>Cannot intercept '{0}' because it is not an invocation of an ordinary member method.</value>
  </data>
  <data name="ERR_InterceptorContainingTypeCannotBeGeneric" xml:space="preserve">
    <value>Method '{0}' cannot be used as an interceptor because its containing type has type parameters.</value>
  </data>
  <data name="ERR_InterceptorArityNotCompatible" xml:space="preserve">
    <value>Method '{0}' must be non-generic or have arity {1} to match '{2}'.</value>
  </data>
  <data name="ERR_InterceptorCannotBeGeneric" xml:space="preserve">
    <value>Method '{0}' must be non-generic to match '{1}'.</value>
  </data>
  <data name="ERR_InterceptorPathNotInCompilation" xml:space="preserve">
    <value>Cannot intercept: compilation does not contain a file with path '{0}'.</value>
  </data>
  <data name="ERR_InterceptorPathNotInCompilationWithCandidate" xml:space="preserve">
    <value>Cannot intercept: compilation does not contain a file with path '{0}'. Did you mean to use path '{1}'?</value>
  </data>
  <data name="ERR_InterceptorPathNotInCompilationWithUnmappedCandidate" xml:space="preserve">
    <value>Cannot intercept: Path '{0}' is unmapped. Expected mapped path '{1}'.</value>
  </data>
  <data name="ERR_InterceptorLineOutOfRange" xml:space="preserve">
    <value>The given file has '{0}' lines, which is fewer than the provided line number '{1}'.</value>
  </data>
  <data name="ERR_InterceptorCharacterOutOfRange" xml:space="preserve">
    <value>The given line is '{0}' characters long, which is fewer than the provided character number '{1}'.</value>
  </data>
  <data name="ERR_InterceptorLineCharacterMustBePositive" xml:space="preserve">
    <value>Line and character numbers provided to InterceptsLocationAttribute must be positive.</value>
  </data>
  <data name="ERR_InterceptorPositionBadToken" xml:space="preserve">
    <value>The provided line and character number does not refer to an interceptable method name, but rather to token '{0}'.</value>
  </data>
  <data name="ERR_InterceptorMustReferToStartOfTokenPosition" xml:space="preserve">
    <value>The provided line and character number does not refer to the start of token '{0}'. Did you mean to use line '{1}' and character '{2}'?</value>
  </data>
  <data name="ERR_InterceptorSignatureMismatch" xml:space="preserve">
    <value>Cannot intercept method '{0}' with interceptor '{1}' because the signatures do not match.</value>
  </data>
  <data name="WRN_InterceptorSignatureMismatch" xml:space="preserve">
    <value>Intercepting a call to '{0}' with interceptor '{1}', but the signatures do not match.</value>
  </data>
  <data name="WRN_InterceptorSignatureMismatch_Title" xml:space="preserve">
    <value>Signatures of interceptable and interceptor methods do not match.</value>
  </data>
  <data name="ERR_InterceptorMethodMustBeOrdinary" xml:space="preserve">
    <value>An interceptor method must be an ordinary member method.</value>
  </data>
  <data name="ERR_InterceptorMustHaveMatchingThisParameter" xml:space="preserve">
    <value>Interceptor must have a 'this' parameter matching parameter '{0}' on '{1}'.</value>
  </data>
  <data name="ERR_InterceptorMustNotHaveThisParameter" xml:space="preserve">
    <value>Interceptor must not have a 'this' parameter because '{0}' does not have a 'this' parameter.</value>
  </data>
  <data name="ERR_InterceptorFilePathCannotBeNull" xml:space="preserve">
    <value>Interceptor cannot have a 'null' file path.</value>
  </data>
  <data name="ERR_InterceptorNameNotInvoked" xml:space="preserve">
    <value>Possible method name '{0}' cannot be intercepted because it is not being invoked.</value>
  </data>
  <data name="ERR_InterceptorNonUniquePath" xml:space="preserve">
    <value>Cannot intercept a call in file with path '{0}' because multiple files in the compilation have this path.</value>
  </data>
  <data name="ERR_DuplicateInterceptor" xml:space="preserve">
    <value>The indicated call is intercepted multiple times.</value>
  </data>
  <data name="ERR_InterceptorNotAccessible" xml:space="preserve">
    <value>Cannot intercept call with '{0}' because it is not accessible within '{1}'.</value>
  </data>
  <data name="ERR_InterceptorScopedMismatch" xml:space="preserve">
    <value>Cannot intercept call to '{0}' with '{1}' because of a difference in 'scoped' modifiers or '[UnscopedRef]' attributes.</value>
  </data>
  <data name="ERR_ConstantValueOfTypeExpected" xml:space="preserve">
    <value>A constant value of type '{0}' is expected</value>
  </data>
  <data name="ERR_UnsupportedPrimaryConstructorParameterCapturingRefAny" xml:space="preserve">
    <value>Cannot use primary constructor parameter of type '{0}' inside an instance member</value>
  </data>
  <data name="WRN_NullabilityMismatchInParameterTypeOnInterceptor" xml:space="preserve">
    <value>Nullability of reference types in type of parameter '{0}' doesn't match interceptable method '{1}'.</value>
  </data>
  <data name="WRN_NullabilityMismatchInParameterTypeOnInterceptor_Title" xml:space="preserve">
    <value>Nullability of reference types in type of parameter doesn't match interceptable method.</value>
  </data>
  <data name="WRN_NullabilityMismatchInReturnTypeOnInterceptor" xml:space="preserve">
    <value>Nullability of reference types in return type doesn't match interceptable method '{0}'.</value>
  </data>
  <data name="WRN_NullabilityMismatchInReturnTypeOnInterceptor_Title" xml:space="preserve">
    <value>Nullability of reference types in return type doesn't match interceptable method.</value>
  </data>
  <data name="ERR_InterceptorCannotInterceptNameof" xml:space="preserve">
    <value>A nameof operator cannot be intercepted.</value>
  </data>
  <data name="ERR_InterceptorCannotUseUnmanagedCallersOnly" xml:space="preserve">
    <value>An interceptor cannot be marked with 'UnmanagedCallersOnlyAttribute'.</value>
  </data>
  <data name="ERR_BadUsingStaticType" xml:space="preserve">
    <value>'{0}' type is not valid for 'using static'. Only a class, struct, interface, enum, delegate, or namespace can be used.</value>
  </data>
  <data name="ERR_SymbolDefinedInAssembly" xml:space="preserve">
    <value>'{0}' is defined in assembly '{1}'.</value>
  </data>
  <data name="WRN_CapturedPrimaryConstructorParameterInFieldInitializer" xml:space="preserve">
    <value>Parameter '{0}' is captured into the state of the enclosing type and its value is also used to initialize a field, property, or event.</value>
  </data>
  <data name="WRN_CapturedPrimaryConstructorParameterInFieldInitializer_Title" xml:space="preserve">
    <value>Parameter is captured into the state of the enclosing type and its value is also used to initialize a field, property, or event.</value>
  </data>
  <data name="ERR_InlineArrayConversionToSpanNotSupported" xml:space="preserve">
    <value>Cannot convert expression to '{0}' because it is not an assignable variable</value>
  </data>
  <data name="ERR_InlineArrayConversionToReadOnlySpanNotSupported" xml:space="preserve">
    <value>Cannot convert expression to '{0}' because it may not be passed or returned by reference</value>
  </data>
  <data name="IDS_FeatureInlineArrays" xml:space="preserve">
    <value>inline arrays</value>
  </data>
  <data name="ERR_InlineArrayIndexOutOfRange" xml:space="preserve">
    <value>Index is outside the bounds of the inline array</value>
  </data>
  <data name="ERR_InvalidInlineArrayLength" xml:space="preserve">
    <value>Inline array length must be greater than 0.</value>
  </data>
  <data name="ERR_InvalidInlineArrayLayout" xml:space="preserve">
    <value>Inline array struct must not have explicit layout.</value>
  </data>
  <data name="ERR_InvalidInlineArrayFields" xml:space="preserve">
    <value>Inline array struct must declare one and only one instance field.</value>
  </data>
  <data name="ERR_ExpressionTreeContainsInlineArrayOperation" xml:space="preserve">
    <value>An expression tree may not contain an inline array access or conversion</value>
  </data>
  <data name="ERR_RuntimeDoesNotSupportInlineArrayTypes" xml:space="preserve">
    <value>Target runtime doesn't support inline array types.</value>
  </data>
  <data name="ERR_InlineArrayBadIndex" xml:space="preserve">
    <value>Elements of an inline array type can be accessed only with a single argument implicitly convertible to 'int', 'System.Index', or 'System.Range'.</value>
  </data>
  <data name="ERR_NamedArgumentForInlineArray" xml:space="preserve">
    <value>An inline array access may not have a named argument specifier</value>
  </data>
  <data name="WRN_PrimaryConstructorParameterIsShadowedAndNotPassedToBase" xml:space="preserve">
    <value>Primary constructor parameter '{0}' is shadowed by a member from base.</value>
  </data>
  <data name="WRN_PrimaryConstructorParameterIsShadowedAndNotPassedToBase_Title" xml:space="preserve">
    <value>Primary constructor parameter is shadowed by a member from base</value>
  </data>
  <data name="ERR_InlineArrayUnsupportedElementFieldModifier" xml:space="preserve">
    <value>Inline array element field cannot be declared as required, readonly, volatile, or as a fixed size buffer.</value>
  </data>
  <data name="WRN_InlineArrayIndexerNotUsed" xml:space="preserve">
    <value>Inline array indexer will not be used for element access expression.</value>
  </data>
  <data name="WRN_InlineArrayIndexerNotUsed_Title" xml:space="preserve">
    <value>Inline array indexer will not be used for element access expression.</value>
  </data>
  <data name="WRN_InlineArraySliceNotUsed" xml:space="preserve">
    <value>Inline array 'Slice' method will not be used for element access expression.</value>
  </data>
  <data name="WRN_InlineArraySliceNotUsed_Title" xml:space="preserve">
    <value>Inline array 'Slice' method will not be used for element access expression.</value>
  </data>
  <data name="WRN_InlineArrayConversionOperatorNotUsed" xml:space="preserve">
    <value>Inline array conversion operator will not be used for conversion from expression of the declaring type.</value>
  </data>
  <data name="WRN_InlineArrayConversionOperatorNotUsed_Title" xml:space="preserve">
    <value>Inline array conversion operator will not be used for conversion from expression of the declaring type.</value>
  </data>
  <data name="WRN_InlineArrayNotSupportedByLanguage" xml:space="preserve">
    <value>'Inline arrays' language feature is not supported for an inline array type that is not valid as a type argument, or has element type that is not valid as a type argument.</value>
  </data>
  <data name="WRN_InlineArrayNotSupportedByLanguage_Title" xml:space="preserve">
    <value>'Inline arrays' language feature is not supported for an inline array type that is not valid as a type argument, or has element type that is not valid as a type argument.</value>
  </data>
  <data name="ERR_InlineArrayForEachNotSupported" xml:space="preserve">
    <value>foreach statement on an inline array of type '{0}' is not supported</value>
  </data>
  <data name="IDS_FeatureRefReadonlyParameters" xml:space="preserve">
    <value>ref readonly parameters</value>
  </data>
  <data name="IDS_FeatureStringEscapeCharacter" xml:space="preserve">
    <value>string escape character</value>
  </data>
  <data name="WRN_OverridingDifferentRefness" xml:space="preserve">
    <value>Reference kind modifier of parameter '{0}' doesn't match the corresponding parameter '{1}' in overridden or implemented member.</value>
  </data>
  <data name="WRN_OverridingDifferentRefness_Title" xml:space="preserve">
    <value>Reference kind modifier of parameter doesn't match the corresponding parameter in overridden or implemented member.</value>
  </data>
  <data name="WRN_HidingDifferentRefness" xml:space="preserve">
    <value>Reference kind modifier of parameter '{0}' doesn't match the corresponding parameter '{1}' in hidden member.</value>
  </data>
  <data name="WRN_HidingDifferentRefness_Title" xml:space="preserve">
    <value>Reference kind modifier of parameter doesn't match the corresponding parameter in hidden member.</value>
  </data>
  <data name="WRN_TargetDifferentRefness" xml:space="preserve">
    <value>Reference kind modifier of parameter '{0}' doesn't match the corresponding parameter '{1}' in target.</value>
  </data>
  <data name="WRN_TargetDifferentRefness_Title" xml:space="preserve">
    <value>Reference kind modifier of parameter doesn't match the corresponding parameter in target.</value>
  </data>
  <data name="WRN_UseDefViolationRefField" xml:space="preserve">
    <value>Ref field '{0}' should be ref-assigned before use.</value>
  </data>
  <data name="WRN_UseDefViolationRefField_Title" xml:space="preserve">
    <value>Ref field should be ref-assigned before use.</value>
  </data>
  <data name="WRN_CollectionExpressionRefStructMayAllocate" xml:space="preserve">
    <value>Collection expression of type '{0}' may incur unexpected heap allocations. Consider explicitly creating an array, then converting to '{0}' to make the allocation explicit.</value>
  </data>
  <data name="WRN_CollectionExpressionRefStructMayAllocate_Title" xml:space="preserve">
    <value>Collection expression may incur unexpected heap allocations. Consider explicitly creating an array, then converting to the final type to make the allocation explicit.</value>
  </data>
  <data name="WRN_CollectionExpressionRefStructSpreadMayAllocate" xml:space="preserve">
    <value>Collection expression of type '{0}' may incur unexpected heap allocations due to the use of '..' spreads. Consider explicitly creating an array, then converting to '{0}' to make the allocation explicit.</value>
  </data>
  <data name="WRN_CollectionExpressionRefStructSpreadMayAllocate_Title" xml:space="preserve">
    <value>Collection expression may incur unexpected heap allocations due to use of '..' spreads. Consider explicitly creating an array, then converting to the final type to make the allocation explicit.</value>
  </data>
  <data name="ERR_ExpectedInterpolatedString" xml:space="preserve">
    <value>Expected interpolated string</value>
  </data>
  <data name="ERR_CollectionExpressionImmutableArray" xml:space="preserve">
    <value>This version of '{0}' cannot be used with collection expressions.</value>
  </data>
  <data name="ERR_InvalidExperimentalDiagID" xml:space="preserve">
    <value>The diagnosticId argument to the 'Experimental' attribute must be a valid identifier</value>
  </data>
  <data name="IDS_FeatureImplicitIndexerInitializer" xml:space="preserve">
    <value>implicit indexer initializer</value>
  </data>
  <data name="WRN_ConvertingLock" xml:space="preserve">
    <value>A value of type 'System.Threading.Lock' converted to a different type will use likely unintended monitor-based locking in 'lock' statement.</value>
  </data>
  <data name="WRN_ConvertingLock_Title" xml:space="preserve">
    <value>A value of type 'System.Threading.Lock' converted to a different type will use likely unintended monitor-based locking in 'lock' statement.</value>
  </data>
  <data name="IDS_FeatureLockObject" xml:space="preserve">
    <value>Lock object</value>
  </data>
  <data name="IDS_FeatureParamsCollections" xml:space="preserve">
    <value>params collections</value>
  </data>
  <data name="ERR_DynamicDispatchToParamsCollection" xml:space="preserve">
    <value>'{0}' is applicable only with expanded form of non-array params collection which is not supported during dynamic dispatch.</value>
  </data>
  <data name="ERR_CollectionInitializerInfiniteChainOfAddCalls" xml:space="preserve">
    <value>Collection initializer results in an infinite chain of instantiations of collection '{0}'.</value>
  </data>
  <data name="ERR_ParamsCollectionInfiniteChainOfConstructorCalls" xml:space="preserve">
    <value>Creation of params collection '{0}' results in an infinite chain of invocation of constructor '{1}'.</value>
  </data>
  <data name="ERR_ParamsMemberCannotBeLessVisibleThanDeclaringMember" xml:space="preserve">
    <value>Method '{0}' cannot be less visible than the member with params collection '{1}'.</value>
  </data>
  <data name="ERR_ParamsCollectionConstructorDoesntInitializeRequiredMember" xml:space="preserve">
    <value>Constructor '{0}' leaves required member '{1}' uninitialized.</value>
  </data>
  <data name="ERR_ParamsCollectionExpressionTree" xml:space="preserve">
    <value>An expression tree may not contain an expanded form of non-array params collection parameter.</value>
  </data>
  <data name="ERR_ParamsCollectionExtensionAddMethod" xml:space="preserve">
    <value>'{0}' does not contain a definition for a suitable instance 'Add' method</value>
  </data>
  <data name="ERR_ParamsCollectionMissingConstructor" xml:space="preserve">
    <value>Non-array params collection type must have an applicable constructor that can be called with no arguments.</value>
  </data>
  <data name="ERR_NoModifiersOnUsing" xml:space="preserve">
    <value>Modifiers cannot be placed on using declarations</value>
  </data>
  <data name="ERR_CannotDynamicInvokeOnExpression" xml:space="preserve">
    <value>Cannot perform a dynamic invocation on an expression with type '{0}'.</value>
  </data>
  <data name="ERR_InterceptsLocationDataInvalidFormat" xml:space="preserve">
    <value>The data argument to InterceptsLocationAttribute is not in the correct format.</value>
  </data>
  <data name="ERR_InterceptsLocationUnsupportedVersion" xml:space="preserve">
    <value>Version '{0}' of the interceptors format is not supported. The latest supported version is '1'.</value>
  </data>
  <data name="ERR_InterceptsLocationDuplicateFile" xml:space="preserve">
    <value>Cannot intercept a call in file '{0}' because it is duplicated elsewhere in the compilation.</value>
  </data>
  <data name="ERR_InterceptsLocationFileNotFound" xml:space="preserve">
    <value>Cannot intercept a call in file '{0}' because a matching file was not found in the compilation.</value>
  </data>
  <data name="ERR_InterceptsLocationDataInvalidPosition" xml:space="preserve">
    <value>The data argument to InterceptsLocationAttribute refers to an invalid position in file '{0}'.</value>
  </data>
  <data name="IDS_FeatureRefUnsafeInIteratorAsync" xml:space="preserve">
    <value>ref and unsafe in async and iterator methods</value>
  </data>
  <data name="IDS_FeatureFieldKeyword" xml:space="preserve">
    <value>field keyword</value>
  </data>
  <data name="ERR_RefLocalAcrossAwait" xml:space="preserve">
    <value>A 'ref' local cannot be preserved across 'await' or 'yield' boundary.</value>
  </data>
  <data name="ERR_BadYieldInUnsafe" xml:space="preserve">
    <value>Cannot use 'yield return' in an 'unsafe' block</value>
  </data>
  <data name="ERR_AddressOfInIterator" xml:space="preserve">
    <value>The '&amp;' operator cannot be used on parameters or local variables in iterator methods.</value>
  </data>
  <data name="IDS_FeatureRefStructInterfaces" xml:space="preserve">
    <value>ref struct interfaces</value>
  </data>
  <data name="ERR_RuntimeDoesNotSupportByRefLikeGenerics" xml:space="preserve">
    <value>Target runtime doesn't support by-ref-like generics.</value>
  </data>
  <data name="ERR_RefStructConstraintAlreadySpecified" xml:space="preserve">
    <value>'ref struct' is already specified.</value>
  </data>
  <data name="ERR_AllowsClauseMustBeLast" xml:space="preserve">
    <value>The 'allows' constraint clause must be the last constraint specified</value>
  </data>
  <data name="ERR_ClassIsCombinedWithRefStruct" xml:space="preserve">
    <value>Cannot allow ref structs for a type parameter known from other constraints to be a class</value>
  </data>
  <data name="ERR_NotRefStructConstraintNotSatisfied" xml:space="preserve">
    <value>The type '{2}' may not be a ref struct or a type parameter allowing ref structs in order to use it as parameter '{1}' in the generic type or method '{0}'</value>
  </data>
  <data name="ERR_RefStructDoesNotSupportDefaultInterfaceImplementationForMember" xml:space="preserve">
    <value>'{0}' cannot implement interface member '{1}' for ref struct '{2}'.</value>
  </data>
  <data name="ERR_BadNonVirtualInterfaceMemberAccessOnAllowsRefLike" xml:space="preserve">
    <value>A non-virtual instance interface member cannot be accessed on a type parameter that allows ref struct.</value>
  </data>
  <data name="ERR_BadAllowByRefLikeEnumerator" xml:space="preserve">
    <value>foreach statement cannot operate on enumerators of type '{0}' because it is a type parameter that allows ref struct and it is not known at compile time to implement IDisposable.</value>
  </data>
  <data name="ERR_PartialPropertyMissingImplementation" xml:space="preserve">
    <value>Partial property '{0}' must have an implementation part.</value>
  </data>
  <data name="ERR_PartialPropertyMissingDefinition" xml:space="preserve">
    <value>Partial property '{0}' must have a definition part.</value>
  </data>
  <data name="ERR_PartialPropertyDuplicateDefinition" xml:space="preserve">
    <value>A partial property may not have multiple defining declarations, and cannot be an auto-property.</value>
  </data>
  <data name="ERR_PartialPropertyDuplicateImplementation" xml:space="preserve">
    <value>A partial property may not have multiple implementing declarations</value>
  </data>
  <data name="ERR_PartialPropertyMissingAccessor" xml:space="preserve">
    <value>Property accessor '{0}' must be implemented because it is declared on the definition part</value>
  </data>
  <data name="ERR_PartialPropertyUnexpectedAccessor" xml:space="preserve">
    <value>Property accessor '{0}' does not implement any accessor declared on the definition part</value>
  </data>
  <data name="ERR_PartialPropertyInitMismatch" xml:space="preserve">
    <value>Property accessor '{0}' must be '{1}' to match the definition part</value>
  </data>
  <data name="ERR_PartialPropertyTypeDifference" xml:space="preserve">
    <value>Both partial property declarations must have the same type.</value>
  </data>
  <data name="WRN_PartialPropertySignatureDifference" xml:space="preserve">
    <value>Partial property declarations '{0}' and '{1}' have signature differences.</value>
  </data>
  <data name="WRN_PartialPropertySignatureDifference_Title" xml:space="preserve">
    <value>Partial property declarations have signature differences.</value>
  </data>
  <data name="ERR_PartialPropertyRequiredDifference" xml:space="preserve">
    <value>Both partial property declarations must be required or neither may be required</value>
  </data>
  <data name="ERR_PartialPropertyDuplicateInitializer" xml:space="preserve">
    <value>A partial property cannot have an initializer on both the definition and implementation.</value>
  </data>
  <data name="IDS_FeatureAllowsRefStructConstraint" xml:space="preserve">
    <value>allows ref struct constraint</value>
  </data>
  <data name="ERR_CannotApplyOverloadResolutionPriorityToOverride" xml:space="preserve">
    <value>Cannot use 'OverloadResolutionPriorityAttribute' on an overriding member.</value>
  </data>
  <data name="ERR_CannotApplyOverloadResolutionPriorityToMember" xml:space="preserve">
    <value>Cannot use 'OverloadResolutionPriorityAttribute' on this member.</value>
  </data>
  <data name="IDS_OverloadResolutionPriority" xml:space="preserve">
    <value>overload resolution priority</value>
  </data>
  <data name="ERR_InlineArrayAttributeOnRecord" xml:space="preserve">
    <value>Attribute 'System.Runtime.CompilerServices.InlineArray' cannot be applied to a record struct.</value>
  </data>
  <data name="WRN_UninitializedNonNullableBackingField" xml:space="preserve">
    <value>Non-nullable {0} '{1}' must contain a non-null value when exiting constructor. Consider adding the 'required' modifier, or declaring the {0} as nullable, or adding '[field: MaybeNull, AllowNull]' attributes.</value>
    <comment>Similar diagnostic message as 'WRN_UninitializedNonNullableField'</comment>
  </data>
  <data name="WRN_UninitializedNonNullableBackingField_Title" xml:space="preserve">
    <value>Non-nullable property must contain a non-null value when exiting constructor. Consider adding the 'required' modifier, or declaring the property as nullable, or adding '[field: MaybeNull, AllowNull]' attributes.</value>
  </data>
  <data name="IDS_FeatureFirstClassSpan" xml:space="preserve">
    <value>first-class Span types</value>
  </data>
<<<<<<< HEAD
  <data name="ERR_IteratorRefLikeElementType" xml:space="preserve">
    <value>Element type of an iterator may not be a ref struct or a type parameter allowing ref structs</value>
=======
  <data name="WRN_AccessorDoesNotUseBackingField" xml:space="preserve">
    <value>The '{0}' accessor of property '{1}' should use 'field' because the other accessor is using it.</value>
  </data>
  <data name="WRN_AccessorDoesNotUseBackingField_Title" xml:space="preserve">
    <value>Property accessor should use 'field' because the other accessor is using it.</value>
>>>>>>> 77c6704c
  </data>
</root><|MERGE_RESOLUTION|>--- conflicted
+++ resolved
@@ -8008,15 +8008,13 @@
   <data name="IDS_FeatureFirstClassSpan" xml:space="preserve">
     <value>first-class Span types</value>
   </data>
-<<<<<<< HEAD
+  <data name="WRN_AccessorDoesNotUseBackingField" xml:space="preserve">
+    <value>The '{0}' accessor of property '{1}' should use 'field' because the other accessor is using it.</value>
+  </data>
+  <data name="WRN_AccessorDoesNotUseBackingField_Title" xml:space="preserve">
+    <value>Property accessor should use 'field' because the other accessor is using it.</value>
+  </data>
   <data name="ERR_IteratorRefLikeElementType" xml:space="preserve">
     <value>Element type of an iterator may not be a ref struct or a type parameter allowing ref structs</value>
-=======
-  <data name="WRN_AccessorDoesNotUseBackingField" xml:space="preserve">
-    <value>The '{0}' accessor of property '{1}' should use 'field' because the other accessor is using it.</value>
-  </data>
-  <data name="WRN_AccessorDoesNotUseBackingField_Title" xml:space="preserve">
-    <value>Property accessor should use 'field' because the other accessor is using it.</value>
->>>>>>> 77c6704c
   </data>
 </root>