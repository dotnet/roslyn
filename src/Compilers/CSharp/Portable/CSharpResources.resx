--- conflicted
+++ resolved
@@ -8147,8 +8147,6 @@
     <value>'node' is not an 'await using' statement</value>
     <comment>node and await using are not localizable</comment>
   </data>
-<<<<<<< HEAD
-=======
   <data name="HDN_RedundantPattern" xml:space="preserve">
     <value>The pattern is redundant.</value>
   </data>
@@ -8182,5 +8180,4 @@
   <data name="ERR_AmbigOperator" xml:space="preserve">
     <value>Operator resolution is ambiguous between the following members: '{0}' and '{1}'</value>
   </data>
->>>>>>> b28fc311
 </root>