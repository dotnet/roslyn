--- conflicted
+++ resolved
@@ -5183,16 +5183,8 @@
   <data name="ERR_TypeReserved" xml:space="preserve">
     <value>The type name '{0}' is reserved to be used by the compiler.</value>
   </data>
-<<<<<<< HEAD
   <data name="ERR_InExtensionMustBeValueType" xml:space="preserve">
     <value>The first parameter of an 'in' extension method '{0}' must be a value type.</value>
-=======
-  <data name="ERR_RefExtensionMustBeValueTypeOrConstrainedToOne" xml:space="preserve">
-    <value>The first parameter of the reference extension method '{0}' must be a value type or a generic type constrained to struct.</value>
-  </data>
-  <data name="ERR_InExtensionMustBeValueType" xml:space="preserve">
-    <value>The first parameter of the readonly reference extension method '{0}' must be a value type.</value>
->>>>>>> 96b9bed9
   </data>
   <data name="ERR_BadParameterModifiersOrder" xml:space="preserve">
     <value>The parameter modifier '{0}' cannot be used after the modifier '{1}'</value>
